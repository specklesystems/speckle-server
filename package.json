--- conflicted
+++ resolved
@@ -65,16 +65,10 @@
     "@types/react": "file:./packages/frontend-2/type-augmentations/stubs/types__react",
     "axios": ">=1.6.0",
     "core-js": "3.22.4",
-<<<<<<< HEAD
     "core-js-compat/semver": ">=7.5.4",
     "eslint": ">=8.11.0",
     "eslint-config-prettier": ">=8.5.0",
-=======
-    "core-js-compat/semver": "^7.5.4",
-    "eslint": "^8.11.0",
-    "eslint-config-prettier": "^8.5.0",
     "express": ">=4.19.2",
->>>>>>> 8842a8f8
     "fast-xml-parser": ">=4.2.5",
     "graphql": ">=15.3.0",
     "levelup/bl": ">=1.2.3",
