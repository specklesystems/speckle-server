--- conflicted
+++ resolved
@@ -61,15 +61,11 @@
     "@typescript-eslint/parser": "^5.59.0",
     "eslint": "^8.11.0",
     "eslint-config-prettier": "^8.5.0",
-<<<<<<< HEAD
-    "@types/react": "file:./packages/frontend-2/type-augmentations/stubs/types__react",
-    "tough-cookie": ">=4.1.3"
-=======
     "levelup/semver": ">=5.7.2",
     "@microsoft/api-extractor/semver": "^7.5.4",
     "@rushstack/node-core-library/semver": "^7.5.4",
-    "@types/react": "file:./packages/frontend-2/type-augmentations/stubs/types__react"
->>>>>>> 4ac3d747
+    "@types/react": "file:./packages/frontend-2/type-augmentations/stubs/types__react",
+    "tough-cookie": ">=4.1.3"
   },
   "config": {
     "commitizen": {
