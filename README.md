<h1 align="center">
  <img src="https://user-images.githubusercontent.com/2679513/131189167-18ea5fe1-c578-47f6-9785-3748178e4312.png" width="150px"/><br/>
  Speckle | Server
</h1>
<h3 align="center">
    Server and Web packages
</h3>
<p align="center"><b>Speckle</b> is data infrastructure for the AEC industry.</p><br/>

<p align="center"><a href="https://twitter.com/SpeckleSystems"><img src="https://img.shields.io/twitter/follow/SpeckleSystems?style=social" alt="Twitter Follow"></a> <a href="https://speckle.community"><img src="https://img.shields.io/discourse/users?server=https%3A%2F%2Fspeckle.community&amp;style=flat-square&amp;logo=discourse&amp;logoColor=white" alt="Community forum users"></a> <a href="https://speckle.systems"><img src="https://img.shields.io/badge/https://-speckle.systems-royalblue?style=flat-square" alt="website"></a> <a href="https://speckle.guide/dev/"><img src="https://img.shields.io/badge/docs-speckle.guide-orange?style=flat-square&amp;logo=read-the-docs&amp;logoColor=white" alt="docs"></a></p>

<p align="center">
<a href="https://github.com/Speckle-Next/SpeckleServer/"><img src="https://circleci.com/gh/specklesystems/speckle-server.svg?style=svg&amp;circle-token=76eabd350ea243575cbb258b746ed3f471f7ac29" alt="Speckle-Next">
</a> 
<a href="https://codecov.io/gh/specklesystems/speckle-server">
<img src="https://codecov.io/gh/specklesystems/speckle-server/branch/master/graph/badge.svg" alt="codecov">
</a>
<a href="https://results.pre-commit.ci/latest/github/specklesystems/speckle-server/main">
<img src="https://results.pre-commit.ci/badge/github/specklesystems/speckle-server/main.svg" alt="codecov">
</a>
</p>

# About Speckle

What is Speckle? Check our [![YouTube Video Views](https://img.shields.io/youtube/views/B9humiSpHzM?label=Speckle%20in%201%20minute%20video&style=social)](https://www.youtube.com/watch?v=B9humiSpHzM)

### Features

- **Object-based:** say goodbye to files! Speckle is the first object based platform for the AEC industry
- **Version control:** Speckle is the Git & Hub for geometry and BIM data
- **Collaboration:** share your designs collaborate with others
- **3D Viewer:** see your CAD and BIM models online, share and embed them anywhere
- **Interoperability:** get your CAD and BIM models into other software without exporting or importing
- **Real time:** get real time updates and notifications and changes
- **GraphQL API:** get what you need anywhere you want it
- **Webhooks:** the base for a automation and next-gen pipelines
- **Built for developers:** we are building Speckle with developers in mind and got tools for every stack
- **Built for the AEC industry:** Speckle connectors are plugins for the most common software used in the industry such as Revit, Rhino, Grasshopper, AutoCAD, Civil 3D, Excel, Unreal Engine, Unity, QGIS, Blender, ArchiCAD and more!

### Try Speckle now!

Give Speckle a try in no time by:

- [![speckle XYZ](https://img.shields.io/badge/https://-speckle.xyz-0069ff?style=flat-square&logo=hackthebox&logoColor=white)](https://speckle.xyz) ⇒ creating an account at
- [![create a droplet](https://img.shields.io/badge/Create%20a%20Droplet-0069ff?style=flat-square&logo=digitalocean&logoColor=white)](https://marketplace.digitalocean.com/apps/speckle-server?refcode=947a2b5d7dc1) ⇒ deploying an instance in 1 click

### Resources

- [![Community forum users](https://img.shields.io/badge/community-forum-green?style=for-the-badge&logo=discourse&logoColor=white)](https://speckle.community) for help, feature requests or just to hang with other speckle enthusiasts, check out our community forum!
- [![website](https://img.shields.io/badge/tutorials-speckle.systems-royalblue?style=for-the-badge&logo=youtube)](https://speckle.systems) our tutorials portal is full of resources to get you started using Speckle
- [![docs](https://img.shields.io/badge/docs-speckle.guide-orange?style=for-the-badge&logo=read-the-docs&logoColor=white)](https://speckle.guide/dev/) reference on almost any end-user and developer functionality

# Repo structure

This monorepo is the home of the Speckle v2 web packages:

- [`packages/server`](https://github.com/specklesystems/speckle-server/blob/main/packages/server): the Server, a nodejs app. Core external dependencies are a Redis and Postgresql db.
- [`packages/frontend`](https://github.com/specklesystems/speckle-server/blob/main/packages/frontend): the Frontend, a static Vue app.
- [`packages/viewer`](https://github.com/specklesystems/speckle-server/blob/main/packages/viewer): a threejs extension that allows you to display 3D data [![npm version](https://camo.githubusercontent.com/dc69232cc57b77de6554e752dd6dfc60ca0ecdfbe91bdfcbf7c7531a511ec200/68747470733a2f2f62616467652e667572792e696f2f6a732f253430737065636b6c652532467669657765722e737667)](https://www.npmjs.com/package/@speckle/viewer)
- [`packages/objectloader`](https://github.com/specklesystems/speckle-server/blob/main/packages/objectloader): a small js utility class that helps you stream an object and all its sub-components from the Speckle Server API. [![npm version](https://camo.githubusercontent.com/4d4f1e38ce50aaf11b4a3ad8e01ce3eaaa561dc5fd08febbae556f52f1d41097/68747470733a2f2f62616467652e667572792e696f2f6a732f253430737065636b6c652532466f626a6563746c6f616465722e737667)](https://www.npmjs.com/package/@speckle/objectloader)
- [`packages/preview-service`](https://github.com/specklesystems/speckle-server/blob/main/packages/preview-service): generates object previews for Speckle Objects headlessly. This package is meant to be called on by the server.
- [`packages/webhook-service`](https://github.com/specklesystems/speckle-server/tree/main/packages/webhook-service): making external webhook calls
- [`packages/fileimport-service`](https://github.com/specklesystems/speckle-server/tree/main/packages/fileimport-service): parsing and importing files

### Other repos

Make sure to also check and ⭐️ these other Speckle repositories:

- [`speckle-sharp`](https://github.com/specklesystems/speckle-sharp): .NET tooling, connectors and interoperability
- [`specklepy`](https://github.com/specklesystems/specklepy): Python SDK 🐍
- [`speckle-excel`](https://github.com/specklesystems/speckle-excel): Excel connector
- [`speckle-unity`](https://github.com/specklesystems/speckle-unity): Unity 3D connector
- [`speckle-blender`](https://github.com/specklesystems/speckle-blender): Blender connector
- [`speckle-unreal`](https://github.com/specklesystems/speckle-unreal): Unreal Engine connector
- [`speckle-qgis`](https://github.com/specklesystems/speckle-qgis): QGIS connector
- [`speckle-powerbi`](https://github.com/specklesystems/speckle-powerbi): PowerBi connector
- and more [connectors & tooling](https://github.com/specklesystems/)!

## Developing and Debugging

Have you checked our [dev docs](https://speckle.guide/dev/)?

We have a detailed section on [deploying a Speckle server](https://speckle.guide/dev/server-setup.html). To get started developing locally, you can see the [Local development environment](https://speckle.guide/dev/server-local-dev.html) page.

### TL;DR;

We're using yarn and its workspaces functionalities to manage the monorepo.
Make sure you are using nodejs 16+.
To get started, run:

`$ corepack enable`
`$ yarn`
`$ yarn build`

After this, you can use the scripts in the individual packages or run all in dev mode:
`$ yarn dev`

For development you'll also want to run `yarn dev:docker:up` which will start up the docker containers you will need
to be able to run the apps on your machine.

### IDE

The suggested IDE for working in this repo is VSCode, because the repo has special configs to improve the DX there (auto-format & auto-lint, recommended extensions etc.).

This repository relies on [VSCode multi-root workspaces](https://code.visualstudio.com/docs/editor/multi-root-workspaces), so for the best DX and proper formatting/linting make sure you open the project using the `workspace.code-workspace` file instead of just opening the folder in VSCode.

### Useful containers

#### Maildev

We have a [Maildev](https://github.com/maildev/maildev) container available that you can use to see all e-mails sent out from the app. Make sure your `server` .env file is configured properly to use it:

```
EMAIL=true
EMAIL_FROM="speckle@speckle.local"
EMAIL_HOST="localhost"
EMAIL_PORT="1025"
```

The web portal is available at `localhost:1080` and it's listening for mail on port `1025`.

### Contributing

Please make sure you read the [contribution guidelines](https://github.com/specklesystems/speckle-server/blob/main/CONTRIBUTING.md) for an overview of the best practices we try to follow.

When pushing commits to this repo, please follow the following guidelines:

- When ready to commit, run `$ yarn cz` & follow the prompts.

When committing to git, an automated script will run. This will check that your commit conforms to Speckle's guidelines.

- To enable additional checks, you may wish to _optionally_ install the following:
  - [`pre-commit`](https://pre-commit.com/#install)
  - [`hadolint`](https://github.com/hadolint/hadolint#install)
<<<<<<< HEAD
=======
  - [`shellcheck`](https://github.com/koalaman/shellcheck#installing)
  - [`helm`](https://helm.sh/docs/intro/install/)
>>>>>>> c4394dda
- Please note that these additional checks will be run by Speckle's automated CI environment and non-conformances, if any, may prevent your Pull Request from being merged.
- Please use the name of the package as the scope of your commit.

### Security

For any security vulnerabilities or concerns, please contact us directly at security[at]speckle.systems.

### License

Unless otherwise described, the code in this repository is licensed under the Apache-2.0 License. Please note that some modules, extensions or code herein might be otherwise licensed. This is indicated either in the root of the containing folder under a different license file, or in the respective file's header. If you have any questions, don't hesitate to get in touch with us via [email](mailto:hello@speckle.systems).<|MERGE_RESOLUTION|>--- conflicted
+++ resolved
@@ -132,11 +132,8 @@
 - To enable additional checks, you may wish to _optionally_ install the following:
   - [`pre-commit`](https://pre-commit.com/#install)
   - [`hadolint`](https://github.com/hadolint/hadolint#install)
-<<<<<<< HEAD
-=======
   - [`shellcheck`](https://github.com/koalaman/shellcheck#installing)
   - [`helm`](https://helm.sh/docs/intro/install/)
->>>>>>> c4394dda
 - Please note that these additional checks will be run by Speckle's automated CI environment and non-conformances, if any, may prevent your Pull Request from being merged.
 - Please use the name of the package as the scope of your commit.
 
