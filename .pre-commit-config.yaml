--- conflicted
+++ resolved
@@ -25,17 +25,15 @@
     hooks:
       - id: prettier
 
-<<<<<<< HEAD
+  - repo: https://github.com/hadolint/hadolint
+    rev: 'v2.10.0'
+    hooks:
+      - id: hadolint
+
   - repo: https://github.com/koalaman/shellcheck-precommit
     rev: 'v0.8.0'
     hooks:
       - id: shellcheck
 
-=======
-  - repo: https://github.com/hadolint/hadolint
-    rev: 'v2.10.0'
-    hooks:
-      - id: hadolint
->>>>>>> 3b1173c7
 ci:
   autoupdate_schedule: quarterly