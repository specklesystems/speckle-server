# default pre-commit file, checks node.js code and basic file formatting
repos:
  - repo: https://github.com/pre-commit/mirrors-eslint
    rev: 'v8.19.0' # Use the sha / tag you want to point at
    hooks:
      - id: eslint
        types: [file]
        files: \.[jt]s$|vue$ # *.js, *.ts and vue
        exclude: '(\/|^)((generated\/.*)|(\..*\.([jt]sx?|vue)))$'
        args:
          - '--max-warnings=0'
        additional_dependencies:
          - eslint@8.11.0
          - eslint-config-prettier@8.5.0
          - eslint-plugin-vue@8.5.0
          - '@babel/eslint-parser@7.18.2'
          - '@babel/preset-env@t 7.16.11'
          - '@typescript-eslint/eslint-plugin@5.21.0'
          - '@typescript-eslint/parser@5.21.0'
          - typescript@4.5.4
          - '@rushstack/eslint-patch@1.1.3'
          - '@vue/eslint-config-typescript@11.0.0'

  - repo: https://github.com/pre-commit/mirrors-prettier
    rev: 'v2.7.1' # Use the sha / tag you want to point at
    hooks:
      - id: prettier
<<<<<<< HEAD

  - repo: https://github.com/hadolint/hadolint
    rev: 'v2.10.0'
    hooks:
      - id: hadolint

  # Cannot use official repo as it relies on Docker, which cannot be supported by either pre-commit.ci or CircleCI
  - repo: https://github.com/Jarmos-san/shellcheck-precommit
    rev: 'v0.2.0'
    hooks:
      - id: shellcheck-system

=======
>>>>>>> 19d398ba
ci:
  autoupdate_schedule: quarterly<|MERGE_RESOLUTION|>--- conflicted
+++ resolved
@@ -25,20 +25,5 @@
     rev: 'v2.7.1' # Use the sha / tag you want to point at
     hooks:
       - id: prettier
-<<<<<<< HEAD
-
-  - repo: https://github.com/hadolint/hadolint
-    rev: 'v2.10.0'
-    hooks:
-      - id: hadolint
-
-  # Cannot use official repo as it relies on Docker, which cannot be supported by either pre-commit.ci or CircleCI
-  - repo: https://github.com/Jarmos-san/shellcheck-precommit
-    rev: 'v0.2.0'
-    hooks:
-      - id: shellcheck-system
-
-=======
->>>>>>> 19d398ba
 ci:
   autoupdate_schedule: quarterly