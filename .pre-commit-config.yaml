--- conflicted
+++ resolved
@@ -19,8 +19,7 @@
   - repo: https://github.com/syntaqx/git-hooks
     rev: 'v0.0.17'
     hooks:
-<<<<<<< HEAD
-      - id: prettier
+      - id: circleci-config-validate
 
   - repo: https://github.com/gitguardian/ggshield
     rev: 'v1.13.0'
@@ -28,9 +27,6 @@
       - id: ggshield
         language_version: python3
         stages: [commit]
-=======
-      - id: circleci-config-validate
 
->>>>>>> 651dee09
 ci:
   autoupdate_schedule: quarterly