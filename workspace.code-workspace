{
  "folders": [
    {
      "path": "packages/server",
      "name": "🖥️ server"
    },
    {
      "path": "packages/frontend",
      "name": "🪟 frontend"
    },
    {
      "path": "packages/frontend-2",
      "name": "🏬 frontend 2.0"
    },
    {
      "path": "packages/dui3",
      "name": "🥉 dui 3.0"
    },
    {
      "path": "packages/tailwind-theme",
      "name": "🎨 tailwind-theme"
    },
    {
      "path": "packages/ui-components",
      "name": "🫧 ui-components"
    },
    {
      "path": "packages/preview-service",
      "name": "🖼️ preview-service"
    },
    {
      "path": "packages/viewer",
      "name": "🔎 viewer"
    },
    {
      "path": "packages/viewer-sandbox",
      "name": "🚦 viewer-sandbox"
    },
    {
      "path": "packages/fileimport-service",
      "name": "💾 fileimport-service"
    },
    {
      "path": "packages/webhook-service",
      "name": "✉️ webhook-service"
    },
    {
      "path": "packages/objectloader",
      "name": "🌐 objectloader"
    },
    {
      "path": "packages/shared",
      "name": "📚 shared"
    },
    {
      "path": "utils/helm",
      "name": "⛵ helm"
    },
    {
      "path": "packages/ui-components-nuxt",
      "name": "🌟 ui-components-nuxt"
    },
    {
      "path": ".",
      "name": "🏡 root"
    }
  ],
  "settings": {
    // Some settings below are duplicated in root/.vscode, incase the repo is opened without targeting the workspace file
    // I don't think there's a way to force users to open the project as a workspace always
    "explorer.confirmDelete": false,
    "files.associations": {
      "*.vue": "vue"
    },
    "editor.formatOnPaste": true,
    "editor.multiCursorModifier": "ctrlCmd",
    "editor.snippetSuggestions": "top",
    "editor.formatOnSave": true,
    "editor.codeActionsOnSave": {
      "source.fixAll.eslint": "explicit"
    },
    "editor.defaultFormatter": "esbenp.prettier-vscode",
    "search.useParentIgnoreFiles": true,
    "[html]": {
      "editor.defaultFormatter": "esbenp.prettier-vscode"
    },
    "files.eol": "\n",
    "volar.vueserver.maxOldSpaceSize": 4000,
    "cSpell.words": ["Automations", "Bursty", "mjml"],
    "tailwindCSS.experimental.configFile": {
      "packages/frontend-2/tailwind.config.mjs": "packages/frontend-2/**"
    },
    "vue-semantic-server.trace.server": "off",
    "vue-syntactic-server.trace.server": "off",
    "svg.preview.background": "transparent",
    "editor.tabSize": 2,
    "typescript.tsdk": "node_modules/typescript/lib",
    "search.exclude": {
      "**/node_modules": true,
      "**/bower_components": true,
      "**/*.code-search": true,
      "**/.nuxt": true,
      "**/.output": true
    },
    "[vue]": {
      "editor.defaultFormatter": "esbenp.prettier-vscode"
    },
    "[dockercompose]": {
      "editor.defaultFormatter": "esbenp.prettier-vscode"
    },
    "[json]": {
      "editor.defaultFormatter": "esbenp.prettier-vscode"
    },
    "vue.complete.casing.props": "kebab",
    "vue.inlayHints.missingProps": true,
<<<<<<< HEAD
    "circleci.persistedProjectSelection": ["gh/specklesystems/speckle-server"]
=======
    "circleci.persistedProjectSelection": []
>>>>>>> 69a3baef
  },
  "extensions": {
    // See https://go.microsoft.com/fwlink/?LinkId=827846 to learn about workspace recommendations.
    // Extension identifier format: ${publisher}.${name}. Example: vscode.csharp

    // List of extensions which should be recommended for users of this workspace.
    "recommendations": [
      "dbaeumer.vscode-eslint",
      "esbenp.prettier-vscode",
      "hbenl.vscode-mocha-test-adapter",
      "ryanluker.vscode-coverage-gutters",
      "Vue.volar",
      "bradlc.vscode-tailwindcss",
      "stylelint.vscode-stylelint",
      "cpylua.language-postcss"
    ],
    // List of extensions recommended by VS Code that should not be recommended for users of this workspace.
    "unwantedRecommendations": ["octref.vetur", "vscode.typescript-language-features"]
  }
}<|MERGE_RESOLUTION|>--- conflicted
+++ resolved
@@ -113,11 +113,7 @@
     },
     "vue.complete.casing.props": "kebab",
     "vue.inlayHints.missingProps": true,
-<<<<<<< HEAD
-    "circleci.persistedProjectSelection": ["gh/specklesystems/speckle-server"]
-=======
     "circleci.persistedProjectSelection": []
->>>>>>> 69a3baef
   },
   "extensions": {
     // See https://go.microsoft.com/fwlink/?LinkId=827846 to learn about workspace recommendations.
