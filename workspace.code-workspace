{
  "folders": [
    {
      "path": "packages/server",
      "name": "🖥️ server"
    },
    {
      "path": "packages/frontend",
      "name": "🪟 frontend"
    },
    {
      "path": "packages/frontend-2",
      "name": "🏬 frontend 2.0"
    },
    {
      "path": "packages/dui3",
      "name": "🥉 dui 3.0"
    },
    {
      "path": "packages/tailwind-theme",
      "name": "🎨 tailwind-theme"
    },
    {
      "path": "packages/ui-components",
      "name": "🫧 ui-components"
    },
    {
      "path": "packages/preview-service",
      "name": "🖼️ preview-service"
    },
    {
      "path": "packages/viewer",
      "name": "🔎 viewer"
    },
    {
      "path": "packages/viewer-sandbox",
      "name": "🚦 viewer-sandbox"
    },
    {
      "path": "packages/fileimport-service",
      "name": "💾 fileimport-service"
    },
    {
      "path": "packages/webhook-service",
      "name": "✉️ webhook-service"
    },
    {
      "path": "packages/objectloader",
      "name": "🌐 objectloader"
    },
    {
      "path": "packages/shared",
      "name": "📚 shared"
    },
    {
      "path": "utils/helm",
      "name": "⛵ helm"
    },
    {
      "path": "packages/ui-components-nuxt",
      "name": "🌟 ui-components-nuxt"
    },
    {
      "path": ".",
      "name": "🏡 root"
    }
  ],
  "settings": {
    // Some settings below are duplicated in root/.vscode, incase the repo is opened without targeting the workspace file
    // I don't think there's a way to force users to open the project as a workspace always
    "explorer.confirmDelete": false,
    "files.associations": {
      "*.vue": "vue"
    },
    "editor.formatOnPaste": true,
    "editor.multiCursorModifier": "ctrlCmd",
    "editor.snippetSuggestions": "top",
    "editor.formatOnSave": true,
    "editor.codeActionsOnSave": {
      "source.fixAll.eslint": true
    },
    "editor.defaultFormatter": "esbenp.prettier-vscode",
    "search.useParentIgnoreFiles": true,
    "[html]": {
      "editor.defaultFormatter": "esbenp.prettier-vscode"
    },
    "files.eol": "\n",
    "volar.vueserver.maxOldSpaceSize": 4000,
    "cSpell.words": ["Bursty", "mjml"],
    "tailwindCSS.experimental.configFile": {
      "packages/frontend-2/tailwind.config.mjs": "packages/frontend-2/**"
    },
    "vue-semantic-server.trace.server": "off",
    "vue-syntactic-server.trace.server": "off",
    "svg.preview.background": "transparent",
    "editor.tabSize": 2,
    "typescript.tsdk": "node_modules/typescript/lib",
<<<<<<< HEAD
=======
    "search.exclude": {
      "**/node_modules": true,
      "**/bower_components": true,
      "**/*.code-search": true,
      "**/.nuxt": true,
      "**/.output": true
    },
>>>>>>> 7b037352
    "[vue]": {
      "editor.defaultFormatter": "esbenp.prettier-vscode"
    }
  },
  "extensions": {
    // See https://go.microsoft.com/fwlink/?LinkId=827846 to learn about workspace recommendations.
    // Extension identifier format: ${publisher}.${name}. Example: vscode.csharp

    // List of extensions which should be recommended for users of this workspace.
    "recommendations": [
      "dbaeumer.vscode-eslint",
      "esbenp.prettier-vscode",
      "hbenl.vscode-mocha-test-adapter",
      "ryanluker.vscode-coverage-gutters",
      "Vue.volar",
      "bradlc.vscode-tailwindcss",
      "stylelint.vscode-stylelint",
      "cpylua.language-postcss"
    ],
    // List of extensions recommended by VS Code that should not be recommended for users of this workspace.
    "unwantedRecommendations": ["octref.vetur", "vscode.typescript-language-features"]
  }
}<|MERGE_RESOLUTION|>--- conflicted
+++ resolved
@@ -95,8 +95,6 @@
     "svg.preview.background": "transparent",
     "editor.tabSize": 2,
     "typescript.tsdk": "node_modules/typescript/lib",
-<<<<<<< HEAD
-=======
     "search.exclude": {
       "**/node_modules": true,
       "**/bower_components": true,
@@ -104,7 +102,6 @@
       "**/.nuxt": true,
       "**/.output": true
     },
->>>>>>> 7b037352
     "[vue]": {
       "editor.defaultFormatter": "esbenp.prettier-vscode"
     }
