--- conflicted
+++ resolved
@@ -10,7 +10,8 @@
       name: '.circleci/deployment/manifests/speckle-server.secret.yaml - test session_secret'
     - match: 9bf360c5ce31170e8e3cb30e275b2c00224dd97b93282491c60fb1665fac3845
       name: local test license
-<<<<<<< HEAD
+    - match: 7a4ab6f7bfbcc0a37aa3a0fb00fd5b6edd1d524f393a6054e242eb28f5c06be5
+      name: 'packages/server/modules/core/tests/graph.spec.js - test secret'
     - match: be603148062b367f828a58bdd695149d24f55f7c7f2e2c0bc31abd147cd07e86
       name: packages/server/modules/webhooks/tests/cleanup.spec.ts - test password
     - match: d1c44da2d7d52afaf219ff9789df7c04a79be80977336d7c87652db736b07538
@@ -28,8 +29,4 @@
     - match: 2e1b3675a4049cd39fe6db081735f747730969071528270800f00fa98720d198
       name: setup/keycloak/speckle-realm.json - algorithm name
 
-=======
-    - match: 7a4ab6f7bfbcc0a37aa3a0fb00fd5b6edd1d524f393a6054e242eb28f5c06be5
-      name: 'packages/server/modules/core/tests/graph.spec.js - test secret'
->>>>>>> ee5e4b61
 version: 2