--- conflicted
+++ resolved
@@ -31,12 +31,8 @@
   try {
     require('@speckle/tailwind-theme')
     require('@speckle/shared')
-<<<<<<< HEAD
-  } catch {
-=======
   } catch (e) {
     console.log(e)
->>>>>>> 2f8272b6
     return false
   }
 
