{
  "title": "Chart Values",
  "type": "object",
  "properties": {
    "namespace": {
      "type": "string",
      "description": "The name of the namespace in which Speckle will be deployed.",
      "default": "speckle-test"
    },
    "create_namespace": {
      "type": "boolean",
      "description": "Enabling this will create a new namespace into which Speckle will be deployed",
      "default": false
    },
    "domain": {
      "type": "string",
      "description": "The DNS host name at which this Speckle deployment will be reachable",
      "default": "localhost"
    },
    "ssl_canonical_url": {
      "type": "boolean",
      "description": "HTTPS protocol will be the preferred protocol for serving this Speckle deployment",
      "default": true
    },
    "tlsRejectUnauthorized": {
      "type": "string",
      "description": "If '1' (true), Speckle will reject any SSL certificates that are not signed by a trusted Certificate Authority. Should only be disabled in a trusted local development environment. https://nodejs.org/api/cli.html#node_tls_reject_unauthorizedvalue",
      "default": "1"
    },
    "cert_manager_issuer": {
      "type": "string",
      "description": "The name of the ClusterIssuer kubernetes resource that provides the SSL Certificate",
      "default": "letsencrypt-staging"
    },
    "featureFlags": {
      "type": "object",
      "properties": {
        "automateModuleEnabled": {
          "type": "boolean",
          "description": "High level flag fully toggles the integrated automate module",
          "default": false
        },
        "gendoAIModuleEnabled": {
          "type": "boolean",
          "description": "High level flag that toggles the Gendo AI render module",
          "default": false
        },
        "workspacesModuleEnabled": {
          "type": "boolean",
          "description": "High level flag fully toggles the workspaces module",
          "default": false
        },
        "personalProjectLimitsEnabled": {
          "type": "boolean",
          "description": "High level flag toggles personal (non-workspace) project limits",
          "default": false
        },
        "workspacesSSOEnabled": {
          "type": "boolean",
          "description": "High level flag fully toggles the workspaces dynamic sso",
          "default": false
        },
        "multipleEmailsModuleEnabled": {
          "type": "boolean",
          "description": "High level flag fully toggles multiple emails",
          "default": false
        },
        "gatekeeperModuleEnabled": {
          "type": "boolean",
          "description": "High level flag that enables the gatekeeper module",
          "default": false
        },
        "billingIntegrationEnabled": {
          "type": "boolean",
          "description": "High level flag that enables the billing integration",
          "default": false
        },
        "workspacesMultiRegionEnabled": {
          "type": "boolean",
          "description": "Toggles whether multi-region is available within workspaces. workspacesModuleEnabled must also be enabled.",
          "default": false
        },
        "forceEmailVerification": {
          "type": "boolean",
          "description": "Forces email verification for all users",
          "default": false
        },
        "forceOnboarding": {
          "type": "boolean",
          "description": "Forces onboarding for all users",
          "default": false
        },
        "workspacesNewPlanEnabled": {
          "type": "boolean",
          "description": "Toggles whether the new (Q1 2025) plans for workspaces are available. workspacesModuleEnabled must also be enabled for this to take effect.",
          "default": false
        },
        "moveProjectRegionEnabled": {
          "type": "boolean",
          "description": "Enables the ability to move a project region (manually or automatically)",
          "default": false
        },
        "retryErroredPreviewsEnabled": {
          "type": "boolean",
          "description": "Toggles whether the system periodically retries preview requests which have previously errored.",
          "default": false
        },
        "nextGenFileImporterEnabled": {
          "type": "boolean",
          "description": "Enables the next generation file importer",
          "default": false
        },
        "legacyFileImportsEnabled": {
          "type": "boolean",
          "description": "Enables the legacy file upload mechanism, using REST API to proxy file uploads via the server",
          "default": false
        },
        "experimentalIfcImporterEnabled": {
          "type": "boolean",
          "description": "Enables the ability to parse IFC files using the experimental IFC importer",
          "default": false
        },
        "legacyIfcImporterEnabled": {
          "type": "boolean",
          "description": "Enables the ability to parse IFC files using the legacy IFC importer.",
          "default": false
        },
        "backgroundJobsEnabled": {
          "type": "boolean",
          "description": "Enables the ability to run background jobs (such as the IFC importer) in Speckle",
          "default": false
        },
<<<<<<< HEAD
        "accIntegrationEnabled": {
          "type": "boolean",
          "description": "Enables the ability to import data from ACC",
=======
        "rhinoFileImporterEnabled": {
          "type": "boolean",
          "description": "Enables the dedicated Rhino based file importer. This is not part of the deployment.",
>>>>>>> f9e5af19
          "default": false
        }
      }
    },
    "analytics": {
      "type": "object",
      "properties": {
        "enabled": {
          "type": "boolean",
          "description": "Enable or disable analytics",
          "default": true
        },
        "mixpanel_token_id": {
          "type": "string",
          "description": "The Mixpanel token ID used to identify this Speckle deployment in MixPanel",
          "default": "acd87c5a50b56df91a795e999812a3a4"
        },
        "mixpanel_api_host": {
          "type": "string",
          "description": "The Mixpanel API host to which analytics data will be sent",
          "default": "https://analytics.speckle.systems"
        }
      }
    },
    "networkPlugin": {
      "type": "object",
      "properties": {
        "type": {
          "type": "string",
          "description": "(Optional) Used to configure which type of NetworkPolicy is deployed. Options are 'kubernetes' or 'cilium'.",
          "default": "kubernetes"
        }
      }
    },
    "ingress": {
      "type": "object",
      "properties": {
        "enabled": {
          "type": "boolean",
          "description": "If enabled, the ingress resources will be deployed",
          "default": true
        },
        "namespace": {
          "type": "string",
          "description": "The namespace in which the ingress controller is deployed.",
          "default": "ingress-nginx"
        },
        "controllerName": {
          "type": "string",
          "description": "The name of the Kubernetes pod in which the ingress controller is deployed.",
          "default": "ingress-nginx"
        },
        "client_max_body_size_mb": {
          "type": "number",
          "description": "This maximum size of the body of any request (except file uploads) that can be sent to Speckle. For file uploads, the maximum size is defined by the `.file_size_limit_mb` parameter.",
          "default": 10
        }
      }
    },
    "docker_image_tag": {
      "type": "string",
      "description": "DEPRECATED: Use `{service}.image` with full image name instead. Speckle is published as a Docker Image.  The version of the image which will be deployed is specified by this tag.",
      "default": "2"
    },
    "imagePullPolicy": {
      "type": "string",
      "description": "Determines the conditions when the Docker Images for Speckle should be pulled from the Image registry.",
      "default": "IfNotPresent"
    },
    "secretName": {
      "type": "string",
      "description": "Deprecated, please use individual secret parameters.  This is the name of the Kubernetes Secret resource in which secrets for Speckle are stored. Secrets within this Secret resource may include Postgres and Redis connectin strings, S3 secret values, email server passwords, etc..",
      "default": "server-vars"
    },
    "file_size_limit_mb": {
      "type": "number",
      "description": "This maximum size of any single file (unit is Megabytes) that can be uploaded to Speckle",
      "default": 100
    },
    "file_import_time_limit_min": {
      "type": "number",
      "description": "The maximum time (unit is minutes) that the file import service will attempt to process the file before it is considered to have failed",
      "default": 30
    },
    "file_upload_url_expiry_minutes": {
      "type": "number",
      "description": "The number of minutes for which the file upload URL is valid. After this time, the URL will no longer be valid and the file cannot be uploaded.",
      "default": 1440
    },
    "objects_size_limit_mb": {
      "type": "number",
      "description": "This maximum size of the POST request body (unit is Megabytes) that can be sent to the Speckle Objects REST APIs.",
      "default": 100
    },
    "enable_prometheus_monitoring": {
      "type": "boolean",
      "description": "If enabled, Speckle deploys a Prometheus ServiceMonitor resource",
      "default": false
    },
    "prometheusMonitoring": {
      "type": "object",
      "properties": {
        "namespace": {
          "type": "string",
          "description": "If provided, deploys Speckle's Prometheus resources (e.g. ServiceMonitor) in the given namespace",
          "default": ""
        },
        "release": {
          "type": "string",
          "description": "If provided, adds the value to a `release` label on all the Prometheus resources deployed by Speckle",
          "default": ""
        },
        "networkPolicy": {
          "type": "object",
          "properties": {
            "inCluster": {
              "type": "object",
              "properties": {
                "kubernetes": {
                  "type": "object",
                  "properties": {
                    "podSelector": {
                      "type": "object",
                      "description": "(Kubernetes Network Policy only) The pod Selector yaml object used to uniquely select the prometheus pods within the cluster and given namespace",
                      "default": {}
                    },
                    "namespaceSelector": {
                      "type": "object",
                      "description": "(Kubernetes Network Policy only) The namespace selector yaml object used to uniquely select the namespace in which the prometheus pods are deployed",
                      "default": {}
                    }
                  }
                },
                "cilium": {
                  "type": "object",
                  "properties": {
                    "fromEndpoints": {
                      "type": "array",
                      "description": "(Cilium Network Policy only) The endpoint selector yaml object used to uniquely select the in-cluster endpoint in which the prometheus pods are deployed",
                      "default": [],
                      "items": {}
                    }
                  }
                }
              }
            }
          }
        }
      }
    },
    "db": {
      "type": "object",
      "properties": {
        "useCertificate": {
          "type": "boolean",
          "description": "If enabled, the certificate defined in db.certificate is used to verify TLS connections to the Postgres database",
          "default": false
        },
        "maxConnectionsServer": {
          "type": "number",
          "description": "The number of connections to the Postgres database to provide in the connection pool",
          "default": 8
        },
        "certificate": {
          "type": "string",
          "description": "The x509 public certificate for SSL connections to the Postgres database. Use of this certificate requires db.useCertificate to be enabled and an appropriate value for db.PGSSLMODE provided.",
          "default": ""
        },
        "PGSSLMODE": {
          "type": "string",
          "description": "This defines the level of security used when connecting to the Postgres database",
          "default": "require"
        },
        "connectionAcquisitionTimeoutMillis": {
          "type": "number",
          "description": "The maximum time in milliseconds to wait for a connection to be acquired from the connection pool.",
          "default": 15000
        },
        "connectionCreateTimeoutMillis": {
          "type": "number",
          "description": "The maximum time in milliseconds to wait for a new connection to be created in the connection pool. Should be less than the acquisition timeout, as a new connection may need to be created then acquired.",
          "default": 5000
        },
        "knexAsyncStackTracesEnabled": {
          "type": "boolean",
          "description": "If enabled, will provide better stack traces for errors arising out of knex operations",
          "default": false
        },
        "knexImprovedTelemetryStackTraces": {
          "type": "boolean",
          "description": "If enabled, will provide better stack traces for knex telemetry",
          "default": false
        },
        "databaseName": {
          "type": "string",
          "description": "(Optional) The name of the Postgres database to which Speckle will connect. Only required for the Database Monitoring utility when the connection string is to a database connection pool and multi-region is disabled, otherwise this value is ignored.",
          "default": ""
        },
        "connectionString": {
          "type": "object",
          "properties": {
            "secretName": {
              "type": "string",
              "description": "Required. A secret containing the full connection string to the Postgres database (e.g. in format of `protocol://username:password@host:port/database`) stored within the Kubernetes cluster as an opaque Kubernetes Secret. Ref: https://kubernetes.io/docs/concepts/configuration/secret/#opaque-secrets",
              "default": ""
            },
            "secretKey": {
              "type": "string",
              "description": "Required. The key within the Kubernetes Secret holding the connection string.",
              "default": ""
            }
          }
        },
        "networkPolicy": {
          "type": "object",
          "properties": {
            "externalToCluster": {
              "type": "object",
              "properties": {
                "enabled": {
                  "type": "boolean",
                  "description": "If enabled, indicates that the Postgres database is hosted externally to the Kubernetes cluster",
                  "default": true
                }
              }
            },
            "inCluster": {
              "type": "object",
              "properties": {
                "enabled": {
                  "type": "boolean",
                  "description": "If enabled, indicates that the Postgres database is hosted withing the same Kubernetes cluster in which Speckle will be deployed",
                  "default": false
                },
                "port": {
                  "type": "string",
                  "description": "the port on the server providing the Postgres database (default: \"5432\")",
                  "default": ""
                },
                "kubernetes": {
                  "type": "object",
                  "properties": {
                    "podSelector": {
                      "type": "object",
                      "description": "(Kubernetes Network Policy only) The pod Selector yaml object used to uniquely select the postgres compatible database pods within the cluster and given namespace",
                      "default": {}
                    },
                    "namespaceSelector": {
                      "type": "object",
                      "description": "(Kubernetes Network Policy only) The namespace selector yaml object used to uniquely select the namespace in which the postgres compatible database pods are deployed",
                      "default": {}
                    }
                  }
                },
                "cilium": {
                  "type": "object",
                  "properties": {
                    "endpointSelector": {
                      "type": "object",
                      "description": "(Cilium Network Policy only) The endpoint selector yaml object used to uniquely select the in-cluster endpoint in which the postgres compatible database pods are deployed",
                      "default": {}
                    },
                    "serviceSelector": {
                      "type": "object",
                      "description": "(Cilium Network Policy only) The service selector yaml object used to uniquely select the in-cluster service providing the postgres compatible database service",
                      "default": {}
                    }
                  }
                }
              }
            }
          }
        }
      }
    },
    "s3": {
      "type": "object",
      "properties": {
        "configMap": {
          "type": "object",
          "properties": {
            "enabled": {
              "type": "boolean",
              "description": "If enabled, the s3.endpoint, s3.bucket, and s3.access_key values will be determined from a configMap and the values provided in this helm release ignored.",
              "default": false
            },
            "name": {
              "type": "string",
              "description": "The name of the ConfigMap in which values for the keys (`endpoint`, `bucket`, and `access_key`) are provided. Expected to be in the namespace defined by the `namespace` parameter of this Helm Chart.",
              "default": ""
            }
          }
        },
        "endpoint": {
          "type": "string",
          "description": "The URL at which the s3 compatible storage is hosted. If `s3.configMap.enabled` is true, this value is ignored.",
          "default": ""
        },
        "publicEndpoint": {
          "type": "string",
          "description": "The URL at which the s3 compatible storage is accessible from a user's browser.",
          "default": ""
        },
        "bucket": {
          "type": "string",
          "description": "The s3 compatible bucket in which Speckle data will be stored.  If `s3.configMap.enabled` is true, this value is ignored.",
          "default": ""
        },
        "access_key": {
          "type": "string",
          "description": "The key of the access key used to authenticate with the s3 compatible storage.  If `s3.configMap.enabled` is true, this value is ignored.",
          "default": ""
        },
        "secret_key": {
          "type": "object",
          "properties": {
            "secretName": {
              "type": "string",
              "description": "Required. A Kubernetes secret containing the s3 secret_key.  This is expected to be the name of an opaque Kubernetes Secret. Ref: https://kubernetes.io/docs/concepts/configuration/secret/#opaque-secrets",
              "default": ""
            },
            "secretKey": {
              "type": "string",
              "description": "Required. The key within the Kubernetes Secret, the value of which is the s3 secret.",
              "default": ""
            }
          }
        },
        "create_bucket": {
          "type": "string",
          "description": "If enabled, will create a bucket with the given bucket name at this endpoint",
          "default": "false"
        },
        "region": {
          "type": "string",
          "description": "The region in which the bucket resides (or will be created in).",
          "default": ""
        },
        "networkPolicy": {
          "type": "object",
          "properties": {
            "port": {
              "type": "string",
              "description": "the port on the server providing the s3 compatible storage (default: \"443\")",
              "default": ""
            },
            "externalToCluster": {
              "type": "object",
              "properties": {
                "enabled": {
                  "type": "boolean",
                  "description": "If enabled, indicates that the s3 compatible storage is hosted externally to the Kubernetes cluster",
                  "default": true
                }
              }
            },
            "inCluster": {
              "type": "object",
              "properties": {
                "enabled": {
                  "type": "boolean",
                  "description": "If enabled, indicates that the s3 compatible storage is hosted withing the same Kubernetes cluster in which Speckle will be deployed",
                  "default": false
                },
                "kubernetes": {
                  "type": "object",
                  "properties": {
                    "podSelector": {
                      "type": "object",
                      "description": "(Kubernetes Network Policy only) The pod Selector yaml object used to uniquely select the s3 compatible storage pods within the cluster and given namespace",
                      "default": {}
                    },
                    "namespaceSelector": {
                      "type": "object",
                      "description": "(Kubernetes Network Policy only) The namespace selector yaml object used to uniquely select the namespace in which the s3 compatible storage pods are deployed",
                      "default": {}
                    }
                  }
                },
                "cilium": {
                  "type": "object",
                  "properties": {
                    "endpointSelector": {
                      "type": "object",
                      "description": "(Cilium Network Policy only) The endpoint selector yaml object used to uniquely select the in-cluster endpoint in which the s3 compatible storage pods are deployed",
                      "default": {}
                    },
                    "serviceSelector": {
                      "type": "object",
                      "description": "(Cilium Network Policy only) The service selector yaml object used to uniquely select the in-cluster service providing the s3 compatible storage service",
                      "default": {}
                    }
                  }
                }
              }
            }
          }
        }
      }
    },
    "redis": {
      "type": "object",
      "properties": {
        "connectionString": {
          "type": "object",
          "properties": {
            "secretName": {
              "type": "string",
              "description": "Required. A secret containing the full connection string to the Redis store (e.g. in format of `protocol://username:password@host:port/database`) stored within the Kubernetes cluster as an opaque Kubernetes Secret. Ref: https://kubernetes.io/docs/concepts/configuration/secret/#opaque-secrets",
              "default": ""
            },
            "secretKey": {
              "type": "string",
              "description": "Required. The key within the Kubernetes Secret holding the Redis connection string.",
              "default": ""
            }
          }
        },
        "previewServiceConnectionString": {
          "type": "object",
          "properties": {
            "secretName": {
              "type": "string",
              "description": "Required. A secret containing the full connection string to the Redis store (e.g. in format of `protocol://username:password@host:port/database`) stored within the Kubernetes cluster as an opaque Kubernetes Secret. Ref: https://kubernetes.io/docs/concepts/configuration/secret/#opaque-secrets",
              "default": ""
            },
            "secretKey": {
              "type": "string",
              "description": "Required. The key within the Kubernetes Secret holding the Redis connection string.",
              "default": ""
            }
          }
        },
        "fileImportService": {
          "type": "object",
          "properties": {
            "rhino": {
              "type": "object",
              "properties": {
                "connectionString": {
                  "type": "object",
                  "properties": {
                    "secretName": {
                      "type": "string",
                      "description": "Required. A secret containing the full connection string to the Redis store (e.g. in format of `protocol://username:password@host:port/database`) stored within the Kubernetes cluster as an opaque Kubernetes Secret. Ref: https://kubernetes.io/docs/concepts/configuration/secret/#opaque-secrets",
                      "default": ""
                    },
                    "secretKey": {
                      "type": "string",
                      "description": "Required. The key within the Kubernetes Secret holding the Redis connection string.",
                      "default": ""
                    }
                  }
                },
                "queueName": {
                  "type": "string",
                  "description": "Optional. The name of the queue created within the Redis cluster.",
                  "default": "fileimport-service-jobs"
                }
              }
            },
            "ifc": {
              "type": "object",
              "properties": {
                "connectionString": {
                  "type": "object",
                  "properties": {
                    "secretName": {
                      "type": "string",
                      "description": "Required. A secret containing the full connection string to the Redis store (e.g. in format of `protocol://username:password@host:port/database`) stored within the Kubernetes cluster as an opaque Kubernetes Secret. Ref: https://kubernetes.io/docs/concepts/configuration/secret/#opaque-secrets",
                      "default": ""
                    },
                    "secretKey": {
                      "type": "string",
                      "description": "Required. The key within the Kubernetes Secret holding the Redis connection string.",
                      "default": ""
                    }
                  }
                },
                "queueName": {
                  "type": "string",
                  "description": "Optional. The name of the queue created within the Redis cluster.",
                  "default": "fileimport-service-jobs"
                }
              }
            }
          }
        },
        "networkPolicy": {
          "type": "object",
          "properties": {
            "externalToCluster": {
              "type": "object",
              "properties": {
                "enabled": {
                  "type": "boolean",
                  "description": "If enabled, indicates that the Redis store is hosted externally to the Kubernetes cluster",
                  "default": true
                }
              }
            },
            "inCluster": {
              "type": "object",
              "properties": {
                "enabled": {
                  "type": "boolean",
                  "description": "If enabled, indicates that the Redis store is hosted withing the same Kubernetes cluster in which Speckle will be deployed",
                  "default": false
                },
                "port": {
                  "type": "string",
                  "description": "the port on the server providing the Redis store (default: \"6379\")",
                  "default": ""
                },
                "kubernetes": {
                  "type": "object",
                  "properties": {
                    "podSelector": {
                      "type": "object",
                      "description": "(Kubernetes Network Policy only) The pod Selector yaml object used to uniquely select the redis store pods within the cluster and given namespace",
                      "default": {}
                    },
                    "namespaceSelector": {
                      "type": "object",
                      "description": "(Kubernetes Network Policy only) The namespace selector yaml object used to uniquely select the namespace in which the redis store pods are deployed",
                      "default": {}
                    }
                  }
                },
                "cilium": {
                  "type": "object",
                  "properties": {
                    "endpointSelector": {
                      "type": "object",
                      "description": "(Cilium Network Policy only) The endpoint selector yaml object used to uniquely select the in-cluster endpoint in which the redis pods are deployed",
                      "default": {}
                    },
                    "serviceSelector": {
                      "type": "object",
                      "description": "(Cilium Network Policy only) The service selector yaml object used to uniquely select the in-cluster service providing the redis store service",
                      "default": {}
                    }
                  }
                }
              }
            }
          }
        }
      }
    },
    "openTelemetry": {
      "type": "object",
      "properties": {
        "tracing": {
          "type": "object",
          "properties": {
            "url": {
              "type": "string",
              "description": "Required. The URL to which the opentelemetry traces will be exported.",
              "default": ""
            },
            "key": {
              "type": "string",
              "description": "Required. The key to be used when exporting opentelemetry traces.",
              "default": ""
            },
            "value": {
              "type": "string",
              "description": "Required. The value to be used when exporting opentelemetry traces.",
              "default": ""
            }
          }
        }
      }
    },
    "multiRegion": {
      "type": "object",
      "properties": {
        "config": {
          "type": "object",
          "properties": {
            "secretName": {
              "type": "string",
              "description": "If workspacesMultiRegionEnabled is enabled, the server will be deployed in a multi-region configuration based on the values in a secret. This allows the default secret name to be overridden.",
              "default": "multi-region-config"
            },
            "secretKey": {
              "type": "string",
              "description": "If workspacesMultiRegionEnabled is enabled, the server will be deployed in a multi-region configuration based on the values in a secret. This allows the default secret key and filename to be overridden.",
              "default": "multi-region-config.json"
            }
          }
        }
      }
    },
    "imagePullSecrets": {
      "type": "array",
      "description": "The name of the Kubernetes Secret resource in which the Docker image pull secrets are stored. This is expected to be an opaque Kubernetes Secret. Ref: https://kubernetes.io/docs/concepts/configuration/secret/#opaque-secrets",
      "default": [],
      "items": {}
    },
    "billing": {
      "type": "object",
      "properties": {
        "secretName": {
          "type": "string",
          "description": "The name of the Kubernetes Secret containing the Session secret.  This is a unique value (can be generated randomly). This is expected to be provided within the Kubernetes cluster as an opaque Kubernetes Secret. Ref: https://kubernetes.io/docs/concepts/configuration/secret/#opaque-secrets",
          "default": ""
        },
        "stripeApiKey": {
          "type": "object",
          "properties": {
            "secretKey": {
              "type": "string",
              "description": "The key within the Kubernetes Secret holding the stripeApiKey secret as its value.",
              "default": "stripeApiKey"
            }
          }
        },
        "stripeEndpointSigningKey": {
          "type": "object",
          "properties": {
            "secretKey": {
              "type": "string",
              "description": "The key within the Kubernetes Secret holding the stripeEndpointSigningKey secret as its value.",
              "default": "stripeEndpointSigningKey"
            }
          }
        },
        "workspaceGuestSeatStripeProductId": {
          "type": "string",
          "description": "The workspace Guest Seat Product Id as configured in Stripe.",
          "default": ""
        },
        "workspaceMonthlyGuestSeatStripePriceId": {
          "type": "string",
          "description": "The workspace Monthly Guest Seat Price Id as configured in Stripe.",
          "default": ""
        },
        "workspaceYearlyGuestSeatStripePriceId": {
          "type": "string",
          "description": "The workspace Yearly Guest Seat Price Id as configured in Stripe.",
          "default": ""
        },
        "workspaceStarterSeatStripeProductId": {
          "type": "string",
          "description": "The workspace Starter Seat Product Id as configured in Stripe.",
          "default": ""
        },
        "workspaceMonthlyStarterSeatStripePriceId": {
          "type": "string",
          "description": "The workspace Monthly Starter Seat Price Id as configured in Stripe.",
          "default": ""
        },
        "workspaceYearlyStarterSeatStripePriceId": {
          "type": "string",
          "description": "The workspace Yearly Starter Seat Price Id as configured in Stripe.",
          "default": ""
        },
        "workspacePlusSeatStripeProductId": {
          "type": "string",
          "description": "The workspace Plus Seat Product Id as configured in Stripe.",
          "default": ""
        },
        "workspaceMonthlyPlusSeatStripePriceId": {
          "type": "string",
          "description": "The workspace Monthly Plus Seat Price Id as configured in Stripe.",
          "default": ""
        },
        "workspaceYearlyPlusSeatStripePriceId": {
          "type": "string",
          "description": "The workspace Yearly Plus Seat Price Id as configured in Stripe.",
          "default": ""
        },
        "workspaceBusinessSeatStripeProductId": {
          "type": "string",
          "description": "The workspace Business Seat Product Id as configured in Stripe.",
          "default": ""
        },
        "workspaceMonthlyBusinessSeatStripePriceId": {
          "type": "string",
          "description": "The workspace Monthly Business Seat Price Id as configured in Stripe.",
          "default": ""
        },
        "workspaceYearlyBusinessSeatStripePriceId": {
          "type": "string",
          "description": "The workspace Yearly Business Seat Price Id as configured in Stripe.",
          "default": ""
        },
        "workspaceTeamSeatStripeProductId": {
          "type": "string",
          "description": "The workspace Team Seat Product Id as configured in Stripe.",
          "default": ""
        },
        "workspaceMonthlyTeamSeatGbpStripePriceId": {
          "type": "string",
          "description": "The workspace Monthly Team Seat Price Id as configured in Stripe.",
          "default": ""
        },
        "workspaceYearlyTeamSeatGbpStripePriceId": {
          "type": "string",
          "description": "The workspace Yearly Team Seat Price Id as configured in Stripe.",
          "default": ""
        },
        "workspaceMonthlyTeamSeatUsdStripePriceId": {
          "type": "string",
          "description": "The workspace Monthly Team Seat Price Id as configured in Stripe.",
          "default": ""
        },
        "workspaceYearlyTeamSeatUsdStripePriceId": {
          "type": "string",
          "description": "The workspace Yearly Team Seat Price Id as configured in Stripe.",
          "default": ""
        },
        "workspaceTeamUnlimitedSeatStripeProductId": {
          "type": "string",
          "description": "The workspace Team Unlimited Seat Product Id as configured in Stripe.",
          "default": ""
        },
        "workspaceMonthlyTeamUnlimitedSeatGbpStripePriceId": {
          "type": "string",
          "description": "The workspace Monthly Team Unlimited Seat Price Id as configured in Stripe.",
          "default": ""
        },
        "workspaceYearlyTeamUnlimitedSeatGbpStripePriceId": {
          "type": "string",
          "description": "The workspace Yearly Team Unlimited Seat Price Id as configured in Stripe.",
          "default": ""
        },
        "workspaceMonthlyTeamUnlimitedSeatUsdStripePriceId": {
          "type": "string",
          "description": "The workspace Monthly Team Unlimited Seat Price Id as configured in Stripe.",
          "default": ""
        },
        "workspaceYearlyTeamUnlimitedSeatUsdStripePriceId": {
          "type": "string",
          "description": "The workspace Yearly Team Unlimited Seat Price Id as configured in Stripe.",
          "default": ""
        },
        "workspaceProSeatStripeProductId": {
          "type": "string",
          "description": "The workspace Pro Seat Product Id as configured in Stripe.",
          "default": ""
        },
        "workspaceMonthlyProSeatGbpStripePriceId": {
          "type": "string",
          "description": "The workspace Monthly Pro Seat Price Id as configured in Stripe.",
          "default": ""
        },
        "workspaceYearlyProSeatGbpStripePriceId": {
          "type": "string",
          "description": "The workspace Yearly Pro Seat Price Id as configured in Stripe.",
          "default": ""
        },
        "workspaceMonthlyProSeatUsdStripePriceId": {
          "type": "string",
          "description": "The workspace Monthly Pro Seat Price Id as configured in Stripe.",
          "default": ""
        },
        "workspaceYearlyProSeatUsdStripePriceId": {
          "type": "string",
          "description": "The workspace Yearly Pro Seat Price Id as configured in Stripe.",
          "default": ""
        },
        "workspaceProUnlimitedSeatStripeProductId": {
          "type": "string",
          "description": "The workspace Pro Unlimited Seat Product Id as configured in Stripe.",
          "default": ""
        },
        "workspaceMonthlyProUnlimitedSeatGbpStripePriceId": {
          "type": "string",
          "description": "The workspace Monthly Pro Unlimited Seat Price Id as configured in Stripe.",
          "default": ""
        },
        "workspaceYearlyProUnlimitedSeatGbpStripePriceId": {
          "type": "string",
          "description": "The workspace Yearly Pro Unlimited Seat Price Id as configured in Stripe.",
          "default": ""
        },
        "workspaceMonthlyProUnlimitedSeatUsdStripePriceId": {
          "type": "string",
          "description": "The workspace Monthly Pro Unlimited Seat Price Id as configured in Stripe.",
          "default": ""
        },
        "workspaceYearlyProUnlimitedSeatUsdStripePriceId": {
          "type": "string",
          "description": "The workspace Yearly Pro Unlimited Seat Price Id as configured in Stripe.",
          "default": ""
        }
      }
    },
    "server": {
      "type": "object",
      "properties": {
        "enabled": {
          "type": "boolean",
          "description": "If enabled, the Speckle server will be deployed",
          "default": true
        },
        "replicas": {
          "type": "number",
          "description": "The number of instances of the Server pod to be deployed within the cluster.",
          "default": 1
        },
        "logLevel": {
          "type": "string",
          "description": "The minimum level of logs which will be output. Suitable values are trace, debug, info, warn, error, fatal, or silent",
          "default": "info"
        },
        "logPretty": {
          "type": "boolean",
          "description": "If enabled, will output logs in a human-readable format. Otherwise, logs will be output in JSON format.",
          "default": false
        },
        "image": {
          "type": "string",
          "description": "The Docker image to be used for the Speckle Server component. If blank, defaults to speckle/speckle-server:{{ .Values.docker_image_tag }}. If provided, this value should be the full path including tag. The docker_image_tag value will be ignored.",
          "default": ""
        },
        "enableFe2Messaging": {
          "type": "boolean",
          "description": "If enabled, the related FE1 deployment will show banners/messages about the new frontend",
          "default": false
        },
        "onboarding": {
          "type": "object",
          "properties": {
            "stream_url": {
              "type": "string",
              "description": "The (cross-server) URL to the project/stream that should be used as the onboarding project base.",
              "default": "https://latest.speckle.systems/projects/843d07eb10"
            },
            "stream_cache_bust_number": {
              "type": "number",
              "description": "Increase this number to trigger the re-pulling of the base stream",
              "default": 1
            }
          }
        },
        "inspect": {
          "type": "object",
          "properties": {
            "enabled": {
              "type": "boolean",
              "description": "If enabled, indicates that the Speckle server should be deployed with the nodejs inspect feature enabled",
              "default": false
            },
            "port": {
              "type": "string",
              "description": "The port on which the nodejs inspect feature should be exposed",
              "default": "7000"
            }
          }
        },
        "adminOverrideEnabled": {
          "type": "boolean",
          "description": "Enables the server side admin authz override",
          "default": false
        },
        "weeklyDigestEnabled": {
          "type": "boolean",
          "description": "Enables sending out the serevr weekly digest emails",
          "default": false
        },
        "max_object_size_mb": {
          "type": "number",
          "description": "The maximum size of an individual object which can be uploaded to the server",
          "default": 100
        },
        "max_object_upload_file_size_mb": {
          "type": "number",
          "description": "Objects are batched together and uploaded to the /objects endpoint as http POST form data. This determines the maximum size of that form data which can be uploaded to the server. It should be greater than or equal to max_object_size_mb.",
          "default": 100
        },
        "max_project_models_per_page": {
          "type": "number",
          "description": "The maximum number of models that can be returned in a single page of a query for all models of a project",
          "default": 500
        },
        "speckleAutomateUrl": {
          "type": "string",
          "description": "The url of the Speckle Automate instance",
          "default": "https://automate.speckle.systems"
        },
        "asyncRequestContextEnabled": {
          "type": "boolean",
          "description": "If enabled, the server will use the async request context for improved log msg correlation",
          "default": false
        },
        "gendoAI": {
          "type": "object",
          "properties": {
            "apiUrl": {
              "type": "string",
              "description": "The url of the Gendo AI application, including protocol.",
              "default": "https://api.gendo.ai/external/generate"
            },
            "creditLimit": {
              "type": "number",
              "description": "The number of Gendo AI credit a user gets every month.",
              "default": 40
            },
            "key": {
              "type": "object",
              "properties": {
                "secretName": {
                  "type": "string",
                  "description": "The name of the Kubernetes Secret containing the Gendo AI key. If left blank, will default to the `secretName` parameter.",
                  "default": ""
                },
                "secretKey": {
                  "type": "string",
                  "description": "The key within the Kubernetes Secret holding the Gendo AI key as its value.",
                  "default": "gendoai_key"
                }
              }
            },
            "ratelimiting": {
              "type": "object",
              "properties": {
                "renderRequest": {
                  "type": "number",
                  "description": "The number of render requests allowed per period",
                  "default": 1
                },
                "renderRequestPeriodSeconds": {
                  "type": "number",
                  "description": "The period in seconds for the render request limit",
                  "default": 20
                },
                "burstRenderRequest": {
                  "type": "number",
                  "description": "The number of render requests allowed in 'burst' mode when the other limit is reached.",
                  "default": 3
                },
                "burstRenderRequestPeriodSeconds": {
                  "type": "number",
                  "description": "The period in seconds for the burst render request limit.",
                  "default": 60
                }
              }
            }
          }
        },
        "encryptionKeys": {
          "type": "object",
          "properties": {
            "path": {
              "type": "string",
              "description": "The path where the encryption keys should be loaded from",
              "default": "/encryption-keys/keys.json"
            }
          }
        },
        "licenseTokenSecret": {
          "type": "object",
          "properties": {
            "secretName": {
              "type": "string",
              "description": "The name of the Kubernetes Secret containing the Session secret.  This is a unique value (can be generated randomly). This is expected to be provided within the Kubernetes cluster as an opaque Kubernetes Secret. Ref: https://kubernetes.io/docs/concepts/configuration/secret/#opaque-secrets",
              "default": ""
            },
            "secretKey": {
              "type": "string",
              "description": "The key within the Kubernetes Secret holding the Session secret as its value.",
              "default": ""
            }
          }
        },
        "sessionSecret": {
          "type": "object",
          "properties": {
            "secretName": {
              "type": "string",
              "description": "The name of the Kubernetes Secret containing the Session secret.  This is a unique value (can be generated randomly). This is expected to be provided within the Kubernetes cluster as an opaque Kubernetes Secret. Ref: https://kubernetes.io/docs/concepts/configuration/secret/#opaque-secrets",
              "default": ""
            },
            "secretKey": {
              "type": "string",
              "description": "The key within the Kubernetes Secret holding the Session secret as its value.",
              "default": ""
            }
          }
        },
        "auth": {
          "type": "object",
          "properties": {
            "local": {
              "type": "object",
              "properties": {
                "enabled": {
                  "type": "boolean",
                  "description": "If enabled, users can register and authenticate with an email address and password.",
                  "default": true
                }
              }
            },
            "google": {
              "type": "object",
              "properties": {
                "enabled": {
                  "type": "boolean",
                  "description": "If enabled, users can authenticate via Google with their Google account credentials. If enabling Google, the `server.auth.google.client_id` parameter is required, and a secret must be provided via the Kubernetes secret referenced in `server.auth.google.clientSecret`.",
                  "default": false
                },
                "client_id": {
                  "type": "string",
                  "description": "This is the ID for Speckle that you have registered with Google.",
                  "default": ""
                },
                "clientSecret": {
                  "type": "object",
                  "properties": {
                    "secretName": {
                      "type": "string",
                      "description": "The name of the Kubernetes Secret containing the Google client secret. This is expected to be provided within the Kubernetes cluster as an opaque Kubernetes Secret. Ref: https://kubernetes.io/docs/concepts/configuration/secret/#opaque-secrets",
                      "default": ""
                    },
                    "secretKey": {
                      "type": "string",
                      "description": "The key within the Kubernetes Secret holding the Google client secret as its value.",
                      "default": ""
                    }
                  }
                }
              }
            },
            "github": {
              "type": "object",
              "properties": {
                "enabled": {
                  "type": "boolean",
                  "description": "If enabled, users can authenticate via Github with their Github account credentials. If enabling Github authentication, the `server.auth.github.client_id` parameter is required.",
                  "default": false
                },
                "client_id": {
                  "type": "string",
                  "description": "This is the ID for Speckle that you have registered with Github",
                  "default": ""
                },
                "clientSecret": {
                  "type": "object",
                  "properties": {
                    "secretName": {
                      "type": "string",
                      "description": "The name of the Kubernetes Secret containing the GitHub client secret. This is expected to be provided within the Kubernetes cluster as an opaque Kubernetes Secret. Ref: https://kubernetes.io/docs/concepts/configuration/secret/#opaque-secrets",
                      "default": ""
                    },
                    "secretKey": {
                      "type": "string",
                      "description": "The key within the Kubernetes Secret holding the GitHub client secret as its value.",
                      "default": ""
                    }
                  }
                }
              }
            },
            "azure_ad": {
              "type": "object",
              "properties": {
                "enabled": {
                  "type": "boolean",
                  "description": "If enabled, users can authenticate via Azure Active Directory.",
                  "default": false
                },
                "org_name": {
                  "type": "string",
                  "description": "This is the Organisation Name that you have registered with Azure",
                  "default": ""
                },
                "identity_metadata": {
                  "type": "string",
                  "description": "This is the identity metadata for Speckle that you have registered with Azure",
                  "default": ""
                },
                "issuer": {
                  "type": "string",
                  "description": "This is the issuer name for Speckle that you have registered with Azure",
                  "default": ""
                },
                "client_id": {
                  "type": "string",
                  "description": "This is the ID for Speckle that you have registered with Azure",
                  "default": ""
                },
                "clientSecret": {
                  "type": "object",
                  "properties": {
                    "secretName": {
                      "type": "string",
                      "description": "The name of the Kubernetes Secret containing the Azure AD client secret. This is expected to be provided within the Kubernetes cluster as an opaque Kubernetes Secret. Ref: https://kubernetes.io/docs/concepts/configuration/secret/#opaque-secrets",
                      "default": ""
                    },
                    "secretKey": {
                      "type": "string",
                      "description": "The key within the Kubernetes Secret holding the Azure AD client secret as its value.",
                      "default": ""
                    }
                  }
                },
                "additional_domains": {
                  "type": "array",
                  "description": "List of `matchName` or `matchPattern` maps for domains that should be allow-listed for egress in Network Policy. https://docs.microsoft.com/en-us/azure/azure-portal/azure-portal-safelist-urls?tabs=public-cloud are enabled by default.",
                  "default": [],
                  "items": {}
                },
                "port": {
                  "type": "number",
                  "description": "Port on server to connect to. Used to allow egress in Network Policy. Defaults to 443",
                  "default": 443
                }
              }
            },
            "oidc": {
              "type": "object",
              "properties": {
                "enabled": {
                  "type": "boolean",
                  "description": "If enabled, users can authenticate via OpenID Connect identity provider",
                  "default": false
                },
                "name": {
                  "type": "string",
                  "description": "This is the name that you want displayed on the login button",
                  "default": ""
                },
                "discovery_url": {
                  "type": "string",
                  "description": "This is the OIDC discovery URL for the identity provider you want to use",
                  "default": ""
                },
                "client_id": {
                  "type": "string",
                  "description": "This is the ID for Speckle that you have registered with the OIDC identity provider",
                  "default": ""
                },
                "clientSecret": {
                  "type": "object",
                  "properties": {
                    "secretName": {
                      "type": "string",
                      "description": "The name of the Kubernetes Secret containing the OIDC client secret. This is expected to be provided within the Kubernetes cluster as an opaque Kubernetes Secret. Ref: https://kubernetes.io/docs/concepts/configuration/secret/#opaque-secrets",
                      "default": ""
                    },
                    "secretKey": {
                      "type": "string",
                      "description": "The key within the Kubernetes Secret holding the OIDC client secret as its value.",
                      "default": ""
                    }
                  }
                },
                "domains": {
                  "type": "array",
                  "description": "List of `matchName` or `matchPattern` maps for domains that should be allow-listed for egress in Network Policy.",
                  "default": [],
                  "items": {}
                }
              }
            }
          }
        },
        "email": {
          "type": "object",
          "properties": {
            "enabled": {
              "type": "boolean",
              "description": "If enabled, Speckle can send email to users - for example, email verification for account registration.",
              "default": false
            },
            "verificationTimeoutMinutes": {
              "type": "number",
              "description": "The number of minutes after which an email verification link will expire. Defaults to 5 minutes.",
              "default": 5
            },
            "host": {
              "type": "string",
              "description": "The domain name or IP address of the server hosting the email service.",
              "default": ""
            },
            "port": {
              "type": "string",
              "description": "The port on the server for the email service.",
              "default": ""
            },
            "from": {
              "type": "string",
              "description": "The email address from which Speckle will send emails. Defaults to 'no-reply@speckle.systems' if left blank.",
              "default": ""
            },
            "username": {
              "type": "string",
              "description": "The username with which Speckle will authenticate with the email service.",
              "default": ""
            },
            "password": {
              "type": "object",
              "properties": {
                "secretName": {
                  "type": "string",
                  "description": "The name of the Kubernetes Secret containing the email password. This is expected to be provided within the Kubernetes cluster as an opaque Kubernetes Secret. Ref: https://kubernetes.io/docs/concepts/configuration/secret/#opaque-secrets",
                  "default": ""
                },
                "secretKey": {
                  "type": "string",
                  "description": "The key within the Kubernetes Secret holding the email password as its value.",
                  "default": ""
                }
              }
            },
            "networkPolicy": {
              "type": "object",
              "properties": {
                "externalToCluster": {
                  "type": "object",
                  "properties": {
                    "enabled": {
                      "type": "boolean",
                      "description": "If enabled, indicates that the email server is hosted externally to the Kubernetes cluster",
                      "default": true
                    }
                  }
                },
                "inCluster": {
                  "type": "object",
                  "properties": {
                    "enabled": {
                      "type": "boolean",
                      "description": "If enabled, indicates that the email server is hosted withing the same Kubernetes cluster in which Speckle will be deployed",
                      "default": false
                    },
                    "kubernetes": {
                      "type": "object",
                      "properties": {
                        "podSelector": {
                          "type": "object",
                          "description": "(Kubernetes Network Policy only) The pod Selector yaml object used to uniquely select the email server pods within the cluster and given namespace",
                          "default": {}
                        },
                        "namespaceSelector": {
                          "type": "object",
                          "description": "(Kubernetes Network Policy only) The namespace selector yaml object used to uniquely select the namespace in which the email server pods are deployed",
                          "default": {}
                        }
                      }
                    },
                    "cilium": {
                      "type": "object",
                      "properties": {
                        "endpointSelector": {
                          "type": "object",
                          "description": "(Cilium Network Policy only) The endpoint selector yaml object used to uniquely select the in-cluster endpoint in which the email server pods are deployed",
                          "default": {}
                        },
                        "serviceSelector": {
                          "type": "object",
                          "description": "(Cilium Network Policy only) The service selector yaml object used to uniquely select the in-cluster service providing the email server",
                          "default": {}
                        }
                      }
                    }
                  }
                }
              }
            }
          }
        },
        "requests": {
          "type": "object",
          "properties": {
            "cpu": {
              "type": "string",
              "description": "The CPU that should be available on a node when scheduling this pod.",
              "default": "1000m"
            },
            "memory": {
              "type": "string",
              "description": "The Memory that should be available on a node when scheduling this pod.",
              "default": "1Gi"
            }
          }
        },
        "limits": {
          "type": "object",
          "properties": {
            "cpu": {
              "type": "string",
              "description": "The maximum CPU that will be made available to the server Pod in a given period.",
              "default": "1500m"
            },
            "memory": {
              "type": "string",
              "description": "The maximum Memory that will be made available to the server Pod.",
              "default": "3Gi"
            }
          }
        },
        "ratelimiting": {
          "type": "object",
          "properties": {
            "enabled": {
              "type": "boolean",
              "description": "If enabled, rate limiting will be applied to the Speckle server.",
              "default": true
            },
            "all_requests": {
              "type": "number",
              "description": "The maximum number of requests that can be made to the Speckle server in a moving one second window.",
              "default": 500
            },
            "burst_all_requests": {
              "type": "number",
              "description": "If the regular limit is exceeded, the limit is increased to the burst limit. This is the maximum number of requests that can be made to the Speckle server in a moving one minute window.",
              "default": 2000
            },
            "user_create": {
              "type": "number",
              "description": "The maximum number of requests that can be made to the Speckle server to create a new user in a moving one second window.",
              "default": 6
            },
            "burst_user_create": {
              "type": "number",
              "description": "If the regular limit is exceeded, the limit is increased to the burst limit. This is the maximum number of requests that can be made to the Speckle server to create a new user in a moving one minute window.",
              "default": 1000
            },
            "stream_create": {
              "type": "number",
              "description": "The maximum number of requests that can be made to the Speckle server to create a new stream in a moving one second window.",
              "default": 1
            },
            "burst_stream_create": {
              "type": "number",
              "description": "If the regular limit is exceeded, the limit is increased to the burst limit. This is the maximum number of requests that can be made to the Speckle server to create a new stream in a moving one minute window.",
              "default": 100
            },
            "commit_create": {
              "type": "number",
              "description": "The maximum number of requests that can be made to the Speckle server to create a new commit in a moving one second window.",
              "default": 1
            },
            "burst_commit_create": {
              "type": "number",
              "description": "If the regular limit is exceeded, the limit is increased to the burst limit. This is the maximum number of requests that can be made to the Speckle server to create a new commit in a moving one minute window.",
              "default": 100
            },
            "post_getobjects_streamid": {
              "type": "number",
              "description": "The maximum number of requests that can be made to the Speckle server to get a new object in a moving one second window.",
              "default": 3
            },
            "burst_post_getobjects_streamid": {
              "type": "number",
              "description": "If the regular limit is exceeded, the limit is increased to the burst limit. This is the maximum number of requests that can be made to the Speckle server to get a new object in a moving one minute window.",
              "default": 200
            },
            "post_diff_streamid": {
              "type": "number",
              "description": "The maximum number of requests that can be made to the Speckle server to undertake a diff in a moving one second window.",
              "default": 10
            },
            "burst_post_diff_streamid": {
              "type": "number",
              "description": "If the regular limit is exceeded, the limit is increased to the burst limit. This is the maximum number of requests that can be made to the Speckle server to undertake a diff in a moving one minute window.",
              "default": 1000
            },
            "post_objects_streamid": {
              "type": "number",
              "description": "The maximum number of requests that can be made to the Speckle server to post a new object in a moving one second window.",
              "default": 6
            },
            "burst_post_objects_streamid": {
              "type": "number",
              "description": "If the regular limit is exceeded, the limit is increased to the burst limit. This is the maximum number of requests that can be made to the Speckle server to post a new object in a moving one minute window.",
              "default": 400
            },
            "get_objects_streamid_objectid": {
              "type": "number",
              "description": "The maximum number of requests that can be made to the Speckle server to get an object in a moving one second window.",
              "default": 3
            },
            "burst_get_objects_streamid_objectid": {
              "type": "number",
              "description": "If the regular limit is exceeded, the limit is increased to the burst limit. This is the maximum number of requests that can be made to the Speckle server to get an object in a moving one minute window.",
              "default": 200
            },
            "get_objects_streamid_objectid_single": {
              "type": "number",
              "description": "The maximum number of requests that can be made to the Speckle server to get a single object in a moving one second window.",
              "default": 3
            },
            "burst_get_objects_streamid_objectid_single": {
              "type": "number",
              "description": "If the regular limit is exceeded, the limit is increased to the burst limit. This is the maximum number of requests that can be made to the Speckle server to get a single object in a moving one minute window.",
              "default": 200
            },
            "post_graphql": {
              "type": "number",
              "description": "The maximum number of requests that can be made to the GraphQL API in a moving one second window.",
              "default": 50
            },
            "burst_post_graphql": {
              "type": "number",
              "description": "If the regular limit is exceeded, the limit is increased to the burst limit. This is the maximum number of requests that can be made to the GraphQL API in a moving one minute window.",
              "default": 200
            },
            "get_auth": {
              "type": "number",
              "description": "The maximum number of requests that can be made to the Speckle server to authenticate in a moving 10 minute window.",
              "default": 4
            },
            "burst_get_auth": {
              "type": "number",
              "description": "If the regular limit is exceeded, the limit is increased to the burst limit. This is the maximum number of requests that can be made to the Speckle server to authenticate in a moving thirty minute window.",
              "default": 10
            }
          }
        },
        "serviceAccount": {
          "type": "object",
          "properties": {
            "create": {
              "type": "boolean",
              "description": "If enabled, a Kubernetes Service Account will be created for this pod.",
              "default": true
            }
          }
        },
        "fileUploads": {
          "type": "object",
          "properties": {
            "enabled": {
              "type": "boolean",
              "description": "If enabled, file uploads on the server will be flagged as enabled",
              "default": true
            }
          }
        },
        "mailchimp": {
          "type": "object",
          "properties": {
            "enabled": {
              "type": "boolean",
              "description": "Mailchimp integration feature flag",
              "default": false
            },
            "apikey": {
              "type": "object",
              "properties": {
                "secretName": {
                  "type": "string",
                  "description": "The name of the Kubernetes Secret containing the Mailchimp API key.",
                  "default": ""
                },
                "secretKey": {
                  "type": "string",
                  "description": "The key within the Kubernetes Secret holding the Mailchimp API key as its value.",
                  "default": "mailchimp_apikey"
                }
              }
            },
            "serverPrefix": {
              "type": "string",
              "description": "Mailchimp api server prefix",
              "default": ""
            },
            "newsletterListId": {
              "type": "string",
              "description": "Audience id for the newsletter list",
              "default": ""
            },
            "onboardingListId": {
              "type": "string",
              "description": "Audience id for the onboarding list",
              "default": ""
            }
          }
        },
        "migration": {
          "type": "object",
          "properties": {
            "movedFrom": {
              "type": "string",
              "description": "Indicate the URL where the server moved from",
              "default": ""
            },
            "movedTo": {
              "type": "string",
              "description": "Indicate the URL where the server moved to",
              "default": ""
            }
          }
        },
        "monitoring": {
          "type": "object",
          "properties": {
            "apollo": {
              "type": "object",
              "properties": {
                "enabled": {
                  "type": "boolean",
                  "description": "(Optional) If enabled, exports metrics from the GraphQL API to Apollo Graphql Studio.",
                  "default": false
                },
                "graph_id": {
                  "type": "string",
                  "description": "The ID for Speckle that you registered in Apollo Graphql Studio.",
                  "default": ""
                },
                "key": {
                  "type": "object",
                  "properties": {
                    "secretName": {
                      "type": "string",
                      "description": "The name of the Kubernetes Secret containing the Apollo monitoring key. This is expected to be provided within the Kubernetes cluster as an opaque Kubernetes Secret. Ref: https://kubernetes.io/docs/concepts/configuration/secret/#opaque-secrets",
                      "default": ""
                    },
                    "secretKey": {
                      "type": "string",
                      "description": "The key within the Kubernetes Secret holding the Apollo monitoring key as its value.",
                      "default": ""
                    }
                  }
                }
              }
            },
            "mp": {
              "type": "object",
              "description": "(Optional) If server.monitoring.mp.enabled is set to false, metrics will not be collected by the Speckle server.",
              "default": {}
            }
          }
        },
        "disable_tracking": {
          "type": "boolean",
          "description": "If set to true, will prevent tracking metrics from being collected",
          "default": false
        },
        "disable_tracing": {
          "type": "boolean",
          "description": "If set to true, will prevent tracing metrics from being collected",
          "default": false
        },
        "networkPolicy": {
          "type": "object",
          "properties": {
            "enabled": {
              "type": "boolean",
              "description": "If enabled, will provide additional security be limiting network traffic into and out of the pod to only the required endpoints and ports.",
              "default": false
            }
          }
        },
        "affinity": {
          "type": "object",
          "description": "Affinity for Speckle server pods scheduling",
          "default": {}
        },
        "nodeSelector": {
          "type": "object",
          "description": "Node labels for Speckle server pods scheduling",
          "default": {}
        },
        "tolerations": {
          "type": "array",
          "description": "Tolerations for Speckle server pods scheduling",
          "default": [],
          "items": {}
        },
        "topologySpreadConstraints": {
          "type": "array",
          "description": "Spread Constraints for Speckle server pod scheduling",
          "default": [],
          "items": {}
        },
        "additionalEnvVars": {
          "type": "array",
          "description": "Additional environment variables to be passed to the server pod",
          "default": [],
          "items": {}
        }
      }
    },
    "objects": {
      "type": "object",
      "properties": {
        "enabled": {
          "type": "boolean",
          "description": "If enabled, the Speckle server will be deployed with the Objects component enabled.",
          "default": true
        },
        "replicas": {
          "type": "number",
          "description": "The number of instances of the Server pod to be deployed within the cluster.",
          "default": 1
        },
        "image": {
          "type": "string",
          "description": "The Docker image to be used for the Speckle Objects component. If blank, defaults to speckle/speckle-server:{{ .Values.docker_image_tag }}. If provided, this value should be the full path including tag. The docker_image_tag value will be ignored.",
          "default": ""
        },
        "logLevel": {
          "type": "string",
          "description": "The minimum level of logs which will be output. Suitable values are trace, debug, info, warn, error, fatal, or silent",
          "default": "info"
        },
        "logPretty": {
          "type": "boolean",
          "description": "If enabled, will output logs in a human-readable format. Otherwise, logs will be output in JSON format.",
          "default": false
        },
        "inspect": {
          "type": "object",
          "properties": {
            "enabled": {
              "type": "boolean",
              "description": "If enabled, indicates that the Speckle server should be deployed with the nodejs inspect feature enabled",
              "default": false
            },
            "port": {
              "type": "string",
              "description": "The port on which the nodejs inspect feature should be exposed",
              "default": "7000"
            }
          }
        },
        "requests": {
          "type": "object",
          "properties": {
            "cpu": {
              "type": "string",
              "description": "The CPU that should be available on a node when scheduling this pod.",
              "default": "1000m"
            },
            "memory": {
              "type": "string",
              "description": "The Memory that should be available on a node when scheduling this pod.",
              "default": "1Gi"
            }
          }
        },
        "limits": {
          "type": "object",
          "properties": {
            "cpu": {
              "type": "string",
              "description": "The maximum CPU that will be made available to the server Pod in a given period.",
              "default": "1500m"
            },
            "memory": {
              "type": "string",
              "description": "The maximum Memory that will be made available to the server Pod.",
              "default": "3Gi"
            }
          }
        },
        "ratelimiting": {
          "type": "object",
          "properties": {
            "post_objects_streamid": {
              "type": "number",
              "description": "The maximum number of requests that can be made to the Speckle server to post a new object in a moving one second window.",
              "default": 6
            },
            "burst_post_objects_streamid": {
              "type": "number",
              "description": "If the regular limit is exceeded, the limit is increased to the burst limit. This is the maximum number of requests that can be made to the Speckle server to post a new object in a moving one minute window.",
              "default": 400
            },
            "get_objects_streamid_objectid": {
              "type": "number",
              "description": "The maximum number of requests that can be made to the Speckle server to get an object in a moving one second window.",
              "default": 3
            },
            "burst_get_objects_streamid_objectid": {
              "type": "number",
              "description": "If the regular limit is exceeded, the limit is increased to the burst limit. This is the maximum number of requests that can be made to the Speckle server to get an object in a moving one minute window.",
              "default": 200
            },
            "get_objects_streamid_objectid_single": {
              "type": "number",
              "description": "The maximum number of requests that can be made to the Speckle server to get a single object in a moving one second window.",
              "default": 3
            },
            "burst_get_objects_streamid_objectid_single": {
              "type": "number",
              "description": "If the regular limit is exceeded, the limit is increased to the burst limit. This is the maximum number of requests that can be made to the Speckle server to get a single object in a moving one minute window.",
              "default": 200
            }
          }
        },
        "serviceAccount": {
          "type": "object",
          "properties": {
            "create": {
              "type": "boolean",
              "description": "If enabled, a Kubernetes Service Account will be created for this pod.",
              "default": true
            }
          }
        },
        "networkPolicy": {
          "type": "object",
          "properties": {
            "enabled": {
              "type": "boolean",
              "description": "If enabled, will provide additional security be limiting network traffic into and out of the pod to only the required endpoints and ports.",
              "default": false
            }
          }
        },
        "affinity": {
          "type": "object",
          "description": "Affinity for Speckle server pods scheduling",
          "default": {}
        },
        "nodeSelector": {
          "type": "object",
          "description": "Node labels for Speckle server pods scheduling",
          "default": {}
        },
        "tolerations": {
          "type": "array",
          "description": "Tolerations for Speckle server pods scheduling",
          "default": [],
          "items": {}
        },
        "topologySpreadConstraints": {
          "type": "array",
          "description": "Spread Constraints for Speckle server pod scheduling",
          "default": [],
          "items": {}
        },
        "additionalEnvVars": {
          "type": "array",
          "description": "Additional environment variables to be passed to the objects pod",
          "default": [],
          "items": {}
        }
      }
    },
    "frontend_2": {
      "type": "object",
      "properties": {
        "image": {
          "type": "string",
          "description": "The Docker image to be used for the Speckle Frontend 2 component. If blank, defaults to speckle/speckle-frontend-2:{{ .Values.docker_image_tag }}. If provided, this value should be the full path including tag. The docker_image_tag value will be ignored.",
          "default": ""
        },
        "logClientApiToken": {
          "type": "string",
          "description": "SEQ API token",
          "default": ""
        },
        "logClientApiEndpoint": {
          "type": "string",
          "description": "SEQ endpoint URL",
          "default": ""
        },
        "logLevel": {
          "type": "string",
          "description": "The minimum level of logs which will be output. Suitable values are trace, debug, info, warn, error, fatal, or silent",
          "default": "info"
        },
        "logPretty": {
          "type": "boolean",
          "description": "If enabled, will output logs in a human-readable format. Otherwise, logs will be output in JSON format.",
          "default": false
        },
        "inspect": {
          "type": "object",
          "properties": {
            "enabled": {
              "type": "boolean",
              "description": "If enabled, indicates that the Speckle FE2 should be deployed with the nodejs inspect feature enabled",
              "default": false
            },
            "port": {
              "type": "string",
              "description": "The port on which the nodejs inspect feature should be exposed",
              "default": "7000"
            }
          }
        },
        "replicas": {
          "type": "number",
          "description": "The number of instances of the Frontend 2 server prod to be deployed withing the cluster.",
          "default": 1
        },
        "requests": {
          "type": "object",
          "properties": {
            "cpu": {
              "type": "string",
              "description": "The CPU that should be available on a node when scheduling this pod.",
              "default": "250m"
            },
            "memory": {
              "type": "string",
              "description": "The Memory that should be available on a node when scheduling this pod.",
              "default": "256Mi"
            }
          }
        },
        "limits": {
          "type": "object",
          "properties": {
            "cpu": {
              "type": "string",
              "description": "The maximum CPU that will be made available to the frontend Pod in a given period.",
              "default": "1000m"
            },
            "memory": {
              "type": "string",
              "description": "The maximum Memory that will be made available to the frontend Pod.",
              "default": "512Mi"
            }
          }
        },
        "networkPolicy": {
          "type": "object",
          "properties": {
            "enabled": {
              "type": "boolean",
              "description": "If enabled, will provide additional security be limiting network traffic into and out of the pod to only the required endpoints and ports.",
              "default": false
            }
          }
        },
        "affinity": {
          "type": "object",
          "description": "Affinity for Speckle frontend pod scheduling",
          "default": {}
        },
        "nodeSelector": {
          "type": "object",
          "description": "Node labels for Speckle frontend pods scheduling",
          "default": {}
        },
        "tolerations": {
          "type": "array",
          "description": "Tolerations for Speckle frontend pods scheduling",
          "default": [],
          "items": {}
        },
        "topologySpreadConstraints": {
          "type": "array",
          "description": "Spread Constraints for Speckle frontend pod scheduling",
          "default": [],
          "items": {}
        },
        "serviceAccount": {
          "type": "object",
          "properties": {
            "create": {
              "type": "boolean",
              "description": "If enabled, a Kubernetes Service Account will be created for this pod.",
              "default": true
            }
          }
        },
        "additionalEnvVars": {
          "type": "array",
          "description": "Additional environment variables to be passed to the frontend_2 pod",
          "default": [],
          "items": {}
        }
      }
    },
    "preview_service": {
      "type": "object",
      "properties": {
        "enabled": {
          "type": "boolean",
          "description": "If enabled, the Preview Service will be deployed within the cluster and speckle-server will be configured to send the kubernetes service url of the objects server to the Preview Service.",
          "default": true
        },
        "dedicatedPreviewsQueue": {
          "type": "boolean",
          "description": "Allows using a dedicated redis url for the preview service job queue",
          "default": false
        },
        "gpu": {
          "type": "object",
          "properties": {
            "enabled": {
              "type": "boolean",
              "description": "If enabled, the Preview Service will be deployed with GPU support. Assumes Vulkan driver is available on the host node.",
              "default": false
            }
          }
        },
        "replicas": {
          "type": "number",
          "description": "The number of instances of the Preview Service pod to be deployed within the cluster.",
          "default": 1
        },
        "deploymentStrategy": {
          "type": "object",
          "properties": {
            "type": {
              "type": "string",
              "description": "The deployment strategy type to be used for the Preview Service. This can be set to either `Recreate` or `RollingUpdate`. The default is `Recreate` as preview service does not require 100% availability.",
              "default": "Recreate"
            }
          }
        },
        "logLevel": {
          "type": "string",
          "description": "The minimum level of logs which will be output. Suitable values are trace, debug, info, warn, error, fatal, or silent",
          "default": "info"
        },
        "logPretty": {
          "type": "boolean",
          "description": "If enabled, will output logs in a human-readable format. Otherwise, logs will be output in JSON format.",
          "default": false
        },
        "image": {
          "type": "string",
          "description": "The Docker image to be used for the Speckle Preview Service component. If blank, defaults to speckle/speckle-preview-service:{{ .Values.docker_image_tag }}. If provided, this value should be the full path including tag. The docker_image_tag value will be ignored.",
          "default": ""
        },
        "port": {
          "type": "string",
          "description": "The port on which the Preview Service will expose Prometheus metrics.",
          "default": "3001"
        },
        "postgresMaxConnections": {
          "type": "number",
          "description": "The maximum number of connections that the Preview Service postgres client will make to the Postgres database.",
          "default": 2
        },
        "maxQueueBackpressure": {
          "type": "number",
          "description": "The maximum number of items that can be queued in the Preview Service job queue before we stop retrying previously errored preview jobs. This is used to prevent the Preview Service from being overwhelmed with too many jobs.",
          "default": 1
        },
        "retryPeriodMinutes": {
          "type": "number",
          "description": "The period, in minutes, between retries of previously errored jobs. Must be an integer between 1 and 60.",
          "default": 1
        },
        "puppeteer": {
          "type": "object",
          "properties": {
            "userDataDirectory": {
              "type": "string",
              "description": "The path to the user data directory. If not set, defaults to '/tmp/puppeteer'. This is mounted in the deployment as a volume with read-write access.",
              "default": ""
            },
            "timeoutMilliseconds": {
              "type": "string",
              "description": "The timeout in milliseconds for the Puppeteer service.",
              "default": "3600000"
            }
          }
        },
        "requests": {
          "type": "object",
          "properties": {
            "cpu": {
              "type": "string",
              "description": "The CPU that should be available on a node when scheduling this pod.",
              "default": "500m"
            },
            "memory": {
              "type": "string",
              "description": "The Memory that should be available on a node when scheduling this pod.",
              "default": "2Gi"
            }
          }
        },
        "limits": {
          "type": "object",
          "properties": {
            "cpu": {
              "type": "string",
              "description": "The maximum CPU that will be made available to the Preview Service Pod in a given period.",
              "default": "1000m"
            },
            "memory": {
              "type": "string",
              "description": "The maximum Memory that will be made available to the Preview Service Pod.",
              "default": "4Gi"
            }
          }
        },
        "autoscaling": {
          "type": "object",
          "properties": {
            "enabled": {
              "type": "boolean",
              "description": "",
              "default": false
            },
            "minReplicas": {
              "type": "number",
              "description": "",
              "default": 1
            },
            "maxReplicas": {
              "type": "number",
              "description": "",
              "default": 10
            },
            "targetCPUUtilizationPercentage": {
              "type": "number",
              "description": "",
              "default": 80
            }
          }
        },
        "networkPolicy": {
          "type": "object",
          "properties": {
            "enabled": {
              "type": "boolean",
              "description": "If enabled, will provide additional security be limiting network traffic into and out of the pod to only the required endpoints and ports.",
              "default": false
            }
          }
        },
        "affinity": {
          "type": "object",
          "description": "Affinity for Speckle Preview Service pod scheduling",
          "default": {}
        },
        "nodeSelector": {
          "type": "object",
          "description": "Node labels for Speckle Preview Service pods scheduling",
          "default": {}
        },
        "tolerations": {
          "type": "array",
          "description": "Tolerations for Speckle Preview Service pods scheduling",
          "default": [],
          "items": {}
        },
        "topologySpreadConstraints": {
          "type": "array",
          "description": "Spread Constraints for Speckle Preview Service pod scheduling",
          "default": [],
          "items": {}
        },
        "serviceAccount": {
          "type": "object",
          "properties": {
            "create": {
              "type": "boolean",
              "description": "If enabled, a Kubernetes Service Account will be created for this pod.",
              "default": true
            }
          }
        },
        "additionalEnvVars": {
          "type": "array",
          "description": "Additional environment variables to be passed to the Preview service pod",
          "default": [],
          "items": {}
        }
      }
    },
    "webhook_service": {
      "type": "object",
      "properties": {
        "enabled": {
          "type": "boolean",
          "description": "If enabled, the Webhook Service will be deployed within the cluster.",
          "default": true
        },
        "replicas": {
          "type": "number",
          "description": "The number of instances of the Webhook Service pod to be deployed within the cluster.",
          "default": 1
        },
        "deploymentStrategy": {
          "type": "object",
          "properties": {
            "type": {
              "type": "string",
              "description": "The deployment strategy type to be used for the Webhook Service. This can be set to either `Recreate` or `RollingUpdate`. The default is `Recreate` as webhook service does not require 100% availability.",
              "default": "Recreate"
            }
          }
        },
        "logLevel": {
          "type": "string",
          "description": "The minimum level of logs which will be output. Suitable values are trace, debug, info, warn, error, fatal, or silent",
          "default": "info"
        },
        "logPretty": {
          "type": "boolean",
          "description": "If enabled, will output logs in a human-readable format. Otherwise, logs will be output in JSON format.",
          "default": false
        },
        "image": {
          "type": "string",
          "description": "The Docker image to be used for the Speckle Webhook Service component. If blank, defaults to speckle/speckle-webhook-service:{{ .Values.docker_image_tag }}. If provided, this value should be the full path including tag. The docker_image_tag value will be ignored.",
          "default": ""
        },
        "postgresMaxConnections": {
          "type": "number",
          "description": "The maximum number of connections that the Webhook Service postgres client will make to the Postgres database.",
          "default": 1
        },
        "requests": {
          "type": "object",
          "properties": {
            "cpu": {
              "type": "string",
              "description": "The CPU that should be available on a node when scheduling this pod.",
              "default": "500m"
            },
            "memory": {
              "type": "string",
              "description": "The Memory that should be available on a node when scheduling this pod.",
              "default": "2Gi"
            }
          }
        },
        "limits": {
          "type": "object",
          "properties": {
            "cpu": {
              "type": "string",
              "description": "The maximum CPU that will be made available to the Webhook Service Pod in a given period.",
              "default": "1000m"
            },
            "memory": {
              "type": "string",
              "description": "The maximum Memory that will be made available to the Webhook Service Pod.",
              "default": "4Gi"
            }
          }
        },
        "networkPolicy": {
          "type": "object",
          "properties": {
            "enabled": {
              "type": "boolean",
              "description": "If enabled, will provide additional security be limiting network traffic into and out of the pod to only the required endpoints and ports.",
              "default": false
            }
          }
        },
        "affinity": {
          "type": "object",
          "description": "Affinity for Speckle Webhook Service pod scheduling",
          "default": {}
        },
        "nodeSelector": {
          "type": "object",
          "description": "Node labels for Speckle Webhook Service pods scheduling",
          "default": {}
        },
        "tolerations": {
          "type": "array",
          "description": "Tolerations for Speckle Webhook Service pods scheduling",
          "default": [],
          "items": {}
        },
        "topologySpreadConstraints": {
          "type": "array",
          "description": "Spread Constraints for Speckle Webhook Service pod scheduling",
          "default": [],
          "items": {}
        },
        "serviceAccount": {
          "type": "object",
          "properties": {
            "create": {
              "type": "boolean",
              "description": "If enabled, a Kubernetes Service Account will be created for this pod.",
              "default": true
            }
          }
        },
        "additionalEnvVars": {
          "type": "array",
          "description": "Additional environment variables to be passed to the Webhook service pod",
          "default": [],
          "items": {}
        }
      }
    },
    "fileimport_service": {
      "type": "object",
      "properties": {
        "enabled": {
          "type": "boolean",
          "description": "If enabled, the File Import Service will be deployed within the cluster.",
          "default": true
        },
        "replicas": {
          "type": "number",
          "description": "The number of instances of the FileImport Service pod to be deployed within the cluster.",
          "default": 1
        },
        "deploymentStrategy": {
          "type": "object",
          "properties": {
            "type": {
              "type": "string",
              "description": "The deployment strategy type to be used for the FileImport Service. This can be set to either `Recreate` or `RollingUpdate`. The default is `Recreate` as file import service does not require 100% availability.",
              "default": "Recreate"
            }
          }
        },
        "logLevel": {
          "type": "string",
          "description": "The minimum level of logs which will be output. Suitable values are trace, debug, info, warn, error, fatal, or silent",
          "default": "info"
        },
        "logPretty": {
          "type": "boolean",
          "description": "If enabled, will output logs in a human-readable format. Otherwise, logs will be output in JSON format.",
          "default": false
        },
        "image": {
          "type": "string",
          "description": "The Docker image to be used for the Speckle FileImport Service component. If blank, defaults to speckle/speckle-fileimport-service:{{ .Values.docker_image_tag }}. If provided, this value should be the full path including tag. The docker_image_tag value will be ignored.",
          "default": ""
        },
        "postgresMaxConnections": {
          "type": "number",
          "description": "The maximum number of connections that the File Import Service postgres client will make to the Postgres database.",
          "default": 1
        },
        "inspect": {
          "type": "object",
          "properties": {
            "enabled": {
              "type": "boolean",
              "description": "If enabled, indicates that the File Import service should be deployed with the nodejs inspect feature enabled",
              "default": false
            },
            "port": {
              "type": "string",
              "description": "The port on which the nodejs inspect feature should be exposed",
              "default": "7000"
            }
          }
        },
        "requests": {
          "type": "object",
          "properties": {
            "cpu": {
              "type": "string",
              "description": "The CPU that should be available on a node when scheduling this pod.",
              "default": "100m"
            },
            "memory": {
              "type": "string",
              "description": "The Memory that should be available on a node when scheduling this pod.",
              "default": "512Mi"
            }
          }
        },
        "limits": {
          "type": "object",
          "properties": {
            "cpu": {
              "type": "string",
              "description": "The maximum CPU that will be made available to the FileImport Service Pod in a given period.",
              "default": "1000m"
            },
            "memory": {
              "type": "string",
              "description": "The maximum Memory that will be made available to the FileImport Service Pod.",
              "default": "2Gi"
            }
          }
        },
        "networkPolicy": {
          "type": "object",
          "properties": {
            "enabled": {
              "type": "boolean",
              "description": "If enabled, will provide additional security be limiting network traffic into and out of the pod to only the required endpoints and ports.",
              "default": false
            }
          }
        },
        "affinity": {
          "type": "object",
          "description": "Affinity for Speckle FileImport Service pod scheduling",
          "default": {}
        },
        "nodeSelector": {
          "type": "object",
          "description": "Node labels for Speckle FileImport Service pods scheduling",
          "default": {}
        },
        "tolerations": {
          "type": "array",
          "description": "Tolerations for Speckle FileImport Service pods scheduling",
          "default": [],
          "items": {}
        },
        "topologySpreadConstraints": {
          "type": "array",
          "description": "Spread Constraints for Speckle FileImport Service pod scheduling",
          "default": [],
          "items": {}
        },
        "serviceAccount": {
          "type": "object",
          "properties": {
            "create": {
              "type": "boolean",
              "description": "If enabled, a Kubernetes Service Account will be created for this pod.",
              "default": true
            }
          }
        },
        "additionalEnvVars": {
          "type": "array",
          "description": "Additional environment variables to be passed to the FileImport service pod",
          "default": [],
          "items": {}
        },
        "time_limit_min": {
          "type": "number",
          "description": "DEPRECATED, use file_import_time_limit_min instead. The maximum time that a file can take to be processed by the FileImport Service.",
          "default": 30
        }
      }
    },
    "ifc_import_service": {
      "type": "object",
      "properties": {
        "enabled": {
          "type": "boolean",
          "description": "If enabled, the File Import Service will be deployed within the cluster.",
          "default": false
        },
        "replicas": {
          "type": "number",
          "description": "The number of instances of the FileImport Service pod to be deployed within the cluster.",
          "default": 1
        },
        "deploymentStrategy": {
          "type": "object",
          "properties": {
            "type": {
              "type": "string",
              "description": "The deployment strategy type to be used for the FileImport Service. This can be set to either `Recreate` or `RollingUpdate`. The default is `Recreate` as file import service does not require 100% availability.",
              "default": "Recreate"
            }
          }
        },
        "logLevel": {
          "type": "string",
          "description": "The minimum level of logs which will be output. Suitable values are trace, debug, info, warn, error, fatal, or silent",
          "default": "info"
        },
        "logPretty": {
          "type": "boolean",
          "description": "If enabled, will output logs in a human-readable format. Otherwise, logs will be output in JSON format.",
          "default": false
        },
        "image": {
          "type": "string",
          "description": "The Docker image to be used for the Speckle FileImport Service component. If blank, defaults to speckle/speckle-fileimport-service:{{ .Values.docker_image_tag }}. If provided, this value should be the full path including tag. The docker_image_tag value will be ignored.",
          "default": ""
        },
        "db": {
          "type": "object",
          "properties": {
            "postgresMaxConnections": {
              "type": "number",
              "description": "The maximum number of connections that the File Import Service postgres client will make to the Postgres database.",
              "default": 1
            },
            "connectionString": {
              "type": "object",
              "properties": {
                "secretName": {
                  "type": "string",
                  "description": "The name of the Kubernetes Secret which contains the connection string to the Postgres database. Defaults to value of .Values.secretName if this value is not provided.",
                  "default": ""
                },
                "secretKey": {
                  "type": "string",
                  "description": "The name of the key within the Kubernetes Secret which contains the connection string to the Postgres database.",
                  "default": "fileimport_queue_postgres_url"
                }
              }
            },
            "certificate": {
              "type": "object",
              "properties": {
                "enabled": {
                  "type": "boolean",
                  "description": "If true, the certificate in the configmap will be mounted as a file in to the pod.",
                  "default": false
                },
                "configMapName": {
                  "type": "string",
                  "description": "The name of the Kubernetes ConfigMap in which the certificate can be found.",
                  "default": "ifc-importer-postgres-certificate"
                },
                "configMapKey": {
                  "type": "string",
                  "description": "The key within the Kubernetes ConfigMap in which the certificate can be found.",
                  "default": "ca-certificate.crt"
                },
                "data": {
                  "type": "string",
                  "description": "If not empty and the certificate is enabled, this Helm Chart will populate a Kubernetes ConfigMap of the given name & key with this data. This is intended to be contents of a PEM file, and will be mounted as a file in the pod.",
                  "default": ""
                }
              }
            }
          }
        },
        "requests": {
          "type": "object",
          "properties": {
            "cpu": {
              "type": "string",
              "description": "The CPU that should be available on a node when scheduling this pod.",
              "default": "100m"
            },
            "memory": {
              "type": "string",
              "description": "The Memory that should be available on a node when scheduling this pod.",
              "default": "512Mi"
            }
          }
        },
        "limits": {
          "type": "object",
          "properties": {
            "cpu": {
              "type": "string",
              "description": "The maximum CPU that will be made available to the FileImport Service Pod in a given period.",
              "default": "1000m"
            },
            "memory": {
              "type": "string",
              "description": "The maximum Memory that will be made available to the FileImport Service Pod.",
              "default": "2Gi"
            }
          }
        },
        "affinity": {
          "type": "object",
          "description": "Affinity for Speckle FileImport Service pod scheduling",
          "default": {}
        },
        "nodeSelector": {
          "type": "object",
          "description": "Node labels for Speckle FileImport Service pods scheduling",
          "default": {}
        },
        "tolerations": {
          "type": "array",
          "description": "Tolerations for Speckle FileImport Service pods scheduling",
          "default": [],
          "items": {}
        },
        "topologySpreadConstraints": {
          "type": "array",
          "description": "Spread Constraints for Speckle FileImport Service pod scheduling",
          "default": [],
          "items": {}
        },
        "serviceAccount": {
          "type": "object",
          "properties": {
            "create": {
              "type": "boolean",
              "description": "If enabled, a Kubernetes Service Account will be created for this pod.",
              "default": true
            }
          }
        },
        "additionalEnvVars": {
          "type": "array",
          "description": "Additional environment variables to be passed to the FileImport service pod",
          "default": [],
          "items": {}
        }
      }
    },
    "monitoring": {
      "type": "object",
      "properties": {
        "enabled": {
          "type": "boolean",
          "description": "If enabled, database monitoring will be deployed within the cluster.",
          "default": true
        },
        "replicas": {
          "type": "number",
          "description": "The number of instances of the Monitoring pod to be deployed within the cluster.",
          "default": 1
        },
        "logLevel": {
          "type": "string",
          "description": "The minimum level of logs which will be output. Suitable values are trace, debug, info, warn, error, fatal, or silent",
          "default": "info"
        },
        "logPretty": {
          "type": "boolean",
          "description": "If enabled, will output logs in a human-readable format. Otherwise, logs will be output in JSON format.",
          "default": false
        },
        "port": {
          "type": "number",
          "description": "The port on which the Monitoring Service will run.",
          "default": 9092
        },
        "maximumPostgresConnections": {
          "type": "number",
          "description": "The maximum number of connections that the Monitoring Service will allow to the Postgres database. A connection pool exists to manage access to the connections.",
          "default": 2
        },
        "metricsCollectionPeriodSeconds": {
          "type": "number",
          "description": "The period in seconds at which the Monitoring Service will query the Postgres database for metrics. Unlike typical Prometheus metrics, the data from the database is not collected in real-time when /metrics is accessed, and is instead done out-of-band on a timed interval.",
          "default": 120
        },
        "image": {
          "type": "string",
          "description": "The Docker image to be used for the Speckle Monitoring component. If blank, defaults to speckle/speckle-monitoring-deployment:{{ .Values.docker_image_tag }}. If provided, this value should be the full path including tag. The docker_image_tag value will be ignored.",
          "default": ""
        },
        "requests": {
          "type": "object",
          "properties": {
            "cpu": {
              "type": "string",
              "description": "The CPU that should be available on a node when scheduling this pod.",
              "default": "100m"
            },
            "memory": {
              "type": "string",
              "description": "The Memory that should be available on a node when scheduling this pod.",
              "default": "64Mi"
            }
          }
        },
        "limits": {
          "type": "object",
          "properties": {
            "cpu": {
              "type": "string",
              "description": "The maximum CPU that will be made available to the Monitoring Pod in a given period.",
              "default": "200m"
            },
            "memory": {
              "type": "string",
              "description": "The maximum Memory that will be made available to the Monitoring Pod.",
              "default": "512Mi"
            }
          }
        },
        "networkPolicy": {
          "type": "object",
          "properties": {
            "enabled": {
              "type": "boolean",
              "description": "If enabled, will provide additional security be limiting network traffic into and out of the pod to only the required endpoints and ports.",
              "default": false
            }
          }
        },
        "affinity": {
          "type": "object",
          "description": "Affinity for Speckle Monitoring pod scheduling",
          "default": {}
        },
        "nodeSelector": {
          "type": "object",
          "description": "Node labels for Speckle Monitoring pods scheduling",
          "default": {}
        },
        "tolerations": {
          "type": "array",
          "description": "Tolerations for Speckle Monitoring pods scheduling",
          "default": [],
          "items": {}
        },
        "topologySpreadConstraints": {
          "type": "array",
          "description": "Spread Constraints for Speckle Monitoring pod scheduling",
          "default": [],
          "items": {}
        },
        "serviceAccount": {
          "type": "object",
          "properties": {
            "create": {
              "type": "boolean",
              "description": "If enabled, a Kubernetes Service Account will be created for this pod.",
              "default": true
            }
          }
        },
        "additionalEnvVars": {
          "type": "array",
          "description": "Additional environment variables to be passed to the Monitoring pod",
          "default": [],
          "items": {}
        }
      }
    },
    "helm_test_enabled": {
      "type": "boolean",
      "description": "If enabled, an additional pod is deployed which verifies some functionality of Speckle to determine if it is deployed correctly",
      "default": true
    },
    "test": {
      "type": "object",
      "properties": {
        "logLevel": {
          "type": "string",
          "description": "The minimum level of logs which will be output. Suitable values are trace, debug, info, warn, error, fatal, or silent",
          "default": "info"
        },
        "logPretty": {
          "type": "boolean",
          "description": "If enabled, will output logs in a human-readable format. Otherwise, logs will be output in JSON format.",
          "default": false
        },
        "image": {
          "type": "string",
          "description": "The Docker image to be used for the Speckle Test component. If blank, defaults to speckle/speckle-test-deployment:{{ .Values.docker_image_tag }}. If provided, this value should be the full path including tag. The docker_image_tag value will be ignored.",
          "default": ""
        },
        "requests": {
          "type": "object",
          "properties": {
            "cpu": {
              "type": "string",
              "description": "The CPU that should be available on a node when scheduling this pod.",
              "default": "100m"
            },
            "memory": {
              "type": "string",
              "description": "The Memory that should be available on a node when scheduling this pod.",
              "default": "64Mi"
            }
          }
        },
        "limits": {
          "type": "object",
          "properties": {
            "cpu": {
              "type": "string",
              "description": "The maximum CPU that will be made available to the Test Pod in a given period.",
              "default": "200m"
            },
            "memory": {
              "type": "string",
              "description": "The maximum Memory that will be made available to the Test Pod.",
              "default": "512Mi"
            }
          }
        },
        "networkPolicy": {
          "type": "object",
          "properties": {
            "enabled": {
              "type": "boolean",
              "description": "If enabled, will provide additional security be limiting network traffic into and out of the pod to only the required endpoints and ports.",
              "default": false
            }
          }
        },
        "serviceAccount": {
          "type": "object",
          "properties": {
            "create": {
              "type": "boolean",
              "description": "If enabled, a Kubernetes Service Account will be created for this pod.",
              "default": true
            }
          }
        },
        "additionalEnvVars": {
          "type": "array",
          "description": "Additional environment variables to be passed to the Test pod",
          "default": [],
          "items": {}
        }
      }
    }
  }
}<|MERGE_RESOLUTION|>--- conflicted
+++ resolved
@@ -130,15 +130,14 @@
           "description": "Enables the ability to run background jobs (such as the IFC importer) in Speckle",
           "default": false
         },
-<<<<<<< HEAD
         "accIntegrationEnabled": {
           "type": "boolean",
           "description": "Enables the ability to import data from ACC",
-=======
+          "default": false
+        },
         "rhinoFileImporterEnabled": {
           "type": "boolean",
           "description": "Enables the dedicated Rhino based file importer. This is not part of the deployment.",
->>>>>>> f9e5af19
           "default": false
         }
       }
