--- conflicted
+++ resolved
@@ -65,14 +65,11 @@
           "description": "High level flag fully toggles multiple emails",
           "default": false
         },
-<<<<<<< HEAD
-=======
         "gatekeeperModuleEnabled": {
           "type": "boolean",
           "description": "High level flag that enables the gatekeeper module",
           "default": false
         },
->>>>>>> 5b8ec1bd
         "billingIntegrationEnabled": {
           "type": "boolean",
           "description": "High level flag that enables the billing integration",
