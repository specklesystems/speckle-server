--- conflicted
+++ resolved
@@ -546,7 +546,6 @@
           "description": "The url of the Speckle Automate instance",
           "default": "https://automate.speckle.systems"
         },
-<<<<<<< HEAD
         "gendoAI": {
           "type": "object",
           "properties": {
@@ -609,7 +608,9 @@
                   "default": 60
                 }
               }
-=======
+            }
+          }
+        },
         "encryptionKeys": {
           "type": "object",
           "properties": {
@@ -617,7 +618,6 @@
               "type": "string",
               "description": "The path where the encryption keys should be loaded from",
               "default": "/encryption-keys/keys.json"
->>>>>>> 7a6b7724
             }
           }
         },
