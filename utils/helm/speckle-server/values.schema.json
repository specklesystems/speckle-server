--- conflicted
+++ resolved
@@ -90,15 +90,14 @@
           "description": "Forces email verification for all users",
           "default": false
         },
-<<<<<<< HEAD
+        "forceOnboarding": {
+          "type": "boolean",
+          "description": "Forces onboarding for all users",
+          "default": false
+        },
         "objectsStreamingFix": {
           "type": "boolean",
           "description": "Enables the fix for the objects streaming issue when client prematurely closes the connection",
-=======
-        "forceOnboarding": {
-          "type": "boolean",
-          "description": "Forces onboarding for all users",
->>>>>>> fc634ebf
           "default": false
         }
       }
