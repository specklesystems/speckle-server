--- conflicted
+++ resolved
@@ -566,16 +566,13 @@
 - name: FF_WORKSPACES_MODULE_ENABLED
   value: {{ .Values.featureFlags.workspaceModuleEnabled | quote }}
 
-<<<<<<< HEAD
 - name: LICENSE_TOKEN
   valueFrom:
     secretKeyRef:
       name: "{{ default .Values.secretName .Values.server.licenseTokenSecret.secretName }}"
       key: {{ default "license_token" .Values.server.licenseTokenSecret.secretKey }}
-=======
 - name: FF_MULTIPLE_EMAILS_MODULE_ENABLED
   value: {{ .Values.featureFlags.multipleEmailsModuleEnabled | quote }}
->>>>>>> 595f76f1
 
 {{- if .Values.featureFlags.automateModuleEnabled }}
 - name: SPECKLE_AUTOMATE_URL
