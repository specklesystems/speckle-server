--- conflicted
+++ resolved
@@ -580,17 +580,12 @@
 - name: FF_MULTIPLE_EMAILS_MODULE_ENABLED
   value: {{ .Values.featureFlags.multipleEmailsModuleEnabled | quote }}
 
-<<<<<<< HEAD
+- name: FF_GATEKEEPER_MODULE_ENABLED
+  value: {{ .Values.featureFlags.gatekeeperModuleEnabled | quote }}
+
 - name: FF_BILLING_INTEGRATION_ENABLED
   value: {{ .Values.featureFlags.billingIntegrationEnabled | quote }}
 
-=======
-- name: FF_GATEKEEPER_MODULE_ENABLED
-  value: {{ .Values.featureFlags.gatekeeperModuleEnabled | quote }}
-
-- name: FF_BILLING_INTEGRATION_ENABLED
-  value: {{ .Values.featureFlags.billingIntegrationEnabled | quote }}
-
 
 {{- if .Values.featureFlags.billingIntegrationEnabled }}
 - name: STRIPE_API_KEY
@@ -678,7 +673,6 @@
       key: {{ .Values.server.billing.workspaceYearlyBusinessStripePriceId.secretKey }}
 {{- end }}
 
->>>>>>> 5b8ec1bd
 {{- if .Values.featureFlags.automateModuleEnabled }}
 - name: SPECKLE_AUTOMATE_URL
   value: {{ .Values.server.speckleAutomateUrl }}
