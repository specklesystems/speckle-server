apiVersion: apps/v1
kind: Deployment
metadata:
  name: speckle-preview-service
  namespace: {{ .Values.namespace }}
  labels:
{{ include "preview_service.labels" . | indent 4 }}
spec:
  replicas: {{ .Values.preview_service.replicas }}
  selector:
    matchLabels:
<<<<<<< HEAD
{{ include "preview_service.selectorLabels" . | indent 6 }}
=======
      app: speckle-preview-service
      project: speckle-server
  strategy:
    type: RollingUpdate
>>>>>>> 031980a3
  template:
    metadata:
      labels:
{{ include "preview_service.labels" . | indent 8 }}
    spec:
      containers:
      - name: main
        image: speckle/speckle-preview-service:{{ .Values.docker_image_tag }}
        imagePullPolicy: {{ .Values.imagePullPolicy }}

        ports:
          - name: metrics
            containerPort: 9094
            protocol: TCP

        livenessProbe:
          initialDelaySeconds: 60
          periodSeconds: 60
          exec:
            command:
              - node
              - -e
              - process.exit(Date.now() - require('fs').readFileSync('/tmp/last_successful_query', 'utf8') > 3600 * 1000)

        resources:
          requests:
            cpu: {{ .Values.preview_service.requests.cpu }}
            memory: {{ .Values.preview_service.requests.memory }}
          limits:
            cpu: {{ .Values.preview_service.limits.cpu }}
            memory: {{ .Values.preview_service.limits.memory }}

        securityContext:
          allowPrivilegeEscalation: false
          capabilities:
            drop:
              - ALL
          privileged: false
          readOnlyRootFilesystem: true
          runAsNonRoot: true
          runAsUser: 20000

        volumeMounts:
          - mountPath: /tmp
            name: tmp
        {{- if .Values.db.useCertificate }}
          - name: postgres-certificate
            mountPath: /postgres-certificate
        {{- end }}

        env:
          - name: PG_CONNECTION_STRING
            valueFrom:
              secretKeyRef:
                name: {{ default .Values.secretName .Values.db.connectionString.secretName }}
                key: {{ default "postgres_url" .Values.db.connectionString.secretKey }}

          - name: LOG_LEVEL
            value: {{ .Values.preview_service.logLevel | quote }}

          {{- if .Values.db.useCertificate }}
          - name: NODE_EXTRA_CA_CERTS
            value: "/postgres-certificate/ca-certificate.crt"
          {{- end }}

      {{- if .Values.preview_service.affinity }}
      affinity: {{- include "speckle.renderTpl" (dict "value" .Values.preview_service.affinity "context" $) | nindent 8 }}
      {{- end }}
      {{- if .Values.preview_service.nodeSelector }}
      nodeSelector: {{- include "speckle.renderTpl" (dict "value" .Values.preview_service.nodeSelector "context" $) | nindent 8 }}
      {{- end }}
      {{- if .Values.preview_service.tolerations }}
      tolerations: {{- include "speckle.renderTpl" (dict "value" .Values.preview_service.tolerations "context" $) | nindent 8 }}
      {{- end }}
      {{- if .Values.preview_service.topologySpreadConstraints }}
      topologySpreadConstraints: {{- include "speckle.renderTpl" (dict "value" .Values.preview_service.topologySpreadConstraints "context" $) | nindent 8 }}
      {{- end }}
      priorityClassName: low-priority
      {{- if .Values.preview_service.serviceAccount.create }}
      serviceAccountName: {{ include "preview_service.name" $ }}
      {{- end }}

      securityContext:
        runAsNonRoot: true
        runAsUser: 20000
        fsGroup: 25000
        fsGroupChangePolicy: OnRootMismatch
        runAsGroup: 30000
        seccompProfile:
          type: RuntimeDefault

      # Should be > preview generation time ( 1 hour for good measure )
      terminationGracePeriodSeconds: 3600

      volumes:
        - name: tmp
          emptyDir: {}
      {{- if .Values.db.useCertificate }}
        - name: postgres-certificate
          configMap:
            name: postgres-certificate
      {{- end }}<|MERGE_RESOLUTION|>--- conflicted
+++ resolved
@@ -9,14 +9,9 @@
   replicas: {{ .Values.preview_service.replicas }}
   selector:
     matchLabels:
-<<<<<<< HEAD
 {{ include "preview_service.selectorLabels" . | indent 6 }}
-=======
-      app: speckle-preview-service
-      project: speckle-server
   strategy:
     type: RollingUpdate
->>>>>>> 031980a3
   template:
     metadata:
       labels:
