{{- if .Values.frontend_2.enabled }}
apiVersion: apps/v1
kind: Deployment
metadata:
  name: speckle-frontend-2
  namespace: {{ .Values.namespace }}
  labels:
{{ include "frontend_2.labels" . | indent 4 }}
spec:
  replicas: {{ .Values.frontend_2.replicas }}
  selector:
    matchLabels:
{{ include "frontend_2.selectorLabels" . | indent 6 }}
  strategy:
    type: RollingUpdate
  template:
    metadata:
      labels:
{{ include "frontend_2.labels" . | indent 8 }}
    spec:
      containers:
      - name: main
        image: {{ default (printf "speckle/speckle-frontend-2:%s" .Values.docker_image_tag) .Values.frontend_2.image }}
        imagePullPolicy: {{ .Values.imagePullPolicy }}
        args: #overwrites the Dockerfile CMD statement
          - "/nodejs/bin/node"
        {{- if .Values.frontend_2.inspect.enabled }}
          - {{ printf "--inspect=%s" .Values.frontend_2.inspect.port }}
        {{- end }}
          - "./server/index.mjs"

        ports:
          - name: www
            containerPort: 8080
            protocol: TCP

        resources:
          {{- with .Values.frontend_2.requests }}
          requests:
            {{- toYaml . | nindent 12 }}
          {{- end }}
          {{- with .Values.frontend_2.limits }}
          limits:
            {{- toYaml . | nindent 12 }}
          {{- end }}

        # Allow for k8s to remove the pod from the service endpoints to stop receive traffic
        lifecycle:
          preStop:
            exec:
              command: ["sleep", "5"]

        livenessProbe:
          httpGet:
            path: /api/status
            port: www
          failureThreshold: 3
          initialDelaySeconds: 10
          periodSeconds: 5
          successThreshold: 1
          timeoutSeconds: 5
        readinessProbe:
          httpGet:
            path: /api/status
            port: www
          failureThreshold: 1
          initialDelaySeconds: 5
          periodSeconds: 5
          successThreshold: 1
          timeoutSeconds: 5

        env:
          - name: FILE_SIZE_LIMIT_MB
            value: {{ .Values.file_size_limit_mb | quote }}
          - name: NUXT_PUBLIC_API_ORIGIN
            value: {{ .Values.ssl_canonical_url | ternary (printf "https://%s" .Values.domain) (printf "http://%s" .Values.domain) }}
          - name: NUXT_PUBLIC_BASE_URL
            value: {{ .Values.ssl_canonical_url | ternary (printf "https://%s" .Values.domain) (printf "http://%s" .Values.domain) }}
          - name: NUXT_PUBLIC_BACKEND_API_ORIGIN
            value: {{ printf "http://%s.%s.svc.cluster.local.:3000" (include "server.name" $) .Values.namespace }}
          - name: NUXT_PUBLIC_MIXPANEL_TOKEN_ID
            value: {{ .Values.analytics.mixpanel_token_id }}
          - name: NUXT_PUBLIC_MIXPANEL_API_HOST
            value: {{ .Values.analytics.mixpanel_api_host }}
          - name: NUXT_PUBLIC_LOG_LEVEL
            value: {{ .Values.frontend_2.logLevel }}
          - name: NUXT_PUBLIC_LOG_PRETTY
            value: {{ .Values.frontend_2.logPretty | quote }}
          - name: NUXT_PUBLIC_SERVER_NAME
            value: {{ .Release.Name }}
          - name: NUXT_PUBLIC_LOG_CLIENT_API_TOKEN
            value: {{ .Values.frontend_2.logClientApiToken }}
          - name: NUXT_PUBLIC_LOG_CLIENT_API_ENDPOINT
            value: {{ .Values.frontend_2.logClientApiEndpoint }}
          - name: NODE_TLS_REJECT_UNAUTHORIZED
            value: {{ .Values.tlsRejectUnauthorized | quote }}
          - name: NUXT_REDIS_URL
            valueFrom:
              secretKeyRef:
                name: {{ default .Values.secretName .Values.redis.connectionString.secretName }}
                key: {{ default "redis_url" .Values.redis.connectionString.secretKey }}
          {{- if .Values.analytics.datadog_app_id }}
          - name: NUXT_PUBLIC_DATADOG_APP_ID
            value: {{ .Values.analytics.datadog_app_id | quote }}
          {{- end }}
          {{- if .Values.analytics.datadog_client_token }}
          - name: NUXT_PUBLIC_DATADOG_CLIENT_TOKEN
            value: {{ .Values.analytics.datadog_client_token | quote }}
          {{- end }}
          {{- if .Values.analytics.datadog_site }}
          - name: NUXT_PUBLIC_DATADOG_SITE
            value: {{ .Values.analytics.datadog_site | quote }}
          {{- end }}
          {{- if .Values.analytics.datadog_service }}
          - name: NUXT_PUBLIC_DATADOG_SERVICE
            value: {{ .Values.analytics.datadog_service | quote }}
          {{- end }}
          {{- if .Values.analytics.datadog_env }}
          - name: NUXT_PUBLIC_DATADOG_ENV
            value: {{ .Values.analytics.datadog_env | quote }}
          {{- end }}
          - name: NUXT_PUBLIC_FF_AUTOMATE_MODULE_ENABLED
            value: {{ .Values.featureFlags.automateModuleEnabled | quote }}
          - name: NUXT_PUBLIC_FF_WORKSPACES_MODULE_ENABLED
            value: {{ .Values.featureFlags.workspacesModuleEnabled | quote }}
          - name: NUXT_PUBLIC_FF_PERSONAL_PROJECTS_LIMITS_ENABLED
            value: {{ .Values.featureFlags.personalProjectLimitsEnabled | quote }}
          - name: NUXT_PUBLIC_FF_WORKSPACES_SSO_ENABLED
            value: {{ .Values.featureFlags.workspacesSSOEnabled | quote }}
          - name: NUXT_PUBLIC_FF_MULTIPLE_EMAILS_MODULE_ENABLED
            value: {{ .Values.featureFlags.multipleEmailsModuleEnabled | quote }}
          - name: NUXT_PUBLIC_FF_GATEKEEPER_MODULE_ENABLED
            value: {{ .Values.featureFlags.gatekeeperModuleEnabled | quote }}
          - name: NUXT_PUBLIC_FF_BILLING_INTEGRATION_ENABLED
            value: {{ .Values.featureFlags.billingIntegrationEnabled | quote }}
          - name: NUXT_PUBLIC_FF_WORKSPACES_MULTI_REGION_ENABLED
            value: {{ .Values.featureFlags.workspacesMultiRegionEnabled | quote }}
          - name: NUXT_PUBLIC_FF_GENDOAI_MODULE_ENABLED
            value: {{ .Values.featureFlags.gendoAIModuleEnabled | quote }}
          - name: NUXT_PUBLIC_FF_FORCE_ONBOARDING
            value: {{ .Values.featureFlags.forceOnboarding | quote }}
          - name: NUXT_PUBLIC_FF_SAVED_VIEWS_ENABLED
            value: {{ .Values.featureFlags.savedViewsEnabled | quote }}
          - name: NUXT_PUBLIC_FF_WORKSPACES_NEW_PLANS_ENABLED
            value: {{ .Values.featureFlags.workspacesNewPlanEnabled | quote }}
          - name: NUXT_PUBLIC_FF_NEXT_GEN_FILE_IMPORTER_ENABLED
            value: {{ .Values.featureFlags.nextGenFileImporterEnabled | quote }}
          - name: NUXT_PUBLIC_FF_RHINO_FILE_IMPORTER_ENABLED
            value: {{ .Values.featureFlags.rhinoFileImporterEnabled | quote }}
          - name: NUXT_PUBLIC_FF_LEGACY_FILE_IMPORTS_ENABLED
            value: {{ .Values.featureFlags.legacyFileImportsEnabled | quote }}
          - name: NUXT_PUBLIC_FF_ACC_INTEGRATION_ENABLED
            value: {{ .Values.featureFlags.accIntegrationEnabled | quote }}
<<<<<<< HEAD
          - name: NUXT_PUBLIC_FF_NO_PERSONAL_EMAILS_ENABLED
            value: {{ .Values.featureFlags.noPersonalEmailsEnabled | quote }}
=======
          - name: NUXT_PUBLIC_FF_DASHBOARDS_MODULE_ENABLED
            value: {{ .Values.featureFlags.dashboardsModuleEnabled | quote }}
>>>>>>> 08eb1f7a
          {{- if .Values.analytics.intercom_app_id }}
          - name: NUXT_PUBLIC_INTERCOM_APP_ID
            value: {{ .Values.analytics.intercom_app_id | quote }}
          {{- end }}
          {{- with .Values.frontend_2.additionalEnvVars }}
          {{- toYaml . | nindent 10}}
          {{- end }}

      priorityClassName: high-priority
      {{- if .Values.frontend_2.affinity }}
      affinity: {{- include "speckle.renderTpl" (dict "value" .Values.frontend_2.affinity "context" $) | nindent 8 }}
      {{- end }}
      {{- if .Values.frontend_2.nodeSelector }}
      nodeSelector: {{- include "speckle.renderTpl" (dict "value" .Values.frontend_2.nodeSelector "context" $) | nindent 8 }}
      {{- end }}
      {{- if .Values.frontend_2.tolerations }}
      tolerations: {{- include "speckle.renderTpl" (dict "value" .Values.frontend_2.tolerations "context" $) | nindent 8 }}
      {{- end }}
      {{- if .Values.frontend_2.topologySpreadConstraints }}
      topologySpreadConstraints: {{- include "speckle.renderTpl" (dict "value" .Values.frontend_2.topologySpreadConstraints "context" $) | nindent 8 }}
      {{- end }}
      {{- if .Values.frontend_2.serviceAccount.create }}
      serviceAccountName: {{ include "frontend_2.name" $ }}
      {{- else }}
      {{- /* NOTE: If there is a service account, Kubernetes adds the imagePullSecrets to Pods automatically. */}}
      {{- with .Values.imagePullSecrets }}
      imagePullSecrets:
        {{- toYaml . | nindent 8 }}
      {{- end }}
      {{- end }}
{{- end }}<|MERGE_RESOLUTION|>--- conflicted
+++ resolved
@@ -151,13 +151,10 @@
             value: {{ .Values.featureFlags.legacyFileImportsEnabled | quote }}
           - name: NUXT_PUBLIC_FF_ACC_INTEGRATION_ENABLED
             value: {{ .Values.featureFlags.accIntegrationEnabled | quote }}
-<<<<<<< HEAD
           - name: NUXT_PUBLIC_FF_NO_PERSONAL_EMAILS_ENABLED
             value: {{ .Values.featureFlags.noPersonalEmailsEnabled | quote }}
-=======
           - name: NUXT_PUBLIC_FF_DASHBOARDS_MODULE_ENABLED
             value: {{ .Values.featureFlags.dashboardsModuleEnabled | quote }}
->>>>>>> 08eb1f7a
           {{- if .Values.analytics.intercom_app_id }}
           - name: NUXT_PUBLIC_INTERCOM_APP_ID
             value: {{ .Values.analytics.intercom_app_id | quote }}
