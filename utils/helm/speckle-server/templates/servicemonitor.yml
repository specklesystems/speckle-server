<<<<<<< HEAD
{{ if .Values.enable_prometheus_monitoring }}
=======
{{- if .Values.enable_prometheus_monitoring }}
>>>>>>> da7dafe8
apiVersion: monitoring.coreos.com/v1
kind: ServiceMonitor
metadata:
  name: speckle-server
  namespace: {{ default .Values.namespace .Values.prometheusMonitoring.namespace }}
  labels:
    app: speckle-server
    release: {{ default "kube-prometheus-stack" .Values.prometheusMonitoring.release }}
{{ include "speckle.labels" . | indent 4 }}
spec:
  selector:
    matchLabels:
<<<<<<< HEAD
{{ include "speckle.commonSelectorLabels" . | indent 6 }}
  endpoints:
  - port: web
{{ end }}
=======
      project: speckle-server
{{- if and .Values.prometheusMonitoring.namespace (ne .Values.namespace .Values.prometheusMonitoring.namespace) }}
  namespaceSelector:
    matchNames:
    - {{ .Values.namespace }}
{{- end }}
  endpoints:
  - port: web
{{- end }}
>>>>>>> da7dafe8
<|MERGE_RESOLUTION|>--- conflicted
+++ resolved
@@ -1,8 +1,4 @@
-<<<<<<< HEAD
-{{ if .Values.enable_prometheus_monitoring }}
-=======
 {{- if .Values.enable_prometheus_monitoring }}
->>>>>>> da7dafe8
 apiVersion: monitoring.coreos.com/v1
 kind: ServiceMonitor
 metadata:
@@ -15,13 +11,7 @@
 spec:
   selector:
     matchLabels:
-<<<<<<< HEAD
 {{ include "speckle.commonSelectorLabels" . | indent 6 }}
-  endpoints:
-  - port: web
-{{ end }}
-=======
-      project: speckle-server
 {{- if and .Values.prometheusMonitoring.namespace (ne .Values.namespace .Values.prometheusMonitoring.namespace) }}
   namespaceSelector:
     matchNames:
@@ -29,5 +19,4 @@
 {{- end }}
   endpoints:
   - port: web
-{{- end }}
->>>>>>> da7dafe8
+{{- end }}