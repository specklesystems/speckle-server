--- conflicted
+++ resolved
@@ -63,13 +63,10 @@
           {{- end }}
 
       priorityClassName: low-priority
-<<<<<<< HEAD
       {{- if .Values.monitoring.serviceAccount.create }}
       serviceAccountName: {{ include "monitoring.name" $ }}
       {{- end }}
       terminationGracePeriodSeconds: 10
-=======
-
       securityContext:
         runAsNonRoot: true
         runAsUser: 20000
@@ -79,7 +76,6 @@
         seccompProfile:
           type: RuntimeDefault
 
->>>>>>> 72d27b9a
       {{- if .Values.db.useCertificate }}
       volumes:
         - name: postgres-certificate
