{{- if .Values.s3.endpoint }}
apiVersion: apps/v1
kind: Deployment
metadata:
  name: speckle-fileimport-service
  namespace: {{ .Values.namespace }}
  labels:
{{ include "fileimport_service.labels" . | indent 4 }}
spec:
  replicas: {{ .Values.fileimport_service.replicas }}
  selector:
    matchLabels:
      app: speckle-fileimport-service
      project: speckle-server
  template:
    metadata:
      labels:
{{ include "fileimport_service.labels" . | indent 8 }}
    spec:
      containers:
      - name: main
        image: speckle/speckle-fileimport-service:{{ .Values.docker_image_tag }}
        imagePullPolicy: {{ .Values.imagePullPolicy }}

        ports:
          - name: metrics
            containerPort: 9093
            protocol: TCP

        livenessProbe:
          initialDelaySeconds: 60
          periodSeconds: 60
          exec:
            command:
              - node
              - -e
              - process.exit(Date.now() - require('fs').readFileSync('/tmp/last_successful_query', 'utf8') > 25 * 60 * 1000)

        resources:
          requests:
            cpu: {{ .Values.fileimport_service.requests.cpu }}
            memory: {{ .Values.fileimport_service.requests.memory }}
          limits:
            cpu: {{ .Values.fileimport_service.limits.cpu }}
            memory: {{ .Values.fileimport_service.limits.memory }}

        securityContext:
          allowPrivilegeEscalation: false
          capabilities:
            drop:
              - ALL
          privileged: false
          readOnlyRootFilesystem: true
          runAsNonRoot: true
          runAsUser: 20000

        volumeMounts:
          - mountPath: /tmp
            name: tmp
        {{- if .Values.db.useCertificate }}
          - name: postgres-certificate
            mountPath: /postgres-certificate
        {{- end }}

        env:
          - name: SPECKLE_SERVER_URL
            value: "http://speckle-server:3000"
            
          - name: PG_CONNECTION_STRING
            valueFrom:
              secretKeyRef:
                name: {{ .Values.secretName }}
                key: postgres_url

          - name: DEBUG
            value: "fileimport-service:*"

          {{- if .Values.db.useCertificate }}
          - name: NODE_EXTRA_CA_CERTS
            value: "/postgres-certificate/ca-certificate.crt"
          {{- end }}

<<<<<<< HEAD
=======

          - name: S3_ENDPOINT
            value: {{ .Values.s3.endpoint }}
          - name: S3_ACCESS_KEY
            value: {{ .Values.s3.access_key }}
          - name: S3_BUCKET
            value: {{ .Values.s3.bucket }}
          - name: S3_SECRET_KEY
            valueFrom:
              secretKeyRef:
                name: {{ .Values.secretName }}
                key: s3_secret_key
          - name: S3_REGION
            value: "{{ .Values.s3.region }}"

>>>>>>> 19b59fa4
          - name: FILE_IMPORT_TIME_LIMIT_MIN
            value: {{ .Values.fileimport_service.time_limit_min | quote }}

      securityContext:
        runAsNonRoot: true
        runAsUser: 20000
        fsGroup: 25000
        fsGroupChangePolicy: OnRootMismatch
        runAsGroup: 30000
        seccompProfile:
          type: RuntimeDefault

      priorityClassName: low-priority

      volumes:
        - name: tmp
          emptyDir: {}
      {{- if .Values.db.useCertificate }}
        - name: postgres-certificate
          configMap:
            name: postgres-certificate
      {{- end }}

      # Should be > File import timeout to allow finishing up imports
      terminationGracePeriodSeconds: 610
{{- end }}<|MERGE_RESOLUTION|>--- conflicted
+++ resolved
@@ -80,24 +80,6 @@
             value: "/postgres-certificate/ca-certificate.crt"
           {{- end }}
 
-<<<<<<< HEAD
-=======
-
-          - name: S3_ENDPOINT
-            value: {{ .Values.s3.endpoint }}
-          - name: S3_ACCESS_KEY
-            value: {{ .Values.s3.access_key }}
-          - name: S3_BUCKET
-            value: {{ .Values.s3.bucket }}
-          - name: S3_SECRET_KEY
-            valueFrom:
-              secretKeyRef:
-                name: {{ .Values.secretName }}
-                key: s3_secret_key
-          - name: S3_REGION
-            value: "{{ .Values.s3.region }}"
-
->>>>>>> 19b59fa4
           - name: FILE_IMPORT_TIME_LIMIT_MIN
             value: {{ .Values.fileimport_service.time_limit_min | quote }}
 
