--- conflicted
+++ resolved
@@ -256,11 +256,6 @@
                 key: apollo_key
           {{- end }}
       priorityClassName: high-priority
-<<<<<<< HEAD
-      {{- if .Values.server.serviceAccount.create }}
-      serviceAccountName: {{ include "server.name" $ }}
-      {{- end }}
-=======
 
       securityContext:
         runAsNonRoot: true
@@ -271,7 +266,9 @@
         seccompProfile:
           type: RuntimeDefault
 
->>>>>>> 72d27b9a
+      {{- if .Values.server.serviceAccount.create }}
+      serviceAccountName: {{ include "server.name" $ }}
+      {{- end }}
       terminationGracePeriodSeconds: 310
       volumes:
         - name: tmp
