apiVersion: apps/v1
kind: Deployment
metadata:
  name: {{ include "server.name" $ }}
  namespace: {{ .Values.namespace }}
  labels:
{{ include "server.labels" . | indent 4 }}
spec:
  replicas: {{ .Values.server.replicas }}
  selector:
    matchLabels:
      app: speckle-server
      project: speckle-server
  strategy:
    type: RollingUpdate
  template:
    metadata:
      labels:
{{ include "server.labels" . | indent 8 }}
    spec:
      containers:
      - name: main
        image: {{ default (printf "speckle/speckle-server:%s" .Values.docker_image_tag) .Values.server.image }}
        imagePullPolicy: {{ .Values.imagePullPolicy }}
        args: #overwrites the Dockerfile CMD statement
        {{- if .Values.server.inspect.enabled }}
          - {{ printf "--inspect=%s" .Values.server.inspect.port }}
        {{- end }}
          - "bin/www"
        ports:
          - name: http
            containerPort: {{ include "server.port" $ }}
            protocol: TCP

        resources:
          requests:
            cpu: {{ .Values.server.requests.cpu }}
            memory: {{ .Values.server.requests.memory }}
          limits:
            cpu: {{ .Values.server.limits.cpu }}
            memory: {{ .Values.server.limits.memory }}

        securityContext:
          allowPrivilegeEscalation: false
          capabilities:
            drop:
              - ALL
          privileged: false
          readOnlyRootFilesystem: true
          runAsNonRoot: true
          runAsUser: 20000

        volumeMounts:
          - mountPath: /tmp
            name: tmp
        {{- if .Values.db.useCertificate }}
          - name: postgres-certificate
            mountPath: /postgres-certificate
        {{- end }}
        {{- if .Values.featureFlags.automateModuleEnabled }}
          - name: encryption-keys
            readOnly: true
            mountPath: /encryption-keys
        {{- end }}

        # Allow for k8s to remove the pod from the service endpoints to stop receive traffic
        lifecycle:
          preStop:
            exec:
              command: ["sleep", "5"]

        startupProbe:
          periodSeconds: 10
          failureThreshold: 60 # 10*60 = 600s; accounts for long-running db migrations
          timeoutSeconds: 3
          exec:
            command:
              - node
              - -e
              - "try { require('node:http').request({headers: {'Content-Type': 'application/json'}, port:3000, hostname:'127.0.0.1', path:'/liveness', method: 'GET', timeout: 2000 }, (res) => { body = ''; res.on('data', (chunk) => {body += chunk;}); res.on('end', () => {process.exit(res.statusCode != 200 || body.toLowerCase().includes('error'));}); }).end(); } catch { process.exit(1); }"

        livenessProbe:
          periodSeconds: 60
          timeoutSeconds: 10
<<<<<<< HEAD
          httpGet:
            path: /liveness
            port: {{ include "server.port" $ }}

        readinessProbe:
          initialDelaySeconds: 5
          periodSeconds: 5
          timeoutSeconds: 3
          httpGet:
            path: /readiness
            port: {{ include "server.port" $ }}
=======
          failureThreshold: 3
          exec:
            command:
              - node
              - -e
              - "try { require('node:http').request({headers: {'Content-Type': 'application/json'}, port:3000, hostname:'127.0.0.1', path:'/liveness', method: 'GET', timeout: 2000 }, (res) => { body = ''; res.on('data', (chunk) => {body += chunk;}); res.on('end', () => {process.exit(res.statusCode != 200 || body.toLowerCase().includes('error'));}); }).end(); } catch { process.exit(1); }"

        readinessProbe:
          initialDelaySeconds: 5
          periodSeconds: 4
          timeoutSeconds: 2
          failureThreshold: 1
          exec:
            command:
              - node
              - -e
              - "try { require('node:http').request({headers: {'Content-Type': 'application/json'}, port:3000, hostname:'127.0.0.1', path:'/readiness', method: 'GET', timeout: 2000 }, (res) => { body = ''; res.on('data', (chunk) => {body += chunk;}); res.on('end', () => {process.exit(res.statusCode != 200 || body.toLowerCase().includes('error'));}); }).end(); } catch { process.exit(1); }"
>>>>>>> 99edb378

        env:
{{ include "server.env" $ | indent 10 }}
{{/* NOTE: Environment variables are configured in utils/helm/speckle-server/templates/_helpers.tpl */}}
      {{- if .Values.server.affinity }}
      affinity: {{- include "speckle.renderTpl" (dict "value" .Values.server.affinity "context" $) | nindent 8 }}
      {{- end }}
      {{- if .Values.server.nodeSelector }}
      nodeSelector: {{- include "speckle.renderTpl" (dict "value" .Values.server.nodeSelector "context" $) | nindent 8 }}
      {{- end }}
      {{- if .Values.server.tolerations }}
      tolerations: {{- include "speckle.renderTpl" (dict "value" .Values.server.tolerations "context" $) | nindent 8 }}
      {{- end }}
      {{- if .Values.server.topologySpreadConstraints }}
      topologySpreadConstraints: {{- include "speckle.renderTpl" (dict "value" .Values.server.topologySpreadConstraints "context" $) | nindent 8 }}
      {{- end }}
      priorityClassName: high-priority

      securityContext:
        runAsNonRoot: true
        runAsUser: 20000
        fsGroup: 25000
        fsGroupChangePolicy: OnRootMismatch
        runAsGroup: 30000
        seccompProfile:
          type: RuntimeDefault

      {{- if .Values.server.serviceAccount.create }}
      serviceAccountName: {{ include "server.name" $ }}
      {{- end }}
      terminationGracePeriodSeconds: 310
      volumes:
        - name: tmp
          emptyDir: {}
      {{- if .Values.db.useCertificate }}
        - name: postgres-certificate
          configMap:
            name: postgres-certificate
      {{- end }}
      {{- if .Values.featureFlags.automateModuleEnabled }}
        - name: encryption-keys
          secret:
            secretName: encryption-keys
      {{- end }}<|MERGE_RESOLUTION|>--- conflicted
+++ resolved
@@ -82,37 +82,19 @@
         livenessProbe:
           periodSeconds: 60
           timeoutSeconds: 10
-<<<<<<< HEAD
+          failureThreshold: 3
           httpGet:
             path: /liveness
             port: {{ include "server.port" $ }}
 
         readinessProbe:
           initialDelaySeconds: 5
-          periodSeconds: 5
-          timeoutSeconds: 3
+          periodSeconds: 4
+          timeoutSeconds: 2
+          failureThreshold: 1
           httpGet:
             path: /readiness
             port: {{ include "server.port" $ }}
-=======
-          failureThreshold: 3
-          exec:
-            command:
-              - node
-              - -e
-              - "try { require('node:http').request({headers: {'Content-Type': 'application/json'}, port:3000, hostname:'127.0.0.1', path:'/liveness', method: 'GET', timeout: 2000 }, (res) => { body = ''; res.on('data', (chunk) => {body += chunk;}); res.on('end', () => {process.exit(res.statusCode != 200 || body.toLowerCase().includes('error'));}); }).end(); } catch { process.exit(1); }"
-
-        readinessProbe:
-          initialDelaySeconds: 5
-          periodSeconds: 4
-          timeoutSeconds: 2
-          failureThreshold: 1
-          exec:
-            command:
-              - node
-              - -e
-              - "try { require('node:http').request({headers: {'Content-Type': 'application/json'}, port:3000, hostname:'127.0.0.1', path:'/readiness', method: 'GET', timeout: 2000 }, (res) => { body = ''; res.on('data', (chunk) => {body += chunk;}); res.on('end', () => {process.exit(res.statusCode != 200 || body.toLowerCase().includes('error'));}); }).end(); } catch { process.exit(1); }"
->>>>>>> 99edb378
 
         env:
 {{ include "server.env" $ | indent 10 }}
