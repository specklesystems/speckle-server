apiVersion: v1
kind: Service
metadata:
  name: {{ include "frontend.name" . }}
  namespace: {{ .Values.namespace }}
  labels:
{{ include "frontend.labels" . | indent 4 }}
spec:
  selector:
{{ include "frontend.selectorLabels" . | indent 4 }}
  ports:
<<<<<<< HEAD
    - name: www
      port: 80
      protocol: TCP
=======
    - protocol: TCP
      name: www
      port: 8080
>>>>>>> 031980a3
      targetPort: www<|MERGE_RESOLUTION|>--- conflicted
+++ resolved
@@ -9,13 +9,7 @@
   selector:
 {{ include "frontend.selectorLabels" . | indent 4 }}
   ports:
-<<<<<<< HEAD
-    - name: www
-      port: 80
-      protocol: TCP
-=======
     - protocol: TCP
       name: www
       port: 8080
->>>>>>> 031980a3
       targetPort: www