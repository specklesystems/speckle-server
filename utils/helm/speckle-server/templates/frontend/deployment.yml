apiVersion: apps/v1
kind: Deployment
metadata:
  name: speckle-frontend
  namespace: {{ .Values.namespace }}
  labels:
{{ include "frontend.labels" . | indent 4 }}
spec:
  replicas: {{ .Values.frontend.replicas }}
  selector:
    matchLabels:
      app: speckle-frontend
      project: speckle-server
  template:
    metadata:
      labels:
{{ include "frontend.labels" . | indent 8 }}
    spec:
      containers:
      - name: main
        image: speckle/speckle-frontend:{{ .Values.docker_image_tag }}
        imagePullPolicy: {{ .Values.imagePullPolicy }}

        ports:
          - name: www
            containerPort: 80
            protocol: TCP

        resources:
          requests:
            cpu: {{ .Values.frontend.requests.cpu }}
            memory: {{ .Values.frontend.requests.memory }}
          limits:
            cpu: {{ .Values.frontend.limits.cpu }}
            memory: {{ .Values.frontend.limits.memory }}

        # Allow for k8s to remove the pod from the service endpoints to stop receive traffic
        lifecycle:
          preStop:
            exec:
              command: ["sleep", "5"]

        readinessProbe:
          httpGet:
            path: /
            port: www
          initialDelaySeconds: 5
          periodSeconds: 5

        env: 
          - name: FILE_SIZE_LIMIT_MB
            value: {{ .Values.file_size_limit_mb | quote }}

      priorityClassName: high-priority
<<<<<<< HEAD
      {{- if .Values.frontend.serviceAccount.create }}
      serviceAccountName: {{ include "frontend.name" $ }}
=======
      {{- if .Values.frontend.affinity }}
      affinity: {{- include "speckle.renderTpl" (dict "value" .Values.frontend.affinity "context" $) | nindent 8 }}
      {{- end }}
      {{- if .Values.frontend.nodeSelector }}
      nodeSelector: {{- include "speckle.renderTpl" (dict "value" .Values.frontend.nodeSelector "context" $) | nindent 8 }}
      {{- end }}
      {{- if .Values.frontend.tolerations }}
      tolerations: {{- include "speckle.renderTpl" (dict "value" .Values.frontend.tolerations "context" $) | nindent 8 }}
      {{- end }}
      {{- if .Values.frontend.topologySpreadConstraints }}
      topologySpreadConstraints: {{- include "speckle.renderTpl" (dict "value" .Values.frontend.topologySpreadConstraints "context" $) | nindent 8 }}
>>>>>>> 35e26527
      {{- end }}<|MERGE_RESOLUTION|>--- conflicted
+++ resolved
@@ -52,10 +52,6 @@
             value: {{ .Values.file_size_limit_mb | quote }}
 
       priorityClassName: high-priority
-<<<<<<< HEAD
-      {{- if .Values.frontend.serviceAccount.create }}
-      serviceAccountName: {{ include "frontend.name" $ }}
-=======
       {{- if .Values.frontend.affinity }}
       affinity: {{- include "speckle.renderTpl" (dict "value" .Values.frontend.affinity "context" $) | nindent 8 }}
       {{- end }}
@@ -67,5 +63,7 @@
       {{- end }}
       {{- if .Values.frontend.topologySpreadConstraints }}
       topologySpreadConstraints: {{- include "speckle.renderTpl" (dict "value" .Values.frontend.topologySpreadConstraints "context" $) | nindent 8 }}
->>>>>>> 35e26527
+      {{- end }}
+      {{- if .Values.frontend.serviceAccount.create }}
+      serviceAccountName: {{ include "frontend.name" $ }}
       {{- end }}