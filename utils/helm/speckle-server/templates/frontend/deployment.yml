apiVersion: apps/v1
kind: Deployment
metadata:
  name: speckle-frontend
  namespace: {{ .Values.namespace }}
  labels:
{{ include "frontend.labels" . | indent 4 }}
spec:
  replicas: {{ .Values.frontend.replicas }}
  selector:
    matchLabels:
      app: speckle-frontend
      project: speckle-server
  template:
    metadata:
      labels:
{{ include "frontend.labels" . | indent 8 }}
    spec:
      containers:
      - name: main
        image: speckle/speckle-frontend:{{ .Values.docker_image_tag }}
        imagePullPolicy: {{ .Values.imagePullPolicy }}

        ports:
          - name: www
            containerPort: 80
            protocol: TCP

        resources:
          requests:
            cpu: {{ .Values.frontend.requests.cpu }}
            memory: {{ .Values.frontend.requests.memory }}
          limits:
            cpu: {{ .Values.frontend.limits.cpu }}
            memory: {{ .Values.frontend.limits.memory }}

        securityContext:
          allowPrivilegeEscalation: false
          capabilities:
            drop:
              - ALL
            add:
              - NET_BIND_SERVICE
          privileged: false
          readOnlyRootFilesystem: true
          runAsNonRoot: true
          runAsUser: 20000

        # Allow for k8s to remove the pod from the service endpoints to stop receive traffic
        lifecycle:
          preStop:
            exec:
              command: ["sleep", "5"]

        readinessProbe:
          httpGet:
            path: /
            port: www
          initialDelaySeconds: 5
          periodSeconds: 5

        env: 
          - name: FILE_SIZE_LIMIT_MB
            value: {{ .Values.file_size_limit_mb | quote }}

<<<<<<< HEAD
      priorityClassName: high-priority
      {{- if .Values.frontend.serviceAccount.create }}
      serviceAccountName: {{ include "frontend.name" $ }}
      {{- end }}
=======
        volumeMounts:
          - mountPath: /var/cache/nginx
            name: nginx-cache
          - mountPath: /tmp/nginx
            name: nginx-tmp
          - mountPath: /etc/nginx/conf.d
            name: nginx-confd
          - mountPath: /usr/local/openresty/nginx/logs
            name: openresty-logs
          - mountPath: /var/run/openresty
            name: openresty-tmp

      priorityClassName: high-priority

      securityContext:
        runAsNonRoot: true
        runAsUser: 20000
        fsGroup: 25000
        fsGroupChangePolicy: OnRootMismatch
        runAsGroup: 30000
        seccompProfile:
          type: RuntimeDefault

      volumes:
        - name: nginx-cache
          emptyDir: {}
        - name: nginx-confd
          emptyDir: {}
        - name: nginx-tmp
          emptyDir: {}
        - name: openresty-logs
          emptyDir: {}
        - name: openresty-tmp
          emptyDir: {}
>>>>>>> 72d27b9a
<|MERGE_RESOLUTION|>--- conflicted
+++ resolved
@@ -63,12 +63,6 @@
           - name: FILE_SIZE_LIMIT_MB
             value: {{ .Values.file_size_limit_mb | quote }}
 
-<<<<<<< HEAD
-      priorityClassName: high-priority
-      {{- if .Values.frontend.serviceAccount.create }}
-      serviceAccountName: {{ include "frontend.name" $ }}
-      {{- end }}
-=======
         volumeMounts:
           - mountPath: /var/cache/nginx
             name: nginx-cache
@@ -82,6 +76,9 @@
             name: openresty-tmp
 
       priorityClassName: high-priority
+      {{- if .Values.frontend.serviceAccount.create }}
+      serviceAccountName: {{ include "frontend.name" $ }}
+      {{- end }}
 
       securityContext:
         runAsNonRoot: true
@@ -102,5 +99,4 @@
         - name: openresty-logs
           emptyDir: {}
         - name: openresty-tmp
-          emptyDir: {}
->>>>>>> 72d27b9a
+          emptyDir: {}