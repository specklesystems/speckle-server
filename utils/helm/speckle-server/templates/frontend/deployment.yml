--- conflicted
+++ resolved
@@ -63,7 +63,18 @@
           - name: FILE_SIZE_LIMIT_MB
             value: {{ .Values.file_size_limit_mb | quote }}
 
-<<<<<<< HEAD
+        volumeMounts:
+          - mountPath: /var/cache/nginx
+            name: nginx-cache
+          - mountPath: /tmp/nginx
+            name: nginx-tmp
+          - mountPath: /etc/nginx/conf.d
+            name: nginx-confd
+          - mountPath: /usr/local/openresty/nginx/logs
+            name: openresty-logs
+          - mountPath: /var/run/openresty
+            name: openresty-tmp
+
       priorityClassName: high-priority
       {{- if .Values.frontend.affinity }}
       affinity: {{- include "speckle.renderTpl" (dict "value" .Values.frontend.affinity "context" $) | nindent 8 }}
@@ -77,20 +88,6 @@
       {{- if .Values.frontend.topologySpreadConstraints }}
       topologySpreadConstraints: {{- include "speckle.renderTpl" (dict "value" .Values.frontend.topologySpreadConstraints "context" $) | nindent 8 }}
       {{- end }}
-=======
-        volumeMounts:
-          - mountPath: /var/cache/nginx
-            name: nginx-cache
-          - mountPath: /tmp/nginx
-            name: nginx-tmp
-          - mountPath: /etc/nginx/conf.d
-            name: nginx-confd
-          - mountPath: /usr/local/openresty/nginx/logs
-            name: openresty-logs
-          - mountPath: /var/run/openresty
-            name: openresty-tmp
-
-      priorityClassName: high-priority
 
       securityContext:
         runAsNonRoot: true
@@ -111,5 +108,4 @@
         - name: openresty-logs
           emptyDir: {}
         - name: openresty-tmp
-          emptyDir: {}
->>>>>>> 72d27b9a
+          emptyDir: {}