## @section Namespace
##

## @param namespace The name of the namespace in which Speckle will be deployed.
## ref: https://kubernetes.io/docs/concepts/overview/working-with-objects/namespaces/
##
namespace: speckle-test

## @param create_namespace Enabling this will create a new namespace into which Speckle will be deployed
## The name of the namespace to create should be provided in the `namespace` parameter.
##
create_namespace: false

## @section SSL
##

## @param domain The DNS host name at which this Speckle deployment will be reachable
##
domain: localhost

## @param ssl_canonical_url HTTPS protocol will be the preferred protocol for serving this Speckle deployment
##
ssl_canonical_url: true

## @param tlsRejectUnauthorized If '1' (true), Speckle will reject any SSL certificates that are not signed by a trusted Certificate Authority. Should only be disabled in a trusted local development environment. https://nodejs.org/api/cli.html#node_tls_reject_unauthorizedvalue
##
tlsRejectUnauthorized: '1'

## @param cert_manager_issuer The name of the ClusterIssuer kubernetes resource that provides the SSL Certificate
##
cert_manager_issuer: letsencrypt-staging

## @section Feature flags
## @descriptionStart
## This object is a central location to define feature flags for the whole chart.
## @descriptionEnd
featureFlags:
  ## @param featureFlags.automateModuleEnabled High level flag fully toggles the integrated automate module
  automateModuleEnabled: false
  ## @param featureFlags.gendoAIModuleEnabled High level flag that toggles the Gendo AI render module
  gendoAIModuleEnabled: false
  ## @param featureFlags.noClosureWrites Toggles whether to stop writing to the closure table
  noClosureWrites: false
  ## @param featureFlags.workspacesModuleEnabled High level flag fully toggles the workspaces module
  workspacesModuleEnabled: false
  ## @param featureFlags.workspacesSSOEnabled High level flag fully toggles the workspaces dynamic sso
  workspacesSSOEnabled: false
  ## @param featureFlags.multipleEmailsModuleEnabled High level flag fully toggles multiple emails
  multipleEmailsModuleEnabled: false
  ## @param featureFlags.gatekeeperModuleEnabled High level flag that enables the gatekeeper module
  gatekeeperModuleEnabled: false
  ## @param featureFlags.billingIntegrationEnabled High level flag that enables the billing integration
  billingIntegrationEnabled: false
  ## @param featureFlags.workspacesMultiRegionEnabled Toggles whether multi-region is available within workspaces. workspacesModuleEnabled must also be enabled.
  workspacesMultiRegionEnabled: false
  ## @param featureFlags.workspacesMultiRegionBlobStorageEnabled Toggles whether multi-region blob storage is available within workspaces. workspacesMultiRegionEnabled must also be enabled.
  workspacesMultiRegionBlobStorageEnabled: false
  ## @param featureFlags.fileImportIFCDotNetEnabled Toggles whether the experimental .Net IFC importer is used for importing IFC files.
  fileImportIFCDotNetEnabled: false

analytics:
  ## @param analytics.enabled Enable or disable analytics
  enabled: true
  ## @param analytics.mixpanel_token_id The Mixpanel token ID used to identify this Speckle deployment in MixPanel
  mixpanel_token_id: 'acd87c5a50b56df91a795e999812a3a4'
  ## @param analytics.mixpanel_api_host The Mixpanel API host to which analytics data will be sent
  mixpanel_api_host: 'https://analytics.speckle.systems'

## @section Network Plugin configuration
## @descriptionStart
## This is used to define the type of network policy that is deployed.
## Different Kubernetes Network Plugins or Container Network Interfaces (CNIs) can make use of different types of
## Network Policy.  Some of these provide more features than the standard Kubernetes Network Policy.
## @descriptionEnd
networkPlugin:
  ## @param networkPlugin.type (Optional) Used to configure which type of NetworkPolicy is deployed. Options are 'kubernetes' or 'cilium'.
  type: 'kubernetes'

## @section Ingress metadata for NetworkPolicy
## @descriptionStart
## This section is ignored unless networkPolicy is enabled for frontend or server.
## The NetworkPolicy uses this value to enable connections from the ingress controller pod in this namespace to reach Speckle.
## ref: https://kubernetes.io/docs/concepts/services-networking/network-policies/
## @descriptionEnd
##
ingress:
  ## @param ingress.namespace The namespace in which the ingress controller is deployed.
  namespace: ingress-nginx
  ## @param ingress.controllerName The name of the Kubernetes pod in which the ingress controller is deployed.
  controllerName: ingress-nginx

## @section Common parameters
##
## @param docker_image_tag Speckle is published as a Docker Image.  The version of the image which will be deployed is specified by this tag.
##
docker_image_tag: '2'

## @param imagePullPolicy Determines the conditions when the Docker Images for Speckle should be pulled from the Image registry.
## ref: https://kubernetes.io/docs/concepts/containers/images/#image-pull-policy
##
imagePullPolicy: IfNotPresent

## @param secretName Deprecated, please use individual secret parameters.  This is the name of the Kubernetes Secret resource in which secrets for Speckle are stored. Secrets within this Secret resource may include Postgres and Redis connectin strings, S3 secret values, email server passwords, etc..
## The expected key within the Secret resource is indicated elsewhere in this values.yaml file.
## This is expected to be an opaque Secret resource type.
## If component secrets are provided, they will take precedence.
## ref: https://kubernetes.io/docs/concepts/configuration/secret/#opaque-secrets
##
secretName: server-vars

## @param file_size_limit_mb This maximum size of any single file (unit is Megabytes) that can be uploaded to Speckle
##
file_size_limit_mb: 100

## @section Monitoring
## @descriptionStart
## This enables metrics generated by Speckle to be ingested by Prometheus: https://prometheus.io/
## Enabling this requires Prometheus to have been deployed prior, as this resource expects the Prometheus Customer Resource Definition
##  for the ServiceMonitor to already be existing within the cluster.
## ref: https://github.com/prometheus-operator/prometheus-operator/blob/main/Documentation/user-guides/getting-started.md#related-resources
## @descriptionEnd
##

## @param enable_prometheus_monitoring If enabled, Speckle deploys a Prometheus ServiceMonitor resource
##
enable_prometheus_monitoring: false

prometheusMonitoring:
  ## @param prometheusMonitoring.namespace If provided, deploys Speckle's Prometheus resources (e.g. ServiceMonitor) in the given namespace
  ## Prometheus prior to v0.19.0, or any version when deployed with default parameters, expects ServiceMonitors to be deployed within the same namespace.
  ## This parameter allows the Prometheus resources provided by Speckle to be deployed in another namespace.
  ## This allows Prometheus (< v0.19.0 or any version with default configuration) to be deployed in a separate namespace from Speckle.
  ## Note that Speckle expect the namespace to exist prior to deployment.
  ## ref: https://github.com/prometheus-operator/prometheus-operator/blob/main/Documentation/user-guides/getting-started.md#related-resources
  ##
  namespace: ''
  ## @param prometheusMonitoring.release If provided, adds the value to a `release` label on all the Prometheus resources deployed by Speckle
  ## Prometheus prior to v0.19.0, or any version when deployed with default parameters, expects ServiceMonitors to be selectable on the release label.
  ## This parameter allows Prometheus to be deployed with a non-default release name.
  ## ref: https://github.com/prometheus-operator/prometheus-operator/blob/main/Documentation/user-guides/getting-started.md#related-resources
  ##
  release: ''
  networkPolicy:
    ## @extra prometheusMonitoring.networkPolicy.inCluster Parameters for allowing ingress from the Prometheus pod that will scrape this Speckle release. It is assumed that Prometheus is deployed within the Kubernetes cluster.
    ##
    inCluster:
      kubernetes:
        ## @param prometheusMonitoring.networkPolicy.inCluster.kubernetes.podSelector (Kubernetes Network Policy only) The pod Selector yaml object used to uniquely select the prometheus pods within the cluster and given namespace
        ## For Kubernetes Network Policies this is a podSelector object.
        ## For Cilium Network Policies this is ignored.
        ## ref: https://kubernetes.io/docs/concepts/services-networking/network-policies/#behavior-of-to-and-from-selectors
        ## ref: https://kubernetes.io/docs/concepts/overview/working-with-objects/labels/
        ##
        podSelector: {}
        ## @param prometheusMonitoring.networkPolicy.inCluster.kubernetes.namespaceSelector  (Kubernetes Network Policy only) The namespace selector yaml object used to uniquely select the namespace in which the prometheus pods are deployed
        ## This is a Kubernetes namespaceSelector object.
        ## For Cilium Network Policies this is ignored
        ## ref: https://kubernetes.io/docs/concepts/services-networking/network-policies/#behavior-of-to-and-from-selectors
        ## ref: https://kubernetes.io/docs/concepts/overview/working-with-objects/labels/
        ##
        namespaceSelector: {}
      cilium:
        ## @param prometheusMonitoring.networkPolicy.inCluster.cilium.fromEndpoints (Cilium Network Policy only) The endpoint selector yaml object used to uniquely select the in-cluster endpoint in which the prometheus pods are deployed
        ## For Kubernetes Network Policies this is ignored.
        ## ref: https://docs.cilium.io/en/v1.9/policy/language/#ingress
        ## ref: https://github.com/cilium/cilium/blob/master/pkg/policy/api/selector.go
        ##
        fromEndpoints: []

## @section Postgres Database
## @descriptionStart
## Defines parameters related to connections to the Postgres database.
## @descriptionEnd
##
db:
  ## @param db.useCertificate If enabled, the certificate defined in db.certificate is used to verify TLS connections to the Postgres database
  ##
  useCertificate: false
  ## @param db.maxConnectionsServer The number of connections to the Postgres database to provide in the connection pool
  ##
  maxConnectionsServer: 4
  ## @param db.certificate The x509 public certificate for SSL connections to the Postgres database. Use of this certificate requires db.useCertificate to be enabled and an appropriate value for db.PGSSLMODE provided.
  ## The value must be formatted as a multi-line string.  We recommend using the pipe-symbol and taking care to
  ##  indent all lines of the value correctly.
  ## ref: https://helm.sh/docs/chart_template_guide/yaml_techniques/#strings-in-yaml
  ##
  certificate: '' # Multi-line string with the contents of `ca-certificate.crt`
  ## @param db.PGSSLMODE This defines the level of security used when connecting to the Postgres database
  ## Postgres provides different froms of protection from different types of threat when communicating between the client (Speckle) and the Postgres database.
  ## ref: https://www.postgresql.org/docs/current/libpq-ssl.html#LIBPQ-SSL-PROTECTION
  ##
  PGSSLMODE: require
<<<<<<< HEAD
  ## @param db.databaseName (Optional) The name of the Postgres database to which Speckle will connect. Only required for the Database Monitoring utility when the connection string is to a database connection pool and multi-region is disabled, otherwise this value is ignored.
  databaseName: ''
=======
  ## @param db.connectionAcquisitionTimeoutMillis The maximum time in milliseconds to wait for a connection to be acquired from the connection pool.
  ##
  connectionAcquisitionTimeoutMillis: 15000
  ## @param db.connectionCreationTimeoutMillis The maximum time in milliseconds to wait for a new connection to be created in the connection pool. Should be less than the acquisition timeout, as a new connection may need to be created then acquired.
  ##
  connectionCreationTimeoutMillis: 5000
>>>>>>> 1f7620a2

  connectionString:
    ## @param db.connectionString.secretName Required. A secret containing the full connection string to the Postgres database (e.g. in format of `protocol://username:password@host:port/database`) stored within the Kubernetes cluster as an opaque Kubernetes Secret. Ref: https://kubernetes.io/docs/concepts/configuration/secret/#opaque-secrets
    ##
    secretName: ''
    ## @param db.connectionString.secretKey Required. The key within the Kubernetes Secret holding the connection string.
    ##
    secretKey: ''
  ## @extra db.networkPolicy If networkPolicy is enabled for any service, this provides the NetworkPolicy with the necessary details to allow egress connections to the Postgres database
  ##
  networkPolicy:
    ## @extra db.networkPolicy.externalToCluster Only required if the Postgres database is not hosted within the Kubernetes cluster in which Speckle will be deployed.
    ##
    externalToCluster:
      ## @param db.networkPolicy.externalToCluster.enabled If enabled, indicates that the Postgres database is hosted externally to the Kubernetes cluster
      ## Only one of externalToCluster or inCluster should be enabled. If both are enabled then inCluster takes precedence and is the only one deployed
      ##
      enabled: true
    ## @extra db.networkPolicy.inCluster Only required if the Postgres database is hosted within the Kubernetes cluster in which Speckle will be deployed.
    ##
    inCluster:
      ## @param db.networkPolicy.inCluster.enabled If enabled, indicates that the Postgres database is hosted withing the same Kubernetes cluster in which Speckle will be deployed
      ## Only one of externalToCluster or inCluster should be enabled. If both are enabled then inCluster takes precedence and is the only set of egress network policy rules deployed.
      ##
      enabled: false
      ## @param db.networkPolicy.inCluster.port the port on the server providing the Postgres database (default: "5432")
      ##
      port: ''
      kubernetes:
        ## @param db.networkPolicy.inCluster.kubernetes.podSelector (Kubernetes Network Policy only) The pod Selector yaml object used to uniquely select the postgres compatible database pods within the cluster and given namespace
        ## For Kubernetes Network Policies this is a podSelector object.
        ## For Cilium Network Policies this is ignored.
        ## ref: https://kubernetes.io/docs/concepts/services-networking/network-policies/#behavior-of-to-and-from-selectors
        ## ref: https://kubernetes.io/docs/concepts/overview/working-with-objects/labels/
        ##
        podSelector: {}
        ## @param db.networkPolicy.inCluster.kubernetes.namespaceSelector  (Kubernetes Network Policy only) The namespace selector yaml object used to uniquely select the namespace in which the postgres compatible database pods are deployed
        ## This is a Kubernetes namespaceSelector object.
        ## For Cilium Network Policies this is ignored
        ## ref: https://kubernetes.io/docs/concepts/services-networking/network-policies/#behavior-of-to-and-from-selectors
        ## ref: https://kubernetes.io/docs/concepts/overview/working-with-objects/labels/
        ##
        namespaceSelector: {}
      cilium:
        ## @param db.networkPolicy.inCluster.cilium.endpointSelector (Cilium Network Policy only) The endpoint selector yaml object used to uniquely select the in-cluster endpoint in which the postgres compatible database pods are deployed
        ## For Kubernetes Network Policies this is ignored.
        ## ref: https://docs.cilium.io/en/v1.9/policy/language/#egress
        ## ref: https://github.com/cilium/cilium/blob/master/pkg/policy/api/selector.go
        endpointSelector: {}
        ## @param db.networkPolicy.inCluster.cilium.serviceSelector (Cilium Network Policy only) The service selector yaml object used to uniquely select the in-cluster service providing the postgres compatible database service
        ## For Kubernetes Network Policies this is ignored.
        ## ref: https://docs.cilium.io/en/v1.9/policy/language/#egress
        ## ref: https://github.com/cilium/cilium/blob/master/pkg/policy/api/service.go
        serviceSelector: {}

## @section S3 Compatible Storage
## @descriptionStart
## Defines parameters related to connecting to the S3 compatible storage.
## @descriptionEnd
##
s3:
  configMap:
    ## @param s3.configMap.enabled If enabled, the s3.endpoint, s3.bucket, and s3.access_key values will be determined from a configMap and the values provided in this helm release ignored.
    ## This allows these values to be generated by external tooling, e.g. Terraform or CloudFormation, and then inserted into the Kubernetes cluster by these tools.
    ##
    enabled: false
    ## @param s3.configMap.name The name of the ConfigMap in which values for the keys (`endpoint`, `bucket`, and `access_key`) are provided. Expected to be in the namespace defined by the `namespace` parameter of this Helm Chart.
    ##
    name: ''
  ## @param s3.endpoint The URL at which the s3 compatible storage is hosted. If `s3.configMap.enabled` is true, this value is ignored.
  ## The url should be prefixed by the protocol (e.g. `https://`)
  ## The url may need to include the port if it is not the default (e.g. `443` for `https` protocol)
  ##
  endpoint: ''
  ## @param s3.bucket The s3 compatible bucket in which Speckle data will be stored.  If `s3.configMap.enabled` is true, this value is ignored.
  ## The access key should be granted write permissions to this bucket
  ##
  bucket: ''
  ## @param s3.access_key The key of the access key used to authenticate with the s3 compatible storage.  If `s3.configMap.enabled` is true, this value is ignored.
  ##
  access_key: ''
  secret_key:
    ## @param s3.secret_key.secretName Required. A Kubernetes secret containing the s3 secret_key.  This is expected to be the name of an opaque Kubernetes Secret. Ref: https://kubernetes.io/docs/concepts/configuration/secret/#opaque-secrets
    ##
    secretName: ''
    ## @param s3.secret_key.secretKey Required. The key within the Kubernetes Secret, the value of which is the s3 secret.
    ##
    secretKey: ''
  ## @param s3.create_bucket If enabled, will create a bucket with the given bucket name at this endpoint
  ## If enabled, the access_key must be granted the appropriate bucket creation privileges
  ##
  create_bucket: 'false'
  ## @param s3.region The region in which the bucket resides (or will be created in).
  ## If not provided, defaults to `us-east-1`.  For many providers of s3 compatible storage, such as minio, this value may be ignored.
  ##
  region: ''
  ## @extra s3.networkPolicy If networkPolicy is enabled for any service, this provides the NetworkPolicy with the necessary details to allow egress connections to the s3 compatible storage
  ##
  networkPolicy:
    ## @param s3.networkPolicy.port the port on the server providing the s3 compatible storage (default: "443")
    ##
    port: ''
    ## @extra s3.networkPolicy.externalToCluster Only required if the s3 compatible storage is not hosted within the Kubernetes cluster in which Speckle will be deployed.
    ##
    externalToCluster:
      ## @param s3.networkPolicy.externalToCluster.enabled If enabled, indicates that the s3 compatible storage is hosted externally to the Kubernetes cluster
      ## Only one of externalToCluster or inCluster should be enabled. If both are enabled then inCluster takes precedence and is the only one deployed
      ##
      enabled: true
    ## @extra s3.networkPolicy.inCluster Only required if the s3 compatible storage is hosted within the Kubernetes cluster in which Speckle will be deployed.
    ##
    inCluster:
      ## @param s3.networkPolicy.inCluster.enabled If enabled, indicates that the s3 compatible storage is hosted withing the same Kubernetes cluster in which Speckle will be deployed
      ## Only one of externalToCluster or inCluster should be enabled. If both are enabled then inCluster takes precedence and is the only set of egress network policy rules deployed.
      ##
      enabled: false
      kubernetes:
        ## @param s3.networkPolicy.inCluster.kubernetes.podSelector (Kubernetes Network Policy only) The pod Selector yaml object used to uniquely select the s3 compatible storage pods within the cluster and given namespace
        ## For Kubernetes Network Policies this is a podSelector object.
        ## For Cilium Network Policies this is ignored.
        ## ref: https://kubernetes.io/docs/concepts/services-networking/network-policies/#behavior-of-to-and-from-selectors
        ## ref: https://kubernetes.io/docs/concepts/overview/working-with-objects/labels/
        ##
        podSelector: {}
        ## @param s3.networkPolicy.inCluster.kubernetes.namespaceSelector  (Kubernetes Network Policy only) The namespace selector yaml object used to uniquely select the namespace in which the s3 compatible storage pods are deployed
        ## This is a Kubernetes namespaceSelector object.
        ## For Cilium Network Policies, this is ignored
        ## ref: https://kubernetes.io/docs/concepts/services-networking/network-policies/#behavior-of-to-and-from-selectors
        ## ref: https://kubernetes.io/docs/concepts/overview/working-with-objects/labels/
        ##
        namespaceSelector: {}
      cilium:
        ## @param s3.networkPolicy.inCluster.cilium.endpointSelector (Cilium Network Policy only) The endpoint selector yaml object used to uniquely select the in-cluster endpoint in which the s3 compatible storage pods are deployed
        ## For Kubernetes Network Policies, this is ignored.
        ## ref: https://docs.cilium.io/en/v1.9/policy/language/#egress
        ## ref: https://github.com/cilium/cilium/blob/master/pkg/policy/api/selector.go
        endpointSelector: {}
        ## @param s3.networkPolicy.inCluster.cilium.serviceSelector (Cilium Network Policy only) The service selector yaml object used to uniquely select the in-cluster service providing the s3 compatible storage service
        ## For Kubernetes Network Policies this is ignored.
        ## ref: https://docs.cilium.io/en/v1.9/policy/language/#egress
        ## ref: https://github.com/cilium/cilium/blob/master/pkg/policy/api/service.go
        serviceSelector: {}

## @section Redis Store
## @descriptionStart
## Defines parameters related to connecting to the Redis Store.
## @descriptionEnd
##
redis:
  connectionString:
    ## @param redis.connectionString.secretName Required. A secret containing the full connection string to the Redis store (e.g. in format of `protocol://username:password@host:port/database`) stored within the Kubernetes cluster as an opaque Kubernetes Secret. Ref: https://kubernetes.io/docs/concepts/configuration/secret/#opaque-secrets
    ##
    secretName: ''
    ## @param redis.connectionString.secretKey Required. The key within the Kubernetes Secret holding the Redis connection string.
    ##
    secretKey: ''
  ## @extra redis.networkPolicy If networkPolicy is enabled for Speckle server, this provides the NetworkPolicy with the necessary details to allow egress connections to the Redis store
  ##
  networkPolicy:
    ## @extra redis.networkPolicy.externalToCluster Only required if the Redis store is not hosted within the Kubernetes cluster in which Speckle will be deployed.
    ##
    externalToCluster:
      ## @param redis.networkPolicy.externalToCluster.enabled If enabled, indicates that the Redis store is hosted externally to the Kubernetes cluster
      ## Only one of externalToCluster or inCluster should be enabled. If both are enabled then inCluster takes precedence and is the only one deployed
      ##
      enabled: true
    ## @extra redis.networkPolicy.inCluster is only required if the Redis store is hosted within the Kubernetes cluster in which Speckle will be deployed.
    ##
    inCluster:
      ## @param redis.networkPolicy.inCluster.enabled If enabled, indicates that the Redis store is hosted withing the same Kubernetes cluster in which Speckle will be deployed
      ## Only one of externalToCluster or inCluster should be enabled. If both are enabled then inCluster takes precedence and is the only set of egress network policy rules deployed.
      ##
      enabled: false
      ## @param redis.networkPolicy.inCluster.port the port on the server providing the Redis store (default: "6379")
      ##
      port: ''
      kubernetes:
        ## @param redis.networkPolicy.inCluster.kubernetes.podSelector (Kubernetes Network Policy only) The pod Selector yaml object used to uniquely select the redis store pods within the cluster and given namespace
        ## For Kubernetes Network Policies this is a podSelector object.
        ## For Cilium Network Policies this is ignored.
        ## ref: https://kubernetes.io/docs/concepts/services-networking/network-policies/#behavior-of-to-and-from-selectors
        ## ref: https://kubernetes.io/docs/concepts/overview/working-with-objects/labels/
        ##
        podSelector: {}
        ## @param redis.networkPolicy.inCluster.kubernetes.namespaceSelector  (Kubernetes Network Policy only) The namespace selector yaml object used to uniquely select the namespace in which the redis store pods are deployed
        ## This is a Kubernetes namespaceSelector object.
        ## For Cilium Network Policies, this is ignored
        ## ref: https://kubernetes.io/docs/concepts/services-networking/network-policies/#behavior-of-to-and-from-selectors
        ## ref: https://kubernetes.io/docs/concepts/overview/working-with-objects/labels/
        ##
        namespaceSelector: {}
      cilium:
        ## @param redis.networkPolicy.inCluster.cilium.endpointSelector (Cilium Network Policy only) The endpoint selector yaml object used to uniquely select the in-cluster endpoint in which the redis pods are deployed
        ## For Kubernetes Network Policies, this is ignored.
        ## ref: https://docs.cilium.io/en/v1.9/policy/language/#egress
        ## ref: https://github.com/cilium/cilium/blob/master/pkg/policy/api/selector.go
        endpointSelector: {}
        ## @param redis.networkPolicy.inCluster.cilium.serviceSelector (Cilium Network Policy only) The service selector yaml object used to uniquely select the in-cluster service providing the redis store service
        ## For Kubernetes Network Policies this is ignored.
        ## ref: https://docs.cilium.io/en/v1.9/policy/language/#egress
        ## ref: https://github.com/cilium/cilium/blob/master/pkg/policy/api/service.go
        serviceSelector: {}

## @section openTelemetry
## @descriptionStart
## Defines parameters related to opentelemetry exporting of metrics.
## @descriptionEnd
##
openTelemetry:
  tracing:
    ## @param openTelemetry.tracing.url Required. The URL to which the opentelemetry traces will be exported.
    ##
    url: ''
    ## @param openTelemetry.tracing.key Required. The key to be used when exporting opentelemetry traces.
    ##
    key: ''
    ## @param openTelemetry.tracing.value Required. The value to be used when exporting opentelemetry traces.
    ##
    value: ''

multiRegion:
  config:
    ## @param multiRegion.config.secretName If workspacesMultiRegionEnabled is enabled, the server will be deployed in a multi-region configuration based on the values in a secret. This allows the default secret name to be overridden.
    secretName: 'multi-region-config'
    ## @param multiRegion.config.secretKey If workspacesMultiRegionEnabled is enabled, the server will be deployed in a multi-region configuration based on the values in a secret. This allows the default secret key and filename to be overridden.
    secretKey: 'multi-region-config.json'

## @section Server
## @descriptionStart
## Defines parameters related to the backend server component of Speckle.
## @descriptionEnd
##
server:
  ## @param server.replicas The number of instances of the Server pod to be deployed within the cluster.
  ##
  replicas: 1
  ## @param server.logLevel The minimum level of logs which will be output. Suitable values are trace, debug, info, warn, error, fatal, or silent
  ##
  logLevel: 'info'
  ## @param server.logPretty If enabled, will output logs in a human-readable format. Otherwise, logs will be output in JSON format.
  ##
  logPretty: false

  ## @param server.image The Docker image to be used for the Speckle Server component. If blank, defaults to speckle/speckle-server:{{ .Values.docker_image_tag }}. If provided, this value should be the full path including tag. The docker_image_tag value will be ignored.
  ##
  image: ''

  ## @param server.enableFe2Messaging If enabled, the related FE1 deployment will show banners/messages about the new frontend
  ##
  enableFe2Messaging: false

  onboarding:
    ## @param server.onboarding.stream_url The (cross-server) URL to the project/stream that should be used as the onboarding project base.
    ##
    stream_url: 'https://latest.speckle.systems/projects/843d07eb10'
    ## @param server.onboarding.stream_cache_bust_number Increase this number to trigger the re-pulling of the base stream
    ##
    stream_cache_bust_number: 1
  inspect:
    ## @param server.inspect.enabled If enabled, indicates that the Speckle server should be deployed with the nodejs inspect feature enabled
    enabled: false
    ## @param server.inspect.port The port on which the nodejs inspect feature should be exposed
    port: '7000'

  ## @param server.adminOverrideEnabled Enables the server side admin authz override
  adminOverrideEnabled: false

  ## @param server.weeklyDigestEnabled Enables sending out the serevr weekly digest emails
  weeklyDigestEnabled: false

  ## @param server.max_object_size_mb The maximum size of an individual object which can be uploaded to the server
  max_object_size_mb: 100
  ## @param server.max_object_upload_file_size_mb Objects are batched together and uploaded to the /objects endpoint as http POST form data. This determines the maximum size of that form data which can be uploaded to the server. It should be greater than or equal to max_object_size_mb.
  max_object_upload_file_size_mb: 100
  ## @param server.max_project_models_per_page The maximum number of models that can be returned in a single page of a query for all models of a project
  max_project_models_per_page: 500
  ## @param server.speckleAutomateUrl The url of the Speckle Automate instance
  speckleAutomateUrl: 'https://automate.speckle.systems'

  gendoAI:
    ## @param server.gendoAI.apiUrl The url of the Gendo AI application, including protocol.
    apiUrl: 'https://api.gendo.ai/external/generate'

    ## @param server.gendoAI.creditLimit The number of Gendo AI credit a user gets every month.
    creditLimit: 40
    key:
      ## @param server.gendoAI.key.secretName The name of the Kubernetes Secret containing the Gendo AI key. If left blank, will default to the `secretName` parameter.
      secretName: ''
      ## @param server.gendoAI.key.secretKey The key within the Kubernetes Secret holding the Gendo AI key as its value.
      secretKey: 'gendoai_key'
    ratelimiting:
      ## @param server.gendoAI.ratelimiting.renderRequest The number of render requests allowed per period
      renderRequest: 1
      ## @param server.gendoAI.ratelimiting.renderRequestPeriodSeconds The period in seconds for the render request limit
      renderRequestPeriodSeconds: 20
      ## @param server.gendoAI.ratelimiting.burstRenderRequest The number of render requests allowed in 'burst' mode when the other limit is reached.
      burstRenderRequest: 3
      ## @param server.gendoAI.ratelimiting.burstRenderRequestPeriodSeconds The period in seconds for the burst render request limit.
      burstRenderRequestPeriodSeconds: 60

  ## @param server.encryptionKeys.path The path where the encryption keys should be loaded from
  encryptionKeys:
    path: '/encryption-keys/keys.json'

  licenseTokenSecret:
    ## @param server.licenseTokenSecret.secretName The name of the Kubernetes Secret containing the Session secret.  This is a unique value (can be generated randomly). This is expected to be provided within the Kubernetes cluster as an opaque Kubernetes Secret. Ref: https://kubernetes.io/docs/concepts/configuration/secret/#opaque-secrets
    ##
    secretName: ''
    ## @param server.licenseTokenSecret.secretKey The key within the Kubernetes Secret holding the Session secret as its value.
    ##
    secretKey: ''

  ## @extra server.billing Values to enable billing integration on the server
  billing:
    ## @param server.billing.secretName The name of the Kubernetes Secret containing the Session secret.  This is a unique value (can be generated randomly). This is expected to be provided within the Kubernetes cluster as an opaque Kubernetes Secret. Ref: https://kubernetes.io/docs/concepts/configuration/secret/#opaque-secrets
    secretName: ''

    stripeApiKey:
      ## @param server.billing.stripeApiKey.secretKey The key within the Kubernetes Secret holding the stripeApiKey secret as its value.
      secretKey: 'stripeApiKey'
    stripeEndpointSigningKey:
      ## @param server.billing.stripeEndpointSigningKey.secretKey The key within the Kubernetes Secret holding the stripeEndpointSigningKey secret as its value.
      secretKey: 'stripeEndpointSigningKey'
    workspaceGuestSeatStripeProductId:
      ## @param server.billing.workspaceGuestSeatStripeProductId.secretKey The key within the Kubernetes Secret holding the workspaceGuestSeatStripeProductId secret as its value.
      secretKey: 'workspaceGuestSeatStripeProductId'
    workspaceMonthlyGuestSeatStripePriceId:
      ## @param server.billing.workspaceMonthlyGuestSeatStripePriceId.secretKey The key within the Kubernetes Secret holding the workspaceMonthlyGuestSeatStripePriceId secret as its value.
      secretKey: 'workspaceMonthlyGuestSeatStripePriceId'
    workspaceYearlyGuestSeatStripePriceId:
      ## @param server.billing.workspaceYearlyGuestSeatStripePriceId.secretKey The key within the Kubernetes Secret holding the workspaceYearlyGuestSeatStripePriceId secret as its value.
      secretKey: 'workspaceYearlyGuestSeatStripePriceId'

    workspaceTeamSeatStripeProductId:
      ## @param server.billing.workspaceTeamSeatStripeProductId.secretKey The key within the Kubernetes Secret holding the workspaceTeamSeatStripeProductId secret as its value.
      secretKey: 'workspaceTeamSeatStripeProductId'
    workspaceMonthlyTeamSeatStripePriceId:
      ## @param server.billing.workspaceMonthlyTeamSeatStripePriceId.secretKey The key within the Kubernetes Secret holding the workspaceMonthlyTeamSeatStripePriceId secret as its value.
      secretKey: 'workspaceMonthlyTeamSeatStripePriceId'
    workspaceYearlyTeamSeatStripePriceId:
      ## @param server.billing.workspaceYearlyTeamSeatStripePriceId.secretKey The key within the Kubernetes Secret holding the workspaceYearlyTeamSeatStripePriceId secret as its value.
      secretKey: 'workspaceYearlyTeamSeatStripePriceId'

    workspaceProSeatStripeProductId:
      ## @param server.billing.workspaceProSeatStripeProductId.secretKey The key within the Kubernetes Secret holding the workspaceProSeatStripeProductId secret as its value.
      secretKey: 'workspaceProSeatStripeProductId'
    workspaceMonthlyProSeatStripePriceId:
      ## @param server.billing.workspaceMonthlyProSeatStripePriceId.secretKey The key within the Kubernetes Secret holding the workspaceMonthlyProSeatStripePriceId secret as its value.
      secretKey: 'workspaceMonthlyProSeatStripePriceId'
    workspaceYearlyProSeatStripePriceId:
      ## @param server.billing.workspaceYearlyProSeatStripePriceId.secretKey The key within the Kubernetes Secret holding the workspaceYearlyProSeatStripePriceId secret as its value.
      secretKey: 'workspaceYearlyProSeatStripePriceId'

    workspaceBusinessSeatStripeProductId:
      ## @param server.billing.workspaceBusinessSeatStripeProductId.secretKey The key within the Kubernetes Secret holding the workspaceBusinessSeatStripeProductId secret as its value.
      secretKey: 'workspaceBusinessSeatStripeProductId'
    workspaceMonthlyBusinessSeatStripePriceId:
      ## @param server.billing.workspaceMonthlyBusinessSeatStripePriceId.secretKey The key within the Kubernetes Secret holding the workspaceMonthlyBusinessSeatStripePriceId secret as its value.
      secretKey: 'workspaceMonthlyBusinessSeatStripePriceId'
    workspaceYearlyBusinessSeatStripePriceId:
      ## @param server.billing.workspaceYearlyBusinessSeatStripePriceId.secretKey The key within the Kubernetes Secret holding the workspaceYearlyBusinessSeatStripePriceId secret as its value.
      secretKey: 'workspaceYearlyBusinessSeatStripePriceId'

  sessionSecret:
    ## @param server.sessionSecret.secretName The name of the Kubernetes Secret containing the Session secret.  This is a unique value (can be generated randomly). This is expected to be provided within the Kubernetes cluster as an opaque Kubernetes Secret. Ref: https://kubernetes.io/docs/concepts/configuration/secret/#opaque-secrets
    ##
    secretName: ''
    ## @param server.sessionSecret.secretKey The key within the Kubernetes Secret holding the Session secret as its value.
    ##
    secretKey: ''
  ## @extra server.auth Speckle provides a number of different mechanisms for authenticating users.  Each available option must be configured here.
  ##
  auth:
    local:
      ## @param server.auth.local.enabled If enabled, users can register and authenticate with an email address and password.
      ## The login details are stored in the Postgres database connected to Speckle and are encrypted.
      ##
      enabled: true
    google:
      ## @param server.auth.google.enabled If enabled, users can authenticate via Google with their Google account credentials. If enabling Google, the `server.auth.google.client_id` parameter is required, and a secret must be provided via the Kubernetes secret referenced in `server.auth.google.clientSecret`.
      ##
      enabled: false
      ## @param server.auth.google.client_id This is the ID for Speckle that you have registered with Google.
      ##
      client_id: ''
      clientSecret:
        ## @param server.auth.google.clientSecret.secretName The name of the Kubernetes Secret containing the Google client secret. This is expected to be provided within the Kubernetes cluster as an opaque Kubernetes Secret. Ref: https://kubernetes.io/docs/concepts/configuration/secret/#opaque-secrets
        ##
        secretName: ''
        ## @param server.auth.google.clientSecret.secretKey The key within the Kubernetes Secret holding the Google client secret as its value.
        ##
        secretKey: ''
    github:
      ## @param server.auth.github.enabled If enabled, users can authenticate via Github with their Github account credentials. If enabling Github authentication, the `server.auth.github.client_id` parameter is required.
      ##
      enabled: false
      ## @param server.auth.github.client_id This is the ID for Speckle that you have registered with Github
      ##
      client_id: ''
      clientSecret:
        ## @param server.auth.github.clientSecret.secretName The name of the Kubernetes Secret containing the GitHub client secret. This is expected to be provided within the Kubernetes cluster as an opaque Kubernetes Secret. Ref: https://kubernetes.io/docs/concepts/configuration/secret/#opaque-secrets
        ##
        secretName: ''
        ## @param server.auth.github.clientSecret.secretKey The key within the Kubernetes Secret holding the GitHub client secret as its value.
        ##
        secretKey: ''
    azure_ad:
      ## @param server.auth.azure_ad.enabled If enabled, users can authenticate via Azure Active Directory.
      ##
      enabled: false
      ## @param server.auth.azure_ad.org_name This is the Organisation Name that you have registered with Azure
      ##
      org_name: ''
      ## @param server.auth.azure_ad.identity_metadata This is the identity metadata for Speckle that you have registered with Azure
      ##
      identity_metadata: ''
      ## @param server.auth.azure_ad.issuer This is the issuer name for Speckle that you have registered with Azure
      ##
      issuer: ''
      ## @param server.auth.azure_ad.client_id This is the ID for Speckle that you have registered with Azure
      ##
      client_id: ''
      clientSecret:
        ## @param server.auth.azure_ad.clientSecret.secretName The name of the Kubernetes Secret containing the Azure AD client secret. This is expected to be provided within the Kubernetes cluster as an opaque Kubernetes Secret. Ref: https://kubernetes.io/docs/concepts/configuration/secret/#opaque-secrets
        ##
        secretName: ''
        ## @param server.auth.azure_ad.clientSecret.secretKey The key within the Kubernetes Secret holding the Azure AD client secret as its value.
        ##
        secretKey: ''
      ## @param server.auth.azure_ad.additional_domains List of `matchName` or `matchPattern` maps for domains that should be allow-listed for egress in Network Policy. https://docs.microsoft.com/en-us/azure/azure-portal/azure-portal-safelist-urls?tabs=public-cloud are enabled by default.
      ##
      additional_domains: []
      ## @param server.auth.azure_ad.port Port on server to connect to. Used to allow egress in Network Policy. Defaults to 443
      ##
      port: 443
    oidc:
      ## @param server.auth.oidc.enabled If enabled, users can authenticate via OpenID Connect identity provider
      ##
      enabled: false
      ## @param server.auth.oidc.name This is the name that you want displayed on the login button
      ##
      name: ''
      ## @param server.auth.oidc.discovery_url This is the OIDC discovery URL for the identity provider you want to use
      ##
      discovery_url: ''
      ## @param server.auth.oidc.client_id This is the ID for Speckle that you have registered with the OIDC identity provider
      ##
      client_id: ''
      clientSecret:
        ## @param server.auth.oidc.clientSecret.secretName The name of the Kubernetes Secret containing the OIDC client secret. This is expected to be provided within the Kubernetes cluster as an opaque Kubernetes Secret. Ref: https://kubernetes.io/docs/concepts/configuration/secret/#opaque-secrets
        ##
        secretName: ''
        ## @param server.auth.oidc.clientSecret.secretKey The key within the Kubernetes Secret holding the OIDC client secret as its value.
        ##
        secretKey: ''
      ## @param server.auth.oidc.domains List of `matchName` or `matchPattern` maps for domains that should be allow-listed for egress in Network Policy.
      ##
      domains: []
  ## @extra server.email Speckle can communicate with users via email, providing account verification and notification.
  ##
  email:
    ## @param server.email.enabled If enabled, Speckle can send email to users - for example, email verification for account registration.
    ##
    enabled: false
    ## @param server.email.host The domain name or IP address of the server hosting the email service.
    ##
    host: ''
    ## @param server.email.port The port on the server for the email service.
    ##
    port: ''
    ## @param server.email.from The email address from which Speckle will send emails. Defaults to 'no-reply@speckle.systems' if left blank.
    ##
    from: ''
    ## @param server.email.username The username with which Speckle will authenticate with the email service.
    ## Note that the `email_password` is expected to be provided in the Kubernetes Secret with the name provided in the `secretName` parameter.
    ##
    username: ''
    password:
      ## @param server.email.password.secretName The name of the Kubernetes Secret containing the email password. This is expected to be provided within the Kubernetes cluster as an opaque Kubernetes Secret. Ref: https://kubernetes.io/docs/concepts/configuration/secret/#opaque-secrets
      ##
      secretName: ''
      ## @param server.email.password.secretKey The key within the Kubernetes Secret holding the email password as its value.
      ##
      secretKey: ''
    ## @extra server.email.networkPolicy If networkPolicy is enabled for Speckle server, this provides the Network Policy with the necessary details to allow egress connections to the email server
    ##
    networkPolicy:
      ## @extra server.email.networkPolicy.externalToCluster Only required if the Redis store is not hosted within the Kubernetes cluster in which Speckle will be deployed.
      ##
      externalToCluster:
        ## @param server.email.networkPolicy.externalToCluster.enabled If enabled, indicates that the email server is hosted externally to the Kubernetes cluster
        ## Only one of externalToCluster or inCluster should be enabled. If both are enabled then inCluster takes precedence and is the only one deployed
        ##
        enabled: true
      ## @extra server.email.networkPolicy.inCluster is only required if the email server is hosted within the Kubernetes cluster in which Speckle will be deployed.
      ##
      inCluster:
        ## @param server.email.networkPolicy.inCluster.enabled If enabled, indicates that the email server is hosted withing the same Kubernetes cluster in which Speckle will be deployed
        ## Only one of externalToCluster or inCluster should be enabled. If both are enabled then inCluster takes precedence and is the only set of egress network policy rules deployed.
        ##
        enabled: false
        kubernetes:
          ## @param server.email.networkPolicy.inCluster.kubernetes.podSelector (Kubernetes Network Policy only) The pod Selector yaml object used to uniquely select the email server pods within the cluster and given namespace
          ## For Kubernetes Network Policies this is a podSelector object.
          ## For Cilium Network Policies this is ignored.
          ## ref: https://kubernetes.io/docs/concepts/services-networking/network-policies/#behavior-of-to-and-from-selectors
          ## ref: https://kubernetes.io/docs/concepts/overview/working-with-objects/labels/
          ##
          podSelector: {}
          ## @param server.email.networkPolicy.inCluster.kubernetes.namespaceSelector  (Kubernetes Network Policy only) The namespace selector yaml object used to uniquely select the namespace in which the email server pods are deployed
          ## This is a Kubernetes namespaceSelector object.
          ## For Cilium Network Policies, this is ignored
          ## ref: https://kubernetes.io/docs/concepts/services-networking/network-policies/#behavior-of-to-and-from-selectors
          ## ref: https://kubernetes.io/docs/concepts/overview/working-with-objects/labels/
          ##
          namespaceSelector: {}
        cilium:
          ## @param server.email.networkPolicy.inCluster.cilium.endpointSelector (Cilium Network Policy only) The endpoint selector yaml object used to uniquely select the in-cluster endpoint in which the email server pods are deployed
          ## For Kubernetes Network Policies, this is ignored.
          ## ref: https://docs.cilium.io/en/v1.9/policy/language/#egress
          ## ref: https://github.com/cilium/cilium/blob/master/pkg/policy/api/selector.go
          endpointSelector: {}
          ## @param server.email.networkPolicy.inCluster.cilium.serviceSelector (Cilium Network Policy only) The service selector yaml object used to uniquely select the in-cluster service providing the email server
          ## For Kubernetes Network Policies this is ignored.
          ## ref: https://docs.cilium.io/en/v1.9/policy/language/#egress
          ## ref: https://github.com/cilium/cilium/blob/master/pkg/policy/api/service.go
          serviceSelector: {}
  requests:
    ## @param server.requests.cpu The CPU that should be available on a node when scheduling this pod.
    ## ref: https://kubernetes.io/docs/concepts/configuration/manage-resources-containers/
    ##
    cpu: 1000m
    ## @param server.requests.memory The Memory that should be available on a node when scheduling this pod.
    ## Depending on the Kubernetes cluster's configuration, exceeding this value may result in pod eviction from a node.
    ## ref: https://kubernetes.io/docs/concepts/configuration/manage-resources-containers/
    ##
    memory: 1Gi
  limits:
    ## @param server.limits.cpu The maximum CPU that will be made available to the server Pod in a given period.
    ## If this limit is exceeded, execution of the Pod will be paused until the next period.
    ## ref: https://kubernetes.io/docs/concepts/configuration/manage-resources-containers/
    ##
    cpu: 1500m
    ## @param server.limits.memory The maximum Memory that will be made available to the server Pod.
    ## If this limit is exceeded, processes within the pod that request additional memory may be stopped.
    ## ref: https://kubernetes.io/docs/concepts/configuration/manage-resources-containers/
    ##
    memory: 3Gi
  ratelimiting:
    ## @param server.ratelimiting.all_requests The maximum number of requests that can be made to the Speckle server in a moving one second window.
    all_requests: 500
    ## @param server.ratelimiting.burst_all_requests If the regular limit is exceeded, the limit is increased to the burst limit. This is the maximum number of requests that can be made to the Speckle server in a moving one minute window.
    burst_all_requests: 2000
    ## @param server.ratelimiting.user_create The maximum number of requests that can be made to the Speckle server to create a new user in a moving one second window.
    user_create: 6
    ## @param server.ratelimiting.burst_user_create If the regular limit is exceeded, the limit is increased to the burst limit. This is the maximum number of requests that can be made to the Speckle server to create a new user in a moving one minute window.
    burst_user_create: 1000
    ## @param server.ratelimiting.stream_create The maximum number of requests that can be made to the Speckle server to create a new stream in a moving one second window.
    stream_create: 1
    ## @param server.ratelimiting.burst_stream_create If the regular limit is exceeded, the limit is increased to the burst limit. This is the maximum number of requests that can be made to the Speckle server to create a new stream in a moving one minute window.
    burst_stream_create: 100
    ## @param server.ratelimiting.commit_create The maximum number of requests that can be made to the Speckle server to create a new commit in a moving one second window.
    commit_create: 1
    ## @param server.ratelimiting.burst_commit_create If the regular limit is exceeded, the limit is increased to the burst limit. This is the maximum number of requests that can be made to the Speckle server to create a new commit in a moving one minute window.
    burst_commit_create: 100
    ## @param server.ratelimiting.post_getobjects_streamid The maximum number of requests that can be made to the Speckle server to get a new object in a moving one second window.
    post_getobjects_streamid: 3
    ## @param server.ratelimiting.burst_post_getobjects_streamid If the regular limit is exceeded, the limit is increased to the burst limit. This is the maximum number of requests that can be made to the Speckle server to get a new object in a moving one minute window.
    burst_post_getobjects_streamid: 200
    ## @param server.ratelimiting.post_diff_streamid The maximum number of requests that can be made to the Speckle server to undertake a diff in a moving one second window.
    post_diff_streamid: 10
    ## @param server.ratelimiting.burst_post_diff_streamid If the regular limit is exceeded, the limit is increased to the burst limit. This is the maximum number of requests that can be made to the Speckle server to undertake a diff in a moving one minute window.
    burst_post_diff_streamid: 1000
    ## @param server.ratelimiting.post_objects_streamid The maximum number of requests that can be made to the Speckle server to post a new object in a moving one second window.
    post_objects_streamid: 6
    ## @param server.ratelimiting.burst_post_objects_streamid If the regular limit is exceeded, the limit is increased to the burst limit. This is the maximum number of requests that can be made to the Speckle server to post a new object in a moving one minute window.
    burst_post_objects_streamid: 400
    ## @param server.ratelimiting.get_objects_streamid_objectid The maximum number of requests that can be made to the Speckle server to get an object in a moving one second window.
    get_objects_streamid_objectid: 3
    ## @param server.ratelimiting.burst_get_objects_streamid_objectid If the regular limit is exceeded, the limit is increased to the burst limit. This is the maximum number of requests that can be made to the Speckle server to get an object in a moving one minute window.
    burst_get_objects_streamid_objectid: 200
    ## @param server.ratelimiting.get_objects_streamid_objectid_single The maximum number of requests that can be made to the Speckle server to get a single object in a moving one second window.
    get_objects_streamid_objectid_single: 3
    ## @param server.ratelimiting.burst_get_objects_streamid_objectid_single If the regular limit is exceeded, the limit is increased to the burst limit. This is the maximum number of requests that can be made to the Speckle server to get a single object in a moving one minute window.
    burst_get_objects_streamid_objectid_single: 200
    ## @param server.ratelimiting.post_graphql The maximum number of requests that can be made to the GraphQL API in a moving one second window.
    post_graphql: 50
    ## @param server.ratelimiting.burst_post_graphql If the regular limit is exceeded, the limit is increased to the burst limit. This is the maximum number of requests that can be made to the GraphQL API in a moving one minute window.
    burst_post_graphql: 200
    ## @param server.ratelimiting.get_auth The maximum number of requests that can be made to the Speckle server to authenticate in a moving 10 minute window.
    get_auth: 4
    ## @param server.ratelimiting.burst_get_auth If the regular limit is exceeded, the limit is increased to the burst limit. This is the maximum number of requests that can be made to the Speckle server to authenticate in a moving thirty minute window.
    burst_get_auth: 10
  serviceAccount:
    ## @param server.serviceAccount.create If enabled, a Kubernetes Service Account will be created for this pod.
    ## This provides additional security by limiting this pod's access to the Kubernetes API and to Secrets on the Kubernetes cluster.
    ## If disabled, the default Service Account will be used which in most Kubernetes configurations will grant this pod
    ## access to most secrets on the cluster and access to the Kubernetes API.
    ##
    create: true
  fileUploads:
    ## @param server.fileUploads.enabled If enabled, file uploads on the server will be flagged as enabled
    enabled: true

  mailchimp:
    ## @param server.mailchimp.enabled Mailchimp integration feature flag
    enabled: false
    apikey:
      ## @param server.mailchimp.apikey.secretName The name of the Kubernetes Secret containing the Mailchimp API key.
      secretName: '' # defaults to .secretName
      ## @param server.mailchimp.apikey.secretKey The key within the Kubernetes Secret holding the Mailchimp API key as its value.
      secretKey: 'mailchimp_apikey'
    ## @param server.mailchimp.serverPrefix Mailchimp api server prefix
    serverPrefix: ''
    ## @param server.mailchimp.newsletterListId Audience id for the newsletter list
    newsletterListId: ''
    ## @param server.mailchimp.onboardingListId Audience id for the onboarding list
    onboardingListId: ''
    ## @param server.mailchimp.onboardingJourneyId Id of the onboarding journey
    onboardingJourneyId: ''
    ## @param server.mailchimp.onboardingStepId Id of the onboarding journey step we trigger
    onboardingStepId: ''

  migration:
    ## @param server.migration.movedFrom Indicate the URL where the server moved from
    movedFrom: ''
    ## @param server.migration.movedTo Indicate the URL where the server moved to
    movedTo: ''

  monitoring:
    apollo:
      ## @param server.monitoring.apollo.enabled (Optional) If enabled, exports metrics from the GraphQL API to Apollo Graphql Studio.
      ## If enabling Apollo, a secret containing the key to the Apollo Graphql Studio API must stored within the Kubernetes cluster as an opaque Kubernetes Secret.
      ## The name of the Kubernetes Secret resource must match the `secretName` parameter, and the key within this Kubernetes Secret must be `apollo_key`.
      ## ref: https://kubernetes.io/docs/concepts/configuration/secret/#opaque-secrets
      ##
      enabled: false
      ## @param server.monitoring.apollo.graph_id The ID for Speckle that you registered in Apollo Graphql Studio.
      ##
      graph_id: ''
      key:
        ## @param server.monitoring.apollo.key.secretName The name of the Kubernetes Secret containing the Apollo monitoring key. This is expected to be provided within the Kubernetes cluster as an opaque Kubernetes Secret. Ref: https://kubernetes.io/docs/concepts/configuration/secret/#opaque-secrets
        ##
        secretName: ''
        ## @param server.monitoring.apollo.key.secretKey The key within the Kubernetes Secret holding the Apollo monitoring key as its value.
        ##
        secretKey: ''
    ## @param server.monitoring.mp (Optional) If server.monitoring.mp.enabled is set to false, metrics will not be collected by the Speckle server.
    mp: {}
  ## @param server.disable_tracking If set to true, will prevent tracking metrics from being collected
  ##
  disable_tracking: false
  ## @param server.disable_tracing If set to true, will prevent tracing metrics from being collected
  ##
  disable_tracing: false
  networkPolicy:
    ## @param server.networkPolicy.enabled If enabled, will provide additional security be limiting network traffic into and out of the pod to only the required endpoints and ports.
    ## If enabled, the `ingress`, `postgres.networkPolicy`, `redis.networkPolicy`, and `s3.networkPolicy` parameters need be configured.
    ## ref: https://kubernetes.io/docs/concepts/services-networking/network-policies/
    ##
    enabled: false
  ## @param server.affinity Affinity for Speckle server pods scheduling
  ## ref: https://kubernetes.io/docs/concepts/configuration/assign-pod-node/#affinity-and-anti-affinity
  ##
  affinity: {}
  ## @param server.nodeSelector Node labels for Speckle server pods scheduling
  ## ref: https://kubernetes.io/docs/user-guide/node-selection/
  ##
  nodeSelector: {}
  ## @param server.tolerations Tolerations for Speckle server pods scheduling
  ## ref: https://kubernetes.io/docs/concepts/configuration/taint-and-toleration/
  ##
  tolerations: []
  ## @param server.topologySpreadConstraints Spread Constraints for Speckle server pod scheduling
  ## ref: https://kubernetes.io/docs/concepts/workloads/pods/pod-topology-spread-constraints/
  ##
  topologySpreadConstraints: []

## @section Server
## @descriptionStart
## Defines parameters related to the backend server component of Speckle.
## @descriptionEnd
##
objects:
  ## @param objects.replicas The number of instances of the Server pod to be deployed within the cluster.
  ##
  replicas: 1
  ## @param objects.image The Docker image to be used for the Speckle Objects component. If blank, defaults to speckle/speckle-server:{{ .Values.docker_image_tag }}. If provided, this value should be the full path including tag. The docker_image_tag value will be ignored.
  ##
  image: ''
  ## @param objects.logLevel The minimum level of logs which will be output. Suitable values are trace, debug, info, warn, error, fatal, or silent
  ##
  logLevel: 'info'
  ## @param objects.logPretty If enabled, will output logs in a human-readable format. Otherwise, logs will be output in JSON format.
  ##
  logPretty: false
  inspect:
    ## @param objects.inspect.enabled If enabled, indicates that the Speckle server should be deployed with the nodejs inspect feature enabled
    enabled: false
    ## @param objects.inspect.port The port on which the nodejs inspect feature should be exposed
    port: '7000'

  requests:
    ## @param objects.requests.cpu The CPU that should be available on a node when scheduling this pod.
    ## ref: https://kubernetes.io/docs/concepts/configuration/manage-resources-containers/
    ##
    cpu: 1000m
    ## @param objects.requests.memory The Memory that should be available on a node when scheduling this pod.
    ## Depending on the Kubernetes cluster's configuration, exceeding this value may result in pod eviction from a node.
    ## ref: https://kubernetes.io/docs/concepts/configuration/manage-resources-containers/
    ##
    memory: 1Gi
  limits:
    ## @param objects.limits.cpu The maximum CPU that will be made available to the server Pod in a given period.
    ## If this limit is exceeded, execution of the Pod will be paused until the next period.
    ## ref: https://kubernetes.io/docs/concepts/configuration/manage-resources-containers/
    ##
    cpu: 1500m
    ## @param objects.limits.memory The maximum Memory that will be made available to the server Pod.
    ## If this limit is exceeded, processes within the pod that request additional memory may be stopped.
    ## ref: https://kubernetes.io/docs/concepts/configuration/manage-resources-containers/
    ##
    memory: 3Gi
  ratelimiting:
    ## @param objects.ratelimiting.post_objects_streamid The maximum number of requests that can be made to the Speckle server to post a new object in a moving one second window.
    post_objects_streamid: 6
    ## @param objects.ratelimiting.burst_post_objects_streamid If the regular limit is exceeded, the limit is increased to the burst limit. This is the maximum number of requests that can be made to the Speckle server to post a new object in a moving one minute window.
    burst_post_objects_streamid: 400
    ## @param objects.ratelimiting.get_objects_streamid_objectid The maximum number of requests that can be made to the Speckle server to get an object in a moving one second window.
    get_objects_streamid_objectid: 3
    ## @param objects.ratelimiting.burst_get_objects_streamid_objectid If the regular limit is exceeded, the limit is increased to the burst limit. This is the maximum number of requests that can be made to the Speckle server to get an object in a moving one minute window.
    burst_get_objects_streamid_objectid: 200
    ## @param objects.ratelimiting.get_objects_streamid_objectid_single The maximum number of requests that can be made to the Speckle server to get a single object in a moving one second window.
    get_objects_streamid_objectid_single: 3
    ## @param objects.ratelimiting.burst_get_objects_streamid_objectid_single If the regular limit is exceeded, the limit is increased to the burst limit. This is the maximum number of requests that can be made to the Speckle server to get a single object in a moving one minute window.
    burst_get_objects_streamid_objectid_single: 200

  serviceAccount:
    ## @param objects.serviceAccount.create If enabled, a Kubernetes Service Account will be created for this pod.
    ## This provides additional security by limiting this pod's access to the Kubernetes API and to Secrets on the Kubernetes cluster.
    ## If disabled, the default Service Account will be used which in most Kubernetes configurations will grant this pod
    ## access to most secrets on the cluster and access to the Kubernetes API.
    ##
    create: true

  networkPolicy:
    ## @param objects.networkPolicy.enabled If enabled, will provide additional security be limiting network traffic into and out of the pod to only the required endpoints and ports.
    ## If enabled, the `ingress`, `postgres.networkPolicy`, `redis.networkPolicy`, and `s3.networkPolicy` parameters need be configured.
    ## ref: https://kubernetes.io/docs/concepts/services-networking/network-policies/
    ##
    enabled: false
  ## @param objects.affinity Affinity for Speckle server pods scheduling
  ## ref: https://kubernetes.io/docs/concepts/configuration/assign-pod-node/#affinity-and-anti-affinity
  ##
  affinity: {}
  ## @param objects.nodeSelector Node labels for Speckle server pods scheduling
  ## ref: https://kubernetes.io/docs/user-guide/node-selection/
  ##
  nodeSelector: {}
  ## @param objects.tolerations Tolerations for Speckle server pods scheduling
  ## ref: https://kubernetes.io/docs/concepts/configuration/taint-and-toleration/
  ##
  tolerations: []
  ## @param objects.topologySpreadConstraints Spread Constraints for Speckle server pod scheduling
  ## ref: https://kubernetes.io/docs/concepts/workloads/pods/pod-topology-spread-constraints/
  ##
  topologySpreadConstraints: []

## @section Frontend
## @descriptionStart
## Defines parameters related to the frontend server component of Speckle.
## @descriptionEnd
##
frontend:
  ## @param frontend.replicas The number of instances of the Frontend pod to be deployed within the cluster.
  ##
  replicas: 1
  ## @param frontend.logLevel The minimum level of logs which will be output. Suitable values are trace, debug, info, warn, error, fatal, or silent
  ##
  logLevel: 'info'
  ## @param frontend.logPretty If enabled, will output logs in a human-readable format. Otherwise, logs will be output in JSON format.
  ##
  logPretty: false

  ## @param frontend.image The Docker image to be used for the Speckle Frontend component. If blank, defaults to speckle/speckle-frontend:{{ .Values.docker_image_tag }}. If provided, this value should be the full path including tag. The docker_image_tag value will be ignored.
  ##
  image: ''

  requests:
    ## @param frontend.requests.cpu The CPU that should be available on a node when scheduling this pod.
    ## ref: https://kubernetes.io/docs/concepts/configuration/manage-resources-containers/
    ##
    cpu: 250m
    ## @param frontend.requests.memory The Memory that should be available on a node when scheduling this pod.
    ## Depending on the Kubernetes cluster's configuration, exceeding this value may result in pod eviction from a node.
    ## ref: https://kubernetes.io/docs/concepts/configuration/manage-resources-containers/
    ##
    memory: 256Mi
  limits:
    ## @param frontend.limits.cpu The maximum CPU that will be made available to the frontend Pod in a given period.
    ## If this limit is exceeded, execution of the Pod will be paused until the next period.
    ## ref: https://kubernetes.io/docs/concepts/configuration/manage-resources-containers/
    ##
    cpu: 1000m
    ## @param frontend.limits.memory The maximum Memory that will be made available to the frontend Pod.
    ## If this limit is exceeded, processes within the pod that request additional memory may be stopped.
    ## ref: https://kubernetes.io/docs/concepts/configuration/manage-resources-containers/
    ##
    memory: 512Mi
  networkPolicy:
    ## @param frontend.networkPolicy.enabled If enabled, will provide additional security be limiting network traffic into and out of the pod to only the required endpoints and ports.
    ## If enabled, the `ingress` parameters need be configured.
    ## ref: https://kubernetes.io/docs/concepts/services-networking/network-policies/
    ##
    enabled: false
  ## @param frontend.affinity Affinity for Speckle frontend pod scheduling
  ## ref: https://kubernetes.io/docs/concepts/configuration/assign-pod-node/#affinity-and-anti-affinity
  ##
  affinity: {}
  ## @param frontend.nodeSelector Node labels for Speckle frontend pods scheduling
  ## ref: https://kubernetes.io/docs/user-guide/node-selection/
  ##
  nodeSelector: {}
  ## @param frontend.tolerations Tolerations for Speckle frontend pods scheduling
  ## ref: https://kubernetes.io/docs/concepts/configuration/taint-and-toleration/
  ##
  tolerations: []
  ## @param frontend.topologySpreadConstraints Spread Constraints for Speckle frontend pod scheduling
  ## ref: https://kubernetes.io/docs/concepts/workloads/pods/pod-topology-spread-constraints/
  ##
  topologySpreadConstraints: []
  serviceAccount:
    ## @param frontend.serviceAccount.create If enabled, a Kubernetes Service Account will be created for this pod.
    ## This provides additional security by limiting this pod's access to the Kubernetes API and to Secrets on the Kubernetes cluster.
    ## If disabled, the default Service Account will be used which in most Kubernetes configurations will grant this pod
    ## access to most secrets on the cluster and access to the Kubernetes API.
    ##
    create: true

## @section frontend_2
## @descriptionStart
## Defines parameters related to the new web application component of Speckle
## @descriptionEnd
##
frontend_2:
  ## @param frontend_2.image The Docker image to be used for the Speckle Frontend 2 component. If blank, defaults to speckle/speckle-frontend-2:{{ .Values.docker_image_tag }}. If provided, this value should be the full path including tag. The docker_image_tag value will be ignored.
  ##
  image: ''
  ## @param frontend_2.webflowApiToken API Key for Webflow, which provides the blog content for the new web application frontend.
  ##
  webflowApiToken: ''
  ## @param frontend_2.logClientApiToken SEQ API token
  ##
  logClientApiToken: ''
  ## @param frontend_2.logClientApiEndpoint SEQ endpoint URL
  ##
  logClientApiEndpoint: ''
  ## @param frontend_2.logLevel The minimum level of logs which will be output. Suitable values are trace, debug, info, warn, error, fatal, or silent
  ##
  logLevel: 'info'
  ## @param frontend_2.logPretty If enabled, will output logs in a human-readable format. Otherwise, logs will be output in JSON format.
  ##
  logPretty: false
  ## @param frontend_2.enabled Feature flag to enable running the new web application frontend.
  ##
  enabled: true
  ## @param frontend_2.replicas The number of instances of the Frontend 2 server prod to be deployed withing the cluster.
  ##
  replicas: 1
  requests:
    ## @param frontend_2.requests.cpu The CPU that should be available on a node when scheduling this pod.
    ## ref: https://kubernetes.io/docs/concepts/configuration/manage-resources-containers/
    ##
    cpu: 250m
    ## @param frontend_2.requests.memory The Memory that should be available on a node when scheduling this pod.
    ## Depending on the Kubernetes cluster's configuration, exceeding this value may result in pod eviction from a node.
    ## ref: https://kubernetes.io/docs/concepts/configuration/manage-resources-containers/
    ##
    memory: 256Mi
  limits:
    ## @param frontend_2.limits.cpu The maximum CPU that will be made available to the frontend Pod in a given period.
    ## If this limit is exceeded, execution of the Pod will be paused until the next period.
    ## ref: https://kubernetes.io/docs/concepts/configuration/manage-resources-containers/
    ##
    cpu: 1000m
    ## @param frontend_2.limits.memory The maximum Memory that will be made available to the frontend Pod.
    ## If this limit is exceeded, processes within the pod that request additional memory may be stopped.
    ## ref: https://kubernetes.io/docs/concepts/configuration/manage-resources-containers/
    ##
    memory: 512Mi
  networkPolicy:
    ## @param frontend_2.networkPolicy.enabled If enabled, will provide additional security be limiting network traffic into and out of the pod to only the required endpoints and ports.
    ## If enabled, the `ingress` parameters need be configured.
    ## ref: https://kubernetes.io/docs/concepts/services-networking/network-policies/
    ##
    enabled: false
  ## @param frontend_2.affinity Affinity for Speckle frontend pod scheduling
  ## ref: https://kubernetes.io/docs/concepts/configuration/assign-pod-node/#affinity-and-anti-affinity
  ##
  affinity: {}
  ## @param frontend_2.nodeSelector Node labels for Speckle frontend pods scheduling
  ## ref: https://kubernetes.io/docs/user-guide/node-selection/
  ##
  nodeSelector: {}
  ## @param frontend_2.tolerations Tolerations for Speckle frontend pods scheduling
  ## ref: https://kubernetes.io/docs/concepts/configuration/taint-and-toleration/
  ##
  tolerations: []
  ## @param frontend_2.topologySpreadConstraints Spread Constraints for Speckle frontend pod scheduling
  ## ref: https://kubernetes.io/docs/concepts/workloads/pods/pod-topology-spread-constraints/
  ##
  topologySpreadConstraints: []
  serviceAccount:
    ## @param frontend_2.serviceAccount.create If enabled, a Kubernetes Service Account will be created for this pod.
    ## This provides additional security by limiting this pod's access to the Kubernetes API and to Secrets on the Kubernetes cluster.
    ## If disabled, the default Service Account will be used which in most Kubernetes configurations will grant this pod
    ## access to most secrets on the cluster and access to the Kubernetes API.
    ##
    create: true

## @section Preview Service
## @descriptionStart
## Defines parameters related to the Preview Service component of Speckle.
## @descriptionEnd
##
preview_service:
  ## @param preview_service.replicas The number of instances of the Preview Service pod to be deployed within the cluster.
  ##
  replicas: 1
  ## @param preview_service.logLevel The minimum level of logs which will be output. Suitable values are trace, debug, info, warn, error, fatal, or silent
  ##
  logLevel: 'info'
  ## @param preview_service.logPretty If enabled, will output logs in a human-readable format. Otherwise, logs will be output in JSON format.
  ##
  logPretty: false

  ## @param preview_service.image The Docker image to be used for the Speckle Preview Service component. If blank, defaults to speckle/speckle-preview-service:{{ .Values.docker_image_tag }}. If provided, this value should be the full path including tag. The docker_image_tag value will be ignored.
  ##
  image: ''

  ## @param preview_service.port The port on which the Preview Service will run. This is not exposed, but used within its own local network within the pod.
  port: '3001'

  monitoring:
    ## @param preview_service.monitoring.metricsPort The port on which the metrics server will be exposed.
    metricsPort: '9094'

  ## @param preview_service.postgresMaxConnections The maximum number of connections that the Preview Service postgres client will make to the Postgres database.
  ##
  postgresMaxConnections: 2

  puppeteer:
    ## @param preview_service.puppeteer.userDataDirectory The path to the user data directory. If not set, defaults to '/tmp/puppeteer'. This is mounted in the deployment as a volume with read-write access.
    userDataDirectory: ''
    ## @param preview_service.puppeteer.timeoutMilliseconds The timeout in milliseconds for the Puppeteer service.
    timeoutMilliseconds: '3600000'

  requests:
    ## @param preview_service.requests.cpu The CPU that should be available on a node when scheduling this pod.
    ## ref: https://kubernetes.io/docs/concepts/configuration/manage-resources-containers/
    ##
    cpu: 500m
    ## @param preview_service.requests.memory The Memory that should be available on a node when scheduling this pod.
    ## Depending on the Kubernetes cluster's configuration, exceeding this value may result in pod eviction from a node.
    ## ref: https://kubernetes.io/docs/concepts/configuration/manage-resources-containers/
    ##
    memory: 2Gi
  limits:
    ## @param preview_service.limits.cpu The maximum CPU that will be made available to the Preview Service Pod in a given period.
    ## If this limit is exceeded, execution of the Pod will be paused until the next period.
    ## ref: https://kubernetes.io/docs/concepts/configuration/manage-resources-containers/
    ##
    cpu: 1000m
    ## @param preview_service.limits.memory The maximum Memory that will be made available to the Preview Service Pod.
    ## If this limit is exceeded, processes within the pod that request additional memory may be stopped.
    ## ref: https://kubernetes.io/docs/concepts/configuration/manage-resources-containers/
    ##
    memory: 4Gi
  networkPolicy:
    ## @param preview_service.networkPolicy.enabled If enabled, will provide additional security be limiting network traffic into and out of the pod to only the required endpoints and ports.
    ## If enabled, the `db.networkPolicy` parameters need be configured.
    ## ref: https://kubernetes.io/docs/concepts/services-networking/network-policies/
    ##
    enabled: false
  ## @param preview_service.affinity Affinity for Speckle Preview Service pod scheduling
  ## ref: https://kubernetes.io/docs/concepts/configuration/assign-pod-node/#affinity-and-anti-affinity
  ##
  affinity: {}
  ## @param preview_service.nodeSelector Node labels for Speckle Preview Service pods scheduling
  ## ref: https://kubernetes.io/docs/user-guide/node-selection/
  ##
  nodeSelector: {}
  ## @param preview_service.tolerations Tolerations for Speckle Preview Service pods scheduling
  ## ref: https://kubernetes.io/docs/concepts/configuration/taint-and-toleration/
  ##
  tolerations: []
  ## @param preview_service.topologySpreadConstraints Spread Constraints for Speckle Preview Service pod scheduling
  ## ref: https://kubernetes.io/docs/concepts/workloads/pods/pod-topology-spread-constraints/
  ##
  topologySpreadConstraints: []
  serviceAccount:
    ## @param preview_service.serviceAccount.create If enabled, a Kubernetes Service Account will be created for this pod.
    ## This provides additional security by limiting this pod's access to the Kubernetes API and to Secrets on the Kubernetes cluster.
    ## If disabled, the default Service Account will be used which in most Kubernetes configurations will grant this pod
    ## access to most secrets on the cluster and access to the Kubernetes API.
    ##
    create: true

## @section Webhook Service
## @descriptionStart
## Defines parameters related to the Webhook Service component of Speckle.
## @descriptionEnd
##
webhook_service:
  ## @param webhook_service.replicas The number of instances of the Webhook Service pod to be deployed within the cluster.
  ##
  replicas: 1
  ## @param webhook_service.logLevel The minimum level of logs which will be output. Suitable values are trace, debug, info, warn, error, fatal, or silent
  ##
  logLevel: 'info'
  ## @param webhook_service.logPretty If enabled, will output logs in a human-readable format. Otherwise, logs will be output in JSON format.
  ##
  logPretty: false
  ## @param webhook_service.image The Docker image to be used for the Speckle Webhook Service component. If blank, defaults to speckle/speckle-webhook-service:{{ .Values.docker_image_tag }}. If provided, this value should be the full path including tag. The docker_image_tag value will be ignored.
  ##
  image: ''
  ## @param webhook_service.postgresMaxConnections The maximum number of connections that the Webhook Service postgres client will make to the Postgres database.
  ##
  postgresMaxConnections: 1

  requests:
    ## @param webhook_service.requests.cpu The CPU that should be available on a node when scheduling this pod.
    ## ref: https://kubernetes.io/docs/concepts/configuration/manage-resources-containers/
    ##
    cpu: 500m
    ## @param webhook_service.requests.memory The Memory that should be available on a node when scheduling this pod.
    ## Depending on the Kubernetes cluster's configuration, exceeding this value may result in pod eviction from a node.
    ## ref: https://kubernetes.io/docs/concepts/configuration/manage-resources-containers/
    ##
    memory: 2Gi
  limits:
    ## @param webhook_service.limits.cpu The maximum CPU that will be made available to the Webhook Service Pod in a given period.
    ## If this limit is exceeded, execution of the Pod will be paused until the next period.
    ## ref: https://kubernetes.io/docs/concepts/configuration/manage-resources-containers/
    ##
    cpu: 1000m
    ## @param webhook_service.limits.memory The maximum Memory that will be made available to the Webhook Service Pod.
    ## If this limit is exceeded, processes within the pod that request additional memory may be stopped.
    ## ref: https://kubernetes.io/docs/concepts/configuration/manage-resources-containers/
    ##
    memory: 4Gi
  networkPolicy:
    ## @param webhook_service.networkPolicy.enabled If enabled, will provide additional security be limiting network traffic into and out of the pod to only the required endpoints and ports.
    ## If enabled, the `db.networkPolicy` parameters need be configured.
    ## ref: https://kubernetes.io/docs/concepts/services-networking/network-policies/
    ##
    enabled: false
  ## @param webhook_service.affinity Affinity for Speckle Webhook Service pod scheduling
  ## ref: https://kubernetes.io/docs/concepts/configuration/assign-pod-node/#affinity-and-anti-affinity
  ##
  affinity: {}
  ## @param webhook_service.nodeSelector Node labels for Speckle Webhook Service pods scheduling
  ## ref: https://kubernetes.io/docs/user-guide/node-selection/
  ##
  nodeSelector: {}
  ## @param webhook_service.tolerations Tolerations for Speckle Webhook Service pods scheduling
  ## ref: https://kubernetes.io/docs/concepts/configuration/taint-and-toleration/
  ##
  tolerations: []
  ## @param webhook_service.topologySpreadConstraints Spread Constraints for Speckle Webhook Service pod scheduling
  ## ref: https://kubernetes.io/docs/concepts/workloads/pods/pod-topology-spread-constraints/
  ##
  topologySpreadConstraints: []
  serviceAccount:
    ## @param webhook_service.serviceAccount.create If enabled, a Kubernetes Service Account will be created for this pod.
    ## This provides additional security by limiting this pod's access to the Kubernetes API and to Secrets on the Kubernetes cluster.
    ## If disabled, the default Service Account will be used which in most Kubernetes configurations will grant this pod
    ## access to most secrets on the cluster and access to the Kubernetes API.
    ##
    create: true

## @section File Import Service
## @descriptionStart
## Defines parameters related to the File Import Service component of Speckle.
## @descriptionEnd
##
fileimport_service:
  ## @param fileimport_service.replicas The number of instances of the FileImport Service pod to be deployed within the cluster.
  ##
  replicas: 1
  ## @param fileimport_service.logLevel The minimum level of logs which will be output. Suitable values are trace, debug, info, warn, error, fatal, or silent
  ##
  logLevel: 'info'
  ## @param fileimport_service.logPretty If enabled, will output logs in a human-readable format. Otherwise, logs will be output in JSON format.
  ##
  logPretty: false

  ## @param fileimport_service.image The Docker image to be used for the Speckle FileImport Service component. If blank, defaults to speckle/speckle-fileimport-service:{{ .Values.docker_image_tag }}. If provided, this value should be the full path including tag. The docker_image_tag value will be ignored.
  ##
  image: ''

  ## @param fileimport_service.postgresMaxConnections The maximum number of connections that the File Import Service postgres client will make to the Postgres database.
  ##
  postgresMaxConnections: 1

  requests:
    ## @param fileimport_service.requests.cpu The CPU that should be available on a node when scheduling this pod.
    ## ref: https://kubernetes.io/docs/concepts/configuration/manage-resources-containers/
    ##
    cpu: 100m
    ## @param fileimport_service.requests.memory The Memory that should be available on a node when scheduling this pod.
    ## Depending on the Kubernetes cluster's configuration, exceeding this value may result in pod eviction from a node.
    ## ref: https://kubernetes.io/docs/concepts/configuration/manage-resources-containers/
    ##
    memory: 512Mi
  limits:
    ## @param fileimport_service.limits.cpu The maximum CPU that will be made available to the FileImport Service Pod in a given period.
    ## If this limit is exceeded, execution of the Pod will be paused until the next period.
    ## ref: https://kubernetes.io/docs/concepts/configuration/manage-resources-containers/
    ##
    cpu: 1000m
    ## @param fileimport_service.limits.memory The maximum Memory that will be made available to the FileImport Service Pod.
    ## If this limit is exceeded, processes within the pod that request additional memory may be stopped.
    ## ref: https://kubernetes.io/docs/concepts/configuration/manage-resources-containers/
    ##
    memory: 2Gi
  networkPolicy:
    ## @param fileimport_service.networkPolicy.enabled If enabled, will provide additional security be limiting network traffic into and out of the pod to only the required endpoints and ports.
    ## If enabled, the `db.networkPolicy` parameters need be configured.
    ## ref: https://kubernetes.io/docs/concepts/services-networking/network-policies/
    ##
    enabled: false
  ## @param fileimport_service.affinity Affinity for Speckle FileImport Service pod scheduling
  ## ref: https://kubernetes.io/docs/concepts/configuration/assign-pod-node/#affinity-and-anti-affinity
  ##
  affinity: {}
  ## @param fileimport_service.nodeSelector Node labels for Speckle FileImport Service pods scheduling
  ## ref: https://kubernetes.io/docs/user-guide/node-selection/
  ##
  nodeSelector: {}
  ## @param fileimport_service.tolerations Tolerations for Speckle FileImport Service pods scheduling
  ## ref: https://kubernetes.io/docs/concepts/configuration/taint-and-toleration/
  ##
  tolerations: []
  ## @param fileimport_service.topologySpreadConstraints Spread Constraints for Speckle FileImport Service pod scheduling
  ## ref: https://kubernetes.io/docs/concepts/workloads/pods/pod-topology-spread-constraints/
  ##
  topologySpreadConstraints: []
  serviceAccount:
    ## @param fileimport_service.serviceAccount.create If enabled, a Kubernetes Service Account will be created for this pod.
    ## This provides additional security by limiting this pod's access to the Kubernetes API and to Secrets on the Kubernetes cluster.
    ## If disabled, the default Service Account will be used which in most Kubernetes configurations will grant this pod
    ## access to most secrets on the cluster and access to the Kubernetes API.
    ##
    create: true
  ## @param fileimport_service.time_limit_min The maximum time that a file can take to be processed by the FileImport Service.
  ## Files which take longer than this value to process will be cancelled.
  ## If you experience repeated issues with small files taking a long time, and increasing CPU and/or memory requests & limits does not help,
  ##  please reach out to Speckle at https://speckle.community/
  ##
  time_limit_min: 10

## @section Monitoring
## @descriptionStart
## Provides Speckle with metrics related to the Postgres database.
## @descriptionEnd
##
monitoring:
  ## @param monitoring.replicas The number of instances of the Monitoring pod to be deployed within the cluster.
  ##
  replicas: 1
  ## @param monitoring.logLevel The minimum level of logs which will be output. Suitable values are trace, debug, info, warn, error, fatal, or silent
  ##
  logLevel: 'info'
  ## @param monitoring.logPretty If enabled, will output logs in a human-readable format. Otherwise, logs will be output in JSON format.
  ##
  logPretty: false

  ## @param monitoring.port The port on which the Monitoring Service will run.
  ##
  port: 9092

  ## @param monitoring.maximumPostgresConnections The maximum number of connections that the Monitoring Service will allow to the Postgres database. A connection pool exists to manage access to the connections.
  ##
  maximumPostgresConnections: 2

  ## @param monitoring.metricsCollectionPeriodSeconds The period in seconds at which the Monitoring Service will query the Postgres database for metrics. Unlike typical Prometheus metrics, the data from the database is not collected in real-time when /metrics is accessed, and is instead done out-of-band on a timed interval.
  metricsCollectionPeriodSeconds: 120

  ## @param monitoring.image The Docker image to be used for the Speckle Monitoring component. If blank, defaults to speckle/speckle-monitoring-deployment:{{ .Values.docker_image_tag }}. If provided, this value should be the full path including tag. The docker_image_tag value will be ignored.
  ##
  image: ''

  requests:
    ## @param monitoring.requests.cpu The CPU that should be available on a node when scheduling this pod.
    ## ref: https://kubernetes.io/docs/concepts/configuration/manage-resources-containers/
    ##
    cpu: 100m
    ## @param monitoring.requests.memory The Memory that should be available on a node when scheduling this pod.
    ## Depending on the Kubernetes cluster's configuration, exceeding this value may result in pod eviction from a node.
    ## ref: https://kubernetes.io/docs/concepts/configuration/manage-resources-containers/
    ##
    memory: 64Mi
  limits:
    ## @param monitoring.limits.cpu The maximum CPU that will be made available to the Monitoring Pod in a given period.
    ## If this limit is exceeded, execution of the Pod will be paused until the next period.
    ## ref: https://kubernetes.io/docs/concepts/configuration/manage-resources-containers/
    ##
    cpu: 200m
    ## @param monitoring.limits.memory The maximum Memory that will be made available to the Monitoring Pod.
    ## If this limit is exceeded, processes within the pod that request additional memory may be stopped.
    ## ref: https://kubernetes.io/docs/concepts/configuration/manage-resources-containers/
    ##
    memory: 512Mi
  networkPolicy:
    ## @param monitoring.networkPolicy.enabled If enabled, will provide additional security be limiting network traffic into and out of the pod to only the required endpoints and ports.
    ## If enabled, the `db.networkPolicy` parameters need be configured.
    ## ref: https://kubernetes.io/docs/concepts/services-networking/network-policies/
    ##
    enabled: false
  ## @param monitoring.affinity Affinity for Speckle Monitoring pod scheduling
  ## ref: https://kubernetes.io/docs/concepts/configuration/assign-pod-node/#affinity-and-anti-affinity
  ##
  affinity: {}
  ## @param monitoring.nodeSelector Node labels for Speckle Monitoring pods scheduling
  ## ref: https://kubernetes.io/docs/user-guide/node-selection/
  ##
  nodeSelector: {}
  ## @param monitoring.tolerations Tolerations for Speckle Monitoring pods scheduling
  ## ref: https://kubernetes.io/docs/concepts/configuration/taint-and-toleration/
  ##
  tolerations: []
  ## @param monitoring.topologySpreadConstraints Spread Constraints for Speckle Monitoring pod scheduling
  ## ref: https://kubernetes.io/docs/concepts/workloads/pods/pod-topology-spread-constraints/
  ##
  topologySpreadConstraints: []
  serviceAccount:
    ## @param monitoring.serviceAccount.create If enabled, a Kubernetes Service Account will be created for this pod.
    ## This provides additional security by limiting this pod's access to the Kubernetes API and to Secrets on the Kubernetes cluster.
    ## If disabled, the default Service Account will be used which in most Kubernetes configurations will grant this pod
    ## access to most secrets on the cluster and access to the Kubernetes API.
    ##
    create: true

## @section Testing
## @descriptionStart
## Defines parameters related to testing that the deployment of Speckle has been successful.
## @descriptionEnd
##

## @param helm_test_enabled If enabled, an additional pod is deployed which verifies some functionality of Speckle to determine if it is deployed correctly
##
helm_test_enabled: true

test:
  ## @param test.logLevel The minimum level of logs which will be output. Suitable values are trace, debug, info, warn, error, fatal, or silent
  ##
  logLevel: 'info'
  ## @param test.logPretty If enabled, will output logs in a human-readable format. Otherwise, logs will be output in JSON format.
  ##
  logPretty: false

  ## @param test.image The Docker image to be used for the Speckle Test component. If blank, defaults to speckle/speckle-test-deployment:{{ .Values.docker_image_tag }}. If provided, this value should be the full path including tag. The docker_image_tag value will be ignored.
  ##
  image: ''

  requests:
    ## @param test.requests.cpu The CPU that should be available on a node when scheduling this pod.
    ## ref: https://kubernetes.io/docs/concepts/configuration/manage-resources-containers/
    ##
    cpu: 100m
    ## @param test.requests.memory The Memory that should be available on a node when scheduling this pod.
    ## Depending on the Kubernetes cluster's configuration, exceeding this value may result in pod eviction from a node.
    ## ref: https://kubernetes.io/docs/concepts/configuration/manage-resources-containers/
    ##
    memory: 64Mi
  limits:
    ## @param test.limits.cpu The maximum CPU that will be made available to the Test Pod in a given period.
    ## If this limit is exceeded, execution of the Pod will be paused until the next period.
    ## ref: https://kubernetes.io/docs/concepts/configuration/manage-resources-containers/
    ##
    cpu: 200m
    ## @param test.limits.memory The maximum Memory that will be made available to the Test Pod.
    ## If this limit is exceeded, processes within the pod that request additional memory may be stopped.
    ## ref: https://kubernetes.io/docs/concepts/configuration/manage-resources-containers/
    ##
    memory: 512Mi
  networkPolicy:
    ## @param test.networkPolicy.enabled If enabled, will provide additional security be limiting network traffic into and out of the pod to only the required endpoints and ports.
    ## ref: https://kubernetes.io/docs/concepts/services-networking/network-policies/
    ##
    enabled: false
  serviceAccount:
    ## @param test.serviceAccount.create If enabled, a Kubernetes Service Account will be created for this pod.
    ## This provides additional security by limiting this pod's access to the Kubernetes API and to Secrets on the Kubernetes cluster.
    ## If disabled, the default Service Account will be used which in most Kubernetes configurations will grant this pod
    ## access to most secrets on the cluster and access to the Kubernetes API.
    ##
    create: true<|MERGE_RESOLUTION|>--- conflicted
+++ resolved
@@ -190,17 +190,15 @@
   ## ref: https://www.postgresql.org/docs/current/libpq-ssl.html#LIBPQ-SSL-PROTECTION
   ##
   PGSSLMODE: require
-<<<<<<< HEAD
+  ## @param db.connectionAcquisitionTimeoutMillis The maximum time in milliseconds to wait for a connection to be acquired from the connection pool.
+  ##
+  connectionAcquisitionTimeoutMillis: 15000
+  ## @param db.connectionCreationTimeoutMillis The maximum time in milliseconds to wait for a new connection to be created in the connection pool. Should be less than the acquisition timeout, as a new connection may need to be created then acquired.
+  ##
+  connectionCreationTimeoutMillis: 5000
+
   ## @param db.databaseName (Optional) The name of the Postgres database to which Speckle will connect. Only required for the Database Monitoring utility when the connection string is to a database connection pool and multi-region is disabled, otherwise this value is ignored.
   databaseName: ''
-=======
-  ## @param db.connectionAcquisitionTimeoutMillis The maximum time in milliseconds to wait for a connection to be acquired from the connection pool.
-  ##
-  connectionAcquisitionTimeoutMillis: 15000
-  ## @param db.connectionCreationTimeoutMillis The maximum time in milliseconds to wait for a new connection to be created in the connection pool. Should be less than the acquisition timeout, as a new connection may need to be created then acquired.
-  ##
-  connectionCreationTimeoutMillis: 5000
->>>>>>> 1f7620a2
 
   connectionString:
     ## @param db.connectionString.secretName Required. A secret containing the full connection string to the Postgres database (e.g. in format of `protocol://username:password@host:port/database`) stored within the Kubernetes cluster as an opaque Kubernetes Secret. Ref: https://kubernetes.io/docs/concepts/configuration/secret/#opaque-secrets
