--- conflicted
+++ resolved
@@ -108,13 +108,10 @@
   limits:
     cpu: 1000m
     memory: 512Mi
-<<<<<<< HEAD
+  networkPolicy:
+    enabled: false
   serviceAccount:
     create: true
-=======
-  networkPolicy:
-    enabled: false
->>>>>>> 72d27b9a
 
 preview_service:
   replicas: 1
@@ -124,13 +121,10 @@
   limits:
     cpu: 1000m
     memory: 4Gi
-<<<<<<< HEAD
+  networkPolicy:
+    enabled: false
   serviceAccount:
     create: true
-=======
-  networkPolicy:
-    enabled: false
->>>>>>> 72d27b9a
 
 webhook_service:
   replicas: 1
@@ -140,13 +134,10 @@
   limits:
     cpu: 200m
     memory: 512Mi
-<<<<<<< HEAD
+  networkPolicy:
+    enabled: false
   serviceAccount:
     create: true
-=======
-  networkPolicy:
-    enabled: false
->>>>>>> 72d27b9a
 
 fileimport_service:
   replicas: 1
@@ -170,13 +161,10 @@
   limits:
     cpu: 200m
     memory: 512Mi
-<<<<<<< HEAD
+  networkPolicy:
+    enabled: false
   serviceAccount:
     create: true
-=======
-  networkPolicy:
-    enabled: false
->>>>>>> 72d27b9a
 
 test:
   requests:
@@ -185,13 +173,10 @@
   limits:
     cpu: 200m
     memory: 512Mi
-<<<<<<< HEAD
+  networkPolicy:
+    enabled: false
   serviceAccount:
     create: true
-=======
-  networkPolicy:
-    enabled: false
->>>>>>> 72d27b9a
 
 secretName: server-vars
 
