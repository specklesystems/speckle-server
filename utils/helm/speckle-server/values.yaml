--- conflicted
+++ resolved
@@ -57,13 +57,10 @@
   fileImportIFCDotNetEnabled: false
   ## @param featureFlags.forceEmailVerification Forces email verification for all users
   forceEmailVerification: false
-<<<<<<< HEAD
+  ## @param featureFlags.forceOnboarding Forces onboarding for all users
+  forceOnboarding: false
   ## @param featureFlags.objectsStreamingFix Enables the fix for the objects streaming issue when client prematurely closes the connection
   objectsStreamingFix: false
-=======
-  ## @param featureFlags.forceOnboarding Forces onboarding for all users
-  forceOnboarding: false
->>>>>>> fc634ebf
 
 analytics:
   ## @param analytics.enabled Enable or disable analytics
