## @section Namespace
##

## @param namespace The name of the namespace in which Speckle will be deployed.
## ref: https://kubernetes.io/docs/concepts/overview/working-with-objects/namespaces/
##
namespace: speckle-test

## @param create_namespace Enabling this will create a new namespace into which Speckle will be deployed
## The name of the namespace to create should be provided in the `namespace` parameter.
##
create_namespace: false

## @section SSL
##

## @param domain The DNS host name at which this Speckle deployment will be reachable
##
domain: localhost

## @param ssl_canonical_url HTTPS protocol will be the preferred protocol for serving this Speckle deployment
##
ssl_canonical_url: true

## @param tlsRejectUnauthorized If '1' (true), Speckle will reject any SSL certificates that are not signed by a trusted Certificate Authority. Should only be disabled in a trusted local development environment. https://nodejs.org/api/cli.html#node_tls_reject_unauthorizedvalue
##
tlsRejectUnauthorized: '1'

## @param cert_manager_issuer The name of the ClusterIssuer kubernetes resource that provides the SSL Certificate
##
cert_manager_issuer: letsencrypt-staging

## @section Feature flags
## @descriptionStart
## This object is a central location to define feature flags for the whole chart.
## @descriptionEnd
featureFlags:
  ## @param featureFlags.automateModuleEnabled High level flag fully toggles the integrated automate module
  automateModuleEnabled: false
  ## @param featureFlags.gendoAIModuleEnabled High level flag that toggles the Gendo AI render module
  gendoAIModuleEnabled: false
  ## @param featureFlags.workspacesModuleEnabled High level flag fully toggles the workspaces module
  workspacesModuleEnabled: false
  ## @param featureFlags.personalProjectLimitsEnabled High level flag toggles personal (non-workspace) project limits
  personalProjectLimitsEnabled: false
  ## @param featureFlags.workspacesSSOEnabled High level flag fully toggles the workspaces dynamic sso
  workspacesSSOEnabled: false
  ## @param featureFlags.multipleEmailsModuleEnabled High level flag fully toggles multiple emails
  multipleEmailsModuleEnabled: false
  ## @param featureFlags.gatekeeperModuleEnabled High level flag that enables the gatekeeper module
  gatekeeperModuleEnabled: false
  ## @param featureFlags.billingIntegrationEnabled High level flag that enables the billing integration
  billingIntegrationEnabled: false
  ## @param featureFlags.workspacesMultiRegionEnabled Toggles whether multi-region is available within workspaces. workspacesModuleEnabled must also be enabled.
  workspacesMultiRegionEnabled: false
  ## @param featureFlags.forceEmailVerification Forces email verification for all users
  forceEmailVerification: false
  ## @param featureFlags.forceOnboarding Forces onboarding for all users
  forceOnboarding: false
  ## @param featureFlags.workspacesNewPlanEnabled Toggles whether the new (Q1 2025) plans for workspaces are available. workspacesModuleEnabled must also be enabled for this to take effect.
  workspacesNewPlanEnabled: false
  ## @param featureFlags.moveProjectRegionEnabled Enables the ability to move a project region (manually or automatically)
  moveProjectRegionEnabled: false
  ## @param featureFlags.retryErroredPreviewsEnabled Toggles whether the system periodically retries preview requests which have previously errored.
  retryErroredPreviewsEnabled: false
  ## @param featureFlags.nextGenFileImporterEnabled Enables the next generation file importer
  nextGenFileImporterEnabled: false
  ## @param featureFlags.legacyFileImportsEnabled Enables the legacy file upload mechanism, using REST API to proxy file uploads via the server
  legacyFileImportsEnabled: false
  ## @param featureFlags.experimentalIfcImporterEnabled Enables the ability to parse IFC files using the experimental IFC importer
  experimentalIfcImporterEnabled: false
  ## @param featureFlags.legacyIfcImporterEnabled Enables the ability to parse IFC files using the legacy IFC importer.
  legacyIfcImporterEnabled: false
  ## @param featureFlags.backgroundJobsEnabled Enables the ability to run background jobs (such as the IFC importer) in Speckle
  backgroundJobsEnabled: false
<<<<<<< HEAD
  ## @param featureFlags.accIntegrationEnabled Enables the ability to import data from ACC
  accIntegrationEnabled: false
=======
  ## @param featureFlags.rhinoFileImporterEnabled  Enables the dedicated Rhino based file importer. This is not part of the deployment.
  rhinoFileImporterEnabled: false
>>>>>>> f9e5af19

analytics:
  ## @param analytics.enabled Enable or disable analytics
  enabled: true
  ## @param analytics.mixpanel_token_id The Mixpanel token ID used to identify this Speckle deployment in MixPanel
  mixpanel_token_id: 'acd87c5a50b56df91a795e999812a3a4'
  ## @param analytics.mixpanel_api_host The Mixpanel API host to which analytics data will be sent
  mixpanel_api_host: 'https://analytics.speckle.systems'

## @section Network Plugin configuration
## @descriptionStart
## This is used to define the type of network policy that is deployed.
## Different Kubernetes Network Plugins or Container Network Interfaces (CNIs) can make use of different types of
## Network Policy.  Some of these provide more features than the standard Kubernetes Network Policy.
## @descriptionEnd
networkPlugin:
  ## @param networkPlugin.type (Optional) Used to configure which type of NetworkPolicy is deployed. Options are 'kubernetes' or 'cilium'.
  type: 'kubernetes'

## @section Ingress metadata for NetworkPolicy
## @descriptionStart
## This section is ignored unless networkPolicy is enabled for frontend or server.
## The NetworkPolicy uses this value to enable connections from the ingress controller pod in this namespace to reach Speckle.
## ref: https://kubernetes.io/docs/concepts/services-networking/network-policies/
## @descriptionEnd
##
ingress:
  ## @param ingress.enabled If enabled, the ingress resources will be deployed
  ##
  enabled: true
  ## @param ingress.namespace The namespace in which the ingress controller is deployed.
  ##
  namespace: ingress-nginx
  ## @param ingress.controllerName The name of the Kubernetes pod in which the ingress controller is deployed.
  ##
  controllerName: ingress-nginx
  ## @param ingress.client_max_body_size_mb This maximum size of the body of any request (except file uploads) that can be sent to Speckle. For file uploads, the maximum size is defined by the `.file_size_limit_mb` parameter.
  ##
  client_max_body_size_mb: 10

## @section Common parameters
##
## @param docker_image_tag DEPRECATED: Use `{service}.image` with full image name instead. Speckle is published as a Docker Image.  The version of the image which will be deployed is specified by this tag.
##
docker_image_tag: '2'

## @param imagePullPolicy Determines the conditions when the Docker Images for Speckle should be pulled from the Image registry.
## ref: https://kubernetes.io/docs/concepts/containers/images/#image-pull-policy
##
imagePullPolicy: IfNotPresent

## @param secretName Deprecated, please use individual secret parameters.  This is the name of the Kubernetes Secret resource in which secrets for Speckle are stored. Secrets within this Secret resource may include Postgres and Redis connectin strings, S3 secret values, email server passwords, etc..
## The expected key within the Secret resource is indicated elsewhere in this values.yaml file.
## This is expected to be an opaque Secret resource type.
## If component secrets are provided, they will take precedence.
## ref: https://kubernetes.io/docs/concepts/configuration/secret/#opaque-secrets
##
secretName: server-vars

## @param file_size_limit_mb This maximum size of any single file (unit is Megabytes) that can be uploaded to Speckle
##
file_size_limit_mb: 100

## @param file_import_time_limit_min The maximum time (unit is minutes) that the file import service will attempt to process the file before it is considered to have failed
## If you experience repeated issues with small files taking a long time, and increasing CPU and/or memory requests & limits.
## If this does not help, please reach out to Speckle at https://speckle.community/
##
file_import_time_limit_min: 30

## @param file_upload_url_expiry_minutes The number of minutes for which the file upload URL is valid. After this time, the URL will no longer be valid and the file cannot be uploaded.
##
file_upload_url_expiry_minutes: 1440

## @param objects_size_limit_mb This maximum size of the POST request body (unit is Megabytes) that can be sent to the Speckle Objects REST APIs.
##
objects_size_limit_mb: 100

## @section Monitoring
## @descriptionStart
## This enables metrics generated by Speckle to be ingested by Prometheus: https://prometheus.io/
## Enabling this requires Prometheus to have been deployed prior, as this resource expects the Prometheus Customer Resource Definition
##  for the ServiceMonitor to already be existing within the cluster.
## ref: https://github.com/prometheus-operator/prometheus-operator/blob/main/Documentation/user-guides/getting-started.md#related-resources
## @descriptionEnd
##

## @param enable_prometheus_monitoring If enabled, Speckle deploys a Prometheus ServiceMonitor resource
##
enable_prometheus_monitoring: false

prometheusMonitoring:
  ## @param prometheusMonitoring.namespace If provided, deploys Speckle's Prometheus resources (e.g. ServiceMonitor) in the given namespace
  ## Prometheus prior to v0.19.0, or any version when deployed with default parameters, expects ServiceMonitors to be deployed within the same namespace.
  ## This parameter allows the Prometheus resources provided by Speckle to be deployed in another namespace.
  ## This allows Prometheus (< v0.19.0 or any version with default configuration) to be deployed in a separate namespace from Speckle.
  ## Note that Speckle expect the namespace to exist prior to deployment.
  ## ref: https://github.com/prometheus-operator/prometheus-operator/blob/main/Documentation/user-guides/getting-started.md#related-resources
  ##
  namespace: ''
  ## @param prometheusMonitoring.release If provided, adds the value to a `release` label on all the Prometheus resources deployed by Speckle
  ## Prometheus prior to v0.19.0, or any version when deployed with default parameters, expects ServiceMonitors to be selectable on the release label.
  ## This parameter allows Prometheus to be deployed with a non-default release name.
  ## ref: https://github.com/prometheus-operator/prometheus-operator/blob/main/Documentation/user-guides/getting-started.md#related-resources
  ##
  release: ''
  networkPolicy:
    ## @extra prometheusMonitoring.networkPolicy.inCluster Parameters for allowing ingress from the Prometheus pod that will scrape this Speckle release. It is assumed that Prometheus is deployed within the Kubernetes cluster.
    ##
    inCluster:
      kubernetes:
        ## @param prometheusMonitoring.networkPolicy.inCluster.kubernetes.podSelector (Kubernetes Network Policy only) The pod Selector yaml object used to uniquely select the prometheus pods within the cluster and given namespace
        ## For Kubernetes Network Policies this is a podSelector object.
        ## For Cilium Network Policies this is ignored.
        ## ref: https://kubernetes.io/docs/concepts/services-networking/network-policies/#behavior-of-to-and-from-selectors
        ## ref: https://kubernetes.io/docs/concepts/overview/working-with-objects/labels/
        ##
        podSelector: {}
        ## @param prometheusMonitoring.networkPolicy.inCluster.kubernetes.namespaceSelector  (Kubernetes Network Policy only) The namespace selector yaml object used to uniquely select the namespace in which the prometheus pods are deployed
        ## This is a Kubernetes namespaceSelector object.
        ## For Cilium Network Policies this is ignored
        ## ref: https://kubernetes.io/docs/concepts/services-networking/network-policies/#behavior-of-to-and-from-selectors
        ## ref: https://kubernetes.io/docs/concepts/overview/working-with-objects/labels/
        ##
        namespaceSelector: {}
      cilium:
        ## @param prometheusMonitoring.networkPolicy.inCluster.cilium.fromEndpoints (Cilium Network Policy only) The endpoint selector yaml object used to uniquely select the in-cluster endpoint in which the prometheus pods are deployed
        ## For Kubernetes Network Policies this is ignored.
        ## ref: https://docs.cilium.io/en/v1.9/policy/language/#ingress
        ## ref: https://github.com/cilium/cilium/blob/master/pkg/policy/api/selector.go
        ##
        fromEndpoints: []

## @section Postgres Database
## @descriptionStart
## Defines parameters related to connections to the Postgres database.
## @descriptionEnd
##
db:
  ## @param db.useCertificate If enabled, the certificate defined in db.certificate is used to verify TLS connections to the Postgres database
  ##
  useCertificate: false
  ## @param db.maxConnectionsServer The number of connections to the Postgres database to provide in the connection pool
  ##
  maxConnectionsServer: 8
  ## @param db.certificate The x509 public certificate for SSL connections to the Postgres database. Use of this certificate requires db.useCertificate to be enabled and an appropriate value for db.PGSSLMODE provided.
  ## The value must be formatted as a multi-line string.  We recommend using the pipe-symbol and taking care to
  ##  indent all lines of the value correctly.
  ## ref: https://helm.sh/docs/chart_template_guide/yaml_techniques/#strings-in-yaml
  ##
  certificate: '' # Multi-line string with the contents of `ca-certificate.crt`
  ## @param db.PGSSLMODE This defines the level of security used when connecting to the Postgres database
  ## Postgres provides different froms of protection from different types of threat when communicating between the client (Speckle) and the Postgres database.
  ## ref: https://www.postgresql.org/docs/current/libpq-ssl.html#LIBPQ-SSL-PROTECTION
  ##
  PGSSLMODE: require
  ## @param db.connectionAcquisitionTimeoutMillis The maximum time in milliseconds to wait for a connection to be acquired from the connection pool.
  ##
  connectionAcquisitionTimeoutMillis: 15000
  ## @param db.connectionCreateTimeoutMillis The maximum time in milliseconds to wait for a new connection to be created in the connection pool. Should be less than the acquisition timeout, as a new connection may need to be created then acquired.
  ##
  connectionCreateTimeoutMillis: 5000
  ## @param db.knexAsyncStackTracesEnabled If enabled, will provide better stack traces for errors arising out of knex operations
  ##
  knexAsyncStackTracesEnabled: false
  ## @param db.knexImprovedTelemetryStackTraces If enabled, will provide better stack traces for knex telemetry
  ##
  knexImprovedTelemetryStackTraces: false

  ## @param db.databaseName (Optional) The name of the Postgres database to which Speckle will connect. Only required for the Database Monitoring utility when the connection string is to a database connection pool and multi-region is disabled, otherwise this value is ignored.
  databaseName: ''

  connectionString:
    ## @param db.connectionString.secretName Required. A secret containing the full connection string to the Postgres database (e.g. in format of `protocol://username:password@host:port/database`) stored within the Kubernetes cluster as an opaque Kubernetes Secret. Ref: https://kubernetes.io/docs/concepts/configuration/secret/#opaque-secrets
    ##
    secretName: ''
    ## @param db.connectionString.secretKey Required. The key within the Kubernetes Secret holding the connection string.
    ##
    secretKey: ''
  ## @extra db.networkPolicy If networkPolicy is enabled for any service, this provides the NetworkPolicy with the necessary details to allow egress connections to the Postgres database
  ##
  networkPolicy:
    ## @extra db.networkPolicy.externalToCluster Only required if the Postgres database is not hosted within the Kubernetes cluster in which Speckle will be deployed.
    ##
    externalToCluster:
      ## @param db.networkPolicy.externalToCluster.enabled If enabled, indicates that the Postgres database is hosted externally to the Kubernetes cluster
      ## Only one of externalToCluster or inCluster should be enabled. If both are enabled then inCluster takes precedence and is the only one deployed
      ##
      enabled: true
    ## @extra db.networkPolicy.inCluster Only required if the Postgres database is hosted within the Kubernetes cluster in which Speckle will be deployed.
    ##
    inCluster:
      ## @param db.networkPolicy.inCluster.enabled If enabled, indicates that the Postgres database is hosted withing the same Kubernetes cluster in which Speckle will be deployed
      ## Only one of externalToCluster or inCluster should be enabled. If both are enabled then inCluster takes precedence and is the only set of egress network policy rules deployed.
      ##
      enabled: false
      ## @param db.networkPolicy.inCluster.port the port on the server providing the Postgres database (default: "5432")
      ##
      port: ''
      kubernetes:
        ## @param db.networkPolicy.inCluster.kubernetes.podSelector (Kubernetes Network Policy only) The pod Selector yaml object used to uniquely select the postgres compatible database pods within the cluster and given namespace
        ## For Kubernetes Network Policies this is a podSelector object.
        ## For Cilium Network Policies this is ignored.
        ## ref: https://kubernetes.io/docs/concepts/services-networking/network-policies/#behavior-of-to-and-from-selectors
        ## ref: https://kubernetes.io/docs/concepts/overview/working-with-objects/labels/
        ##
        podSelector: {}
        ## @param db.networkPolicy.inCluster.kubernetes.namespaceSelector  (Kubernetes Network Policy only) The namespace selector yaml object used to uniquely select the namespace in which the postgres compatible database pods are deployed
        ## This is a Kubernetes namespaceSelector object.
        ## For Cilium Network Policies this is ignored
        ## ref: https://kubernetes.io/docs/concepts/services-networking/network-policies/#behavior-of-to-and-from-selectors
        ## ref: https://kubernetes.io/docs/concepts/overview/working-with-objects/labels/
        ##
        namespaceSelector: {}
      cilium:
        ## @param db.networkPolicy.inCluster.cilium.endpointSelector (Cilium Network Policy only) The endpoint selector yaml object used to uniquely select the in-cluster endpoint in which the postgres compatible database pods are deployed
        ## For Kubernetes Network Policies this is ignored.
        ## ref: https://docs.cilium.io/en/v1.9/policy/language/#egress
        ## ref: https://github.com/cilium/cilium/blob/master/pkg/policy/api/selector.go
        endpointSelector: {}
        ## @param db.networkPolicy.inCluster.cilium.serviceSelector (Cilium Network Policy only) The service selector yaml object used to uniquely select the in-cluster service providing the postgres compatible database service
        ## For Kubernetes Network Policies this is ignored.
        ## ref: https://docs.cilium.io/en/v1.9/policy/language/#egress
        ## ref: https://github.com/cilium/cilium/blob/master/pkg/policy/api/service.go
        serviceSelector: {}

## @section S3 Compatible Storage
## @descriptionStart
## Defines parameters related to connecting to the S3 compatible storage.
## @descriptionEnd
##
s3:
  configMap:
    ## @param s3.configMap.enabled If enabled, the s3.endpoint, s3.bucket, and s3.access_key values will be determined from a configMap and the values provided in this helm release ignored.
    ## This allows these values to be generated by external tooling, e.g. Terraform or CloudFormation, and then inserted into the Kubernetes cluster by these tools.
    ##
    enabled: false
    ## @param s3.configMap.name The name of the ConfigMap in which values for the keys (`endpoint`, `bucket`, and `access_key`) are provided. Expected to be in the namespace defined by the `namespace` parameter of this Helm Chart.
    ##
    name: ''
  ## @param s3.endpoint The URL at which the s3 compatible storage is hosted. If `s3.configMap.enabled` is true, this value is ignored.
  ## The url should be prefixed by the protocol (e.g. `https://`)
  ## If the s3 compatible storage is accessible from the server via a private network, the private network URL should be used here.
  ## If the 'public' URL, accessible from a user's browser, differs it should be used in `s3.publicEndpoint`.
  ## The url may need to include the port if it is not the default (e.g. `https://example.org:9000`)
  ##
  endpoint: ''
  ## @param s3.publicEndpoint  The URL at which the s3 compatible storage is accessible from a user's browser.
  ## This is only required if the `endpoint` is not accessible from a user's browser (e.g. the endpoint is in a private network), as it will default to the `endpoint` value if not provided.
  ## If `s3.configMap.enabled` is true, this value is ignored.
  ## The url should be prefixed by the protocol (e.g. `https://`)
  ## The url may need to include the port if it is not the default (e.g. `https://example.org:9000`)
  ##
  publicEndpoint: ''
  ## @param s3.bucket The s3 compatible bucket in which Speckle data will be stored.  If `s3.configMap.enabled` is true, this value is ignored.
  ## The access key should be granted write permissions to this bucket
  ##
  bucket: ''
  ## @param s3.access_key The key of the access key used to authenticate with the s3 compatible storage.  If `s3.configMap.enabled` is true, this value is ignored.
  ##
  access_key: ''
  secret_key:
    ## @param s3.secret_key.secretName Required. A Kubernetes secret containing the s3 secret_key.  This is expected to be the name of an opaque Kubernetes Secret. Ref: https://kubernetes.io/docs/concepts/configuration/secret/#opaque-secrets
    ##
    secretName: ''
    ## @param s3.secret_key.secretKey Required. The key within the Kubernetes Secret, the value of which is the s3 secret.
    ##
    secretKey: ''
  ## @param s3.create_bucket If enabled, will create a bucket with the given bucket name at this endpoint
  ## If enabled, the access_key must be granted the appropriate bucket creation privileges
  ##
  create_bucket: 'false'
  ## @param s3.region The region in which the bucket resides (or will be created in).
  ## If not provided, defaults to `us-east-1`.  For many providers of s3 compatible storage, such as minio, this value may be ignored.
  ##
  region: ''
  ## @extra s3.networkPolicy If networkPolicy is enabled for any service, this provides the NetworkPolicy with the necessary details to allow egress connections to the s3 compatible storage
  ##
  networkPolicy:
    ## @param s3.networkPolicy.port the port on the server providing the s3 compatible storage (default: "443")
    ##
    port: ''
    ## @extra s3.networkPolicy.externalToCluster Only required if the s3 compatible storage is not hosted within the Kubernetes cluster in which Speckle will be deployed.
    ##
    externalToCluster:
      ## @param s3.networkPolicy.externalToCluster.enabled If enabled, indicates that the s3 compatible storage is hosted externally to the Kubernetes cluster
      ## Only one of externalToCluster or inCluster should be enabled. If both are enabled then inCluster takes precedence and is the only one deployed
      ##
      enabled: true
    ## @extra s3.networkPolicy.inCluster Only required if the s3 compatible storage is hosted within the Kubernetes cluster in which Speckle will be deployed.
    ##
    inCluster:
      ## @param s3.networkPolicy.inCluster.enabled If enabled, indicates that the s3 compatible storage is hosted withing the same Kubernetes cluster in which Speckle will be deployed
      ## Only one of externalToCluster or inCluster should be enabled. If both are enabled then inCluster takes precedence and is the only set of egress network policy rules deployed.
      ##
      enabled: false
      kubernetes:
        ## @param s3.networkPolicy.inCluster.kubernetes.podSelector (Kubernetes Network Policy only) The pod Selector yaml object used to uniquely select the s3 compatible storage pods within the cluster and given namespace
        ## For Kubernetes Network Policies this is a podSelector object.
        ## For Cilium Network Policies this is ignored.
        ## ref: https://kubernetes.io/docs/concepts/services-networking/network-policies/#behavior-of-to-and-from-selectors
        ## ref: https://kubernetes.io/docs/concepts/overview/working-with-objects/labels/
        ##
        podSelector: {}
        ## @param s3.networkPolicy.inCluster.kubernetes.namespaceSelector  (Kubernetes Network Policy only) The namespace selector yaml object used to uniquely select the namespace in which the s3 compatible storage pods are deployed
        ## This is a Kubernetes namespaceSelector object.
        ## For Cilium Network Policies, this is ignored
        ## ref: https://kubernetes.io/docs/concepts/services-networking/network-policies/#behavior-of-to-and-from-selectors
        ## ref: https://kubernetes.io/docs/concepts/overview/working-with-objects/labels/
        ##
        namespaceSelector: {}
      cilium:
        ## @param s3.networkPolicy.inCluster.cilium.endpointSelector (Cilium Network Policy only) The endpoint selector yaml object used to uniquely select the in-cluster endpoint in which the s3 compatible storage pods are deployed
        ## For Kubernetes Network Policies, this is ignored.
        ## ref: https://docs.cilium.io/en/v1.9/policy/language/#egress
        ## ref: https://github.com/cilium/cilium/blob/master/pkg/policy/api/selector.go
        endpointSelector: {}
        ## @param s3.networkPolicy.inCluster.cilium.serviceSelector (Cilium Network Policy only) The service selector yaml object used to uniquely select the in-cluster service providing the s3 compatible storage service
        ## For Kubernetes Network Policies this is ignored.
        ## ref: https://docs.cilium.io/en/v1.9/policy/language/#egress
        ## ref: https://github.com/cilium/cilium/blob/master/pkg/policy/api/service.go
        serviceSelector: {}

## @section Redis Store
## @descriptionStart
## Defines parameters related to connecting to the Redis Store.
## @descriptionEnd
##
redis:
  connectionString:
    ## @param redis.connectionString.secretName Required. A secret containing the full connection string to the Redis store (e.g. in format of `protocol://username:password@host:port/database`) stored within the Kubernetes cluster as an opaque Kubernetes Secret. Ref: https://kubernetes.io/docs/concepts/configuration/secret/#opaque-secrets
    ##
    secretName: ''
    ## @param redis.connectionString.secretKey Required. The key within the Kubernetes Secret holding the Redis connection string.
    ##
    secretKey: ''

  previewServiceConnectionString:
    ## @param redis.previewServiceConnectionString.secretName Required. A secret containing the full connection string to the Redis store (e.g. in format of `protocol://username:password@host:port/database`) stored within the Kubernetes cluster as an opaque Kubernetes Secret. Ref: https://kubernetes.io/docs/concepts/configuration/secret/#opaque-secrets
    ##
    secretName: ''
    ## @param redis.previewServiceConnectionString.secretKey Required. The key within the Kubernetes Secret holding the Redis connection string.
    ##
    secretKey: ''

  fileImportService:
    rhino:
      connectionString:
        ## @param redis.fileImportService.rhino.connectionString.secretName Required. A secret containing the full connection string to the Redis store (e.g. in format of `protocol://username:password@host:port/database`) stored within the Kubernetes cluster as an opaque Kubernetes Secret. Ref: https://kubernetes.io/docs/concepts/configuration/secret/#opaque-secrets
        ##
        secretName: ''
        ## @param redis.fileImportService.rhino.connectionString.secretKey Required. The key within the Kubernetes Secret holding the Redis connection string.
        ##
        secretKey: ''
      ## @param redis.fileImportService.rhino.queueName Optional. The name of the queue created within the Redis cluster.
      ##
      queueName: 'fileimport-service-jobs'
    ifc:
      connectionString:
        ## @param redis.fileImportService.ifc.connectionString.secretName Required. A secret containing the full connection string to the Redis store (e.g. in format of `protocol://username:password@host:port/database`) stored within the Kubernetes cluster as an opaque Kubernetes Secret. Ref: https://kubernetes.io/docs/concepts/configuration/secret/#opaque-secrets
        ##
        secretName: ''
        ## @param redis.fileImportService.ifc.connectionString.secretKey Required. The key within the Kubernetes Secret holding the Redis connection string.
        ##
        secretKey: ''
      ## @param redis.fileImportService.ifc.queueName Optional. The name of the queue created within the Redis cluster.
      ##
      queueName: 'fileimport-service-jobs'

  ## @extra redis.networkPolicy If networkPolicy is enabled for Speckle server, this provides the NetworkPolicy with the necessary details to allow egress connections to the Redis store
  ##
  networkPolicy:
    ## @extra redis.networkPolicy.externalToCluster Only required if the Redis store is not hosted within the Kubernetes cluster in which Speckle will be deployed.
    ##
    externalToCluster:
      ## @param redis.networkPolicy.externalToCluster.enabled If enabled, indicates that the Redis store is hosted externally to the Kubernetes cluster
      ## Only one of externalToCluster or inCluster should be enabled. If both are enabled then inCluster takes precedence and is the only one deployed
      ##
      enabled: true
    ## @extra redis.networkPolicy.inCluster is only required if the Redis store is hosted within the Kubernetes cluster in which Speckle will be deployed.
    ##
    inCluster:
      ## @param redis.networkPolicy.inCluster.enabled If enabled, indicates that the Redis store is hosted withing the same Kubernetes cluster in which Speckle will be deployed
      ## Only one of externalToCluster or inCluster should be enabled. If both are enabled then inCluster takes precedence and is the only set of egress network policy rules deployed.
      ##
      enabled: false
      ## @param redis.networkPolicy.inCluster.port the port on the server providing the Redis store (default: "6379")
      ##
      port: ''
      kubernetes:
        ## @param redis.networkPolicy.inCluster.kubernetes.podSelector (Kubernetes Network Policy only) The pod Selector yaml object used to uniquely select the redis store pods within the cluster and given namespace
        ## For Kubernetes Network Policies this is a podSelector object.
        ## For Cilium Network Policies this is ignored.
        ## ref: https://kubernetes.io/docs/concepts/services-networking/network-policies/#behavior-of-to-and-from-selectors
        ## ref: https://kubernetes.io/docs/concepts/overview/working-with-objects/labels/
        ##
        podSelector: {}
        ## @param redis.networkPolicy.inCluster.kubernetes.namespaceSelector  (Kubernetes Network Policy only) The namespace selector yaml object used to uniquely select the namespace in which the redis store pods are deployed
        ## This is a Kubernetes namespaceSelector object.
        ## For Cilium Network Policies, this is ignored
        ## ref: https://kubernetes.io/docs/concepts/services-networking/network-policies/#behavior-of-to-and-from-selectors
        ## ref: https://kubernetes.io/docs/concepts/overview/working-with-objects/labels/
        ##
        namespaceSelector: {}
      cilium:
        ## @param redis.networkPolicy.inCluster.cilium.endpointSelector (Cilium Network Policy only) The endpoint selector yaml object used to uniquely select the in-cluster endpoint in which the redis pods are deployed
        ## For Kubernetes Network Policies, this is ignored.
        ## ref: https://docs.cilium.io/en/v1.9/policy/language/#egress
        ## ref: https://github.com/cilium/cilium/blob/master/pkg/policy/api/selector.go
        endpointSelector: {}
        ## @param redis.networkPolicy.inCluster.cilium.serviceSelector (Cilium Network Policy only) The service selector yaml object used to uniquely select the in-cluster service providing the redis store service
        ## For Kubernetes Network Policies this is ignored.
        ## ref: https://docs.cilium.io/en/v1.9/policy/language/#egress
        ## ref: https://github.com/cilium/cilium/blob/master/pkg/policy/api/service.go
        serviceSelector: {}

## @section openTelemetry
## @descriptionStart
## Defines parameters related to opentelemetry exporting of metrics.
## @descriptionEnd
##
openTelemetry:
  tracing:
    ## @param openTelemetry.tracing.url Required. The URL to which the opentelemetry traces will be exported.
    ##
    url: ''
    ## @param openTelemetry.tracing.key Required. The key to be used when exporting opentelemetry traces.
    ##
    key: ''
    ## @param openTelemetry.tracing.value Required. The value to be used when exporting opentelemetry traces.
    ##
    value: ''

multiRegion:
  config:
    ## @param multiRegion.config.secretName If workspacesMultiRegionEnabled is enabled, the server will be deployed in a multi-region configuration based on the values in a secret. This allows the default secret name to be overridden.
    secretName: 'multi-region-config'
    ## @param multiRegion.config.secretKey If workspacesMultiRegionEnabled is enabled, the server will be deployed in a multi-region configuration based on the values in a secret. This allows the default secret key and filename to be overridden.
    secretKey: 'multi-region-config.json'

## @param imagePullSecrets The name of the Kubernetes Secret resource in which the Docker image pull secrets are stored. This is expected to be an opaque Kubernetes Secret. Ref: https://kubernetes.io/docs/concepts/configuration/secret/#opaque-secrets
## This is used to pull the Docker image from a private registry.  If this is not provided, no imagePullSecrets will be used.
imagePullSecrets: []

## @extra billing Values to enable billing integration
billing:
  ## @param billing.secretName The name of the Kubernetes Secret containing the Session secret.  This is a unique value (can be generated randomly). This is expected to be provided within the Kubernetes cluster as an opaque Kubernetes Secret. Ref: https://kubernetes.io/docs/concepts/configuration/secret/#opaque-secrets
  secretName: ''

  stripeApiKey:
    ## @param billing.stripeApiKey.secretKey The key within the Kubernetes Secret holding the stripeApiKey secret as its value.
    secretKey: 'stripeApiKey'
  stripeEndpointSigningKey:
    ## @param billing.stripeEndpointSigningKey.secretKey The key within the Kubernetes Secret holding the stripeEndpointSigningKey secret as its value.
    secretKey: 'stripeEndpointSigningKey'

  ## @param billing.workspaceGuestSeatStripeProductId The workspace Guest Seat Product Id as configured in Stripe.
  workspaceGuestSeatStripeProductId: ''
  ## @param billing.workspaceMonthlyGuestSeatStripePriceId The workspace Monthly Guest Seat Price Id as configured in Stripe.
  workspaceMonthlyGuestSeatStripePriceId: ''
  ## @param billing.workspaceYearlyGuestSeatStripePriceId The workspace Yearly Guest Seat Price Id as configured in Stripe.
  workspaceYearlyGuestSeatStripePriceId: ''

  ## @param billing.workspaceStarterSeatStripeProductId The workspace Starter Seat Product Id as configured in Stripe.
  workspaceStarterSeatStripeProductId: ''
  ## @param billing.workspaceMonthlyStarterSeatStripePriceId The workspace Monthly Starter Seat Price Id as configured in Stripe.
  workspaceMonthlyStarterSeatStripePriceId: ''
  ## @param billing.workspaceYearlyStarterSeatStripePriceId The workspace Yearly Starter Seat Price Id as configured in Stripe.
  workspaceYearlyStarterSeatStripePriceId: ''

  ## @param billing.workspacePlusSeatStripeProductId The workspace Plus Seat Product Id as configured in Stripe.
  workspacePlusSeatStripeProductId: ''
  ## @param billing.workspaceMonthlyPlusSeatStripePriceId The workspace Monthly Plus Seat Price Id as configured in Stripe.
  workspaceMonthlyPlusSeatStripePriceId: ''
  ## @param billing.workspaceYearlyPlusSeatStripePriceId The workspace Yearly Plus Seat Price Id as configured in Stripe.
  workspaceYearlyPlusSeatStripePriceId: ''

  ## @param billing.workspaceBusinessSeatStripeProductId The workspace Business Seat Product Id as configured in Stripe.
  workspaceBusinessSeatStripeProductId: ''
  ## @param billing.workspaceMonthlyBusinessSeatStripePriceId The workspace Monthly Business Seat Price Id as configured in Stripe.
  workspaceMonthlyBusinessSeatStripePriceId: ''
  ## @param billing.workspaceYearlyBusinessSeatStripePriceId The workspace Yearly Business Seat Price Id as configured in Stripe.
  workspaceYearlyBusinessSeatStripePriceId: ''

  ## @param billing.workspaceTeamSeatStripeProductId The workspace Team Seat Product Id as configured in Stripe.
  workspaceTeamSeatStripeProductId: ''
  ## @param billing.workspaceMonthlyTeamSeatGbpStripePriceId The workspace Monthly Team Seat Price Id as configured in Stripe.
  workspaceMonthlyTeamSeatGbpStripePriceId: ''
  ## @param billing.workspaceYearlyTeamSeatGbpStripePriceId The workspace Yearly Team Seat Price Id as configured in Stripe.
  workspaceYearlyTeamSeatGbpStripePriceId: ''
  ## @param billing.workspaceMonthlyTeamSeatUsdStripePriceId The workspace Monthly Team Seat Price Id as configured in Stripe.
  workspaceMonthlyTeamSeatUsdStripePriceId: ''
  ## @param billing.workspaceYearlyTeamSeatUsdStripePriceId The workspace Yearly Team Seat Price Id as configured in Stripe.
  workspaceYearlyTeamSeatUsdStripePriceId: ''

  ## @param billing.workspaceTeamUnlimitedSeatStripeProductId The workspace Team Unlimited Seat Product Id as configured in Stripe.
  workspaceTeamUnlimitedSeatStripeProductId: ''
  ## @param billing.workspaceMonthlyTeamUnlimitedSeatGbpStripePriceId The workspace Monthly Team Unlimited Seat Price Id as configured in Stripe.
  workspaceMonthlyTeamUnlimitedSeatGbpStripePriceId: ''
  ## @param billing.workspaceYearlyTeamUnlimitedSeatGbpStripePriceId The workspace Yearly Team Unlimited Seat Price Id as configured in Stripe.
  workspaceYearlyTeamUnlimitedSeatGbpStripePriceId: ''
  ## @param billing.workspaceMonthlyTeamUnlimitedSeatUsdStripePriceId The workspace Monthly Team Unlimited Seat Price Id as configured in Stripe.
  workspaceMonthlyTeamUnlimitedSeatUsdStripePriceId: ''
  ## @param billing.workspaceYearlyTeamUnlimitedSeatUsdStripePriceId The workspace Yearly Team Unlimited Seat Price Id as configured in Stripe.
  workspaceYearlyTeamUnlimitedSeatUsdStripePriceId: ''

  ## @param billing.workspaceProSeatStripeProductId The workspace Pro Seat Product Id as configured in Stripe.
  workspaceProSeatStripeProductId: ''
  ## @param billing.workspaceMonthlyProSeatGbpStripePriceId The workspace Monthly Pro Seat Price Id as configured in Stripe.
  workspaceMonthlyProSeatGbpStripePriceId: ''
  ## @param billing.workspaceYearlyProSeatGbpStripePriceId The workspace Yearly Pro Seat Price Id as configured in Stripe.
  workspaceYearlyProSeatGbpStripePriceId: ''
  ## @param billing.workspaceMonthlyProSeatUsdStripePriceId The workspace Monthly Pro Seat Price Id as configured in Stripe.
  workspaceMonthlyProSeatUsdStripePriceId: ''
  ## @param billing.workspaceYearlyProSeatUsdStripePriceId The workspace Yearly Pro Seat Price Id as configured in Stripe.
  workspaceYearlyProSeatUsdStripePriceId: ''

  ## @param billing.workspaceProUnlimitedSeatStripeProductId The workspace Pro Unlimited Seat Product Id as configured in Stripe.
  workspaceProUnlimitedSeatStripeProductId: ''
  ## @param billing.workspaceMonthlyProUnlimitedSeatGbpStripePriceId The workspace Monthly Pro Unlimited Seat Price Id as configured in Stripe.
  workspaceMonthlyProUnlimitedSeatGbpStripePriceId: ''
  ## @param billing.workspaceYearlyProUnlimitedSeatGbpStripePriceId The workspace Yearly Pro Unlimited Seat Price Id as configured in Stripe.
  workspaceYearlyProUnlimitedSeatGbpStripePriceId: ''
  ## @param billing.workspaceMonthlyProUnlimitedSeatUsdStripePriceId The workspace Monthly Pro Unlimited Seat Price Id as configured in Stripe.
  workspaceMonthlyProUnlimitedSeatUsdStripePriceId: ''
  ## @param billing.workspaceYearlyProUnlimitedSeatUsdStripePriceId The workspace Yearly Pro Unlimited Seat Price Id as configured in Stripe.
  workspaceYearlyProUnlimitedSeatUsdStripePriceId: ''

## @section Server
## @descriptionStart
## Defines parameters related to the backend server component of Speckle.
## @descriptionEnd
##
server:
  ## @param server.enabled If enabled, the Speckle server will be deployed
  ##
  enabled: true
  ## @param server.replicas The number of instances of the Server pod to be deployed within the cluster.
  ##
  replicas: 1
  ## @param server.logLevel The minimum level of logs which will be output. Suitable values are trace, debug, info, warn, error, fatal, or silent
  ##
  logLevel: 'info'
  ## @param server.logPretty If enabled, will output logs in a human-readable format. Otherwise, logs will be output in JSON format.
  ##
  logPretty: false

  ## @param server.image The Docker image to be used for the Speckle Server component. If blank, defaults to speckle/speckle-server:{{ .Values.docker_image_tag }}. If provided, this value should be the full path including tag. The docker_image_tag value will be ignored.
  ##
  image: ''

  ## @param server.enableFe2Messaging If enabled, the related FE1 deployment will show banners/messages about the new frontend
  ##
  enableFe2Messaging: false

  onboarding:
    ## @param server.onboarding.stream_url The (cross-server) URL to the project/stream that should be used as the onboarding project base.
    ##
    stream_url: 'https://latest.speckle.systems/projects/843d07eb10'
    ## @param server.onboarding.stream_cache_bust_number Increase this number to trigger the re-pulling of the base stream
    ##
    stream_cache_bust_number: 1
  inspect:
    ## @param server.inspect.enabled If enabled, indicates that the Speckle server should be deployed with the nodejs inspect feature enabled
    enabled: false
    ## @param server.inspect.port The port on which the nodejs inspect feature should be exposed
    port: '7000'

  ## @param server.adminOverrideEnabled Enables the server side admin authz override
  adminOverrideEnabled: false

  ## @param server.weeklyDigestEnabled Enables sending out the serevr weekly digest emails
  weeklyDigestEnabled: false

  ## @param server.max_object_size_mb The maximum size of an individual object which can be uploaded to the server
  max_object_size_mb: 100
  ## @param server.max_object_upload_file_size_mb Objects are batched together and uploaded to the /objects endpoint as http POST form data. This determines the maximum size of that form data which can be uploaded to the server. It should be greater than or equal to max_object_size_mb.
  max_object_upload_file_size_mb: 100
  ## @param server.max_project_models_per_page The maximum number of models that can be returned in a single page of a query for all models of a project
  max_project_models_per_page: 500
  ## @param server.speckleAutomateUrl The url of the Speckle Automate instance
  speckleAutomateUrl: 'https://automate.speckle.systems'
  ## @param server.asyncRequestContextEnabled If enabled, the server will use the async request context for improved log msg correlation
  asyncRequestContextEnabled: false

  gendoAI:
    ## @param server.gendoAI.apiUrl The url of the Gendo AI application, including protocol.
    apiUrl: 'https://api.gendo.ai/external/generate'

    ## @param server.gendoAI.creditLimit The number of Gendo AI credit a user gets every month.
    creditLimit: 40
    key:
      ## @param server.gendoAI.key.secretName The name of the Kubernetes Secret containing the Gendo AI key. If left blank, will default to the `secretName` parameter.
      secretName: ''
      ## @param server.gendoAI.key.secretKey The key within the Kubernetes Secret holding the Gendo AI key as its value.
      secretKey: 'gendoai_key'
    ratelimiting:
      ## @param server.gendoAI.ratelimiting.renderRequest The number of render requests allowed per period
      renderRequest: 1
      ## @param server.gendoAI.ratelimiting.renderRequestPeriodSeconds The period in seconds for the render request limit
      renderRequestPeriodSeconds: 20
      ## @param server.gendoAI.ratelimiting.burstRenderRequest The number of render requests allowed in 'burst' mode when the other limit is reached.
      burstRenderRequest: 3
      ## @param server.gendoAI.ratelimiting.burstRenderRequestPeriodSeconds The period in seconds for the burst render request limit.
      burstRenderRequestPeriodSeconds: 60

  ## @param server.encryptionKeys.path The path where the encryption keys should be loaded from
  encryptionKeys:
    path: '/encryption-keys/keys.json'

  licenseTokenSecret:
    ## @param server.licenseTokenSecret.secretName The name of the Kubernetes Secret containing the Session secret.  This is a unique value (can be generated randomly). This is expected to be provided within the Kubernetes cluster as an opaque Kubernetes Secret. Ref: https://kubernetes.io/docs/concepts/configuration/secret/#opaque-secrets
    ##
    secretName: ''
    ## @param server.licenseTokenSecret.secretKey The key within the Kubernetes Secret holding the Session secret as its value.
    ##
    secretKey: ''

  sessionSecret:
    ## @param server.sessionSecret.secretName The name of the Kubernetes Secret containing the Session secret.  This is a unique value (can be generated randomly). This is expected to be provided within the Kubernetes cluster as an opaque Kubernetes Secret. Ref: https://kubernetes.io/docs/concepts/configuration/secret/#opaque-secrets
    ##
    secretName: ''
    ## @param server.sessionSecret.secretKey The key within the Kubernetes Secret holding the Session secret as its value.
    ##
    secretKey: ''
  ## @extra server.auth Speckle provides a number of different mechanisms for authenticating users.  Each available option must be configured here.
  ##
  auth:
    local:
      ## @param server.auth.local.enabled If enabled, users can register and authenticate with an email address and password.
      ## The login details are stored in the Postgres database connected to Speckle and are encrypted.
      ##
      enabled: true
    google:
      ## @param server.auth.google.enabled If enabled, users can authenticate via Google with their Google account credentials. If enabling Google, the `server.auth.google.client_id` parameter is required, and a secret must be provided via the Kubernetes secret referenced in `server.auth.google.clientSecret`.
      ##
      enabled: false
      ## @param server.auth.google.client_id This is the ID for Speckle that you have registered with Google.
      ##
      client_id: ''
      clientSecret:
        ## @param server.auth.google.clientSecret.secretName The name of the Kubernetes Secret containing the Google client secret. This is expected to be provided within the Kubernetes cluster as an opaque Kubernetes Secret. Ref: https://kubernetes.io/docs/concepts/configuration/secret/#opaque-secrets
        ##
        secretName: ''
        ## @param server.auth.google.clientSecret.secretKey The key within the Kubernetes Secret holding the Google client secret as its value.
        ##
        secretKey: ''
    github:
      ## @param server.auth.github.enabled If enabled, users can authenticate via Github with their Github account credentials. If enabling Github authentication, the `server.auth.github.client_id` parameter is required.
      ##
      enabled: false
      ## @param server.auth.github.client_id This is the ID for Speckle that you have registered with Github
      ##
      client_id: ''
      clientSecret:
        ## @param server.auth.github.clientSecret.secretName The name of the Kubernetes Secret containing the GitHub client secret. This is expected to be provided within the Kubernetes cluster as an opaque Kubernetes Secret. Ref: https://kubernetes.io/docs/concepts/configuration/secret/#opaque-secrets
        ##
        secretName: ''
        ## @param server.auth.github.clientSecret.secretKey The key within the Kubernetes Secret holding the GitHub client secret as its value.
        ##
        secretKey: ''
    azure_ad:
      ## @param server.auth.azure_ad.enabled If enabled, users can authenticate via Azure Active Directory.
      ##
      enabled: false
      ## @param server.auth.azure_ad.org_name This is the Organisation Name that you have registered with Azure
      ##
      org_name: ''
      ## @param server.auth.azure_ad.identity_metadata This is the identity metadata for Speckle that you have registered with Azure
      ##
      identity_metadata: ''
      ## @param server.auth.azure_ad.issuer This is the issuer name for Speckle that you have registered with Azure
      ##
      issuer: ''
      ## @param server.auth.azure_ad.client_id This is the ID for Speckle that you have registered with Azure
      ##
      client_id: ''
      clientSecret:
        ## @param server.auth.azure_ad.clientSecret.secretName The name of the Kubernetes Secret containing the Azure AD client secret. This is expected to be provided within the Kubernetes cluster as an opaque Kubernetes Secret. Ref: https://kubernetes.io/docs/concepts/configuration/secret/#opaque-secrets
        ##
        secretName: ''
        ## @param server.auth.azure_ad.clientSecret.secretKey The key within the Kubernetes Secret holding the Azure AD client secret as its value.
        ##
        secretKey: ''
      ## @param server.auth.azure_ad.additional_domains List of `matchName` or `matchPattern` maps for domains that should be allow-listed for egress in Network Policy. https://docs.microsoft.com/en-us/azure/azure-portal/azure-portal-safelist-urls?tabs=public-cloud are enabled by default.
      ##
      additional_domains: []
      ## @param server.auth.azure_ad.port Port on server to connect to. Used to allow egress in Network Policy. Defaults to 443
      ##
      port: 443
    oidc:
      ## @param server.auth.oidc.enabled If enabled, users can authenticate via OpenID Connect identity provider
      ##
      enabled: false
      ## @param server.auth.oidc.name This is the name that you want displayed on the login button
      ##
      name: ''
      ## @param server.auth.oidc.discovery_url This is the OIDC discovery URL for the identity provider you want to use
      ##
      discovery_url: ''
      ## @param server.auth.oidc.client_id This is the ID for Speckle that you have registered with the OIDC identity provider
      ##
      client_id: ''
      clientSecret:
        ## @param server.auth.oidc.clientSecret.secretName The name of the Kubernetes Secret containing the OIDC client secret. This is expected to be provided within the Kubernetes cluster as an opaque Kubernetes Secret. Ref: https://kubernetes.io/docs/concepts/configuration/secret/#opaque-secrets
        ##
        secretName: ''
        ## @param server.auth.oidc.clientSecret.secretKey The key within the Kubernetes Secret holding the OIDC client secret as its value.
        ##
        secretKey: ''
      ## @param server.auth.oidc.domains List of `matchName` or `matchPattern` maps for domains that should be allow-listed for egress in Network Policy.
      ##
      domains: []
  ## @extra server.email Speckle can communicate with users via email, providing account verification and notification.
  ##
  email:
    ## @param server.email.enabled If enabled, Speckle can send email to users - for example, email verification for account registration.
    ##
    enabled: false
    ## @param server.email.verificationTimeoutMinutes The number of minutes after which an email verification link will expire. Defaults to 5 minutes.
    ##
    verificationTimeoutMinutes: 5
    ## @param server.email.host The domain name or IP address of the server hosting the email service.
    ##
    host: ''
    ## @param server.email.port The port on the server for the email service.
    ##
    port: ''
    ## @param server.email.from The email address from which Speckle will send emails. Defaults to 'no-reply@speckle.systems' if left blank.
    ##
    from: ''
    ## @param server.email.username The username with which Speckle will authenticate with the email service.
    ## Note that the `email_password` is expected to be provided in the Kubernetes Secret with the name provided in the `secretName` parameter.
    ##
    username: ''
    password:
      ## @param server.email.password.secretName The name of the Kubernetes Secret containing the email password. This is expected to be provided within the Kubernetes cluster as an opaque Kubernetes Secret. Ref: https://kubernetes.io/docs/concepts/configuration/secret/#opaque-secrets
      ##
      secretName: ''
      ## @param server.email.password.secretKey The key within the Kubernetes Secret holding the email password as its value.
      ##
      secretKey: ''
    ## @extra server.email.networkPolicy If networkPolicy is enabled for Speckle server, this provides the Network Policy with the necessary details to allow egress connections to the email server
    ##
    networkPolicy:
      ## @extra server.email.networkPolicy.externalToCluster Only required if the Redis store is not hosted within the Kubernetes cluster in which Speckle will be deployed.
      ##
      externalToCluster:
        ## @param server.email.networkPolicy.externalToCluster.enabled If enabled, indicates that the email server is hosted externally to the Kubernetes cluster
        ## Only one of externalToCluster or inCluster should be enabled. If both are enabled then inCluster takes precedence and is the only one deployed
        ##
        enabled: true
      ## @extra server.email.networkPolicy.inCluster is only required if the email server is hosted within the Kubernetes cluster in which Speckle will be deployed.
      ##
      inCluster:
        ## @param server.email.networkPolicy.inCluster.enabled If enabled, indicates that the email server is hosted withing the same Kubernetes cluster in which Speckle will be deployed
        ## Only one of externalToCluster or inCluster should be enabled. If both are enabled then inCluster takes precedence and is the only set of egress network policy rules deployed.
        ##
        enabled: false
        kubernetes:
          ## @param server.email.networkPolicy.inCluster.kubernetes.podSelector (Kubernetes Network Policy only) The pod Selector yaml object used to uniquely select the email server pods within the cluster and given namespace
          ## For Kubernetes Network Policies this is a podSelector object.
          ## For Cilium Network Policies this is ignored.
          ## ref: https://kubernetes.io/docs/concepts/services-networking/network-policies/#behavior-of-to-and-from-selectors
          ## ref: https://kubernetes.io/docs/concepts/overview/working-with-objects/labels/
          ##
          podSelector: {}
          ## @param server.email.networkPolicy.inCluster.kubernetes.namespaceSelector  (Kubernetes Network Policy only) The namespace selector yaml object used to uniquely select the namespace in which the email server pods are deployed
          ## This is a Kubernetes namespaceSelector object.
          ## For Cilium Network Policies, this is ignored
          ## ref: https://kubernetes.io/docs/concepts/services-networking/network-policies/#behavior-of-to-and-from-selectors
          ## ref: https://kubernetes.io/docs/concepts/overview/working-with-objects/labels/
          ##
          namespaceSelector: {}
        cilium:
          ## @param server.email.networkPolicy.inCluster.cilium.endpointSelector (Cilium Network Policy only) The endpoint selector yaml object used to uniquely select the in-cluster endpoint in which the email server pods are deployed
          ## For Kubernetes Network Policies, this is ignored.
          ## ref: https://docs.cilium.io/en/v1.9/policy/language/#egress
          ## ref: https://github.com/cilium/cilium/blob/master/pkg/policy/api/selector.go
          endpointSelector: {}
          ## @param server.email.networkPolicy.inCluster.cilium.serviceSelector (Cilium Network Policy only) The service selector yaml object used to uniquely select the in-cluster service providing the email server
          ## For Kubernetes Network Policies this is ignored.
          ## ref: https://docs.cilium.io/en/v1.9/policy/language/#egress
          ## ref: https://github.com/cilium/cilium/blob/master/pkg/policy/api/service.go
          serviceSelector: {}
  requests:
    ## @param server.requests.cpu The CPU that should be available on a node when scheduling this pod.
    ## ref: https://kubernetes.io/docs/concepts/configuration/manage-resources-containers/
    ##
    cpu: 1000m
    ## @param server.requests.memory The Memory that should be available on a node when scheduling this pod.
    ## Depending on the Kubernetes cluster's configuration, exceeding this value may result in pod eviction from a node.
    ## ref: https://kubernetes.io/docs/concepts/configuration/manage-resources-containers/
    ##
    memory: 1Gi
  limits:
    ## @param server.limits.cpu The maximum CPU that will be made available to the server Pod in a given period.
    ## If this limit is exceeded, execution of the Pod will be paused until the next period.
    ## ref: https://kubernetes.io/docs/concepts/configuration/manage-resources-containers/
    ##
    cpu: 1500m
    ## @param server.limits.memory The maximum Memory that will be made available to the server Pod.
    ## If this limit is exceeded, processes within the pod that request additional memory may be stopped.
    ## ref: https://kubernetes.io/docs/concepts/configuration/manage-resources-containers/
    ##
    memory: 3Gi
  ratelimiting:
    ## @param server.ratelimiting.enabled If enabled, rate limiting will be applied to the Speckle server.
    enabled: true
    ## @param server.ratelimiting.all_requests The maximum number of requests that can be made to the Speckle server in a moving one second window.
    all_requests: 500
    ## @param server.ratelimiting.burst_all_requests If the regular limit is exceeded, the limit is increased to the burst limit. This is the maximum number of requests that can be made to the Speckle server in a moving one minute window.
    burst_all_requests: 2000
    ## @param server.ratelimiting.user_create The maximum number of requests that can be made to the Speckle server to create a new user in a moving one second window.
    user_create: 6
    ## @param server.ratelimiting.burst_user_create If the regular limit is exceeded, the limit is increased to the burst limit. This is the maximum number of requests that can be made to the Speckle server to create a new user in a moving one minute window.
    burst_user_create: 1000
    ## @param server.ratelimiting.stream_create The maximum number of requests that can be made to the Speckle server to create a new stream in a moving one second window.
    stream_create: 1
    ## @param server.ratelimiting.burst_stream_create If the regular limit is exceeded, the limit is increased to the burst limit. This is the maximum number of requests that can be made to the Speckle server to create a new stream in a moving one minute window.
    burst_stream_create: 100
    ## @param server.ratelimiting.commit_create The maximum number of requests that can be made to the Speckle server to create a new commit in a moving one second window.
    commit_create: 1
    ## @param server.ratelimiting.burst_commit_create If the regular limit is exceeded, the limit is increased to the burst limit. This is the maximum number of requests that can be made to the Speckle server to create a new commit in a moving one minute window.
    burst_commit_create: 100
    ## @param server.ratelimiting.post_getobjects_streamid The maximum number of requests that can be made to the Speckle server to get a new object in a moving one second window.
    post_getobjects_streamid: 3
    ## @param server.ratelimiting.burst_post_getobjects_streamid If the regular limit is exceeded, the limit is increased to the burst limit. This is the maximum number of requests that can be made to the Speckle server to get a new object in a moving one minute window.
    burst_post_getobjects_streamid: 200
    ## @param server.ratelimiting.post_diff_streamid The maximum number of requests that can be made to the Speckle server to undertake a diff in a moving one second window.
    post_diff_streamid: 10
    ## @param server.ratelimiting.burst_post_diff_streamid If the regular limit is exceeded, the limit is increased to the burst limit. This is the maximum number of requests that can be made to the Speckle server to undertake a diff in a moving one minute window.
    burst_post_diff_streamid: 1000
    ## @param server.ratelimiting.post_objects_streamid The maximum number of requests that can be made to the Speckle server to post a new object in a moving one second window.
    post_objects_streamid: 6
    ## @param server.ratelimiting.burst_post_objects_streamid If the regular limit is exceeded, the limit is increased to the burst limit. This is the maximum number of requests that can be made to the Speckle server to post a new object in a moving one minute window.
    burst_post_objects_streamid: 400
    ## @param server.ratelimiting.get_objects_streamid_objectid The maximum number of requests that can be made to the Speckle server to get an object in a moving one second window.
    get_objects_streamid_objectid: 3
    ## @param server.ratelimiting.burst_get_objects_streamid_objectid If the regular limit is exceeded, the limit is increased to the burst limit. This is the maximum number of requests that can be made to the Speckle server to get an object in a moving one minute window.
    burst_get_objects_streamid_objectid: 200
    ## @param server.ratelimiting.get_objects_streamid_objectid_single The maximum number of requests that can be made to the Speckle server to get a single object in a moving one second window.
    get_objects_streamid_objectid_single: 3
    ## @param server.ratelimiting.burst_get_objects_streamid_objectid_single If the regular limit is exceeded, the limit is increased to the burst limit. This is the maximum number of requests that can be made to the Speckle server to get a single object in a moving one minute window.
    burst_get_objects_streamid_objectid_single: 200
    ## @param server.ratelimiting.post_graphql The maximum number of requests that can be made to the GraphQL API in a moving one second window.
    post_graphql: 50
    ## @param server.ratelimiting.burst_post_graphql If the regular limit is exceeded, the limit is increased to the burst limit. This is the maximum number of requests that can be made to the GraphQL API in a moving one minute window.
    burst_post_graphql: 200
    ## @param server.ratelimiting.get_auth The maximum number of requests that can be made to the Speckle server to authenticate in a moving 10 minute window.
    get_auth: 4
    ## @param server.ratelimiting.burst_get_auth If the regular limit is exceeded, the limit is increased to the burst limit. This is the maximum number of requests that can be made to the Speckle server to authenticate in a moving thirty minute window.
    burst_get_auth: 10
  serviceAccount:
    ## @param server.serviceAccount.create If enabled, a Kubernetes Service Account will be created for this pod.
    ## This provides additional security by limiting this pod's access to the Kubernetes API and to Secrets on the Kubernetes cluster.
    ## If disabled, the default Service Account will be used which in most Kubernetes configurations will grant this pod
    ## access to most secrets on the cluster and access to the Kubernetes API.
    ##
    create: true
  fileUploads:
    ## @param server.fileUploads.enabled If enabled, file uploads on the server will be flagged as enabled
    enabled: true

  mailchimp:
    ## @param server.mailchimp.enabled Mailchimp integration feature flag
    enabled: false
    apikey:
      ## @param server.mailchimp.apikey.secretName The name of the Kubernetes Secret containing the Mailchimp API key.
      secretName: '' # defaults to .secretName
      ## @param server.mailchimp.apikey.secretKey The key within the Kubernetes Secret holding the Mailchimp API key as its value.
      secretKey: 'mailchimp_apikey'
    ## @param server.mailchimp.serverPrefix Mailchimp api server prefix
    serverPrefix: ''
    ## @param server.mailchimp.newsletterListId Audience id for the newsletter list
    newsletterListId: ''
    ## @param server.mailchimp.onboardingListId Audience id for the onboarding list
    onboardingListId: ''

  migration:
    ## @param server.migration.movedFrom Indicate the URL where the server moved from
    movedFrom: ''
    ## @param server.migration.movedTo Indicate the URL where the server moved to
    movedTo: ''

  monitoring:
    apollo:
      ## @param server.monitoring.apollo.enabled (Optional) If enabled, exports metrics from the GraphQL API to Apollo Graphql Studio.
      ## If enabling Apollo, a secret containing the key to the Apollo Graphql Studio API must stored within the Kubernetes cluster as an opaque Kubernetes Secret.
      ## The name of the Kubernetes Secret resource must match the `secretName` parameter, and the key within this Kubernetes Secret must be `apollo_key`.
      ## ref: https://kubernetes.io/docs/concepts/configuration/secret/#opaque-secrets
      ##
      enabled: false
      ## @param server.monitoring.apollo.graph_id The ID for Speckle that you registered in Apollo Graphql Studio.
      ##
      graph_id: ''
      key:
        ## @param server.monitoring.apollo.key.secretName The name of the Kubernetes Secret containing the Apollo monitoring key. This is expected to be provided within the Kubernetes cluster as an opaque Kubernetes Secret. Ref: https://kubernetes.io/docs/concepts/configuration/secret/#opaque-secrets
        ##
        secretName: ''
        ## @param server.monitoring.apollo.key.secretKey The key within the Kubernetes Secret holding the Apollo monitoring key as its value.
        ##
        secretKey: ''
    ## @param server.monitoring.mp (Optional) If server.monitoring.mp.enabled is set to false, metrics will not be collected by the Speckle server.
    mp: {}
  ## @param server.disable_tracking If set to true, will prevent tracking metrics from being collected
  ##
  disable_tracking: false
  ## @param server.disable_tracing If set to true, will prevent tracing metrics from being collected
  ##
  disable_tracing: false
  networkPolicy:
    ## @param server.networkPolicy.enabled If enabled, will provide additional security be limiting network traffic into and out of the pod to only the required endpoints and ports.
    ## If enabled, the `ingress`, `postgres.networkPolicy`, `redis.networkPolicy`, and `s3.networkPolicy` parameters need be configured.
    ## ref: https://kubernetes.io/docs/concepts/services-networking/network-policies/
    ##
    enabled: false
  ## @param server.affinity Affinity for Speckle server pods scheduling
  ## ref: https://kubernetes.io/docs/concepts/configuration/assign-pod-node/#affinity-and-anti-affinity
  ##
  affinity: {}
  ## @param server.nodeSelector Node labels for Speckle server pods scheduling
  ## ref: https://kubernetes.io/docs/user-guide/node-selection/
  ##
  nodeSelector: {}
  ## @param server.tolerations Tolerations for Speckle server pods scheduling
  ## ref: https://kubernetes.io/docs/concepts/configuration/taint-and-toleration/
  ##
  tolerations: []
  ## @param server.topologySpreadConstraints Spread Constraints for Speckle server pod scheduling
  ## ref: https://kubernetes.io/docs/concepts/workloads/pods/pod-topology-spread-constraints/
  ##
  topologySpreadConstraints: []
  ## @param server.additionalEnvVars Additional environment variables to be passed to the server pod
  additionalEnvVars: []

## @section Server
## @descriptionStart
## Defines parameters related to the backend server component of Speckle.
## @descriptionEnd
##
objects:
  ## @param objects.enabled If enabled, the Speckle server will be deployed with the Objects component enabled.
  ##
  enabled: true
  ## @param objects.replicas The number of instances of the Server pod to be deployed within the cluster.
  ##
  replicas: 1
  ## @param objects.image The Docker image to be used for the Speckle Objects component. If blank, defaults to speckle/speckle-server:{{ .Values.docker_image_tag }}. If provided, this value should be the full path including tag. The docker_image_tag value will be ignored.
  ##
  image: ''
  ## @param objects.logLevel The minimum level of logs which will be output. Suitable values are trace, debug, info, warn, error, fatal, or silent
  ##
  logLevel: 'info'
  ## @param objects.logPretty If enabled, will output logs in a human-readable format. Otherwise, logs will be output in JSON format.
  ##
  logPretty: false
  inspect:
    ## @param objects.inspect.enabled If enabled, indicates that the Speckle server should be deployed with the nodejs inspect feature enabled
    enabled: false
    ## @param objects.inspect.port The port on which the nodejs inspect feature should be exposed
    port: '7000'

  requests:
    ## @param objects.requests.cpu The CPU that should be available on a node when scheduling this pod.
    ## ref: https://kubernetes.io/docs/concepts/configuration/manage-resources-containers/
    ##
    cpu: 1000m
    ## @param objects.requests.memory The Memory that should be available on a node when scheduling this pod.
    ## Depending on the Kubernetes cluster's configuration, exceeding this value may result in pod eviction from a node.
    ## ref: https://kubernetes.io/docs/concepts/configuration/manage-resources-containers/
    ##
    memory: 1Gi
  limits:
    ## @param objects.limits.cpu The maximum CPU that will be made available to the server Pod in a given period.
    ## If this limit is exceeded, execution of the Pod will be paused until the next period.
    ## ref: https://kubernetes.io/docs/concepts/configuration/manage-resources-containers/
    ##
    cpu: 1500m
    ## @param objects.limits.memory The maximum Memory that will be made available to the server Pod.
    ## If this limit is exceeded, processes within the pod that request additional memory may be stopped.
    ## ref: https://kubernetes.io/docs/concepts/configuration/manage-resources-containers/
    ##
    memory: 3Gi
  ratelimiting:
    ## @param objects.ratelimiting.post_objects_streamid The maximum number of requests that can be made to the Speckle server to post a new object in a moving one second window.
    post_objects_streamid: 6
    ## @param objects.ratelimiting.burst_post_objects_streamid If the regular limit is exceeded, the limit is increased to the burst limit. This is the maximum number of requests that can be made to the Speckle server to post a new object in a moving one minute window.
    burst_post_objects_streamid: 400
    ## @param objects.ratelimiting.get_objects_streamid_objectid The maximum number of requests that can be made to the Speckle server to get an object in a moving one second window.
    get_objects_streamid_objectid: 3
    ## @param objects.ratelimiting.burst_get_objects_streamid_objectid If the regular limit is exceeded, the limit is increased to the burst limit. This is the maximum number of requests that can be made to the Speckle server to get an object in a moving one minute window.
    burst_get_objects_streamid_objectid: 200
    ## @param objects.ratelimiting.get_objects_streamid_objectid_single The maximum number of requests that can be made to the Speckle server to get a single object in a moving one second window.
    get_objects_streamid_objectid_single: 3
    ## @param objects.ratelimiting.burst_get_objects_streamid_objectid_single If the regular limit is exceeded, the limit is increased to the burst limit. This is the maximum number of requests that can be made to the Speckle server to get a single object in a moving one minute window.
    burst_get_objects_streamid_objectid_single: 200

  serviceAccount:
    ## @param objects.serviceAccount.create If enabled, a Kubernetes Service Account will be created for this pod.
    ## This provides additional security by limiting this pod's access to the Kubernetes API and to Secrets on the Kubernetes cluster.
    ## If disabled, the default Service Account will be used which in most Kubernetes configurations will grant this pod
    ## access to most secrets on the cluster and access to the Kubernetes API.
    ##
    create: true

  networkPolicy:
    ## @param objects.networkPolicy.enabled If enabled, will provide additional security be limiting network traffic into and out of the pod to only the required endpoints and ports.
    ## If enabled, the `ingress`, `postgres.networkPolicy`, `redis.networkPolicy`, and `s3.networkPolicy` parameters need be configured.
    ## ref: https://kubernetes.io/docs/concepts/services-networking/network-policies/
    ##
    enabled: false
  ## @param objects.affinity Affinity for Speckle server pods scheduling
  ## ref: https://kubernetes.io/docs/concepts/configuration/assign-pod-node/#affinity-and-anti-affinity
  ##
  affinity: {}
  ## @param objects.nodeSelector Node labels for Speckle server pods scheduling
  ## ref: https://kubernetes.io/docs/user-guide/node-selection/
  ##
  nodeSelector: {}
  ## @param objects.tolerations Tolerations for Speckle server pods scheduling
  ## ref: https://kubernetes.io/docs/concepts/configuration/taint-and-toleration/
  ##
  tolerations: []
  ## @param objects.topologySpreadConstraints Spread Constraints for Speckle server pod scheduling
  ## ref: https://kubernetes.io/docs/concepts/workloads/pods/pod-topology-spread-constraints/
  ##
  topologySpreadConstraints: []
  ## @param objects.additionalEnvVars Additional environment variables to be passed to the objects pod
  additionalEnvVars: []

## @section frontend_2
## @descriptionStart
## Defines parameters related to the new web application component of Speckle
## @descriptionEnd
##
frontend_2:
  ## @param frontend_2.image The Docker image to be used for the Speckle Frontend 2 component. If blank, defaults to speckle/speckle-frontend-2:{{ .Values.docker_image_tag }}. If provided, this value should be the full path including tag. The docker_image_tag value will be ignored.
  ##
  image: ''
  ## @param frontend_2.logClientApiToken SEQ API token
  ##
  logClientApiToken: ''
  ## @param frontend_2.logClientApiEndpoint SEQ endpoint URL
  ##
  logClientApiEndpoint: ''
  ## @param frontend_2.logLevel The minimum level of logs which will be output. Suitable values are trace, debug, info, warn, error, fatal, or silent
  ##
  logLevel: 'info'
  ## @param frontend_2.logPretty If enabled, will output logs in a human-readable format. Otherwise, logs will be output in JSON format.
  ##
  logPretty: false
  inspect:
    ## @param frontend_2.inspect.enabled If enabled, indicates that the Speckle FE2 should be deployed with the nodejs inspect feature enabled
    enabled: false
    ## @param frontend_2.inspect.port The port on which the nodejs inspect feature should be exposed
    port: '7000'
  ## @param frontend_2.replicas The number of instances of the Frontend 2 server prod to be deployed withing the cluster.
  ##
  replicas: 1
  requests:
    ## @param frontend_2.requests.cpu The CPU that should be available on a node when scheduling this pod.
    ## ref: https://kubernetes.io/docs/concepts/configuration/manage-resources-containers/
    ##
    cpu: 250m
    ## @param frontend_2.requests.memory The Memory that should be available on a node when scheduling this pod.
    ## Depending on the Kubernetes cluster's configuration, exceeding this value may result in pod eviction from a node.
    ## ref: https://kubernetes.io/docs/concepts/configuration/manage-resources-containers/
    ##
    memory: 256Mi
  limits:
    ## @param frontend_2.limits.cpu The maximum CPU that will be made available to the frontend Pod in a given period.
    ## If this limit is exceeded, execution of the Pod will be paused until the next period.
    ## ref: https://kubernetes.io/docs/concepts/configuration/manage-resources-containers/
    ##
    cpu: 1000m
    ## @param frontend_2.limits.memory The maximum Memory that will be made available to the frontend Pod.
    ## If this limit is exceeded, processes within the pod that request additional memory may be stopped.
    ## ref: https://kubernetes.io/docs/concepts/configuration/manage-resources-containers/
    ##
    memory: 512Mi
  networkPolicy:
    ## @param frontend_2.networkPolicy.enabled If enabled, will provide additional security be limiting network traffic into and out of the pod to only the required endpoints and ports.
    ## If enabled, the `ingress` parameters need be configured.
    ## ref: https://kubernetes.io/docs/concepts/services-networking/network-policies/
    ##
    enabled: false
  ## @param frontend_2.affinity Affinity for Speckle frontend pod scheduling
  ## ref: https://kubernetes.io/docs/concepts/configuration/assign-pod-node/#affinity-and-anti-affinity
  ##
  affinity: {}
  ## @param frontend_2.nodeSelector Node labels for Speckle frontend pods scheduling
  ## ref: https://kubernetes.io/docs/user-guide/node-selection/
  ##
  nodeSelector: {}
  ## @param frontend_2.tolerations Tolerations for Speckle frontend pods scheduling
  ## ref: https://kubernetes.io/docs/concepts/configuration/taint-and-toleration/
  ##
  tolerations: []
  ## @param frontend_2.topologySpreadConstraints Spread Constraints for Speckle frontend pod scheduling
  ## ref: https://kubernetes.io/docs/concepts/workloads/pods/pod-topology-spread-constraints/
  ##
  topologySpreadConstraints: []
  serviceAccount:
    ## @param frontend_2.serviceAccount.create If enabled, a Kubernetes Service Account will be created for this pod.
    ## This provides additional security by limiting this pod's access to the Kubernetes API and to Secrets on the Kubernetes cluster.
    ## If disabled, the default Service Account will be used which in most Kubernetes configurations will grant this pod
    ## access to most secrets on the cluster and access to the Kubernetes API.
    ##
    create: true
  ## @param frontend_2.additionalEnvVars Additional environment variables to be passed to the frontend_2 pod
  additionalEnvVars: []

## @section Preview Service
## @descriptionStart
## Defines parameters related to the Preview Service component of Speckle.
## @descriptionEnd
##
preview_service:
  ## @param preview_service.enabled If enabled, the Preview Service will be deployed within the cluster and speckle-server will be configured to send the kubernetes service url of the objects server to the Preview Service.
  enabled: true
  ## @param preview_service.dedicatedPreviewsQueue Allows using a dedicated redis url for the preview service job queue
  ##
  dedicatedPreviewsQueue: false

  gpu:
    ## @param preview_service.gpu.enabled If enabled, the Preview Service will be deployed with GPU support. Assumes Vulkan driver is available on the host node.
    ##
    enabled: false

  ## @param preview_service.replicas The number of instances of the Preview Service pod to be deployed within the cluster.
  ##
  replicas: 1
  deploymentStrategy:
    ## @param preview_service.deploymentStrategy.type The deployment strategy type to be used for the Preview Service. This can be set to either `Recreate` or `RollingUpdate`. The default is `Recreate` as preview service does not require 100% availability.
    ##
    type: 'Recreate'
  ## @param preview_service.logLevel The minimum level of logs which will be output. Suitable values are trace, debug, info, warn, error, fatal, or silent
  ##
  logLevel: 'info'
  ## @param preview_service.logPretty If enabled, will output logs in a human-readable format. Otherwise, logs will be output in JSON format.
  ##
  logPretty: false

  ## @param preview_service.image The Docker image to be used for the Speckle Preview Service component. If blank, defaults to speckle/speckle-preview-service:{{ .Values.docker_image_tag }}. If provided, this value should be the full path including tag. The docker_image_tag value will be ignored.
  ##
  image: ''

  ## @param preview_service.port The port on which the Preview Service will expose Prometheus metrics.
  port: '3001'

  ## @param preview_service.postgresMaxConnections The maximum number of connections that the Preview Service postgres client will make to the Postgres database.
  ##
  postgresMaxConnections: 2

  ## @param preview_service.maxQueueBackpressure The maximum number of items that can be queued in the Preview Service job queue before we stop retrying previously errored preview jobs. This is used to prevent the Preview Service from being overwhelmed with too many jobs.
  ## If the queue exceeds this number, the Preview Service will stop retrying previously errored jobs until the queue size is below this number.
  maxQueueBackpressure: 1

  ## @param preview_service.retryPeriodMinutes The period, in minutes, between retries of previously errored jobs. Must be an integer between 1 and 60.
  ##
  retryPeriodMinutes: 1

  puppeteer:
    ## @param preview_service.puppeteer.userDataDirectory The path to the user data directory. If not set, defaults to '/tmp/puppeteer'. This is mounted in the deployment as a volume with read-write access.
    userDataDirectory: ''
    ## @param preview_service.puppeteer.timeoutMilliseconds The timeout in milliseconds for the Puppeteer service.
    timeoutMilliseconds: '3600000'

  requests:
    ## @param preview_service.requests.cpu The CPU that should be available on a node when scheduling this pod.
    ## ref: https://kubernetes.io/docs/concepts/configuration/manage-resources-containers/
    ##
    cpu: 500m
    ## @param preview_service.requests.memory The Memory that should be available on a node when scheduling this pod.
    ## Depending on the Kubernetes cluster's configuration, exceeding this value may result in pod eviction from a node.
    ## ref: https://kubernetes.io/docs/concepts/configuration/manage-resources-containers/
    ##
    memory: 2Gi
  limits:
    ## @param preview_service.limits.cpu The maximum CPU that will be made available to the Preview Service Pod in a given period.
    ## If this limit is exceeded, execution of the Pod will be paused until the next period.
    ## ref: https://kubernetes.io/docs/concepts/configuration/manage-resources-containers/
    ##
    cpu: 1000m
    ## @param preview_service.limits.memory The maximum Memory that will be made available to the Preview Service Pod.
    ## If this limit is exceeded, processes within the pod that request additional memory may be stopped.
    ## ref: https://kubernetes.io/docs/concepts/configuration/manage-resources-containers/
    ##
    memory: 4Gi
  autoscaling:
    ## @param preview_service.autoscaling.enabled
    ## @descriptionStart
    ## Enables the Horizontal Pod Autoscaler
    ## @descriptionEnd
    enabled: false
    ## @param preview_service.autoscaling.minReplicas
    ## @descriptionStart
    ## Minimum number of replicas to scale down to
    ## @descriptionEnd
    minReplicas: 1
    ## @param preview_service.autoscaling.maxReplicas
    ## @descriptionStart
    ## Maximum number of replicas to scale up to
    ## @descriptionEnd
    maxReplicas: 10
    ## @param preview_service.autoscaling.targetCPUUtilizationPercentage
    ## @descriptionStart
    ## Target CPU utilization percentage
    ## @descriptionEnd
    targetCPUUtilizationPercentage: 80
    # targetMemoryUtilizationPercentage: 80
  networkPolicy:
    ## @param preview_service.networkPolicy.enabled If enabled, will provide additional security be limiting network traffic into and out of the pod to only the required endpoints and ports.
    ## If enabled, the `db.networkPolicy` parameters need be configured.
    ## ref: https://kubernetes.io/docs/concepts/services-networking/network-policies/
    ##
    enabled: false
  ## @param preview_service.affinity Affinity for Speckle Preview Service pod scheduling
  ## ref: https://kubernetes.io/docs/concepts/configuration/assign-pod-node/#affinity-and-anti-affinity
  ##
  affinity: {}
  ## @param preview_service.nodeSelector Node labels for Speckle Preview Service pods scheduling
  ## ref: https://kubernetes.io/docs/user-guide/node-selection/
  ##
  nodeSelector: {}
  ## @param preview_service.tolerations Tolerations for Speckle Preview Service pods scheduling
  ## ref: https://kubernetes.io/docs/concepts/configuration/taint-and-toleration/
  ##
  tolerations: []
  ## @param preview_service.topologySpreadConstraints Spread Constraints for Speckle Preview Service pod scheduling
  ## ref: https://kubernetes.io/docs/concepts/workloads/pods/pod-topology-spread-constraints/
  ##
  topologySpreadConstraints: []
  serviceAccount:
    ## @param preview_service.serviceAccount.create If enabled, a Kubernetes Service Account will be created for this pod.
    ## This provides additional security by limiting this pod's access to the Kubernetes API and to Secrets on the Kubernetes cluster.
    ## If disabled, the default Service Account will be used which in most Kubernetes configurations will grant this pod
    ## access to most secrets on the cluster and access to the Kubernetes API.
    ##
    create: true
  ## @param preview_service.additionalEnvVars Additional environment variables to be passed to the Preview service pod
  additionalEnvVars: []

## @section Webhook Service
## @descriptionStart
## Defines parameters related to the Webhook Service component of Speckle.
## @descriptionEnd
##
webhook_service:
  ## @param webhook_service.enabled If enabled, the Webhook Service will be deployed within the cluster.
  enabled: true
  ## @param webhook_service.replicas The number of instances of the Webhook Service pod to be deployed within the cluster.
  ##
  replicas: 1
  deploymentStrategy:
    ## @param webhook_service.deploymentStrategy.type The deployment strategy type to be used for the Webhook Service. This can be set to either `Recreate` or `RollingUpdate`. The default is `Recreate` as webhook service does not require 100% availability.
    ##
    type: 'Recreate'
  ## @param webhook_service.logLevel The minimum level of logs which will be output. Suitable values are trace, debug, info, warn, error, fatal, or silent
  ##
  logLevel: 'info'
  ## @param webhook_service.logPretty If enabled, will output logs in a human-readable format. Otherwise, logs will be output in JSON format.
  ##
  logPretty: false
  ## @param webhook_service.image The Docker image to be used for the Speckle Webhook Service component. If blank, defaults to speckle/speckle-webhook-service:{{ .Values.docker_image_tag }}. If provided, this value should be the full path including tag. The docker_image_tag value will be ignored.
  ##
  image: ''
  ## @param webhook_service.postgresMaxConnections The maximum number of connections that the Webhook Service postgres client will make to the Postgres database.
  ##
  postgresMaxConnections: 1

  requests:
    ## @param webhook_service.requests.cpu The CPU that should be available on a node when scheduling this pod.
    ## ref: https://kubernetes.io/docs/concepts/configuration/manage-resources-containers/
    ##
    cpu: 500m
    ## @param webhook_service.requests.memory The Memory that should be available on a node when scheduling this pod.
    ## Depending on the Kubernetes cluster's configuration, exceeding this value may result in pod eviction from a node.
    ## ref: https://kubernetes.io/docs/concepts/configuration/manage-resources-containers/
    ##
    memory: 2Gi
  limits:
    ## @param webhook_service.limits.cpu The maximum CPU that will be made available to the Webhook Service Pod in a given period.
    ## If this limit is exceeded, execution of the Pod will be paused until the next period.
    ## ref: https://kubernetes.io/docs/concepts/configuration/manage-resources-containers/
    ##
    cpu: 1000m
    ## @param webhook_service.limits.memory The maximum Memory that will be made available to the Webhook Service Pod.
    ## If this limit is exceeded, processes within the pod that request additional memory may be stopped.
    ## ref: https://kubernetes.io/docs/concepts/configuration/manage-resources-containers/
    ##
    memory: 4Gi
  networkPolicy:
    ## @param webhook_service.networkPolicy.enabled If enabled, will provide additional security be limiting network traffic into and out of the pod to only the required endpoints and ports.
    ## If enabled, the `db.networkPolicy` parameters need be configured.
    ## ref: https://kubernetes.io/docs/concepts/services-networking/network-policies/
    ##
    enabled: false
  ## @param webhook_service.affinity Affinity for Speckle Webhook Service pod scheduling
  ## ref: https://kubernetes.io/docs/concepts/configuration/assign-pod-node/#affinity-and-anti-affinity
  ##
  affinity: {}
  ## @param webhook_service.nodeSelector Node labels for Speckle Webhook Service pods scheduling
  ## ref: https://kubernetes.io/docs/user-guide/node-selection/
  ##
  nodeSelector: {}
  ## @param webhook_service.tolerations Tolerations for Speckle Webhook Service pods scheduling
  ## ref: https://kubernetes.io/docs/concepts/configuration/taint-and-toleration/
  ##
  tolerations: []
  ## @param webhook_service.topologySpreadConstraints Spread Constraints for Speckle Webhook Service pod scheduling
  ## ref: https://kubernetes.io/docs/concepts/workloads/pods/pod-topology-spread-constraints/
  ##
  topologySpreadConstraints: []
  serviceAccount:
    ## @param webhook_service.serviceAccount.create If enabled, a Kubernetes Service Account will be created for this pod.
    ## This provides additional security by limiting this pod's access to the Kubernetes API and to Secrets on the Kubernetes cluster.
    ## If disabled, the default Service Account will be used which in most Kubernetes configurations will grant this pod
    ## access to most secrets on the cluster and access to the Kubernetes API.
    ##
    create: true
  ## @param webhook_service.additionalEnvVars Additional environment variables to be passed to the Webhook service pod
  additionalEnvVars: []

## @section File Import Service
## @descriptionStart
## Defines parameters related to the File Import Service component of Speckle.
## @descriptionEnd
##
fileimport_service:
  ## @param fileimport_service.enabled If enabled, the File Import Service will be deployed within the cluster.
  enabled: true
  ## @param fileimport_service.replicas The number of instances of the FileImport Service pod to be deployed within the cluster.
  ##
  replicas: 1
  deploymentStrategy:
    ## @param fileimport_service.deploymentStrategy.type The deployment strategy type to be used for the FileImport Service. This can be set to either `Recreate` or `RollingUpdate`. The default is `Recreate` as file import service does not require 100% availability.
    ##
    type: 'Recreate'
  ## @param fileimport_service.logLevel The minimum level of logs which will be output. Suitable values are trace, debug, info, warn, error, fatal, or silent
  ##
  logLevel: 'info'
  ## @param fileimport_service.logPretty If enabled, will output logs in a human-readable format. Otherwise, logs will be output in JSON format.
  ##
  logPretty: false

  ## @param fileimport_service.image The Docker image to be used for the Speckle FileImport Service component. If blank, defaults to speckle/speckle-fileimport-service:{{ .Values.docker_image_tag }}. If provided, this value should be the full path including tag. The docker_image_tag value will be ignored.
  ##
  image: ''

  ## @param fileimport_service.postgresMaxConnections The maximum number of connections that the File Import Service postgres client will make to the Postgres database.
  ##
  postgresMaxConnections: 1

  inspect:
    ## @param fileimport_service.inspect.enabled If enabled, indicates that the File Import service should be deployed with the nodejs inspect feature enabled
    enabled: false
    ## @param fileimport_service.inspect.port The port on which the nodejs inspect feature should be exposed
    port: '7000'

  requests:
    ## @param fileimport_service.requests.cpu The CPU that should be available on a node when scheduling this pod.
    ## ref: https://kubernetes.io/docs/concepts/configuration/manage-resources-containers/
    ##
    cpu: 100m
    ## @param fileimport_service.requests.memory The Memory that should be available on a node when scheduling this pod.
    ## Depending on the Kubernetes cluster's configuration, exceeding this value may result in pod eviction from a node.
    ## ref: https://kubernetes.io/docs/concepts/configuration/manage-resources-containers/
    ##
    memory: 512Mi
  limits:
    ## @param fileimport_service.limits.cpu The maximum CPU that will be made available to the FileImport Service Pod in a given period.
    ## If this limit is exceeded, execution of the Pod will be paused until the next period.
    ## ref: https://kubernetes.io/docs/concepts/configuration/manage-resources-containers/
    ##
    cpu: 1000m
    ## @param fileimport_service.limits.memory The maximum Memory that will be made available to the FileImport Service Pod.
    ## If this limit is exceeded, processes within the pod that request additional memory may be stopped.
    ## ref: https://kubernetes.io/docs/concepts/configuration/manage-resources-containers/
    ##
    memory: 2Gi
  networkPolicy:
    ## @param fileimport_service.networkPolicy.enabled If enabled, will provide additional security be limiting network traffic into and out of the pod to only the required endpoints and ports.
    ## If enabled, the `db.networkPolicy` parameters need be configured.
    ## ref: https://kubernetes.io/docs/concepts/services-networking/network-policies/
    ##
    enabled: false
  ## @param fileimport_service.affinity Affinity for Speckle FileImport Service pod scheduling
  ## ref: https://kubernetes.io/docs/concepts/configuration/assign-pod-node/#affinity-and-anti-affinity
  ##
  affinity: {}
  ## @param fileimport_service.nodeSelector Node labels for Speckle FileImport Service pods scheduling
  ## ref: https://kubernetes.io/docs/user-guide/node-selection/
  ##
  nodeSelector: {}
  ## @param fileimport_service.tolerations Tolerations for Speckle FileImport Service pods scheduling
  ## ref: https://kubernetes.io/docs/concepts/configuration/taint-and-toleration/
  ##
  tolerations: []
  ## @param fileimport_service.topologySpreadConstraints Spread Constraints for Speckle FileImport Service pod scheduling
  ## ref: https://kubernetes.io/docs/concepts/workloads/pods/pod-topology-spread-constraints/
  ##
  topologySpreadConstraints: []
  serviceAccount:
    ## @param fileimport_service.serviceAccount.create If enabled, a Kubernetes Service Account will be created for this pod.
    ## This provides additional security by limiting this pod's access to the Kubernetes API and to Secrets on the Kubernetes cluster.
    ## If disabled, the default Service Account will be used which in most Kubernetes configurations will grant this pod
    ## access to most secrets on the cluster and access to the Kubernetes API.
    ##
    create: true
  ## @param fileimport_service.additionalEnvVars Additional environment variables to be passed to the FileImport service pod
  additionalEnvVars: []

  ## @param fileimport_service.time_limit_min DEPRECATED, use file_import_time_limit_min instead. The maximum time that a file can take to be processed by the FileImport Service.
  ## Files which take longer than this value to process will be cancelled.
  ## If you experience repeated issues with small files taking a long time, and increasing CPU and/or memory requests & limits does not help,
  ##  please reach out to Speckle at https://speckle.community/
  ##
  time_limit_min: 30

## @section IFC Importer Service
## @descriptionStart
## Defines parameters related to the IFC Import Service component of Speckle. The IFC Import Service is intended to eventually replace the File Import Service.
## @descriptionEnd
##
ifc_import_service:
  ## @param ifc_import_service.enabled If enabled, the File Import Service will be deployed within the cluster.
  enabled: false
  ## @param ifc_import_service.replicas The number of instances of the FileImport Service pod to be deployed within the cluster.
  ##
  replicas: 1
  deploymentStrategy:
    ## @param ifc_import_service.deploymentStrategy.type The deployment strategy type to be used for the FileImport Service. This can be set to either `Recreate` or `RollingUpdate`. The default is `Recreate` as file import service does not require 100% availability.
    ##
    type: 'Recreate'
  ## @param ifc_import_service.logLevel The minimum level of logs which will be output. Suitable values are trace, debug, info, warn, error, fatal, or silent
  ##
  logLevel: 'info'
  ## @param ifc_import_service.logPretty If enabled, will output logs in a human-readable format. Otherwise, logs will be output in JSON format.
  ##
  logPretty: false

  ## @param ifc_import_service.image The Docker image to be used for the Speckle FileImport Service component. If blank, defaults to speckle/speckle-fileimport-service:{{ .Values.docker_image_tag }}. If provided, this value should be the full path including tag. The docker_image_tag value will be ignored.
  ##
  image: ''

  db:
    ## @param ifc_import_service.db.postgresMaxConnections The maximum number of connections that the File Import Service postgres client will make to the Postgres database.
    ##
    postgresMaxConnections: 1
    connectionString:
      ## @param ifc_import_service.db.connectionString.secretName The name of the Kubernetes Secret which contains the connection string to the Postgres database. Defaults to value of .Values.secretName if this value is not provided.
      ##
      secretName: ''
      ## @param ifc_import_service.db.connectionString.secretKey The name of the key within the Kubernetes Secret which contains the connection string to the Postgres database.
      ##
      secretKey: 'fileimport_queue_postgres_url'

    certificate:
      ## @param ifc_import_service.db.certificate.enabled If true, the certificate in the configmap will be mounted as a file in to the pod.
      ##
      enabled: false
      ## @param ifc_import_service.db.certificate.configMapName The name of the Kubernetes ConfigMap in which the certificate can be found.
      ##
      configMapName: 'ifc-importer-postgres-certificate'
      ## @param ifc_import_service.db.certificate.configMapKey The key within the Kubernetes ConfigMap in which the certificate can be found.
      ##
      configMapKey: 'ca-certificate.crt'
      ## @param ifc_import_service.db.certificate.data If not empty and the certificate is enabled, this Helm Chart will populate a Kubernetes ConfigMap of the given name & key with this data. This is intended to be contents of a PEM file, and will be mounted as a file in the pod.
      ##
      data: ''

  requests:
    ## @param ifc_import_service.requests.cpu The CPU that should be available on a node when scheduling this pod.
    ## ref: https://kubernetes.io/docs/concepts/configuration/manage-resources-containers/
    ##
    cpu: 100m
    ## @param ifc_import_service.requests.memory The Memory that should be available on a node when scheduling this pod.
    ## Depending on the Kubernetes cluster's configuration, exceeding this value may result in pod eviction from a node.
    ## ref: https://kubernetes.io/docs/concepts/configuration/manage-resources-containers/
    ##
    memory: 512Mi
  limits:
    ## @param ifc_import_service.limits.cpu The maximum CPU that will be made available to the FileImport Service Pod in a given period.
    ## If this limit is exceeded, execution of the Pod will be paused until the next period.
    ## ref: https://kubernetes.io/docs/concepts/configuration/manage-resources-containers/
    ##
    cpu: 1000m
    ## @param ifc_import_service.limits.memory The maximum Memory that will be made available to the FileImport Service Pod.
    ## If this limit is exceeded, processes within the pod that request additional memory may be stopped.
    ## ref: https://kubernetes.io/docs/concepts/configuration/manage-resources-containers/
    ##
    memory: 2Gi
  ## @param ifc_import_service.affinity Affinity for Speckle FileImport Service pod scheduling
  ## ref: https://kubernetes.io/docs/concepts/configuration/assign-pod-node/#affinity-and-anti-affinity
  ##
  affinity: {}
  ## @param ifc_import_service.nodeSelector Node labels for Speckle FileImport Service pods scheduling
  ## ref: https://kubernetes.io/docs/user-guide/node-selection/
  ##
  nodeSelector: {}
  ## @param ifc_import_service.tolerations Tolerations for Speckle FileImport Service pods scheduling
  ## ref: https://kubernetes.io/docs/concepts/configuration/taint-and-toleration/
  ##
  tolerations: []
  ## @param ifc_import_service.topologySpreadConstraints Spread Constraints for Speckle FileImport Service pod scheduling
  ## ref: https://kubernetes.io/docs/concepts/workloads/pods/pod-topology-spread-constraints/
  ##
  topologySpreadConstraints: []
  serviceAccount:
    ## @param ifc_import_service.serviceAccount.create If enabled, a Kubernetes Service Account will be created for this pod.
    ## This provides additional security by limiting this pod's access to the Kubernetes API and to Secrets on the Kubernetes cluster.
    ## If disabled, the default Service Account will be used which in most Kubernetes configurations will grant this pod
    ## access to most secrets on the cluster and access to the Kubernetes API.
    ##
    create: true
  ## @param ifc_import_service.additionalEnvVars Additional environment variables to be passed to the FileImport service pod
  additionalEnvVars: []

## @section Monitoring
## @descriptionStart
## Provides Speckle with metrics related to the Postgres database.
## @descriptionEnd
##
monitoring:
  ## @param monitoring.enabled If enabled, database monitoring will be deployed within the cluster.
  enabled: true
  ## @param monitoring.replicas The number of instances of the Monitoring pod to be deployed within the cluster.
  ##
  replicas: 1
  ## @param monitoring.logLevel The minimum level of logs which will be output. Suitable values are trace, debug, info, warn, error, fatal, or silent
  ##
  logLevel: 'info'
  ## @param monitoring.logPretty If enabled, will output logs in a human-readable format. Otherwise, logs will be output in JSON format.
  ##
  logPretty: false

  ## @param monitoring.port The port on which the Monitoring Service will run.
  ##
  port: 9092

  ## @param monitoring.maximumPostgresConnections The maximum number of connections that the Monitoring Service will allow to the Postgres database. A connection pool exists to manage access to the connections.
  ##
  maximumPostgresConnections: 2

  ## @param monitoring.metricsCollectionPeriodSeconds The period in seconds at which the Monitoring Service will query the Postgres database for metrics. Unlike typical Prometheus metrics, the data from the database is not collected in real-time when /metrics is accessed, and is instead done out-of-band on a timed interval.
  metricsCollectionPeriodSeconds: 120

  ## @param monitoring.image The Docker image to be used for the Speckle Monitoring component. If blank, defaults to speckle/speckle-monitoring-deployment:{{ .Values.docker_image_tag }}. If provided, this value should be the full path including tag. The docker_image_tag value will be ignored.
  ##
  image: ''

  requests:
    ## @param monitoring.requests.cpu The CPU that should be available on a node when scheduling this pod.
    ## ref: https://kubernetes.io/docs/concepts/configuration/manage-resources-containers/
    ##
    cpu: 100m
    ## @param monitoring.requests.memory The Memory that should be available on a node when scheduling this pod.
    ## Depending on the Kubernetes cluster's configuration, exceeding this value may result in pod eviction from a node.
    ## ref: https://kubernetes.io/docs/concepts/configuration/manage-resources-containers/
    ##
    memory: 64Mi
  limits:
    ## @param monitoring.limits.cpu The maximum CPU that will be made available to the Monitoring Pod in a given period.
    ## If this limit is exceeded, execution of the Pod will be paused until the next period.
    ## ref: https://kubernetes.io/docs/concepts/configuration/manage-resources-containers/
    ##
    cpu: 200m
    ## @param monitoring.limits.memory The maximum Memory that will be made available to the Monitoring Pod.
    ## If this limit is exceeded, processes within the pod that request additional memory may be stopped.
    ## ref: https://kubernetes.io/docs/concepts/configuration/manage-resources-containers/
    ##
    memory: 512Mi
  networkPolicy:
    ## @param monitoring.networkPolicy.enabled If enabled, will provide additional security be limiting network traffic into and out of the pod to only the required endpoints and ports.
    ## If enabled, the `db.networkPolicy` parameters need be configured.
    ## ref: https://kubernetes.io/docs/concepts/services-networking/network-policies/
    ##
    enabled: false
  ## @param monitoring.affinity Affinity for Speckle Monitoring pod scheduling
  ## ref: https://kubernetes.io/docs/concepts/configuration/assign-pod-node/#affinity-and-anti-affinity
  ##
  affinity: {}
  ## @param monitoring.nodeSelector Node labels for Speckle Monitoring pods scheduling
  ## ref: https://kubernetes.io/docs/user-guide/node-selection/
  ##
  nodeSelector: {}
  ## @param monitoring.tolerations Tolerations for Speckle Monitoring pods scheduling
  ## ref: https://kubernetes.io/docs/concepts/configuration/taint-and-toleration/
  ##
  tolerations: []
  ## @param monitoring.topologySpreadConstraints Spread Constraints for Speckle Monitoring pod scheduling
  ## ref: https://kubernetes.io/docs/concepts/workloads/pods/pod-topology-spread-constraints/
  ##
  topologySpreadConstraints: []
  serviceAccount:
    ## @param monitoring.serviceAccount.create If enabled, a Kubernetes Service Account will be created for this pod.
    ## This provides additional security by limiting this pod's access to the Kubernetes API and to Secrets on the Kubernetes cluster.
    ## If disabled, the default Service Account will be used which in most Kubernetes configurations will grant this pod
    ## access to most secrets on the cluster and access to the Kubernetes API.
    ##
    create: true
  ## @param monitoring.additionalEnvVars Additional environment variables to be passed to the Monitoring pod
  additionalEnvVars: []

## @section Testing
## @descriptionStart
## Defines parameters related to testing that the deployment of Speckle has been successful.
## @descriptionEnd
##

## @param helm_test_enabled If enabled, an additional pod is deployed which verifies some functionality of Speckle to determine if it is deployed correctly
##
helm_test_enabled: true

test:
  ## @param test.logLevel The minimum level of logs which will be output. Suitable values are trace, debug, info, warn, error, fatal, or silent
  ##
  logLevel: 'info'
  ## @param test.logPretty If enabled, will output logs in a human-readable format. Otherwise, logs will be output in JSON format.
  ##
  logPretty: false

  ## @param test.image The Docker image to be used for the Speckle Test component. If blank, defaults to speckle/speckle-test-deployment:{{ .Values.docker_image_tag }}. If provided, this value should be the full path including tag. The docker_image_tag value will be ignored.
  ##
  image: ''

  requests:
    ## @param test.requests.cpu The CPU that should be available on a node when scheduling this pod.
    ## ref: https://kubernetes.io/docs/concepts/configuration/manage-resources-containers/
    ##
    cpu: 100m
    ## @param test.requests.memory The Memory that should be available on a node when scheduling this pod.
    ## Depending on the Kubernetes cluster's configuration, exceeding this value may result in pod eviction from a node.
    ## ref: https://kubernetes.io/docs/concepts/configuration/manage-resources-containers/
    ##
    memory: 64Mi
  limits:
    ## @param test.limits.cpu The maximum CPU that will be made available to the Test Pod in a given period.
    ## If this limit is exceeded, execution of the Pod will be paused until the next period.
    ## ref: https://kubernetes.io/docs/concepts/configuration/manage-resources-containers/
    ##
    cpu: 200m
    ## @param test.limits.memory The maximum Memory that will be made available to the Test Pod.
    ## If this limit is exceeded, processes within the pod that request additional memory may be stopped.
    ## ref: https://kubernetes.io/docs/concepts/configuration/manage-resources-containers/
    ##
    memory: 512Mi
  networkPolicy:
    ## @param test.networkPolicy.enabled If enabled, will provide additional security be limiting network traffic into and out of the pod to only the required endpoints and ports.
    ## ref: https://kubernetes.io/docs/concepts/services-networking/network-policies/
    ##
    enabled: false
  serviceAccount:
    ## @param test.serviceAccount.create If enabled, a Kubernetes Service Account will be created for this pod.
    ## This provides additional security by limiting this pod's access to the Kubernetes API and to Secrets on the Kubernetes cluster.
    ## If disabled, the default Service Account will be used which in most Kubernetes configurations will grant this pod
    ## access to most secrets on the cluster and access to the Kubernetes API.
    ##
    create: true
  ## @param test.additionalEnvVars Additional environment variables to be passed to the Test pod
  additionalEnvVars: []<|MERGE_RESOLUTION|>--- conflicted
+++ resolved
@@ -73,13 +73,10 @@
   legacyIfcImporterEnabled: false
   ## @param featureFlags.backgroundJobsEnabled Enables the ability to run background jobs (such as the IFC importer) in Speckle
   backgroundJobsEnabled: false
-<<<<<<< HEAD
   ## @param featureFlags.accIntegrationEnabled Enables the ability to import data from ACC
   accIntegrationEnabled: false
-=======
-  ## @param featureFlags.rhinoFileImporterEnabled  Enables the dedicated Rhino based file importer. This is not part of the deployment.
+  ## @param featureFlags.rhinoFileImporterEnabled Enables the dedicated Rhino based file importer. This is not part of the deployment.
   rhinoFileImporterEnabled: false
->>>>>>> f9e5af19
 
 analytics:
   ## @param analytics.enabled Enable or disable analytics
