## @section Namespace
##

## @param namespace The name of the namespace in which Speckle will be deployed.
## ref: https://kubernetes.io/docs/concepts/overview/working-with-objects/namespaces/
##
namespace: speckle-test

## @param create_namespace Enabling this will create a new namespace into which Speckle will be deployed
## The name of the namespace to create should be provided in the `namespace` parameter.
##
create_namespace: false

## @section SSL
##

## @param domain The DNS host name at which this Speckle deployment will be reachable
##
domain: localhost

## @param ssl_canonical_url HTTPS protocol will be the preferred protocol for serving this Speckle deployment
##
ssl_canonical_url: true

## @param tlsRejectUnauthorized If '1' (true), Speckle will reject any SSL certificates that are not signed by a trusted Certificate Authority. Should only be disabled in a trusted local development environment. https://nodejs.org/api/cli.html#node_tls_reject_unauthorizedvalue
##
tlsRejectUnauthorized: '1'

## @param cert_manager_issuer The name of the ClusterIssuer kubernetes resource that provides the SSL Certificate
##
cert_manager_issuer: letsencrypt-staging

## @section Feature flags
## @descriptionStart
## This object is a central location to define feature flags for the whole chart.
## @descriptionEnd
featureFlags:
  ## @param featureFlags.automateModuleEnabled High level flag fully toggles the integrated automate module
  automateModuleEnabled: false
  ## @param featureFlags.gendoAIModuleEnabled High level flag that toggles the Gendo AI render module
  gendoAIModuleEnabled: false
  ## @param featureFlags.workspacesModuleEnabled High level flag fully toggles the workspaces module
  workspacesModuleEnabled: false
  ## @param featureFlags.workspacesSSOEnabled High level flag fully toggles the workspaces dynamic sso
  workspacesSSOEnabled: false
  ## @param featureFlags.multipleEmailsModuleEnabled High level flag fully toggles multiple emails
  multipleEmailsModuleEnabled: false
  ## @param featureFlags.gatekeeperModuleEnabled High level flag that enables the gatekeeper module
  gatekeeperModuleEnabled: false
  ## @param featureFlags.billingIntegrationEnabled High level flag that enables the billing integration
  billingIntegrationEnabled: false
  ## @param featureFlags.workspacesMultiRegionEnabled Toggles whether multi-region is available within workspaces. workspacesModuleEnabled must also be enabled.
  workspacesMultiRegionEnabled: false
  ## @param featureFlags.fileImportIFCDotNetEnabled Toggles whether the experimental .Net IFC importer is used for importing IFC files.
  fileImportIFCDotNetEnabled: false
  ## @param featureFlags.forceEmailVerification Forces email verification for all users
  forceEmailVerification: false
  ## @param featureFlags.forceOnboarding Forces onboarding for all users
  forceOnboarding: false

analytics:
  ## @param analytics.enabled Enable or disable analytics
  enabled: true
  ## @param analytics.mixpanel_token_id The Mixpanel token ID used to identify this Speckle deployment in MixPanel
  mixpanel_token_id: 'acd87c5a50b56df91a795e999812a3a4'
  ## @param analytics.mixpanel_api_host The Mixpanel API host to which analytics data will be sent
  mixpanel_api_host: 'https://analytics.speckle.systems'

## @section Network Plugin configuration
## @descriptionStart
## This is used to define the type of network policy that is deployed.
## Different Kubernetes Network Plugins or Container Network Interfaces (CNIs) can make use of different types of
## Network Policy.  Some of these provide more features than the standard Kubernetes Network Policy.
## @descriptionEnd
networkPlugin:
  ## @param networkPlugin.type (Optional) Used to configure which type of NetworkPolicy is deployed. Options are 'kubernetes' or 'cilium'.
  type: 'kubernetes'

## @section Ingress metadata for NetworkPolicy
## @descriptionStart
## This section is ignored unless networkPolicy is enabled for frontend or server.
## The NetworkPolicy uses this value to enable connections from the ingress controller pod in this namespace to reach Speckle.
## ref: https://kubernetes.io/docs/concepts/services-networking/network-policies/
## @descriptionEnd
##
ingress:
  ## @param ingress.namespace The namespace in which the ingress controller is deployed.
  namespace: ingress-nginx
  ## @param ingress.controllerName The name of the Kubernetes pod in which the ingress controller is deployed.
  controllerName: ingress-nginx

## @section Common parameters
##
## @param docker_image_tag Speckle is published as a Docker Image.  The version of the image which will be deployed is specified by this tag.
##
docker_image_tag: '2'

## @param imagePullPolicy Determines the conditions when the Docker Images for Speckle should be pulled from the Image registry.
## ref: https://kubernetes.io/docs/concepts/containers/images/#image-pull-policy
##
imagePullPolicy: IfNotPresent

## @param secretName Deprecated, please use individual secret parameters.  This is the name of the Kubernetes Secret resource in which secrets for Speckle are stored. Secrets within this Secret resource may include Postgres and Redis connectin strings, S3 secret values, email server passwords, etc..
## The expected key within the Secret resource is indicated elsewhere in this values.yaml file.
## This is expected to be an opaque Secret resource type.
## If component secrets are provided, they will take precedence.
## ref: https://kubernetes.io/docs/concepts/configuration/secret/#opaque-secrets
##
secretName: server-vars

## @param file_size_limit_mb This maximum size of any single file (unit is Megabytes) that can be uploaded to Speckle
##
file_size_limit_mb: 100

## @section Monitoring
## @descriptionStart
## This enables metrics generated by Speckle to be ingested by Prometheus: https://prometheus.io/
## Enabling this requires Prometheus to have been deployed prior, as this resource expects the Prometheus Customer Resource Definition
##  for the ServiceMonitor to already be existing within the cluster.
## ref: https://github.com/prometheus-operator/prometheus-operator/blob/main/Documentation/user-guides/getting-started.md#related-resources
## @descriptionEnd
##

## @param enable_prometheus_monitoring If enabled, Speckle deploys a Prometheus ServiceMonitor resource
##
enable_prometheus_monitoring: false

prometheusMonitoring:
  ## @param prometheusMonitoring.namespace If provided, deploys Speckle's Prometheus resources (e.g. ServiceMonitor) in the given namespace
  ## Prometheus prior to v0.19.0, or any version when deployed with default parameters, expects ServiceMonitors to be deployed within the same namespace.
  ## This parameter allows the Prometheus resources provided by Speckle to be deployed in another namespace.
  ## This allows Prometheus (< v0.19.0 or any version with default configuration) to be deployed in a separate namespace from Speckle.
  ## Note that Speckle expect the namespace to exist prior to deployment.
  ## ref: https://github.com/prometheus-operator/prometheus-operator/blob/main/Documentation/user-guides/getting-started.md#related-resources
  ##
  namespace: ''
  ## @param prometheusMonitoring.release If provided, adds the value to a `release` label on all the Prometheus resources deployed by Speckle
  ## Prometheus prior to v0.19.0, or any version when deployed with default parameters, expects ServiceMonitors to be selectable on the release label.
  ## This parameter allows Prometheus to be deployed with a non-default release name.
  ## ref: https://github.com/prometheus-operator/prometheus-operator/blob/main/Documentation/user-guides/getting-started.md#related-resources
  ##
  release: ''
  networkPolicy:
    ## @extra prometheusMonitoring.networkPolicy.inCluster Parameters for allowing ingress from the Prometheus pod that will scrape this Speckle release. It is assumed that Prometheus is deployed within the Kubernetes cluster.
    ##
    inCluster:
      kubernetes:
        ## @param prometheusMonitoring.networkPolicy.inCluster.kubernetes.podSelector (Kubernetes Network Policy only) The pod Selector yaml object used to uniquely select the prometheus pods within the cluster and given namespace
        ## For Kubernetes Network Policies this is a podSelector object.
        ## For Cilium Network Policies this is ignored.
        ## ref: https://kubernetes.io/docs/concepts/services-networking/network-policies/#behavior-of-to-and-from-selectors
        ## ref: https://kubernetes.io/docs/concepts/overview/working-with-objects/labels/
        ##
        podSelector: {}
        ## @param prometheusMonitoring.networkPolicy.inCluster.kubernetes.namespaceSelector  (Kubernetes Network Policy only) The namespace selector yaml object used to uniquely select the namespace in which the prometheus pods are deployed
        ## This is a Kubernetes namespaceSelector object.
        ## For Cilium Network Policies this is ignored
        ## ref: https://kubernetes.io/docs/concepts/services-networking/network-policies/#behavior-of-to-and-from-selectors
        ## ref: https://kubernetes.io/docs/concepts/overview/working-with-objects/labels/
        ##
        namespaceSelector: {}
      cilium:
        ## @param prometheusMonitoring.networkPolicy.inCluster.cilium.fromEndpoints (Cilium Network Policy only) The endpoint selector yaml object used to uniquely select the in-cluster endpoint in which the prometheus pods are deployed
        ## For Kubernetes Network Policies this is ignored.
        ## ref: https://docs.cilium.io/en/v1.9/policy/language/#ingress
        ## ref: https://github.com/cilium/cilium/blob/master/pkg/policy/api/selector.go
        ##
        fromEndpoints: []

## @section Postgres Database
## @descriptionStart
## Defines parameters related to connections to the Postgres database.
## @descriptionEnd
##
db:
  ## @param db.useCertificate If enabled, the certificate defined in db.certificate is used to verify TLS connections to the Postgres database
  ##
  useCertificate: false
  ## @param db.maxConnectionsServer The number of connections to the Postgres database to provide in the connection pool
  ##
  maxConnectionsServer: 4
  ## @param db.certificate The x509 public certificate for SSL connections to the Postgres database. Use of this certificate requires db.useCertificate to be enabled and an appropriate value for db.PGSSLMODE provided.
  ## The value must be formatted as a multi-line string.  We recommend using the pipe-symbol and taking care to
  ##  indent all lines of the value correctly.
  ## ref: https://helm.sh/docs/chart_template_guide/yaml_techniques/#strings-in-yaml
  ##
  certificate: '' # Multi-line string with the contents of `ca-certificate.crt`
  ## @param db.PGSSLMODE This defines the level of security used when connecting to the Postgres database
  ## Postgres provides different froms of protection from different types of threat when communicating between the client (Speckle) and the Postgres database.
  ## ref: https://www.postgresql.org/docs/current/libpq-ssl.html#LIBPQ-SSL-PROTECTION
  ##
  PGSSLMODE: require
  ## @param db.connectionAcquisitionTimeoutMillis The maximum time in milliseconds to wait for a connection to be acquired from the connection pool.
  ##
  connectionAcquisitionTimeoutMillis: 15000
  ## @param db.connectionCreationTimeoutMillis The maximum time in milliseconds to wait for a new connection to be created in the connection pool. Should be less than the acquisition timeout, as a new connection may need to be created then acquired.
  ##
  connectionCreationTimeoutMillis: 5000
  ## @param db.knexAsyncStackTracesEnabled If enabled, will provide better stack traces for errors arising out of knex operations
  ##
  knexAsyncStackTracesEnabled: false
  ## @param db.knexImprovedTelemetryStackTraces If enabled, will provide better stack traces for knex telemetry
  ##
  knexImprovedTelemetryStackTraces: false

  ## @param db.databaseName (Optional) The name of the Postgres database to which Speckle will connect. Only required for the Database Monitoring utility when the connection string is to a database connection pool and multi-region is disabled, otherwise this value is ignored.
  databaseName: ''

  connectionString:
    ## @param db.connectionString.secretName Required. A secret containing the full connection string to the Postgres database (e.g. in format of `protocol://username:password@host:port/database`) stored within the Kubernetes cluster as an opaque Kubernetes Secret. Ref: https://kubernetes.io/docs/concepts/configuration/secret/#opaque-secrets
    ##
    secretName: ''
    ## @param db.connectionString.secretKey Required. The key within the Kubernetes Secret holding the connection string.
    ##
    secretKey: ''
  ## @extra db.networkPolicy If networkPolicy is enabled for any service, this provides the NetworkPolicy with the necessary details to allow egress connections to the Postgres database
  ##
  networkPolicy:
    ## @extra db.networkPolicy.externalToCluster Only required if the Postgres database is not hosted within the Kubernetes cluster in which Speckle will be deployed.
    ##
    externalToCluster:
      ## @param db.networkPolicy.externalToCluster.enabled If enabled, indicates that the Postgres database is hosted externally to the Kubernetes cluster
      ## Only one of externalToCluster or inCluster should be enabled. If both are enabled then inCluster takes precedence and is the only one deployed
      ##
      enabled: true
    ## @extra db.networkPolicy.inCluster Only required if the Postgres database is hosted within the Kubernetes cluster in which Speckle will be deployed.
    ##
    inCluster:
      ## @param db.networkPolicy.inCluster.enabled If enabled, indicates that the Postgres database is hosted withing the same Kubernetes cluster in which Speckle will be deployed
      ## Only one of externalToCluster or inCluster should be enabled. If both are enabled then inCluster takes precedence and is the only set of egress network policy rules deployed.
      ##
      enabled: false
      ## @param db.networkPolicy.inCluster.port the port on the server providing the Postgres database (default: "5432")
      ##
      port: ''
      kubernetes:
        ## @param db.networkPolicy.inCluster.kubernetes.podSelector (Kubernetes Network Policy only) The pod Selector yaml object used to uniquely select the postgres compatible database pods within the cluster and given namespace
        ## For Kubernetes Network Policies this is a podSelector object.
        ## For Cilium Network Policies this is ignored.
        ## ref: https://kubernetes.io/docs/concepts/services-networking/network-policies/#behavior-of-to-and-from-selectors
        ## ref: https://kubernetes.io/docs/concepts/overview/working-with-objects/labels/
        ##
        podSelector: {}
        ## @param db.networkPolicy.inCluster.kubernetes.namespaceSelector  (Kubernetes Network Policy only) The namespace selector yaml object used to uniquely select the namespace in which the postgres compatible database pods are deployed
        ## This is a Kubernetes namespaceSelector object.
        ## For Cilium Network Policies this is ignored
        ## ref: https://kubernetes.io/docs/concepts/services-networking/network-policies/#behavior-of-to-and-from-selectors
        ## ref: https://kubernetes.io/docs/concepts/overview/working-with-objects/labels/
        ##
        namespaceSelector: {}
      cilium:
        ## @param db.networkPolicy.inCluster.cilium.endpointSelector (Cilium Network Policy only) The endpoint selector yaml object used to uniquely select the in-cluster endpoint in which the postgres compatible database pods are deployed
        ## For Kubernetes Network Policies this is ignored.
        ## ref: https://docs.cilium.io/en/v1.9/policy/language/#egress
        ## ref: https://github.com/cilium/cilium/blob/master/pkg/policy/api/selector.go
        endpointSelector: {}
        ## @param db.networkPolicy.inCluster.cilium.serviceSelector (Cilium Network Policy only) The service selector yaml object used to uniquely select the in-cluster service providing the postgres compatible database service
        ## For Kubernetes Network Policies this is ignored.
        ## ref: https://docs.cilium.io/en/v1.9/policy/language/#egress
        ## ref: https://github.com/cilium/cilium/blob/master/pkg/policy/api/service.go
        serviceSelector: {}

## @section S3 Compatible Storage
## @descriptionStart
## Defines parameters related to connecting to the S3 compatible storage.
## @descriptionEnd
##
s3:
  configMap:
    ## @param s3.configMap.enabled If enabled, the s3.endpoint, s3.bucket, and s3.access_key values will be determined from a configMap and the values provided in this helm release ignored.
    ## This allows these values to be generated by external tooling, e.g. Terraform or CloudFormation, and then inserted into the Kubernetes cluster by these tools.
    ##
    enabled: false
    ## @param s3.configMap.name The name of the ConfigMap in which values for the keys (`endpoint`, `bucket`, and `access_key`) are provided. Expected to be in the namespace defined by the `namespace` parameter of this Helm Chart.
    ##
    name: ''
  ## @param s3.endpoint The URL at which the s3 compatible storage is hosted. If `s3.configMap.enabled` is true, this value is ignored.
  ## The url should be prefixed by the protocol (e.g. `https://`)
  ## The url may need to include the port if it is not the default (e.g. `443` for `https` protocol)
  ##
  endpoint: ''
  ## @param s3.bucket The s3 compatible bucket in which Speckle data will be stored.  If `s3.configMap.enabled` is true, this value is ignored.
  ## The access key should be granted write permissions to this bucket
  ##
  bucket: ''
  ## @param s3.access_key The key of the access key used to authenticate with the s3 compatible storage.  If `s3.configMap.enabled` is true, this value is ignored.
  ##
  access_key: ''
  secret_key:
    ## @param s3.secret_key.secretName Required. A Kubernetes secret containing the s3 secret_key.  This is expected to be the name of an opaque Kubernetes Secret. Ref: https://kubernetes.io/docs/concepts/configuration/secret/#opaque-secrets
    ##
    secretName: ''
    ## @param s3.secret_key.secretKey Required. The key within the Kubernetes Secret, the value of which is the s3 secret.
    ##
    secretKey: ''
  ## @param s3.create_bucket If enabled, will create a bucket with the given bucket name at this endpoint
  ## If enabled, the access_key must be granted the appropriate bucket creation privileges
  ##
  create_bucket: 'false'
  ## @param s3.region The region in which the bucket resides (or will be created in).
  ## If not provided, defaults to `us-east-1`.  For many providers of s3 compatible storage, such as minio, this value may be ignored.
  ##
  region: ''
  ## @extra s3.networkPolicy If networkPolicy is enabled for any service, this provides the NetworkPolicy with the necessary details to allow egress connections to the s3 compatible storage
  ##
  networkPolicy:
    ## @param s3.networkPolicy.port the port on the server providing the s3 compatible storage (default: "443")
    ##
    port: ''
    ## @extra s3.networkPolicy.externalToCluster Only required if the s3 compatible storage is not hosted within the Kubernetes cluster in which Speckle will be deployed.
    ##
    externalToCluster:
      ## @param s3.networkPolicy.externalToCluster.enabled If enabled, indicates that the s3 compatible storage is hosted externally to the Kubernetes cluster
      ## Only one of externalToCluster or inCluster should be enabled. If both are enabled then inCluster takes precedence and is the only one deployed
      ##
      enabled: true
    ## @extra s3.networkPolicy.inCluster Only required if the s3 compatible storage is hosted within the Kubernetes cluster in which Speckle will be deployed.
    ##
    inCluster:
      ## @param s3.networkPolicy.inCluster.enabled If enabled, indicates that the s3 compatible storage is hosted withing the same Kubernetes cluster in which Speckle will be deployed
      ## Only one of externalToCluster or inCluster should be enabled. If both are enabled then inCluster takes precedence and is the only set of egress network policy rules deployed.
      ##
      enabled: false
      kubernetes:
        ## @param s3.networkPolicy.inCluster.kubernetes.podSelector (Kubernetes Network Policy only) The pod Selector yaml object used to uniquely select the s3 compatible storage pods within the cluster and given namespace
        ## For Kubernetes Network Policies this is a podSelector object.
        ## For Cilium Network Policies this is ignored.
        ## ref: https://kubernetes.io/docs/concepts/services-networking/network-policies/#behavior-of-to-and-from-selectors
        ## ref: https://kubernetes.io/docs/concepts/overview/working-with-objects/labels/
        ##
        podSelector: {}
        ## @param s3.networkPolicy.inCluster.kubernetes.namespaceSelector  (Kubernetes Network Policy only) The namespace selector yaml object used to uniquely select the namespace in which the s3 compatible storage pods are deployed
        ## This is a Kubernetes namespaceSelector object.
        ## For Cilium Network Policies, this is ignored
        ## ref: https://kubernetes.io/docs/concepts/services-networking/network-policies/#behavior-of-to-and-from-selectors
        ## ref: https://kubernetes.io/docs/concepts/overview/working-with-objects/labels/
        ##
        namespaceSelector: {}
      cilium:
        ## @param s3.networkPolicy.inCluster.cilium.endpointSelector (Cilium Network Policy only) The endpoint selector yaml object used to uniquely select the in-cluster endpoint in which the s3 compatible storage pods are deployed
        ## For Kubernetes Network Policies, this is ignored.
        ## ref: https://docs.cilium.io/en/v1.9/policy/language/#egress
        ## ref: https://github.com/cilium/cilium/blob/master/pkg/policy/api/selector.go
        endpointSelector: {}
        ## @param s3.networkPolicy.inCluster.cilium.serviceSelector (Cilium Network Policy only) The service selector yaml object used to uniquely select the in-cluster service providing the s3 compatible storage service
        ## For Kubernetes Network Policies this is ignored.
        ## ref: https://docs.cilium.io/en/v1.9/policy/language/#egress
        ## ref: https://github.com/cilium/cilium/blob/master/pkg/policy/api/service.go
        serviceSelector: {}

## @section Redis Store
## @descriptionStart
## Defines parameters related to connecting to the Redis Store.
## @descriptionEnd
##
redis:
  connectionString:
    ## @param redis.connectionString.secretName Required. A secret containing the full connection string to the Redis store (e.g. in format of `protocol://username:password@host:port/database`) stored within the Kubernetes cluster as an opaque Kubernetes Secret. Ref: https://kubernetes.io/docs/concepts/configuration/secret/#opaque-secrets
    ##
    secretName: ''
    ## @param redis.connectionString.secretKey Required. The key within the Kubernetes Secret holding the Redis connection string.
    ##
    secretKey: ''
  ## @extra redis.networkPolicy If networkPolicy is enabled for Speckle server, this provides the NetworkPolicy with the necessary details to allow egress connections to the Redis store
  ##
  networkPolicy:
    ## @extra redis.networkPolicy.externalToCluster Only required if the Redis store is not hosted within the Kubernetes cluster in which Speckle will be deployed.
    ##
    externalToCluster:
      ## @param redis.networkPolicy.externalToCluster.enabled If enabled, indicates that the Redis store is hosted externally to the Kubernetes cluster
      ## Only one of externalToCluster or inCluster should be enabled. If both are enabled then inCluster takes precedence and is the only one deployed
      ##
      enabled: true
    ## @extra redis.networkPolicy.inCluster is only required if the Redis store is hosted within the Kubernetes cluster in which Speckle will be deployed.
    ##
    inCluster:
      ## @param redis.networkPolicy.inCluster.enabled If enabled, indicates that the Redis store is hosted withing the same Kubernetes cluster in which Speckle will be deployed
      ## Only one of externalToCluster or inCluster should be enabled. If both are enabled then inCluster takes precedence and is the only set of egress network policy rules deployed.
      ##
      enabled: false
      ## @param redis.networkPolicy.inCluster.port the port on the server providing the Redis store (default: "6379")
      ##
      port: ''
      kubernetes:
        ## @param redis.networkPolicy.inCluster.kubernetes.podSelector (Kubernetes Network Policy only) The pod Selector yaml object used to uniquely select the redis store pods within the cluster and given namespace
        ## For Kubernetes Network Policies this is a podSelector object.
        ## For Cilium Network Policies this is ignored.
        ## ref: https://kubernetes.io/docs/concepts/services-networking/network-policies/#behavior-of-to-and-from-selectors
        ## ref: https://kubernetes.io/docs/concepts/overview/working-with-objects/labels/
        ##
        podSelector: {}
        ## @param redis.networkPolicy.inCluster.kubernetes.namespaceSelector  (Kubernetes Network Policy only) The namespace selector yaml object used to uniquely select the namespace in which the redis store pods are deployed
        ## This is a Kubernetes namespaceSelector object.
        ## For Cilium Network Policies, this is ignored
        ## ref: https://kubernetes.io/docs/concepts/services-networking/network-policies/#behavior-of-to-and-from-selectors
        ## ref: https://kubernetes.io/docs/concepts/overview/working-with-objects/labels/
        ##
        namespaceSelector: {}
      cilium:
        ## @param redis.networkPolicy.inCluster.cilium.endpointSelector (Cilium Network Policy only) The endpoint selector yaml object used to uniquely select the in-cluster endpoint in which the redis pods are deployed
        ## For Kubernetes Network Policies, this is ignored.
        ## ref: https://docs.cilium.io/en/v1.9/policy/language/#egress
        ## ref: https://github.com/cilium/cilium/blob/master/pkg/policy/api/selector.go
        endpointSelector: {}
        ## @param redis.networkPolicy.inCluster.cilium.serviceSelector (Cilium Network Policy only) The service selector yaml object used to uniquely select the in-cluster service providing the redis store service
        ## For Kubernetes Network Policies this is ignored.
        ## ref: https://docs.cilium.io/en/v1.9/policy/language/#egress
        ## ref: https://github.com/cilium/cilium/blob/master/pkg/policy/api/service.go
        serviceSelector: {}

## @section openTelemetry
## @descriptionStart
## Defines parameters related to opentelemetry exporting of metrics.
## @descriptionEnd
##
openTelemetry:
  tracing:
    ## @param openTelemetry.tracing.url Required. The URL to which the opentelemetry traces will be exported.
    ##
    url: ''
    ## @param openTelemetry.tracing.key Required. The key to be used when exporting opentelemetry traces.
    ##
    key: ''
    ## @param openTelemetry.tracing.value Required. The value to be used when exporting opentelemetry traces.
    ##
    value: ''

multiRegion:
  config:
    ## @param multiRegion.config.secretName If workspacesMultiRegionEnabled is enabled, the server will be deployed in a multi-region configuration based on the values in a secret. This allows the default secret name to be overridden.
    secretName: 'multi-region-config'
    ## @param multiRegion.config.secretKey If workspacesMultiRegionEnabled is enabled, the server will be deployed in a multi-region configuration based on the values in a secret. This allows the default secret key and filename to be overridden.
    secretKey: 'multi-region-config.json'

## @section Server
## @descriptionStart
## Defines parameters related to the backend server component of Speckle.
## @descriptionEnd
##
server:
  ## @param server.replicas The number of instances of the Server pod to be deployed within the cluster.
  ##
  replicas: 1
  ## @param server.logLevel The minimum level of logs which will be output. Suitable values are trace, debug, info, warn, error, fatal, or silent
  ##
  logLevel: 'info'
  ## @param server.logPretty If enabled, will output logs in a human-readable format. Otherwise, logs will be output in JSON format.
  ##
  logPretty: false

  ## @param server.image The Docker image to be used for the Speckle Server component. If blank, defaults to speckle/speckle-server:{{ .Values.docker_image_tag }}. If provided, this value should be the full path including tag. The docker_image_tag value will be ignored.
  ##
  image: ''

  ## @param server.enableFe2Messaging If enabled, the related FE1 deployment will show banners/messages about the new frontend
  ##
  enableFe2Messaging: false

  onboarding:
    ## @param server.onboarding.stream_url The (cross-server) URL to the project/stream that should be used as the onboarding project base.
    ##
    stream_url: 'https://latest.speckle.systems/projects/843d07eb10'
    ## @param server.onboarding.stream_cache_bust_number Increase this number to trigger the re-pulling of the base stream
    ##
    stream_cache_bust_number: 1
  inspect:
    ## @param server.inspect.enabled If enabled, indicates that the Speckle server should be deployed with the nodejs inspect feature enabled
    enabled: false
    ## @param server.inspect.port The port on which the nodejs inspect feature should be exposed
    port: '7000'

  ## @param server.adminOverrideEnabled Enables the server side admin authz override
  adminOverrideEnabled: false

  ## @param server.weeklyDigestEnabled Enables sending out the serevr weekly digest emails
  weeklyDigestEnabled: false

  ## @param server.max_object_size_mb The maximum size of an individual object which can be uploaded to the server
  max_object_size_mb: 100
  ## @param server.max_object_upload_file_size_mb Objects are batched together and uploaded to the /objects endpoint as http POST form data. This determines the maximum size of that form data which can be uploaded to the server. It should be greater than or equal to max_object_size_mb.
  max_object_upload_file_size_mb: 100
  ## @param server.max_project_models_per_page The maximum number of models that can be returned in a single page of a query for all models of a project
  max_project_models_per_page: 500
  ## @param server.speckleAutomateUrl The url of the Speckle Automate instance
  speckleAutomateUrl: 'https://automate.speckle.systems'
  ## @param server.asyncRequestContextEnabled If enabled, the server will use the async request context for improved log msg correlation
  asyncRequestContextEnabled: false

  gendoAI:
    ## @param server.gendoAI.apiUrl The url of the Gendo AI application, including protocol.
    apiUrl: 'https://api.gendo.ai/external/generate'

    ## @param server.gendoAI.creditLimit The number of Gendo AI credit a user gets every month.
    creditLimit: 40
    key:
      ## @param server.gendoAI.key.secretName The name of the Kubernetes Secret containing the Gendo AI key. If left blank, will default to the `secretName` parameter.
      secretName: ''
      ## @param server.gendoAI.key.secretKey The key within the Kubernetes Secret holding the Gendo AI key as its value.
      secretKey: 'gendoai_key'
    ratelimiting:
      ## @param server.gendoAI.ratelimiting.renderRequest The number of render requests allowed per period
      renderRequest: 1
      ## @param server.gendoAI.ratelimiting.renderRequestPeriodSeconds The period in seconds for the render request limit
      renderRequestPeriodSeconds: 20
      ## @param server.gendoAI.ratelimiting.burstRenderRequest The number of render requests allowed in 'burst' mode when the other limit is reached.
      burstRenderRequest: 3
      ## @param server.gendoAI.ratelimiting.burstRenderRequestPeriodSeconds The period in seconds for the burst render request limit.
      burstRenderRequestPeriodSeconds: 60

  ## @param server.encryptionKeys.path The path where the encryption keys should be loaded from
  encryptionKeys:
    path: '/encryption-keys/keys.json'

  licenseTokenSecret:
    ## @param server.licenseTokenSecret.secretName The name of the Kubernetes Secret containing the Session secret.  This is a unique value (can be generated randomly). This is expected to be provided within the Kubernetes cluster as an opaque Kubernetes Secret. Ref: https://kubernetes.io/docs/concepts/configuration/secret/#opaque-secrets
    ##
    secretName: ''
    ## @param server.licenseTokenSecret.secretKey The key within the Kubernetes Secret holding the Session secret as its value.
    ##
    secretKey: ''

  ## @extra server.billing Values to enable billing integration on the server
  billing:
    ## @param server.billing.secretName The name of the Kubernetes Secret containing the Session secret.  This is a unique value (can be generated randomly). This is expected to be provided within the Kubernetes cluster as an opaque Kubernetes Secret. Ref: https://kubernetes.io/docs/concepts/configuration/secret/#opaque-secrets
    secretName: ''

    stripeApiKey:
      ## @param server.billing.stripeApiKey.secretKey The key within the Kubernetes Secret holding the stripeApiKey secret as its value.
      secretKey: 'stripeApiKey'
    stripeEndpointSigningKey:
      ## @param server.billing.stripeEndpointSigningKey.secretKey The key within the Kubernetes Secret holding the stripeEndpointSigningKey secret as its value.
      secretKey: 'stripeEndpointSigningKey'
    workspaceGuestSeatStripeProductId:
      ## @param server.billing.workspaceGuestSeatStripeProductId.secretKey The key within the Kubernetes Secret holding the workspaceGuestSeatStripeProductId secret as its value.
      secretKey: 'workspaceGuestSeatStripeProductId'
    workspaceMonthlyGuestSeatStripePriceId:
      ## @param server.billing.workspaceMonthlyGuestSeatStripePriceId.secretKey The key within the Kubernetes Secret holding the workspaceMonthlyGuestSeatStripePriceId secret as its value.
      secretKey: 'workspaceMonthlyGuestSeatStripePriceId'
    workspaceYearlyGuestSeatStripePriceId:
      ## @param server.billing.workspaceYearlyGuestSeatStripePriceId.secretKey The key within the Kubernetes Secret holding the workspaceYearlyGuestSeatStripePriceId secret as its value.
      secretKey: 'workspaceYearlyGuestSeatStripePriceId'

    workspaceTeamSeatStripeProductId:
      ## @param server.billing.workspaceTeamSeatStripeProductId.secretKey The key within the Kubernetes Secret holding the workspaceTeamSeatStripeProductId secret as its value.
      secretKey: 'workspaceTeamSeatStripeProductId'
    workspaceMonthlyTeamSeatStripePriceId:
      ## @param server.billing.workspaceMonthlyTeamSeatStripePriceId.secretKey The key within the Kubernetes Secret holding the workspaceMonthlyTeamSeatStripePriceId secret as its value.
      secretKey: 'workspaceMonthlyTeamSeatStripePriceId'
    workspaceYearlyTeamSeatStripePriceId:
      ## @param server.billing.workspaceYearlyTeamSeatStripePriceId.secretKey The key within the Kubernetes Secret holding the workspaceYearlyTeamSeatStripePriceId secret as its value.
      secretKey: 'workspaceYearlyTeamSeatStripePriceId'

    workspaceProSeatStripeProductId:
      ## @param server.billing.workspaceProSeatStripeProductId.secretKey The key within the Kubernetes Secret holding the workspaceProSeatStripeProductId secret as its value.
      secretKey: 'workspaceProSeatStripeProductId'
    workspaceMonthlyProSeatStripePriceId:
      ## @param server.billing.workspaceMonthlyProSeatStripePriceId.secretKey The key within the Kubernetes Secret holding the workspaceMonthlyProSeatStripePriceId secret as its value.
      secretKey: 'workspaceMonthlyProSeatStripePriceId'
    workspaceYearlyProSeatStripePriceId:
      ## @param server.billing.workspaceYearlyProSeatStripePriceId.secretKey The key within the Kubernetes Secret holding the workspaceYearlyProSeatStripePriceId secret as its value.
      secretKey: 'workspaceYearlyProSeatStripePriceId'

    workspaceBusinessSeatStripeProductId:
      ## @param server.billing.workspaceBusinessSeatStripeProductId.secretKey The key within the Kubernetes Secret holding the workspaceBusinessSeatStripeProductId secret as its value.
      secretKey: 'workspaceBusinessSeatStripeProductId'
    workspaceMonthlyBusinessSeatStripePriceId:
      ## @param server.billing.workspaceMonthlyBusinessSeatStripePriceId.secretKey The key within the Kubernetes Secret holding the workspaceMonthlyBusinessSeatStripePriceId secret as its value.
      secretKey: 'workspaceMonthlyBusinessSeatStripePriceId'
    workspaceYearlyBusinessSeatStripePriceId:
      ## @param server.billing.workspaceYearlyBusinessSeatStripePriceId.secretKey The key within the Kubernetes Secret holding the workspaceYearlyBusinessSeatStripePriceId secret as its value.
      secretKey: 'workspaceYearlyBusinessSeatStripePriceId'

  sessionSecret:
    ## @param server.sessionSecret.secretName The name of the Kubernetes Secret containing the Session secret.  This is a unique value (can be generated randomly). This is expected to be provided within the Kubernetes cluster as an opaque Kubernetes Secret. Ref: https://kubernetes.io/docs/concepts/configuration/secret/#opaque-secrets
    ##
    secretName: ''
    ## @param server.sessionSecret.secretKey The key within the Kubernetes Secret holding the Session secret as its value.
    ##
    secretKey: ''
  ## @extra server.auth Speckle provides a number of different mechanisms for authenticating users.  Each available option must be configured here.
  ##
  auth:
    local:
      ## @param server.auth.local.enabled If enabled, users can register and authenticate with an email address and password.
      ## The login details are stored in the Postgres database connected to Speckle and are encrypted.
      ##
      enabled: true
    google:
      ## @param server.auth.google.enabled If enabled, users can authenticate via Google with their Google account credentials. If enabling Google, the `server.auth.google.client_id` parameter is required, and a secret must be provided via the Kubernetes secret referenced in `server.auth.google.clientSecret`.
      ##
      enabled: false
      ## @param server.auth.google.client_id This is the ID for Speckle that you have registered with Google.
      ##
      client_id: ''
      clientSecret:
        ## @param server.auth.google.clientSecret.secretName The name of the Kubernetes Secret containing the Google client secret. This is expected to be provided within the Kubernetes cluster as an opaque Kubernetes Secret. Ref: https://kubernetes.io/docs/concepts/configuration/secret/#opaque-secrets
        ##
        secretName: ''
        ## @param server.auth.google.clientSecret.secretKey The key within the Kubernetes Secret holding the Google client secret as its value.
        ##
        secretKey: ''
    github:
      ## @param server.auth.github.enabled If enabled, users can authenticate via Github with their Github account credentials. If enabling Github authentication, the `server.auth.github.client_id` parameter is required.
      ##
      enabled: false
      ## @param server.auth.github.client_id This is the ID for Speckle that you have registered with Github
      ##
      client_id: ''
      clientSecret:
        ## @param server.auth.github.clientSecret.secretName The name of the Kubernetes Secret containing the GitHub client secret. This is expected to be provided within the Kubernetes cluster as an opaque Kubernetes Secret. Ref: https://kubernetes.io/docs/concepts/configuration/secret/#opaque-secrets
        ##
        secretName: ''
        ## @param server.auth.github.clientSecret.secretKey The key within the Kubernetes Secret holding the GitHub client secret as its value.
        ##
        secretKey: ''
    azure_ad:
      ## @param server.auth.azure_ad.enabled If enabled, users can authenticate via Azure Active Directory.
      ##
      enabled: false
      ## @param server.auth.azure_ad.org_name This is the Organisation Name that you have registered with Azure
      ##
      org_name: ''
      ## @param server.auth.azure_ad.identity_metadata This is the identity metadata for Speckle that you have registered with Azure
      ##
      identity_metadata: ''
      ## @param server.auth.azure_ad.issuer This is the issuer name for Speckle that you have registered with Azure
      ##
      issuer: ''
      ## @param server.auth.azure_ad.client_id This is the ID for Speckle that you have registered with Azure
      ##
      client_id: ''
      clientSecret:
        ## @param server.auth.azure_ad.clientSecret.secretName The name of the Kubernetes Secret containing the Azure AD client secret. This is expected to be provided within the Kubernetes cluster as an opaque Kubernetes Secret. Ref: https://kubernetes.io/docs/concepts/configuration/secret/#opaque-secrets
        ##
        secretName: ''
        ## @param server.auth.azure_ad.clientSecret.secretKey The key within the Kubernetes Secret holding the Azure AD client secret as its value.
        ##
        secretKey: ''
      ## @param server.auth.azure_ad.additional_domains List of `matchName` or `matchPattern` maps for domains that should be allow-listed for egress in Network Policy. https://docs.microsoft.com/en-us/azure/azure-portal/azure-portal-safelist-urls?tabs=public-cloud are enabled by default.
      ##
      additional_domains: []
      ## @param server.auth.azure_ad.port Port on server to connect to. Used to allow egress in Network Policy. Defaults to 443
      ##
      port: 443
    oidc:
      ## @param server.auth.oidc.enabled If enabled, users can authenticate via OpenID Connect identity provider
      ##
      enabled: false
      ## @param server.auth.oidc.name This is the name that you want displayed on the login button
      ##
      name: ''
      ## @param server.auth.oidc.discovery_url This is the OIDC discovery URL for the identity provider you want to use
      ##
      discovery_url: ''
      ## @param server.auth.oidc.client_id This is the ID for Speckle that you have registered with the OIDC identity provider
      ##
      client_id: ''
      clientSecret:
        ## @param server.auth.oidc.clientSecret.secretName The name of the Kubernetes Secret containing the OIDC client secret. This is expected to be provided within the Kubernetes cluster as an opaque Kubernetes Secret. Ref: https://kubernetes.io/docs/concepts/configuration/secret/#opaque-secrets
        ##
        secretName: ''
        ## @param server.auth.oidc.clientSecret.secretKey The key within the Kubernetes Secret holding the OIDC client secret as its value.
        ##
        secretKey: ''
      ## @param server.auth.oidc.domains List of `matchName` or `matchPattern` maps for domains that should be allow-listed for egress in Network Policy.
      ##
      domains: []
  ## @extra server.email Speckle can communicate with users via email, providing account verification and notification.
  ##
  email:
    ## @param server.email.enabled If enabled, Speckle can send email to users - for example, email verification for account registration.
    ##
    enabled: false
    ## @param server.email.host The domain name or IP address of the server hosting the email service.
    ##
    host: ''
    ## @param server.email.port The port on the server for the email service.
    ##
    port: ''
    ## @param server.email.from The email address from which Speckle will send emails. Defaults to 'no-reply@speckle.systems' if left blank.
    ##
    from: ''
    ## @param server.email.username The username with which Speckle will authenticate with the email service.
    ## Note that the `email_password` is expected to be provided in the Kubernetes Secret with the name provided in the `secretName` parameter.
    ##
    username: ''
    password:
      ## @param server.email.password.secretName The name of the Kubernetes Secret containing the email password. This is expected to be provided within the Kubernetes cluster as an opaque Kubernetes Secret. Ref: https://kubernetes.io/docs/concepts/configuration/secret/#opaque-secrets
      ##
      secretName: ''
      ## @param server.email.password.secretKey The key within the Kubernetes Secret holding the email password as its value.
      ##
      secretKey: ''
    ## @extra server.email.networkPolicy If networkPolicy is enabled for Speckle server, this provides the Network Policy with the necessary details to allow egress connections to the email server
    ##
    networkPolicy:
      ## @extra server.email.networkPolicy.externalToCluster Only required if the Redis store is not hosted within the Kubernetes cluster in which Speckle will be deployed.
      ##
      externalToCluster:
        ## @param server.email.networkPolicy.externalToCluster.enabled If enabled, indicates that the email server is hosted externally to the Kubernetes cluster
        ## Only one of externalToCluster or inCluster should be enabled. If both are enabled then inCluster takes precedence and is the only one deployed
        ##
        enabled: true
      ## @extra server.email.networkPolicy.inCluster is only required if the email server is hosted within the Kubernetes cluster in which Speckle will be deployed.
      ##
      inCluster:
        ## @param server.email.networkPolicy.inCluster.enabled If enabled, indicates that the email server is hosted withing the same Kubernetes cluster in which Speckle will be deployed
        ## Only one of externalToCluster or inCluster should be enabled. If both are enabled then inCluster takes precedence and is the only set of egress network policy rules deployed.
        ##
        enabled: false
        kubernetes:
          ## @param server.email.networkPolicy.inCluster.kubernetes.podSelector (Kubernetes Network Policy only) The pod Selector yaml object used to uniquely select the email server pods within the cluster and given namespace
          ## For Kubernetes Network Policies this is a podSelector object.
          ## For Cilium Network Policies this is ignored.
          ## ref: https://kubernetes.io/docs/concepts/services-networking/network-policies/#behavior-of-to-and-from-selectors
          ## ref: https://kubernetes.io/docs/concepts/overview/working-with-objects/labels/
          ##
          podSelector: {}
          ## @param server.email.networkPolicy.inCluster.kubernetes.namespaceSelector  (Kubernetes Network Policy only) The namespace selector yaml object used to uniquely select the namespace in which the email server pods are deployed
          ## This is a Kubernetes namespaceSelector object.
          ## For Cilium Network Policies, this is ignored
          ## ref: https://kubernetes.io/docs/concepts/services-networking/network-policies/#behavior-of-to-and-from-selectors
          ## ref: https://kubernetes.io/docs/concepts/overview/working-with-objects/labels/
          ##
          namespaceSelector: {}
        cilium:
          ## @param server.email.networkPolicy.inCluster.cilium.endpointSelector (Cilium Network Policy only) The endpoint selector yaml object used to uniquely select the in-cluster endpoint in which the email server pods are deployed
          ## For Kubernetes Network Policies, this is ignored.
          ## ref: https://docs.cilium.io/en/v1.9/policy/language/#egress
          ## ref: https://github.com/cilium/cilium/blob/master/pkg/policy/api/selector.go
          endpointSelector: {}
          ## @param server.email.networkPolicy.inCluster.cilium.serviceSelector (Cilium Network Policy only) The service selector yaml object used to uniquely select the in-cluster service providing the email server
          ## For Kubernetes Network Policies this is ignored.
          ## ref: https://docs.cilium.io/en/v1.9/policy/language/#egress
          ## ref: https://github.com/cilium/cilium/blob/master/pkg/policy/api/service.go
          serviceSelector: {}
  requests:
    ## @param server.requests.cpu The CPU that should be available on a node when scheduling this pod.
    ## ref: https://kubernetes.io/docs/concepts/configuration/manage-resources-containers/
    ##
    cpu: 1000m
    ## @param server.requests.memory The Memory that should be available on a node when scheduling this pod.
    ## Depending on the Kubernetes cluster's configuration, exceeding this value may result in pod eviction from a node.
    ## ref: https://kubernetes.io/docs/concepts/configuration/manage-resources-containers/
    ##
    memory: 1Gi
  limits:
    ## @param server.limits.cpu The maximum CPU that will be made available to the server Pod in a given period.
    ## If this limit is exceeded, execution of the Pod will be paused until the next period.
    ## ref: https://kubernetes.io/docs/concepts/configuration/manage-resources-containers/
    ##
    cpu: 1500m
    ## @param server.limits.memory The maximum Memory that will be made available to the server Pod.
    ## If this limit is exceeded, processes within the pod that request additional memory may be stopped.
    ## ref: https://kubernetes.io/docs/concepts/configuration/manage-resources-containers/
    ##
    memory: 3Gi
  ratelimiting:
    ## @param server.ratelimiting.enabled If enabled, rate limiting will be applied to the Speckle server.
    enabled: true
    ## @param server.ratelimiting.all_requests The maximum number of requests that can be made to the Speckle server in a moving one second window.
    all_requests: 500
    ## @param server.ratelimiting.burst_all_requests If the regular limit is exceeded, the limit is increased to the burst limit. This is the maximum number of requests that can be made to the Speckle server in a moving one minute window.
    burst_all_requests: 2000
    ## @param server.ratelimiting.user_create The maximum number of requests that can be made to the Speckle server to create a new user in a moving one second window.
    user_create: 6
    ## @param server.ratelimiting.burst_user_create If the regular limit is exceeded, the limit is increased to the burst limit. This is the maximum number of requests that can be made to the Speckle server to create a new user in a moving one minute window.
    burst_user_create: 1000
    ## @param server.ratelimiting.stream_create The maximum number of requests that can be made to the Speckle server to create a new stream in a moving one second window.
    stream_create: 1
    ## @param server.ratelimiting.burst_stream_create If the regular limit is exceeded, the limit is increased to the burst limit. This is the maximum number of requests that can be made to the Speckle server to create a new stream in a moving one minute window.
    burst_stream_create: 100
    ## @param server.ratelimiting.commit_create The maximum number of requests that can be made to the Speckle server to create a new commit in a moving one second window.
    commit_create: 1
    ## @param server.ratelimiting.burst_commit_create If the regular limit is exceeded, the limit is increased to the burst limit. This is the maximum number of requests that can be made to the Speckle server to create a new commit in a moving one minute window.
    burst_commit_create: 100
    ## @param server.ratelimiting.post_getobjects_streamid The maximum number of requests that can be made to the Speckle server to get a new object in a moving one second window.
    post_getobjects_streamid: 3
    ## @param server.ratelimiting.burst_post_getobjects_streamid If the regular limit is exceeded, the limit is increased to the burst limit. This is the maximum number of requests that can be made to the Speckle server to get a new object in a moving one minute window.
    burst_post_getobjects_streamid: 200
    ## @param server.ratelimiting.post_diff_streamid The maximum number of requests that can be made to the Speckle server to undertake a diff in a moving one second window.
    post_diff_streamid: 10
    ## @param server.ratelimiting.burst_post_diff_streamid If the regular limit is exceeded, the limit is increased to the burst limit. This is the maximum number of requests that can be made to the Speckle server to undertake a diff in a moving one minute window.
    burst_post_diff_streamid: 1000
    ## @param server.ratelimiting.post_objects_streamid The maximum number of requests that can be made to the Speckle server to post a new object in a moving one second window.
    post_objects_streamid: 6
    ## @param server.ratelimiting.burst_post_objects_streamid If the regular limit is exceeded, the limit is increased to the burst limit. This is the maximum number of requests that can be made to the Speckle server to post a new object in a moving one minute window.
    burst_post_objects_streamid: 400
    ## @param server.ratelimiting.get_objects_streamid_objectid The maximum number of requests that can be made to the Speckle server to get an object in a moving one second window.
    get_objects_streamid_objectid: 3
    ## @param server.ratelimiting.burst_get_objects_streamid_objectid If the regular limit is exceeded, the limit is increased to the burst limit. This is the maximum number of requests that can be made to the Speckle server to get an object in a moving one minute window.
    burst_get_objects_streamid_objectid: 200
    ## @param server.ratelimiting.get_objects_streamid_objectid_single The maximum number of requests that can be made to the Speckle server to get a single object in a moving one second window.
    get_objects_streamid_objectid_single: 3
    ## @param server.ratelimiting.burst_get_objects_streamid_objectid_single If the regular limit is exceeded, the limit is increased to the burst limit. This is the maximum number of requests that can be made to the Speckle server to get a single object in a moving one minute window.
    burst_get_objects_streamid_objectid_single: 200
    ## @param server.ratelimiting.post_graphql The maximum number of requests that can be made to the GraphQL API in a moving one second window.
    post_graphql: 50
    ## @param server.ratelimiting.burst_post_graphql If the regular limit is exceeded, the limit is increased to the burst limit. This is the maximum number of requests that can be made to the GraphQL API in a moving one minute window.
    burst_post_graphql: 200
    ## @param server.ratelimiting.get_auth The maximum number of requests that can be made to the Speckle server to authenticate in a moving 10 minute window.
    get_auth: 4
    ## @param server.ratelimiting.burst_get_auth If the regular limit is exceeded, the limit is increased to the burst limit. This is the maximum number of requests that can be made to the Speckle server to authenticate in a moving thirty minute window.
    burst_get_auth: 10
  serviceAccount:
    ## @param server.serviceAccount.create If enabled, a Kubernetes Service Account will be created for this pod.
    ## This provides additional security by limiting this pod's access to the Kubernetes API and to Secrets on the Kubernetes cluster.
    ## If disabled, the default Service Account will be used which in most Kubernetes configurations will grant this pod
    ## access to most secrets on the cluster and access to the Kubernetes API.
    ##
    create: true
  fileUploads:
    ## @param server.fileUploads.enabled If enabled, file uploads on the server will be flagged as enabled
    enabled: true

  mailchimp:
    ## @param server.mailchimp.enabled Mailchimp integration feature flag
    enabled: false
    apikey:
      ## @param server.mailchimp.apikey.secretName The name of the Kubernetes Secret containing the Mailchimp API key.
      secretName: '' # defaults to .secretName
      ## @param server.mailchimp.apikey.secretKey The key within the Kubernetes Secret holding the Mailchimp API key as its value.
      secretKey: 'mailchimp_apikey'
    ## @param server.mailchimp.serverPrefix Mailchimp api server prefix
    serverPrefix: ''
    ## @param server.mailchimp.newsletterListId Audience id for the newsletter list
    newsletterListId: ''
    ## @param server.mailchimp.onboardingListId Audience id for the onboarding list
    onboardingListId: ''
    ## @param server.mailchimp.onboardingJourneyId Id of the onboarding journey
    onboardingJourneyId: ''
    ## @param server.mailchimp.onboardingStepId Id of the onboarding journey step we trigger
    onboardingStepId: ''

  migration:
    ## @param server.migration.movedFrom Indicate the URL where the server moved from
    movedFrom: ''
    ## @param server.migration.movedTo Indicate the URL where the server moved to
    movedTo: ''

  monitoring:
    apollo:
      ## @param server.monitoring.apollo.enabled (Optional) If enabled, exports metrics from the GraphQL API to Apollo Graphql Studio.
      ## If enabling Apollo, a secret containing the key to the Apollo Graphql Studio API must stored within the Kubernetes cluster as an opaque Kubernetes Secret.
      ## The name of the Kubernetes Secret resource must match the `secretName` parameter, and the key within this Kubernetes Secret must be `apollo_key`.
      ## ref: https://kubernetes.io/docs/concepts/configuration/secret/#opaque-secrets
      ##
      enabled: false
      ## @param server.monitoring.apollo.graph_id The ID for Speckle that you registered in Apollo Graphql Studio.
      ##
      graph_id: ''
      key:
        ## @param server.monitoring.apollo.key.secretName The name of the Kubernetes Secret containing the Apollo monitoring key. This is expected to be provided within the Kubernetes cluster as an opaque Kubernetes Secret. Ref: https://kubernetes.io/docs/concepts/configuration/secret/#opaque-secrets
        ##
        secretName: ''
        ## @param server.monitoring.apollo.key.secretKey The key within the Kubernetes Secret holding the Apollo monitoring key as its value.
        ##
        secretKey: ''
    ## @param server.monitoring.mp (Optional) If server.monitoring.mp.enabled is set to false, metrics will not be collected by the Speckle server.
    mp: {}
  ## @param server.disable_tracking If set to true, will prevent tracking metrics from being collected
  ##
  disable_tracking: false
  ## @param server.disable_tracing If set to true, will prevent tracing metrics from being collected
  ##
  disable_tracing: false
  networkPolicy:
    ## @param server.networkPolicy.enabled If enabled, will provide additional security be limiting network traffic into and out of the pod to only the required endpoints and ports.
    ## If enabled, the `ingress`, `postgres.networkPolicy`, `redis.networkPolicy`, and `s3.networkPolicy` parameters need be configured.
    ## ref: https://kubernetes.io/docs/concepts/services-networking/network-policies/
    ##
    enabled: false
  ## @param server.affinity Affinity for Speckle server pods scheduling
  ## ref: https://kubernetes.io/docs/concepts/configuration/assign-pod-node/#affinity-and-anti-affinity
  ##
  affinity: {}
  ## @param server.nodeSelector Node labels for Speckle server pods scheduling
  ## ref: https://kubernetes.io/docs/user-guide/node-selection/
  ##
  nodeSelector: {}
  ## @param server.tolerations Tolerations for Speckle server pods scheduling
  ## ref: https://kubernetes.io/docs/concepts/configuration/taint-and-toleration/
  ##
  tolerations: []
  ## @param server.topologySpreadConstraints Spread Constraints for Speckle server pod scheduling
  ## ref: https://kubernetes.io/docs/concepts/workloads/pods/pod-topology-spread-constraints/
  ##
  topologySpreadConstraints: []

## @section Server
## @descriptionStart
## Defines parameters related to the backend server component of Speckle.
## @descriptionEnd
##
objects:
  ## @param objects.replicas The number of instances of the Server pod to be deployed within the cluster.
  ##
  replicas: 1
  ## @param objects.image The Docker image to be used for the Speckle Objects component. If blank, defaults to speckle/speckle-server:{{ .Values.docker_image_tag }}. If provided, this value should be the full path including tag. The docker_image_tag value will be ignored.
  ##
  image: ''
  ## @param objects.logLevel The minimum level of logs which will be output. Suitable values are trace, debug, info, warn, error, fatal, or silent
  ##
  logLevel: 'info'
  ## @param objects.logPretty If enabled, will output logs in a human-readable format. Otherwise, logs will be output in JSON format.
  ##
  logPretty: false
  inspect:
    ## @param objects.inspect.enabled If enabled, indicates that the Speckle server should be deployed with the nodejs inspect feature enabled
    enabled: false
    ## @param objects.inspect.port The port on which the nodejs inspect feature should be exposed
    port: '7000'

  requests:
    ## @param objects.requests.cpu The CPU that should be available on a node when scheduling this pod.
    ## ref: https://kubernetes.io/docs/concepts/configuration/manage-resources-containers/
    ##
    cpu: 1000m
    ## @param objects.requests.memory The Memory that should be available on a node when scheduling this pod.
    ## Depending on the Kubernetes cluster's configuration, exceeding this value may result in pod eviction from a node.
    ## ref: https://kubernetes.io/docs/concepts/configuration/manage-resources-containers/
    ##
    memory: 1Gi
  limits:
    ## @param objects.limits.cpu The maximum CPU that will be made available to the server Pod in a given period.
    ## If this limit is exceeded, execution of the Pod will be paused until the next period.
    ## ref: https://kubernetes.io/docs/concepts/configuration/manage-resources-containers/
    ##
    cpu: 1500m
    ## @param objects.limits.memory The maximum Memory that will be made available to the server Pod.
    ## If this limit is exceeded, processes within the pod that request additional memory may be stopped.
    ## ref: https://kubernetes.io/docs/concepts/configuration/manage-resources-containers/
    ##
    memory: 3Gi
  ratelimiting:
    ## @param objects.ratelimiting.post_objects_streamid The maximum number of requests that can be made to the Speckle server to post a new object in a moving one second window.
    post_objects_streamid: 6
    ## @param objects.ratelimiting.burst_post_objects_streamid If the regular limit is exceeded, the limit is increased to the burst limit. This is the maximum number of requests that can be made to the Speckle server to post a new object in a moving one minute window.
    burst_post_objects_streamid: 400
    ## @param objects.ratelimiting.get_objects_streamid_objectid The maximum number of requests that can be made to the Speckle server to get an object in a moving one second window.
    get_objects_streamid_objectid: 3
    ## @param objects.ratelimiting.burst_get_objects_streamid_objectid If the regular limit is exceeded, the limit is increased to the burst limit. This is the maximum number of requests that can be made to the Speckle server to get an object in a moving one minute window.
    burst_get_objects_streamid_objectid: 200
    ## @param objects.ratelimiting.get_objects_streamid_objectid_single The maximum number of requests that can be made to the Speckle server to get a single object in a moving one second window.
    get_objects_streamid_objectid_single: 3
    ## @param objects.ratelimiting.burst_get_objects_streamid_objectid_single If the regular limit is exceeded, the limit is increased to the burst limit. This is the maximum number of requests that can be made to the Speckle server to get a single object in a moving one minute window.
    burst_get_objects_streamid_objectid_single: 200

  serviceAccount:
    ## @param objects.serviceAccount.create If enabled, a Kubernetes Service Account will be created for this pod.
    ## This provides additional security by limiting this pod's access to the Kubernetes API and to Secrets on the Kubernetes cluster.
    ## If disabled, the default Service Account will be used which in most Kubernetes configurations will grant this pod
    ## access to most secrets on the cluster and access to the Kubernetes API.
    ##
    create: true

  networkPolicy:
    ## @param objects.networkPolicy.enabled If enabled, will provide additional security be limiting network traffic into and out of the pod to only the required endpoints and ports.
    ## If enabled, the `ingress`, `postgres.networkPolicy`, `redis.networkPolicy`, and `s3.networkPolicy` parameters need be configured.
    ## ref: https://kubernetes.io/docs/concepts/services-networking/network-policies/
    ##
    enabled: false
  ## @param objects.affinity Affinity for Speckle server pods scheduling
  ## ref: https://kubernetes.io/docs/concepts/configuration/assign-pod-node/#affinity-and-anti-affinity
  ##
  affinity: {}
  ## @param objects.nodeSelector Node labels for Speckle server pods scheduling
  ## ref: https://kubernetes.io/docs/user-guide/node-selection/
  ##
  nodeSelector: {}
  ## @param objects.tolerations Tolerations for Speckle server pods scheduling
  ## ref: https://kubernetes.io/docs/concepts/configuration/taint-and-toleration/
  ##
  tolerations: []
  ## @param objects.topologySpreadConstraints Spread Constraints for Speckle server pod scheduling
  ## ref: https://kubernetes.io/docs/concepts/workloads/pods/pod-topology-spread-constraints/
  ##
  topologySpreadConstraints: []

<<<<<<< HEAD
=======
## @section Frontend
## @descriptionStart
## Defines parameters related to the frontend server component of Speckle.
## @descriptionEnd
##
frontend:
  ## @param frontend.replicas The number of instances of the Frontend pod to be deployed within the cluster.
  ##
  replicas: 1
  ## @param frontend.logLevel The minimum level of logs which will be output. Suitable values are trace, debug, info, warn, error, fatal, or silent
  ##
  logLevel: 'info'
  ## @param frontend.logPretty If enabled, will output logs in a human-readable format. Otherwise, logs will be output in JSON format.
  ##
  logPretty: false

  ## @param frontend.image The Docker image to be used for the Speckle Frontend component. If blank, defaults to speckle/speckle-frontend:{{ .Values.docker_image_tag }}. If provided, this value should be the full path including tag. The docker_image_tag value will be ignored.
  ##
  image: ''

  requests:
    ## @param frontend.requests.cpu The CPU that should be available on a node when scheduling this pod.
    ## ref: https://kubernetes.io/docs/concepts/configuration/manage-resources-containers/
    ##
    cpu: 250m
    ## @param frontend.requests.memory The Memory that should be available on a node when scheduling this pod.
    ## Depending on the Kubernetes cluster's configuration, exceeding this value may result in pod eviction from a node.
    ## ref: https://kubernetes.io/docs/concepts/configuration/manage-resources-containers/
    ##
    memory: 256Mi
  limits:
    ## @param frontend.limits.cpu The maximum CPU that will be made available to the frontend Pod in a given period.
    ## If this limit is exceeded, execution of the Pod will be paused until the next period.
    ## ref: https://kubernetes.io/docs/concepts/configuration/manage-resources-containers/
    ##
    cpu: 1000m
    ## @param frontend.limits.memory The maximum Memory that will be made available to the frontend Pod.
    ## If this limit is exceeded, processes within the pod that request additional memory may be stopped.
    ## ref: https://kubernetes.io/docs/concepts/configuration/manage-resources-containers/
    ##
    memory: 512Mi
  networkPolicy:
    ## @param frontend.networkPolicy.enabled If enabled, will provide additional security be limiting network traffic into and out of the pod to only the required endpoints and ports.
    ## If enabled, the `ingress` parameters need be configured.
    ## ref: https://kubernetes.io/docs/concepts/services-networking/network-policies/
    ##
    enabled: false
  ## @param frontend.affinity Affinity for Speckle frontend pod scheduling
  ## ref: https://kubernetes.io/docs/concepts/configuration/assign-pod-node/#affinity-and-anti-affinity
  ##
  affinity: {}
  ## @param frontend.nodeSelector Node labels for Speckle frontend pods scheduling
  ## ref: https://kubernetes.io/docs/user-guide/node-selection/
  ##
  nodeSelector: {}
  ## @param frontend.tolerations Tolerations for Speckle frontend pods scheduling
  ## ref: https://kubernetes.io/docs/concepts/configuration/taint-and-toleration/
  ##
  tolerations: []
  ## @param frontend.topologySpreadConstraints Spread Constraints for Speckle frontend pod scheduling
  ## ref: https://kubernetes.io/docs/concepts/workloads/pods/pod-topology-spread-constraints/
  ##
  topologySpreadConstraints: []
  serviceAccount:
    ## @param frontend.serviceAccount.create If enabled, a Kubernetes Service Account will be created for this pod.
    ## This provides additional security by limiting this pod's access to the Kubernetes API and to Secrets on the Kubernetes cluster.
    ## If disabled, the default Service Account will be used which in most Kubernetes configurations will grant this pod
    ## access to most secrets on the cluster and access to the Kubernetes API.
    ##
    create: true

>>>>>>> bf80347a
## @section frontend_2
## @descriptionStart
## Defines parameters related to the new web application component of Speckle
## @descriptionEnd
##
frontend_2:
  ## @param frontend_2.image The Docker image to be used for the Speckle Frontend 2 component. If blank, defaults to speckle/speckle-frontend-2:{{ .Values.docker_image_tag }}. If provided, this value should be the full path including tag. The docker_image_tag value will be ignored.
  ##
  image: ''
  ## @param frontend_2.webflowApiToken API Key for Webflow, which provides the blog content for the new web application frontend.
  ##
  webflowApiToken: ''
  ## @param frontend_2.logClientApiToken SEQ API token
  ##
  logClientApiToken: ''
  ## @param frontend_2.logClientApiEndpoint SEQ endpoint URL
  ##
  logClientApiEndpoint: ''
  ## @param frontend_2.logLevel The minimum level of logs which will be output. Suitable values are trace, debug, info, warn, error, fatal, or silent
  ##
  logLevel: 'info'
  ## @param frontend_2.logPretty If enabled, will output logs in a human-readable format. Otherwise, logs will be output in JSON format.
  ##
  logPretty: false
  inspect:
    ## @param frontend_2.inspect.enabled If enabled, indicates that the Speckle FE2 should be deployed with the nodejs inspect feature enabled
    enabled: false
    ## @param frontend_2.inspect.port The port on which the nodejs inspect feature should be exposed
    port: '7000'
  ## @param frontend_2.enabled Feature flag to enable running the new web application frontend.
  ##
  enabled: true
  ## @param frontend_2.replicas The number of instances of the Frontend 2 server prod to be deployed withing the cluster.
  ##
  replicas: 1
  requests:
    ## @param frontend_2.requests.cpu The CPU that should be available on a node when scheduling this pod.
    ## ref: https://kubernetes.io/docs/concepts/configuration/manage-resources-containers/
    ##
    cpu: 250m
    ## @param frontend_2.requests.memory The Memory that should be available on a node when scheduling this pod.
    ## Depending on the Kubernetes cluster's configuration, exceeding this value may result in pod eviction from a node.
    ## ref: https://kubernetes.io/docs/concepts/configuration/manage-resources-containers/
    ##
    memory: 256Mi
  limits:
    ## @param frontend_2.limits.cpu The maximum CPU that will be made available to the frontend Pod in a given period.
    ## If this limit is exceeded, execution of the Pod will be paused until the next period.
    ## ref: https://kubernetes.io/docs/concepts/configuration/manage-resources-containers/
    ##
    cpu: 1000m
    ## @param frontend_2.limits.memory The maximum Memory that will be made available to the frontend Pod.
    ## If this limit is exceeded, processes within the pod that request additional memory may be stopped.
    ## ref: https://kubernetes.io/docs/concepts/configuration/manage-resources-containers/
    ##
    memory: 512Mi
  networkPolicy:
    ## @param frontend_2.networkPolicy.enabled If enabled, will provide additional security be limiting network traffic into and out of the pod to only the required endpoints and ports.
    ## If enabled, the `ingress` parameters need be configured.
    ## ref: https://kubernetes.io/docs/concepts/services-networking/network-policies/
    ##
    enabled: false
  ## @param frontend_2.affinity Affinity for Speckle frontend pod scheduling
  ## ref: https://kubernetes.io/docs/concepts/configuration/assign-pod-node/#affinity-and-anti-affinity
  ##
  affinity: {}
  ## @param frontend_2.nodeSelector Node labels for Speckle frontend pods scheduling
  ## ref: https://kubernetes.io/docs/user-guide/node-selection/
  ##
  nodeSelector: {}
  ## @param frontend_2.tolerations Tolerations for Speckle frontend pods scheduling
  ## ref: https://kubernetes.io/docs/concepts/configuration/taint-and-toleration/
  ##
  tolerations: []
  ## @param frontend_2.topologySpreadConstraints Spread Constraints for Speckle frontend pod scheduling
  ## ref: https://kubernetes.io/docs/concepts/workloads/pods/pod-topology-spread-constraints/
  ##
  topologySpreadConstraints: []
  serviceAccount:
    ## @param frontend_2.serviceAccount.create If enabled, a Kubernetes Service Account will be created for this pod.
    ## This provides additional security by limiting this pod's access to the Kubernetes API and to Secrets on the Kubernetes cluster.
    ## If disabled, the default Service Account will be used which in most Kubernetes configurations will grant this pod
    ## access to most secrets on the cluster and access to the Kubernetes API.
    ##
    create: true

## @section Preview Service
## @descriptionStart
## Defines parameters related to the Preview Service component of Speckle.
## @descriptionEnd
##
preview_service:
  ## @param preview_service.replicas The number of instances of the Preview Service pod to be deployed within the cluster.
  ##
  replicas: 1
  ## @param preview_service.logLevel The minimum level of logs which will be output. Suitable values are trace, debug, info, warn, error, fatal, or silent
  ##
  logLevel: 'info'
  ## @param preview_service.logPretty If enabled, will output logs in a human-readable format. Otherwise, logs will be output in JSON format.
  ##
  logPretty: false

  ## @param preview_service.image The Docker image to be used for the Speckle Preview Service component. If blank, defaults to speckle/speckle-preview-service:{{ .Values.docker_image_tag }}. If provided, this value should be the full path including tag. The docker_image_tag value will be ignored.
  ##
  image: ''

  ## @param preview_service.port The port on which the Preview Service will run. This is not exposed, but used within its own local network within the pod.
  port: '3001'

  monitoring:
    ## @param preview_service.monitoring.metricsPort The port on which the metrics server will be exposed.
    metricsPort: '9094'

  ## @param preview_service.postgresMaxConnections The maximum number of connections that the Preview Service postgres client will make to the Postgres database.
  ##
  postgresMaxConnections: 2

  puppeteer:
    ## @param preview_service.puppeteer.userDataDirectory The path to the user data directory. If not set, defaults to '/tmp/puppeteer'. This is mounted in the deployment as a volume with read-write access.
    userDataDirectory: ''
    ## @param preview_service.puppeteer.timeoutMilliseconds The timeout in milliseconds for the Puppeteer service.
    timeoutMilliseconds: '3600000'

  requests:
    ## @param preview_service.requests.cpu The CPU that should be available on a node when scheduling this pod.
    ## ref: https://kubernetes.io/docs/concepts/configuration/manage-resources-containers/
    ##
    cpu: 500m
    ## @param preview_service.requests.memory The Memory that should be available on a node when scheduling this pod.
    ## Depending on the Kubernetes cluster's configuration, exceeding this value may result in pod eviction from a node.
    ## ref: https://kubernetes.io/docs/concepts/configuration/manage-resources-containers/
    ##
    memory: 2Gi
  limits:
    ## @param preview_service.limits.cpu The maximum CPU that will be made available to the Preview Service Pod in a given period.
    ## If this limit is exceeded, execution of the Pod will be paused until the next period.
    ## ref: https://kubernetes.io/docs/concepts/configuration/manage-resources-containers/
    ##
    cpu: 1000m
    ## @param preview_service.limits.memory The maximum Memory that will be made available to the Preview Service Pod.
    ## If this limit is exceeded, processes within the pod that request additional memory may be stopped.
    ## ref: https://kubernetes.io/docs/concepts/configuration/manage-resources-containers/
    ##
    memory: 4Gi
  networkPolicy:
    ## @param preview_service.networkPolicy.enabled If enabled, will provide additional security be limiting network traffic into and out of the pod to only the required endpoints and ports.
    ## If enabled, the `db.networkPolicy` parameters need be configured.
    ## ref: https://kubernetes.io/docs/concepts/services-networking/network-policies/
    ##
    enabled: false
  ## @param preview_service.affinity Affinity for Speckle Preview Service pod scheduling
  ## ref: https://kubernetes.io/docs/concepts/configuration/assign-pod-node/#affinity-and-anti-affinity
  ##
  affinity: {}
  ## @param preview_service.nodeSelector Node labels for Speckle Preview Service pods scheduling
  ## ref: https://kubernetes.io/docs/user-guide/node-selection/
  ##
  nodeSelector: {}
  ## @param preview_service.tolerations Tolerations for Speckle Preview Service pods scheduling
  ## ref: https://kubernetes.io/docs/concepts/configuration/taint-and-toleration/
  ##
  tolerations: []
  ## @param preview_service.topologySpreadConstraints Spread Constraints for Speckle Preview Service pod scheduling
  ## ref: https://kubernetes.io/docs/concepts/workloads/pods/pod-topology-spread-constraints/
  ##
  topologySpreadConstraints: []
  serviceAccount:
    ## @param preview_service.serviceAccount.create If enabled, a Kubernetes Service Account will be created for this pod.
    ## This provides additional security by limiting this pod's access to the Kubernetes API and to Secrets on the Kubernetes cluster.
    ## If disabled, the default Service Account will be used which in most Kubernetes configurations will grant this pod
    ## access to most secrets on the cluster and access to the Kubernetes API.
    ##
    create: true

## @section Webhook Service
## @descriptionStart
## Defines parameters related to the Webhook Service component of Speckle.
## @descriptionEnd
##
webhook_service:
  ## @param webhook_service.replicas The number of instances of the Webhook Service pod to be deployed within the cluster.
  ##
  replicas: 1
  ## @param webhook_service.logLevel The minimum level of logs which will be output. Suitable values are trace, debug, info, warn, error, fatal, or silent
  ##
  logLevel: 'info'
  ## @param webhook_service.logPretty If enabled, will output logs in a human-readable format. Otherwise, logs will be output in JSON format.
  ##
  logPretty: false
  ## @param webhook_service.image The Docker image to be used for the Speckle Webhook Service component. If blank, defaults to speckle/speckle-webhook-service:{{ .Values.docker_image_tag }}. If provided, this value should be the full path including tag. The docker_image_tag value will be ignored.
  ##
  image: ''
  ## @param webhook_service.postgresMaxConnections The maximum number of connections that the Webhook Service postgres client will make to the Postgres database.
  ##
  postgresMaxConnections: 1

  requests:
    ## @param webhook_service.requests.cpu The CPU that should be available on a node when scheduling this pod.
    ## ref: https://kubernetes.io/docs/concepts/configuration/manage-resources-containers/
    ##
    cpu: 500m
    ## @param webhook_service.requests.memory The Memory that should be available on a node when scheduling this pod.
    ## Depending on the Kubernetes cluster's configuration, exceeding this value may result in pod eviction from a node.
    ## ref: https://kubernetes.io/docs/concepts/configuration/manage-resources-containers/
    ##
    memory: 2Gi
  limits:
    ## @param webhook_service.limits.cpu The maximum CPU that will be made available to the Webhook Service Pod in a given period.
    ## If this limit is exceeded, execution of the Pod will be paused until the next period.
    ## ref: https://kubernetes.io/docs/concepts/configuration/manage-resources-containers/
    ##
    cpu: 1000m
    ## @param webhook_service.limits.memory The maximum Memory that will be made available to the Webhook Service Pod.
    ## If this limit is exceeded, processes within the pod that request additional memory may be stopped.
    ## ref: https://kubernetes.io/docs/concepts/configuration/manage-resources-containers/
    ##
    memory: 4Gi
  networkPolicy:
    ## @param webhook_service.networkPolicy.enabled If enabled, will provide additional security be limiting network traffic into and out of the pod to only the required endpoints and ports.
    ## If enabled, the `db.networkPolicy` parameters need be configured.
    ## ref: https://kubernetes.io/docs/concepts/services-networking/network-policies/
    ##
    enabled: false
  ## @param webhook_service.affinity Affinity for Speckle Webhook Service pod scheduling
  ## ref: https://kubernetes.io/docs/concepts/configuration/assign-pod-node/#affinity-and-anti-affinity
  ##
  affinity: {}
  ## @param webhook_service.nodeSelector Node labels for Speckle Webhook Service pods scheduling
  ## ref: https://kubernetes.io/docs/user-guide/node-selection/
  ##
  nodeSelector: {}
  ## @param webhook_service.tolerations Tolerations for Speckle Webhook Service pods scheduling
  ## ref: https://kubernetes.io/docs/concepts/configuration/taint-and-toleration/
  ##
  tolerations: []
  ## @param webhook_service.topologySpreadConstraints Spread Constraints for Speckle Webhook Service pod scheduling
  ## ref: https://kubernetes.io/docs/concepts/workloads/pods/pod-topology-spread-constraints/
  ##
  topologySpreadConstraints: []
  serviceAccount:
    ## @param webhook_service.serviceAccount.create If enabled, a Kubernetes Service Account will be created for this pod.
    ## This provides additional security by limiting this pod's access to the Kubernetes API and to Secrets on the Kubernetes cluster.
    ## If disabled, the default Service Account will be used which in most Kubernetes configurations will grant this pod
    ## access to most secrets on the cluster and access to the Kubernetes API.
    ##
    create: true

## @section File Import Service
## @descriptionStart
## Defines parameters related to the File Import Service component of Speckle.
## @descriptionEnd
##
fileimport_service:
  ## @param fileimport_service.replicas The number of instances of the FileImport Service pod to be deployed within the cluster.
  ##
  replicas: 1
  ## @param fileimport_service.logLevel The minimum level of logs which will be output. Suitable values are trace, debug, info, warn, error, fatal, or silent
  ##
  logLevel: 'info'
  ## @param fileimport_service.logPretty If enabled, will output logs in a human-readable format. Otherwise, logs will be output in JSON format.
  ##
  logPretty: false

  ## @param fileimport_service.image The Docker image to be used for the Speckle FileImport Service component. If blank, defaults to speckle/speckle-fileimport-service:{{ .Values.docker_image_tag }}. If provided, this value should be the full path including tag. The docker_image_tag value will be ignored.
  ##
  image: ''

  ## @param fileimport_service.postgresMaxConnections The maximum number of connections that the File Import Service postgres client will make to the Postgres database.
  ##
  postgresMaxConnections: 1

  requests:
    ## @param fileimport_service.requests.cpu The CPU that should be available on a node when scheduling this pod.
    ## ref: https://kubernetes.io/docs/concepts/configuration/manage-resources-containers/
    ##
    cpu: 100m
    ## @param fileimport_service.requests.memory The Memory that should be available on a node when scheduling this pod.
    ## Depending on the Kubernetes cluster's configuration, exceeding this value may result in pod eviction from a node.
    ## ref: https://kubernetes.io/docs/concepts/configuration/manage-resources-containers/
    ##
    memory: 512Mi
  limits:
    ## @param fileimport_service.limits.cpu The maximum CPU that will be made available to the FileImport Service Pod in a given period.
    ## If this limit is exceeded, execution of the Pod will be paused until the next period.
    ## ref: https://kubernetes.io/docs/concepts/configuration/manage-resources-containers/
    ##
    cpu: 1000m
    ## @param fileimport_service.limits.memory The maximum Memory that will be made available to the FileImport Service Pod.
    ## If this limit is exceeded, processes within the pod that request additional memory may be stopped.
    ## ref: https://kubernetes.io/docs/concepts/configuration/manage-resources-containers/
    ##
    memory: 2Gi
  networkPolicy:
    ## @param fileimport_service.networkPolicy.enabled If enabled, will provide additional security be limiting network traffic into and out of the pod to only the required endpoints and ports.
    ## If enabled, the `db.networkPolicy` parameters need be configured.
    ## ref: https://kubernetes.io/docs/concepts/services-networking/network-policies/
    ##
    enabled: false
  ## @param fileimport_service.affinity Affinity for Speckle FileImport Service pod scheduling
  ## ref: https://kubernetes.io/docs/concepts/configuration/assign-pod-node/#affinity-and-anti-affinity
  ##
  affinity: {}
  ## @param fileimport_service.nodeSelector Node labels for Speckle FileImport Service pods scheduling
  ## ref: https://kubernetes.io/docs/user-guide/node-selection/
  ##
  nodeSelector: {}
  ## @param fileimport_service.tolerations Tolerations for Speckle FileImport Service pods scheduling
  ## ref: https://kubernetes.io/docs/concepts/configuration/taint-and-toleration/
  ##
  tolerations: []
  ## @param fileimport_service.topologySpreadConstraints Spread Constraints for Speckle FileImport Service pod scheduling
  ## ref: https://kubernetes.io/docs/concepts/workloads/pods/pod-topology-spread-constraints/
  ##
  topologySpreadConstraints: []
  serviceAccount:
    ## @param fileimport_service.serviceAccount.create If enabled, a Kubernetes Service Account will be created for this pod.
    ## This provides additional security by limiting this pod's access to the Kubernetes API and to Secrets on the Kubernetes cluster.
    ## If disabled, the default Service Account will be used which in most Kubernetes configurations will grant this pod
    ## access to most secrets on the cluster and access to the Kubernetes API.
    ##
    create: true
  ## @param fileimport_service.time_limit_min The maximum time that a file can take to be processed by the FileImport Service.
  ## Files which take longer than this value to process will be cancelled.
  ## If you experience repeated issues with small files taking a long time, and increasing CPU and/or memory requests & limits does not help,
  ##  please reach out to Speckle at https://speckle.community/
  ##
  time_limit_min: 10

## @section Monitoring
## @descriptionStart
## Provides Speckle with metrics related to the Postgres database.
## @descriptionEnd
##
monitoring:
  ## @param monitoring.replicas The number of instances of the Monitoring pod to be deployed within the cluster.
  ##
  replicas: 1
  ## @param monitoring.logLevel The minimum level of logs which will be output. Suitable values are trace, debug, info, warn, error, fatal, or silent
  ##
  logLevel: 'info'
  ## @param monitoring.logPretty If enabled, will output logs in a human-readable format. Otherwise, logs will be output in JSON format.
  ##
  logPretty: false

  ## @param monitoring.port The port on which the Monitoring Service will run.
  ##
  port: 9092

  ## @param monitoring.maximumPostgresConnections The maximum number of connections that the Monitoring Service will allow to the Postgres database. A connection pool exists to manage access to the connections.
  ##
  maximumPostgresConnections: 2

  ## @param monitoring.metricsCollectionPeriodSeconds The period in seconds at which the Monitoring Service will query the Postgres database for metrics. Unlike typical Prometheus metrics, the data from the database is not collected in real-time when /metrics is accessed, and is instead done out-of-band on a timed interval.
  metricsCollectionPeriodSeconds: 120

  ## @param monitoring.image The Docker image to be used for the Speckle Monitoring component. If blank, defaults to speckle/speckle-monitoring-deployment:{{ .Values.docker_image_tag }}. If provided, this value should be the full path including tag. The docker_image_tag value will be ignored.
  ##
  image: ''

  requests:
    ## @param monitoring.requests.cpu The CPU that should be available on a node when scheduling this pod.
    ## ref: https://kubernetes.io/docs/concepts/configuration/manage-resources-containers/
    ##
    cpu: 100m
    ## @param monitoring.requests.memory The Memory that should be available on a node when scheduling this pod.
    ## Depending on the Kubernetes cluster's configuration, exceeding this value may result in pod eviction from a node.
    ## ref: https://kubernetes.io/docs/concepts/configuration/manage-resources-containers/
    ##
    memory: 64Mi
  limits:
    ## @param monitoring.limits.cpu The maximum CPU that will be made available to the Monitoring Pod in a given period.
    ## If this limit is exceeded, execution of the Pod will be paused until the next period.
    ## ref: https://kubernetes.io/docs/concepts/configuration/manage-resources-containers/
    ##
    cpu: 200m
    ## @param monitoring.limits.memory The maximum Memory that will be made available to the Monitoring Pod.
    ## If this limit is exceeded, processes within the pod that request additional memory may be stopped.
    ## ref: https://kubernetes.io/docs/concepts/configuration/manage-resources-containers/
    ##
    memory: 512Mi
  networkPolicy:
    ## @param monitoring.networkPolicy.enabled If enabled, will provide additional security be limiting network traffic into and out of the pod to only the required endpoints and ports.
    ## If enabled, the `db.networkPolicy` parameters need be configured.
    ## ref: https://kubernetes.io/docs/concepts/services-networking/network-policies/
    ##
    enabled: false
  ## @param monitoring.affinity Affinity for Speckle Monitoring pod scheduling
  ## ref: https://kubernetes.io/docs/concepts/configuration/assign-pod-node/#affinity-and-anti-affinity
  ##
  affinity: {}
  ## @param monitoring.nodeSelector Node labels for Speckle Monitoring pods scheduling
  ## ref: https://kubernetes.io/docs/user-guide/node-selection/
  ##
  nodeSelector: {}
  ## @param monitoring.tolerations Tolerations for Speckle Monitoring pods scheduling
  ## ref: https://kubernetes.io/docs/concepts/configuration/taint-and-toleration/
  ##
  tolerations: []
  ## @param monitoring.topologySpreadConstraints Spread Constraints for Speckle Monitoring pod scheduling
  ## ref: https://kubernetes.io/docs/concepts/workloads/pods/pod-topology-spread-constraints/
  ##
  topologySpreadConstraints: []
  serviceAccount:
    ## @param monitoring.serviceAccount.create If enabled, a Kubernetes Service Account will be created for this pod.
    ## This provides additional security by limiting this pod's access to the Kubernetes API and to Secrets on the Kubernetes cluster.
    ## If disabled, the default Service Account will be used which in most Kubernetes configurations will grant this pod
    ## access to most secrets on the cluster and access to the Kubernetes API.
    ##
    create: true

## @section Testing
## @descriptionStart
## Defines parameters related to testing that the deployment of Speckle has been successful.
## @descriptionEnd
##

## @param helm_test_enabled If enabled, an additional pod is deployed which verifies some functionality of Speckle to determine if it is deployed correctly
##
helm_test_enabled: true

test:
  ## @param test.logLevel The minimum level of logs which will be output. Suitable values are trace, debug, info, warn, error, fatal, or silent
  ##
  logLevel: 'info'
  ## @param test.logPretty If enabled, will output logs in a human-readable format. Otherwise, logs will be output in JSON format.
  ##
  logPretty: false

  ## @param test.image The Docker image to be used for the Speckle Test component. If blank, defaults to speckle/speckle-test-deployment:{{ .Values.docker_image_tag }}. If provided, this value should be the full path including tag. The docker_image_tag value will be ignored.
  ##
  image: ''

  requests:
    ## @param test.requests.cpu The CPU that should be available on a node when scheduling this pod.
    ## ref: https://kubernetes.io/docs/concepts/configuration/manage-resources-containers/
    ##
    cpu: 100m
    ## @param test.requests.memory The Memory that should be available on a node when scheduling this pod.
    ## Depending on the Kubernetes cluster's configuration, exceeding this value may result in pod eviction from a node.
    ## ref: https://kubernetes.io/docs/concepts/configuration/manage-resources-containers/
    ##
    memory: 64Mi
  limits:
    ## @param test.limits.cpu The maximum CPU that will be made available to the Test Pod in a given period.
    ## If this limit is exceeded, execution of the Pod will be paused until the next period.
    ## ref: https://kubernetes.io/docs/concepts/configuration/manage-resources-containers/
    ##
    cpu: 200m
    ## @param test.limits.memory The maximum Memory that will be made available to the Test Pod.
    ## If this limit is exceeded, processes within the pod that request additional memory may be stopped.
    ## ref: https://kubernetes.io/docs/concepts/configuration/manage-resources-containers/
    ##
    memory: 512Mi
  networkPolicy:
    ## @param test.networkPolicy.enabled If enabled, will provide additional security be limiting network traffic into and out of the pod to only the required endpoints and ports.
    ## ref: https://kubernetes.io/docs/concepts/services-networking/network-policies/
    ##
    enabled: false
  serviceAccount:
    ## @param test.serviceAccount.create If enabled, a Kubernetes Service Account will be created for this pod.
    ## This provides additional security by limiting this pod's access to the Kubernetes API and to Secrets on the Kubernetes cluster.
    ## If disabled, the default Service Account will be used which in most Kubernetes configurations will grant this pod
    ## access to most secrets on the cluster and access to the Kubernetes API.
    ##
    create: true<|MERGE_RESOLUTION|>--- conflicted
+++ resolved
@@ -977,80 +977,6 @@
   ##
   topologySpreadConstraints: []
 
-<<<<<<< HEAD
-=======
-## @section Frontend
-## @descriptionStart
-## Defines parameters related to the frontend server component of Speckle.
-## @descriptionEnd
-##
-frontend:
-  ## @param frontend.replicas The number of instances of the Frontend pod to be deployed within the cluster.
-  ##
-  replicas: 1
-  ## @param frontend.logLevel The minimum level of logs which will be output. Suitable values are trace, debug, info, warn, error, fatal, or silent
-  ##
-  logLevel: 'info'
-  ## @param frontend.logPretty If enabled, will output logs in a human-readable format. Otherwise, logs will be output in JSON format.
-  ##
-  logPretty: false
-
-  ## @param frontend.image The Docker image to be used for the Speckle Frontend component. If blank, defaults to speckle/speckle-frontend:{{ .Values.docker_image_tag }}. If provided, this value should be the full path including tag. The docker_image_tag value will be ignored.
-  ##
-  image: ''
-
-  requests:
-    ## @param frontend.requests.cpu The CPU that should be available on a node when scheduling this pod.
-    ## ref: https://kubernetes.io/docs/concepts/configuration/manage-resources-containers/
-    ##
-    cpu: 250m
-    ## @param frontend.requests.memory The Memory that should be available on a node when scheduling this pod.
-    ## Depending on the Kubernetes cluster's configuration, exceeding this value may result in pod eviction from a node.
-    ## ref: https://kubernetes.io/docs/concepts/configuration/manage-resources-containers/
-    ##
-    memory: 256Mi
-  limits:
-    ## @param frontend.limits.cpu The maximum CPU that will be made available to the frontend Pod in a given period.
-    ## If this limit is exceeded, execution of the Pod will be paused until the next period.
-    ## ref: https://kubernetes.io/docs/concepts/configuration/manage-resources-containers/
-    ##
-    cpu: 1000m
-    ## @param frontend.limits.memory The maximum Memory that will be made available to the frontend Pod.
-    ## If this limit is exceeded, processes within the pod that request additional memory may be stopped.
-    ## ref: https://kubernetes.io/docs/concepts/configuration/manage-resources-containers/
-    ##
-    memory: 512Mi
-  networkPolicy:
-    ## @param frontend.networkPolicy.enabled If enabled, will provide additional security be limiting network traffic into and out of the pod to only the required endpoints and ports.
-    ## If enabled, the `ingress` parameters need be configured.
-    ## ref: https://kubernetes.io/docs/concepts/services-networking/network-policies/
-    ##
-    enabled: false
-  ## @param frontend.affinity Affinity for Speckle frontend pod scheduling
-  ## ref: https://kubernetes.io/docs/concepts/configuration/assign-pod-node/#affinity-and-anti-affinity
-  ##
-  affinity: {}
-  ## @param frontend.nodeSelector Node labels for Speckle frontend pods scheduling
-  ## ref: https://kubernetes.io/docs/user-guide/node-selection/
-  ##
-  nodeSelector: {}
-  ## @param frontend.tolerations Tolerations for Speckle frontend pods scheduling
-  ## ref: https://kubernetes.io/docs/concepts/configuration/taint-and-toleration/
-  ##
-  tolerations: []
-  ## @param frontend.topologySpreadConstraints Spread Constraints for Speckle frontend pod scheduling
-  ## ref: https://kubernetes.io/docs/concepts/workloads/pods/pod-topology-spread-constraints/
-  ##
-  topologySpreadConstraints: []
-  serviceAccount:
-    ## @param frontend.serviceAccount.create If enabled, a Kubernetes Service Account will be created for this pod.
-    ## This provides additional security by limiting this pod's access to the Kubernetes API and to Secrets on the Kubernetes cluster.
-    ## If disabled, the default Service Account will be used which in most Kubernetes configurations will grant this pod
-    ## access to most secrets on the cluster and access to the Kubernetes API.
-    ##
-    create: true
-
->>>>>>> bf80347a
 ## @section frontend_2
 ## @descriptionStart
 ## Defines parameters related to the new web application component of Speckle
