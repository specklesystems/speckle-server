--- conflicted
+++ resolved
@@ -65,14 +65,6 @@
   retryErroredPreviewsEnabled: false
   ## @param featureFlags.nextGenFileImporterEnabled Enables the next generation file importer. Requires ifc_import_service to be enabled and configured.
   nextGenFileImporterEnabled: false
-<<<<<<< HEAD
-  ## @param featureFlags.largeFileUploadsEnabled Enables the ability to upload large files to Speckle
-  largeFileUploadsEnabled: false
-  ## @param featureFlags.experimentalIfcImporterEnabled Enables the ability to parse IFC files using the experimental IFC importer
-  experimentalIfcImporterEnabled: false
-  ## @param featureFlags.backgroundJobsEnabled Enables the ability to run background jobs (such as the IFC importer) in Speckle
-  backgroundJobsEnabled: false
-=======
   ## @param featureFlags.legacyFileImportsEnabled Enables the legacy file upload mechanism, using REST API to proxy file uploads via the server
   legacyFileImportsEnabled: false
   ## @param featureFlags.accIntegrationEnabled Enables the ability to import data from ACC
@@ -83,7 +75,6 @@
   savedViewsEnabled: false
   ## @param featureFlags.usersInviteScopeIsPublic Enables the ability to create Personal Access Tokens (PAT) with users:invite privileges. WARNING: This can be used by untrusted users to send spam; do not enable on servers which allow public registration or to which untrusted users have been, or will be, invited.
   usersInviteScopeIsPublic: false
->>>>>>> feb7175f
 
 analytics:
   ## @param analytics.enabled Enable or disable analytics
