--- conflicted
+++ resolved
@@ -11,6 +11,7 @@
 
 
 # Setting the SPECKLE_SERVER to test on
+SPECKLE_SERVER = ""
 SPECKLE_SERVER = ""
 if len(sys.argv) > 1:
     SPECKLE_SERVER = sys.argv[1]
@@ -52,15 +53,9 @@
     SERVER_VERSION = os.getenv("SERVER_VERSION")
 if SERVER_VERSION:
     if not SERVER_VERSION == "latest":
-<<<<<<< HEAD
         assert server_info.version.startswith(
             SERVER_VERSION
         ), f"The deployed version {server_info.version} should match, or be prefixed by, the expected {SERVER_VERSION}"
-=======
-        assert (
-            server_info.version == SERVER_VERSION
-        ), f"The deployed version {server_info.version} doesn't match the expected {SERVER_VERSION}"
->>>>>>> d0828693
         print(f"Server version {SERVER_VERSION} is deployed and available")
     else:
         print("Not testing server version, as it was set to 'latest'")
