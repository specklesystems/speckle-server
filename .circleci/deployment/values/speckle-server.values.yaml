namespace: speckle-server
create_namespace: false
ssl_canonical_url: true
domain: speckle.internal
cert_manager_issuer: letsencrypt-staging
analytics:
  enabled: false
tlsRejectUnauthorized: '0'

server:
  replicas: 1
  # session_secret: secret -> `session_secret`
  auth:
    local:
      enabled: true
  logLevel: debug
  logPretty: true

  email:
    enabled: false

  speckleAutomateUrl: http://automate.speckle.internal # value is overridden when deployed with by ./scripts/local_deployment.sh
  monitoring:
    mp:
      enabled: false
  disable_tracking: true
  disable_tracing: true

objects:
  replicas: 1
  # session_secret: secret -> `session_secret`
  auth:
    local:
      enabled: true
  logLevel: debug
  logPretty: true

  email:
    enabled: false

  monitoring:
    mp:
      enabled: false
  disable_tracking: true
  disable_tracing: true

frontend_2:
  enabled: true
<<<<<<< HEAD
  logPretty: false
=======
  logPretty: false #FIX: FE2 does not yet support 'true' https://linear.app/speckle/issue/WEB-1166/frontend-2-does-not-support-nuxt-public-log-pretty=true-in-docker
>>>>>>> 99edb378

preview_service:
  replicas: 0
  logPretty: true

webhook_service:
  replicas: 0
  logPretty: true

fileimport_service:
  replicas: 0
  logPretty: true

monitoring:
  replicas: 0
  logPretty: true

s3:
  endpoint: 'http://minio.minio.svc.cluster.local:9000'
  bucket: 'speckle-server'
  access_key: minioadmin
  # secret_key: secret -> s3_secret_key

#redis:
# redis_url: secret -> redis_url

db:
  PGSSLMODE: 'disable'

helm_test_enabled: true<|MERGE_RESOLUTION|>--- conflicted
+++ resolved
@@ -46,11 +46,7 @@
 
 frontend_2:
   enabled: true
-<<<<<<< HEAD
-  logPretty: false
-=======
   logPretty: false #FIX: FE2 does not yet support 'true' https://linear.app/speckle/issue/WEB-1166/frontend-2-does-not-support-nuxt-public-log-pretty=true-in-docker
->>>>>>> 99edb378
 
 preview_service:
   replicas: 0
