#!/usr/bin/env bash

set -eo pipefail

if [[ -z "${IMAGE_VERSION_TAG}" ]]; then
  echo "IMAGE_VERSION_TAG is not set"
  exit 1
fi
if [[ -z "${DOCKER_REG_USER}" ]]; then
  echo "DOCKER_REG_USER is not set"
  exit 1
fi
if [[ -z "${DOCKER_REG_PASS}" ]]; then
  echo "DOCKER_REG_PASS is not set"
  exit 1
fi

GIT_REPO=$( pwd )
SCRIPT_DIR=$( cd -- "$( dirname -- "${BASH_SOURCE[0]}" )" &> /dev/null && pwd )
# shellcheck disable=SC1090,SC1091
source "${SCRIPT_DIR}/common.sh"

RELEASE_VERSION="${IMAGE_VERSION_TAG}-chart"
HELM_STABLE_BRANCH="${HELM_STABLE_BRANCH:-"main"}"
DOCKER_HELM_REG_URL="${DOCKER_HELM_REG_URL:-"registry-1.docker.io"}"
DOCKER_HELM_REG_ORG="${DOCKER_HELM_REG_ORG:-"speckle"}"
CHART_NAME="${CHART_NAME:-"speckle-server"}"

echo "Releasing Helm Chart version ${RELEASE_VERSION} for application version ${IMAGE_VERSION_TAG}"

<<<<<<< HEAD
yq e -i ".docker_image_tag = \"${RELEASE_VERSION}\"" "${GIT_REPO}/utils/helm/speckle-server/values.yaml"

if [[ -n "${CIRCLE_TAG}" || "${CIRCLE_BRANCH}" == "${HELM_STABLE_BRANCH}" ]]; then
  # before overwriting the chart with the build version, check if the current chart version
  # is not newer than the currently build one

  helm pull "oci://${DOCKER_HELM_REG_URL}/${DOCKER_HELM_REG_ORG}/${CHART_NAME}" --destination "/tmp/old-version" --untar --untardir "untar"
  CURRENT_VERSION="$(yq .version "/tmp/old-version/untar/${CHART_NAME}/Chart.yaml")"
  echo "${CURRENT_VERSION}"
  rm -rf "/tmp/old-version"

  .circleci/check_version.py "${CURRENT_VERSION}" "${RELEASE_VERSION}"
  if [ $? -eq 1 ]
  then
    echo "The current helm chart version '${CURRENT_VERSION}' is newer than the version '${RELEASE_VERSION}' we are attempting to publish. Exiting"
    exit 1
  fi
fi

echo "${DOCKER_REG_PASS}" | helm registry login "${DOCKER_HELM_REG_URL}" --username "${DOCKER_REG_USER}" --password-stdin
helm package "${GIT_REPO}/utils/helm/speckle-server" --version "${RELEASE_VERSION}" --app-version "${RELEASE_VERSION}" --destination "/tmp"
helm push "/tmp/${CHART_NAME}-${RELEASE_VERSION}.tgz" "oci://${DOCKER_HELM_REG_URL}/${DOCKER_HELM_REG_ORG}"
=======
yq e -i ".docker_image_tag = \"${IMAGE_VERSION_TAG}\"" "${GIT_REPO}/utils/helm/speckle-server/values.yaml"

echo "${DOCKER_REG_PASS}" | helm registry login "${DOCKER_HELM_REG_URL}" --username "${DOCKER_REG_USER}" --password-stdin
helm package "${GIT_REPO}/utils/helm/speckle-server" --version "${RELEASE_VERSION}" --app-version "${IMAGE_VERSION_TAG}" --destination "/tmp"
helm push "/tmp/${CHART_NAME}-${RELEASE_VERSION}.tgz" "oci://${DOCKER_HELM_REG_URL}/speckle"
>>>>>>> 5346eea2
<|MERGE_RESOLUTION|>--- conflicted
+++ resolved
@@ -28,33 +28,8 @@
 
 echo "Releasing Helm Chart version ${RELEASE_VERSION} for application version ${IMAGE_VERSION_TAG}"
 
-<<<<<<< HEAD
-yq e -i ".docker_image_tag = \"${RELEASE_VERSION}\"" "${GIT_REPO}/utils/helm/speckle-server/values.yaml"
-
-if [[ -n "${CIRCLE_TAG}" || "${CIRCLE_BRANCH}" == "${HELM_STABLE_BRANCH}" ]]; then
-  # before overwriting the chart with the build version, check if the current chart version
-  # is not newer than the currently build one
-
-  helm pull "oci://${DOCKER_HELM_REG_URL}/${DOCKER_HELM_REG_ORG}/${CHART_NAME}" --destination "/tmp/old-version" --untar --untardir "untar"
-  CURRENT_VERSION="$(yq .version "/tmp/old-version/untar/${CHART_NAME}/Chart.yaml")"
-  echo "${CURRENT_VERSION}"
-  rm -rf "/tmp/old-version"
-
-  .circleci/check_version.py "${CURRENT_VERSION}" "${RELEASE_VERSION}"
-  if [ $? -eq 1 ]
-  then
-    echo "The current helm chart version '${CURRENT_VERSION}' is newer than the version '${RELEASE_VERSION}' we are attempting to publish. Exiting"
-    exit 1
-  fi
-fi
-
-echo "${DOCKER_REG_PASS}" | helm registry login "${DOCKER_HELM_REG_URL}" --username "${DOCKER_REG_USER}" --password-stdin
-helm package "${GIT_REPO}/utils/helm/speckle-server" --version "${RELEASE_VERSION}" --app-version "${RELEASE_VERSION}" --destination "/tmp"
-helm push "/tmp/${CHART_NAME}-${RELEASE_VERSION}.tgz" "oci://${DOCKER_HELM_REG_URL}/${DOCKER_HELM_REG_ORG}"
-=======
 yq e -i ".docker_image_tag = \"${IMAGE_VERSION_TAG}\"" "${GIT_REPO}/utils/helm/speckle-server/values.yaml"
 
 echo "${DOCKER_REG_PASS}" | helm registry login "${DOCKER_HELM_REG_URL}" --username "${DOCKER_REG_USER}" --password-stdin
 helm package "${GIT_REPO}/utils/helm/speckle-server" --version "${RELEASE_VERSION}" --app-version "${IMAGE_VERSION_TAG}" --destination "/tmp"
-helm push "/tmp/${CHART_NAME}-${RELEASE_VERSION}.tgz" "oci://${DOCKER_HELM_REG_URL}/speckle"
->>>>>>> 5346eea2
+helm push "/tmp/${CHART_NAME}-${RELEASE_VERSION}.tgz" "oci://${DOCKER_HELM_REG_URL}/${DOCKER_HELM_REG_ORG}"