--- conflicted
+++ resolved
@@ -1,19 +1,6 @@
 #!/bin/bash
 set -eo pipefail
 
-<<<<<<< HEAD
-set -euo pipefail
-
-LAST_RELEASE=$(git describe --always --tags "$(git rev-list --tags)" | grep -E '^[0-9]+\.[0-9]+\.[0-9]+$' | head -n 1)
-NEXT_RELEASE=$(echo "${LAST_RELEASE}" | python -c "parts = input().split('.'); parts[-1] = str(int(parts[-1])+1); print('.'.join(parts))")
-
-if [[ "${CIRCLE_TAG}" =~ ^[0-9]+\.[0-9]+\.[0-9]+$ ]]; then
-    echo "${CIRCLE_TAG}"
-    exit 0
-fi
-
-echo "${NEXT_RELEASE}-alpha.${CIRCLE_BUILD_NUM}"
-=======
 LAST_RELEASE="$(git describe --always --tags $(git rev-list --tags) | grep -E '^[0-9]+\.[0-9]+\.[0-9]+$' | head -n 1)"
 NEXT_RELEASE="$(echo "${LAST_RELEASE}" | python -c "parts = input().split('.'); parts[-1] = str(int(parts[-1])+1); print('.'.join(parts))")"
 
@@ -30,5 +17,4 @@
 BRANCH_NAME_TRUNCATED="$(echo "${CIRCLE_BRANCH}" | cut -c -50)" # docker has a 128 character tag limit, so ensuring the branch name will be short enough
 COMMIT_SHA1_TRUNCATED="$(echo "${CIRCLE_SHA1}" | cut -c -7)"
 echo "$NEXT_RELEASE-branch.${BRANCH_NAME_TRUNCATED}.${COMMIT_SHA1_TRUNCATED}.${CIRCLE_BUILD_NUM}"
->>>>>>> ff19c715
 exit 0