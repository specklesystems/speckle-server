version: 2.1

orbs:
  snyk: snyk/snyk@2.0.3
  codecov: codecov/codecov@5.0.3

workflows:
  test-build:
    jobs:
      - vulnerability-scan:
          context:
            - snyk
          filters:
            branches:
              only:
                - main
                - hotfix*

      - test-server: &test-server-job-definition
          context:
            - speckle-server-licensing
            - stripe-integration
            - speckle-server-codecov
          filters: &filters-allow-all
            tags:
              # run tests for any commit on any branch, including any tags
              only: /.*/
          requires:
            - docker-publish-postgres-container

      - test-server-no-ff:
          filters: *filters-allow-all
          requires:
            - docker-publish-postgres-container

      - test-server-multiregion: *test-server-job-definition

      - test-frontend-2:
          filters: *filters-allow-all

      - test-viewer:
          filters: *filters-allow-all

      - test-objectsender:
          filters: *filters-allow-all

      - test-shared:
          filters: *filters-allow-all

      - test-preview-service:
          filters: *filters-allow-all

      - test-ui-components:
          filters: *filters-allow-all

      - ui-components-chromatic:
          context:
            - chromatic-ui-components
          filters: *filters-allow-all

      - deployment-testing-approval:
          type: approval
          filters: &filters-ignore-main-branch-or-all-tags
            branches:
              ignore: &branches-special
                - main
                - /^hotfix.*$/
                - /^testing\d*$/
            tags:
              ignore: /.*/

      #FIXME uncomment when nix https://search.nixos.org/packages?channel=24.05&show=tilt&from=0&size=50&sort=relevance&type=packages&query=tilt supports tilt >v0.33.12 which includes docker compose up --wait flag
      # - deployment-test-docker-compose:
      #     filters: &filters-deployment-testing
      #       tags:
      #         # run tests for any commit on any branch, including any tags
      #         only: /.*/
      #     requires:
      #       - get-version
      #       - deployment-testing-approval
      #       - docker-build-server
      #       - docker-build-frontend
      #       - docker-build-frontend-2
      #       - docker-build-previews
      #       - docker-build-webhooks
      #       - docker-build-file-imports
      #       - docker-build-test-container
      #       - docker-build-monitor-container
      #       - docker-build-docker-compose-ingress

      - deployment-test-helm-chart:
          filters: &filters-deployment-testing
            tags:
              # run tests for any commit on any branch, including any tags
              only: /.*/
          requires:
            - get-version
            - deployment-testing-approval
            - docker-build-server
            - docker-build-frontend-2
            - docker-build-previews
            - docker-build-webhooks
            - docker-build-file-imports
            - docker-build-test-container
            - docker-build-monitor-container

      - get-version:
          filters: *filters-allow-all

      - pre-commit:
          filters: *filters-allow-all

      - docker-build-server:
          context: &build-context
            - github-readonly-public-repos
          filters: &filters-build
            tags:
              only: /.*/
          requires:
            - get-version

      - docker-build-frontend-2:
          context: *build-context
          filters: *filters-build
          requires:
            - get-version

      - docker-build-webhooks:
          context: *build-context
          filters: *filters-build
          requires:
            - get-version

      - docker-build-file-imports:
          context: *build-context
          filters: *filters-build
          requires:
            - get-version

      - docker-build-previews:
          context: *build-context
          filters: *filters-build
          requires:
            - get-version

      - docker-build-test-container:
          context: *build-context
          filters: *filters-build
          requires:
            - get-version

      - docker-build-postgres-container:
          context: *build-context
          filters: *filters-build
          requires:
            - get-version

      - docker-build-monitor-container:
          context: *build-context
          filters: *filters-build
          requires:
            - get-version

      - docker-build-docker-compose-ingress:
          context: *build-context
          filters: *filters-build
          requires:
            - get-version

      - publish-approval:
          type: approval
          filters: *filters-ignore-main-branch-or-all-tags

      - docker-publish-server:
          context: &docker-hub-context
            - docker-hub
          filters: &filters-publish
            branches:
              ignore: /pull\/[0-9]+/
            tags:
              only: /.*/
          requires:
            - docker-build-server
            - get-version
            - pre-commit
            - publish-approval
            - test-frontend-2
            - test-viewer
            - test-objectsender
            - test-shared
            - test-server
            - test-server-no-ff
            - test-server-multiregion
            - test-preview-service

      - docker-publish-frontend-2:
          context: *docker-hub-context
          filters: *filters-publish
          requires:
            - docker-build-frontend-2
            - get-version
            - pre-commit
            - publish-approval
            - test-frontend-2
            - test-viewer
            - test-objectsender
            - test-shared
            - test-server
            - test-server-no-ff
            - test-server-multiregion
            - test-preview-service

      - docker-publish-frontend-2-sourcemaps:
          context:
            - github-readonly-public-repos
            - datadog-sourcemaps-publish
          filters: *filters-publish
          requires:
            - get-version

      - docker-publish-webhooks:
          context: *docker-hub-context
          filters: *filters-publish
          requires:
            - docker-build-webhooks
            - get-version
            - pre-commit
            - publish-approval
            - test-frontend-2
            - test-viewer
            - test-objectsender
            - test-shared
            - test-server
            - test-server-no-ff
            - test-server-multiregion
            - test-preview-service

      - docker-publish-file-imports:
          context: *docker-hub-context
          filters: *filters-publish
          requires:
            - docker-build-file-imports
            - get-version
            - pre-commit
            - publish-approval
            - test-frontend-2
            - test-viewer
            - test-objectsender
            - test-shared
            - test-server
            - test-server-no-ff
            - test-server-multiregion
            - test-preview-service

      - docker-publish-previews:
          context: *docker-hub-context
          filters: *filters-publish
          requires:
            - docker-build-previews
            - get-version
            - pre-commit
            - publish-approval
            - test-frontend-2
            - test-viewer
            - test-objectsender
            - test-shared
            - test-server
            - test-server-no-ff
            - test-server-multiregion
            - test-preview-service

      - docker-publish-test-container:
          context: *docker-hub-context
          filters: *filters-publish
          requires:
            - docker-build-test-container
            - get-version
            - pre-commit
            - publish-approval
            - test-frontend-2
            - test-viewer
            - test-objectsender
            - test-shared
            - test-server
            - test-server-no-ff
            - test-server-multiregion
            - test-preview-service

      - docker-publish-postgres-container:
          context: *docker-hub-context
          filters: *filters-publish
          requires:
            - docker-build-postgres-container

      - docker-publish-monitor-container:
          context: *docker-hub-context
          filters: *filters-publish
          requires:
            - docker-build-monitor-container
            - get-version
            - pre-commit
            - publish-approval
            - test-frontend-2
            - test-viewer
            - test-objectsender
            - test-shared
            - test-server
            - test-server-no-ff
            - test-server-multiregion
            - test-preview-service

      - docker-publish-docker-compose-ingress:
          context: *docker-hub-context
          filters: *filters-publish
          requires:
            - docker-build-docker-compose-ingress
            - get-version
            - pre-commit
            - publish-approval
            - test-frontend-2
            - test-viewer
            - test-objectsender
            - test-shared
            - test-server
            - test-server-no-ff
            - test-server-multiregion
            - test-preview-service

      - publish-helm-chart:
          filters: &filters-publish
            branches:
              only: *branches-special
            tags:
              only: &filters-tag /^[0-9]+\.[0-9]+\.[0-9]+$/
          requires:
            # - deployment-test-docker-compose #FIXME uncomment when nix https://search.nixos.org/packages?channel=24.05&show=tilt&from=0&size=50&sort=relevance&type=packages&query=tilt supports tilt >v0.33.12 which includes docker compose up --wait flag
            - deployment-test-helm-chart
            - docker-publish-docker-compose-ingress
            - docker-publish-file-imports
            - docker-publish-frontend-2
            - docker-publish-monitor-container
            - docker-publish-previews
            - docker-publish-server
            - docker-publish-test-container
            - docker-publish-webhooks
            - get-version
            - publish-approval

      - update-helm-documentation:
          filters: *filters-publish
          requires:
            - publish-helm-chart

      - publish-npm:
          filters:
            tags:
              only: *filters-tag
            branches:
              ignore: /.*/
          context:
            - npm-registry
          requires:
            - get-version
            - test-server
            - test-server-no-ff
            - test-server-multiregion
            - test-ui-components
            - test-frontend-2
            - test-viewer
            - test-objectsender
            - test-shared
            - test-preview-service

      - publish-viewer-sandbox-cloudflare-pages:
          filters: *filters-publish
          context:
            - cloudflare-pages-edit
          requires:
            - test-viewer

jobs:
  get-version:
    docker: &docker-base-image
      - image: cimg/base:2024.02
    working_directory: &work-dir /tmp/ci
    steps:
      - checkout
      - run: mkdir -p workspace
      - run:
          name: set version
          command: |
            echo "export IMAGE_VERSION_TAG=$(.circleci/get_version.sh)" >> workspace/env-vars
      - run: cat workspace/env-vars >> $BASH_ENV
      - run: echo "IMAGE_VERSION_TAG=${IMAGE_VERSION_TAG}"
      - persist_to_workspace:
          root: workspace
          paths:
            - env-vars

  pre-commit:
    parameters:
      config_file:
        default: ./.pre-commit-config.yaml
        description: Optional, path to pre-commit config file.
        type: string
      deployment_config_file:
        default: ./.pre-commit-config.deployment.yaml
        description: Optional, path to additional pre-commit config file.
        type: string
      cache_prefix:
        default: ''
        description: |
          Optional cache prefix to be used on CircleCI. Can be used for cache busting or to ensure multiple jobs use different caches.
        type: string
    docker:
      - image: speckle/pre-commit-runner:latest
    resource_class: xlarge
    working_directory: *work-dir
    steps:
      - checkout
      - restore_cache:
          name: Restore pre-commit & Yarn Package cache
          keys:
            - cache-pre-commit-<<parameters.cache_prefix>>-{{ checksum "<<parameters.config_file>>" }}
            - yarn-packages-{{ checksum "yarn.lock" }}
      - run:
          name: Install pre-commit hooks
          command: pre-commit install-hooks --config <<parameters.config_file>>
      - save_cache:
          key: cache-pre-commit-<<parameters.cache_prefix>>-{{ checksum "<<parameters.config_file>>" }}
          paths:
            - ~/.cache/pre-commit
      - run:
          name: Install Dependencies
          command: yarn
      - save_cache:
          name: Save Yarn Package Cache
          key: yarn-packages-{{ checksum "yarn.lock" }}
          paths:
            - .yarn/cache
            - .yarn/unplugged
      - run:
          name: Build public packages
          command: yarn build:public
      - run:
          name: Run pre-commit
          command: ./.husky/pre-commit
      - run:
          command: git --no-pager diff
          name: git diff
          when: on_fail

  test-server: &test-server-job
    docker:
      - image: cimg/node:18.19.0
      - image: cimg/redis:7.2.4
      - image: 'speckle/speckle-postgres'
        environment:
          POSTGRES_DB: speckle2_test
          POSTGRES_PASSWORD: speckle
          POSTGRES_USER: speckle
        command: -c 'max_connections=1000'
      - image: 'minio/minio'
        command: server /data --console-address ":9001"
        # environment:

    resource_class: large
    environment:
      NODE_ENV: test
      DATABASE_URL: 'postgres://speckle:speckle@127.0.0.1:5432/speckle2_test'
      PGDATABASE: speckle2_test
      POSTGRES_MAX_CONNECTIONS_SERVER: 20
      PGUSER: speckle
      SESSION_SECRET: 'keyboard cat'
      STRATEGY_LOCAL: 'true'
      CANONICAL_URL: 'http://127.0.0.1:3000'
      S3_ENDPOINT: 'http://127.0.0.1:9000'
      S3_ACCESS_KEY: 'minioadmin'
      S3_SECRET_KEY: 'minioadmin'
      S3_BUCKET: 'speckle-server'
      S3_CREATE_BUCKET: 'true'
      REDIS_URL: 'redis://127.0.0.1:6379'
      S3_REGION: '' # optional, defaults to 'us-east-1'
      FRONTEND_ORIGIN: 'http://127.0.0.1:8081'
      ENCRYPTION_KEYS_PATH: 'test/assets/automate/encryptionKeys.json'
      ENABLE_ALL_FFS: 'true'
      RATELIMITER_ENABLED: 'false'
    steps:
      - checkout
      - restore_cache:
          name: Restore Yarn Package Cache
          keys:
            - yarn-packages-server-{{ checksum "yarn.lock" }}
      - run:
          name: Install Dependencies
          command: yarn

      - save_cache:
          name: Save Yarn Package Cache
          key: yarn-packages-server-{{ checksum "yarn.lock" }}
          paths:
            - .yarn/cache
            - .yarn/unplugged

      - run:
          name: Build public packages
          command: yarn build:public

      - run:
          name: Wait for dependencies to start
          command: 'dockerize -wait tcp://localhost:5432 -wait tcp://localhost:6379 -timeout 1m'

      - run:
          command: cp .env.test-example .env.test
          working_directory: 'packages/server'

      - run:
          name: 'Lint'
          command: yarn lint:ci
          working_directory: 'packages/server'

      - run:
          name: 'Run tests'
          # Extra formatting to get timestamps on each line in CI (for profiling purposes)
          command: |
            GREP_FLAG=""

            if [ "$RUN_TESTS_IN_MULTIREGION_MODE" == "true" ]; then
              GREP_FLAG="--grep @multiregion"
            fi

            yarn test:report $GREP_FLAG --color=always | while IFS= read -r line; do echo -e "$(date +%T.%3N) > $line"; done
          working_directory: 'packages/server'
          no_output_timeout: 30m

      - codecov/upload:
          files: packages/server/coverage/lcov.info

      - run:
          name: Introspect GQL schema for subsequent checks
          command: 'IGNORE_MISSING_MIRATIONS=true yarn cli graphql introspect'
          working_directory: 'packages/server'

      # - run:
      #     name: Checking for GQL schema breakages against app.speckle.systems
      #     command: 'yarn rover graph check Speckle-Server@app-speckle-systems --schema ./introspected-schema.graphql'
      #     working_directory: 'packages/server'

      - run:
          name: Checking for GQL schema breakages against latest.speckle.systems
          command: 'yarn rover graph check Speckle-Server@latest-speckle-systems --schema ./introspected-schema.graphql'
          working_directory: 'packages/server'

      - store_test_results:
          path: packages/server/reports

      # - store_artifacts:
      # path: packages/server/coverage/lcov-report
      # destination: package/server/coverage

  test-server-no-ff:
    <<: *test-server-job
    environment:
      NODE_ENV: test
      DATABASE_URL: 'postgres://speckle:speckle@127.0.0.1:5432/speckle2_test'
      PGDATABASE: speckle2_test
      POSTGRES_MAX_CONNECTIONS_SERVER: 20
      PGUSER: speckle
      SESSION_SECRET: 'keyboard cat'
      STRATEGY_LOCAL: 'true'
      CANONICAL_URL: 'http://127.0.0.1:3000'
      S3_ENDPOINT: 'http://127.0.0.1:9000'
      S3_ACCESS_KEY: 'minioadmin'
      S3_SECRET_KEY: 'minioadmin'
      S3_BUCKET: 'speckle-server'
      S3_CREATE_BUCKET: 'true'
      REDIS_URL: 'redis://127.0.0.1:6379'
      S3_REGION: '' # optional, defaults to 'us-east-1'
      FRONTEND_ORIGIN: 'http://127.0.0.1:8081'
      ENCRYPTION_KEYS_PATH: 'test/assets/automate/encryptionKeys.json'
      DISABLE_ALL_FFS: 'true'
      RATELIMITER_ENABLED: 'false'

  test-server-multiregion:
    <<: *test-server-job
    docker:
      - image: cimg/node:18.19.0
      - image: cimg/redis:7.2.4
      - image: 'speckle/speckle-postgres'
        environment:
          POSTGRES_DB: speckle2_test
          POSTGRES_PASSWORD: speckle
          POSTGRES_USER: speckle
        command: -c 'max_connections=1000' -c 'wal_level=logical'
      - image: 'speckle/speckle-postgres'
        environment:
          POSTGRES_DB: speckle2_test
          POSTGRES_PASSWORD: speckle
          POSTGRES_USER: speckle
        command: -c 'max_connections=1000' -c 'port=5433' -c 'wal_level=logical'
      - image: 'speckle/speckle-postgres'
        environment:
          POSTGRES_DB: speckle2_test
          POSTGRES_PASSWORD: speckle
          POSTGRES_USER: speckle
        command: -c 'max_connections=1000' -c 'port=5434' -c 'wal_level=logical'
      - image: 'minio/minio'
        command: server /data --console-address ":9001" --address "0.0.0.0:9000"
      - image: 'minio/minio'
        command: server /data --console-address ":9021" --address "0.0.0.0:9020"
      - image: 'minio/minio'
        command: server /data --console-address ":9041" --address "0.0.0.0:9040"
    environment:
      # Same as test-server:
      NODE_ENV: test
      DATABASE_URL: 'postgres://speckle:speckle@127.0.0.1:5432/speckle2_test'
      PGDATABASE: speckle2_test
      POSTGRES_MAX_CONNECTIONS_SERVER: 50
      PGUSER: speckle
      SESSION_SECRET: 'keyboard cat'
      STRATEGY_LOCAL: 'true'
      CANONICAL_URL: 'http://127.0.0.1:3000'
      S3_ENDPOINT: 'http://127.0.0.1:9000'
      S3_ACCESS_KEY: 'minioadmin'
      S3_SECRET_KEY: 'minioadmin'
      S3_BUCKET: 'speckle-server'
      S3_CREATE_BUCKET: 'true'
      REDIS_URL: 'redis://127.0.0.1:6379'
      S3_REGION: '' # optional, defaults to 'us-east-1'
      FRONTEND_ORIGIN: 'http://127.0.0.1:8081'
      ENCRYPTION_KEYS_PATH: 'test/assets/automate/encryptionKeys.json'
      FF_BILLING_INTEGRATION_ENABLED: 'true'
      # These are the only different env keys:
      MULTI_REGION_CONFIG_PATH: '../../.circleci/multiregion.test-ci.json'
      FF_WORKSPACES_MODULE_ENABLED: 'true'
      FF_WORKSPACES_MULTI_REGION_ENABLED: 'true'
      RUN_TESTS_IN_MULTIREGION_MODE: true
      RATELIMITER_ENABLED: 'false'

  test-frontend-2:
    docker: &docker-node-browsers-image
      - image: cimg/node:18.19.0-browsers
    resource_class: xlarge
    steps:
      - checkout
      - restore_cache:
          name: Restore Yarn Package Cache
          keys:
            - yarn-packages-server-{{ checksum "yarn.lock" }}
      - run:
          name: Install Dependencies
          command: yarn

      - save_cache:
          name: Save Yarn Package Cache
          key: yarn-packages-server-{{ checksum "yarn.lock" }}
          paths:
            - .yarn/cache
            - .yarn/unplugged

      - run:
          name: Build public packages
          command: yarn build:public

      - run:
          name: Lint everything
          command: yarn lint:ci
          working_directory: 'packages/frontend-2'

  test-viewer:
    docker: *docker-node-browsers-image
    resource_class: large
    steps:
      - checkout
      - restore_cache:
          name: Restore Yarn Package Cache
          keys:
            - yarn-packages-server-{{ checksum "yarn.lock" }}
      - run:
          name: Install Dependencies
          command: yarn

      - save_cache:
          name: Save Yarn Package Cache
          key: yarn-packages-server-{{ checksum "yarn.lock" }}
          paths:
            - .yarn/cache
            - .yarn/unplugged

      - run:
          name: Build public packages
          command: yarn build:public

      - run:
          name: Lint viewer
          command: yarn lint:ci
          working_directory: 'packages/viewer'

      - run:
          name: Run tests
          command: yarn test
          working_directory: 'packages/viewer'

      - run:
          name: Lint viewer-sandbox
          command: yarn lint:ci
          working_directory: 'packages/viewer-sandbox'

      - run:
          name: Build viewer-sandbox
          command: yarn build
          working_directory: 'packages/viewer-sandbox'

  test-preview-service:
    docker:
      - image: cimg/node:18.19.0
      - image: cimg/postgres:16.4@sha256:2e4f1a965bdd9ba77aa6a0a7b93968c07576ba2a8a7cf86d5eb7b31483db1378
        environment:
          POSTGRES_DB: preview_service_test
          POSTGRES_PASSWORD: preview_service_test
          POSTGRES_USER: preview_service_test
    resource_class: large
    environment: {}
    steps:
      - checkout
      - restore_cache:
          name: Restore Yarn Package Cache
          keys:
            - yarn-packages-server-{{ checksum "yarn.lock" }}
      - run:
          name: Install Dependencies
          command: yarn

      - save_cache:
          name: Save Yarn Package Cache
          key: yarn-packages-server-{{ checksum "yarn.lock" }}
          paths:
            - .yarn/cache
            - .yarn/unplugged

      - run:
          name: Build public packages
          command: yarn build:public

      - run:
          name: Lint everything
          command: yarn lint:ci
          working_directory: 'packages/preview-service'

      - run:
          name: Copy .env.example to .env
          command: |
            #!/usr/bin/env bash
            cp packages/preview-service/.env.example packages/preview-service/.env
            sed -i~ '/^PG_CONNECTION_STRING=/s/=.*/="postgres:\/\/preview_service_test:preview_service_test@127.0.0.1:5432\/preview_service_test"/' packages/preview-service/.env

      - run:
          name: Run tests
          command: yarn test
          working_directory: 'packages/preview-service'

  test-shared:
    docker: *docker-node-browsers-image
    resource_class: medium+
    steps:
      - checkout
      - restore_cache:
          name: Restore Yarn Package Cache
          keys:
            - yarn-packages-server-{{ checksum "yarn.lock" }}
      - run:
          name: Install Dependencies
          command: yarn

      - save_cache:
          name: Save Yarn Package Cache
          key: yarn-packages-server-{{ checksum "yarn.lock" }}
          paths:
            - .yarn/cache
            - .yarn/unplugged

      - run:
          name: Lint
          command: yarn lint:ci
          working_directory: 'packages/shared'

      - run:
          name: Run tests
          command: yarn test:ci
          working_directory: 'packages/shared'

<<<<<<< HEAD
      - codecov/upload:
          files: packages/shared/coverage/coverage-final.json
=======
      - run:
          name: Build
          command: yarn build
          working_directory: 'packages/shared'

      - run:
          name: Ensure ESM import works
          command: node ./e2e/testEsm.mjs
          working_directory: 'packages/shared'

      - run:
          name: Ensure CJS require works
          command: node ./e2e/testCjs.cjs
          working_directory: 'packages/shared'
>>>>>>> 0f96dfbe

  test-objectsender:
    docker: *docker-node-browsers-image
    resource_class: large
    steps:
      - checkout
      - restore_cache:
          name: Restore Yarn Package Cache
          keys:
            - yarn-packages-server-{{ checksum "yarn.lock" }}
      - run:
          name: Install Dependencies
          command: yarn

      - save_cache:
          name: Save Yarn Package Cache
          key: yarn-packages-server-{{ checksum "yarn.lock" }}
          paths:
            - .yarn/cache
            - .yarn/unplugged

      - run:
          name: Build public packages
          command: yarn build:public
      - run:
          name: Run tests
          command: yarn test:ci
          working_directory: 'packages/objectsender'
      - store_artifacts:
          path: 'packages/objectsender/coverage'

  test-ui-components:
    docker: *docker-node-browsers-image
    resource_class: xlarge
    steps:
      - checkout
      - restore_cache:
          name: Restore Yarn Package Cache
          keys:
            - yarn-packages-server-{{ checksum "yarn.lock" }}
      - run:
          name: Install Dependencies
          command: yarn

      - save_cache:
          name: Save Yarn Package Cache
          key: yarn-packages-server-{{ checksum "yarn.lock" }}
          paths:
            - .yarn/cache
            - .yarn/unplugged

      - run:
          name: Build public packages
          command: yarn build:public

      - run:
          name: Lint tailwind theme
          command: yarn lint:ci
          working_directory: 'packages/tailwind-theme'

      - run:
          name: Lint ui components
          command: yarn lint:ci
          working_directory: 'packages/ui-components'

      - run:
          name: Lint component nuxt package
          command: yarn lint:ci
          working_directory: 'packages/ui-components-nuxt'

      - run:
          name: Install Playwright
          command: cd ~ && npx playwright install --with-deps

      - run:
          name: Test via Storybook
          command: yarn storybook:test:ci
          working_directory: 'packages/ui-components'

  ui-components-chromatic:
    resource_class: medium+
    docker: &docker-node-image
      - image: cimg/node:18.19.0
    steps:
      - checkout
      - restore_cache:
          name: Restore Yarn Package Cache
          keys:
            - yarn-packages-server-{{ checksum "yarn.lock" }}
      - run:
          name: Install Dependencies
          command: yarn

      - save_cache:
          name: Save Yarn Package Cache
          key: yarn-packages-server-{{ checksum "yarn.lock" }}
          paths:
            - .yarn/cache
            - .yarn/unplugged

      - run:
          name: Build shared packages
          command: yarn build:public

      - run:
          name: Run chromatic
          command: yarn chromatic
          working_directory: 'packages/ui-components'

  vulnerability-scan:
    # snyk can undertake most types of scans through GitHub integration
    # which does not require integration with the CI
    # but it is not possible to scan npm/yarn package.json
    # because it requires node_modules
    # therefore this scanning has to be triggered via the cli
    docker: *docker-node-image
    resource_class: medium
    working_directory: *work-dir
    steps:
      - checkout
      - restore_cache:
          name: Restore Yarn Package cache
          keys:
            - yarn-packages-server-{{ checksum "yarn.lock" }}
      - run:
          name: Install Dependencies
          command: yarn
      - save_cache:
          name: Save Yarn Package Cache
          key: yarn-packages-server-{{ checksum "yarn.lock" }}
          paths:
            - .yarn/cache
            - .yarn/unplugged
      - snyk/scan:
          additional-arguments: --yarn-workspaces  --strict-out-of-sync=false
          fail-on-issues: false

  deployment-test-docker-compose:
    machine:
      image: ubuntu-2204:2024.05.1
      docker_layer_caching: true
    resource_class: large
    working_directory: *work-dir
    steps:
      - checkout
      - attach_workspace:
          at: /tmp/ci/workspace
      # create the nix folder with permissive write permissions
      - run: |
          sudo mkdir /nix
          sudo chmod 777 /nix
      - restore_cache:
          name: Restore nix cache
          keys:
            - nix-{{ checksum "./.circleci/deployment/docker-compose-shell.nix" }}
      - run:
          name: Install the nix package manager
          command: |
            sh <(curl -L https://nixos.org/nix/install) --daemon --yes
            echo "source /etc/bashrc" >> "${BASH_ENV}"
      - run:
          name: Initialize nix shell
          command: |
            nix-shell --run "echo Here, a nix shell for you" ./.circleci/deployment/docker-compose-shell.nix
      - save_cache:
          key: nix-{{ checksum "./.circleci/deployment/docker-compose-shell.nix" }}
          paths:
            - /nix
      - run: cat workspace/env-vars >> $BASH_ENV
      - run: nix-shell --run "LOAD_DOCKER='true' tilt ci --file ./.circleci/deployment/Tiltfile.dockercompose" ./.circleci/deployment/docker-compose-shell.nix

  deployment-test-helm-chart:
    machine:
      image: ubuntu-2204:2024.01.1
      docker_layer_caching: true
    resource_class: large
    working_directory: *work-dir
    steps:
      - checkout
      - attach_workspace:
          at: /tmp/ci/workspace
      # create the nix folder with permissive write permissions
      - run: |
          sudo mkdir /nix
          sudo chmod 777 /nix
      - restore_cache:
          name: Restore nix cache
          keys:
            - nix-{{ checksum "./.circleci/deployment/helm-chart-shell.nix" }}
      - run:
          name: Install the nix package manager
          command: |
            sh <(curl -L https://nixos.org/nix/install) --daemon --yes
            echo "source /etc/bashrc" >> "${BASH_ENV}"
      - run:
          name: Initialize nix shell
          command: |
            nix-shell \
            --run "echo Here, a nix shell for you" \
            ./.circleci/deployment/helm-chart-shell.nix
      - save_cache:
          key: nix-{{ checksum "./.circleci/deployment/helm-chart-shell.nix" }}
          paths:
            - /nix
      - run: cat workspace/env-vars >> $BASH_ENV
      - run: echo "export KUBECONFIG=$(pwd)/.kube/config" >> "${BASH_ENV}"
      - run: echo "${KUBECONFIG}"
      - run:
          name: Template Speckle Server Helm Chart
          command: |
            nix-shell \
            --run "helm template speckle-server ./utils/helm/speckle-server" \
            ./.circleci/deployment/helm-chart-shell.nix
      - run:
          name: Add 127.0.0.1 domains to /etc/hosts
          command: |
            sudo tee -a /etc/hosts \<<<'127.0.0.1 speckle.internal'
            cat /etc/hosts
      - run:
          name: Change directory permissions to allow kind to create directories
          command: |
            mkdir -p "./minio-data"
            if [ "$(stat -f "%A" "./minio-data")" != "775" ]; then
              echo "🔐 We need 'sudo' to set permissions on minio-data directory to 775"
              sudo chmod 775 "./minio-data"
            fi
            mkdir -p "./postgres-data"
            if [ "$(stat -f "%A" "./postgres-data")" != "775" ]; then
              echo "🔐 We need 'sudo' to set permissions on postgres-data directory to 775"
              sudo chmod 775 "./postgres-data"
            fi

      - run:
          name: Deploy Kubernetes (kind) cluster
          command: |
            nix-shell \
            --run "ctlptl apply --filename ./.circleci/deployment/cluster-config.yaml" \
            ./.circleci/deployment/helm-chart-shell.nix

      - run:
          name: Deploy Kubernetes resources to cluster
          command: |
            nix-shell \
            --run "LOAD_DOCKER='true' tilt ci --file ./.circleci/deployment/Tiltfile.helm --context kind-speckle-server --timeout 10m" \
            ./.circleci/deployment/helm-chart-shell.nix

  docker-build: &build-job
    docker: *docker-base-image
    resource_class: medium
    working_directory: *work-dir
    steps:
      - checkout
      - attach_workspace:
          at: /tmp/ci/workspace
      - run: cat workspace/env-vars >> $BASH_ENV
      - setup_remote_docker:
          version: default
          docker_layer_caching: true
      - run:
          name: Build and Save
          command: ./.circleci/build.sh
      - persist_to_workspace:
          root: workspace
          paths:
            - speckle*

  docker-build-server:
    <<: *build-job
    environment:
      SPECKLE_SERVER_PACKAGE: server

  docker-build-frontend-2:
    <<: *build-job
    resource_class: xlarge
    environment:
      SPECKLE_SERVER_PACKAGE: frontend-2

  docker-publish-frontend-2-sourcemaps:
    docker: *docker-node-image
    resource_class: xlarge
    working_directory: *work-dir
    environment:
      SPECKLE_SERVER_PACKAGE: frontend-2
    steps:
      - checkout
      - attach_workspace:
          at: /tmp/ci/workspace
      - run: cat workspace/env-vars >> $BASH_ENV
      - setup_remote_docker:
          version: default
          docker_layer_caching: true
      - run:
          name: Build and Save
          command: ./.circleci/build_publish_fe2_sourcemaps.sh

  docker-build-previews:
    <<: *build-job
    environment:
      SPECKLE_SERVER_PACKAGE: preview-service

  docker-build-webhooks:
    <<: *build-job
    environment:
      SPECKLE_SERVER_PACKAGE: webhook-service

  docker-build-file-imports:
    <<: *build-job
    environment:
      SPECKLE_SERVER_PACKAGE: fileimport-service

  docker-build-test-container:
    <<: *build-job
    environment:
      FOLDER: utils
      SPECKLE_SERVER_PACKAGE: test-deployment

  docker-build-postgres-container:
    <<: *build-job
    environment:
      FOLDER: utils
      SPECKLE_SERVER_PACKAGE: postgres

  docker-build-monitor-container:
    <<: *build-job
    environment:
      SPECKLE_SERVER_PACKAGE: monitor-deployment

  docker-build-docker-compose-ingress:
    <<: *build-job
    environment:
      FOLDER: utils
      SPECKLE_SERVER_PACKAGE: docker-compose-ingress

  docker-publish: &publish-job
    docker: *docker-base-image
    resource_class: medium
    working_directory: *work-dir
    steps:
      - checkout
      - attach_workspace:
          at: /tmp/ci/workspace
      - run: cat workspace/env-vars >> $BASH_ENV
      - setup_remote_docker:
          version: default
          docker_layer_caching: true
      - run:
          name: Publish
          command: ./.circleci/publish.sh

  docker-publish-server:
    <<: *publish-job
    environment:
      SPECKLE_SERVER_PACKAGE: server

  docker-publish-frontend-2:
    <<: *publish-job
    environment:
      SPECKLE_SERVER_PACKAGE: frontend-2

  docker-publish-previews:
    <<: *publish-job
    environment:
      SPECKLE_SERVER_PACKAGE: preview-service

  docker-publish-webhooks:
    <<: *publish-job
    environment:
      SPECKLE_SERVER_PACKAGE: webhook-service

  docker-publish-file-imports:
    <<: *publish-job
    environment:
      SPECKLE_SERVER_PACKAGE: fileimport-service

  docker-publish-test-container:
    <<: *publish-job
    environment:
      FOLDER: utils
      SPECKLE_SERVER_PACKAGE: test-deployment

  docker-publish-postgres-container:
    <<: *publish-job
    environment:
      FOLDER: utils
      SPECKLE_SERVER_PACKAGE: postgres

  docker-publish-monitor-container:
    <<: *publish-job
    environment:
      SPECKLE_SERVER_PACKAGE: monitor-deployment

  docker-publish-docker-compose-ingress:
    <<: *publish-job
    environment:
      FOLDER: utils
      SPECKLE_SERVER_PACKAGE: docker-compose-ingress

  publish-npm:
    docker: *docker-node-image
    working_directory: *work-dir
    steps:
      - checkout
      - attach_workspace:
          at: /tmp/ci/workspace
      - run: cat workspace/env-vars >> $BASH_ENV
      - restore_cache:
          name: Restore Yarn Package Cache
          keys:
            - yarn-packages-{{ checksum "yarn.lock" }}
      - run:
          name: Install Dependencies
          command: yarn
      - save_cache:
          name: Save Yarn Package Cache
          key: yarn-packages-{{ checksum "yarn.lock" }}
          paths:
            - .yarn/cache
            - .yarn/unplugged
      - run:
          name: auth to npm as Speckle
          command: |
            echo "npmRegistryServer: https://registry.npmjs.org/" >> .yarnrc.yml
            echo "npmAuthToken: ${NPM_TOKEN}" >> .yarnrc.yml
      - run:
          name: try login to npm
          command: yarn npm whoami

      - run:
          name: build public packages
          command: yarn workspaces foreach -ptvW --no-private run build
      - run:
          name: bump all versions
          # bump all versions in dependency tree order but not in parallel
          command: yarn workspaces foreach -tvW version $IMAGE_VERSION_TAG

      - run:
          name: publish to npm
          command: 'yarn workspaces foreach -pvW --no-private npm publish --access public'

  publish-helm-chart:
    docker:
      - image: cimg/python:3.12.1
    working_directory: *work-dir
    steps:
      - checkout
      - attach_workspace:
          at: /tmp/ci/workspace
      - run: cat workspace/env-vars >> $BASH_ENV
      - add_ssh_keys:
          fingerprints:
            - '4d:68:70:66:49:97:ba:8b:8c:55:96:df:3d:be:6e:05'
      - run:
          name: Publish Helm Chart
          command: ./.circleci/publish_helm_chart.sh

  update-helm-documentation:
    docker: *docker-node-image
    working_directory: *work-dir
    steps:
      - checkout
      - attach_workspace:
          at: /tmp/ci/workspace
      - run: cat workspace/env-vars >> $BASH_ENV
      - add_ssh_keys:
          fingerprints:
            - '4d:68:70:66:49:97:ba:8b:8c:55:96:df:3d:be:6e:05'
      - run:
          name: Update Helm Documentation
          command: ./.circleci/update_helm_documentation.sh

  publish-viewer-sandbox-cloudflare-pages:
    docker: *docker-node-image
    working_directory: *work-dir
    resource_class: large
    steps:
      - checkout
      - restore_cache:
          name: Restore Yarn Package Cache
          keys:
            - yarn-packages-server-{{ checksum "yarn.lock" }}
      - run:
          name: Install Dependencies
          command: yarn
      - save_cache:
          name: Save Yarn Package Cache
          key: yarn-packages-server-{{ checksum "yarn.lock" }}
          paths:
            - .yarn/cache
            - .yarn/unplugged
      - run:
          name: Build public packages
          command: yarn build:public
      - run:
          name: Lint viewer-sandbox
          command: yarn lint:ci
          working_directory: 'packages/viewer-sandbox'
      - run:
          name: Build viewer-sandbox
          command: yarn build
          working_directory: 'packages/viewer-sandbox'
      - run:
          name: Publish Viewer Sandbox to Cloudflare Pages
          command: ./.circleci/publish_cloudflare_pages.sh
          environment:
            CLOUDFLARE_PAGES_PROJECT_NAME: viewer
            VIEWER_SANDBOX_DIR_PATH: packages/viewer-sandbox<|MERGE_RESOLUTION|>--- conflicted
+++ resolved
@@ -789,10 +789,9 @@
           command: yarn test:ci
           working_directory: 'packages/shared'
 
-<<<<<<< HEAD
       - codecov/upload:
           files: packages/shared/coverage/coverage-final.json
-=======
+
       - run:
           name: Build
           command: yarn build
@@ -807,7 +806,6 @@
           name: Ensure CJS require works
           command: node ./e2e/testCjs.cjs
           working_directory: 'packages/shared'
->>>>>>> 0f96dfbe
 
   test-objectsender:
     docker: *docker-node-browsers-image
