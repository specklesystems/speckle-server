--- conflicted
+++ resolved
@@ -35,7 +35,7 @@
   - &yarn
     run:
       name: Install Dependencies
-      command: yarn
+      command: PUPPETEER_SKIP_DOWNLOAD=true PLAYWRIGHT_SKIP_BROWSER_DOWNLOAD=1 yarn
 
 workflows:
   test-build:
@@ -449,25 +449,9 @@
     <<: *docker-node-image
     steps:
       - checkout
-<<<<<<< HEAD
       - *restore-yarn-cache
       - *yarn
       - *save-yarn-cache
-=======
-      - restore_cache:
-          name: Restore Yarn Package Cache
-          keys:
-            - yarn-packages-server-{{ checksum "yarn.lock" }}
-      - run:
-          name: Install Dependencies
-          command: PUPPETEER_SKIP_DOWNLOAD=true PLAYWRIGHT_SKIP_BROWSER_DOWNLOAD=1 yarn
-      - save_cache:
-          name: Save Yarn Package Cache
-          key: yarn-packages-server-{{ checksum "yarn.lock" }}
-          paths:
-            - .yarn/cache
-            - .yarn/unplugged
->>>>>>> b0fd45e0
 
   pre-commit:
     parameters:
@@ -502,20 +486,8 @@
           key: cache-pre-commit-<<parameters.cache_prefix>>-{{ checksum "<<parameters.config_file>>" }}
           paths:
             - ~/.cache/pre-commit
-<<<<<<< HEAD
       - *yarn
       - *save-yarn-cache
-=======
-      - run:
-          name: Install Dependencies
-          command: PUPPETEER_SKIP_DOWNLOAD=true PLAYWRIGHT_SKIP_BROWSER_DOWNLOAD=1 yarn
-      - save_cache:
-          name: Save Yarn Package Cache
-          key: yarn-packages-{{ checksum "yarn.lock" }}
-          paths:
-            - .yarn/cache
-            - .yarn/unplugged
->>>>>>> b0fd45e0
       - run:
           name: Build public packages
           command: yarn build:public
@@ -564,25 +536,9 @@
       RATELIMITER_ENABLED: 'false'
     steps:
       - checkout
-<<<<<<< HEAD
       - *restore-yarn-cache
       - *yarn
       - *save-yarn-cache
-=======
-      - restore_cache:
-          name: Restore Yarn Package Cache
-          keys:
-            - yarn-packages-server-{{ checksum "yarn.lock" }}
-      - run:
-          name: Install Dependencies
-          command: PUPPETEER_SKIP_DOWNLOAD=true PLAYWRIGHT_SKIP_BROWSER_DOWNLOAD=1 yarn
-      - save_cache:
-          name: Save Yarn Package Cache
-          key: yarn-packages-server-{{ checksum "yarn.lock" }}
-          paths:
-            - .yarn/cache
-            - .yarn/unplugged
->>>>>>> b0fd45e0
       - run:
           name: Build public packages
           command: yarn build:public
@@ -714,25 +670,9 @@
     resource_class: xlarge
     steps:
       - checkout
-<<<<<<< HEAD
       - *restore-yarn-cache
       - *yarn
       - *save-yarn-cache
-=======
-      - restore_cache:
-          name: Restore Yarn Package Cache
-          keys:
-            - yarn-packages-server-{{ checksum "yarn.lock" }}
-      - run:
-          name: Install Dependencies
-          command: PUPPETEER_SKIP_DOWNLOAD=true PLAYWRIGHT_SKIP_BROWSER_DOWNLOAD=1 yarn
-      - save_cache:
-          name: Save Yarn Package Cache
-          key: yarn-packages-server-{{ checksum "yarn.lock" }}
-          paths:
-            - .yarn/cache
-            - .yarn/unplugged
->>>>>>> b0fd45e0
       - run:
           name: Build public packages
           command: yarn build:public
@@ -746,25 +686,9 @@
     resource_class: large
     steps:
       - checkout
-<<<<<<< HEAD
       - *restore-yarn-cache
       - *yarn
       - *save-yarn-cache
-=======
-      - restore_cache:
-          name: Restore Yarn Package Cache
-          keys:
-            - yarn-packages-server-{{ checksum "yarn.lock" }}
-      - run:
-          name: Install Dependencies
-          command: PUPPETEER_SKIP_DOWNLOAD=true PLAYWRIGHT_SKIP_BROWSER_DOWNLOAD=1 yarn
-      - save_cache:
-          name: Save Yarn Package Cache
-          key: yarn-packages-server-{{ checksum "yarn.lock" }}
-          paths:
-            - .yarn/cache
-            - .yarn/unplugged
->>>>>>> b0fd45e0
       - run:
           name: Build public packages
           command: yarn build:public
@@ -797,25 +721,9 @@
     environment: {}
     steps:
       - checkout
-<<<<<<< HEAD
       - *restore-yarn-cache
       - *yarn
       - *save-yarn-cache
-=======
-      - restore_cache:
-          name: Restore Yarn Package Cache
-          keys:
-            - yarn-packages-server-{{ checksum "yarn.lock" }}
-      - run:
-          name: Install Dependencies
-          command: PUPPETEER_SKIP_DOWNLOAD=true PLAYWRIGHT_SKIP_BROWSER_DOWNLOAD=1 yarn
-      - save_cache:
-          name: Save Yarn Package Cache
-          key: yarn-packages-server-{{ checksum "yarn.lock" }}
-          paths:
-            - .yarn/cache
-            - .yarn/unplugged
->>>>>>> b0fd45e0
       - run:
           name: Build public packages
           command: yarn build:public
@@ -839,25 +747,9 @@
     resource_class: medium+
     steps:
       - checkout
-<<<<<<< HEAD
       - *restore-yarn-cache
       - *yarn
       - *save-yarn-cache
-=======
-      - restore_cache:
-          name: Restore Yarn Package Cache
-          keys:
-            - yarn-packages-server-{{ checksum "yarn.lock" }}
-      - run:
-          name: Install Dependencies
-          command: PUPPETEER_SKIP_DOWNLOAD=true PLAYWRIGHT_SKIP_BROWSER_DOWNLOAD=1 yarn
-      - save_cache:
-          name: Save Yarn Package Cache
-          key: yarn-packages-server-{{ checksum "yarn.lock" }}
-          paths:
-            - .yarn/cache
-            - .yarn/unplugged
->>>>>>> b0fd45e0
       - run:
           name: Lint
           command: yarn lint:ci
@@ -886,25 +778,9 @@
     resource_class: large
     steps:
       - checkout
-<<<<<<< HEAD
       - *restore-yarn-cache
       - *yarn
       - *save-yarn-cache
-=======
-      - restore_cache:
-          name: Restore Yarn Package Cache
-          keys:
-            - yarn-packages-server-{{ checksum "yarn.lock" }}
-      - run:
-          name: Install Dependencies
-          command: PUPPETEER_SKIP_DOWNLOAD=true PLAYWRIGHT_SKIP_BROWSER_DOWNLOAD=1 yarn
-      - save_cache:
-          name: Save Yarn Package Cache
-          key: yarn-packages-server-{{ checksum "yarn.lock" }}
-          paths:
-            - .yarn/cache
-            - .yarn/unplugged
->>>>>>> b0fd45e0
       - run:
           name: Build public packages
           command: yarn build:public
@@ -920,69 +796,39 @@
     resource_class: xlarge
     steps:
       - checkout
-<<<<<<< HEAD
+      - *restore-yarn-cache
+      - run:
+          name: Install Dependencies
+          command: PUPPETEER_SKIP_DOWNLOAD=true yarn
+      - *save-yarn-cache
+      - run:
+          name: Build public packages
+          command: yarn build:public
+      - run:
+          name: Lint tailwind theme
+          command: yarn lint:ci
+          working_directory: 'packages/tailwind-theme'
+      - run:
+          name: Lint ui components
+          command: yarn lint:ci
+          working_directory: 'packages/ui-components'
+      - run:
+          name: Lint component nuxt package
+          command: yarn lint:ci
+          working_directory: 'packages/ui-components-nuxt'
+      - run:
+          name: Test via Storybook
+          command: yarn storybook:test:ci
+          working_directory: 'packages/ui-components'
+
+  ui-components-chromatic:
+    <<: *docker-node-image
+    resource_class: medium+
+    steps:
+      - checkout
       - *restore-yarn-cache
       - *yarn
       - *save-yarn-cache
-=======
-      - restore_cache:
-          name: Restore Yarn Package Cache
-          keys:
-            - yarn-packages-server-{{ checksum "yarn.lock" }}
-      - run:
-          name: Install Dependencies
-          command: PUPPETEER_SKIP_DOWNLOAD=true yarn
-      - save_cache:
-          name: Save Yarn Package Cache
-          key: yarn-packages-server-{{ checksum "yarn.lock" }}
-          paths:
-            - .yarn/cache
-            - .yarn/unplugged
->>>>>>> b0fd45e0
-      - run:
-          name: Build public packages
-          command: yarn build:public
-      - run:
-          name: Lint tailwind theme
-          command: yarn lint:ci
-          working_directory: 'packages/tailwind-theme'
-      - run:
-          name: Lint ui components
-          command: yarn lint:ci
-          working_directory: 'packages/ui-components'
-      - run:
-          name: Lint component nuxt package
-          command: yarn lint:ci
-          working_directory: 'packages/ui-components-nuxt'
-      - run:
-          name: Test via Storybook
-          command: yarn storybook:test:ci
-          working_directory: 'packages/ui-components'
-
-  ui-components-chromatic:
-    <<: *docker-node-image
-    resource_class: medium+
-    steps:
-      - checkout
-<<<<<<< HEAD
-      - *restore-yarn-cache
-      - *yarn
-      - *save-yarn-cache
-=======
-      - restore_cache:
-          name: Restore Yarn Package Cache
-          keys:
-            - yarn-packages-server-{{ checksum "yarn.lock" }}
-      - run:
-          name: Install Dependencies
-          command: PUPPETEER_SKIP_DOWNLOAD=true PLAYWRIGHT_SKIP_BROWSER_DOWNLOAD=1 yarn
-      - save_cache:
-          name: Save Yarn Package Cache
-          key: yarn-packages-server-{{ checksum "yarn.lock" }}
-          paths:
-            - .yarn/cache
-            - .yarn/unplugged
->>>>>>> b0fd45e0
       - run:
           name: Build shared packages
           command: yarn build:public
@@ -1002,25 +848,9 @@
     working_directory: *work-dir
     steps:
       - checkout
-<<<<<<< HEAD
       - *restore-yarn-cache
       - *yarn
       - *save-yarn-cache
-=======
-      - restore_cache:
-          name: Restore Yarn Package cache
-          keys:
-            - yarn-packages-server-{{ checksum "yarn.lock" }}
-      - run:
-          name: Install Dependencies
-          command: PUPPETEER_SKIP_DOWNLOAD=true PLAYWRIGHT_SKIP_BROWSER_DOWNLOAD=1 yarn
-      - save_cache:
-          name: Save Yarn Package Cache
-          key: yarn-packages-server-{{ checksum "yarn.lock" }}
-          paths:
-            - .yarn/cache
-            - .yarn/unplugged
->>>>>>> b0fd45e0
       - snyk/scan:
           additional-arguments: --yarn-workspaces  --strict-out-of-sync=false
           fail-on-issues: false
@@ -1291,25 +1121,9 @@
       - attach_workspace:
           at: /tmp/ci/workspace
       - run: cat workspace/env-vars >> $BASH_ENV
-<<<<<<< HEAD
       - *restore-yarn-cache
       - *yarn
       - *save-yarn-cache
-=======
-      - restore_cache:
-          name: Restore Yarn Package Cache
-          keys:
-            - yarn-packages-{{ checksum "yarn.lock" }}
-      - run:
-          name: Install Dependencies
-          command: PUPPETEER_SKIP_DOWNLOAD=true PLAYWRIGHT_SKIP_BROWSER_DOWNLOAD=1 yarn
-      - save_cache:
-          name: Save Yarn Package Cache
-          key: yarn-packages-{{ checksum "yarn.lock" }}
-          paths:
-            - .yarn/cache
-            - .yarn/unplugged
->>>>>>> b0fd45e0
       - run:
           name: auth to npm as Speckle
           command: |
@@ -1366,25 +1180,9 @@
     resource_class: large
     steps:
       - checkout
-<<<<<<< HEAD
       - *restore-yarn-cache
       - *yarn
       - *save-yarn-cache
-=======
-      - restore_cache:
-          name: Restore Yarn Package Cache
-          keys:
-            - yarn-packages-server-{{ checksum "yarn.lock" }}
-      - run:
-          name: Install Dependencies
-          command: PUPPETEER_SKIP_DOWNLOAD=true PLAYWRIGHT_SKIP_BROWSER_DOWNLOAD=1 yarn
-      - save_cache:
-          name: Save Yarn Package Cache
-          key: yarn-packages-server-{{ checksum "yarn.lock" }}
-          paths:
-            - .yarn/cache
-            - .yarn/unplugged
->>>>>>> b0fd45e0
       - run:
           name: Build public packages
           command: yarn build:public
