version: 2.1

orbs:
  snyk: snyk/snyk@2.0.3
  codecov: codecov/codecov@5.0.3

workflows:
  test-build:
    jobs:
      - vulnerability-scan:
          context:
            - snyk
          filters:
            branches:
              only:
                - main
                - hotfix*
          requires: &yarn-install
            - install-and-cache-dependencies

      - test-server: &test-server-job-definition
          context:
            - speckle-server-licensing
            - stripe-integration
            - speckle-server-codecov
          filters: &filters-allow-all
            tags:
              # run tests for any commit on any branch, including any tags
              only: /.*/
          requires:
            - docker-publish-postgres-container

      - test-server-no-ff:
          filters: *filters-allow-all
          requires:
            - docker-publish-postgres-container
            - install-and-cache-dependencies

      - test-server-multiregion: *test-server-job-definition

      - test-frontend-2:
          filters: *filters-allow-all
          requires:
            - install-and-cache-dependencies

      - test-viewer:
          filters: *filters-allow-all
          requires: *yarn-install

      - test-objectsender:
          filters: *filters-allow-all
          requires: *yarn-install

      - test-shared:
          filters: *filters-allow-all
          requires: *yarn-install

      - test-preview-service:
          filters: *filters-allow-all
          requires: *yarn-install

      - test-ui-components:
          filters: *filters-allow-all
          requires: *yarn-install

      - ui-components-chromatic:
          context:
            - chromatic-ui-components
          filters: *filters-allow-all
          requires: *yarn-install

      - deployment-testing-approval:
          type: approval
          filters: &filters-ignore-main-branch-or-all-tags
            branches:
              ignore: &branches-special
                - main
                - /^hotfix.*$/
                - /^testing\d*$/
            tags:
              ignore: /.*/

      #FIXME uncomment when nix https://search.nixos.org/packages?channel=24.05&show=tilt&from=0&size=50&sort=relevance&type=packages&query=tilt supports tilt >v0.33.12 which includes docker compose up --wait flag
      # - deployment-test-docker-compose:
      #     filters: &filters-deployment-testing
      #       tags:
      #         # run tests for any commit on any branch, including any tags
      #         only: /.*/
      #     requires:
      #       - get-version
      #       - deployment-testing-approval
      #       - docker-build-server
      #       - docker-build-frontend
      #       - docker-build-frontend-2
      #       - docker-build-previews
      #       - docker-build-webhooks
      #       - docker-build-file-imports
      #       - docker-build-test-container
      #       - docker-build-monitor-container
      #       - docker-build-docker-compose-ingress

      - deployment-test-helm-chart:
          filters: &filters-deployment-testing
            tags:
              # run tests for any commit on any branch, including any tags
              only: /.*/
          requires:
            - get-version
            - deployment-testing-approval
            - docker-build-server
            - docker-build-frontend-2
            - docker-build-previews
            - docker-build-webhooks
            - docker-build-file-imports
            - docker-build-test-container
            - docker-build-monitor-container

      - get-version:
          filters: *filters-allow-all

      - pre-commit:
          filters: *filters-allow-all
          requires: *yarn-install

      - install-and-cache-dependencies:
          filters: *filters-allow-all

      - docker-build-server:
          context: &build-context
            - github-readonly-public-repos
          filters: &filters-build
            tags:
              only: /.*/
          requires:
            - get-version

      - docker-build-frontend-2:
          context: *build-context
          filters: *filters-build
          requires:
            - get-version

      - docker-build-webhooks:
          context: *build-context
          filters: *filters-build
          requires:
            - get-version

      - docker-build-file-imports:
          context: *build-context
          filters: *filters-build
          requires:
            - get-version

      - docker-build-previews:
          context: *build-context
          filters: *filters-build
          requires:
            - get-version

      - docker-build-test-container:
          context: *build-context
          filters: *filters-build
          requires:
            - get-version

      - docker-build-postgres-container:
          context: *build-context
          filters: *filters-build
          requires:
            - get-version

      - docker-build-monitor-container:
          context: *build-context
          filters: *filters-build
          requires:
            - get-version

      - docker-build-docker-compose-ingress:
          context: *build-context
          filters: *filters-build
          requires:
            - get-version

      - publish-approval:
          type: approval
          filters: *filters-ignore-main-branch-or-all-tags

      - docker-publish-server:
          context: &docker-hub-context
            - docker-hub
          filters: &filters-publish
            branches:
              ignore: /pull\/[0-9]+/
            tags:
              only: /.*/
          requires:
            - docker-build-server
            - get-version
            - pre-commit
            - publish-approval
            - test-frontend-2
            - test-viewer
            - test-objectsender
            - test-shared
            - test-server
            - test-server-no-ff
            - test-server-multiregion
            - test-preview-service

      - docker-publish-frontend-2:
          context: *docker-hub-context
          filters: *filters-publish
          requires:
            - docker-build-frontend-2
            - get-version
            - pre-commit
            - publish-approval
            - test-frontend-2
            - test-viewer
            - test-objectsender
            - test-shared
            - test-server
            - test-server-no-ff
            - test-server-multiregion
            - test-preview-service

      - docker-publish-frontend-2-sourcemaps:
          context:
            - github-readonly-public-repos
            - datadog-sourcemaps-publish
          filters: *filters-publish
          requires:
            - get-version
            - publish-approval

      - docker-publish-webhooks:
          context: *docker-hub-context
          filters: *filters-publish
          requires:
            - docker-build-webhooks
            - get-version
            - pre-commit
            - publish-approval
            - test-frontend-2
            - test-viewer
            - test-objectsender
            - test-shared
            - test-server
            - test-server-no-ff
            - test-server-multiregion
            - test-preview-service

      - docker-publish-file-imports:
          context: *docker-hub-context
          filters: *filters-publish
          requires:
            - docker-build-file-imports
            - get-version
            - pre-commit
            - publish-approval
            - test-frontend-2
            - test-viewer
            - test-objectsender
            - test-shared
            - test-server
            - test-server-no-ff
            - test-server-multiregion
            - test-preview-service

      - docker-publish-previews:
          context: *docker-hub-context
          filters: *filters-publish
          requires:
            - docker-build-previews
            - get-version
            - pre-commit
            - publish-approval
            - test-frontend-2
            - test-viewer
            - test-objectsender
            - test-shared
            - test-server
            - test-server-no-ff
            - test-server-multiregion
            - test-preview-service

      - docker-publish-test-container:
          context: *docker-hub-context
          filters: *filters-publish
          requires:
            - docker-build-test-container
            - get-version
            - pre-commit
            - publish-approval
            - test-frontend-2
            - test-viewer
            - test-objectsender
            - test-shared
            - test-server
            - test-server-no-ff
            - test-server-multiregion
            - test-preview-service

      - docker-publish-postgres-container:
          context: *docker-hub-context
          filters: *filters-publish
          requires:
            - docker-build-postgres-container

      - docker-publish-monitor-container:
          context: *docker-hub-context
          filters: *filters-publish
          requires:
            - docker-build-monitor-container
            - get-version
            - pre-commit
            - publish-approval
            - test-frontend-2
            - test-viewer
            - test-objectsender
            - test-shared
            - test-server
            - test-server-no-ff
            - test-server-multiregion
            - test-preview-service

      - docker-publish-docker-compose-ingress:
          context: *docker-hub-context
          filters: *filters-publish
          requires:
            - docker-build-docker-compose-ingress
            - get-version
            - pre-commit
            - publish-approval
            - test-frontend-2
            - test-viewer
            - test-objectsender
            - test-shared
            - test-server
            - test-server-no-ff
            - test-server-multiregion
            - test-preview-service

      - publish-helm-chart:
          filters: &filters-publish
            branches:
              only: *branches-special
            tags:
              only: &filters-tag /^[0-9]+\.[0-9]+\.[0-9]+$/
          requires:
            # - deployment-test-docker-compose #FIXME uncomment when nix https://search.nixos.org/packages?channel=24.05&show=tilt&from=0&size=50&sort=relevance&type=packages&query=tilt supports tilt >v0.33.12 which includes docker compose up --wait flag
            - deployment-test-helm-chart
            - docker-publish-docker-compose-ingress
            - docker-publish-file-imports
            - docker-publish-frontend-2
            - docker-publish-monitor-container
            - docker-publish-previews
            - docker-publish-server
            - docker-publish-test-container
            - docker-publish-webhooks
            - get-version
            - publish-approval

      - update-helm-documentation:
          filters: *filters-publish
          requires:
            - publish-helm-chart

      - publish-npm:
          filters:
            tags:
              only: *filters-tag
            branches:
              ignore: /.*/
          context:
            - npm-registry
          requires:
            - get-version
            - test-server
            - test-server-no-ff
            - test-server-multiregion
            - test-ui-components
            - test-frontend-2
            - test-viewer
            - test-objectsender
            - test-shared
            - test-preview-service

      - publish-viewer-sandbox-cloudflare-pages:
          filters: *filters-publish
          context:
            - cloudflare-pages-edit
          requires:
            - test-viewer

jobs:
  get-version:
    docker: &docker-base-image
      - image: cimg/base:2024.02
    working_directory: &work-dir /tmp/ci
    steps:
      - checkout
      - run: mkdir -p workspace
      - run:
          name: set version
          command: |
            echo "export IMAGE_VERSION_TAG=$(.circleci/get_version.sh)" >> workspace/env-vars
      - run: cat workspace/env-vars >> $BASH_ENV
      - run: echo "IMAGE_VERSION_TAG=${IMAGE_VERSION_TAG}"
      - persist_to_workspace:
          root: workspace
          paths:
            - env-vars

  install-and-cache-dependencies:
    docker: &docker-base-image
      - image: cimg/node:18.19.0
    steps:
      - checkout
      - restore_cache:
          name: Restore Yarn Package Cache
          keys:
            - yarn-packages-server-{{ checksum "yarn.lock" }}
      - run:
          name: Install Dependencies
          command: PUPPETEER_SKIP_DOWNLOAD=true PLAYWRIGHT_SKIP_BROWSER_DOWNLOAD=1 yarn
      - save_cache:
          name: Save Yarn Package Cache
          key: yarn-packages-server-{{ checksum "yarn.lock" }}
          paths:
            - .yarn/cache
            - .yarn/unplugged

  pre-commit:
    parameters:
      config_file:
        default: ./.pre-commit-config.yaml
        description: Optional, path to pre-commit config file.
        type: string
      deployment_config_file:
        default: ./.pre-commit-config.deployment.yaml
        description: Optional, path to additional pre-commit config file.
        type: string
      cache_prefix:
        default: ''
        description: |
          Optional cache prefix to be used on CircleCI. Can be used for cache busting or to ensure multiple jobs use different caches.
        type: string
    docker:
      - image: speckle/pre-commit-runner:latest
    resource_class: xlarge
    working_directory: *work-dir
    steps:
      - checkout
      - restore_cache:
          name: Restore pre-commit & Yarn Package cache
          keys:
            - cache-pre-commit-<<parameters.cache_prefix>>-{{ checksum "<<parameters.config_file>>" }}
            - yarn-packages-breakcache2-{{ checksum "yarn.lock" }}
      - run:
          name: Install pre-commit hooks
          command: pre-commit install-hooks --config <<parameters.config_file>>
      - save_cache:
          key: cache-pre-commit-<<parameters.cache_prefix>>-{{ checksum "<<parameters.config_file>>" }}
          paths:
            - ~/.cache/pre-commit
      - run:
          name: Install Dependencies
          command: PUPPETEER_SKIP_DOWNLOAD=true PLAYWRIGHT_SKIP_BROWSER_DOWNLOAD=1 yarn
      - save_cache:
          name: Save Yarn Package Cache
          key: yarn-packages-breakcache2-{{ checksum "yarn.lock" }}
          paths:
            - .yarn/cache
            - .yarn/unplugged
            - .husky/_ # generated from postinstall scripts
            - .yarn/install-state.gz
            - packages/ui-components-nuxt/node_modules
            - packages/monitor-deployment/node_modules
            - packages/webhook-service/node_modules
            - packages/fileimport-service/node_modules
            - packages/dui3/node_modules
            - packages/server/node_modules
            - packages/ui-components/node_modules
            - packages/shared/node_modules
            - packages/viewer-sandbox/node_modules
            - packages/viewer/node_modules
            - packages/preview-service/node_modules
            - packages/tailwind-theme/node_modules
            - packages/frontend-2/node_modules
            - packages/preview-frontend/node_modules
            - packages/objectloader/node_modules
            - packages/objectsender/node_modules
            - packages/dui3/nuxt # generated from postinstall scripts
            - packages/frontend-2/nuxt # generated from postinstall scripts
            - packages/shared/dist # generated from postinstall scripts
            - packages/tailwind-theme/dist # generated from postinstall scripts
            - packages/tailwind-theme/dist-cjs # generated from postinstall scripts
            - packages/ui-components/dist # generated from postinstall scripts
            - ~/.npm
      - run:
          name: Build public packages
          command: yarn build:public
      - run:
          name: Run pre-commit
          command: ./.husky/pre-commit
      - run:
          command: git --no-pager diff
          name: git diff
          when: on_fail

  test-server: &test-server-job
    docker:
      - image: cimg/node:18.19.0
      - image: cimg/redis:7.2.4
      - image: 'speckle/speckle-postgres'
        environment:
          POSTGRES_DB: speckle2_test
          POSTGRES_PASSWORD: speckle
          POSTGRES_USER: speckle
        command: -c 'max_connections=1000'
      - image: 'minio/minio'
        command: server /data --console-address ":9001"
        # environment:

    resource_class: large
    environment:
      NODE_ENV: test
      DATABASE_URL: 'postgres://speckle:speckle@127.0.0.1:5432/speckle2_test'
      PGDATABASE: speckle2_test
      POSTGRES_MAX_CONNECTIONS_SERVER: 20
      PGUSER: speckle
      SESSION_SECRET: 'keyboard cat'
      STRATEGY_LOCAL: 'true'
      CANONICAL_URL: 'http://127.0.0.1:3000'
      S3_ENDPOINT: 'http://127.0.0.1:9000'
      S3_ACCESS_KEY: 'minioadmin'
      S3_SECRET_KEY: 'minioadmin'
      S3_BUCKET: 'speckle-server'
      S3_CREATE_BUCKET: 'true'
      REDIS_URL: 'redis://127.0.0.1:6379'
      S3_REGION: '' # optional, defaults to 'us-east-1'
      FRONTEND_ORIGIN: 'http://127.0.0.1:8081'
      ENCRYPTION_KEYS_PATH: 'test/assets/automate/encryptionKeys.json'
      ENABLE_ALL_FFS: 'true'
      RATELIMITER_ENABLED: 'false'
    steps:
      - checkout
      - restore_cache:
          name: Restore Yarn Package Cache
          keys:
            - yarn-packages-breakcache2-{{ checksum "yarn.lock" }}
      - run:
          name: Install Dependencies
          command: PUPPETEER_SKIP_DOWNLOAD=true PLAYWRIGHT_SKIP_BROWSER_DOWNLOAD=1 yarn
      - save_cache:
          name: Save Yarn Package Cache
          key: yarn-packages-breakcache2-{{ checksum "yarn.lock" }}
          paths:
            - .yarn/cache
            - .yarn/unplugged
<<<<<<< HEAD
            - .husky/_ # generated from postinstall scripts
            - .yarn/install-state.gz
            - packages/ui-components-nuxt/node_modules
            - packages/monitor-deployment/node_modules
            - packages/webhook-service/node_modules
            - packages/fileimport-service/node_modules
            - packages/dui3/node_modules
            - packages/server/node_modules
            - packages/ui-components/node_modules
            - packages/shared/node_modules
            - packages/viewer-sandbox/node_modules
            - packages/viewer/node_modules
            - packages/preview-service/node_modules
            - packages/tailwind-theme/node_modules
            - packages/frontend-2/node_modules
            - packages/preview-frontend/node_modules
            - packages/objectloader/node_modules
            - packages/objectsender/node_modules
            - packages/dui3/nuxt # generated from postinstall scripts
            - packages/frontend-2/nuxt # generated from postinstall scripts
            - packages/shared/dist # generated from postinstall scripts
            - packages/tailwind-theme/dist # generated from postinstall scripts
            - packages/tailwind-theme/dist-cjs # generated from postinstall scripts
            - packages/ui-components/dist # generated from postinstall scripts
            - ~/.npm

=======
>>>>>>> b0fd45e0
      - run:
          name: Build public packages
          command: yarn build:public
      - run:
          name: Wait for dependencies to start
          command: 'dockerize -wait tcp://localhost:5432 -wait tcp://localhost:6379 -timeout 1m'
      - run:
          command: cp .env.test-example .env.test
          working_directory: 'packages/server'
      - run:
          name: 'Lint'
          command: yarn lint:ci
          working_directory: 'packages/server'
      - run:
          name: 'Run tests'
          # Extra formatting to get timestamps on each line in CI (for profiling purposes)
          command: |
            GREP_FLAG=""

            if [ "$RUN_TESTS_IN_MULTIREGION_MODE" == "true" ]; then
              GREP_FLAG="--grep @multiregion"
            fi

            yarn test:report $GREP_FLAG --color=always | while IFS= read -r line; do echo -e "$(date +%T.%3N) > $line"; done
          working_directory: 'packages/server'
          no_output_timeout: 30m
      - codecov/upload:
          files: packages/server/coverage/lcov.info
      - run:
          name: Introspect GQL schema for subsequent checks
          command: 'IGNORE_MISSING_MIRATIONS=true yarn cli graphql introspect'
          working_directory: 'packages/server'
      - run:
          name: Checking for GQL schema breakages against app.speckle.systems
          command: 'yarn rover graph check Speckle-Server@app-speckle-systems --schema ./introspected-schema.graphql'
          working_directory: 'packages/server'
      - run:
          name: Checking for GQL schema breakages against latest.speckle.systems
          command: 'yarn rover graph check Speckle-Server@latest-speckle-systems --schema ./introspected-schema.graphql'
          working_directory: 'packages/server'
      - store_test_results:
          path: packages/server/reports

      # - store_artifacts:
      # path: packages/server/coverage/lcov-report
      # destination: package/server/coverage

  test-server-no-ff:
    <<: *test-server-job
    environment:
      NODE_ENV: test
      DATABASE_URL: 'postgres://speckle:speckle@127.0.0.1:5432/speckle2_test'
      PGDATABASE: speckle2_test
      POSTGRES_MAX_CONNECTIONS_SERVER: 20
      PGUSER: speckle
      SESSION_SECRET: 'keyboard cat'
      STRATEGY_LOCAL: 'true'
      CANONICAL_URL: 'http://127.0.0.1:3000'
      S3_ENDPOINT: 'http://127.0.0.1:9000'
      S3_ACCESS_KEY: 'minioadmin'
      S3_SECRET_KEY: 'minioadmin'
      S3_BUCKET: 'speckle-server'
      S3_CREATE_BUCKET: 'true'
      REDIS_URL: 'redis://127.0.0.1:6379'
      S3_REGION: '' # optional, defaults to 'us-east-1'
      FRONTEND_ORIGIN: 'http://127.0.0.1:8081'
      ENCRYPTION_KEYS_PATH: 'test/assets/automate/encryptionKeys.json'
      DISABLE_ALL_FFS: 'true'
      RATELIMITER_ENABLED: 'false'

  test-server-multiregion:
    <<: *test-server-job
    docker:
      - image: cimg/node:18.19.0
      - image: cimg/redis:7.2.4
      - image: 'speckle/speckle-postgres'
        environment:
          POSTGRES_DB: speckle2_test
          POSTGRES_PASSWORD: speckle
          POSTGRES_USER: speckle
        command: -c 'max_connections=1000' -c 'wal_level=logical'
      - image: 'speckle/speckle-postgres'
        environment:
          POSTGRES_DB: speckle2_test
          POSTGRES_PASSWORD: speckle
          POSTGRES_USER: speckle
        command: -c 'max_connections=1000' -c 'port=5433' -c 'wal_level=logical'
      - image: 'speckle/speckle-postgres'
        environment:
          POSTGRES_DB: speckle2_test
          POSTGRES_PASSWORD: speckle
          POSTGRES_USER: speckle
        command: -c 'max_connections=1000' -c 'port=5434' -c 'wal_level=logical'
      - image: 'minio/minio'
        command: server /data --console-address ":9001" --address "0.0.0.0:9000"
      - image: 'minio/minio'
        command: server /data --console-address ":9021" --address "0.0.0.0:9020"
      - image: 'minio/minio'
        command: server /data --console-address ":9041" --address "0.0.0.0:9040"
    environment:
      # Same as test-server:
      NODE_ENV: test
      DATABASE_URL: 'postgres://speckle:speckle@127.0.0.1:5432/speckle2_test'
      PGDATABASE: speckle2_test
      POSTGRES_MAX_CONNECTIONS_SERVER: 50
      PGUSER: speckle
      SESSION_SECRET: 'keyboard cat'
      STRATEGY_LOCAL: 'true'
      CANONICAL_URL: 'http://127.0.0.1:3000'
      S3_ENDPOINT: 'http://127.0.0.1:9000'
      S3_ACCESS_KEY: 'minioadmin'
      S3_SECRET_KEY: 'minioadmin'
      S3_BUCKET: 'speckle-server'
      S3_CREATE_BUCKET: 'true'
      REDIS_URL: 'redis://127.0.0.1:6379'
      S3_REGION: '' # optional, defaults to 'us-east-1'
      FRONTEND_ORIGIN: 'http://127.0.0.1:8081'
      ENCRYPTION_KEYS_PATH: 'test/assets/automate/encryptionKeys.json'
      FF_BILLING_INTEGRATION_ENABLED: 'true'
      # These are the only different env keys:
      MULTI_REGION_CONFIG_PATH: '../../.circleci/multiregion.test-ci.json'
      FF_WORKSPACES_MODULE_ENABLED: 'true'
      FF_WORKSPACES_MULTI_REGION_ENABLED: 'true'
      RUN_TESTS_IN_MULTIREGION_MODE: true
      RATELIMITER_ENABLED: 'false'

  test-frontend-2:
    docker: &docker-node-browsers-image
      - image: cimg/node:18.19.0-browsers
    resource_class: xlarge
    steps:
      - checkout
      - restore_cache:
          name: Restore Yarn Package Cache
          keys:
            - yarn-packages-breakcache2-{{ checksum "yarn.lock" }}
      - run:
          name: Install Dependencies
          command: PUPPETEER_SKIP_DOWNLOAD=true PLAYWRIGHT_SKIP_BROWSER_DOWNLOAD=1 yarn
      - save_cache:
          name: Save Yarn Package Cache
          key: yarn-packages-breakcache2-{{ checksum "yarn.lock" }}
          paths:
            - .yarn/cache
            - .yarn/unplugged
<<<<<<< HEAD
            - .husky/_ # generated from postinstall scripts
            - .yarn/install-state.gz
            - packages/ui-components-nuxt/node_modules
            - packages/monitor-deployment/node_modules
            - packages/webhook-service/node_modules
            - packages/fileimport-service/node_modules
            - packages/dui3/node_modules
            - packages/server/node_modules
            - packages/ui-components/node_modules
            - packages/shared/node_modules
            - packages/viewer-sandbox/node_modules
            - packages/viewer/node_modules
            - packages/preview-service/node_modules
            - packages/tailwind-theme/node_modules
            - packages/frontend-2/node_modules
            - packages/preview-frontend/node_modules
            - packages/objectloader/node_modules
            - packages/objectsender/node_modules
            - packages/dui3/nuxt # generated from postinstall scripts
            - packages/frontend-2/nuxt # generated from postinstall scripts
            - packages/shared/dist # generated from postinstall scripts
            - packages/tailwind-theme/dist # generated from postinstall scripts
            - packages/tailwind-theme/dist-cjs # generated from postinstall scripts
            - packages/ui-components/dist # generated from postinstall scripts
            - ~/.npm

=======
>>>>>>> b0fd45e0
      - run:
          name: Build public packages
          command: yarn build:public
      - run:
          name: Lint everything
          command: yarn lint:ci
          working_directory: 'packages/frontend-2'

  test-viewer:
    docker: *docker-node-browsers-image
    resource_class: large
    steps:
      - checkout
      - restore_cache:
          name: Restore Yarn Package Cache
          keys:
            - yarn-packages-breakcache2-{{ checksum "yarn.lock" }}
      - run:
          name: Install Dependencies
          command: PUPPETEER_SKIP_DOWNLOAD=true PLAYWRIGHT_SKIP_BROWSER_DOWNLOAD=1 yarn
      - save_cache:
          name: Save Yarn Package Cache
          key: yarn-packages-breakcache2-{{ checksum "yarn.lock" }}
          paths:
            - .yarn/cache
            - .yarn/unplugged
<<<<<<< HEAD
            - .husky/_ # generated from postinstall scripts
            - .yarn/install-state.gz
            - packages/ui-components-nuxt/node_modules
            - packages/monitor-deployment/node_modules
            - packages/webhook-service/node_modules
            - packages/fileimport-service/node_modules
            - packages/dui3/node_modules
            - packages/server/node_modules
            - packages/ui-components/node_modules
            - packages/shared/node_modules
            - packages/viewer-sandbox/node_modules
            - packages/viewer/node_modules
            - packages/preview-service/node_modules
            - packages/tailwind-theme/node_modules
            - packages/frontend-2/node_modules
            - packages/preview-frontend/node_modules
            - packages/objectloader/node_modules
            - packages/objectsender/node_modules
            - packages/dui3/nuxt # generated from postinstall scripts
            - packages/frontend-2/nuxt # generated from postinstall scripts
            - packages/shared/dist # generated from postinstall scripts
            - packages/tailwind-theme/dist # generated from postinstall scripts
            - packages/tailwind-theme/dist-cjs # generated from postinstall scripts
            - packages/ui-components/dist # generated from postinstall scripts
            - ~/.npm

=======
>>>>>>> b0fd45e0
      - run:
          name: Build public packages
          command: yarn build:public
      - run:
          name: Lint viewer
          command: yarn lint:ci
          working_directory: 'packages/viewer'
      - run:
          name: Run tests
          command: yarn test
          working_directory: 'packages/viewer'
      - run:
          name: Lint viewer-sandbox
          command: yarn lint:ci
          working_directory: 'packages/viewer-sandbox'
      - run:
          name: Build viewer-sandbox
          command: yarn build
          working_directory: 'packages/viewer-sandbox'

  test-preview-service:
    docker:
      - image: cimg/node:18.19.0
      - image: cimg/postgres:16.4@sha256:2e4f1a965bdd9ba77aa6a0a7b93968c07576ba2a8a7cf86d5eb7b31483db1378
        environment:
          POSTGRES_DB: preview_service_test
          POSTGRES_PASSWORD: preview_service_test
          POSTGRES_USER: preview_service_test
    resource_class: large
    environment: {}
    steps:
      - checkout
      - restore_cache:
          name: Restore Yarn Package Cache
          keys:
            - yarn-packages-breakcache2-{{ checksum "yarn.lock" }}
      - run:
          name: Install Dependencies
          command: PUPPETEER_SKIP_DOWNLOAD=true PLAYWRIGHT_SKIP_BROWSER_DOWNLOAD=1 yarn
      - save_cache:
          name: Save Yarn Package Cache
          key: yarn-packages-breakcache2-{{ checksum "yarn.lock" }}
          paths:
            - .yarn/cache
            - .yarn/unplugged
<<<<<<< HEAD
            - .husky/_ # generated from postinstall scripts
            - .yarn/install-state.gz
            - packages/ui-components-nuxt/node_modules
            - packages/monitor-deployment/node_modules
            - packages/webhook-service/node_modules
            - packages/fileimport-service/node_modules
            - packages/dui3/node_modules
            - packages/server/node_modules
            - packages/ui-components/node_modules
            - packages/shared/node_modules
            - packages/viewer-sandbox/node_modules
            - packages/viewer/node_modules
            - packages/preview-service/node_modules
            - packages/tailwind-theme/node_modules
            - packages/frontend-2/node_modules
            - packages/preview-frontend/node_modules
            - packages/objectloader/node_modules
            - packages/objectsender/node_modules
            - packages/dui3/nuxt # generated from postinstall scripts
            - packages/frontend-2/nuxt # generated from postinstall scripts
            - packages/shared/dist # generated from postinstall scripts
            - packages/tailwind-theme/dist # generated from postinstall scripts
            - packages/tailwind-theme/dist-cjs # generated from postinstall scripts
            - packages/ui-components/dist # generated from postinstall scripts
            - ~/.npm

=======
>>>>>>> b0fd45e0
      - run:
          name: Build public packages
          command: yarn build:public
      - run:
          name: Lint everything
          command: yarn lint:ci
          working_directory: 'packages/preview-service'
      - run:
          name: Copy .env.example to .env
          command: |
            #!/usr/bin/env bash
            cp packages/preview-service/.env.example packages/preview-service/.env
            sed -i~ '/^PG_CONNECTION_STRING=/s/=.*/="postgres:\/\/preview_service_test:preview_service_test@127.0.0.1:5432\/preview_service_test"/' packages/preview-service/.env
      - run:
          name: Run tests
          command: yarn test
          working_directory: 'packages/preview-service'

  test-shared:
    docker: *docker-node-browsers-image
    resource_class: medium+
    steps:
      - checkout
      - restore_cache:
          name: Restore Yarn Package Cache
          keys:
            - yarn-packages-breakcache2-{{ checksum "yarn.lock" }}
      - run:
          name: Install Dependencies
          command: PUPPETEER_SKIP_DOWNLOAD=true PLAYWRIGHT_SKIP_BROWSER_DOWNLOAD=1 yarn
      - save_cache:
          name: Save Yarn Package Cache
          key: yarn-packages-breakcache2-{{ checksum "yarn.lock" }}
          paths:
            - .yarn/cache
            - .yarn/unplugged
<<<<<<< HEAD
            - .husky/_ # generated from postinstall scripts
            - .yarn/install-state.gz
            - packages/ui-components-nuxt/node_modules
            - packages/monitor-deployment/node_modules
            - packages/webhook-service/node_modules
            - packages/fileimport-service/node_modules
            - packages/dui3/node_modules
            - packages/server/node_modules
            - packages/ui-components/node_modules
            - packages/shared/node_modules
            - packages/viewer-sandbox/node_modules
            - packages/viewer/node_modules
            - packages/preview-service/node_modules
            - packages/tailwind-theme/node_modules
            - packages/frontend-2/node_modules
            - packages/preview-frontend/node_modules
            - packages/objectloader/node_modules
            - packages/objectsender/node_modules
            - packages/dui3/nuxt # generated from postinstall scripts
            - packages/frontend-2/nuxt # generated from postinstall scripts
            - packages/shared/dist # generated from postinstall scripts
            - packages/tailwind-theme/dist # generated from postinstall scripts
            - packages/tailwind-theme/dist-cjs # generated from postinstall scripts
            - packages/ui-components/dist # generated from postinstall scripts
            - ~/.npm

=======
>>>>>>> b0fd45e0
      - run:
          name: Lint
          command: yarn lint:ci
          working_directory: 'packages/shared'
      - run:
          name: Run tests
          command: yarn test:ci
          working_directory: 'packages/shared'
      - codecov/upload:
          files: packages/shared/coverage/coverage-final.json
      - run:
          name: Build
          command: yarn build
          working_directory: 'packages/shared'
      - run:
          name: Ensure ESM import works
          command: node ./e2e/testEsm.mjs
          working_directory: 'packages/shared'
      - run:
          name: Ensure CJS require works
          command: node ./e2e/testCjs.cjs
          working_directory: 'packages/shared'

  test-objectsender:
    docker: *docker-node-browsers-image
    resource_class: large
    steps:
      - checkout
      - restore_cache:
          name: Restore Yarn Package Cache
          keys:
            - yarn-packages-breakcache2-{{ checksum "yarn.lock" }}
      - run:
          name: Install Dependencies
          command: PUPPETEER_SKIP_DOWNLOAD=true PLAYWRIGHT_SKIP_BROWSER_DOWNLOAD=1 yarn
      - save_cache:
          name: Save Yarn Package Cache
          key: yarn-packages-breakcache2-{{ checksum "yarn.lock" }}
          paths:
            - .yarn/cache
            - .yarn/unplugged
<<<<<<< HEAD
            - .husky/_ # generated from postinstall scripts
            - .yarn/install-state.gz
            - packages/ui-components-nuxt/node_modules
            - packages/monitor-deployment/node_modules
            - packages/webhook-service/node_modules
            - packages/fileimport-service/node_modules
            - packages/dui3/node_modules
            - packages/server/node_modules
            - packages/ui-components/node_modules
            - packages/shared/node_modules
            - packages/viewer-sandbox/node_modules
            - packages/viewer/node_modules
            - packages/preview-service/node_modules
            - packages/tailwind-theme/node_modules
            - packages/frontend-2/node_modules
            - packages/preview-frontend/node_modules
            - packages/objectloader/node_modules
            - packages/objectsender/node_modules
            - packages/dui3/nuxt # generated from postinstall scripts
            - packages/frontend-2/nuxt # generated from postinstall scripts
            - packages/shared/dist # generated from postinstall scripts
            - packages/tailwind-theme/dist # generated from postinstall scripts
            - packages/tailwind-theme/dist-cjs # generated from postinstall scripts
            - packages/ui-components/dist # generated from postinstall scripts
            - ~/.npm

=======
>>>>>>> b0fd45e0
      - run:
          name: Build public packages
          command: yarn build:public
      - run:
          name: Run tests
          command: yarn test:ci
          working_directory: 'packages/objectsender'
      - store_artifacts:
          path: 'packages/objectsender/coverage'

  test-ui-components:
    docker: *docker-node-browsers-image
    resource_class: xlarge
    steps:
      - checkout
      - restore_cache:
          name: Restore Yarn Package Cache
          keys:
            - yarn-packages-breakcache2-{{ checksum "yarn.lock" }}
      - run:
          name: Install Dependencies
          command: PUPPETEER_SKIP_DOWNLOAD=true yarn
      - save_cache:
          name: Save Yarn Package Cache
          key: yarn-packages-breakcache2-{{ checksum "yarn.lock" }}
          paths:
            - .yarn/cache
            - .yarn/unplugged
<<<<<<< HEAD
            - .husky/_ # generated from postinstall scripts
            - .yarn/install-state.gz
            - packages/ui-components-nuxt/node_modules
            - packages/monitor-deployment/node_modules
            - packages/webhook-service/node_modules
            - packages/fileimport-service/node_modules
            - packages/dui3/node_modules
            - packages/server/node_modules
            - packages/ui-components/node_modules
            - packages/shared/node_modules
            - packages/viewer-sandbox/node_modules
            - packages/viewer/node_modules
            - packages/preview-service/node_modules
            - packages/tailwind-theme/node_modules
            - packages/frontend-2/node_modules
            - packages/preview-frontend/node_modules
            - packages/objectloader/node_modules
            - packages/objectsender/node_modules
            - packages/dui3/nuxt # generated from postinstall scripts
            - packages/frontend-2/nuxt # generated from postinstall scripts
            - packages/shared/dist # generated from postinstall scripts
            - packages/tailwind-theme/dist # generated from postinstall scripts
            - packages/tailwind-theme/dist-cjs # generated from postinstall scripts
            - packages/ui-components/dist # generated from postinstall scripts
            - ~/.npm

=======
>>>>>>> b0fd45e0
      - run:
          name: Build public packages
          command: yarn build:public
      - run:
          name: Lint tailwind theme
          command: yarn lint:ci
          working_directory: 'packages/tailwind-theme'
      - run:
          name: Lint ui components
          command: yarn lint:ci
          working_directory: 'packages/ui-components'
      - run:
          name: Lint component nuxt package
          command: yarn lint:ci
          working_directory: 'packages/ui-components-nuxt'
      - run:
          name: Test via Storybook
          command: yarn storybook:test:ci
          working_directory: 'packages/ui-components'

  ui-components-chromatic:
    resource_class: medium+
    docker: &docker-node-image
      - image: cimg/node:18.19.0
    steps:
      - checkout
      - restore_cache:
          name: Restore Yarn Package Cache
          keys:
            - yarn-packages-breakcache2-{{ checksum "yarn.lock" }}
      - run:
          name: Install Dependencies
          command: PUPPETEER_SKIP_DOWNLOAD=true PLAYWRIGHT_SKIP_BROWSER_DOWNLOAD=1 yarn
      - save_cache:
          name: Save Yarn Package Cache
          key: yarn-packages-breakcache2-{{ checksum "yarn.lock" }}
          paths:
            - .yarn/cache
            - .yarn/unplugged
<<<<<<< HEAD
            - .husky/_ # generated from postinstall scripts
            - .yarn/install-state.gz
            - packages/ui-components-nuxt/node_modules
            - packages/monitor-deployment/node_modules
            - packages/webhook-service/node_modules
            - packages/fileimport-service/node_modules
            - packages/dui3/node_modules
            - packages/server/node_modules
            - packages/ui-components/node_modules
            - packages/shared/node_modules
            - packages/viewer-sandbox/node_modules
            - packages/viewer/node_modules
            - packages/preview-service/node_modules
            - packages/tailwind-theme/node_modules
            - packages/frontend-2/node_modules
            - packages/preview-frontend/node_modules
            - packages/objectloader/node_modules
            - packages/objectsender/node_modules
            - packages/dui3/nuxt # generated from postinstall scripts
            - packages/frontend-2/nuxt # generated from postinstall scripts
            - packages/shared/dist # generated from postinstall scripts
            - packages/tailwind-theme/dist # generated from postinstall scripts
            - packages/tailwind-theme/dist-cjs # generated from postinstall scripts
            - packages/ui-components/dist # generated from postinstall scripts
            - ~/.npm

=======
>>>>>>> b0fd45e0
      - run:
          name: Build shared packages
          command: yarn build:public
      - run:
          name: Run chromatic
          command: yarn chromatic
          working_directory: 'packages/ui-components'

  vulnerability-scan:
    # snyk can undertake most types of scans through GitHub integration
    # which does not require integration with the CI
    # but it is not possible to scan npm/yarn package.json
    # because it requires node_modules
    # therefore this scanning has to be triggered via the cli
    docker: *docker-node-image
    resource_class: medium
    working_directory: *work-dir
    steps:
      - checkout
      - restore_cache:
          name: Restore Yarn Package cache
          keys:
            - yarn-packages-breakcache2-{{ checksum "yarn.lock" }}
      - run:
          name: Install Dependencies
          command: PUPPETEER_SKIP_DOWNLOAD=true PLAYWRIGHT_SKIP_BROWSER_DOWNLOAD=1 yarn
      - save_cache:
          name: Save Yarn Package Cache
          key: yarn-packages-breakcache2-{{ checksum "yarn.lock" }}
          paths:
            - .yarn/cache
            - .yarn/unplugged
            - .husky/_ # generated from postinstall scripts
            - .yarn/install-state.gz
            - packages/ui-components-nuxt/node_modules
            - packages/monitor-deployment/node_modules
            - packages/webhook-service/node_modules
            - packages/fileimport-service/node_modules
            - packages/dui3/node_modules
            - packages/server/node_modules
            - packages/ui-components/node_modules
            - packages/shared/node_modules
            - packages/viewer-sandbox/node_modules
            - packages/viewer/node_modules
            - packages/preview-service/node_modules
            - packages/tailwind-theme/node_modules
            - packages/frontend-2/node_modules
            - packages/preview-frontend/node_modules
            - packages/objectloader/node_modules
            - packages/objectsender/node_modules
            - packages/dui3/nuxt # generated from postinstall scripts
            - packages/frontend-2/nuxt # generated from postinstall scripts
            - packages/shared/dist # generated from postinstall scripts
            - packages/tailwind-theme/dist # generated from postinstall scripts
            - packages/tailwind-theme/dist-cjs # generated from postinstall scripts
            - packages/ui-components/dist # generated from postinstall scripts
            - ~/.npm
      - snyk/scan:
          additional-arguments: --yarn-workspaces  --strict-out-of-sync=false
          fail-on-issues: false

  deployment-test-docker-compose:
    machine:
      image: ubuntu-2204:2024.05.1
      docker_layer_caching: true
    resource_class: large
    working_directory: *work-dir
    steps:
      - checkout
      - attach_workspace:
          at: /tmp/ci/workspace
      # create the nix folder with permissive write permissions
      - run: |
          sudo mkdir /nix
          sudo chmod 777 /nix
      - restore_cache:
          name: Restore nix cache
          keys:
            - nix-{{ checksum "./.circleci/deployment/docker-compose-shell.nix" }}
      - run:
          name: Install the nix package manager
          command: |
            sh <(curl -L https://nixos.org/nix/install) --daemon --yes
            echo "source /etc/bashrc" >> "${BASH_ENV}"
      - run:
          name: Initialize nix shell
          command: |
            nix-shell --run "echo Here, a nix shell for you" ./.circleci/deployment/docker-compose-shell.nix
      - save_cache:
          key: nix-{{ checksum "./.circleci/deployment/docker-compose-shell.nix" }}
          paths:
            - /nix
      - run: cat workspace/env-vars >> $BASH_ENV
      - run: nix-shell --run "LOAD_DOCKER='true' tilt ci --file ./.circleci/deployment/Tiltfile.dockercompose" ./.circleci/deployment/docker-compose-shell.nix

  deployment-test-helm-chart:
    machine:
      image: ubuntu-2204:2024.01.1
      docker_layer_caching: true
    resource_class: large
    working_directory: *work-dir
    steps:
      - checkout
      - attach_workspace:
          at: /tmp/ci/workspace
      # create the nix folder with permissive write permissions
      - run: |
          sudo mkdir /nix
          sudo chmod 777 /nix
      - restore_cache:
          name: Restore nix cache
          keys:
            - nix-{{ checksum "./.circleci/deployment/helm-chart-shell.nix" }}
      - run:
          name: Install the nix package manager
          command: |
            sh <(curl -L https://nixos.org/nix/install) --daemon --yes
            echo "source /etc/bashrc" >> "${BASH_ENV}"
      - run:
          name: Initialize nix shell
          command: |
            nix-shell \
            --run "echo Here, a nix shell for you" \
            ./.circleci/deployment/helm-chart-shell.nix
      - save_cache:
          key: nix-{{ checksum "./.circleci/deployment/helm-chart-shell.nix" }}
          paths:
            - /nix
      - run: cat workspace/env-vars >> $BASH_ENV
      - run: echo "export KUBECONFIG=$(pwd)/.kube/config" >> "${BASH_ENV}"
      - run: echo "${KUBECONFIG}"
      - run:
          name: Template Speckle Server Helm Chart
          command: |
            nix-shell \
            --run "helm template speckle-server ./utils/helm/speckle-server" \
            ./.circleci/deployment/helm-chart-shell.nix
      - run:
          name: Add 127.0.0.1 domains to /etc/hosts
          command: |
            sudo tee -a /etc/hosts \<<<'127.0.0.1 speckle.internal'
            cat /etc/hosts
      - run:
          name: Change directory permissions to allow kind to create directories
          command: |
            mkdir -p "./minio-data"
            if [ "$(stat -f "%A" "./minio-data")" != "775" ]; then
              echo "🔐 We need 'sudo' to set permissions on minio-data directory to 775"
              sudo chmod 775 "./minio-data"
            fi
            mkdir -p "./postgres-data"
            if [ "$(stat -f "%A" "./postgres-data")" != "775" ]; then
              echo "🔐 We need 'sudo' to set permissions on postgres-data directory to 775"
              sudo chmod 775 "./postgres-data"
            fi
      - run:
          name: Deploy Kubernetes (kind) cluster
          command: |
            nix-shell \
            --run "ctlptl apply --filename ./.circleci/deployment/cluster-config.yaml" \
            ./.circleci/deployment/helm-chart-shell.nix
      - run:
          name: Deploy Kubernetes resources to cluster
          command: |
            nix-shell \
            --run "LOAD_DOCKER='true' tilt ci --file ./.circleci/deployment/Tiltfile.helm --context kind-speckle-server --timeout 10m" \
            ./.circleci/deployment/helm-chart-shell.nix

  docker-build: &build-job
    docker: *docker-base-image
    resource_class: medium
    working_directory: *work-dir
    steps:
      - checkout
      - attach_workspace:
          at: /tmp/ci/workspace
      - run: cat workspace/env-vars >> $BASH_ENV
      - setup_remote_docker:
          version: default
          docker_layer_caching: true
      - run:
          name: Build and Save
          command: ./.circleci/build.sh
      - persist_to_workspace:
          root: workspace
          paths:
            - speckle*

  docker-build-server:
    <<: *build-job
    environment:
      SPECKLE_SERVER_PACKAGE: server

  docker-build-frontend-2:
    <<: *build-job
    resource_class: xlarge
    environment:
      SPECKLE_SERVER_PACKAGE: frontend-2

  docker-publish-frontend-2-sourcemaps:
    docker: *docker-node-image
    resource_class: xlarge
    working_directory: *work-dir
    environment:
      SPECKLE_SERVER_PACKAGE: frontend-2
    steps:
      - checkout
      - attach_workspace:
          at: /tmp/ci/workspace
      - run: cat workspace/env-vars >> $BASH_ENV
      - setup_remote_docker:
          version: default
          docker_layer_caching: true
      - run:
          name: Build and Save
          command: ./.circleci/build_publish_fe2_sourcemaps.sh

  docker-build-previews:
    <<: *build-job
    environment:
      SPECKLE_SERVER_PACKAGE: preview-service

  docker-build-webhooks:
    <<: *build-job
    environment:
      SPECKLE_SERVER_PACKAGE: webhook-service

  docker-build-file-imports:
    <<: *build-job
    environment:
      SPECKLE_SERVER_PACKAGE: fileimport-service

  docker-build-test-container:
    <<: *build-job
    environment:
      FOLDER: utils
      SPECKLE_SERVER_PACKAGE: test-deployment

  docker-build-postgres-container:
    <<: *build-job
    environment:
      FOLDER: utils
      SPECKLE_SERVER_PACKAGE: postgres

  docker-build-monitor-container:
    <<: *build-job
    environment:
      SPECKLE_SERVER_PACKAGE: monitor-deployment

  docker-build-docker-compose-ingress:
    <<: *build-job
    environment:
      FOLDER: utils
      SPECKLE_SERVER_PACKAGE: docker-compose-ingress

  docker-publish: &publish-job
    docker: *docker-base-image
    resource_class: medium
    working_directory: *work-dir
    steps:
      - checkout
      - attach_workspace:
          at: /tmp/ci/workspace
      - run: cat workspace/env-vars >> $BASH_ENV
      - setup_remote_docker:
          version: default
          docker_layer_caching: true
      - run:
          name: Publish
          command: ./.circleci/publish.sh

  docker-publish-server:
    <<: *publish-job
    environment:
      SPECKLE_SERVER_PACKAGE: server

  docker-publish-frontend-2:
    <<: *publish-job
    environment:
      SPECKLE_SERVER_PACKAGE: frontend-2

  docker-publish-previews:
    <<: *publish-job
    environment:
      SPECKLE_SERVER_PACKAGE: preview-service

  docker-publish-webhooks:
    <<: *publish-job
    environment:
      SPECKLE_SERVER_PACKAGE: webhook-service

  docker-publish-file-imports:
    <<: *publish-job
    environment:
      SPECKLE_SERVER_PACKAGE: fileimport-service

  docker-publish-test-container:
    <<: *publish-job
    environment:
      FOLDER: utils
      SPECKLE_SERVER_PACKAGE: test-deployment

  docker-publish-postgres-container:
    <<: *publish-job
    environment:
      FOLDER: utils
      SPECKLE_SERVER_PACKAGE: postgres

  docker-publish-monitor-container:
    <<: *publish-job
    environment:
      SPECKLE_SERVER_PACKAGE: monitor-deployment

  docker-publish-docker-compose-ingress:
    <<: *publish-job
    environment:
      FOLDER: utils
      SPECKLE_SERVER_PACKAGE: docker-compose-ingress

  publish-npm:
    docker: *docker-node-image
    working_directory: *work-dir
    steps:
      - checkout
      - attach_workspace:
          at: /tmp/ci/workspace
      - run: cat workspace/env-vars >> $BASH_ENV
      - restore_cache:
          name: Restore Yarn Package Cache
          keys:
            - yarn-packages-breakcache2-{{ checksum "yarn.lock" }}
      - run:
          name: Install Dependencies
          command: PUPPETEER_SKIP_DOWNLOAD=true PLAYWRIGHT_SKIP_BROWSER_DOWNLOAD=1 yarn
      - save_cache:
          name: Save Yarn Package Cache
          key: yarn-packages-breakcache2-{{ checksum "yarn.lock" }}
          paths:
            - .yarn/cache
            - .yarn/unplugged
            - .husky/_ # generated from postinstall scripts
            - .yarn/install-state.gz
            - packages/ui-components-nuxt/node_modules
            - packages/monitor-deployment/node_modules
            - packages/webhook-service/node_modules
            - packages/fileimport-service/node_modules
            - packages/dui3/node_modules
            - packages/server/node_modules
            - packages/ui-components/node_modules
            - packages/shared/node_modules
            - packages/viewer-sandbox/node_modules
            - packages/viewer/node_modules
            - packages/preview-service/node_modules
            - packages/tailwind-theme/node_modules
            - packages/frontend-2/node_modules
            - packages/preview-frontend/node_modules
            - packages/objectloader/node_modules
            - packages/objectsender/node_modules
            - packages/dui3/nuxt # generated from postinstall scripts
            - packages/frontend-2/nuxt # generated from postinstall scripts
            - packages/shared/dist # generated from postinstall scripts
            - packages/tailwind-theme/dist # generated from postinstall scripts
            - packages/tailwind-theme/dist-cjs # generated from postinstall scripts
            - packages/ui-components/dist # generated from postinstall scripts
            - ~/.npm
      - run:
          name: auth to npm as Speckle
          command: |
            echo "npmRegistryServer: https://registry.npmjs.org/" >> .yarnrc.yml
            echo "npmAuthToken: ${NPM_TOKEN}" >> .yarnrc.yml
      - run:
          name: try login to npm
          command: yarn npm whoami
      - run:
          name: build public packages
          command: yarn workspaces foreach -ptvW --no-private run build
      - run:
          name: bump all versions
          # bump all versions in dependency tree order but not in parallel
          command: yarn workspaces foreach -tvW version $IMAGE_VERSION_TAG
      - run:
          name: publish to npm
          command: 'yarn workspaces foreach -pvW --no-private npm publish --access public'

  publish-helm-chart:
    docker:
      - image: cimg/python:3.12.1
    working_directory: *work-dir
    steps:
      - checkout
      - attach_workspace:
          at: /tmp/ci/workspace
      - run: cat workspace/env-vars >> $BASH_ENV
      - add_ssh_keys:
          fingerprints:
            - '4d:68:70:66:49:97:ba:8b:8c:55:96:df:3d:be:6e:05'
      - run:
          name: Publish Helm Chart
          command: ./.circleci/publish_helm_chart.sh

  update-helm-documentation:
    docker: *docker-node-image
    working_directory: *work-dir
    steps:
      - checkout
      - attach_workspace:
          at: /tmp/ci/workspace
      - run: cat workspace/env-vars >> $BASH_ENV
      - add_ssh_keys:
          fingerprints:
            - '4d:68:70:66:49:97:ba:8b:8c:55:96:df:3d:be:6e:05'
      - run:
          name: Update Helm Documentation
          command: ./.circleci/update_helm_documentation.sh

  publish-viewer-sandbox-cloudflare-pages:
    docker: *docker-node-image
    working_directory: *work-dir
    resource_class: large
    steps:
      - checkout
      - restore_cache:
          name: Restore Yarn Package Cache
          keys:
            - yarn-packages-breakcache2-{{ checksum "yarn.lock" }}
      - run:
          name: Install Dependencies
          command: PUPPETEER_SKIP_DOWNLOAD=true PLAYWRIGHT_SKIP_BROWSER_DOWNLOAD=1 yarn
      - save_cache:
          name: Save Yarn Package Cache
          key: yarn-packages-breakcache2-{{ checksum "yarn.lock" }}
          paths:
            - .yarn/cache
            - .yarn/unplugged
            - .husky/_ # generated from postinstall scripts
            - .yarn/install-state.gz
            - packages/ui-components-nuxt/node_modules
            - packages/monitor-deployment/node_modules
            - packages/webhook-service/node_modules
            - packages/fileimport-service/node_modules
            - packages/dui3/node_modules
            - packages/server/node_modules
            - packages/ui-components/node_modules
            - packages/shared/node_modules
            - packages/viewer-sandbox/node_modules
            - packages/viewer/node_modules
            - packages/preview-service/node_modules
            - packages/tailwind-theme/node_modules
            - packages/frontend-2/node_modules
            - packages/preview-frontend/node_modules
            - packages/objectloader/node_modules
            - packages/objectsender/node_modules
            - packages/dui3/nuxt # generated from postinstall scripts
            - packages/frontend-2/nuxt # generated from postinstall scripts
            - packages/shared/dist # generated from postinstall scripts
            - packages/tailwind-theme/dist # generated from postinstall scripts
            - packages/tailwind-theme/dist-cjs # generated from postinstall scripts
            - packages/ui-components/dist # generated from postinstall scripts
            - ~/.npm
      - run:
          name: Build public packages
          command: yarn build:public
      - run:
          name: Lint viewer-sandbox
          command: yarn lint:ci
          working_directory: 'packages/viewer-sandbox'
      - run:
          name: Build viewer-sandbox
          command: yarn build
          working_directory: 'packages/viewer-sandbox'
      - run:
          name: Publish Viewer Sandbox to Cloudflare Pages
          command: ./.circleci/publish_cloudflare_pages.sh
          environment:
            CLOUDFLARE_PAGES_PROJECT_NAME: viewer
            VIEWER_SANDBOX_DIR_PATH: packages/viewer-sandbox<|MERGE_RESOLUTION|>--- conflicted
+++ resolved
@@ -560,7 +560,6 @@
           paths:
             - .yarn/cache
             - .yarn/unplugged
-<<<<<<< HEAD
             - .husky/_ # generated from postinstall scripts
             - .yarn/install-state.gz
             - packages/ui-components-nuxt/node_modules
@@ -586,9 +585,6 @@
             - packages/tailwind-theme/dist-cjs # generated from postinstall scripts
             - packages/ui-components/dist # generated from postinstall scripts
             - ~/.npm
-
-=======
->>>>>>> b0fd45e0
       - run:
           name: Build public packages
           command: yarn build:public
@@ -734,7 +730,6 @@
           paths:
             - .yarn/cache
             - .yarn/unplugged
-<<<<<<< HEAD
             - .husky/_ # generated from postinstall scripts
             - .yarn/install-state.gz
             - packages/ui-components-nuxt/node_modules
@@ -760,9 +755,6 @@
             - packages/tailwind-theme/dist-cjs # generated from postinstall scripts
             - packages/ui-components/dist # generated from postinstall scripts
             - ~/.npm
-
-=======
->>>>>>> b0fd45e0
       - run:
           name: Build public packages
           command: yarn build:public
@@ -789,7 +781,6 @@
           paths:
             - .yarn/cache
             - .yarn/unplugged
-<<<<<<< HEAD
             - .husky/_ # generated from postinstall scripts
             - .yarn/install-state.gz
             - packages/ui-components-nuxt/node_modules
@@ -815,9 +806,6 @@
             - packages/tailwind-theme/dist-cjs # generated from postinstall scripts
             - packages/ui-components/dist # generated from postinstall scripts
             - ~/.npm
-
-=======
->>>>>>> b0fd45e0
       - run:
           name: Build public packages
           command: yarn build:public
@@ -863,7 +851,6 @@
           paths:
             - .yarn/cache
             - .yarn/unplugged
-<<<<<<< HEAD
             - .husky/_ # generated from postinstall scripts
             - .yarn/install-state.gz
             - packages/ui-components-nuxt/node_modules
@@ -889,9 +876,6 @@
             - packages/tailwind-theme/dist-cjs # generated from postinstall scripts
             - packages/ui-components/dist # generated from postinstall scripts
             - ~/.npm
-
-=======
->>>>>>> b0fd45e0
       - run:
           name: Build public packages
           command: yarn build:public
@@ -928,7 +912,6 @@
           paths:
             - .yarn/cache
             - .yarn/unplugged
-<<<<<<< HEAD
             - .husky/_ # generated from postinstall scripts
             - .yarn/install-state.gz
             - packages/ui-components-nuxt/node_modules
@@ -954,9 +937,6 @@
             - packages/tailwind-theme/dist-cjs # generated from postinstall scripts
             - packages/ui-components/dist # generated from postinstall scripts
             - ~/.npm
-
-=======
->>>>>>> b0fd45e0
       - run:
           name: Lint
           command: yarn lint:ci
@@ -998,7 +978,6 @@
           paths:
             - .yarn/cache
             - .yarn/unplugged
-<<<<<<< HEAD
             - .husky/_ # generated from postinstall scripts
             - .yarn/install-state.gz
             - packages/ui-components-nuxt/node_modules
@@ -1024,9 +1003,6 @@
             - packages/tailwind-theme/dist-cjs # generated from postinstall scripts
             - packages/ui-components/dist # generated from postinstall scripts
             - ~/.npm
-
-=======
->>>>>>> b0fd45e0
       - run:
           name: Build public packages
           command: yarn build:public
@@ -1055,7 +1031,6 @@
           paths:
             - .yarn/cache
             - .yarn/unplugged
-<<<<<<< HEAD
             - .husky/_ # generated from postinstall scripts
             - .yarn/install-state.gz
             - packages/ui-components-nuxt/node_modules
@@ -1081,9 +1056,6 @@
             - packages/tailwind-theme/dist-cjs # generated from postinstall scripts
             - packages/ui-components/dist # generated from postinstall scripts
             - ~/.npm
-
-=======
->>>>>>> b0fd45e0
       - run:
           name: Build public packages
           command: yarn build:public
@@ -1123,7 +1095,6 @@
           paths:
             - .yarn/cache
             - .yarn/unplugged
-<<<<<<< HEAD
             - .husky/_ # generated from postinstall scripts
             - .yarn/install-state.gz
             - packages/ui-components-nuxt/node_modules
@@ -1149,9 +1120,6 @@
             - packages/tailwind-theme/dist-cjs # generated from postinstall scripts
             - packages/ui-components/dist # generated from postinstall scripts
             - ~/.npm
-
-=======
->>>>>>> b0fd45e0
       - run:
           name: Build shared packages
           command: yarn build:public
