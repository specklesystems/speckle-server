version: 2.1

orbs:
  snyk: snyk/snyk@2.0.3
  codecov: codecov/codecov@4.0.0

workflows:
  test-build:
    jobs:
      - vulnerability-scan:
          context:
            - snyk
          filters:
            branches:
              only:
                - main
                - hotfix*

      - test-server:
          filters: &filters-allow-all
            tags:
              # run tests for any commit on any branch, including any tags
              only: /.*/

      - test-frontend-2:
          filters: *filters-allow-all

      - test-viewer:
          filters: *filters-allow-all

      - test-ui-components:
          filters: *filters-allow-all

      - ui-components-chromatic:
          context:
            - chromatic-ui-components
          filters: *filters-allow-all

      - deployment-testing-approval:
          type: approval
          filters: &filters-ignore-main-branch-or-all-tags
            branches:
              ignore: &branches-special
                - main
                - /^hotfix.*$/
                - /^testing\d*$/
            tags:
              ignore: /.*/

      - deployment-test-docker-compose:
          filters: &filters-deployment-testing
            tags:
              # run tests for any commit on any branch, including any tags
              only: /.*/
          requires:
            - get-version
            - pre-commit
            - deployment-testing-approval
            - test-frontend-2
            - test-viewer
            - test-server
            - docker-build-server
            - docker-build-frontend
            - docker-build-frontend-2
            - docker-build-previews
            - docker-build-webhooks
            - docker-build-file-imports
            - docker-build-test-container
            - docker-build-monitor-container
            - docker-build-docker-compose-ingress

      - deployment-test-helm-chart:
          filters: *filters-deployment-testing
          requires:
            - get-version
            - pre-commit
            - deployment-testing-approval
            - test-frontend-2
            - test-viewer
            - test-server
            - docker-build-server
            - docker-build-frontend
            - docker-build-frontend-2
            - docker-build-previews
            - docker-build-webhooks
            - docker-build-file-imports
            - docker-build-test-container
            - docker-build-monitor-container

      - get-version:
          filters: *filters-allow-all

      - pre-commit:
          filters: *filters-allow-all

      - docker-build-server:
          context: &build-context
            - github-readonly-public-repos
          filters: &filters-build
            tags:
              only: /.*/
          requires:
            - get-version

      - docker-build-frontend:
          context: *build-context
          filters: *filters-build
          requires:
            - get-version

      - docker-build-frontend-2:
          context: *build-context
          filters: *filters-build
          requires:
            - get-version

      - docker-build-webhooks:
          context: *build-context
          filters: *filters-build
          requires:
            - get-version

      - docker-build-file-imports:
          context: *build-context
          filters: *filters-build
          requires:
            - get-version

      - docker-build-previews:
          context: *build-context
          filters: *filters-build
          requires:
            - get-version

      - docker-build-test-container:
          context: *build-context
          filters: *filters-build
          requires:
            - get-version

      - docker-build-monitor-container:
          context: *build-context
          filters: *filters-build
          requires:
            - get-version

      - docker-build-docker-compose-ingress:
          context: *build-context
          filters: *filters-build
          requires:
            - get-version

      - publish-approval:
          type: approval
          filters: *filters-ignore-main-branch-or-all-tags

      - docker-publish-server:
          context: &docker-hub-context
            - docker-hub
          filters: &filters-publish
            branches:
              ignore: /pull\/[0-9]+/
            tags:
              only: /.*/
          requires:
            - docker-build-server
            - get-version
            - pre-commit
            - publish-approval
            - test-frontend-2
            - test-viewer
            - test-server

      - docker-publish-frontend:
          context: *docker-hub-context
          filters: *filters-publish
          requires:
            - docker-build-frontend
            - get-version
            - pre-commit
            - publish-approval
            - test-frontend-2
            - test-viewer
            - test-server

      - docker-publish-frontend-2:
          context: *docker-hub-context
          filters: *filters-publish
          requires:
            - docker-build-frontend-2
            - get-version
            - pre-commit
            - publish-approval
            - test-frontend-2
            - test-viewer
            - test-server

      - docker-publish-webhooks:
          context: *docker-hub-context
          filters: *filters-publish
          requires:
            - docker-build-webhooks
            - get-version
            - pre-commit
            - publish-approval
            - test-frontend-2
            - test-viewer
            - test-server

      - docker-publish-file-imports:
          context: *docker-hub-context
          filters: *filters-publish
          requires:
            - docker-build-file-imports
            - get-version
            - pre-commit
            - publish-approval
            - test-frontend-2
            - test-viewer
            - test-server

      - docker-publish-previews:
          context: *docker-hub-context
          filters: *filters-publish
          requires:
            - docker-build-previews
            - get-version
            - pre-commit
            - publish-approval
            - test-frontend-2
            - test-viewer
            - test-server

      - docker-publish-test-container:
          context: *docker-hub-context
          filters: *filters-publish
          requires:
            - docker-build-test-container
            - get-version
            - pre-commit
            - publish-approval
            - test-frontend-2
            - test-viewer
            - test-server

      - docker-publish-monitor-container:
          context: *docker-hub-context
          filters: *filters-publish
          requires:
            - docker-build-monitor-container
            - get-version
            - pre-commit
            - publish-approval
            - test-frontend-2
            - test-viewer
            - test-server

      - docker-publish-docker-compose-ingress:
          context: *docker-hub-context
          filters: *filters-publish
          requires:
            - docker-build-docker-compose-ingress
            - get-version
            - pre-commit
            - publish-approval

      - publish-helm-chart:
          filters: &filters-publish
            branches:
              only: *branches-special
            tags:
              only: &filters-tag /^[0-9]+\.[0-9]+\.[0-9]+$/
          requires:
            - deployment-test-docker-compose
            - deployment-test-helm-chart
            - docker-publish-docker-compose-ingress
            - docker-publish-file-imports
            - docker-publish-frontend
            - docker-publish-frontend-2
            - docker-publish-monitor-container
            - docker-publish-previews
            - docker-publish-server
            - docker-publish-test-container
            - docker-publish-webhooks
            - get-version
            - publish-approval

      - update-helm-documentation:
          filters: *filters-publish
          requires:
            - publish-helm-chart

      - publish-npm:
          filters:
            tags:
              only: *filters-tag
            branches:
              ignore: /.*/
          context:
            - npm-registry
          requires:
            - get-version
            - test-server
            - test-ui-components
            - test-frontend-2
            - test-viewer

      - publish-viewer-sandbox-cloudflare-pages:
          filters: *filters-publish
          context:
            - cloudflare-pages-edit
          requires:
            - test-viewer

jobs:
  get-version:
    docker: &docker-base-image
      - image: cimg/base:2024.02
    working_directory: &work-dir /tmp/ci
    steps:
      - checkout
      - run: mkdir -p workspace
      - run:
          name: set version
          command: |
            echo "export IMAGE_VERSION_TAG=$(.circleci/get_version.sh)" >> workspace/env-vars
      - run: cat workspace/env-vars >> $BASH_ENV
      - run: echo "IMAGE_VERSION_TAG=${IMAGE_VERSION_TAG}"
      - persist_to_workspace:
          root: workspace
          paths:
            - env-vars

  pre-commit:
    parameters:
      config_file:
        default: ./.pre-commit-config.yaml
        description: Optional, path to pre-commit config file.
        type: string
      deployment_config_file:
        default: ./.pre-commit-config.deployment.yaml
        description: Optional, path to additional pre-commit config file.
        type: string
      cache_prefix:
        default: ''
        description: |
          Optional cache prefix to be used on CircleCI. Can be used for cache busting or to ensure multiple jobs use different caches.
        type: string
    docker:
      - image: speckle/pre-commit-runner:latest
    resource_class: large
    working_directory: *work-dir
    steps:
      - checkout
      - restore_cache:
          name: Restore pre-commit & Yarn Package cache
          keys:
            - cache-pre-commit-<<parameters.cache_prefix>>-{{ checksum "<<parameters.config_file>>" }}
            - yarn-packages-{{ checksum "yarn.lock" }}
      - run:
          name: Install pre-commit hooks
          command: pre-commit install-hooks --config <<parameters.config_file>>
      - save_cache:
          key: cache-pre-commit-<<parameters.cache_prefix>>-{{ checksum "<<parameters.config_file>>" }}
          paths:
            - ~/.cache/pre-commit
      - run:
          name: Install Dependencies
          command: yarn
      - run:
          name: Install Dependencies v2 (.node files missing bug)
          command: yarn
      - save_cache:
          name: Save Yarn Package Cache
          key: yarn-packages-{{ checksum "yarn.lock" }}
          paths:
            - .yarn/cache
            - .yarn/unplugged
      - run:
          name: Build public packages
          command: yarn build:public
      - run:
          name: Run pre-commit
          command: ./.husky/pre-commit
      - run:
          command: git --no-pager diff
          name: git diff
          when: on_fail

  test-server:
    docker:
      - image: cimg/node:18.19.0
      - image: cimg/redis:7.2.4
      - image: cimg/postgres:14.11
        environment:
          POSTGRES_DB: speckle2_test
          POSTGRES_PASSWORD: speckle
          POSTGRES_USER: speckle
      - image: 'minio/minio'
        command: server /data --console-address ":9001"
        # environment:

    resource_class: large
    environment:
      NODE_ENV: test
      DATABASE_URL: 'postgres://speckle:speckle@127.0.0.1:5432/speckle2_test'
      PGDATABASE: speckle2_test
      PGUSER: speckle
      SESSION_SECRET: 'keyboard cat'
      STRATEGY_LOCAL: 'true'
      CANONICAL_URL: 'http://127.0.0.1:3000'
      S3_ENDPOINT: 'http://127.0.0.1:9000'
      S3_ACCESS_KEY: 'minioadmin'
      S3_SECRET_KEY: 'minioadmin'
      S3_BUCKET: 'speckle-server'
      S3_CREATE_BUCKET: 'true'
      REDIS_URL: 'redis://127.0.0.1:6379'
      S3_REGION: '' # optional, defaults to 'us-east-1'
<<<<<<< HEAD
      FF_AUTOMATE_MODULE_ENABLED: true
=======
      FF_AUTOMATE_MODULE_ENABLED: 'true'
      AUTOMATE_ENCRYPTION_KEYS_PATH: 'test/assets/automate/encryptionKeys.json'
>>>>>>> 58e5fa45
    steps:
      - checkout
      - restore_cache:
          name: Restore Yarn Package Cache
          keys:
            - yarn-packages-server-{{ checksum "yarn.lock" }}
      - run:
          name: Install Dependencies
          command: yarn

      - run:
          name: Install Dependencies v2 (.node files missing bug)
          command: yarn

      - save_cache:
          name: Save Yarn Package Cache
          key: yarn-packages-server-{{ checksum "yarn.lock" }}
          paths:
            - .yarn/cache
            - .yarn/unplugged

      - run:
          name: Build public packages
          command: yarn build:public

      - run:
          name: Wait for dependencies to start
          command: 'dockerize -wait tcp://localhost:5432 -wait tcp://localhost:6379 -timeout 1m'

      - run:
          command: touch .env.test
          working_directory: 'packages/server'

      - run:
          name: 'Lint with TypeScript Compiler'
          command: yarn lint:tsc
          working_directory: 'packages/server'

      - run:
          command: yarn test:report
          working_directory: 'packages/server'

      - codecov/upload:
          file: packages/server/coverage/lcov.info

      - run:
          name: Introspect GQL schema for subsequent checks
          command: 'IGNORE_MISSING_MIRATIONS=true yarn cli graphql introspect'
          working_directory: 'packages/server'

      - run:
          name: Checking for GQL schema breakages against speckle.xyz
          command: 'yarn rover graph check Speckle-Server@speckle-xyz --schema ./introspected-schema.graphql'
          working_directory: 'packages/server'

      - run:
          name: Checking for GQL schema breakages against latest.speckle.systems
          command: 'yarn rover graph check Speckle-Server@latest-speckle-systems --schema ./introspected-schema.graphql'
          working_directory: 'packages/server'

      - store_test_results:
          path: packages/server/reports

      # - store_artifacts:
      # path: packages/server/coverage/lcov-report
      # destination: package/server/coverage

  test-frontend-2:
    docker: &docker-node-browsers-image
      - image: cimg/node:18.19.0-browsers
    resource_class: xlarge
    steps:
      - checkout
      - restore_cache:
          name: Restore Yarn Package Cache
          keys:
            - yarn-packages-server-{{ checksum "yarn.lock" }}
      - run:
          name: Install Dependencies
          command: yarn

      - run:
          name: Install Dependencies v2 (.node files missing bug)
          command: yarn

      - save_cache:
          name: Save Yarn Package Cache
          key: yarn-packages-server-{{ checksum "yarn.lock" }}
          paths:
            - .yarn/cache
            - .yarn/unplugged

      - run:
          name: Build public packages
          command: yarn build:public

      - run:
          name: Lint everything
          command: yarn lint
          working_directory: 'packages/frontend-2'

  test-viewer:
    docker: &docker-node-browsers-image
      - image: cimg/node:18.19.0-browsers
    resource_class: large
    steps:
      - checkout
      - restore_cache:
          name: Restore Yarn Package Cache
          keys:
            - yarn-packages-server-{{ checksum "yarn.lock" }}
      - run:
          name: Install Dependencies
          command: yarn

      - run:
          name: Install Dependencies v2 (.node files missing bug)
          command: yarn

      - save_cache:
          name: Save Yarn Package Cache
          key: yarn-packages-server-{{ checksum "yarn.lock" }}
          paths:
            - .yarn/cache
            - .yarn/unplugged

      - run:
          name: Build public packages
          command: yarn build:public

      - run:
          name: Lint everything
          command: yarn lint
          working_directory: 'packages/viewer'

      - run:
          name: Run tests
          command: yarn test
          working_directory: 'packages/viewer'

  test-ui-components:
    docker: *docker-node-browsers-image
    resource_class: xlarge
    steps:
      - checkout
      - restore_cache:
          name: Restore Yarn Package Cache
          keys:
            - yarn-packages-server-{{ checksum "yarn.lock" }}
      - run:
          name: Install Dependencies
          command: yarn

      - run:
          name: Install Dependencies v2 (.node files missing bug)
          command: yarn

      - save_cache:
          name: Save Yarn Package Cache
          key: yarn-packages-server-{{ checksum "yarn.lock" }}
          paths:
            - .yarn/cache
            - .yarn/unplugged

      - run:
          name: Build public packages
          command: yarn build:public

      - run:
          name: Lint tailwind theme
          command: yarn lint
          working_directory: 'packages/tailwind-theme'

      - run:
          name: Lint ui components
          command: yarn lint
          working_directory: 'packages/ui-components'

      - run:
          name: Lint component nuxt package
          command: yarn lint
          working_directory: 'packages/ui-components-nuxt'

      - run:
          name: Install Playwright
          command: cd ~ && npx playwright install --with-deps

      - run:
          name: Test via Storybook
          command: yarn storybook:test:ci
          working_directory: 'packages/ui-components'

  ui-components-chromatic:
    resource_class: medium+
    docker: &docker-node-image
      - image: cimg/node:18.19.0
    steps:
      - checkout
      - restore_cache:
          name: Restore Yarn Package Cache
          keys:
            - yarn-packages-server-{{ checksum "yarn.lock" }}
      - run:
          name: Install Dependencies
          command: yarn

      - run:
          name: Install Dependencies v2 (.node files missing bug)
          command: yarn

      - save_cache:
          name: Save Yarn Package Cache
          key: yarn-packages-server-{{ checksum "yarn.lock" }}
          paths:
            - .yarn/cache
            - .yarn/unplugged

      - run:
          name: Build shared packages
          command: yarn build:public

      - run:
          name: Run chromatic
          command: yarn chromatic
          working_directory: 'packages/ui-components'

  vulnerability-scan:
    # snyk can undertake most types of scans through GitHub integration
    # which does not require integration with the CI
    # but it is not possible to scan npm/yarn package.json
    # because it requires node_modules
    # therefore this scanning has to be triggered via the cli
    docker: *docker-node-image
    resource_class: small
    working_directory: *work-dir
    steps:
      - checkout
      - restore_cache:
          name: Restore Yarn Package cache
          keys:
            - yarn-packages-server-{{ checksum "yarn.lock" }}
      - run:
          name: Install Dependencies
          command: yarn
      - run:
          name: Install Dependencies v2 (.node files missing bug)
          command: yarn
      - save_cache:
          name: Save Yarn Package Cache
          key: yarn-packages-server-{{ checksum "yarn.lock" }}
          paths:
            - .yarn/cache
            - .yarn/unplugged
      - snyk/scan:
          additional-arguments: --yarn-workspaces  --strict-out-of-sync=false
          fail-on-issues: false

  deployment-test-docker-compose:
    machine:
      image: ubuntu-2204:2024.01.1
      docker_layer_caching: true
    resource_class: large
    working_directory: *work-dir
    steps:
      - checkout
      - attach_workspace:
          at: /tmp/ci/workspace
      # create the nix folder with permissive write permissions
      - run: |
          sudo mkdir /nix
          sudo chmod 777 /nix
      - restore_cache:
          name: Restore nix cache
          keys:
            - nix-{{ checksum "./.circleci/deployment/docker-compose-shell.nix" }}
      - run:
          name: Install the nix package manager
          command: |
            sh <(curl -L https://nixos.org/nix/install) --daemon --yes
            echo "source /etc/bashrc" >> "${BASH_ENV}"
      - run:
          name: Initialize nix shell
          command: |
            nix-shell --run "echo Here, a nix shell for you" ./.circleci/deployment/docker-compose-shell.nix
      - save_cache:
          key: nix-{{ checksum "./.circleci/deployment/docker-compose-shell.nix" }}
          paths:
            - /nix
      - run: cat workspace/env-vars >> $BASH_ENV
      - run: nix-shell --run "tilt ci --file ./.circleci/deployment/Tiltfile.dockercompose" ./.circleci/deployment/docker-compose-shell.nix

  deployment-test-helm-chart:
    machine:
      image: ubuntu-2204:2024.01.1
      docker_layer_caching: true
    resource_class: large
    working_directory: *work-dir
    steps:
      - checkout
      - attach_workspace:
          at: /tmp/ci/workspace
      # create the nix folder with permissive write permissions
      - run: |
          sudo mkdir /nix
          sudo chmod 777 /nix
      - restore_cache:
          name: Restore nix cache
          keys:
            - nix-{{ checksum "./.circleci/deployment/helm-chart-shell.nix" }}
      - run:
          name: Install the nix package manager
          command: |
            sh <(curl -L https://nixos.org/nix/install) --daemon --yes
            echo "source /etc/bashrc" >> "${BASH_ENV}"
      - run:
          name: Initialize nix shell
          command: |
            nix-shell \
            --run "echo Here, a nix shell for you" \
            ./.circleci/deployment/helm-chart-shell.nix
      - save_cache:
          key: nix-{{ checksum "./.circleci/deployment/helm-chart-shell.nix" }}
          paths:
            - /nix
      - run: cat workspace/env-vars >> $BASH_ENV
      - run: echo "export KUBECONFIG=$(pwd)/.kube/config" >> "${BASH_ENV}"
      - run: echo "${KUBECONFIG}"
      - run:
          name: Template Helm Chart
          command: |
            nix-shell \
            --run "helm template speckle-server ./utils/helm/speckle-server" \
            ./.circleci/deployment/helm-chart-shell.nix
      - run:
          name: Add 127.0.0.1 domains to /etc/hosts
          command: |
            sudo tee -a /etc/hosts \<<<'127.0.0.1 speckle.internal'
            cat /etc/hosts
      - run:
          name: Change directory permissions to allow kind to create directories
          command: |
            mkdir -p "./minio-data"
            if [ "$(stat -f "%A" "./minio-data")" != "775" ]; then
              echo "🔐 We need 'sudo' to set permissions on minio-data directory to 775"
              sudo chmod 775 "./minio-data"
            fi
            mkdir -p "./postgres-data"
            if [ "$(stat -f "%A" "./postgres-data")" != "775" ]; then
              echo "🔐 We need 'sudo' to set permissions on postgres-data directory to 775"
              sudo chmod 775 "./postgres-data"
            fi

      - run:
          name: Deploy Kubernetes (kind) cluster
          command: |
            nix-shell \
            --run "ctlptl apply --filename ./.circleci/deployment/cluster-config.yaml" \
            ./.circleci/deployment/helm-chart-shell.nix

      - run:
          name: Deploy Kubernetes resources to cluster
          command: |
            nix-shell \
            --run "tilt ci --file ./.circleci/deployment/Tiltfile.helm --context kind-speckle-server --timeout 10m" \
            ./.circleci/deployment/helm-chart-shell.nix

  docker-build: &build-job
    docker: *docker-base-image
    resource_class: medium
    working_directory: *work-dir
    steps:
      - checkout
      - attach_workspace:
          at: /tmp/ci/workspace
      - run: cat workspace/env-vars >> $BASH_ENV
      - setup_remote_docker:
          version: default
          docker_layer_caching: true
      - run:
          name: Build and Save
          command: ./.circleci/build.sh
      - persist_to_workspace:
          root: workspace
          paths:
            - speckle*

  docker-build-server:
    <<: *build-job
    environment:
      SPECKLE_SERVER_PACKAGE: server

  docker-build-frontend:
    <<: *build-job
    environment:
      SPECKLE_SERVER_PACKAGE: frontend

  docker-build-frontend-2:
    <<: *build-job
    environment:
      SPECKLE_SERVER_PACKAGE: frontend-2

  docker-build-previews:
    <<: *build-job
    environment:
      SPECKLE_SERVER_PACKAGE: preview-service

  docker-build-webhooks:
    <<: *build-job
    environment:
      SPECKLE_SERVER_PACKAGE: webhook-service

  docker-build-file-imports:
    <<: *build-job
    environment:
      SPECKLE_SERVER_PACKAGE: fileimport-service

  docker-build-test-container:
    <<: *build-job
    environment:
      FOLDER: utils
      SPECKLE_SERVER_PACKAGE: test-deployment

  docker-build-monitor-container:
    <<: *build-job
    environment:
      FOLDER: utils
      SPECKLE_SERVER_PACKAGE: monitor-deployment

  docker-build-docker-compose-ingress:
    <<: *build-job
    environment:
      FOLDER: utils
      SPECKLE_SERVER_PACKAGE: docker-compose-ingress

  docker-publish: &publish-job
    docker: *docker-base-image
    resource_class: medium
    working_directory: *work-dir
    steps:
      - checkout
      - attach_workspace:
          at: /tmp/ci/workspace
      - run: cat workspace/env-vars >> $BASH_ENV
      - setup_remote_docker:
          version: default
          docker_layer_caching: true
      - run:
          name: Publish
          command: ./.circleci/publish.sh

  docker-publish-server:
    <<: *publish-job
    environment:
      SPECKLE_SERVER_PACKAGE: server

  docker-publish-frontend:
    <<: *publish-job
    environment:
      SPECKLE_SERVER_PACKAGE: frontend

  docker-publish-frontend-2:
    <<: *publish-job
    environment:
      SPECKLE_SERVER_PACKAGE: frontend-2

  docker-publish-previews:
    <<: *publish-job
    environment:
      SPECKLE_SERVER_PACKAGE: preview-service

  docker-publish-webhooks:
    <<: *publish-job
    environment:
      SPECKLE_SERVER_PACKAGE: webhook-service

  docker-publish-file-imports:
    <<: *publish-job
    environment:
      SPECKLE_SERVER_PACKAGE: fileimport-service

  docker-publish-test-container:
    <<: *publish-job
    environment:
      FOLDER: utils
      SPECKLE_SERVER_PACKAGE: test-deployment

  docker-publish-monitor-container:
    <<: *publish-job
    environment:
      FOLDER: utils
      SPECKLE_SERVER_PACKAGE: monitor-deployment

  docker-publish-docker-compose-ingress:
    <<: *publish-job
    environment:
      FOLDER: utils
      SPECKLE_SERVER_PACKAGE: docker-compose-ingress

  publish-npm:
    docker: *docker-node-image
    working_directory: *work-dir
    steps:
      - checkout
      - attach_workspace:
          at: /tmp/ci/workspace
      - run: cat workspace/env-vars >> $BASH_ENV
      - restore_cache:
          name: Restore Yarn Package Cache
          keys:
            - yarn-packages-{{ checksum "yarn.lock" }}
      - run:
          name: Install Dependencies
          command: yarn
      - run:
          name: Install Dependencies v2 (.node files missing bug)
          command: yarn
      - save_cache:
          name: Save Yarn Package Cache
          key: yarn-packages-{{ checksum "yarn.lock" }}
          paths:
            - .yarn/cache
            - .yarn/unplugged
      - run:
          name: auth to npm as Speckle
          command: |
            echo "npmRegistryServer: https://registry.npmjs.org/" >> .yarnrc.yml
            echo "npmAuthToken: ${NPM_TOKEN}" >> .yarnrc.yml
      - run:
          name: try login to npm
          command: yarn npm whoami

      - run:
          name: build public packages
          command: yarn workspaces foreach -ptv --no-private run build
      - run:
          name: bump all versions
          # bump all versions in dependency tree order but not in parallel
          command: yarn workspaces foreach -tv version $IMAGE_VERSION_TAG

      - run:
          name: publish to npm
          command: 'yarn workspaces foreach -pv --no-private npm publish --access public'

  publish-helm-chart:
    docker:
      - image: cimg/python:3.12.1
    working_directory: *work-dir
    steps:
      - checkout
      - attach_workspace:
          at: /tmp/ci/workspace
      - run: cat workspace/env-vars >> $BASH_ENV
      - add_ssh_keys:
          fingerprints:
            - '4d:68:70:66:49:97:ba:8b:8c:55:96:df:3d:be:6e:05'
      - run:
          name: Publish Helm Chart
          command: ./.circleci/publish_helm_chart.sh

  update-helm-documentation:
    docker: *docker-node-image
    working_directory: *work-dir
    steps:
      - checkout
      - attach_workspace:
          at: /tmp/ci/workspace
      - run: cat workspace/env-vars >> $BASH_ENV
      - add_ssh_keys:
          fingerprints:
            - '4d:68:70:66:49:97:ba:8b:8c:55:96:df:3d:be:6e:05'
      - run:
          name: Update Helm Documentation
          command: ./.circleci/update_helm_documentation.sh

  publish-viewer-sandbox-cloudflare-pages:
    docker: *docker-node-image
    working_directory: *work-dir
    steps:
      - checkout
      - restore_cache:
          name: Restore Yarn Package Cache
          keys:
            - yarn-packages-server-{{ checksum "yarn.lock" }}
      - run:
          name: Install Dependencies
          command: yarn
      - run:
          name: Install Dependencies v2 (.node files missing bug)
          command: yarn
      - save_cache:
          name: Save Yarn Package Cache
          key: yarn-packages-server-{{ checksum "yarn.lock" }}
          paths:
            - .yarn/cache
            - .yarn/unplugged
      - run:
          name: Build public packages
          command: yarn build:public
      - run:
          name: Lint viewer-sandbox
          command: yarn lint
          working_directory: 'packages/viewer-sandbox'
      - run:
          name: Build viewer-sandbox
          command: yarn build
          working_directory: 'packages/viewer-sandbox'
      - run:
          name: Publish Viewer Sandbox to Cloudflare Pages
          command: ./.circleci/publish_cloudflare_pages.sh
          environment:
            CLOUDFLARE_PAGES_PROJECT_NAME: viewer
            VIEWER_SANDBOX_DIR_PATH: packages/viewer-sandbox<|MERGE_RESOLUTION|>--- conflicted
+++ resolved
@@ -416,12 +416,8 @@
       S3_CREATE_BUCKET: 'true'
       REDIS_URL: 'redis://127.0.0.1:6379'
       S3_REGION: '' # optional, defaults to 'us-east-1'
-<<<<<<< HEAD
-      FF_AUTOMATE_MODULE_ENABLED: true
-=======
       FF_AUTOMATE_MODULE_ENABLED: 'true'
       AUTOMATE_ENCRYPTION_KEYS_PATH: 'test/assets/automate/encryptionKeys.json'
->>>>>>> 58e5fa45
     steps:
       - checkout
       - restore_cache:
