--- conflicted
+++ resolved
@@ -136,26 +136,19 @@
             - get-version
             - pre-commit
             - publish-approval
+            - test-deployments
             - test-frontend-2
             - test-server
-<<<<<<< HEAD
-            - test-deployments
-            - pre-commit
-=======
->>>>>>> fd04a1d0
 
       - docker-publish-frontend:
           context: *docker-hub-context
           filters: *filters-publish
           requires:
             - docker-build-frontend
-<<<<<<< HEAD
-            - test-deployments
-=======
-            - get-version
->>>>>>> fd04a1d0
+            - get-version
             - pre-commit
             - publish-approval
+            - test-deployments
             - test-frontend-2
             - test-server
 
@@ -164,13 +157,10 @@
           filters: *filters-publish
           requires:
             - docker-build-frontend-2
-<<<<<<< HEAD
-            - test-deployments
-=======
-            - get-version
->>>>>>> fd04a1d0
+            - get-version
             - pre-commit
             - publish-approval
+            - test-deployments
             - test-frontend-2
             - test-server
 
@@ -179,13 +169,10 @@
           filters: *filters-publish
           requires:
             - docker-build-webhooks
-<<<<<<< HEAD
-            - test-deployments
-=======
-            - get-version
->>>>>>> fd04a1d0
+            - get-version
             - pre-commit
             - publish-approval
+            - test-deployments
             - test-frontend-2
             - test-server
 
@@ -194,13 +181,10 @@
           filters: *filters-publish
           requires:
             - docker-build-file-imports
-<<<<<<< HEAD
-            - test-deployments
-=======
-            - get-version
->>>>>>> fd04a1d0
+            - get-version
             - pre-commit
             - publish-approval
+            - test-deployments
             - test-frontend-2
             - test-server
 
@@ -209,13 +193,10 @@
           filters: *filters-publish
           requires:
             - docker-build-previews
-<<<<<<< HEAD
-            - test-deployments
-=======
-            - get-version
->>>>>>> fd04a1d0
+            - get-version
             - pre-commit
             - publish-approval
+            - test-deployments
             - test-frontend-2
             - test-server
 
@@ -224,13 +205,10 @@
           filters: *filters-publish
           requires:
             - docker-build-test-container
-<<<<<<< HEAD
-            - test-deployments
-=======
-            - get-version
->>>>>>> fd04a1d0
+            - get-version
             - pre-commit
             - publish-approval
+            - test-deployments
             - test-frontend-2
             - test-server
 
@@ -239,13 +217,10 @@
           filters: *filters-publish
           requires:
             - docker-build-monitor-container
-<<<<<<< HEAD
-            - test-deployments
-=======
-            - get-version
->>>>>>> fd04a1d0
+            - get-version
             - pre-commit
             - publish-approval
+            - test-deployments
             - test-frontend-2
             - test-server
 
