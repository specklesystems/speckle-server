--- conflicted
+++ resolved
@@ -528,12 +528,7 @@
             - yarn-packages-server-{{ checksum "yarn.lock" }}
       - run:
           name: Install Dependencies
-<<<<<<< HEAD
-          command: yarn
-=======
           command: PUPPETEER_SKIP_DOWNLOAD=true PLAYWRIGHT_SKIP_BROWSER_DOWNLOAD=1 yarn
-
->>>>>>> 2ff2b8ca
       - save_cache:
           name: Save Yarn Package Cache
           key: yarn-packages-server-{{ checksum "yarn.lock" }}
@@ -678,12 +673,7 @@
             - yarn-packages-server-{{ checksum "yarn.lock" }}
       - run:
           name: Install Dependencies
-<<<<<<< HEAD
-          command: yarn
-=======
           command: PUPPETEER_SKIP_DOWNLOAD=true PLAYWRIGHT_SKIP_BROWSER_DOWNLOAD=1 yarn
-
->>>>>>> 2ff2b8ca
       - save_cache:
           name: Save Yarn Package Cache
           key: yarn-packages-server-{{ checksum "yarn.lock" }}
@@ -709,12 +699,7 @@
             - yarn-packages-server-{{ checksum "yarn.lock" }}
       - run:
           name: Install Dependencies
-<<<<<<< HEAD
-          command: yarn
-=======
           command: PUPPETEER_SKIP_DOWNLOAD=true PLAYWRIGHT_SKIP_BROWSER_DOWNLOAD=1 yarn
-
->>>>>>> 2ff2b8ca
       - save_cache:
           name: Save Yarn Package Cache
           key: yarn-packages-server-{{ checksum "yarn.lock" }}
@@ -759,12 +744,7 @@
             - yarn-packages-server-{{ checksum "yarn.lock" }}
       - run:
           name: Install Dependencies
-<<<<<<< HEAD
-          command: yarn
-=======
           command: PUPPETEER_SKIP_DOWNLOAD=true PLAYWRIGHT_SKIP_BROWSER_DOWNLOAD=1 yarn
-
->>>>>>> 2ff2b8ca
       - save_cache:
           name: Save Yarn Package Cache
           key: yarn-packages-server-{{ checksum "yarn.lock" }}
@@ -800,12 +780,7 @@
             - yarn-packages-server-{{ checksum "yarn.lock" }}
       - run:
           name: Install Dependencies
-<<<<<<< HEAD
-          command: yarn
-=======
           command: PUPPETEER_SKIP_DOWNLOAD=true PLAYWRIGHT_SKIP_BROWSER_DOWNLOAD=1 yarn
-
->>>>>>> 2ff2b8ca
       - save_cache:
           name: Save Yarn Package Cache
           key: yarn-packages-server-{{ checksum "yarn.lock" }}
@@ -846,12 +821,7 @@
             - yarn-packages-server-{{ checksum "yarn.lock" }}
       - run:
           name: Install Dependencies
-<<<<<<< HEAD
-          command: yarn
-=======
           command: PUPPETEER_SKIP_DOWNLOAD=true PLAYWRIGHT_SKIP_BROWSER_DOWNLOAD=1 yarn
-
->>>>>>> 2ff2b8ca
       - save_cache:
           name: Save Yarn Package Cache
           key: yarn-packages-server-{{ checksum "yarn.lock" }}
@@ -879,12 +849,7 @@
             - yarn-packages-server-{{ checksum "yarn.lock" }}
       - run:
           name: Install Dependencies
-<<<<<<< HEAD
-          command: yarn
-=======
           command: PUPPETEER_SKIP_DOWNLOAD=true yarn
-
->>>>>>> 2ff2b8ca
       - save_cache:
           name: Save Yarn Package Cache
           key: yarn-packages-server-{{ checksum "yarn.lock" }}
@@ -907,12 +872,6 @@
           command: yarn lint:ci
           working_directory: 'packages/ui-components-nuxt'
       - run:
-<<<<<<< HEAD
-          name: Install Playwright
-          command: cd ~ && npx playwright install --with-deps
-      - run:
-=======
->>>>>>> 2ff2b8ca
           name: Test via Storybook
           command: yarn storybook:test:ci
           working_directory: 'packages/ui-components'
@@ -929,12 +888,7 @@
             - yarn-packages-server-{{ checksum "yarn.lock" }}
       - run:
           name: Install Dependencies
-<<<<<<< HEAD
-          command: yarn
-=======
           command: PUPPETEER_SKIP_DOWNLOAD=true PLAYWRIGHT_SKIP_BROWSER_DOWNLOAD=1 yarn
-
->>>>>>> 2ff2b8ca
       - save_cache:
           name: Save Yarn Package Cache
           key: yarn-packages-server-{{ checksum "yarn.lock" }}
