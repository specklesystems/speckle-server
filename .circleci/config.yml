version: 2.1

workflows:
  version: 2

  test-build:
    jobs:
      - test-server:
          filters: &filters-everything
            tags:
              # run tests for any commit on any branch, including any tags
              only: /.*/

      - get-version:
          filters: *filters-everything

      - should-build:
          filters: *filters-everything

      - should-publish:
          filters: *filters-everything

      - pre-commit:
          cache_prefix: '7'
          filters:
            tags:
              only: /.*/

      - docker-build-and-publish-server:
          context: &docker-hub-context
            - docker-hub
          filters: &filters-build
            tags:
              only: /.*/
          requires:
            - test-server
            - get-version
            - should-build
            - should-publish

      - docker-build-and-publish-frontend:
          context: *docker-hub-context
          filters: *filters-build
          requires:
            - get-version
            - should-build
            - should-publish

      - docker-build-and-publish-webhooks:
          context: *docker-hub-context
          filters: *filters-build
          requires:
            - get-version
            - test-server
            - should-build
            - should-publish

      - docker-build-and-publish-file-imports:
          context: *docker-hub-context
          filters: *filters-build
          requires:
            - get-version
            - test-server
            - should-build
            - should-publish

      - docker-build-and-publish-previews:
          context: *docker-hub-context
          filters: *filters-build
          requires:
            - get-version
            - test-server
            - should-build
            - should-publish

      - docker-build-and-publish-test-container:
          context: *docker-hub-context
          filters: *filters-build
          requires:
            - get-version
            - test-server
            - should-build
            - should-publish

      - docker-build-and-publish-monitor-container:
          context: *docker-hub-context
          filters: *filters-build
          requires:
            - get-version
            - should-build
            - should-publish

      - publish-helm-chart:
          filters: &filters-publish
            branches:
              only:
                - main
                - hotfix*
            tags:
              only: &filters-tag /^[0-9]+\.[0-9]+\.[0-9]+$/
          requires:
            - test-server
            - get-version
            - should-publish
            - docker-build-and-publish-server
            - docker-build-and-publish-frontend
            - docker-build-and-publish-webhooks
            - docker-build-and-publish-file-imports
            - docker-build-and-publish-previews
            - docker-build-and-publish-monitor-container
            - docker-build-and-publish-test-container

      - publish-npm:
          filters:
            tags:
              only: *filters-tag
            branches:
              ignore: /.*/
          context:
            - npm-registry
          requires:
            - get-version

jobs:
  get-version:
    docker:
      - image: cimg/python:3.9
    working_directory: &work-dir /tmp/ci
    steps:
      - checkout
      - run: pwd
      - run: mkdir -p workspace
      - run:
          name: set version
          command: |
            echo "export IMAGE_VERSION_TAG=$(.circleci/get_version.sh)" >> workspace/env-vars
      - run: cat workspace/env-vars >> $BASH_ENV
      - run: echo "IMAGE_VERSION_TAG=${IMAGE_VERSION_TAG}"
      - persist_to_workspace:
          root: workspace
          paths:
            - env-vars

<<<<<<< HEAD
  should-publish:
    docker:
      - image: cimg/base:2022.08
    working_directory: *work-dir
    environment:
      # £ delimited strings of regex for matches which should be published
      PUBLISHABLE_TAGS: '^[0-9]+\.[0-9]+\.[0-9]+$'
      PUBLISHABLE_BRANCHES: '^main$£^hotfix.*'
    steps:
      - checkout
      - run: pwd
      - run: mkdir -p workspace
      - run:
          name: determine whether to publish
          command: |
            echo "export SHOULD_PUBLISH=$(.circleci/should_publish.sh)" >> workspace/should-publish
      - run: cat workspace/should-publish >> $BASH_ENV
      - run: echo "SHOULD_PUBLISH=${SHOULD_PUBLISH}"
      - persist_to_workspace:
          root: workspace
          paths:
            - should-publish

  should-build:
    docker:
      - image: cimg/base:2022.08
    working_directory: *work-dir
    steps:
      - checkout
      - run: pwd
      - run: mkdir -p workspace
      - run:
          name: determine whether to build
          command: |
            echo "export SHOULD_BUILD=$(.circleci/should_build.sh)" >> workspace/should-build
      - run: cat workspace/should-build >> $BASH_ENV
      - run: echo "SHOULD_BUILD=${SHOULD_BUILD}"
      - persist_to_workspace:
          root: workspace
          paths:
            - should-build
=======
  pre-commit:
    parameters:
      config_file:
        default: ./.pre-commit-config.yaml
        description: Optional, path to pre-commit config file.
        type: string
      cache_prefix:
        default: ''
        description: |
          Optional cache prefix to be used on CircleCI. Can be used for cache busting or to ensure multiple jobs use different caches.
        type: string
    docker:
      - image: cimg/python:3.10.6-node
    resource_class: large
    working_directory: *work-dir
    steps:
      - checkout
      - restore_cache:
          keys:
            - cache-pre-commit-<<parameters.cache_prefix>>-{{ checksum "<<parameters.config_file>>" }}
      - run:
          name: Install pre-commit
          command: pre-commit --version || pip install --progress-bar=off pre-commit
      - run:
          name: Install pre-commit hooks
          command: pre-commit install-hooks --config <<parameters.config_file>>
      - save_cache:
          key: cache-pre-commit-<<parameters.cache_prefix>>-{{ checksum "<<parameters.config_file>>" }}
          paths:
            - ~/.cache/pip
            - ~/.cache/pre-commit
      - run:
          name: Run pre-commit
          command: pre-commit run --all-files --config <<parameters.config_file>>
      - run:
          command: git --no-pager diff
          name: git diff
          when: on_fail
>>>>>>> df79267f

  test-server:
    docker:
      - image: cimg/node:16.15
      - image: cimg/redis:6.2.6
      - image: 'cimg/postgres:14.2'
        environment:
          POSTGRES_DB: speckle2_test
          POSTGRES_PASSWORD: speckle
          POSTGRES_USER: speckle
      - image: 'minio/minio'
        command: server /data --console-address ":9001"
        # environment:

    environment:
      NODE_ENV: test
      DATABASE_URL: 'postgres://speckle:speckle@localhost:5432/speckle2_test'
      PGDATABASE: speckle2_test
      PGUSER: speckle
      SESSION_SECRET: 'keyboard cat'
      STRATEGY_LOCAL: 'true'
      CANONICAL_URL: 'http://localhost:3000'
      S3_ENDPOINT: 'http://localhost:9000'
      S3_ACCESS_KEY: 'minioadmin'
      S3_SECRET_KEY: 'minioadmin'
      S3_BUCKET: 'speckle-server'
      S3_CREATE_BUCKET: 'true'
    steps:
      - checkout
      - restore_cache:
          name: Restore Yarn Package Cache
          keys:
            - yarn-packages-server-{{ checksum "yarn.lock" }}
      - run:
          name: Install Dependencies
          command: yarn workspaces focus
          working_directory: 'packages/server'

      - save_cache:
          name: Save Yarn Package Cache
          key: yarn-packages-server-{{ checksum "yarn.lock" }}
          paths:
            - .yarn/cache
            - .yarn/unplugged

      - run: 'dockerize -wait tcp://localhost:5432 -wait tcp://localhost:6379 -timeout 1m'

      - run:
          command: touch .env.test
          working_directory: 'packages/server'

      - run:
          name: 'Lint with TypeScript Compiler'
          command: yarn lint:tsc
          working_directory: 'packages/server'

      - run:
          command: yarn test:report
          working_directory: 'packages/server'

      - run:
          command: 'bash <(curl -s https://codecov.io/bash)'
          working_directory: 'packages/server'

      - store_test_results:
          path: packages/server/reports

      - store_artifacts:
          path: packages/server/coverage/lcov-report
          destination: package/server/coverage

  docker-build-and-publish: &docker-job
    docker: &docker-image
      - image: cimg/node:16.15
    resource_class: xlarge
    working_directory: *work-dir
    steps:
      - checkout
      - attach_workspace:
          at: /tmp/ci/workspace
      - run: cat workspace/env-vars >> $BASH_ENV
      - run: cat workspace/should-build >> $BASH_ENV
      - run: cat workspace/should-publish >> $BASH_ENV
      - setup_remote_docker:
          # a weird issue with yarn installing packages throwing EPERM errors
          # this fixes it
          version: 20.10.12
          docker_layer_caching: true
      - run:
          name: Build and Publish
          command: ./.circleci/build.sh

  docker-build-and-publish-server:
    <<: *docker-job
    environment:
      SPECKLE_SERVER_PACKAGE: server

  docker-build-and-publish-frontend:
    <<: *docker-job
    environment:
      SPECKLE_SERVER_PACKAGE: frontend

  docker-build-and-publish-previews:
    <<: *docker-job
    environment:
      SPECKLE_SERVER_PACKAGE: preview-service

  docker-build-and-publish-webhooks:
    <<: *docker-job
    environment:
      SPECKLE_SERVER_PACKAGE: webhook-service

  docker-build-and-publish-file-imports:
    <<: *docker-job
    environment:
      SPECKLE_SERVER_PACKAGE: fileimport-service

  docker-build-and-publish-test-container:
    <<: *docker-job
    environment:
      FOLDER: utils
      SPECKLE_SERVER_PACKAGE: test-deployment

  docker-build-and-publish-monitor-container:
    <<: *docker-job
    environment:
      FOLDER: utils
      SPECKLE_SERVER_PACKAGE: monitor-deployment

  publish-npm:
    docker: *docker-image
    working_directory: *work-dir
    steps:
      - checkout
      - attach_workspace:
          at: /tmp/ci/workspace
      - run: cat workspace/env-vars >> $BASH_ENV

      - restore_cache:
          name: Restore Yarn Package Cache
          keys:
            - yarn-packages-{{ checksum "yarn.lock" }}
      - run:
          name: Install Dependencies
          command: yarn

      - save_cache:
          name: Save Yarn Package Cache
          key: yarn-packages-{{ checksum "yarn.lock" }}
          paths:
            - .yarn/cache
            - .yarn/unplugged

      - run:
          name: auth to npm as Speckle
          command: |
            echo "npmRegistryServer: https://registry.npmjs.org/" >> .yarnrc.yml 
            echo "npmAuthToken: ${NPM_TOKEN}" >> .yarnrc.yml
      - run:
          name: try login to npm
          command: yarn npm whoami

      - run:
          name: build public packages
          command: yarn workspaces foreach -ptv --no-private run build
      - run:
          name: bump all versions
          # bump all versions in dependency tree order but not in parallel
          command: yarn workspaces foreach -tv version $IMAGE_VERSION_TAG

      - run:
          name: publish to npm
          command: 'yarn workspaces foreach -pv --no-private npm publish --access public'

      # - run:
      # name: commit changes
      # command: |
      # yarn prettier:fix
      # git add .
      # git commit -m '[ci skip] bump version to $IMAGE_VERSION_TAG'
      # git push

  publish-helm-chart:
    docker: *docker-image
    working_directory: *work-dir
    steps:
      - checkout
      - attach_workspace:
          at: /tmp/ci/workspace
      - run: cat workspace/env-vars >> $BASH_ENV
      - add_ssh_keys:
          fingerprints:
            - '9a:57:23:d4:c9:5f:4d:83:d6:fa:b2:00:6b:8d:86:31'
      - run:
          name: Publish Helm Chart
          command: ./.circleci/publish_helm_chart.sh<|MERGE_RESOLUTION|>--- conflicted
+++ resolved
@@ -21,10 +21,7 @@
           filters: *filters-everything
 
       - pre-commit:
-          cache_prefix: '7'
-          filters:
-            tags:
-              only: /.*/
+          filters: *filters-everything
 
       - docker-build-and-publish-server:
           context: &docker-hub-context
@@ -141,7 +138,6 @@
           paths:
             - env-vars
 
-<<<<<<< HEAD
   should-publish:
     docker:
       - image: cimg/base:2022.08
@@ -183,7 +179,7 @@
           root: workspace
           paths:
             - should-build
-=======
+
   pre-commit:
     parameters:
       config_file:
@@ -222,7 +218,6 @@
           command: git --no-pager diff
           name: git diff
           when: on_fail
->>>>>>> df79267f
 
   test-server:
     docker:
