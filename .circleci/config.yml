version: 2.1

workflows:
  version: 2

  test-build:
    jobs:
      - test-server:
          filters: &filters-everything
            tags:
              # run tests for any commit on any branch, including any tags
              only: /.*/

      - get-version:
          filters: *filters-everything

      - should-build:
          filters: *filters-everything

      - should-publish:
          filters: *filters-everything

      - pre-commit:
          filters: *filters-everything

      - docker-build-server:
          filters: &filters-build
            tags:
              only: /.*/
          requires:
            - test-server
            - get-version
            - should-build

      - docker-build-frontend:
          filters: *filters-build
          requires:
            - get-version
            - should-build

      - docker-build-webhooks:
          filters: *filters-build
          requires:
            - get-version
            - test-server
            - should-build

      - docker-build-file-imports:
          filters: *filters-build
          requires:
            - get-version
            - test-server
            - should-build

      - docker-build-previews:
          filters: *filters-build
          requires:
            - get-version
            - test-server
            - should-build

      - docker-build-test-container:
          filters: *filters-build
          requires:
            - get-version
            - test-server
            - should-build

      - docker-build-monitor-container:
          filters: *filters-build
          requires:
            - get-version
            - should-build

      - docker-publish-server:
          context: &docker-hub-context
            - docker-hub
          filters: &filters-publish
            branches:
              ignore: /pull\/[0-9]+/
            tags:
              only: /.*/
          requires:
            - get-version
            - should-publish
            - docker-build-server
            - pre-commit

      - docker-publish-frontend:
          context: *docker-hub-context
          filters: *filters-publish
          requires:
            - get-version
            - should-publish
            - docker-build-frontend
            - pre-commit

      - docker-publish-webhooks:
          context: *docker-hub-context
          filters: *filters-publish
          requires:
            - get-version
            - should-publish
            - docker-build-webhooks
            - pre-commit

      - docker-publish-file-imports:
          context: *docker-hub-context
          filters: *filters-publish
          requires:
            - get-version
            - should-publish
            - docker-build-file-imports
            - pre-commit

      - docker-publish-previews:
          context: *docker-hub-context
          filters: *filters-publish
          requires:
            - get-version
            - should-publish
            - docker-build-previews
            - pre-commit

      - docker-publish-test-container:
          context: *docker-hub-context
          filters: *filters-publish
          requires:
            - get-version
            - should-publish
            - docker-build-test-container
            - pre-commit

      - docker-publish-monitor-container:
          context: *docker-hub-context
          filters: *filters-publish
          requires:
            - get-version
            - should-publish
            - docker-build-monitor-container
            - pre-commit

      - publish-helm-chart:
          filters: &filters-publish
            branches:
              only:
                - main
                - hotfix*
            tags:
              only: &filters-tag /^[0-9]+\.[0-9]+\.[0-9]+$/
          requires:
            - get-version
            - should-publish
            - docker-publish-server
            - docker-publish-frontend
            - docker-publish-webhooks
            - docker-publish-file-imports
            - docker-publish-previews
            - docker-publish-monitor-container
            - docker-publish-test-container

      - publish-npm:
          filters:
            tags:
              only: *filters-tag
            branches:
              ignore: /.*/
          context:
            - npm-registry
          requires:
            - get-version

jobs:
  get-version:
    docker:
      - image: cimg/python:3.9
    working_directory: &work-dir /tmp/ci
    steps:
      - checkout
      - run: pwd
      - run: mkdir -p workspace
      - run:
          name: set version
          command: |
            echo "export IMAGE_VERSION_TAG=$(.circleci/get_version.sh)" >> workspace/env-vars
      - run: cat workspace/env-vars >> $BASH_ENV
      - run: echo "IMAGE_VERSION_TAG=${IMAGE_VERSION_TAG}"
      - persist_to_workspace:
          root: workspace
          paths:
            - env-vars

  should-publish:
    docker:
      - image: cimg/base:2022.08
    working_directory: *work-dir
    environment:
      # £ delimited strings of regex for matches which should be published
      PUBLISHABLE_TAGS: '^[0-9]+\.[0-9]+\.[0-9]+$'
      PUBLISHABLE_BRANCHES: '^main$£^hotfix.*£^alpha.*'
    steps:
      - checkout
      - run: pwd
      - run: mkdir -p workspace
      - run:
          name: determine whether to publish
          command: |
            echo "export SHOULD_PUBLISH=$(.circleci/should_publish.sh)" >> workspace/should-publish
      - run: cat workspace/should-publish >> $BASH_ENV
      - run: echo "SHOULD_PUBLISH=${SHOULD_PUBLISH}"
      - persist_to_workspace:
          root: workspace
          paths:
            - should-publish

  should-build:
    docker:
      - image: cimg/base:2022.08
    working_directory: *work-dir
    steps:
      - checkout
      - run: pwd
      - run: mkdir -p workspace
      - run:
          name: determine whether to build
          command: |
            echo "export SHOULD_BUILD=$(.circleci/should_build.sh)" >> workspace/should-build
      - run: cat workspace/should-build >> $BASH_ENV
      - run: echo "SHOULD_BUILD=${SHOULD_BUILD}"
      - persist_to_workspace:
          root: workspace
          paths:
            - should-build

  pre-commit:
    parameters:
      config_file:
        default: ./.pre-commit-config.yaml
        description: Optional, path to pre-commit config file.
        type: string
      deployment_config_file:
        default: ./.pre-commit-config.deployment.yaml
        description: Optional, path to additional pre-commit config file.
        type: string
      cache_prefix:
        default: ''
        description: |
          Optional cache prefix to be used on CircleCI. Can be used for cache busting or to ensure multiple jobs use different caches.
        type: string
    docker:
      - image: speckle/pre-commit-runner:latest
    resource_class: medium
    working_directory: *work-dir
    steps:
      - checkout
      - restore_cache:
          keys:
            - cache-pre-commit-<<parameters.cache_prefix>>-{{ checksum "<<parameters.config_file>>" }}
      - run:
          name: Install pre-commit hooks
          command: pre-commit install-hooks --config <<parameters.config_file>>
      - save_cache:
          key: cache-pre-commit-<<parameters.cache_prefix>>-{{ checksum "<<parameters.config_file>>" }}
          paths:
            - ~/.cache/pre-commit
      - restore_cache:
          name: Restore Yarn Package Cache
          keys:
            - yarn-packages-{{ checksum "yarn.lock" }}
      - run:
          name: Install Dependencies
          command: yarn

      - save_cache:
          name: Save Yarn Package Cache
          key: yarn-packages-{{ checksum "yarn.lock" }}
          paths:
            - .yarn/cache
            - .yarn/unplugged
      - run:
          name: Run pre-commit
          command: ./.husky/pre-commit
      - run:
          command: git --no-pager diff
          name: git diff
          when: on_fail

  test-server:
    docker:
      - image: cimg/node:16.15
      - image: cimg/redis:6.2.6
      - image: 'cimg/postgres:14.2'
        environment:
          POSTGRES_DB: speckle2_test
          POSTGRES_PASSWORD: speckle
          POSTGRES_USER: speckle
      - image: 'minio/minio'
        command: server /data --console-address ":9001"
        # environment:

    environment:
      NODE_ENV: test
      DATABASE_URL: 'postgres://speckle:speckle@localhost:5432/speckle2_test'
      PGDATABASE: speckle2_test
      PGUSER: speckle
      SESSION_SECRET: 'keyboard cat'
      STRATEGY_LOCAL: 'true'
      CANONICAL_URL: 'http://localhost:3000'
      S3_ENDPOINT: 'http://localhost:9000'
      S3_ACCESS_KEY: 'minioadmin'
      S3_SECRET_KEY: 'minioadmin'
      S3_BUCKET: 'speckle-server'
      S3_CREATE_BUCKET: 'true'
      REDIS_URL: 'redis://localhost:6379'
      S3_REGION: '' # optional, defaults to 'us-east-1'
    steps:
      - checkout
      - restore_cache:
          name: Restore Yarn Package Cache
          keys:
            - yarn-packages-server-{{ checksum "yarn.lock" }}
      - run:
          name: Install Dependencies
          command: yarn workspaces focus
          working_directory: 'packages/server'

      - save_cache:
          name: Save Yarn Package Cache
          key: yarn-packages-server-{{ checksum "yarn.lock" }}
          paths:
            - .yarn/cache
            - .yarn/unplugged

      - run: 'dockerize -wait tcp://localhost:5432 -wait tcp://localhost:6379 -timeout 1m'

      - run:
          command: touch .env.test
          working_directory: 'packages/server'

      - run:
          name: 'Lint with TypeScript Compiler'
          command: yarn lint:tsc
          working_directory: 'packages/server'

      - run:
          command: yarn test:report
          working_directory: 'packages/server'

      - run:
          command: 'bash <(curl -s https://codecov.io/bash)'
          working_directory: 'packages/server'

      - store_test_results:
          path: packages/server/reports

      - store_artifacts:
          path: packages/server/coverage/lcov-report
          destination: package/server/coverage

  docker-build: &build-job
    docker: &docker-image
      - image: cimg/node:16.15
    resource_class: medium
    working_directory: *work-dir
    steps:
      - attach_workspace:
          at: /tmp/ci/workspace
      - run: cat workspace/env-vars >> $BASH_ENV
      - run: cat workspace/should-build >> $BASH_ENV
<<<<<<< HEAD
      - run:
          name: 'Check if should proceed'
          command: |
            [[ "${SHOULD_BUILD}" != true ]] && echo "Should not build, stopping" && circleci-agent step halt
            echo 'Proceeding with build'
      - setup_remote_docker:
          # a weird issue with yarn installing packages throwing EPERM errors
          # this fixes it
          version: 20.10.12
          docker_layer_caching: true
      - run:
          name: Build and Publish
          command: ./.circleci/build.sh
      - persist_to_workspace:
          root: workspace
          paths:
            - speckle*
=======
      - when:
          condition:
            equal: [true, '${SHOULD_BUILD}']
          steps:
            - checkout
            - setup_remote_docker:
                # a weird issue with yarn installing packages throwing EPERM errors
                # this fixes it
                version: 20.10.12
                docker_layer_caching: true
            - run:
                name: Build and Publish
                command: ./.circleci/build.sh
            - persist_to_workspace:
                root: workspace
                paths:
                  - speckle*
>>>>>>> 41bbcdab

  docker-build-server:
    <<: *build-job
    environment:
      SPECKLE_SERVER_PACKAGE: server

  docker-build-frontend:
    <<: *build-job
    environment:
      SPECKLE_SERVER_PACKAGE: frontend

  docker-build-previews:
    <<: *build-job
    environment:
      SPECKLE_SERVER_PACKAGE: preview-service

  docker-build-webhooks:
    <<: *build-job
    environment:
      SPECKLE_SERVER_PACKAGE: webhook-service

  docker-build-file-imports:
    <<: *build-job
    environment:
      SPECKLE_SERVER_PACKAGE: fileimport-service

  docker-build-test-container:
    <<: *build-job
    environment:
      FOLDER: utils
      SPECKLE_SERVER_PACKAGE: test-deployment

  docker-build-monitor-container:
    <<: *build-job
    environment:
      FOLDER: utils
      SPECKLE_SERVER_PACKAGE: monitor-deployment

  docker-publish: &publish-job
    docker: &base-image
      - image: cimg/base:2022.08
    resource_class: medium
    working_directory: *work-dir
    steps:
      - attach_workspace:
          at: /tmp/ci/workspace
      - run: cat workspace/env-vars >> $BASH_ENV
      - run: cat workspace/should-publish >> $BASH_ENV
<<<<<<< HEAD
      - run:
          name: 'Check if should proceed'
          command: |
            [[ "${SHOULD_PUBLISH}" != true ]] && echo "Should not publish, stopping" && circleci-agent step halt
            echo 'Proceeding with publish'
      - setup_remote_docker:
          # a weird issue with yarn installing packages throwing EPERM errors
          # this fixes it
          version: 20.10.12
          docker_layer_caching: true
      - run:
          name: Publish
          command: ./.circleci/publish.sh
=======
      - when:
          condition:
            equal: [true, '${SHOULD_PUBLISH}']
          steps:
            - checkout
            - setup_remote_docker:
                # a weird issue with yarn installing packages throwing EPERM errors
                # this fixes it
                version: 20.10.12
                docker_layer_caching: true
            - run:
                name: Publish
                command: ./.circleci/publish.sh
>>>>>>> 41bbcdab

  docker-publish-server:
    <<: *publish-job
    environment:
      SPECKLE_SERVER_PACKAGE: server

  docker-publish-frontend:
    <<: *publish-job
    environment:
      SPECKLE_SERVER_PACKAGE: frontend

  docker-publish-previews:
    <<: *publish-job
    environment:
      SPECKLE_SERVER_PACKAGE: preview-service

  docker-publish-webhooks:
    <<: *publish-job
    environment:
      SPECKLE_SERVER_PACKAGE: webhook-service

  docker-publish-file-imports:
    <<: *publish-job
    environment:
      SPECKLE_SERVER_PACKAGE: fileimport-service

  docker-publish-test-container:
    <<: *publish-job
    environment:
      FOLDER: utils
      SPECKLE_SERVER_PACKAGE: test-deployment

  docker-publish-monitor-container:
    <<: *publish-job
    environment:
      FOLDER: utils
      SPECKLE_SERVER_PACKAGE: monitor-deployment

  publish-npm:
    docker: *docker-image
    working_directory: *work-dir
    steps:
      - checkout
      - attach_workspace:
          at: /tmp/ci/workspace
      - run: cat workspace/env-vars >> $BASH_ENV

      - restore_cache:
          name: Restore Yarn Package Cache
          keys:
            - yarn-packages-{{ checksum "yarn.lock" }}
      - run:
          name: Install Dependencies
          command: yarn

      - save_cache:
          name: Save Yarn Package Cache
          key: yarn-packages-{{ checksum "yarn.lock" }}
          paths:
            - .yarn/cache
            - .yarn/unplugged

      - run:
          name: auth to npm as Speckle
          command: |
            echo "npmRegistryServer: https://registry.npmjs.org/" >> .yarnrc.yml
            echo "npmAuthToken: ${NPM_TOKEN}" >> .yarnrc.yml
      - run:
          name: try login to npm
          command: yarn npm whoami

      - run:
          name: build public packages
          command: yarn workspaces foreach -ptv --no-private run build
      - run:
          name: bump all versions
          # bump all versions in dependency tree order but not in parallel
          command: yarn workspaces foreach -tv version $IMAGE_VERSION_TAG

      - run:
          name: publish to npm
          command: 'yarn workspaces foreach -pv --no-private npm publish --access public'

  publish-helm-chart:
    docker: *docker-image
    working_directory: *work-dir
    steps:
      - checkout
      - attach_workspace:
          at: /tmp/ci/workspace
      - run: cat workspace/env-vars >> $BASH_ENV
      - add_ssh_keys:
          fingerprints:
            - '9a:57:23:d4:c9:5f:4d:83:d6:fa:b2:00:6b:8d:86:31'
      - run:
          name: Publish Helm Chart
          command: ./.circleci/publish_helm_chart.sh<|MERGE_RESOLUTION|>--- conflicted
+++ resolved
@@ -367,7 +367,6 @@
           at: /tmp/ci/workspace
       - run: cat workspace/env-vars >> $BASH_ENV
       - run: cat workspace/should-build >> $BASH_ENV
-<<<<<<< HEAD
       - run:
           name: 'Check if should proceed'
           command: |
@@ -385,25 +384,6 @@
           root: workspace
           paths:
             - speckle*
-=======
-      - when:
-          condition:
-            equal: [true, '${SHOULD_BUILD}']
-          steps:
-            - checkout
-            - setup_remote_docker:
-                # a weird issue with yarn installing packages throwing EPERM errors
-                # this fixes it
-                version: 20.10.12
-                docker_layer_caching: true
-            - run:
-                name: Build and Publish
-                command: ./.circleci/build.sh
-            - persist_to_workspace:
-                root: workspace
-                paths:
-                  - speckle*
->>>>>>> 41bbcdab
 
   docker-build-server:
     <<: *build-job
@@ -452,7 +432,6 @@
           at: /tmp/ci/workspace
       - run: cat workspace/env-vars >> $BASH_ENV
       - run: cat workspace/should-publish >> $BASH_ENV
-<<<<<<< HEAD
       - run:
           name: 'Check if should proceed'
           command: |
@@ -466,21 +445,6 @@
       - run:
           name: Publish
           command: ./.circleci/publish.sh
-=======
-      - when:
-          condition:
-            equal: [true, '${SHOULD_PUBLISH}']
-          steps:
-            - checkout
-            - setup_remote_docker:
-                # a weird issue with yarn installing packages throwing EPERM errors
-                # this fixes it
-                version: 20.10.12
-                docker_layer_caching: true
-            - run:
-                name: Publish
-                command: ./.circleci/publish.sh
->>>>>>> 41bbcdab
 
   docker-publish-server:
     <<: *publish-job
