version: 2.1

orbs:
  snyk: snyk/snyk@1.4.0
  codecov: codecov/codecov@3.2.5

workflows:
  version: 2

  test-build:
    jobs:
      - vulnerability-scan:
          context: &snyk-context
            - snyk
          filters:
            branches:
              only:
                - main
                - hotfix*

      - test-server:
          filters: &filters-allow-all
            tags:
              # run tests for any commit on any branch, including any tags
              only: /.*/

      - test-frontend-2:
          filters: *filters-allow-all

      ## TODO: Re-enable when dui3 gets further into development
      # - test-dui-3:
      #     filters: *filters-allow-all

      - test-ui-components:
          filters: *filters-allow-all

      - ui-components-chromatic:
          context:
            - chromatic-ui-components
          filters: *filters-allow-all

      - deployment-testing-approval:
          type: approval
          filters: &filters-ignore-main-branch-or-all-tags
            branches:
              ignore:
                - main
                - frontend-2
            tags:
              ignore: /.*/

      - deployment-test-docker-compose:
          filters: &filters-deployment-testing
            tags:
              # run tests for any commit on any branch, including any tags
              only: /.*/
          requires:
            - get-version
            - pre-commit
            - deployment-testing-approval
            - test-frontend-2
            - test-server
            - docker-build-server
            - docker-build-frontend
            - docker-build-frontend-2
            - docker-build-previews
            - docker-build-webhooks
            - docker-build-file-imports
            - docker-build-test-container
            - docker-build-monitor-container

      - deployment-test-helm-chart:
          filters: *filters-deployment-testing
          requires:
            - get-version
            - pre-commit
            - deployment-testing-approval
            - test-frontend-2
            - test-server
            - docker-build-server
            - docker-build-frontend
            - docker-build-frontend-2
            - docker-build-previews
            - docker-build-webhooks
            - docker-build-file-imports
            - docker-build-test-container
            - docker-build-monitor-container

      - get-version:
          filters: *filters-allow-all

      - pre-commit:
          filters: *filters-allow-all

      - docker-build-server:
          context: &build-context
            - github-readonly-public-repos
          filters: &filters-build
            tags:
              only: /.*/
          requires:
            - get-version

      - docker-build-frontend:
          context: *build-context
          filters: *filters-build
          requires:
            - get-version

      - docker-build-frontend-2:
          context: *build-context
          filters: *filters-build
          requires:
            - get-version

      - docker-build-webhooks:
          context: *build-context
          filters: *filters-build
          requires:
            - get-version

      - docker-build-file-imports:
          context: *build-context
          filters: *filters-build
          requires:
            - get-version

      - docker-build-previews:
          context: *build-context
          filters: *filters-build
          requires:
            - get-version

      - docker-build-test-container:
          context: *build-context
          filters: *filters-build
          requires:
            - get-version

      - docker-build-monitor-container:
          context: *build-context
          filters: *filters-build
          requires:
            - get-version

      - docker-build-docker-compose-ingress:
          context: *build-context
          filters: *filters-build
          requires:
            - get-version

      - publish-approval:
          type: approval
<<<<<<< HEAD
          filters: *filters-ignore-main-branch-or-all-tags
=======
          filters: &filters-ignore-main-branch-or-all-tags
            branches:
              ignore:
                - main
                - testing
            tags:
              ignore: /.*/
>>>>>>> cf67a23a

      - docker-publish-server:
          context: &docker-hub-context
            - docker-hub
          filters: &filters-publish
            branches:
              ignore: /pull\/[0-9]+/
            tags:
              only: /.*/
          requires:
            - docker-build-server
            - get-version
            - pre-commit
            - publish-approval
            - test-frontend-2
            - test-server

      - docker-publish-frontend:
          context: *docker-hub-context
          filters: *filters-publish
          requires:
            - docker-build-frontend
            - get-version
            - pre-commit
            - publish-approval
            - test-frontend-2
            - test-server

      - docker-publish-frontend-2:
          context: *docker-hub-context
          filters: *filters-publish
          requires:
            - docker-build-frontend-2
            - get-version
            - pre-commit
            - publish-approval
            - test-frontend-2
            - test-server

      - docker-publish-webhooks:
          context: *docker-hub-context
          filters: *filters-publish
          requires:
            - docker-build-webhooks
            - get-version
            - pre-commit
            - publish-approval
            - test-frontend-2
            - test-server

      - docker-publish-file-imports:
          context: *docker-hub-context
          filters: *filters-publish
          requires:
            - docker-build-file-imports
            - get-version
            - pre-commit
            - publish-approval
            - test-frontend-2
            - test-server

      - docker-publish-previews:
          context: *docker-hub-context
          filters: *filters-publish
          requires:
            - docker-build-previews
            - get-version
            - pre-commit
            - publish-approval
            - test-frontend-2
            - test-server

      - docker-publish-test-container:
          context: *docker-hub-context
          filters: *filters-publish
          requires:
            - docker-build-test-container
            - get-version
            - pre-commit
            - publish-approval
            - test-frontend-2
            - test-server

      - docker-publish-monitor-container:
          context: *docker-hub-context
          filters: *filters-publish
          requires:
            - docker-build-monitor-container
            - get-version
            - pre-commit
            - publish-approval
            - test-frontend-2
            - test-server

      - docker-publish-docker-compose-ingress:
          context: *docker-hub-context
          filters: *filters-publish
          requires:
            - docker-build-docker-compose-ingress
            - get-version
            - pre-commit
            - publish-approval

      - publish-helm-chart:
          filters: &filters-publish
            branches:
              only:
                - main
                - hotfix*
                - testing
            tags:
              only: &filters-tag /^[0-9]+\.[0-9]+\.[0-9]+$/
          requires:
            - docker-publish-file-imports
            - docker-publish-frontend
            - docker-publish-frontend-2
            - docker-publish-monitor-container
            - docker-publish-previews
            - docker-publish-server
            - docker-publish-test-container
            - docker-publish-webhooks
            - deployment-test-docker-compose
            - deployment-test-helm-chart
            - get-version
            - publish-approval

      - update-helm-documentation:
          filters: *filters-publish
          requires:
            - publish-helm-chart

      - publish-npm:
          filters:
            tags:
              only: *filters-tag
            branches:
              ignore: /.*/
          context:
            - npm-registry
          requires:
            - get-version
            - test-server
            - test-ui-components
            - test-frontend-2

jobs:
  get-version:
    docker:
      - image: cimg/python:3.9
    working_directory: &work-dir /tmp/ci
    steps:
      - checkout
      - run: mkdir -p workspace
      - run:
          name: set version
          command: |
            echo "export IMAGE_VERSION_TAG=$(.circleci/get_version.sh)" >> workspace/env-vars
      - run: cat workspace/env-vars >> $BASH_ENV
      - run: echo "IMAGE_VERSION_TAG=${IMAGE_VERSION_TAG}"
      - persist_to_workspace:
          root: workspace
          paths:
            - env-vars

  pre-commit:
    parameters:
      config_file:
        default: ./.pre-commit-config.yaml
        description: Optional, path to pre-commit config file.
        type: string
      deployment_config_file:
        default: ./.pre-commit-config.deployment.yaml
        description: Optional, path to additional pre-commit config file.
        type: string
      cache_prefix:
        default: ''
        description: |
          Optional cache prefix to be used on CircleCI. Can be used for cache busting or to ensure multiple jobs use different caches.
        type: string
    docker:
      - image: speckle/pre-commit-runner:latest
    resource_class: medium
    working_directory: *work-dir
    steps:
      - checkout
      - restore_cache:
          keys:
            - cache-pre-commit-<<parameters.cache_prefix>>-{{ checksum "<<parameters.config_file>>" }}
      - run:
          name: Install pre-commit hooks
          command: pre-commit install-hooks --config <<parameters.config_file>>
      - save_cache:
          key: cache-pre-commit-<<parameters.cache_prefix>>-{{ checksum "<<parameters.config_file>>" }}
          paths:
            - ~/.cache/pre-commit
      - restore_cache:
          name: Restore Yarn Package Cache
          keys:
            - yarn-packages-{{ checksum "yarn.lock" }}
      - run:
          name: Install Dependencies
          command: yarn
      - run:
          name: Install Dependencies v2 (.node files missing bug)
          command: yarn
      - save_cache:
          name: Save Yarn Package Cache
          key: yarn-packages-{{ checksum "yarn.lock" }}
          paths:
            - .yarn/cache
            - .yarn/unplugged
      - run:
          name: Build public packages
          command: yarn build:public
      - run:
          name: Run pre-commit
          command: ./.husky/pre-commit
      - run:
          command: git --no-pager diff
          name: git diff
          when: on_fail

  test-server:
    docker:
      - image: cimg/node:18.19.0
      - image: cimg/redis:7.0.7
      - image: 'cimg/postgres:14.5'
        environment:
          POSTGRES_DB: speckle2_test
          POSTGRES_PASSWORD: speckle
          POSTGRES_USER: speckle
      - image: 'minio/minio'
        command: server /data --console-address ":9001"
        # environment:

    resource_class: large
    environment:
      NODE_ENV: test
      DATABASE_URL: 'postgres://speckle:speckle@127.0.0.1:5432/speckle2_test'
      PGDATABASE: speckle2_test
      PGUSER: speckle
      SESSION_SECRET: 'keyboard cat'
      STRATEGY_LOCAL: 'true'
      CANONICAL_URL: 'http://127.0.0.1:3000'
      S3_ENDPOINT: 'http://127.0.0.1:9000'
      S3_ACCESS_KEY: 'minioadmin'
      S3_SECRET_KEY: 'minioadmin'
      S3_BUCKET: 'speckle-server'
      S3_CREATE_BUCKET: 'true'
      REDIS_URL: 'redis://127.0.0.1:6379'
      S3_REGION: '' # optional, defaults to 'us-east-1'
    steps:
      - checkout
      - restore_cache:
          name: Restore Yarn Package Cache
          keys:
            - yarn-packages-server-{{ checksum "yarn.lock" }}
      - run:
          name: Install Dependencies
          command: yarn

      - run:
          name: Install Dependencies v2 (.node files missing bug)
          command: yarn

      - save_cache:
          name: Save Yarn Package Cache
          key: yarn-packages-server-{{ checksum "yarn.lock" }}
          paths:
            - .yarn/cache
            - .yarn/unplugged

      - run:
          name: Build public packages
          command: yarn build:public

      - run:
          name: Wait for dependencies to start
          command: 'dockerize -wait tcp://localhost:5432 -wait tcp://localhost:6379 -timeout 1m'

      - run:
          command: touch .env.test
          working_directory: 'packages/server'

      - run:
          name: 'Lint with TypeScript Compiler'
          command: yarn lint:tsc
          working_directory: 'packages/server'

      - run:
          command: yarn test:report
          working_directory: 'packages/server'

      - codecov/upload:
          file: packages/server/coverage/lcov.info

      - run:
          name: Introspect GQL schema for subsequent checks
          command: 'IGNORE_MISSING_MIRATIONS=true yarn cli graphql introspect'
          working_directory: 'packages/server'

      - run:
          name: Checking for GQL schema breakages against speckle.xyz
          command: 'yarn rover graph check Speckle-Server@speckle-xyz --schema ./introspected-schema.graphql'
          working_directory: 'packages/server'

      - run:
          name: Checking for GQL schema breakages against latest.speckle.systems
          command: 'yarn rover graph check Speckle-Server@latest-speckle-systems --schema ./introspected-schema.graphql'
          working_directory: 'packages/server'

      - store_test_results:
          path: packages/server/reports

      # - store_artifacts:
      # path: packages/server/coverage/lcov-report
      # destination: package/server/coverage

  test-frontend-2:
    docker:
      - image: cimg/node:18.19.0-browsers
    resource_class: xlarge
    steps:
      - checkout
      - restore_cache:
          name: Restore Yarn Package Cache
          keys:
            - yarn-packages-server-{{ checksum "yarn.lock" }}
      - run:
          name: Install Dependencies
          command: yarn

      - run:
          name: Install Dependencies v2 (.node files missing bug)
          command: yarn

      - save_cache:
          name: Save Yarn Package Cache
          key: yarn-packages-server-{{ checksum "yarn.lock" }}
          paths:
            - .yarn/cache
            - .yarn/unplugged

      - run:
          name: Build public packages
          command: yarn build:public

      - run:
          name: Lint everything
          command: yarn lint
          working_directory: 'packages/frontend-2'

  test-dui-3:
    docker:
      - image: cimg/node:18.19.0
    resource_class: medium+
    steps:
      - checkout
      - restore_cache:
          name: Restore Yarn Package Cache
          keys:
            - yarn-packages-server-{{ checksum "yarn.lock" }}
      - run:
          name: Install Dependencies
          command: yarn

      - run:
          name: Install Dependencies v2 (.node files missing bug)
          command: yarn

      - save_cache:
          name: Save Yarn Package Cache
          key: yarn-packages-server-{{ checksum "yarn.lock" }}
          paths:
            - .yarn/cache
            - .yarn/unplugged

      - run:
          name: Lint everything
          command: yarn lint
          working_directory: 'packages/dui3'

  test-ui-components:
    docker:
      - image: cimg/node:18.19.0-browsers
    resource_class: xlarge
    steps:
      - checkout
      - restore_cache:
          name: Restore Yarn Package Cache
          keys:
            - yarn-packages-server-{{ checksum "yarn.lock" }}
      - run:
          name: Install Dependencies
          command: yarn

      - run:
          name: Install Dependencies v2 (.node files missing bug)
          command: yarn

      - save_cache:
          name: Save Yarn Package Cache
          key: yarn-packages-server-{{ checksum "yarn.lock" }}
          paths:
            - .yarn/cache
            - .yarn/unplugged

      - run:
          name: Build public packages
          command: yarn build:public

      - run:
          name: Lint tailwind theme
          command: yarn lint
          working_directory: 'packages/tailwind-theme'

      - run:
          name: Lint ui components
          command: yarn lint
          working_directory: 'packages/ui-components'

      - run:
          name: Lint component nuxt package
          command: yarn lint
          working_directory: 'packages/ui-components-nuxt'

      - run:
          name: Install Playwright
          command: cd ~ && npx playwright install --with-deps

      - run:
          name: Test via Storybook
          command: yarn storybook:test:ci
          working_directory: 'packages/ui-components'

  ui-components-chromatic:
    resource_class: medium+
    docker:
      - image: cimg/node:18.19.0
    steps:
      - checkout
      - restore_cache:
          name: Restore Yarn Package Cache
          keys:
            - yarn-packages-server-{{ checksum "yarn.lock" }}
      - run:
          name: Install Dependencies
          command: yarn

      - run:
          name: Install Dependencies v2 (.node files missing bug)
          command: yarn

      - save_cache:
          name: Save Yarn Package Cache
          key: yarn-packages-server-{{ checksum "yarn.lock" }}
          paths:
            - .yarn/cache
            - .yarn/unplugged

      - run:
          name: Build shared packages
          command: yarn build:public

      - run:
          name: Run chromatic
          command: yarn chromatic
          working_directory: 'packages/ui-components'

  vulnerability-scan:
    # snyk can undertake most types of scans through GitHub integration
    # which does not require integration with the CI
    # but it is not possible to scan npm/yarn package.json
    # because it requires node_modules
    # therefore this scanning has to be triggered via the cli
    docker: &docker-image
      - image: cimg/python:3.9.15-node
    resource_class: small
    working_directory: *work-dir
    steps:
      - checkout
      - restore_cache:
          name: Restore Yarn Package Cache
          keys:
            - yarn-packages-server-{{ checksum "yarn.lock" }}
      - run:
          name: Install Dependencies
          command: yarn
      - run:
          name: Install Dependencies v2 (.node files missing bug)
          command: yarn
      - save_cache:
          name: Save Yarn Package Cache
          key: yarn-packages-server-{{ checksum "yarn.lock" }}
          paths:
            - .yarn/cache
            - .yarn/unplugged
      - snyk/scan:
          additional-arguments: --yarn-workspaces  --strict-out-of-sync=false
          fail-on-issues: false

  deployment-test-docker-compose:
    machine:
      image: ubuntu-2204:2023.02.1
      docker_layer_caching: true
    resource_class: large
    working_directory: *work-dir
    steps:
      - checkout
      - attach_workspace:
          at: /tmp/ci/workspace
      # create the nix folder with permissive write permissions
      - run: |
          sudo mkdir /nix
          sudo chmod 777 /nix
      - restore_cache:
          keys:
            - nix-{{ checksum "./.circleci/deployment/docker-compose-shell.nix" }}
      - run:
          name: Install the nix package manager
          command: |
            sh <(curl -L https://nixos.org/nix/install) --daemon --yes
            echo "source /etc/bashrc" >> "${BASH_ENV}"
      - run:
          name: Initialize nix shell
          command: |
            nix-shell --run "echo Here, a nix shell for you" ./.circleci/deployment/docker-compose-shell.nix
      - save_cache:
          key: nix-{{ checksum "./.circleci/deployment/docker-compose-shell.nix" }}
          paths:
            - /nix
      - run: cat workspace/env-vars >> $BASH_ENV
      - run: nix-shell --run "tilt ci --file ./.circleci/deployment/Tiltfile.dockercompose" ./.circleci/deployment/docker-compose-shell.nix

  deployment-test-helm-chart:
    machine:
      image: ubuntu-2204:2023.02.1
      docker_layer_caching: true
    resource_class: large
    working_directory: *work-dir
    steps:
      - checkout
      - attach_workspace:
          at: /tmp/ci/workspace
      # create the nix folder with permissive write permissions
      - run: |
          sudo mkdir /nix
          sudo chmod 777 /nix
      - restore_cache:
          keys:
            - nix-{{ checksum "./.circleci/deployment/helm-chart-shell.nix" }}
      - run:
          name: Install the nix package manager
          command: |
            sh <(curl -L https://nixos.org/nix/install) --daemon --yes
            echo "source /etc/bashrc" >> "${BASH_ENV}"
      - run:
          name: Initialize nix shell
          command: |
            nix-shell \
            --run "echo Here, a nix shell for you" \
            ./.circleci/deployment/helm-chart-shell.nix
      - save_cache:
          key: nix-{{ checksum "./.circleci/deployment/helm-chart-shell.nix" }}
          paths:
            - /nix
      - run: cat workspace/env-vars >> $BASH_ENV
      - run: echo "export KUBECONFIG=$(pwd)/.kube/config" >> "${BASH_ENV}"
      - run: echo "${KUBECONFIG}"
      - run:
          name: Template Helm Chart
          command: |
            nix-shell \
            --run "helm template speckle-server ./utils/helm/speckle-server" \
            ./.circleci/deployment/helm-chart-shell.nix
      - run:
          name: Add 127.0.0.1 domains to /etc/hosts
          command: |
            sudo tee -a /etc/hosts \<<<'127.0.0.1 speckle.internal'
            cat /etc/hosts
      - run:
          name: Change directory permissions to allow kind to create directories
          command: |
            mkdir -p "./minio-data"
            if [ "$(stat -f "%A" "./minio-data")" != "775" ]; then
              echo "🔐 We need 'sudo' to set permissions on minio-data directory to 775"
              sudo chmod 775 "./minio-data"
            fi
            mkdir -p "./postgres-data"
            if [ "$(stat -f "%A" "./postgres-data")" != "775" ]; then
              echo "🔐 We need 'sudo' to set permissions on postgres-data directory to 775"
              sudo chmod 775 "./postgres-data"
            fi

      - run:
          name: Deploy Kubernetes (kind) cluster
          command: |
            nix-shell \
            --run "ctlptl apply --filename ./.circleci/deployment/cluster-config.yaml" \
            ./.circleci/deployment/helm-chart-shell.nix

      - run:
          name: Deploy Kubernetes resources to cluster
          command: |
            nix-shell \
            --run "tilt ci --file ./.circleci/deployment/Tiltfile.helm --context kind-speckle-server --timeout 10m" \
            ./.circleci/deployment/helm-chart-shell.nix

  docker-build: &build-job
    docker: &docker-image
      - image: cimg/python:3.9.15-node
    resource_class: medium
    working_directory: *work-dir
    steps:
      - checkout
      - attach_workspace:
          at: /tmp/ci/workspace
      - run:
          name: determine if draft PR
          command: |
            echo "export IS_DRAFT_PR=$(.circleci/is_draft.sh)" >> workspace/env-vars
      - run: cat workspace/env-vars >> $BASH_ENV
      - run: echo "IS_DRAFT_PR=${IS_DRAFT_PR}"
      - run:
          name: 'Check if should proceed'
          command: |
            [[ "${CIRCLE_TAG}" ]] && echo "proceed because tag is set" && exit 0
            [[ "${CIRCLE_BRANCH}" == "main" ]] && echo "proceed because main branch" && exit 0
            [[ "${CIRCLE_BRANCH}" == "testing" ]] && echo "proceed because testing branch" && exit 0
            [[ "${IS_DRAFT_PR}" == "TRUE" || -z "${CIRCLE_PULL_REQUEST}" ]] && echo "Should not build because either Draft PR or branch without PR, stopping" && exit 1
            echo "proceeding"
      - setup_remote_docker:
          # a weird issue with yarn installing packages throwing EPERM errors
          # this fixes it
          version: 20.10.12
          docker_layer_caching: true
      - run:
          name: Build and Save
          command: ./.circleci/build.sh
      - persist_to_workspace:
          root: workspace
          paths:
            - speckle*

  docker-build-server:
    <<: *build-job
    environment:
      SPECKLE_SERVER_PACKAGE: server

  docker-build-frontend:
    <<: *build-job
    environment:
      SPECKLE_SERVER_PACKAGE: frontend

  docker-build-frontend-2:
    <<: *build-job
    environment:
      SPECKLE_SERVER_PACKAGE: frontend-2

  docker-build-previews:
    <<: *build-job
    environment:
      SPECKLE_SERVER_PACKAGE: preview-service

  docker-build-webhooks:
    <<: *build-job
    environment:
      SPECKLE_SERVER_PACKAGE: webhook-service

  docker-build-file-imports:
    <<: *build-job
    environment:
      SPECKLE_SERVER_PACKAGE: fileimport-service

  docker-build-test-container:
    <<: *build-job
    environment:
      FOLDER: utils
      SPECKLE_SERVER_PACKAGE: test-deployment

  docker-build-monitor-container:
    <<: *build-job
    environment:
      FOLDER: utils
      SPECKLE_SERVER_PACKAGE: monitor-deployment

  docker-build-docker-compose-ingress:
    <<: *build-job
    environment:
      FOLDER: utils
      SPECKLE_SERVER_PACKAGE: docker-compose-ingress

  docker-publish: &publish-job
    docker: &base-image
      - image: cimg/python:3.9.15-node
    resource_class: medium
    working_directory: *work-dir
    steps:
      - checkout
      - attach_workspace:
          at: /tmp/ci/workspace
      - run: cat workspace/env-vars >> $BASH_ENV
      - setup_remote_docker:
          # a weird issue with yarn installing packages throwing EPERM errors
          # this fixes it
          version: 20.10.12
          docker_layer_caching: true
      - run:
          name: Publish
          command: ./.circleci/publish.sh

  docker-publish-server:
    <<: *publish-job
    environment:
      SPECKLE_SERVER_PACKAGE: server

  docker-publish-frontend:
    <<: *publish-job
    environment:
      SPECKLE_SERVER_PACKAGE: frontend

  docker-publish-frontend-2:
    <<: *publish-job
    environment:
      SPECKLE_SERVER_PACKAGE: frontend-2

  docker-publish-previews:
    <<: *publish-job
    environment:
      SPECKLE_SERVER_PACKAGE: preview-service

  docker-publish-webhooks:
    <<: *publish-job
    environment:
      SPECKLE_SERVER_PACKAGE: webhook-service

  docker-publish-file-imports:
    <<: *publish-job
    environment:
      SPECKLE_SERVER_PACKAGE: fileimport-service

  docker-publish-test-container:
    <<: *publish-job
    environment:
      FOLDER: utils
      SPECKLE_SERVER_PACKAGE: test-deployment

  docker-publish-monitor-container:
    <<: *publish-job
    environment:
      FOLDER: utils
      SPECKLE_SERVER_PACKAGE: monitor-deployment

  docker-publish-docker-compose-ingress:
    <<: *publish-job
    environment:
      FOLDER: utils
      SPECKLE_SERVER_PACKAGE: docker-compose-ingress

  publish-npm:
    docker: *docker-image
    working_directory: *work-dir
    steps:
      - checkout
      - attach_workspace:
          at: /tmp/ci/workspace
      - run: cat workspace/env-vars >> $BASH_ENV

      - restore_cache:
          name: Restore Yarn Package Cache
          keys:
            - yarn-packages-{{ checksum "yarn.lock" }}
      - run:
          name: Install Dependencies
          command: yarn
      - run:
          name: Install Dependencies v2 (.node files missing bug)
          command: yarn
      - save_cache:
          name: Save Yarn Package Cache
          key: yarn-packages-{{ checksum "yarn.lock" }}
          paths:
            - .yarn/cache
            - .yarn/unplugged

      - run:
          name: auth to npm as Speckle
          command: |
            echo "npmRegistryServer: https://registry.npmjs.org/" >> .yarnrc.yml
            echo "npmAuthToken: ${NPM_TOKEN}" >> .yarnrc.yml
      - run:
          name: try login to npm
          command: yarn npm whoami

      - run:
          name: build public packages
          command: yarn workspaces foreach -ptv --no-private run build
      - run:
          name: bump all versions
          # bump all versions in dependency tree order but not in parallel
          command: yarn workspaces foreach -tv version $IMAGE_VERSION_TAG

      - run:
          name: publish to npm
          command: 'yarn workspaces foreach -pv --no-private npm publish --access public'

  publish-helm-chart:
    docker: *docker-image
    working_directory: *work-dir
    steps:
      - checkout
      - attach_workspace:
          at: /tmp/ci/workspace
      - run: cat workspace/env-vars >> $BASH_ENV
      - add_ssh_keys:
          fingerprints:
            - '4d:68:70:66:49:97:ba:8b:8c:55:96:df:3d:be:6e:05'
      - run:
          name: Publish Helm Chart
          command: ./.circleci/publish_helm_chart.sh

  update-helm-documentation:
    docker: *docker-image
    working_directory: *work-dir
    steps:
      - checkout
      - attach_workspace:
          at: /tmp/ci/workspace
      - run: cat workspace/env-vars >> $BASH_ENV
      - add_ssh_keys:
          fingerprints:
            - '4d:68:70:66:49:97:ba:8b:8c:55:96:df:3d:be:6e:05'
      - run:
          name: Update Helm Documentation
          command: ./.circleci/update_helm_documentation.sh<|MERGE_RESOLUTION|>--- conflicted
+++ resolved
@@ -151,9 +151,6 @@
 
       - publish-approval:
           type: approval
-<<<<<<< HEAD
-          filters: *filters-ignore-main-branch-or-all-tags
-=======
           filters: &filters-ignore-main-branch-or-all-tags
             branches:
               ignore:
@@ -161,7 +158,6 @@
                 - testing
             tags:
               ignore: /.*/
->>>>>>> cf67a23a
 
       - docker-publish-server:
           context: &docker-hub-context
