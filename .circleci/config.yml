version: 2.1

workflows:
  version: 2

  test-build:
    jobs:
      - test-server:
          filters:
            tags:
              # run tests for all tags
              only: /.*/
      - get-version:
          filters: &filters-build
            tags:
              only: &filters-tag /^[0-9]+\.[0-9]+\.[0-9]+$/
            branches:
              only:
                - main

      - docker-build-and-publish-server:
          filters: *filters-build
          context: &docker-hub-context
            - docker-hub
          requires:
            - test-server
            - get-version

      - docker-build-and-publish-frontend:
          context: *docker-hub-context
          filters: *filters-build
          requires:
            - get-version

      - docker-build-and-publish-webhooks:
          context: *docker-hub-context
          filters: *filters-build
          requires:
            - get-version
            - test-server

      - docker-build-and-publish-file-imports:
          context: *docker-hub-context
          filters: *filters-build
          requires:
            - get-version
            - test-server

      - docker-build-and-publish-previews:
          context: *docker-hub-context
          filters: *filters-build
          requires:
            - get-version
            - test-server

      - docker-build-and-publish-test-container:
          context: *docker-hub-context
          filters: *filters-build
          requires:
            - get-version
            - test-server

      - docker-build-and-publish-monitor-container:
          context: *docker-hub-context
          filters: *filters-build
          requires:
            - get-version

      - publish-helm-chart:
          filters: *filters-build
          requires:
            - test-server
            - get-version
            - docker-build-and-publish-server
            - docker-build-and-publish-frontend
            - docker-build-and-publish-webhooks
            - docker-build-and-publish-file-imports
            - docker-build-and-publish-previews
            - docker-build-and-publish-monitor-container
            - docker-build-and-publish-test-container

      - publish-npm:
          filters:
            tags:
              only: *filters-tag
            branches:
              ignore: /.*/
          context:
            - npm-registry
          requires:
            - get-version

jobs:
  get-version:
    docker:
      - image: cimg/python:3.9
    working_directory: &work-dir /tmp/ci
    steps:
      - checkout
      - run: pwd
      - run: mkdir -p workspace
      - run:
          name: set version
          command: |
            echo "export IMAGE_VERSION_TAG=$(.circleci/get_version.sh)" >> workspace/env-vars
      - run: cat workspace/env-vars >> $BASH_ENV
      - run: echo $IMAGE_VERSION_TAG
      # - run: sleep 3m
      - persist_to_workspace:
          root: workspace
          paths:
            - env-vars

  test-server:
    docker:
      - image: cimg/node:16.15
      - image: cimg/redis:6.2.6
      - image: 'cimg/postgres:14.2'
        environment:
          POSTGRES_DB: speckle2_test
          POSTGRES_PASSWORD: speckle
          POSTGRES_USER: speckle
      - image: 'minio/minio'
        command: server /data --console-address ":9001"
        # environment:

    environment:
      NODE_ENV: test
      DATABASE_URL: 'postgres://speckle:speckle@localhost:5432/speckle2_test'
      PGDATABASE: speckle2_test
      PGUSER: speckle
      SESSION_SECRET: 'keyboard cat'
      STRATEGY_LOCAL: 'true'
      CANONICAL_URL: 'http://localhost:3000'
<<<<<<< HEAD
      DISABLE_FILE_UPLOADS: 'true'
=======
>>>>>>> 3265b85d
      S3_ENDPOINT: 'http://localhost:9000'
      S3_ACCESS_KEY: 'minioadmin'
      S3_SECRET_KEY: 'minioadmin'
      S3_BUCKET: 'speckle-server'
      S3_CREATE_BUCKET: 'true'
    steps:
      - checkout
      - restore_cache:
          name: Restore Yarn Package Cache
          keys:
            - yarn-packages-server-{{ checksum "yarn.lock" }}
      - run:
          name: Install Dependencies
          command: yarn workspaces focus
          working_directory: 'packages/server'

      - save_cache:
          name: Save Yarn Package Cache
          key: yarn-packages-server-{{ checksum "yarn.lock" }}
          paths:
            - .yarn/cache
            - .yarn/unplugged

      - run: 'dockerize -wait tcp://localhost:5432 -wait tcp://localhost:6379 -timeout 1m'

      - run:
          command: touch .env.test
          working_directory: 'packages/server'

      - run:
          command: yarn test:report
          working_directory: 'packages/server'

      - run:
          command: 'bash <(curl -s https://codecov.io/bash)'
          working_directory: 'packages/server'

      - store_test_results:
          path: packages/server/reports

      - store_artifacts:
          path: packages/server/coverage/lcov-report
          destination: package/server/coverage

  docker-build-and-publish: &docker-job
    docker: &docker-image
      - image: cimg/node:16.15
    working_directory: *work-dir
    steps:
      - checkout
      - attach_workspace:
          at: /tmp/ci/workspace
      - run: cat workspace/env-vars >> $BASH_ENV
      - setup_remote_docker:
          # a weird issue with yarn installing packages throwing EPERM errors
          # this fixes it
          version: 20.10.12
          docker_layer_caching: true
      - run:
          name: Build and Publish
          command: ./.circleci/build.sh

  docker-build-and-publish-server:
    <<: *docker-job
    environment:
      SPECKLE_SERVER_PACKAGE: server

  docker-build-and-publish-frontend:
    <<: *docker-job
    environment:
      SPECKLE_SERVER_PACKAGE: frontend

  docker-build-and-publish-previews:
    <<: *docker-job
    environment:
      SPECKLE_SERVER_PACKAGE: preview-service

  docker-build-and-publish-webhooks:
    <<: *docker-job
    environment:
      SPECKLE_SERVER_PACKAGE: webhook-service

  docker-build-and-publish-file-imports:
    <<: *docker-job
    environment:
      SPECKLE_SERVER_PACKAGE: fileimport-service

  docker-build-and-publish-test-container:
    <<: *docker-job
    environment:
      FOLDER: utils
      SPECKLE_SERVER_PACKAGE: test-deployment

  docker-build-and-publish-monitor-container:
    <<: *docker-job
    environment:
      FOLDER: utils
      SPECKLE_SERVER_PACKAGE: monitor-deployment

  publish-npm:
    docker: *docker-image
    working_directory: *work-dir
    steps:
      - checkout
      - attach_workspace:
          at: /tmp/ci/workspace
      - run: cat workspace/env-vars >> $BASH_ENV

      - restore_cache:
          name: Restore Yarn Package Cache
          keys:
            - yarn-packages-{{ checksum "yarn.lock" }}
      - run:
          name: Install Dependencies
          command: yarn

      - save_cache:
          name: Save Yarn Package Cache
          key: yarn-packages-{{ checksum "yarn.lock" }}
          paths:
            - .yarn/cache
            - .yarn/unplugged

      - run:
          name: auth to npm as Speckle
          command: |
            echo "npmRegistryServer: https://registry.npmjs.org/" >> .yarnrc.yml 
            echo "npmAuthToken: ${NPM_TOKEN}" >> .yarnrc.yml
      - run:
          name: try login to npm
          command: yarn npm whoami

      - run:
          name: build public packages
          command: yarn workspaces foreach -ptv --no-private run build
      - run:
          name: bump all versions
          # bump all versions in dependency tree order but not in parallel
          command: yarn workspaces foreach -tv version $IMAGE_VERSION_TAG

      - run:
          name: publish to npm
          command: 'yarn workspaces foreach -pv --no-private npm publish --access public'

      # - run:
      # name: commit changes
      # command: |
      # yarn prettier:fix
      # git add .
      # git commit -m '[ci skip] bump version to $IMAGE_VERSION_TAG'
      # git push

  publish-helm-chart:
    docker: *docker-image
    working_directory: *work-dir
    steps:
      - checkout
      - attach_workspace:
          at: /tmp/ci/workspace
      - run: cat workspace/env-vars >> $BASH_ENV
      - add_ssh_keys:
          fingerprints:
            - '18:74:c4:b9:dc:66:b2:66:1d:81:56:0d:0a:87:9b:b1'
      - run:
          name: Publish Helm Chart
          command: ./.circleci/publish_helm_chart.sh<|MERGE_RESOLUTION|>--- conflicted
+++ resolved
@@ -132,10 +132,6 @@
       SESSION_SECRET: 'keyboard cat'
       STRATEGY_LOCAL: 'true'
       CANONICAL_URL: 'http://localhost:3000'
-<<<<<<< HEAD
-      DISABLE_FILE_UPLOADS: 'true'
-=======
->>>>>>> 3265b85d
       S3_ENDPOINT: 'http://localhost:9000'
       S3_ACCESS_KEY: 'minioadmin'
       S3_SECRET_KEY: 'minioadmin'
