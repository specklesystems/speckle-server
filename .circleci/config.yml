--- conflicted
+++ resolved
@@ -264,6 +264,8 @@
 
       - lint-and-prettier:
           filters: *filters-allow-all
+          requires:
+            - install-dependencies
 
       - docker-build-server:
           context: &build-context
@@ -552,7 +554,6 @@
           paths:
             - env-vars
 
-<<<<<<< HEAD
   install-dependencies:
     <<: *docker-node-image
     resource_class: xlarge
@@ -573,17 +574,16 @@
       - *restore-yarn-cache # from workspace
       - *pull-npm-global # workaround
       - *push-yarn-cache # to circleci cache storage
-=======
+
   lint-and-prettier:
     <<: *docker-node-image
     resource_class: xlarge
-    working_directory: *work-dir
-    steps:
-      - checkout
+    steps:
+      - checkout
+      - *pull-yarn-cache # from circleci cache storage
+      - *pull-npm-global # workaround
       - *yarn
-      - run:
-          name: Build public packages
-          command: yarn build:public
+      - *restore-build-public
       - run:
           name: Lint everything
           command: yarn eslint:projectwide
@@ -595,7 +595,6 @@
           command: |
             yarn helm:jsonschema:generate
             git diff --exit-code
->>>>>>> 3e9f8717
 
   pre-commit:
     parameters:
@@ -605,22 +604,14 @@
         type: string
     docker:
       - image: speckle/pre-commit-runner:latest
-<<<<<<< HEAD
-    resource_class: xlarge
-=======
-    resource_class: large
-    working_directory: *work-dir
->>>>>>> 3e9f8717
+    resource_class: xlarge
+    working_directory: *default-working-dir
     steps:
       - checkout
       - restore_cache:
-          name: Restore pre-commit & Yarn Package cache
+          name: Restore pre-commit
           keys:
-<<<<<<< HEAD
-            - cache-pre-commit-<<parameters.cache_prefix>>-{{ checksum "<<parameters.config_file>>" }}
-=======
-            - cache-pre-commit--{{ checksum "<<parameters.config_file>>" }}
->>>>>>> 3e9f8717
+            - cache-pre-commit-{{ checksum "<<parameters.config_file>>" }}
       - run:
           name: Install pre-commit hooks
           command: pre-commit install-hooks --config <<parameters.config_file>>
@@ -628,13 +619,6 @@
           key: cache-pre-commit--{{ checksum "<<parameters.config_file>>" }}
           paths:
             - ~/.cache/pre-commit
-<<<<<<< HEAD
-      - *restore-yarn-cache
-      - *pull-npm-global # workaround
-      - *yarn-from-cache
-      - *restore-build-public
-=======
->>>>>>> 3e9f8717
       - run:
           name: Run pre-commit
           command: pre-commit run --all-files --config <<parameters.config_file>>
@@ -1246,22 +1230,6 @@
           name: Publish Helm Chart
           command: ./.circleci/publish_helm_chart.sh
 
-<<<<<<< HEAD
-  update-helm-documentation:
-    <<: *docker-node-image
-    steps:
-      - checkout
-      - *restore_workspace
-      - *restore_env_vars
-      - add_ssh_keys:
-          fingerprints:
-            - '4d:68:70:66:49:97:ba:8b:8c:55:96:df:3d:be:6e:05'
-      - run:
-          name: Update Helm Documentation
-          command: ./.circleci/update_helm_documentation.sh
-
-=======
->>>>>>> 3e9f8717
   publish-viewer-sandbox-cloudflare-pages:
     <<: *docker-node-image
     resource_class: xlarge
