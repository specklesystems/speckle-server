--- conflicted
+++ resolved
@@ -17,12 +17,9 @@
   - &docker-node-image-w-browsers
     working_directory: *default-working-dir
     docker:
-<<<<<<< HEAD
       - image: cimg/node:22.6.0-browsers
-=======
-      - image: cimg/node:18.19.0-browsers
-
-  - &cache-key v4-yarn-packages-cachebust6-{{ checksum "yarn.lock" }}
+
+  - &cache-key v4-yarn-packages-cachebust7-{{ checksum "yarn.lock" }}
 
   # This is a workaround for the fact that some packages run postinstall scripts
   # and do not respect the NPM_CONFIG_PREFIX setting.
@@ -100,7 +97,6 @@
     run:
       name: Restore Env Vars
       command: cat /tmp/ci/workspace/env-vars >> $BASH_ENV
->>>>>>> 0d77e398
 
   - &yarn
     run:
@@ -122,11 +118,8 @@
               only:
                 - main
                 - hotfix*
-<<<<<<< HEAD
-=======
           requires: &yarn-install
             - install-dependencies
->>>>>>> 0d77e398
 
       - test-server: &test-server-job-definition
           context:
@@ -138,32 +131,21 @@
               # run tests for any commit on any branch, including any tags
               only: /.*/
           requires:
-<<<<<<< HEAD
             - docker-build-postgres-container
-=======
-            - docker-publish-postgres-container
             - install-dependencies
->>>>>>> 0d77e398
 
       - test-server-no-ff:
           filters: *filters-allow-all
           requires:
-<<<<<<< HEAD
             - docker-build-postgres-container
-=======
-            - docker-publish-postgres-container
             - install-dependencies
->>>>>>> 0d77e398
 
       - test-server-multiregion: *test-server-job-definition
 
       - test-frontend-2:
           filters: *filters-allow-all
-<<<<<<< HEAD
-=======
           requires:
             - install-dependencies
->>>>>>> 0d77e398
 
       - test-viewer:
           filters: *filters-allow-all
@@ -174,12 +156,6 @@
       - test-shared:
           filters: *filters-allow-all
 
-<<<<<<< HEAD
-      - test-preview-service:
-          filters: *filters-allow-all
-
-=======
->>>>>>> 0d77e398
       - test-ui-components:
           filters: *filters-allow-all
 
@@ -239,8 +215,6 @@
 
       - pre-commit:
           filters: *filters-allow-all
-<<<<<<< HEAD
-=======
           requires: *yarn-install
 
       - install-dependencies:
@@ -250,7 +224,6 @@
           filters: *filters-allow-all
           requires:
             - install-dependencies
->>>>>>> 0d77e398
 
       - docker-build-server:
           context: &build-context
@@ -537,8 +510,6 @@
           paths:
             - env-vars
 
-<<<<<<< HEAD
-=======
   install-dependencies:
     <<: *docker-node-image
     resource_class: xlarge
@@ -558,7 +529,6 @@
       - *pull-npm-global # workaround
       - *push-yarn-cache # to circleci cache storage
 
->>>>>>> 0d77e398
   pre-commit:
     parameters:
       config_file:
@@ -641,11 +611,8 @@
       RATELIMITER_ENABLED: 'false'
     steps:
       - checkout
-<<<<<<< HEAD
-=======
       - *restore-yarn-cache
       - *pull-npm-global # workaround
->>>>>>> 0d77e398
       - *yarn
       - run:
           name: Build public packages
@@ -780,11 +747,8 @@
     resource_class: xlarge
     steps:
       - checkout
-<<<<<<< HEAD
-=======
       - *restore-yarn-cache
       - *pull-npm-global # workaround
->>>>>>> 0d77e398
       - *yarn
       - run:
           name: Build public packages
@@ -799,11 +763,8 @@
     resource_class: xlarge
     steps:
       - checkout
-<<<<<<< HEAD
-=======
       - *restore-yarn-cache
       - *pull-npm-global # workaround
->>>>>>> 0d77e398
       - *yarn
       - run:
           name: Build public packages
@@ -825,50 +786,13 @@
           command: yarn build
           working_directory: 'packages/viewer-sandbox'
 
-<<<<<<< HEAD
-  test-preview-service:
-    docker:
-      - image: cimg/node:22.6.0-browsers
-      - image: cimg/postgres:16.4@sha256:2e4f1a965bdd9ba77aa6a0a7b93968c07576ba2a8a7cf86d5eb7b31483db1378
-        environment:
-          POSTGRES_DB: preview_service_test
-          POSTGRES_PASSWORD: preview_service_test
-          POSTGRES_USER: preview_service_test
-    resource_class: large
-    environment: {}
-    steps:
-      - checkout
-      - *yarn
-      - run:
-          name: Build public packages
-          command: yarn build:public
-      - run:
-          name: Lint everything
-          command: yarn lint:ci
-          working_directory: 'packages/preview-service'
-      - run:
-          name: Copy .env.example to .env
-          command: |
-            #!/usr/bin/env bash
-            cp packages/preview-service/.env.example packages/preview-service/.env
-            sed -i~ '/^PG_CONNECTION_STRING=/s/=.*/="postgres:\/\/preview_service_test:preview_service_test@127.0.0.1:5432\/preview_service_test"/' packages/preview-service/.env
-      - run:
-          name: Run tests
-          command: yarn test
-          working_directory: 'packages/preview-service'
-
-=======
->>>>>>> 0d77e398
   test-shared:
     <<: *docker-node-image-w-browsers
     resource_class: xlarge
     steps:
       - checkout
-<<<<<<< HEAD
-=======
       - *restore-yarn-cache
       - *pull-npm-global # workaround
->>>>>>> 0d77e398
       - *yarn
       - run:
           name: Lint
@@ -902,11 +826,8 @@
     resource_class: large
     steps:
       - checkout
-<<<<<<< HEAD
-=======
       - *restore-yarn-cache
       - *pull-npm-global # workaround
->>>>>>> 0d77e398
       - *yarn
       - run:
           name: Build public packages
@@ -923,11 +844,8 @@
     resource_class: xlarge
     steps:
       - checkout
-<<<<<<< HEAD
-=======
       # - *restore-yarn-cache # fails because the cache does not have the playwright browsers
       - *pull-npm-global # workaround
->>>>>>> 0d77e398
       - run:
           name: Install Dependencies
           command: PUPPETEER_SKIP_DOWNLOAD=true yarn
@@ -956,11 +874,8 @@
     resource_class: xlarge
     steps:
       - checkout
-<<<<<<< HEAD
-=======
       - *restore-yarn-cache
       - *pull-npm-global # workaround
->>>>>>> 0d77e398
       - *yarn
       - run:
           name: Build shared packages
@@ -977,18 +892,11 @@
     # because it requires node_modules
     # therefore this scanning has to be triggered via the cli
     <<: *docker-node-image
-<<<<<<< HEAD
-    resource_class: large
-    working_directory: *work-dir
-    steps:
-      - checkout
-=======
     resource_class: xlarge
     steps:
       - checkout
       - *restore-yarn-cache
       - *pull-npm-global # workaround
->>>>>>> 0d77e398
       - *yarn
       - snyk/scan:
           additional-arguments: --yarn-workspaces  --strict-out-of-sync=false
@@ -1110,13 +1018,6 @@
       - run:
           name: Build and Push
           command: ./.circleci/build.sh
-<<<<<<< HEAD
-=======
-      - persist_to_workspace:
-          root: /tmp/ci/workspace
-          paths:
-            - speckle*
->>>>>>> 0d77e398
 
   docker-build-server:
     <<: *build-job
@@ -1247,22 +1148,13 @@
 
   publish-npm:
     <<: *docker-node-image
-<<<<<<< HEAD
-    working_directory: *work-dir
     resource_class: large
-    steps:
-      - checkout
-      - attach_workspace:
-          at: /tmp/ci/workspace
-      - run: cat workspace/env-vars >> $BASH_ENV
-=======
     steps:
       - checkout
       - *restore_workspace
       - *restore_env_vars
       - *restore-yarn-cache
       - *pull-npm-global # workaround
->>>>>>> 0d77e398
       - *yarn
       - run:
           name: auth to npm as Speckle
@@ -1315,11 +1207,8 @@
     resource_class: xlarge
     steps:
       - checkout
-<<<<<<< HEAD
-=======
       - *restore-yarn-cache
       - *pull-npm-global # workaround
->>>>>>> 0d77e398
       - *yarn
       - run:
           name: Build public packages
