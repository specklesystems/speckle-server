version: 2.1

orbs:
  snyk: snyk/snyk@2.0.3
  # codecov: codecov/codecov@4.1.0

workflows:
  test-build:
    jobs:
      - vulnerability-scan:
          context:
            - snyk
          filters:
            branches:
              only:
                - main
                - hotfix*

      - test-server: &test-server-job-definition
          context:
            - speckle-server-licensing
            - stripe-integration
          filters: &filters-allow-all
            tags:
              # run tests for any commit on any branch, including any tags
              only: /.*/
          requires:
            - docker-publish-postgres-container

      - test-server-no-ff:
          filters: *filters-allow-all
          requires:
            - docker-publish-postgres-container

      - test-server-multiregion: *test-server-job-definition

      - test-frontend-2:
          filters: *filters-allow-all

      - test-viewer:
          filters: *filters-allow-all

      - test-objectsender:
          filters: *filters-allow-all

      - test-preview-service:
          filters: *filters-allow-all

      - test-ui-components:
          filters: *filters-allow-all

      - ui-components-chromatic:
          context:
            - chromatic-ui-components
          filters: *filters-allow-all

      - deployment-testing-approval:
          type: approval
          filters: &filters-ignore-main-branch-or-all-tags
            branches:
              ignore: &branches-special
                - main
                - /^hotfix.*$/
                - /^testing\d*$/
            tags:
              ignore: /.*/

      #FIXME uncomment when nix https://search.nixos.org/packages?channel=24.05&show=tilt&from=0&size=50&sort=relevance&type=packages&query=tilt supports tilt >v0.33.12 which includes docker compose up --wait flag
      # - deployment-test-docker-compose:
      #     filters: &filters-deployment-testing
      #       tags:
      #         # run tests for any commit on any branch, including any tags
      #         only: /.*/
      #     requires:
      #       - get-version
      #       - deployment-testing-approval
      #       - docker-build-server
      #       - docker-build-frontend
      #       - docker-build-frontend-2
      #       - docker-build-previews
      #       - docker-build-webhooks
      #       - docker-build-file-imports
      #       - docker-build-test-container
      #       - docker-build-monitor-container
      #       - docker-build-docker-compose-ingress

      - deployment-test-helm-chart:
          filters: &filters-deployment-testing
            tags:
              # run tests for any commit on any branch, including any tags
              only: /.*/
          requires:
            - get-version
            - deployment-testing-approval
            - docker-build-server
            - docker-build-frontend
            - docker-build-frontend-2
            - docker-build-previews
            - docker-build-webhooks
            - docker-build-file-imports
            - docker-build-test-container
            - docker-build-monitor-container

      - get-version:
          filters: *filters-allow-all

      - pre-commit:
          filters: *filters-allow-all

      - docker-build-server:
          context: &build-context
            - github-readonly-public-repos
          filters: &filters-build
            tags:
              only: /.*/
          requires:
            - get-version

      - docker-build-frontend:
          context: *build-context
          filters: *filters-build
          requires:
            - get-version

      - docker-build-frontend-2:
          context: *build-context
          filters: *filters-build
          requires:
            - get-version

      - docker-build-webhooks:
          context: *build-context
          filters: *filters-build
          requires:
            - get-version

      - docker-build-file-imports:
          context: *build-context
          filters: *filters-build
          requires:
            - get-version

      - docker-build-previews:
          context: *build-context
          filters: *filters-build
          requires:
            - get-version

      - docker-build-test-container:
          context: *build-context
          filters: *filters-build
          requires:
            - get-version

      - docker-build-postgres-container:
          context: *build-context
          filters: *filters-build
          requires:
            - get-version

      - docker-build-monitor-container:
          context: *build-context
          filters: *filters-build
          requires:
            - get-version

      - docker-build-docker-compose-ingress:
          context: *build-context
          filters: *filters-build
          requires:
            - get-version

      - publish-approval:
          type: approval
          filters: *filters-ignore-main-branch-or-all-tags

      - docker-publish-server:
          context: &docker-hub-context
            - docker-hub
          filters: &filters-publish
            branches:
              ignore: /pull\/[0-9]+/
            tags:
              only: /.*/
          requires:
            - docker-build-server
            - get-version
            - pre-commit
            - publish-approval
            - test-frontend-2
            - test-viewer
            - test-objectsender
            - test-server
            - test-server-no-ff
            - test-server-multiregion
            - test-preview-service

      - docker-publish-frontend:
          context: *docker-hub-context
          filters: *filters-publish
          requires:
            - docker-build-frontend
            - get-version
            - pre-commit
            - publish-approval
            - test-frontend-2
            - test-viewer
            - test-objectsender
            - test-server
            - test-server-no-ff
            - test-server-multiregion
            - test-preview-service

      - docker-publish-frontend-2:
          context: *docker-hub-context
          filters: *filters-publish
          requires:
            - docker-build-frontend-2
            - get-version
            - pre-commit
            - publish-approval
            - test-frontend-2
            - test-viewer
            - test-objectsender
            - test-server
            - test-server-no-ff
            - test-server-multiregion
            - test-preview-service

      - docker-publish-webhooks:
          context: *docker-hub-context
          filters: *filters-publish
          requires:
            - docker-build-webhooks
            - get-version
            - pre-commit
            - publish-approval
            - test-frontend-2
            - test-viewer
            - test-objectsender
            - test-server
            - test-server-no-ff
            - test-server-multiregion
            - test-preview-service

      - docker-publish-file-imports:
          context: *docker-hub-context
          filters: *filters-publish
          requires:
            - docker-build-file-imports
            - get-version
            - pre-commit
            - publish-approval
            - test-frontend-2
            - test-viewer
            - test-objectsender
            - test-server
            - test-server-no-ff
            - test-server-multiregion
            - test-preview-service

      - docker-publish-previews:
          context: *docker-hub-context
          filters: *filters-publish
          requires:
            - docker-build-previews
            - get-version
            - pre-commit
            - publish-approval
            - test-frontend-2
            - test-viewer
            - test-objectsender
            - test-server
            - test-server-no-ff
            - test-server-multiregion
            - test-preview-service

      - docker-publish-test-container:
          context: *docker-hub-context
          filters: *filters-publish
          requires:
            - docker-build-test-container
            - get-version
            - pre-commit
            - publish-approval
            - test-frontend-2
            - test-viewer
            - test-objectsender
            - test-server
            - test-server-no-ff
            - test-server-multiregion
            - test-preview-service

      - docker-publish-postgres-container:
          context: *docker-hub-context
          filters: *filters-publish
          requires:
            - docker-build-postgres-container

      - docker-publish-monitor-container:
          context: *docker-hub-context
          filters: *filters-publish
          requires:
            - docker-build-monitor-container
            - get-version
            - pre-commit
            - publish-approval
            - test-frontend-2
            - test-viewer
            - test-objectsender
            - test-server
            - test-server-no-ff
            - test-server-multiregion
            - test-preview-service

      - docker-publish-docker-compose-ingress:
          context: *docker-hub-context
          filters: *filters-publish
          requires:
            - docker-build-docker-compose-ingress
            - get-version
            - pre-commit
            - publish-approval
            - test-frontend-2
            - test-viewer
            - test-objectsender
            - test-server
            - test-server-no-ff
            - test-server-multiregion
            - test-preview-service

      - publish-helm-chart:
          filters: &filters-publish
            branches:
              only: *branches-special
            tags:
              only: &filters-tag /^[0-9]+\.[0-9]+\.[0-9]+$/
          requires:
            # - deployment-test-docker-compose #FIXME uncomment when nix https://search.nixos.org/packages?channel=24.05&show=tilt&from=0&size=50&sort=relevance&type=packages&query=tilt supports tilt >v0.33.12 which includes docker compose up --wait flag
            - deployment-test-helm-chart
            - docker-publish-docker-compose-ingress
            - docker-publish-file-imports
            - docker-publish-frontend
            - docker-publish-frontend-2
            - docker-publish-monitor-container
            - docker-publish-previews
            - docker-publish-server
            - docker-publish-test-container
            - docker-publish-webhooks
            - get-version
            - publish-approval

      - update-helm-documentation:
          filters: *filters-publish
          requires:
            - publish-helm-chart

      - publish-npm:
          filters:
            tags:
              only: *filters-tag
            branches:
              ignore: /.*/
          context:
            - npm-registry
          requires:
            - get-version
            - test-server
            - test-server-no-ff
            - test-server-multiregion
            - test-ui-components
            - test-frontend-2
            - test-viewer
            - test-objectsender
            - test-preview-service

      - publish-viewer-sandbox-cloudflare-pages:
          filters: *filters-publish
          context:
            - cloudflare-pages-edit
          requires:
            - test-viewer

      - frontend-2-sourcemaps:
          context:
            - datadog-sourcemaps-publish
          filters: *filters-publish
          requires:
            - get-version
            - docker-build-frontend-2
            - test-frontend-2
            - publish-helm-chart

jobs:
  get-version:
    docker: &docker-base-image
      - image: cimg/base:2024.02
    working_directory: &work-dir /tmp/ci
    steps:
      - checkout
      - run: mkdir -p workspace
      - run:
          name: set version
          command: |
            echo "export IMAGE_VERSION_TAG=$(.circleci/get_version.sh)" >> workspace/env-vars
      - run: cat workspace/env-vars >> $BASH_ENV
      - run: echo "IMAGE_VERSION_TAG=${IMAGE_VERSION_TAG}"
      - persist_to_workspace:
          root: workspace
          paths:
            - env-vars

  pre-commit:
    parameters:
      config_file:
        default: ./.pre-commit-config.yaml
        description: Optional, path to pre-commit config file.
        type: string
      deployment_config_file:
        default: ./.pre-commit-config.deployment.yaml
        description: Optional, path to additional pre-commit config file.
        type: string
      cache_prefix:
        default: ''
        description: |
          Optional cache prefix to be used on CircleCI. Can be used for cache busting or to ensure multiple jobs use different caches.
        type: string
    docker:
      - image: speckle/pre-commit-runner:latest
    resource_class: xlarge
    working_directory: *work-dir
    steps:
      - checkout
      - restore_cache:
          name: Restore pre-commit & Yarn Package cache
          keys:
            - cache-pre-commit-<<parameters.cache_prefix>>-{{ checksum "<<parameters.config_file>>" }}
            - yarn-packages-{{ checksum "yarn.lock" }}
      - run:
          name: Install pre-commit hooks
          command: pre-commit install-hooks --config <<parameters.config_file>>
      - save_cache:
          key: cache-pre-commit-<<parameters.cache_prefix>>-{{ checksum "<<parameters.config_file>>" }}
          paths:
            - ~/.cache/pre-commit
      - run:
          name: Install Dependencies
          command: yarn
      - save_cache:
          name: Save Yarn Package Cache
          key: yarn-packages-{{ checksum "yarn.lock" }}
          paths:
            - .yarn/cache
            - .yarn/unplugged
      - run:
          name: Build public packages
          command: yarn build:public
      - run:
          name: Run pre-commit
          command: ./.husky/pre-commit
      - run:
          command: git --no-pager diff
          name: git diff
          when: on_fail

  test-server: &test-server-job
    docker:
      - image: cimg/node:18.19.0
      - image: cimg/redis:7.2.4
      - image: 'speckle/speckle-postgres'
        environment:
          POSTGRES_DB: speckle2_test
          POSTGRES_PASSWORD: speckle
          POSTGRES_USER: speckle
        command: -c 'max_connections=1000'
      - image: 'minio/minio'
        command: server /data --console-address ":9001"
        # environment:

    resource_class: large
    environment:
      NODE_ENV: test
      DATABASE_URL: 'postgres://speckle:speckle@127.0.0.1:5432/speckle2_test'
      PGDATABASE: speckle2_test
      POSTGRES_MAX_CONNECTIONS_SERVER: 20
      PGUSER: speckle
      SESSION_SECRET: 'keyboard cat'
      STRATEGY_LOCAL: 'true'
      CANONICAL_URL: 'http://127.0.0.1:3000'
      S3_ENDPOINT: 'http://127.0.0.1:9000'
      S3_ACCESS_KEY: 'minioadmin'
      S3_SECRET_KEY: 'minioadmin'
      S3_BUCKET: 'speckle-server'
      S3_CREATE_BUCKET: 'true'
      REDIS_URL: 'redis://127.0.0.1:6379'
      S3_REGION: '' # optional, defaults to 'us-east-1'
      ENCRYPTION_KEYS_PATH: 'test/assets/automate/encryptionKeys.json'
<<<<<<< HEAD
      FF_BILLING_INTEGRATION_ENABLED: 'true'
      FF_NO_PERSONAL_EMAILS_ENABLED: 'true'
=======
      ENABLE_ALL_FFS: 'true'
>>>>>>> 49438f08
      RATELIMITER_ENABLED: 'false'
    steps:
      - checkout
      - restore_cache:
          name: Restore Yarn Package Cache
          keys:
            - yarn-packages-server-{{ checksum "yarn.lock" }}
      - run:
          name: Install Dependencies
          command: yarn

      - save_cache:
          name: Save Yarn Package Cache
          key: yarn-packages-server-{{ checksum "yarn.lock" }}
          paths:
            - .yarn/cache
            - .yarn/unplugged

      - run:
          name: Build public packages
          command: yarn build:public

      - run:
          name: Wait for dependencies to start
          command: 'dockerize -wait tcp://localhost:5432 -wait tcp://localhost:6379 -timeout 1m'

      - run:
          command: touch .env.test
          working_directory: 'packages/server'

      - run:
          name: 'Lint'
          command: yarn lint:ci
          working_directory: 'packages/server'

      - run:
          command: yarn test:report
          working_directory: 'packages/server'

      # - codecov/upload:
      #     file: packages/server/coverage/lcov.info

      - run:
          name: Introspect GQL schema for subsequent checks
          command: 'IGNORE_MISSING_MIRATIONS=true yarn cli graphql introspect'
          working_directory: 'packages/server'

      - run:
          name: Checking for GQL schema breakages against app.speckle.systems
          command: 'yarn rover graph check Speckle-Server@app-speckle-systems --schema ./introspected-schema.graphql'
          working_directory: 'packages/server'

      - run:
          name: Checking for GQL schema breakages against latest.speckle.systems
          command: 'yarn rover graph check Speckle-Server@latest-speckle-systems --schema ./introspected-schema.graphql'
          working_directory: 'packages/server'

      - store_test_results:
          path: packages/server/reports

      # - store_artifacts:
      # path: packages/server/coverage/lcov-report
      # destination: package/server/coverage

  test-server-no-ff:
    <<: *test-server-job
    environment:
      NODE_ENV: test
      DATABASE_URL: 'postgres://speckle:speckle@127.0.0.1:5432/speckle2_test'
      PGDATABASE: speckle2_test
      PGUSER: speckle
      SESSION_SECRET: 'keyboard cat'
      STRATEGY_LOCAL: 'true'
      CANONICAL_URL: 'http://127.0.0.1:3000'
      S3_ENDPOINT: 'http://127.0.0.1:9000'
      S3_ACCESS_KEY: 'minioadmin'
      S3_SECRET_KEY: 'minioadmin'
      S3_BUCKET: 'speckle-server'
      S3_CREATE_BUCKET: 'true'
      REDIS_URL: 'redis://127.0.0.1:6379'
      S3_REGION: '' # optional, defaults to 'us-east-1'
      ENCRYPTION_KEYS_PATH: 'test/assets/automate/encryptionKeys.json'
      DISABLE_ALL_FFS: 'true'
      RATELIMITER_ENABLED: 'false'

  test-server-multiregion:
    <<: *test-server-job
    docker:
      - image: cimg/node:18.19.0
      - image: cimg/redis:7.2.4
      - image: 'speckle/speckle-postgres'
        environment:
          POSTGRES_DB: speckle2_test
          POSTGRES_PASSWORD: speckle
          POSTGRES_USER: speckle
        command: -c 'max_connections=1000' -c 'wal_level=logical'
      - image: 'speckle/speckle-postgres'
        environment:
          POSTGRES_DB: speckle2_test
          POSTGRES_PASSWORD: speckle
          POSTGRES_USER: speckle
        command: -c 'max_connections=1000' -c 'port=5433' -c 'wal_level=logical'
      - image: 'speckle/speckle-postgres'
        environment:
          POSTGRES_DB: speckle2_test
          POSTGRES_PASSWORD: speckle
          POSTGRES_USER: speckle
        command: -c 'max_connections=1000' -c 'port=5434' -c 'wal_level=logical'
      - image: 'minio/minio'
        command: server /data --console-address ":9001" --address "0.0.0.0:9000"
      - image: 'minio/minio'
        command: server /data --console-address ":9021" --address "0.0.0.0:9020"
      - image: 'minio/minio'
        command: server /data --console-address ":9041" --address "0.0.0.0:9040"
    environment:
      # Same as test-server:
      NODE_ENV: test
      DATABASE_URL: 'postgres://speckle:speckle@127.0.0.1:5432/speckle2_test'
      PGDATABASE: speckle2_test
      POSTGRES_MAX_CONNECTIONS_SERVER: 50
      PGUSER: speckle
      SESSION_SECRET: 'keyboard cat'
      STRATEGY_LOCAL: 'true'
      CANONICAL_URL: 'http://127.0.0.1:3000'
      S3_ENDPOINT: 'http://127.0.0.1:9000'
      S3_ACCESS_KEY: 'minioadmin'
      S3_SECRET_KEY: 'minioadmin'
      S3_BUCKET: 'speckle-server'
      S3_CREATE_BUCKET: 'true'
      REDIS_URL: 'redis://127.0.0.1:6379'
      S3_REGION: '' # optional, defaults to 'us-east-1'
      ENCRYPTION_KEYS_PATH: 'test/assets/automate/encryptionKeys.json'
      FF_BILLING_INTEGRATION_ENABLED: 'true'
      # These are the only different env keys:
      MULTI_REGION_CONFIG_PATH: '../../.circleci/multiregion.test-ci.json'
      FF_WORKSPACES_MODULE_ENABLED: 'true'
      FF_WORKSPACES_MULTI_REGION_ENABLED: 'true'
      RUN_TESTS_IN_MULTIREGION_MODE: true
      RATELIMITER_ENABLED: 'false'

  test-frontend-2:
    docker: &docker-node-browsers-image
      - image: cimg/node:18.19.0-browsers
    resource_class: xlarge
    steps:
      - checkout
      - restore_cache:
          name: Restore Yarn Package Cache
          keys:
            - yarn-packages-server-{{ checksum "yarn.lock" }}
      - run:
          name: Install Dependencies
          command: yarn

      - save_cache:
          name: Save Yarn Package Cache
          key: yarn-packages-server-{{ checksum "yarn.lock" }}
          paths:
            - .yarn/cache
            - .yarn/unplugged

      - run:
          name: Build public packages
          command: yarn build:public

      - run:
          name: Lint everything
          command: yarn lint:ci
          working_directory: 'packages/frontend-2'

  test-viewer:
    docker: *docker-node-browsers-image
    resource_class: large
    steps:
      - checkout
      - restore_cache:
          name: Restore Yarn Package Cache
          keys:
            - yarn-packages-server-{{ checksum "yarn.lock" }}
      - run:
          name: Install Dependencies
          command: yarn

      - save_cache:
          name: Save Yarn Package Cache
          key: yarn-packages-server-{{ checksum "yarn.lock" }}
          paths:
            - .yarn/cache
            - .yarn/unplugged

      - run:
          name: Build public packages
          command: yarn build:public

      - run:
          name: Lint everything
          command: yarn lint:ci
          working_directory: 'packages/viewer'

      - run:
          name: Run tests
          command: yarn test
          working_directory: 'packages/viewer'

  test-preview-service:
    docker:
      - image: cimg/node:18.19.0
      - image: cimg/postgres:16.4@sha256:2e4f1a965bdd9ba77aa6a0a7b93968c07576ba2a8a7cf86d5eb7b31483db1378
        environment:
          POSTGRES_DB: preview_service_test
          POSTGRES_PASSWORD: preview_service_test
          POSTGRES_USER: preview_service_test
    resource_class: large
    environment: {}
    steps:
      - checkout
      - restore_cache:
          name: Restore Yarn Package Cache
          keys:
            - yarn-packages-server-{{ checksum "yarn.lock" }}
      - run:
          name: Install Dependencies
          command: yarn

      - save_cache:
          name: Save Yarn Package Cache
          key: yarn-packages-server-{{ checksum "yarn.lock" }}
          paths:
            - .yarn/cache
            - .yarn/unplugged

      - run:
          name: Build public packages
          command: yarn build:public

      - run:
          name: Lint everything
          command: yarn lint:ci
          working_directory: 'packages/preview-service'

      - run:
          name: Copy .env.example to .env
          command: |
            #!/usr/bin/env bash
            cp packages/preview-service/.env.example packages/preview-service/.env
            sed -i~ '/^PG_CONNECTION_STRING=/s/=.*/="postgres:\/\/preview_service_test:preview_service_test@127.0.0.1:5432\/preview_service_test"/' packages/preview-service/.env

      - run:
          name: Run tests
          command: yarn test
          working_directory: 'packages/preview-service'

  test-objectsender:
    docker: *docker-node-browsers-image
    resource_class: large
    steps:
      - checkout
      - restore_cache:
          name: Restore Yarn Package Cache
          keys:
            - yarn-packages-server-{{ checksum "yarn.lock" }}
      - run:
          name: Install Dependencies
          command: yarn

      - save_cache:
          name: Save Yarn Package Cache
          key: yarn-packages-server-{{ checksum "yarn.lock" }}
          paths:
            - .yarn/cache
            - .yarn/unplugged

      - run:
          name: Build public packages
          command: yarn build:public
      - run:
          name: Run tests
          command: yarn test:ci
          working_directory: 'packages/objectsender'
      - store_artifacts:
          path: 'packages/objectsender/coverage'

  test-ui-components:
    docker: *docker-node-browsers-image
    resource_class: xlarge
    steps:
      - checkout
      - restore_cache:
          name: Restore Yarn Package Cache
          keys:
            - yarn-packages-server-{{ checksum "yarn.lock" }}
      - run:
          name: Install Dependencies
          command: yarn

      - save_cache:
          name: Save Yarn Package Cache
          key: yarn-packages-server-{{ checksum "yarn.lock" }}
          paths:
            - .yarn/cache
            - .yarn/unplugged

      - run:
          name: Build public packages
          command: yarn build:public

      - run:
          name: Lint tailwind theme
          command: yarn lint:ci
          working_directory: 'packages/tailwind-theme'

      - run:
          name: Lint ui components
          command: yarn lint:ci
          working_directory: 'packages/ui-components'

      - run:
          name: Lint component nuxt package
          command: yarn lint:ci
          working_directory: 'packages/ui-components-nuxt'

      - run:
          name: Install Playwright
          command: cd ~ && npx playwright install --with-deps

      - run:
          name: Test via Storybook
          command: yarn storybook:test:ci
          working_directory: 'packages/ui-components'

  ui-components-chromatic:
    resource_class: medium+
    docker: &docker-node-image
      - image: cimg/node:18.19.0
    steps:
      - checkout
      - restore_cache:
          name: Restore Yarn Package Cache
          keys:
            - yarn-packages-server-{{ checksum "yarn.lock" }}
      - run:
          name: Install Dependencies
          command: yarn

      - save_cache:
          name: Save Yarn Package Cache
          key: yarn-packages-server-{{ checksum "yarn.lock" }}
          paths:
            - .yarn/cache
            - .yarn/unplugged

      - run:
          name: Build shared packages
          command: yarn build:public

      - run:
          name: Run chromatic
          command: yarn chromatic
          working_directory: 'packages/ui-components'

  vulnerability-scan:
    # snyk can undertake most types of scans through GitHub integration
    # which does not require integration with the CI
    # but it is not possible to scan npm/yarn package.json
    # because it requires node_modules
    # therefore this scanning has to be triggered via the cli
    docker: *docker-node-image
    resource_class: medium
    working_directory: *work-dir
    steps:
      - checkout
      - restore_cache:
          name: Restore Yarn Package cache
          keys:
            - yarn-packages-server-{{ checksum "yarn.lock" }}
      - run:
          name: Install Dependencies
          command: yarn
      - save_cache:
          name: Save Yarn Package Cache
          key: yarn-packages-server-{{ checksum "yarn.lock" }}
          paths:
            - .yarn/cache
            - .yarn/unplugged
      - snyk/scan:
          additional-arguments: --yarn-workspaces  --strict-out-of-sync=false
          fail-on-issues: false

  deployment-test-docker-compose:
    machine:
      image: ubuntu-2204:2024.05.1
      docker_layer_caching: true
    resource_class: large
    working_directory: *work-dir
    steps:
      - checkout
      - attach_workspace:
          at: /tmp/ci/workspace
      # create the nix folder with permissive write permissions
      - run: |
          sudo mkdir /nix
          sudo chmod 777 /nix
      - restore_cache:
          name: Restore nix cache
          keys:
            - nix-{{ checksum "./.circleci/deployment/docker-compose-shell.nix" }}
      - run:
          name: Install the nix package manager
          command: |
            sh <(curl -L https://nixos.org/nix/install) --daemon --yes
            echo "source /etc/bashrc" >> "${BASH_ENV}"
      - run:
          name: Initialize nix shell
          command: |
            nix-shell --run "echo Here, a nix shell for you" ./.circleci/deployment/docker-compose-shell.nix
      - save_cache:
          key: nix-{{ checksum "./.circleci/deployment/docker-compose-shell.nix" }}
          paths:
            - /nix
      - run: cat workspace/env-vars >> $BASH_ENV
      - run: nix-shell --run "LOAD_DOCKER='true' tilt ci --file ./.circleci/deployment/Tiltfile.dockercompose" ./.circleci/deployment/docker-compose-shell.nix

  deployment-test-helm-chart:
    machine:
      image: ubuntu-2204:2024.01.1
      docker_layer_caching: true
    resource_class: large
    working_directory: *work-dir
    steps:
      - checkout
      - attach_workspace:
          at: /tmp/ci/workspace
      # create the nix folder with permissive write permissions
      - run: |
          sudo mkdir /nix
          sudo chmod 777 /nix
      - restore_cache:
          name: Restore nix cache
          keys:
            - nix-{{ checksum "./.circleci/deployment/helm-chart-shell.nix" }}
      - run:
          name: Install the nix package manager
          command: |
            sh <(curl -L https://nixos.org/nix/install) --daemon --yes
            echo "source /etc/bashrc" >> "${BASH_ENV}"
      - run:
          name: Initialize nix shell
          command: |
            nix-shell \
            --run "echo Here, a nix shell for you" \
            ./.circleci/deployment/helm-chart-shell.nix
      - save_cache:
          key: nix-{{ checksum "./.circleci/deployment/helm-chart-shell.nix" }}
          paths:
            - /nix
      - run: cat workspace/env-vars >> $BASH_ENV
      - run: echo "export KUBECONFIG=$(pwd)/.kube/config" >> "${BASH_ENV}"
      - run: echo "${KUBECONFIG}"
      - run:
          name: Template Helm Chart
          command: |
            nix-shell \
            --run "helm template speckle-server ./utils/helm/speckle-server" \
            ./.circleci/deployment/helm-chart-shell.nix
      - run:
          name: Add 127.0.0.1 domains to /etc/hosts
          command: |
            sudo tee -a /etc/hosts \<<<'127.0.0.1 speckle.internal'
            cat /etc/hosts
      - run:
          name: Change directory permissions to allow kind to create directories
          command: |
            mkdir -p "./minio-data"
            if [ "$(stat -f "%A" "./minio-data")" != "775" ]; then
              echo "🔐 We need 'sudo' to set permissions on minio-data directory to 775"
              sudo chmod 775 "./minio-data"
            fi
            mkdir -p "./postgres-data"
            if [ "$(stat -f "%A" "./postgres-data")" != "775" ]; then
              echo "🔐 We need 'sudo' to set permissions on postgres-data directory to 775"
              sudo chmod 775 "./postgres-data"
            fi

      - run:
          name: Deploy Kubernetes (kind) cluster
          command: |
            nix-shell \
            --run "ctlptl apply --filename ./.circleci/deployment/cluster-config.yaml" \
            ./.circleci/deployment/helm-chart-shell.nix

      - run:
          name: Deploy Kubernetes resources to cluster
          command: |
            nix-shell \
            --run "LOAD_DOCKER='true' tilt ci --file ./.circleci/deployment/Tiltfile.helm --context kind-speckle-server --timeout 10m" \
            ./.circleci/deployment/helm-chart-shell.nix

  docker-build: &build-job
    docker: *docker-base-image
    resource_class: medium
    working_directory: *work-dir
    steps:
      - checkout
      - attach_workspace:
          at: /tmp/ci/workspace
      - run: cat workspace/env-vars >> $BASH_ENV
      - setup_remote_docker:
          version: default
          docker_layer_caching: true
      - run:
          name: Build and Save
          command: ./.circleci/build.sh
      - persist_to_workspace:
          root: workspace
          paths:
            - speckle*

  docker-build-server:
    <<: *build-job
    environment:
      SPECKLE_SERVER_PACKAGE: server

  docker-build-frontend:
    <<: *build-job
    environment:
      SPECKLE_SERVER_PACKAGE: frontend

  docker-build-frontend-2:
    <<: *build-job
    resource_class: xlarge
    environment:
      SPECKLE_SERVER_PACKAGE: frontend-2

  docker-build-previews:
    <<: *build-job
    environment:
      SPECKLE_SERVER_PACKAGE: preview-service

  docker-build-webhooks:
    <<: *build-job
    environment:
      SPECKLE_SERVER_PACKAGE: webhook-service

  docker-build-file-imports:
    <<: *build-job
    environment:
      SPECKLE_SERVER_PACKAGE: fileimport-service

  docker-build-test-container:
    <<: *build-job
    environment:
      FOLDER: utils
      SPECKLE_SERVER_PACKAGE: test-deployment

  docker-build-postgres-container:
    <<: *build-job
    environment:
      FOLDER: utils
      SPECKLE_SERVER_PACKAGE: postgres

  docker-build-monitor-container:
    <<: *build-job
    environment:
      SPECKLE_SERVER_PACKAGE: monitor-deployment

  docker-build-docker-compose-ingress:
    <<: *build-job
    environment:
      FOLDER: utils
      SPECKLE_SERVER_PACKAGE: docker-compose-ingress

  docker-publish: &publish-job
    docker: *docker-base-image
    resource_class: medium
    working_directory: *work-dir
    steps:
      - checkout
      - attach_workspace:
          at: /tmp/ci/workspace
      - run: cat workspace/env-vars >> $BASH_ENV
      - setup_remote_docker:
          version: default
          docker_layer_caching: true
      - run:
          name: Publish
          command: ./.circleci/publish.sh

  docker-publish-server:
    <<: *publish-job
    environment:
      SPECKLE_SERVER_PACKAGE: server

  docker-publish-frontend:
    <<: *publish-job
    environment:
      SPECKLE_SERVER_PACKAGE: frontend

  docker-publish-frontend-2:
    <<: *publish-job
    environment:
      SPECKLE_SERVER_PACKAGE: frontend-2

  docker-publish-previews:
    <<: *publish-job
    environment:
      SPECKLE_SERVER_PACKAGE: preview-service

  docker-publish-webhooks:
    <<: *publish-job
    environment:
      SPECKLE_SERVER_PACKAGE: webhook-service

  docker-publish-file-imports:
    <<: *publish-job
    environment:
      SPECKLE_SERVER_PACKAGE: fileimport-service

  docker-publish-test-container:
    <<: *publish-job
    environment:
      FOLDER: utils
      SPECKLE_SERVER_PACKAGE: test-deployment

  docker-publish-postgres-container:
    <<: *publish-job
    environment:
      FOLDER: utils
      SPECKLE_SERVER_PACKAGE: postgres

  docker-publish-monitor-container:
    <<: *publish-job
    environment:
      SPECKLE_SERVER_PACKAGE: monitor-deployment

  docker-publish-docker-compose-ingress:
    <<: *publish-job
    environment:
      FOLDER: utils
      SPECKLE_SERVER_PACKAGE: docker-compose-ingress

  publish-npm:
    docker: *docker-node-image
    working_directory: *work-dir
    steps:
      - checkout
      - attach_workspace:
          at: /tmp/ci/workspace
      - run: cat workspace/env-vars >> $BASH_ENV
      - restore_cache:
          name: Restore Yarn Package Cache
          keys:
            - yarn-packages-{{ checksum "yarn.lock" }}
      - run:
          name: Install Dependencies
          command: yarn
      - save_cache:
          name: Save Yarn Package Cache
          key: yarn-packages-{{ checksum "yarn.lock" }}
          paths:
            - .yarn/cache
            - .yarn/unplugged
      - run:
          name: auth to npm as Speckle
          command: |
            echo "npmRegistryServer: https://registry.npmjs.org/" >> .yarnrc.yml
            echo "npmAuthToken: ${NPM_TOKEN}" >> .yarnrc.yml
      - run:
          name: try login to npm
          command: yarn npm whoami

      - run:
          name: build public packages
          command: yarn workspaces foreach -ptvW --no-private run build
      - run:
          name: bump all versions
          # bump all versions in dependency tree order but not in parallel
          command: yarn workspaces foreach -tvW version $IMAGE_VERSION_TAG

      - run:
          name: publish to npm
          command: 'yarn workspaces foreach -pvW --no-private npm publish --access public'

  publish-helm-chart:
    docker:
      - image: cimg/python:3.12.1
    working_directory: *work-dir
    steps:
      - checkout
      - attach_workspace:
          at: /tmp/ci/workspace
      - run: cat workspace/env-vars >> $BASH_ENV
      - add_ssh_keys:
          fingerprints:
            - '4d:68:70:66:49:97:ba:8b:8c:55:96:df:3d:be:6e:05'
      - run:
          name: Publish Helm Chart
          command: ./.circleci/publish_helm_chart.sh

  update-helm-documentation:
    docker: *docker-node-image
    working_directory: *work-dir
    steps:
      - checkout
      - attach_workspace:
          at: /tmp/ci/workspace
      - run: cat workspace/env-vars >> $BASH_ENV
      - add_ssh_keys:
          fingerprints:
            - '4d:68:70:66:49:97:ba:8b:8c:55:96:df:3d:be:6e:05'
      - run:
          name: Update Helm Documentation
          command: ./.circleci/update_helm_documentation.sh

  publish-viewer-sandbox-cloudflare-pages:
    docker: *docker-node-image
    working_directory: *work-dir
    resource_class: large
    steps:
      - checkout
      - restore_cache:
          name: Restore Yarn Package Cache
          keys:
            - yarn-packages-server-{{ checksum "yarn.lock" }}
      - run:
          name: Install Dependencies
          command: yarn
      - save_cache:
          name: Save Yarn Package Cache
          key: yarn-packages-server-{{ checksum "yarn.lock" }}
          paths:
            - .yarn/cache
            - .yarn/unplugged
      - run:
          name: Build public packages
          command: yarn build:public
      - run:
          name: Lint viewer-sandbox
          command: yarn lint:ci
          working_directory: 'packages/viewer-sandbox'
      - run:
          name: Build viewer-sandbox
          command: yarn build
          working_directory: 'packages/viewer-sandbox'
      - run:
          name: Publish Viewer Sandbox to Cloudflare Pages
          command: ./.circleci/publish_cloudflare_pages.sh
          environment:
            CLOUDFLARE_PAGES_PROJECT_NAME: viewer
            VIEWER_SANDBOX_DIR_PATH: packages/viewer-sandbox

  frontend-2-sourcemaps:
    docker: *docker-node-image
    resource_class: large
    working_directory: *work-dir
    steps:
      - checkout
      - attach_workspace:
          at: /tmp/ci/workspace
      - run: cat workspace/env-vars >> $BASH_ENV
      - restore_cache:
          name: Restore Yarn Package Cache
          keys:
            - yarn-packages-server-{{ checksum "yarn.lock" }}
      - run:
          name: Install Dependencies
          command: yarn
      - save_cache:
          name: Save Yarn Package Cache
          key: yarn-packages-server-{{ checksum "yarn.lock" }}
          paths:
            - .yarn/cache
            - .yarn/unplugged
      - run:
          name: Build public packages
          command: yarn build:public
      - run:
          name: Build FE2
          command: NODE_ENV=production SPECKLE_SERVER_VERSION="${IMAGE_VERSION_TAG}" yarn build:sourcemaps
          working_directory: 'packages/frontend-2'
      - run:
          name: Upload source maps
          command: ./.circleci/publish_fe2_sourcemaps.sh<|MERGE_RESOLUTION|>--- conflicted
+++ resolved
@@ -495,12 +495,7 @@
       REDIS_URL: 'redis://127.0.0.1:6379'
       S3_REGION: '' # optional, defaults to 'us-east-1'
       ENCRYPTION_KEYS_PATH: 'test/assets/automate/encryptionKeys.json'
-<<<<<<< HEAD
-      FF_BILLING_INTEGRATION_ENABLED: 'true'
-      FF_NO_PERSONAL_EMAILS_ENABLED: 'true'
-=======
       ENABLE_ALL_FFS: 'true'
->>>>>>> 49438f08
       RATELIMITER_ENABLED: 'false'
     steps:
       - checkout
