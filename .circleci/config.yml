version: 2.1

orbs:
  snyk: snyk/snyk@2.0.3
  codecov: codecov/codecov@5.0.3

aliases:
  - &docker-base-image
    docker:
      - image: cimg/base:2024.02

  - &docker-node-image
    docker:
      - image: cimg/node:18.19.0

  - &docker-node-image-w-browsers
    docker:
      - image: cimg/node:18.19.0-browsers

  - &yarn
    run:
      name: Install Dependencies
      command: PUPPETEER_SKIP_DOWNLOAD=true PLAYWRIGHT_SKIP_BROWSER_DOWNLOAD=1 yarn

workflows:
  test-build:
    jobs:
      - vulnerability-scan:
          context:
            - snyk
          filters:
            branches:
              only:
                - main
                - hotfix*

      - test-server: &test-server-job-definition
          context:
            - speckle-server-licensing
            - stripe-integration
            - speckle-server-codecov
          filters: &filters-allow-all
            tags:
              # run tests for any commit on any branch, including any tags
              only: /.*/
          requires:
            - docker-publish-postgres-container

      - test-server-no-ff:
          filters: *filters-allow-all
          requires:
            - docker-publish-postgres-container

      - test-server-multiregion: *test-server-job-definition

      - test-frontend-2:
          filters: *filters-allow-all

      - test-viewer:
          filters: *filters-allow-all

      - test-objectsender:
          filters: *filters-allow-all

      - test-shared:
          filters: *filters-allow-all

      - test-preview-service:
          filters: *filters-allow-all

      - test-ui-components:
          filters: *filters-allow-all

      - ui-components-chromatic:
          context:
            - chromatic-ui-components
          filters: *filters-allow-all

      - deployment-testing-approval:
          type: approval
          filters: &filters-ignore-main-branch-or-all-tags
            branches:
              ignore: &branches-special
                - main
                - /^hotfix.*$/
                - /^testing\d*$/
            tags:
              ignore: /.*/

      #FIXME uncomment when nix https://search.nixos.org/packages?channel=24.05&show=tilt&from=0&size=50&sort=relevance&type=packages&query=tilt supports tilt >v0.33.12 which includes docker compose up --wait flag
      # - deployment-test-docker-compose:
      #     filters: &filters-deployment-testing
      #       tags:
      #         # run tests for any commit on any branch, including any tags
      #         only: /.*/
      #     requires:
      #       - get-version
      #       - deployment-testing-approval
      #       - docker-build-server
      #       - docker-build-frontend
      #       - docker-build-frontend-2
      #       - docker-build-previews
      #       - docker-build-webhooks
      #       - docker-build-file-imports
      #       - docker-build-test-container
      #       - docker-build-monitor-container
      #       - docker-build-docker-compose-ingress

      - deployment-test-helm-chart:
          filters: &filters-deployment-testing
            tags:
              # run tests for any commit on any branch, including any tags
              only: /.*/
          requires:
            - get-version
            - deployment-testing-approval
            - docker-build-server
            - docker-build-frontend-2
            - docker-build-previews
            - docker-build-webhooks
            - docker-build-file-imports
            - docker-build-test-container
            - docker-build-monitor-container

      - get-version:
          filters: *filters-allow-all

      - pre-commit:
          filters: *filters-allow-all

      - docker-build-server:
          context: &build-context
            - github-readonly-public-repos
          filters: &filters-build
            tags:
              only: /.*/
          requires:
            - get-version

      - docker-build-frontend-2:
          context: *build-context
          filters: *filters-build
          requires:
            - get-version

      - docker-build-webhooks:
          context: *build-context
          filters: *filters-build
          requires:
            - get-version

      - docker-build-file-imports:
          context: *build-context
          filters: *filters-build
          requires:
            - get-version

      - docker-build-previews:
          context: *build-context
          filters: *filters-build
          requires:
            - get-version

      - docker-build-test-container:
          context: *build-context
          filters: *filters-build
          requires:
            - get-version

      - docker-build-postgres-container:
          context: *build-context
          filters: *filters-build
          requires:
            - get-version

      - docker-build-monitor-container:
          context: *build-context
          filters: *filters-build
          requires:
            - get-version

      - docker-build-docker-compose-ingress:
          context: *build-context
          filters: *filters-build
          requires:
            - get-version

      - publish-approval:
          type: approval
          filters: *filters-ignore-main-branch-or-all-tags

      - docker-publish-server:
          context: &docker-hub-context
            - docker-hub
          filters: &filters-publish
            branches:
              ignore: /pull\/[0-9]+/
            tags:
              only: /.*/
          requires:
            - docker-build-server
            - get-version
            - pre-commit
            - publish-approval
            - test-frontend-2
            - test-viewer
            - test-objectsender
            - test-shared
            - test-server
            - test-server-no-ff
            - test-server-multiregion
            - test-preview-service

      - docker-publish-frontend-2:
          context: *docker-hub-context
          filters: *filters-publish
          requires:
            - docker-build-frontend-2
            - get-version
            - pre-commit
            - publish-approval
            - test-frontend-2
            - test-viewer
            - test-objectsender
            - test-shared
            - test-server
            - test-server-no-ff
            - test-server-multiregion
            - test-preview-service

      - docker-publish-frontend-2-sourcemaps:
          context:
            - github-readonly-public-repos
            - datadog-sourcemaps-publish
          filters: *filters-publish
          requires:
            - get-version
            - publish-approval

      - docker-publish-webhooks:
          context: *docker-hub-context
          filters: *filters-publish
          requires:
            - docker-build-webhooks
            - get-version
            - pre-commit
            - publish-approval
            - test-frontend-2
            - test-viewer
            - test-objectsender
            - test-shared
            - test-server
            - test-server-no-ff
            - test-server-multiregion
            - test-preview-service

      - docker-publish-file-imports:
          context: *docker-hub-context
          filters: *filters-publish
          requires:
            - docker-build-file-imports
            - get-version
            - pre-commit
            - publish-approval
            - test-frontend-2
            - test-viewer
            - test-objectsender
            - test-shared
            - test-server
            - test-server-no-ff
            - test-server-multiregion
            - test-preview-service

      - docker-publish-previews:
          context: *docker-hub-context
          filters: *filters-publish
          requires:
            - docker-build-previews
            - get-version
            - pre-commit
            - publish-approval
            - test-frontend-2
            - test-viewer
            - test-objectsender
            - test-shared
            - test-server
            - test-server-no-ff
            - test-server-multiregion
            - test-preview-service

      - docker-publish-test-container:
          context: *docker-hub-context
          filters: *filters-publish
          requires:
            - docker-build-test-container
            - get-version
            - pre-commit
            - publish-approval
            - test-frontend-2
            - test-viewer
            - test-objectsender
            - test-shared
            - test-server
            - test-server-no-ff
            - test-server-multiregion
            - test-preview-service

      - docker-publish-postgres-container:
          context: *docker-hub-context
          filters: *filters-publish
          requires:
            - docker-build-postgres-container

      - docker-publish-monitor-container:
          context: *docker-hub-context
          filters: *filters-publish
          requires:
            - docker-build-monitor-container
            - get-version
            - pre-commit
            - publish-approval
            - test-frontend-2
            - test-viewer
            - test-objectsender
            - test-shared
            - test-server
            - test-server-no-ff
            - test-server-multiregion
            - test-preview-service

      - docker-publish-docker-compose-ingress:
          context: *docker-hub-context
          filters: *filters-publish
          requires:
            - docker-build-docker-compose-ingress
            - get-version
            - pre-commit
            - publish-approval
            - test-frontend-2
            - test-viewer
            - test-objectsender
            - test-shared
            - test-server
            - test-server-no-ff
            - test-server-multiregion
            - test-preview-service

      - publish-helm-chart:
          filters: &filters-publish
            branches:
              only: *branches-special
            tags:
              only: &filters-tag /^[0-9]+\.[0-9]+\.[0-9]+$/
          requires:
            # - deployment-test-docker-compose #FIXME uncomment when nix https://search.nixos.org/packages?channel=24.05&show=tilt&from=0&size=50&sort=relevance&type=packages&query=tilt supports tilt >v0.33.12 which includes docker compose up --wait flag
            - deployment-test-helm-chart
            - docker-publish-docker-compose-ingress
            - docker-publish-file-imports
            - docker-publish-frontend-2
            - docker-publish-monitor-container
            - docker-publish-previews
            - docker-publish-server
            - docker-publish-test-container
            - docker-publish-webhooks
            - get-version
            - publish-approval

      - update-helm-documentation:
          filters: *filters-publish
          requires:
            - publish-helm-chart

      - publish-npm:
          filters:
            tags:
              only: *filters-tag
            branches:
              ignore: /.*/
          context:
            - npm-registry
          requires:
            - get-version
            - test-server
            - test-server-no-ff
            - test-server-multiregion
            - test-ui-components
            - test-frontend-2
            - test-viewer
            - test-objectsender
            - test-shared
            - test-preview-service

      - publish-viewer-sandbox-cloudflare-pages:
          filters: *filters-publish
          context:
            - cloudflare-pages-edit
          requires:
            - test-viewer

jobs:
  get-version:
    <<: *docker-base-image
    working_directory: &work-dir /tmp/ci
    steps:
      - checkout
      - run: mkdir -p workspace
      - run:
          name: set version
          command: |
            echo "export IMAGE_VERSION_TAG=$(.circleci/get_version.sh)" >> workspace/env-vars
      - run: cat workspace/env-vars >> $BASH_ENV
      - run: echo "IMAGE_VERSION_TAG=${IMAGE_VERSION_TAG}"
      - persist_to_workspace:
          root: workspace
          paths:
            - env-vars

  pre-commit:
    parameters:
      config_file:
        default: ./.pre-commit-config.yaml
        description: Optional, path to pre-commit config file.
        type: string
      deployment_config_file:
        default: ./.pre-commit-config.deployment.yaml
        description: Optional, path to additional pre-commit config file.
        type: string
      cache_prefix:
        default: ''
        description: |
          Optional cache prefix to be used on CircleCI. Can be used for cache busting or to ensure multiple jobs use different caches.
        type: string
    docker:
      - image: speckle/pre-commit-runner:latest
    resource_class: xlarge
    working_directory: *work-dir
    steps:
      - checkout
      - restore_cache:
          name: Restore pre-commit & Yarn Package cache
          keys:
            - cache-pre-commit-<<parameters.cache_prefix>>-{{ checksum "<<parameters.config_file>>" }}
            - yarn-packages-{{ checksum "yarn.lock" }}
      - run:
          name: Install pre-commit hooks
          command: pre-commit install-hooks --config <<parameters.config_file>>
      - save_cache:
          key: cache-pre-commit-<<parameters.cache_prefix>>-{{ checksum "<<parameters.config_file>>" }}
          paths:
            - ~/.cache/pre-commit
      - *yarn
      - run:
          name: Build public packages
          command: yarn build:public
      - run:
          name: Run pre-commit
          command: ./.husky/pre-commit
      - run:
          command: git --no-pager diff
          name: git diff
          when: on_fail

  test-server: &test-server-job
    docker:
      - image: cimg/node:22.6.0
      - image: cimg/redis:7.2.4
      - image: 'speckle/speckle-postgres'
        environment:
          POSTGRES_DB: speckle2_test
          POSTGRES_PASSWORD: speckle
          POSTGRES_USER: speckle
        command: -c 'max_connections=1000'
      - image: 'minio/minio'
        command: server /data --console-address ":9001"
        # environment:

    resource_class: large
    environment:
      NODE_ENV: test
      DATABASE_URL: 'postgres://speckle:speckle@127.0.0.1:5432/speckle2_test'
      PGDATABASE: speckle2_test
      POSTGRES_MAX_CONNECTIONS_SERVER: 20
      PGUSER: speckle
      SESSION_SECRET: 'keyboard cat'
      STRATEGY_LOCAL: 'true'
      CANONICAL_URL: 'http://127.0.0.1:3000'
      S3_ENDPOINT: 'http://127.0.0.1:9000'
      S3_ACCESS_KEY: 'minioadmin'
      S3_SECRET_KEY: 'minioadmin'
      S3_BUCKET: 'speckle-server'
      S3_CREATE_BUCKET: 'true'
      REDIS_URL: 'redis://127.0.0.1:6379'
      S3_REGION: '' # optional, defaults to 'us-east-1'
      FRONTEND_ORIGIN: 'http://127.0.0.1:8081'
      ENCRYPTION_KEYS_PATH: 'test/assets/automate/encryptionKeys.json'
      ENABLE_ALL_FFS: 'true'
      RATELIMITER_ENABLED: 'false'
    steps:
      - checkout
      - *yarn
      - run:
          name: Build public packages
          command: yarn build:public
      - run:
          name: Wait for dependencies to start
          command: 'dockerize -wait tcp://localhost:5432 -wait tcp://localhost:6379 -timeout 1m'
      - run:
          command: cp .env.test-example .env.test
          working_directory: 'packages/server'
      - run:
          name: 'Lint'
          command: yarn lint:ci
          working_directory: 'packages/server'
      - run:
          name: 'Run tests'
          # Extra formatting to get timestamps on each line in CI (for profiling purposes)
          command: |
            GREP_FLAG=""

            if [ "$RUN_TESTS_IN_MULTIREGION_MODE" == "true" ]; then
              GREP_FLAG="--grep @multiregion"
            fi

            yarn test:report $GREP_FLAG --color=always | while IFS= read -r line; do echo -e "$(date +%T.%3N) > $line"; done
          working_directory: 'packages/server'
          no_output_timeout: 30m
      - codecov/upload:
          files: packages/server/coverage/lcov.info
      - run:
          name: Introspect GQL schema for subsequent checks
          command: 'IGNORE_MISSING_MIRATIONS=true yarn cli graphql introspect'
          working_directory: 'packages/server'
      - run:
          name: Checking for GQL schema breakages against app.speckle.systems
          command: 'yarn rover graph check Speckle-Server@app-speckle-systems --schema ./introspected-schema.graphql'
          working_directory: 'packages/server'
      - run:
          name: Checking for GQL schema breakages against latest.speckle.systems
          command: 'yarn rover graph check Speckle-Server@latest-speckle-systems --schema ./introspected-schema.graphql'
          working_directory: 'packages/server'
      - store_test_results:
          path: packages/server/reports

      # - store_artifacts:
      # path: packages/server/coverage/lcov-report
      # destination: package/server/coverage

  test-server-no-ff:
    <<: *test-server-job
    environment:
      NODE_ENV: test
      DATABASE_URL: 'postgres://speckle:speckle@127.0.0.1:5432/speckle2_test'
      PGDATABASE: speckle2_test
      POSTGRES_MAX_CONNECTIONS_SERVER: 20
      PGUSER: speckle
      SESSION_SECRET: 'keyboard cat'
      STRATEGY_LOCAL: 'true'
      CANONICAL_URL: 'http://127.0.0.1:3000'
      S3_ENDPOINT: 'http://127.0.0.1:9000'
      S3_ACCESS_KEY: 'minioadmin'
      S3_SECRET_KEY: 'minioadmin'
      S3_BUCKET: 'speckle-server'
      S3_CREATE_BUCKET: 'true'
      REDIS_URL: 'redis://127.0.0.1:6379'
      S3_REGION: '' # optional, defaults to 'us-east-1'
      FRONTEND_ORIGIN: 'http://127.0.0.1:8081'
      ENCRYPTION_KEYS_PATH: 'test/assets/automate/encryptionKeys.json'
      DISABLE_ALL_FFS: 'true'
      RATELIMITER_ENABLED: 'false'

  test-server-multiregion:
    <<: *test-server-job
    docker:
      - image: cimg/node:18.19.0
      - image: cimg/redis:7.2.4
      - image: 'speckle/speckle-postgres'
        environment:
          POSTGRES_DB: speckle2_test
          POSTGRES_PASSWORD: speckle
          POSTGRES_USER: speckle
        command: -c 'max_connections=1000' -c 'wal_level=logical'
      - image: 'speckle/speckle-postgres'
        environment:
          POSTGRES_DB: speckle2_test
          POSTGRES_PASSWORD: speckle
          POSTGRES_USER: speckle
        command: -c 'max_connections=1000' -c 'port=5433' -c 'wal_level=logical'
      - image: 'speckle/speckle-postgres'
        environment:
          POSTGRES_DB: speckle2_test
          POSTGRES_PASSWORD: speckle
          POSTGRES_USER: speckle
        command: -c 'max_connections=1000' -c 'port=5434' -c 'wal_level=logical'
      - image: 'minio/minio'
        command: server /data --console-address ":9001" --address "0.0.0.0:9000"
      - image: 'minio/minio'
        command: server /data --console-address ":9021" --address "0.0.0.0:9020"
      - image: 'minio/minio'
        command: server /data --console-address ":9041" --address "0.0.0.0:9040"
    environment:
      # Same as test-server:
      NODE_ENV: test
      DATABASE_URL: 'postgres://speckle:speckle@127.0.0.1:5432/speckle2_test'
      PGDATABASE: speckle2_test
      POSTGRES_MAX_CONNECTIONS_SERVER: 50
      PGUSER: speckle
      SESSION_SECRET: 'keyboard cat'
      STRATEGY_LOCAL: 'true'
      CANONICAL_URL: 'http://127.0.0.1:3000'
      S3_ENDPOINT: 'http://127.0.0.1:9000'
      S3_ACCESS_KEY: 'minioadmin'
      S3_SECRET_KEY: 'minioadmin'
      S3_BUCKET: 'speckle-server'
      S3_CREATE_BUCKET: 'true'
      REDIS_URL: 'redis://127.0.0.1:6379'
      S3_REGION: '' # optional, defaults to 'us-east-1'
      FRONTEND_ORIGIN: 'http://127.0.0.1:8081'
      ENCRYPTION_KEYS_PATH: 'test/assets/automate/encryptionKeys.json'
      FF_BILLING_INTEGRATION_ENABLED: 'true'
      # These are the only different env keys:
      MULTI_REGION_CONFIG_PATH: '../../.circleci/multiregion.test-ci.json'
      FF_WORKSPACES_MODULE_ENABLED: 'true'
      FF_WORKSPACES_MULTI_REGION_ENABLED: 'true'
      RUN_TESTS_IN_MULTIREGION_MODE: true
      RATELIMITER_ENABLED: 'false'

  test-frontend-2:
<<<<<<< HEAD
    docker: &docker-node-browsers-image
      - image: cimg/node:22.6.0-browsers
=======
    <<: *docker-node-image-w-browsers
>>>>>>> a5760eb1
    resource_class: xlarge
    steps:
      - checkout
      - *yarn
      - run:
          name: Build public packages
          command: yarn build:public
      - run:
          name: Lint everything
          command: yarn lint:ci
          working_directory: 'packages/frontend-2'

  test-viewer:
    <<: *docker-node-image-w-browsers
    resource_class: large
    steps:
      - checkout
      - *yarn
      - run:
          name: Build public packages
          command: yarn build:public
      - run:
          name: Lint viewer
          command: yarn lint:ci
          working_directory: 'packages/viewer'
      - run:
          name: Run tests
          command: yarn test
          working_directory: 'packages/viewer'
      - run:
          name: Lint viewer-sandbox
          command: yarn lint:ci
          working_directory: 'packages/viewer-sandbox'
      - run:
          name: Build viewer-sandbox
          command: yarn build
          working_directory: 'packages/viewer-sandbox'

  test-preview-service:
    docker:
      - image: cimg/node:22.6.0-browsers
      - image: cimg/postgres:16.4@sha256:2e4f1a965bdd9ba77aa6a0a7b93968c07576ba2a8a7cf86d5eb7b31483db1378
        environment:
          POSTGRES_DB: preview_service_test
          POSTGRES_PASSWORD: preview_service_test
          POSTGRES_USER: preview_service_test
    resource_class: large
    environment: {}
    steps:
      - checkout
      - *yarn
      - run:
          name: Build public packages
          command: yarn build:public
      - run:
          name: Lint everything
          command: yarn lint:ci
          working_directory: 'packages/preview-service'
      - run:
          name: Copy .env.example to .env
          command: |
            #!/usr/bin/env bash
            cp packages/preview-service/.env.example packages/preview-service/.env
            sed -i~ '/^PG_CONNECTION_STRING=/s/=.*/="postgres:\/\/preview_service_test:preview_service_test@127.0.0.1:5432\/preview_service_test"/' packages/preview-service/.env
      - run:
          name: Run tests
          command: yarn test
          working_directory: 'packages/preview-service'

  test-shared:
    <<: *docker-node-image-w-browsers
    resource_class: medium+
    steps:
      - checkout
      - *yarn
      - run:
          name: Lint
          command: yarn lint:ci
          working_directory: 'packages/shared'
      - run:
          name: Run tests
          command: yarn test:ci
          working_directory: 'packages/shared'
      - codecov/upload:
          files: packages/shared/coverage/coverage-final.json
      - run:
          name: Build
          command: yarn build
          working_directory: 'packages/shared'
      - run:
          name: Ensure ESM import works
          command: node ./e2e/testEsm.mjs
          working_directory: 'packages/shared'
      - run:
          name: Ensure CJS require works
          command: node ./e2e/testCjs.cjs
          working_directory: 'packages/shared'

  test-objectsender:
    <<: *docker-node-image-w-browsers
    resource_class: large
    steps:
      - checkout
      - *yarn
      - run:
          name: Build public packages
          command: yarn build:public
      - run:
          name: Run tests
          command: yarn test:ci
          working_directory: 'packages/objectsender'
      - store_artifacts:
          path: 'packages/objectsender/coverage'

  test-ui-components:
    <<: *docker-node-image-w-browsers
    resource_class: xlarge
    steps:
      - checkout
      - run:
          name: Install Dependencies
          command: PUPPETEER_SKIP_DOWNLOAD=true yarn
      - run:
          name: Build public packages
          command: yarn build:public
      - run:
          name: Lint tailwind theme
          command: yarn lint:ci
          working_directory: 'packages/tailwind-theme'
      - run:
          name: Lint ui components
          command: yarn lint:ci
          working_directory: 'packages/ui-components'
      - run:
          name: Lint component nuxt package
          command: yarn lint:ci
          working_directory: 'packages/ui-components-nuxt'
      - run:
          name: Test via Storybook
          command: yarn storybook:test:ci
          working_directory: 'packages/ui-components'

  ui-components-chromatic:
    <<: *docker-node-image
    resource_class: medium+
<<<<<<< HEAD
    docker: &docker-node-image
      - image: cimg/node:22.6.0
=======
>>>>>>> a5760eb1
    steps:
      - checkout
      - *yarn
      - run:
          name: Build shared packages
          command: yarn build:public
      - run:
          name: Run chromatic
          command: yarn chromatic
          working_directory: 'packages/ui-components'

  vulnerability-scan:
    # snyk can undertake most types of scans through GitHub integration
    # which does not require integration with the CI
    # but it is not possible to scan npm/yarn package.json
    # because it requires node_modules
    # therefore this scanning has to be triggered via the cli
    <<: *docker-node-image
    resource_class: medium
    working_directory: *work-dir
    steps:
      - checkout
      - *yarn
      - snyk/scan:
          additional-arguments: --yarn-workspaces  --strict-out-of-sync=false
          fail-on-issues: false

  deployment-test-docker-compose:
    machine:
      image: ubuntu-2204:2024.05.1
      docker_layer_caching: true
    resource_class: large
    working_directory: *work-dir
    steps:
      - checkout
      - attach_workspace:
          at: /tmp/ci/workspace
      # create the nix folder with permissive write permissions
      - run: |
          sudo mkdir /nix
          sudo chmod 777 /nix
      - restore_cache:
          name: Restore nix cache
          keys:
            - nix-{{ checksum "./.circleci/deployment/docker-compose-shell.nix" }}
      - run:
          name: Install the nix package manager
          command: |
            sh <(curl -L https://nixos.org/nix/install) --daemon --yes
            echo "source /etc/bashrc" >> "${BASH_ENV}"
      - run:
          name: Initialize nix shell
          command: |
            nix-shell --run "echo Here, a nix shell for you" ./.circleci/deployment/docker-compose-shell.nix
      - save_cache:
          key: nix-{{ checksum "./.circleci/deployment/docker-compose-shell.nix" }}
          paths:
            - /nix
      - run: cat workspace/env-vars >> $BASH_ENV
      - run: nix-shell --run "LOAD_DOCKER='true' tilt ci --file ./.circleci/deployment/Tiltfile.dockercompose" ./.circleci/deployment/docker-compose-shell.nix

  deployment-test-helm-chart:
    machine:
      image: ubuntu-2204:2024.01.1
      docker_layer_caching: true
    resource_class: large
    working_directory: *work-dir
    steps:
      - checkout
      - attach_workspace:
          at: /tmp/ci/workspace
      # create the nix folder with permissive write permissions
      - run: |
          sudo mkdir /nix
          sudo chmod 777 /nix
      - restore_cache:
          name: Restore nix cache
          keys:
            - nix-{{ checksum "./.circleci/deployment/helm-chart-shell.nix" }}
      - run:
          name: Install the nix package manager
          command: |
            sh <(curl -L https://nixos.org/nix/install) --daemon --yes
            echo "source /etc/bashrc" >> "${BASH_ENV}"
      - run:
          name: Initialize nix shell
          command: |
            nix-shell \
            --run "echo Here, a nix shell for you" \
            ./.circleci/deployment/helm-chart-shell.nix
      - save_cache:
          key: nix-{{ checksum "./.circleci/deployment/helm-chart-shell.nix" }}
          paths:
            - /nix
      - run: cat workspace/env-vars >> $BASH_ENV
      - run: echo "export KUBECONFIG=$(pwd)/.kube/config" >> "${BASH_ENV}"
      - run: echo "${KUBECONFIG}"
      - run:
          name: Template Speckle Server Helm Chart
          command: |
            nix-shell \
            --run "helm template speckle-server ./utils/helm/speckle-server" \
            ./.circleci/deployment/helm-chart-shell.nix
      - run:
          name: Add 127.0.0.1 domains to /etc/hosts
          command: |
            sudo tee -a /etc/hosts \<<<'127.0.0.1 speckle.internal'
            cat /etc/hosts
      - run:
          name: Change directory permissions to allow kind to create directories
          command: |
            mkdir -p "./minio-data"
            if [ "$(stat -f "%A" "./minio-data")" != "775" ]; then
              echo "🔐 We need 'sudo' to set permissions on minio-data directory to 775"
              sudo chmod 775 "./minio-data"
            fi
            mkdir -p "./postgres-data"
            if [ "$(stat -f "%A" "./postgres-data")" != "775" ]; then
              echo "🔐 We need 'sudo' to set permissions on postgres-data directory to 775"
              sudo chmod 775 "./postgres-data"
            fi
      - run:
          name: Deploy Kubernetes (kind) cluster
          command: |
            nix-shell \
            --run "ctlptl apply --filename ./.circleci/deployment/cluster-config.yaml" \
            ./.circleci/deployment/helm-chart-shell.nix
      - run:
          name: Deploy Kubernetes resources to cluster
          command: |
            nix-shell \
            --run "LOAD_DOCKER='true' tilt ci --file ./.circleci/deployment/Tiltfile.helm --context kind-speckle-server --timeout 10m" \
            ./.circleci/deployment/helm-chart-shell.nix

  docker-build: &build-job
    <<: *docker-base-image
    resource_class: medium
    working_directory: *work-dir
    steps:
      - checkout
      - attach_workspace:
          at: /tmp/ci/workspace
      - run: cat workspace/env-vars >> $BASH_ENV
      - setup_remote_docker:
          version: default
          docker_layer_caching: true
      - run:
          name: Build and Save
          command: ./.circleci/build.sh
      - persist_to_workspace:
          root: workspace
          paths:
            - speckle*

  docker-build-server:
    <<: *build-job
    environment:
      SPECKLE_SERVER_PACKAGE: server

  docker-build-frontend-2:
    <<: *build-job
    resource_class: xlarge
    environment:
      SPECKLE_SERVER_PACKAGE: frontend-2

  docker-publish-frontend-2-sourcemaps:
    <<: *docker-node-image
    resource_class: xlarge
    working_directory: *work-dir
    environment:
      SPECKLE_SERVER_PACKAGE: frontend-2
    steps:
      - checkout
      - attach_workspace:
          at: /tmp/ci/workspace
      - run: cat workspace/env-vars >> $BASH_ENV
      - setup_remote_docker:
          version: default
          docker_layer_caching: true
      - run:
          name: Build and Save
          command: ./.circleci/build_publish_fe2_sourcemaps.sh

  docker-build-previews:
    <<: *build-job
    environment:
      SPECKLE_SERVER_PACKAGE: preview-service

  docker-build-webhooks:
    <<: *build-job
    environment:
      SPECKLE_SERVER_PACKAGE: webhook-service

  docker-build-file-imports:
    <<: *build-job
    environment:
      SPECKLE_SERVER_PACKAGE: fileimport-service

  docker-build-test-container:
    <<: *build-job
    environment:
      FOLDER: utils
      SPECKLE_SERVER_PACKAGE: test-deployment

  docker-build-postgres-container:
    <<: *build-job
    environment:
      FOLDER: utils
      SPECKLE_SERVER_PACKAGE: postgres

  docker-build-monitor-container:
    <<: *build-job
    environment:
      SPECKLE_SERVER_PACKAGE: monitor-deployment

  docker-build-docker-compose-ingress:
    <<: *build-job
    environment:
      FOLDER: utils
      SPECKLE_SERVER_PACKAGE: docker-compose-ingress

  docker-publish: &publish-job
    <<: *docker-base-image
    resource_class: medium
    working_directory: *work-dir
    steps:
      - checkout
      - attach_workspace:
          at: /tmp/ci/workspace
      - run: cat workspace/env-vars >> $BASH_ENV
      - setup_remote_docker:
          version: default
          docker_layer_caching: true
      - run:
          name: Publish
          command: ./.circleci/publish.sh

  docker-publish-server:
    <<: *publish-job
    environment:
      SPECKLE_SERVER_PACKAGE: server

  docker-publish-frontend-2:
    <<: *publish-job
    environment:
      SPECKLE_SERVER_PACKAGE: frontend-2

  docker-publish-previews:
    <<: *publish-job
    environment:
      SPECKLE_SERVER_PACKAGE: preview-service

  docker-publish-webhooks:
    <<: *publish-job
    environment:
      SPECKLE_SERVER_PACKAGE: webhook-service

  docker-publish-file-imports:
    <<: *publish-job
    environment:
      SPECKLE_SERVER_PACKAGE: fileimport-service

  docker-publish-test-container:
    <<: *publish-job
    environment:
      FOLDER: utils
      SPECKLE_SERVER_PACKAGE: test-deployment

  docker-publish-postgres-container:
    <<: *publish-job
    environment:
      FOLDER: utils
      SPECKLE_SERVER_PACKAGE: postgres

  docker-publish-monitor-container:
    <<: *publish-job
    environment:
      SPECKLE_SERVER_PACKAGE: monitor-deployment

  docker-publish-docker-compose-ingress:
    <<: *publish-job
    environment:
      FOLDER: utils
      SPECKLE_SERVER_PACKAGE: docker-compose-ingress

  publish-npm:
    <<: *docker-node-image
    working_directory: *work-dir
    steps:
      - checkout
      - attach_workspace:
          at: /tmp/ci/workspace
      - run: cat workspace/env-vars >> $BASH_ENV
      - *yarn
      - run:
          name: auth to npm as Speckle
          command: |
            echo "npmRegistryServer: https://registry.npmjs.org/" >> .yarnrc.yml
            echo "npmAuthToken: ${NPM_TOKEN}" >> .yarnrc.yml
      - run:
          name: try login to npm
          command: yarn npm whoami
      - run:
          name: build public packages
          command: yarn workspaces foreach -ptvW --no-private run build
      - run:
          name: bump all versions
          # bump all versions in dependency tree order but not in parallel
          command: yarn workspaces foreach -tvW version $IMAGE_VERSION_TAG
      - run:
          name: publish to npm
          command: 'yarn workspaces foreach -pvW --no-private npm publish --access public'

  publish-helm-chart:
    docker:
      - image: cimg/python:3.12.1
    working_directory: *work-dir
    steps:
      - checkout
      - attach_workspace:
          at: /tmp/ci/workspace
      - run: cat workspace/env-vars >> $BASH_ENV
      - add_ssh_keys:
          fingerprints:
            - '4d:68:70:66:49:97:ba:8b:8c:55:96:df:3d:be:6e:05'
      - run:
          name: Publish Helm Chart
          command: ./.circleci/publish_helm_chart.sh

  update-helm-documentation:
    <<: *docker-node-image
    working_directory: *work-dir
    steps:
      - checkout
      - attach_workspace:
          at: /tmp/ci/workspace
      - run: cat workspace/env-vars >> $BASH_ENV
      - add_ssh_keys:
          fingerprints:
            - '4d:68:70:66:49:97:ba:8b:8c:55:96:df:3d:be:6e:05'
      - run:
          name: Update Helm Documentation
          command: ./.circleci/update_helm_documentation.sh

  publish-viewer-sandbox-cloudflare-pages:
    <<: *docker-node-image
    working_directory: *work-dir
    resource_class: large
    steps:
      - checkout
      - *yarn
      - run:
          name: Build public packages
          command: yarn build:public
      - run:
          name: Lint viewer-sandbox
          command: yarn lint:ci
          working_directory: 'packages/viewer-sandbox'
      - run:
          name: Build viewer-sandbox
          command: yarn build
          working_directory: 'packages/viewer-sandbox'
      - run:
          name: Publish Viewer Sandbox to Cloudflare Pages
          command: ./.circleci/publish_cloudflare_pages.sh
          environment:
            CLOUDFLARE_PAGES_PROJECT_NAME: viewer
            VIEWER_SANDBOX_DIR_PATH: packages/viewer-sandbox<|MERGE_RESOLUTION|>--- conflicted
+++ resolved
@@ -625,12 +625,7 @@
       RATELIMITER_ENABLED: 'false'
 
   test-frontend-2:
-<<<<<<< HEAD
-    docker: &docker-node-browsers-image
-      - image: cimg/node:22.6.0-browsers
-=======
     <<: *docker-node-image-w-browsers
->>>>>>> a5760eb1
     resource_class: xlarge
     steps:
       - checkout
@@ -776,11 +771,6 @@
   ui-components-chromatic:
     <<: *docker-node-image
     resource_class: medium+
-<<<<<<< HEAD
-    docker: &docker-node-image
-      - image: cimg/node:22.6.0
-=======
->>>>>>> a5760eb1
     steps:
       - checkout
       - *yarn
