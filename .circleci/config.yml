version: 2.1

orbs:
  snyk: snyk/snyk@2.0.3

aliases:
  - &docker-node-image
    docker:
      - image: cimg/node:22.17.1

<<<<<<< HEAD
  - &docker-node-image-w-browsers
    docker:
      - image: cimg/node:22.17.1-browsers

=======
>>>>>>> aa17a485
  - &yarn
    run:
      name: Install Dependencies
      command: YARN_ENABLE_HARDENED_MODE=0 PUPPETEER_SKIP_DOWNLOAD=true PLAYWRIGHT_SKIP_BROWSER_DOWNLOAD=1 yarn

  - &work-dir /tmp/ci

workflows:
  test-build:
    jobs:
      - vulnerability-scan:
          context:
            - snyk
          filters:
            branches:
              only:
                - main
                - hotfix*

jobs:
<<<<<<< HEAD
  get-version:
    <<: *docker-base-image
    working_directory: &work-dir /tmp/ci
    steps:
      - checkout
      - run: mkdir -p workspace
      - run:
          name: set version
          command: |
            echo "export IMAGE_VERSION_TAG=$(.circleci/get_version.sh)" >> workspace/env-vars
      - run: cat workspace/env-vars >> $BASH_ENV
      - run: echo "IMAGE_VERSION_TAG=${IMAGE_VERSION_TAG}"
      - persist_to_workspace:
          root: workspace
          paths:
            - env-vars

  lint-and-prettier:
    <<: *docker-node-image
    resource_class: xlarge
    working_directory: *work-dir
    steps:
      - checkout
      - run:
          name: Install Hardened Dependencies
          command: YARN_ENABLE_HARDENED_MODE=1 PUPPETEER_SKIP_DOWNLOAD=true PLAYWRIGHT_SKIP_BROWSER_DOWNLOAD=1 yarn
      - run:
          name: Build public packages
          command: yarn build:public
      - run:
          name: Lint everything
          command: yarn eslint:projectwide
      - run:
          name: Run prettier check
          command: yarn prettier:check
      - run:
          name: Check JSON Schema is up to date
          command: |
            yarn helm:jsonschema:generate
            git diff --exit-code

  pre-commit:
    parameters:
      config_file:
        default: ./.pre-commit-config.yaml
        description: Optional, path to pre-commit config file.
        type: string
    docker:
      - image: speckle/pre-commit-runner:latest
    resource_class: large
    working_directory: *work-dir
    steps:
      - checkout
      - restore_cache:
          name: Restore pre-commit & Yarn Package cache
          keys:
            - cache-pre-commit--{{ checksum "<<parameters.config_file>>" }}
      - run:
          name: Install pre-commit hooks
          command: pre-commit install-hooks --config <<parameters.config_file>>
      - save_cache:
          key: cache-pre-commit--{{ checksum "<<parameters.config_file>>" }}
          paths:
            - ~/.cache/pre-commit
      - run:
          name: Run pre-commit
          command: pre-commit run --all-files --config <<parameters.config_file>>
      - run:
          command: git --no-pager diff
          name: git diff
          when: on_fail

  test-server: &test-server-job
    docker:
      - image: cimg/node:22.17.1
      - image: cimg/redis:7.2.4
      - image: 'speckle/speckle-postgres'
        environment:
          POSTGRES_DB: speckle2_test
          POSTGRES_PASSWORD: speckle
          POSTGRES_USER: speckle
        command: -c 'max_connections=1000'
      - image: 'minio/minio'
        command: server /data --console-address ":9001"
        # environment:

    resource_class: large
    environment:
      NODE_ENV: test
      DATABASE_URL: 'postgres://speckle:speckle@127.0.0.1:5432/speckle2_test'
      PGDATABASE: speckle2_test
      POSTGRES_MAX_CONNECTIONS_SERVER: 20
      PGUSER: speckle
      SESSION_SECRET: 'keyboard cat'
      STRATEGY_LOCAL: 'true'
      CANONICAL_URL: 'http://127.0.0.1:3000'
      S3_ENDPOINT: 'http://127.0.0.1:9000'
      S3_ACCESS_KEY: 'minioadmin'
      S3_SECRET_KEY: 'minioadmin'
      S3_BUCKET: 'speckle-server'
      S3_CREATE_BUCKET: 'true'
      REDIS_URL: 'redis://127.0.0.1:6379'
      S3_REGION: '' # optional, defaults to 'us-east-1'
      FRONTEND_ORIGIN: 'http://127.0.0.1:8081'
      ENCRYPTION_KEYS_PATH: 'test/assets/automate/encryptionKeys.json'
      ENABLE_ALL_FFS: 'true'
      RATELIMITER_ENABLED: 'false'
    steps:
      - checkout
      - *yarn
      - run:
          name: Build public packages
          command: yarn build:public
      - run:
          name: Wait for dependencies to start
          command: 'dockerize -wait tcp://localhost:5432 -wait tcp://localhost:6379 -timeout 1m'
      - run:
          command: cp .env.test-example .env.test
          working_directory: 'packages/server'
      - run:
          name: 'Run tests'
          # Extra formatting to get timestamps on each line in CI (for profiling purposes)
          command: |
            GREP_FLAG=""

            if [ "$RUN_TESTS_IN_MULTIREGION_MODE" == "true" ]; then
              GREP_FLAG="--grep @multiregion"
            fi

            yarn test:report $GREP_FLAG --color=always | while IFS= read -r line; do echo -e "$(date +%T.%3N) > $line"; done
          working_directory: 'packages/server'
          no_output_timeout: 30m
      - codecov/upload:
          files: packages/server/coverage/lcov.info
      - store_test_results:
          path: packages/server/reports

      # - store_artifacts:
      # path: packages/server/coverage/lcov-report
      # destination: package/server/coverage

  test-server-no-ff:
    <<: *test-server-job
    environment:
      NODE_ENV: test
      DATABASE_URL: 'postgres://speckle:speckle@127.0.0.1:5432/speckle2_test'
      PGDATABASE: speckle2_test
      POSTGRES_MAX_CONNECTIONS_SERVER: 20
      PGUSER: speckle
      SESSION_SECRET: 'keyboard cat'
      STRATEGY_LOCAL: 'true'
      CANONICAL_URL: 'http://127.0.0.1:3000'
      S3_ENDPOINT: 'http://127.0.0.1:9000'
      S3_ACCESS_KEY: 'minioadmin'
      S3_SECRET_KEY: 'minioadmin'
      S3_BUCKET: 'speckle-server'
      S3_CREATE_BUCKET: 'true'
      REDIS_URL: 'redis://127.0.0.1:6379'
      S3_REGION: '' # optional, defaults to 'us-east-1'
      FRONTEND_ORIGIN: 'http://127.0.0.1:8081'
      ENCRYPTION_KEYS_PATH: 'test/assets/automate/encryptionKeys.json'
      DISABLE_ALL_FFS: 'true'
      RATELIMITER_ENABLED: 'false'

  test-server-multiregion:
    <<: *test-server-job
    docker:
      - image: cimg/node:22.17.1
      - image: cimg/redis:7.2.4
      - image: 'speckle/speckle-postgres'
        environment:
          POSTGRES_DB: speckle2_test
          POSTGRES_PASSWORD: speckle
          POSTGRES_USER: speckle
        command: -c 'max_connections=1000' -c 'wal_level=logical'
      - image: 'speckle/speckle-postgres'
        environment:
          POSTGRES_DB: speckle2_test
          POSTGRES_PASSWORD: speckle
          POSTGRES_USER: speckle
        command: -c 'max_connections=1000' -c 'port=5433' -c 'wal_level=logical'
      - image: 'speckle/speckle-postgres'
        environment:
          POSTGRES_DB: speckle2_test
          POSTGRES_PASSWORD: speckle
          POSTGRES_USER: speckle
        command: -c 'max_connections=1000' -c 'port=5434' -c 'wal_level=logical'
      - image: 'minio/minio'
        command: server /data --console-address ":9001" --address "0.0.0.0:9000"
      - image: 'minio/minio'
        command: server /data --console-address ":9021" --address "0.0.0.0:9020"
      - image: 'minio/minio'
        command: server /data --console-address ":9041" --address "0.0.0.0:9040"
    environment:
      # Same as test-server:
      NODE_ENV: test
      DATABASE_URL: 'postgres://speckle:speckle@127.0.0.1:5432/speckle2_test'
      PGDATABASE: speckle2_test
      POSTGRES_MAX_CONNECTIONS_SERVER: 50
      PGUSER: speckle
      SESSION_SECRET: 'keyboard cat'
      STRATEGY_LOCAL: 'true'
      CANONICAL_URL: 'http://127.0.0.1:3000'
      S3_ENDPOINT: 'http://127.0.0.1:9000'
      S3_ACCESS_KEY: 'minioadmin'
      S3_SECRET_KEY: 'minioadmin'
      S3_BUCKET: 'speckle-server'
      S3_CREATE_BUCKET: 'true'
      REDIS_URL: 'redis://127.0.0.1:6379'
      S3_REGION: '' # optional, defaults to 'us-east-1'
      FRONTEND_ORIGIN: 'http://127.0.0.1:8081'
      ENCRYPTION_KEYS_PATH: 'test/assets/automate/encryptionKeys.json'
      FF_BILLING_INTEGRATION_ENABLED: 'true'
      # These are the only different env keys:
      MULTI_REGION_CONFIG_PATH: '../../.circleci/multiregion.test-ci.json'
      FF_GATEKEEPER_MODULE_ENABLED: 'true'
      FF_WORKSPACES_MODULE_ENABLED: 'true'
      FF_WORKSPACES_MULTI_REGION_ENABLED: 'true'
      FF_MOVE_PROJECT_REGION_ENABLED: 'true'
      RUN_TESTS_IN_MULTIREGION_MODE: true
      RATELIMITER_ENABLED: 'false'

  test-frontend-2:
    <<: *docker-node-image-w-browsers
    resource_class: xlarge
    steps:
      - checkout
      - *yarn
      - run:
          name: Build public packages
          command: yarn build:public
      - run:
          name: Lint everything
          command: yarn lint:ci
          working_directory: 'packages/frontend-2'

  test-viewer:
    <<: *docker-node-image-w-browsers
    resource_class: large
    steps:
      - checkout
      - *yarn
      - run:
          name: Build public packages
          command: yarn build:public
      - run:
          name: Lint viewer
          command: yarn lint:ci
          working_directory: 'packages/viewer'
      - run:
          name: Run tests
          command: yarn test
          working_directory: 'packages/viewer'
      - run:
          name: Lint viewer-sandbox
          command: yarn lint:ci
          working_directory: 'packages/viewer-sandbox'
      - run:
          name: Build viewer-sandbox
          command: yarn build
          working_directory: 'packages/viewer-sandbox'

  test-preview-service:
    docker:
      - image: cimg/node:22.17.1-browsers
      - image: cimg/postgres:16.4@sha256:2e4f1a965bdd9ba77aa6a0a7b93968c07576ba2a8a7cf86d5eb7b31483db1378
        environment:
          POSTGRES_DB: preview_service_test
          POSTGRES_PASSWORD: preview_service_test
          POSTGRES_USER: preview_service_test
    resource_class: large
    environment: {}
    steps:
      - checkout
      - *yarn
      - run:
          name: Build public packages
          command: yarn build:public
      - run:
          name: Lint everything
          command: yarn lint:ci
          working_directory: 'packages/preview-service'
      - run:
          name: Copy .env.example to .env
          command: |
            #!/usr/bin/env bash
            cp packages/preview-service/.env.example packages/preview-service/.env
            sed -i~ '/^PG_CONNECTION_STRING=/s/=.*/="postgres:\/\/preview_service_test:preview_service_test@127.0.0.1:5432\/preview_service_test"/' packages/preview-service/.env
      - run:
          name: Run tests
          command: yarn test
          working_directory: 'packages/preview-service'

  test-shared:
    <<: *docker-node-image-w-browsers
    resource_class: medium+
    steps:
      - checkout
      - *yarn
      - run:
          name: Lint
          command: yarn lint:ci
          working_directory: 'packages/shared'
      - run:
          name: Run tests (all FFs)
          command: ENABLE_ALL_FFS=1 yarn test:ci
          working_directory: 'packages/shared'
      - run:
          name: Run tests (no FFs)
          command: DISABLE_ALL_FFS=1 yarn test:ci
          working_directory: 'packages/shared'
      - codecov/upload:
          files: packages/shared/coverage/coverage-final.json
      - run:
          name: Build
          command: yarn build
          working_directory: 'packages/shared'
      - run:
          name: Ensure ESM import works
          command: node ./e2e/testEsm.mjs
          working_directory: 'packages/shared'
      - run:
          name: Ensure CJS require works
          command: node ./e2e/testCjs.cjs
          working_directory: 'packages/shared'

  test-objectsender:
    <<: *docker-node-image-w-browsers
    resource_class: large
    steps:
      - checkout
      - *yarn
      - run:
          name: Build public packages
          command: yarn build:public
      - run:
          name: Run tests
          command: yarn test:ci
          working_directory: 'packages/objectsender'
      - store_artifacts:
          path: 'packages/objectsender/coverage'

  test-ui-components:
    <<: *docker-node-image-w-browsers
    resource_class: xlarge
    steps:
      - checkout
      - run:
          name: Install Dependencies
          command: YARN_ENABLE_HARDENED_MODE=0 PUPPETEER_SKIP_DOWNLOAD=true yarn
      - run:
          name: Build public packages
          command: yarn build:public
      - run:
          name: Lint tailwind theme
          command: yarn lint:ci
          working_directory: 'packages/tailwind-theme'
      - run:
          name: Lint ui components
          command: yarn lint:ci
          working_directory: 'packages/ui-components'
      - run:
          name: Lint component nuxt package
          command: yarn lint:ci
          working_directory: 'packages/ui-components-nuxt'
      - run:
          name: Test via Storybook
          command: yarn storybook:test:ci
          working_directory: 'packages/ui-components'

  ui-components-chromatic:
    <<: *docker-node-image
    resource_class: medium+
    steps:
      - checkout
      - *yarn
      - run:
          name: Build shared packages
          command: yarn build:public
      - run:
          name: Run chromatic
          command: yarn chromatic
          working_directory: 'packages/ui-components'

=======
>>>>>>> aa17a485
  vulnerability-scan:
    # snyk can undertake most types of scans through GitHub integration
    # which does not require integration with the CI
    # but it is not possible to scan npm/yarn package.json
    # because it requires node_modules
    # therefore this scanning has to be triggered via the cli
    <<: *docker-node-image
    resource_class: large
    working_directory: *work-dir
    steps:
      - checkout
      - *yarn
      - snyk/scan:
          additional-arguments: --yarn-workspaces  --strict-out-of-sync=false
          fail-on-issues: false<|MERGE_RESOLUTION|>--- conflicted
+++ resolved
@@ -8,13 +8,6 @@
     docker:
       - image: cimg/node:22.17.1
 
-<<<<<<< HEAD
-  - &docker-node-image-w-browsers
-    docker:
-      - image: cimg/node:22.17.1-browsers
-
-=======
->>>>>>> aa17a485
   - &yarn
     run:
       name: Install Dependencies
@@ -35,393 +28,6 @@
                 - hotfix*
 
 jobs:
-<<<<<<< HEAD
-  get-version:
-    <<: *docker-base-image
-    working_directory: &work-dir /tmp/ci
-    steps:
-      - checkout
-      - run: mkdir -p workspace
-      - run:
-          name: set version
-          command: |
-            echo "export IMAGE_VERSION_TAG=$(.circleci/get_version.sh)" >> workspace/env-vars
-      - run: cat workspace/env-vars >> $BASH_ENV
-      - run: echo "IMAGE_VERSION_TAG=${IMAGE_VERSION_TAG}"
-      - persist_to_workspace:
-          root: workspace
-          paths:
-            - env-vars
-
-  lint-and-prettier:
-    <<: *docker-node-image
-    resource_class: xlarge
-    working_directory: *work-dir
-    steps:
-      - checkout
-      - run:
-          name: Install Hardened Dependencies
-          command: YARN_ENABLE_HARDENED_MODE=1 PUPPETEER_SKIP_DOWNLOAD=true PLAYWRIGHT_SKIP_BROWSER_DOWNLOAD=1 yarn
-      - run:
-          name: Build public packages
-          command: yarn build:public
-      - run:
-          name: Lint everything
-          command: yarn eslint:projectwide
-      - run:
-          name: Run prettier check
-          command: yarn prettier:check
-      - run:
-          name: Check JSON Schema is up to date
-          command: |
-            yarn helm:jsonschema:generate
-            git diff --exit-code
-
-  pre-commit:
-    parameters:
-      config_file:
-        default: ./.pre-commit-config.yaml
-        description: Optional, path to pre-commit config file.
-        type: string
-    docker:
-      - image: speckle/pre-commit-runner:latest
-    resource_class: large
-    working_directory: *work-dir
-    steps:
-      - checkout
-      - restore_cache:
-          name: Restore pre-commit & Yarn Package cache
-          keys:
-            - cache-pre-commit--{{ checksum "<<parameters.config_file>>" }}
-      - run:
-          name: Install pre-commit hooks
-          command: pre-commit install-hooks --config <<parameters.config_file>>
-      - save_cache:
-          key: cache-pre-commit--{{ checksum "<<parameters.config_file>>" }}
-          paths:
-            - ~/.cache/pre-commit
-      - run:
-          name: Run pre-commit
-          command: pre-commit run --all-files --config <<parameters.config_file>>
-      - run:
-          command: git --no-pager diff
-          name: git diff
-          when: on_fail
-
-  test-server: &test-server-job
-    docker:
-      - image: cimg/node:22.17.1
-      - image: cimg/redis:7.2.4
-      - image: 'speckle/speckle-postgres'
-        environment:
-          POSTGRES_DB: speckle2_test
-          POSTGRES_PASSWORD: speckle
-          POSTGRES_USER: speckle
-        command: -c 'max_connections=1000'
-      - image: 'minio/minio'
-        command: server /data --console-address ":9001"
-        # environment:
-
-    resource_class: large
-    environment:
-      NODE_ENV: test
-      DATABASE_URL: 'postgres://speckle:speckle@127.0.0.1:5432/speckle2_test'
-      PGDATABASE: speckle2_test
-      POSTGRES_MAX_CONNECTIONS_SERVER: 20
-      PGUSER: speckle
-      SESSION_SECRET: 'keyboard cat'
-      STRATEGY_LOCAL: 'true'
-      CANONICAL_URL: 'http://127.0.0.1:3000'
-      S3_ENDPOINT: 'http://127.0.0.1:9000'
-      S3_ACCESS_KEY: 'minioadmin'
-      S3_SECRET_KEY: 'minioadmin'
-      S3_BUCKET: 'speckle-server'
-      S3_CREATE_BUCKET: 'true'
-      REDIS_URL: 'redis://127.0.0.1:6379'
-      S3_REGION: '' # optional, defaults to 'us-east-1'
-      FRONTEND_ORIGIN: 'http://127.0.0.1:8081'
-      ENCRYPTION_KEYS_PATH: 'test/assets/automate/encryptionKeys.json'
-      ENABLE_ALL_FFS: 'true'
-      RATELIMITER_ENABLED: 'false'
-    steps:
-      - checkout
-      - *yarn
-      - run:
-          name: Build public packages
-          command: yarn build:public
-      - run:
-          name: Wait for dependencies to start
-          command: 'dockerize -wait tcp://localhost:5432 -wait tcp://localhost:6379 -timeout 1m'
-      - run:
-          command: cp .env.test-example .env.test
-          working_directory: 'packages/server'
-      - run:
-          name: 'Run tests'
-          # Extra formatting to get timestamps on each line in CI (for profiling purposes)
-          command: |
-            GREP_FLAG=""
-
-            if [ "$RUN_TESTS_IN_MULTIREGION_MODE" == "true" ]; then
-              GREP_FLAG="--grep @multiregion"
-            fi
-
-            yarn test:report $GREP_FLAG --color=always | while IFS= read -r line; do echo -e "$(date +%T.%3N) > $line"; done
-          working_directory: 'packages/server'
-          no_output_timeout: 30m
-      - codecov/upload:
-          files: packages/server/coverage/lcov.info
-      - store_test_results:
-          path: packages/server/reports
-
-      # - store_artifacts:
-      # path: packages/server/coverage/lcov-report
-      # destination: package/server/coverage
-
-  test-server-no-ff:
-    <<: *test-server-job
-    environment:
-      NODE_ENV: test
-      DATABASE_URL: 'postgres://speckle:speckle@127.0.0.1:5432/speckle2_test'
-      PGDATABASE: speckle2_test
-      POSTGRES_MAX_CONNECTIONS_SERVER: 20
-      PGUSER: speckle
-      SESSION_SECRET: 'keyboard cat'
-      STRATEGY_LOCAL: 'true'
-      CANONICAL_URL: 'http://127.0.0.1:3000'
-      S3_ENDPOINT: 'http://127.0.0.1:9000'
-      S3_ACCESS_KEY: 'minioadmin'
-      S3_SECRET_KEY: 'minioadmin'
-      S3_BUCKET: 'speckle-server'
-      S3_CREATE_BUCKET: 'true'
-      REDIS_URL: 'redis://127.0.0.1:6379'
-      S3_REGION: '' # optional, defaults to 'us-east-1'
-      FRONTEND_ORIGIN: 'http://127.0.0.1:8081'
-      ENCRYPTION_KEYS_PATH: 'test/assets/automate/encryptionKeys.json'
-      DISABLE_ALL_FFS: 'true'
-      RATELIMITER_ENABLED: 'false'
-
-  test-server-multiregion:
-    <<: *test-server-job
-    docker:
-      - image: cimg/node:22.17.1
-      - image: cimg/redis:7.2.4
-      - image: 'speckle/speckle-postgres'
-        environment:
-          POSTGRES_DB: speckle2_test
-          POSTGRES_PASSWORD: speckle
-          POSTGRES_USER: speckle
-        command: -c 'max_connections=1000' -c 'wal_level=logical'
-      - image: 'speckle/speckle-postgres'
-        environment:
-          POSTGRES_DB: speckle2_test
-          POSTGRES_PASSWORD: speckle
-          POSTGRES_USER: speckle
-        command: -c 'max_connections=1000' -c 'port=5433' -c 'wal_level=logical'
-      - image: 'speckle/speckle-postgres'
-        environment:
-          POSTGRES_DB: speckle2_test
-          POSTGRES_PASSWORD: speckle
-          POSTGRES_USER: speckle
-        command: -c 'max_connections=1000' -c 'port=5434' -c 'wal_level=logical'
-      - image: 'minio/minio'
-        command: server /data --console-address ":9001" --address "0.0.0.0:9000"
-      - image: 'minio/minio'
-        command: server /data --console-address ":9021" --address "0.0.0.0:9020"
-      - image: 'minio/minio'
-        command: server /data --console-address ":9041" --address "0.0.0.0:9040"
-    environment:
-      # Same as test-server:
-      NODE_ENV: test
-      DATABASE_URL: 'postgres://speckle:speckle@127.0.0.1:5432/speckle2_test'
-      PGDATABASE: speckle2_test
-      POSTGRES_MAX_CONNECTIONS_SERVER: 50
-      PGUSER: speckle
-      SESSION_SECRET: 'keyboard cat'
-      STRATEGY_LOCAL: 'true'
-      CANONICAL_URL: 'http://127.0.0.1:3000'
-      S3_ENDPOINT: 'http://127.0.0.1:9000'
-      S3_ACCESS_KEY: 'minioadmin'
-      S3_SECRET_KEY: 'minioadmin'
-      S3_BUCKET: 'speckle-server'
-      S3_CREATE_BUCKET: 'true'
-      REDIS_URL: 'redis://127.0.0.1:6379'
-      S3_REGION: '' # optional, defaults to 'us-east-1'
-      FRONTEND_ORIGIN: 'http://127.0.0.1:8081'
-      ENCRYPTION_KEYS_PATH: 'test/assets/automate/encryptionKeys.json'
-      FF_BILLING_INTEGRATION_ENABLED: 'true'
-      # These are the only different env keys:
-      MULTI_REGION_CONFIG_PATH: '../../.circleci/multiregion.test-ci.json'
-      FF_GATEKEEPER_MODULE_ENABLED: 'true'
-      FF_WORKSPACES_MODULE_ENABLED: 'true'
-      FF_WORKSPACES_MULTI_REGION_ENABLED: 'true'
-      FF_MOVE_PROJECT_REGION_ENABLED: 'true'
-      RUN_TESTS_IN_MULTIREGION_MODE: true
-      RATELIMITER_ENABLED: 'false'
-
-  test-frontend-2:
-    <<: *docker-node-image-w-browsers
-    resource_class: xlarge
-    steps:
-      - checkout
-      - *yarn
-      - run:
-          name: Build public packages
-          command: yarn build:public
-      - run:
-          name: Lint everything
-          command: yarn lint:ci
-          working_directory: 'packages/frontend-2'
-
-  test-viewer:
-    <<: *docker-node-image-w-browsers
-    resource_class: large
-    steps:
-      - checkout
-      - *yarn
-      - run:
-          name: Build public packages
-          command: yarn build:public
-      - run:
-          name: Lint viewer
-          command: yarn lint:ci
-          working_directory: 'packages/viewer'
-      - run:
-          name: Run tests
-          command: yarn test
-          working_directory: 'packages/viewer'
-      - run:
-          name: Lint viewer-sandbox
-          command: yarn lint:ci
-          working_directory: 'packages/viewer-sandbox'
-      - run:
-          name: Build viewer-sandbox
-          command: yarn build
-          working_directory: 'packages/viewer-sandbox'
-
-  test-preview-service:
-    docker:
-      - image: cimg/node:22.17.1-browsers
-      - image: cimg/postgres:16.4@sha256:2e4f1a965bdd9ba77aa6a0a7b93968c07576ba2a8a7cf86d5eb7b31483db1378
-        environment:
-          POSTGRES_DB: preview_service_test
-          POSTGRES_PASSWORD: preview_service_test
-          POSTGRES_USER: preview_service_test
-    resource_class: large
-    environment: {}
-    steps:
-      - checkout
-      - *yarn
-      - run:
-          name: Build public packages
-          command: yarn build:public
-      - run:
-          name: Lint everything
-          command: yarn lint:ci
-          working_directory: 'packages/preview-service'
-      - run:
-          name: Copy .env.example to .env
-          command: |
-            #!/usr/bin/env bash
-            cp packages/preview-service/.env.example packages/preview-service/.env
-            sed -i~ '/^PG_CONNECTION_STRING=/s/=.*/="postgres:\/\/preview_service_test:preview_service_test@127.0.0.1:5432\/preview_service_test"/' packages/preview-service/.env
-      - run:
-          name: Run tests
-          command: yarn test
-          working_directory: 'packages/preview-service'
-
-  test-shared:
-    <<: *docker-node-image-w-browsers
-    resource_class: medium+
-    steps:
-      - checkout
-      - *yarn
-      - run:
-          name: Lint
-          command: yarn lint:ci
-          working_directory: 'packages/shared'
-      - run:
-          name: Run tests (all FFs)
-          command: ENABLE_ALL_FFS=1 yarn test:ci
-          working_directory: 'packages/shared'
-      - run:
-          name: Run tests (no FFs)
-          command: DISABLE_ALL_FFS=1 yarn test:ci
-          working_directory: 'packages/shared'
-      - codecov/upload:
-          files: packages/shared/coverage/coverage-final.json
-      - run:
-          name: Build
-          command: yarn build
-          working_directory: 'packages/shared'
-      - run:
-          name: Ensure ESM import works
-          command: node ./e2e/testEsm.mjs
-          working_directory: 'packages/shared'
-      - run:
-          name: Ensure CJS require works
-          command: node ./e2e/testCjs.cjs
-          working_directory: 'packages/shared'
-
-  test-objectsender:
-    <<: *docker-node-image-w-browsers
-    resource_class: large
-    steps:
-      - checkout
-      - *yarn
-      - run:
-          name: Build public packages
-          command: yarn build:public
-      - run:
-          name: Run tests
-          command: yarn test:ci
-          working_directory: 'packages/objectsender'
-      - store_artifacts:
-          path: 'packages/objectsender/coverage'
-
-  test-ui-components:
-    <<: *docker-node-image-w-browsers
-    resource_class: xlarge
-    steps:
-      - checkout
-      - run:
-          name: Install Dependencies
-          command: YARN_ENABLE_HARDENED_MODE=0 PUPPETEER_SKIP_DOWNLOAD=true yarn
-      - run:
-          name: Build public packages
-          command: yarn build:public
-      - run:
-          name: Lint tailwind theme
-          command: yarn lint:ci
-          working_directory: 'packages/tailwind-theme'
-      - run:
-          name: Lint ui components
-          command: yarn lint:ci
-          working_directory: 'packages/ui-components'
-      - run:
-          name: Lint component nuxt package
-          command: yarn lint:ci
-          working_directory: 'packages/ui-components-nuxt'
-      - run:
-          name: Test via Storybook
-          command: yarn storybook:test:ci
-          working_directory: 'packages/ui-components'
-
-  ui-components-chromatic:
-    <<: *docker-node-image
-    resource_class: medium+
-    steps:
-      - checkout
-      - *yarn
-      - run:
-          name: Build shared packages
-          command: yarn build:public
-      - run:
-          name: Run chromatic
-          command: yarn chromatic
-          working_directory: 'packages/ui-components'
-
-=======
->>>>>>> aa17a485
   vulnerability-scan:
     # snyk can undertake most types of scans through GitHub integration
     # which does not require integration with the CI
