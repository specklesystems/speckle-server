--- conflicted
+++ resolved
@@ -12,11 +12,7 @@
 const { makeNetworkRequest } = require('./webhookCaller')
 const WebhookError = require('./errors')
 
-<<<<<<< HEAD
-const startTask = async ({ db }) => {
-=======
 const startTask = async (db) => {
->>>>>>> 60386119
   const { rows } = await db.raw(`
     UPDATE webhooks_events
     SET
@@ -128,11 +124,7 @@
       await Promise.all(
         dbClients.map(async (db) => {
           fs.writeFile(HEALTHCHECK_FILE_PATH, '' + Date.now(), () => {})
-<<<<<<< HEAD
-          const task = await startTask({ db })
-=======
           const task = await startTask(db)
->>>>>>> 60386119
           if (!task) return
           return [db, task]
         })
@@ -158,10 +150,6 @@
       })
     )
   }
-<<<<<<< HEAD
-=======
-  process.exit(0)
->>>>>>> 60386119
 }
 
 async function main() {
@@ -176,10 +164,7 @@
   const dbClients = Object.values(await getDbClients()).map((client) => client.public)
 
   await doStuff(dbClients)
-<<<<<<< HEAD
   process.exit(0)
-=======
->>>>>>> 60386119
 }
 
 main()