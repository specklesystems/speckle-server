/* eslint-disable camelcase */
import { ITransport } from '../transports/ITransport'
import { Base } from './Base'
import { IDisposable } from './IDisposable'
import { isObjectLike, get } from '#lodash'
import { getChunkSize, isChunkable, isDetached } from './Decorators'
import { md5 } from '@speckle/shared'

type BasicSpeckleObject = Record<string, unknown> & {
  speckle_type: string
}

const isSpeckleObject = (obj: unknown): obj is BasicSpeckleObject =>
  isObjectLike(obj) && !!get(obj, 'speckle_type')

export class Serializer implements IDisposable {
  chunkSize: number
  detachLineage: boolean[]
  lineage: string[]
  familyTree: Record<string, Record<string, number>>
  closureTable: Record<string, unknown>
  transport: ITransport | null
  uniqueId: number
  hashingFunction: (s: string) => string

  constructor(
    transport: ITransport,
    chunkSize: number = 1000,
    hashingFunction: (s: string) => string = md5
  ) {
    this.chunkSize = chunkSize
    this.detachLineage = [true] // first ever call is always detached
    this.lineage = []
    this.familyTree = {}
    this.closureTable = {}
    this.transport = transport
    this.uniqueId = 0
    this.hashingFunction = hashingFunction || md5
  }

  async write(obj: Base) {
    return await this.#traverse(obj, true)
  }

  async #traverse(obj: Record<string, unknown>, root: boolean) {
    const temporaryId = `${this.uniqueId++}-obj`
    this.lineage.push(temporaryId)

    const traversed = { speckle_type: obj.speckle_type || 'Base' } as Record<
      string,
      unknown
    >

    for (const propKey in obj) {
      const value = obj[propKey]
      // 0. skip some props
      if (value === undefined || propKey === 'id' || propKey.startsWith('_')) continue

      // 1. primitives (numbers, bools, strings)
      if (value === null || typeof value !== 'object') {
        traversed[propKey] = value
        continue
      }

      const isDetachedProp = propKey.startsWith('@') || isDetached(obj, propKey)

      // 2. chunked arrays
      const isArray = Array.isArray(value)
      const isChunked = isArray
        ? isChunkable(obj, propKey) || propKey.match(/^@\((\d*)\)/)
        : false // chunk syntax

      if (isArray && isChunked && value.length !== 0 && typeof value[0] !== 'object') {
        let chunkSize = this.chunkSize
        if (typeof isChunked === 'boolean') {
          chunkSize = getChunkSize(obj, propKey)
        } else {
          chunkSize = isChunked[1] !== '' ? parseInt(isChunked[1]) : this.chunkSize
        }

        const chunkRefs = []

        let chunk = new DataChunk()
        let count = 0
        for (const el of value) {
          if (count === chunkSize) {
            chunkRefs.push(await this.#handleChunk(chunk))
            chunk = new DataChunk()
            count = 0
          }
          chunk.data.push(el)
          count++
        }

        if (chunk.data.length !== 0) chunkRefs.push(await this.#handleChunk(chunk))

        if (typeof isChunked === 'boolean') {
          traversed[propKey] = chunkRefs // no need to strip chunk syntax
        } else {
          traversed[propKey.replace(isChunked[0], '')] = chunkRefs // strip chunk syntax
        }

        continue
      }

      // 3. speckle objects
      if ((value as Record<string, unknown>).speckle_type) {
        const child = (await this.#traverseValue({
          value,
          isDetached: isDetachedProp
        })) as {
          id: string
        }
        traversed[propKey] = isDetachedProp ? this.#detachHelper(child.id) : child
        continue
      }

      // 4. other objects (dicts/maps, lists)
      traversed[propKey] = await this.#traverseValue({
        value,
        isDetached: isDetachedProp
      })
    }
    // We've finished going through all the properties of this object, now let's perform the last rites
    const detached = this.detachLineage.pop()
    const parent = this.lineage.pop() as string

    if (this.familyTree[parent]) {
      const closure = {} as Record<string, number>

      Object.entries(this.familyTree[parent]).forEach(([ref, depth]) => {
        closure[ref] = depth - this.detachLineage.length
      })

      traversed['totalChildrenCount'] = Object.keys(closure).length

      if (traversed['totalChildrenCount']) {
        traversed['__closure'] = closure
      }
    }

    const { hash, serializedObject, size, objectId } = this.#generateId(traversed)
    traversed.id = hash

    // Pop it in
    if ((detached || root) && this.transport) {
      await this.transport.write(serializedObject, size, objectId)
    }

    // We've reached the end, let's flush
    if (root && this.transport) {
      await this.transport.flush()
    }

    return { hash, traversed }
  }

  async #traverseValue({
    value,
    isDetached = false
  }: {
    value: unknown
    isDetached?: boolean
  }): Promise<unknown> {
    // 1. primitives
    if (typeof value !== 'object') return value

    // 2. arrays
    if (Array.isArray(value)) {
      const arr = value as unknown[]
      // 2.1 empty arrays
      if (arr.length === 0) return value as unknown

      // 2.2 primitive arrays
      if (typeof arr[0] !== 'object') return arr

      // 2.3. non-primitive non-detached arrays
      if (!isDetached) {
        return Promise.all(
          value.map(async (el) => await this.#traverseValue({ value: el }))
        )
      }

      // 2.4 non-primitive detached arrays
      const detachedList = [] as unknown[]
      for (const el of value) {
        if (isSpeckleObject(el)) {
          this.detachLineage.push(isDetached)
          const { hash } = await this.#traverse(el, false)
          detachedList.push(this.#detachHelper(hash))
        } else {
          detachedList.push(await this.#traverseValue({ value: el, isDetached }))
        }
      }
      return detachedList
    }

    // 3. dicts
    if (!(value as { speckle_type?: string }).speckle_type) return value

    // 4. base objects
    if ((value as { speckle_type?: string }).speckle_type) {
      this.detachLineage.push(isDetached)
      const res = await this.#traverse(value as Record<string, unknown>, false)
      return res.traversed
    }

    // eslint-disable-next-line @typescript-eslint/no-base-to-string
    throw new Error(`Unsupported type '${typeof value}': ${value}.`)
  }

  #detachHelper(refHash: string) {
    this.lineage.forEach((parent) => {
      if (!this.familyTree[parent]) this.familyTree[parent] = {}

      if (
        !this.familyTree[parent][refHash] ||
        this.familyTree[parent][refHash] > this.detachLineage.length
      ) {
        this.familyTree[parent][refHash] = this.detachLineage.length
      }
    })
    return {
      referencedId: refHash,
      speckle_type: 'reference'
    }
  }

  async #handleChunk(chunk: DataChunk) {
    this.detachLineage.push(true)
    const { hash } = await this.#traverse(
      chunk as unknown as Record<string, unknown>,
      false
    )
    return this.#detachHelper(hash)
  }

  #generateId(obj: Record<string, unknown>) {
    const s = JSON.stringify(obj)
    const h = this.hashingFunction(s)
    const f = s.substring(0, 1) + `"id":"${h}",` + s.substring(1)
    return {
<<<<<<< HEAD
      hash: SHA1(s),
      objectId: h,
=======
      hash: md5(s),
>>>>>>> c363f98c
      serializedObject: f,
      size: s.length // approx, good enough as we're just limiting artificially batch sizes based on this
    }
  }

  dispose() {
    this.detachLineage = []
    this.lineage = []
    this.familyTree = {}
    this.closureTable = {}
    this.transport = null
  }
}

class DataChunk {
  speckle_type: 'Speckle.Core.Models.DataChunk'
  data: unknown[]
  constructor() {
    this.data = []
    this.speckle_type = 'Speckle.Core.Models.DataChunk'
  }
}<|MERGE_RESOLUTION|>--- conflicted
+++ resolved
@@ -139,12 +139,12 @@
       }
     }
 
-    const { hash, serializedObject, size, objectId } = this.#generateId(traversed)
+    const { hash, serializedObject, size } = this.#generateId(traversed)
     traversed.id = hash
 
     // Pop it in
     if ((detached || root) && this.transport) {
-      await this.transport.write(serializedObject, size, objectId)
+      await this.transport.write(serializedObject, size, hash)
     }
 
     // We've reached the end, let's flush
@@ -240,12 +240,7 @@
     const h = this.hashingFunction(s)
     const f = s.substring(0, 1) + `"id":"${h}",` + s.substring(1)
     return {
-<<<<<<< HEAD
-      hash: SHA1(s),
-      objectId: h,
-=======
-      hash: md5(s),
->>>>>>> c363f98c
+      hash: h,
       serializedObject: f,
       size: s.length // approx, good enough as we're just limiting artificially batch sizes based on this
     }
