{
  "name": "@speckle/viewer",
<<<<<<< HEAD
  "version": "2.2.6",
=======
  "version": "2.2.7",
>>>>>>> 82ca3a0b
  "description": "A 3d viewer for Speckle, based on threejs.",
  "homepage": "https://speckle.systems",
  "repository": {
    "type": "git",
    "url": "https://github.com/specklesystems/speckle-server.git",
    "directory": "packages/viewer"
  },
  "main": "dist/Speckle.js",
  "sourceType": "module",
  "files": [
    "dist"
  ],
  "scripts": {
    "serve": "webpack serve --env dev --config webpack.config.example.js --port 9002",
    "dev": "webpack --progress --watch --env dev",
    "build": "webpack --env dev && webpack --env build",
    "prepublishOnly": "npm run build"
  },
  "author": "AEC Systems",
  "license": "Apache-2.0",
  "keywords": [
    "speckle",
    "aec",
    "3d",
    "3d viewer",
    "threejs"
  ],
  "devDependencies": {
    "@babel/cli": "7.15.7",
    "@babel/core": "7.15.8",
    "@babel/eslint-parser": "^7.15.8",
    "@babel/plugin-proposal-class-properties": "^7.14.5",
    "@babel/plugin-proposal-private-methods": "^7.14.5",
    "@babel/plugin-transform-classes": "^7.16.0",
    "@babel/preset-env": "7.15.8",
    "@babel/preset-react": "7.14.5",
    "@babel/preset-typescript": "7.15.0",
    "babel-jest": "27.2.5",
    "babel-loader": "^8.0.0-beta.4",
    "babel-plugin-add-module-exports": "1.0.4",
    "babel-plugin-transform-class-properties": "6.24.1",
    "clean-webpack-plugin": "^4.0.0",
    "cross-env": "7.0.3",
    "eslint": "^8.9.0",
    "html-webpack-plugin": "^5.3.2",
    "jest": "27.2.5",
    "mocha": "^9.1.2",
    "webpack": "5.58.2",
    "webpack-cli": "^4.9.0",
    "webpack-dev-server": "^4.3.1",
    "yargs": "^17.2.1"
  },
  "dependencies": {
    "@speckle/objectloader": "^2.3.0",
    "camera-controls": "^1.33.1",
    "hold-event": "^0.1.0",
    "lodash.debounce": "^4.0.8",
    "rainbowvis.js": "^1.0.1",
    "three": "^0.136.0"
  }
}<|MERGE_RESOLUTION|>--- conflicted
+++ resolved
@@ -1,10 +1,6 @@
 {
   "name": "@speckle/viewer",
-<<<<<<< HEAD
-  "version": "2.2.6",
-=======
   "version": "2.2.7",
->>>>>>> 82ca3a0b
   "description": "A 3d viewer for Speckle, based on threejs.",
   "homepage": "https://speckle.systems",
   "repository": {
