{
  "name": "@speckle/viewer",
  "version": "2.20.0-alpha4",
  "description": "A 3d viewer for Speckle, based on threejs.",
  "homepage": "https://speckle.systems",
  "repository": {
    "type": "git",
    "url": "https://github.com/specklesystems/speckle-server.git",
    "directory": "packages/viewer"
  },
  "main": "dist/index.js",
  "module": "dist/index.js",
  "type": "module",
  "sourceType": "module",
  "exports": {
    ".": {
      "import": {
        "types": "./dist/index.d.ts",
        "default": "./dist/index.js"
      }
    },
    "./dist/assets/*": "./dist/assets/*",
    "./assets/*": "./dist/assets/*"
  },
  "types": "./dist/index.d.ts",
  "files": [
    "dist"
  ],
  "engines": {
    "node": ">=18.0.0"
  },
  "scripts": {
    "build": "NODE_ENV=production rollup --config",
    "build:dev": "rollup --config",
    "dev": "rollup --config --watch",
    "prepack": "yarn build",
    "lint:js": "eslint .",
    "lint:tsc": "tsc --noEmit",
    "lint": "yarn lint:js && yarn lint:tsc",
    "lint:ci": "yarn lint:tsc",
    "test": "vitest",
    "test:ui": "vitest --ui",
    "test:run": "vitest run"
  },
  "author": "AEC Systems",
  "license": "Apache-2.0",
  "keywords": [
    "speckle",
    "aec",
    "3d",
    "3d viewer",
    "threejs"
  ],
  "dependencies": {
    "@speckle/objectloader": "workspace:^",
    "@speckle/shared": "workspace:^",
    "@types/flat": "^5.0.2",
    "flat": "^5.0.2",
    "js-logger": "1.6.1",
    "lodash-es": "^4.17.21",
    "string-to-color": "^2.2.2",
    "three": "^0.140.0",
    "three-mesh-bvh": "0.5.17",
    "tree-model": "1.0.7",
    "troika-three-text": "0.47.2",
    "type-fest": "^4.15.0"
  },
  "devDependencies": {
    "@babel/core": "^7.24.7",
    "@babel/eslint-parser": "^7.24.7",
    "@babel/preset-env": "^7.24.7",
    "@rollup/plugin-babel": "^5.3.1",
    "@rollup/plugin-image": "^3.0.2",
<<<<<<< HEAD
    "@types/babel__core": "^7.20.5",
=======
    "@rollup/plugin-typescript": "^11.1.6",
    "@types/babel__core": "^7.20.1",
>>>>>>> 1e5dadac
    "@types/lodash-es": "4.17.12",
    "@types/three": "^0.140.0",
    "@typescript-eslint/eslint-plugin": "^7.12.0",
    "@typescript-eslint/parser": "^7.12.0",
    "@vitest/ui": "^1.4.0",
    "core-js": "^3.21.1",
    "eslint": "^9.4.0",
    "eslint-config-prettier": "^9.1.0",
    "jsdom": "^24.0.0",
    "prettier": "^2.5.1",
    "regenerator-runtime": "^0.13.7",
    "rollup": "^2.70.1",
    "rollup-plugin-delete": "^2.0.0",
    "rollup-plugin-terser": "^7.0.2",
    "rollup-plugin-typescript2": "^0.36.0",
    "typescript": "^4.5.4",
    "vitest": "^1.4.0"
  },
  "gitHead": "5627e490f9a3ecadf19cc4686ad15f344d9ad2d3"
}<|MERGE_RESOLUTION|>--- conflicted
+++ resolved
@@ -71,12 +71,8 @@
     "@babel/preset-env": "^7.24.7",
     "@rollup/plugin-babel": "^5.3.1",
     "@rollup/plugin-image": "^3.0.2",
-<<<<<<< HEAD
-    "@types/babel__core": "^7.20.5",
-=======
     "@rollup/plugin-typescript": "^11.1.6",
     "@types/babel__core": "^7.20.1",
->>>>>>> 1e5dadac
     "@types/lodash-es": "4.17.12",
     "@types/three": "^0.140.0",
     "@typescript-eslint/eslint-plugin": "^7.12.0",
