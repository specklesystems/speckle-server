import { Viewer } from './modules/Viewer'
import {
  DefaultLightConfiguration,
  DefaultViewerParams,
  IViewer,
  ObjectLayers,
  SelectionEvent,
  SpeckleView,
  UpdateFlags,
  ViewerEvent,
  ViewerParams
} from './IViewer'
import {
  PropertyInfo,
  StringPropertyInfo,
  NumericPropertyInfo
} from './modules/filtering/PropertyManager'
import { SunLightConfiguration } from './IViewer'
import { DataTree, ObjectPredicate, SpeckleObject } from './modules/tree/DataTree'
import { World } from './modules/World'
import { DebugViewer } from './modules/DebugViewer'
import { NodeData, TreeNode, WorldTree } from './modules/tree/WorldTree'
import {
  PointQuery,
  QueryResult,
  IntersectionQuery,
  PointQueryResult,
  IntersectionQueryResult
} from './modules/queries/Query'
import { Utils } from './modules/Utils'
import { BatchObject } from './modules/batching/BatchObject'
import { Box3, Vector3 } from 'three'
import {
  MeasurementOptions,
  MeasurementType,
  MeasurementsExtension
} from './modules/extensions/measurements/MeasurementsExtension'
import { Units } from './modules/converter/Units'
import { SelectionExtension } from './modules/extensions/SelectionExtension'
import { CameraController } from './modules/extensions/core-extensions/CameraController'
import {
  CameraControllerEvent,
  CanonicalView,
  ICameraProvider,
  InlineView
} from './modules/extensions/core-extensions/Providers'
import { SectionTool } from './modules/extensions/SectionTool'
import { SectionOutlines } from './modules/extensions/SectionOutlines'
import {
  FilteringExtension,
  FilteringState
} from './modules/extensions/FilteringExtension'
import { Extension } from './modules/extensions/core-extensions/Extension'
import { ExplodeExtension } from './modules/extensions/ExplodeExtension'
import {
  DiffExtension,
  DiffResult,
  VisualDiffMode
} from './modules/extensions/DiffExtension'
import { Loader } from './modules/loaders/Loader'
import { SpeckleLoader } from './modules/loaders/Speckle/SpeckleLoader'
import { ObjLoader } from './modules/loaders/OBJ/ObjLoader'
import { LegacyViewer } from './modules/LegacyViewer'
import { SpeckleType } from './modules/loaders/GeometryConverter'
import Input, { InputEvent } from './modules/input/Input'
import { GeometryType } from './modules/batching/Batch'
import MeshBatch from './modules/batching/MeshBatch'
<<<<<<< HEAD
import SpeckleStandardMaterial from './modules/materials/SpeckleStandardMaterial'
=======
import SpeckleTextMaterial from './modules/materials/SpeckleTextMaterial'
import { SpeckleText } from './modules/objects/SpeckleText'
import { NodeRenderView } from './modules/tree/NodeRenderView'
>>>>>>> e207c0f4

export {
  Viewer,
  DebugViewer,
  LegacyViewer,
  DefaultViewerParams,
  ViewerEvent,
  DefaultLightConfiguration,
  World,
  BatchObject,
  Box3,
  Vector3,
  WorldTree,
  VisualDiffMode,
  MeasurementType,
  Units,
  Extension,
  ICameraProvider,
  SelectionExtension,
  CameraController,
  SectionTool,
  SectionOutlines,
  MeasurementsExtension,
  FilteringExtension,
  CameraControllerEvent,
  ExplodeExtension,
  DiffExtension,
  Loader,
  SpeckleLoader,
  ObjLoader,
  UpdateFlags,
  SpeckleType,
  Input,
  InputEvent,
  ObjectLayers,
  GeometryType,
  MeshBatch,
<<<<<<< HEAD
  SpeckleStandardMaterial
=======
  SpeckleTextMaterial,
  SpeckleText,
  NodeRenderView
>>>>>>> e207c0f4
}

export type {
  IViewer,
  ViewerParams,
  SelectionEvent,
  PropertyInfo,
  StringPropertyInfo,
  NumericPropertyInfo,
  SunLightConfiguration,
  DataTree,
  ObjectPredicate,
  SpeckleObject,
  SpeckleView,
  CanonicalView,
  InlineView,
  TreeNode,
  NodeData,
  PointQuery,
  IntersectionQuery,
  QueryResult,
  PointQueryResult,
  IntersectionQueryResult,
  Utils,
  DiffResult,
  MeasurementOptions,
  FilteringState
}<|MERGE_RESOLUTION|>--- conflicted
+++ resolved
@@ -65,13 +65,10 @@
 import Input, { InputEvent } from './modules/input/Input'
 import { GeometryType } from './modules/batching/Batch'
 import MeshBatch from './modules/batching/MeshBatch'
-<<<<<<< HEAD
 import SpeckleStandardMaterial from './modules/materials/SpeckleStandardMaterial'
-=======
 import SpeckleTextMaterial from './modules/materials/SpeckleTextMaterial'
 import { SpeckleText } from './modules/objects/SpeckleText'
 import { NodeRenderView } from './modules/tree/NodeRenderView'
->>>>>>> e207c0f4
 
 export {
   Viewer,
@@ -109,13 +106,10 @@
   ObjectLayers,
   GeometryType,
   MeshBatch,
-<<<<<<< HEAD
-  SpeckleStandardMaterial
-=======
+  SpeckleStandardMaterial,
   SpeckleTextMaterial,
   SpeckleText,
   NodeRenderView
->>>>>>> e207c0f4
 }
 
 export type {
