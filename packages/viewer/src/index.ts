--- conflicted
+++ resolved
@@ -29,13 +29,10 @@
 } from './modules/queries/Query'
 import { Utils } from './modules/Utils'
 import { ObjectLayers } from './modules/SpeckleRenderer'
-<<<<<<< HEAD
 import { DiffResult } from './modules/Differ'
-=======
 import { BatchObject } from './modules/batching/BatchObject'
 import { Box3, Vector3 } from 'three'
 import { WorldTree } from './modules/tree/WorldTree'
->>>>>>> 4aef572a
 
 export {
   Viewer,
