--- conflicted
+++ resolved
@@ -129,14 +129,11 @@
   FilterMaterialOptions,
   FilterMaterialType
 } from './modules/materials/Materials.js'
-<<<<<<< HEAD
 import { SpeckleOfflineLoader } from './modules/loaders/Speckle/SpeckleOfflineLoader.js'
-=======
 import { AccelerationStructure } from './modules/objects/AccelerationStructure.js'
 import { TopLevelAccelerationStructure } from './modules/objects/TopLevelAccelerationStructure.js'
 import { ViewModeEvent, ViewModeEventPayload } from './modules/extensions/ViewModes.js'
 import { BasitPipeline } from './modules/pipeline/Pipelines/BasitViewPipeline.js'
->>>>>>> 047f21ae
 
 export {
   Viewer,
@@ -226,14 +223,11 @@
   FilterMaterial,
   FilterMaterialType,
   FilterMaterialOptions,
-<<<<<<< HEAD
-  SpeckleOfflineLoader
-=======
+  SpeckleOfflineLoader,
   NOT_INTERSECTED,
   INTERSECTED,
   CONTAINED,
   ViewModeEvent
->>>>>>> 047f21ae
 }
 
 export type {
