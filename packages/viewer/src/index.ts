import { Viewer } from './modules/Viewer'
import {
  AssetType,
  DefaultLightConfiguration,
  DefaultViewerParams,
  type IViewer,
  ObjectLayers,
  type SelectionEvent,
  type SpeckleObject,
  type SpeckleView,
  UpdateFlags,
  ViewerEvent,
  type ViewerParams,
  LightConfiguration,
  ViewerEventPayload
} from './IViewer'
import type {
  PropertyInfo,
  StringPropertyInfo,
  NumericPropertyInfo
} from './modules/filtering/PropertyManager'
import { type SunLightConfiguration } from './IViewer'
import { World } from './modules/World'
import { type NodeData, type TreeNode, WorldTree } from './modules/tree/WorldTree'
import type {
  PointQuery,
  QueryResult,
  IntersectionQuery,
  PointQueryResult,
  IntersectionQueryResult
} from './modules/queries/Query'
import { type Utils } from './modules/Utils'
import { BatchObject } from './modules/batching/BatchObject'
import { Box3, Vector3 } from 'three'
import {
  type MeasurementOptions,
  MeasurementType,
  MeasurementsExtension
} from './modules/extensions/measurements/MeasurementsExtension'
import { Units } from './modules/converter/Units'
import { SelectionExtension } from './modules/extensions/SelectionExtension'
import { CameraController } from './modules/extensions/CameraController'
import { type InlineView } from './modules/extensions/CameraController'
import { type CanonicalView } from './modules/extensions/CameraController'
import { CameraEvent, CameraEventPayload } from './modules/objects/SpeckleCamera'
import { SectionTool, SectionToolEventPayload } from './modules/extensions/SectionTool'
import { SectionOutlines } from './modules/extensions/SectionOutlines'
import {
  FilteringExtension,
  type FilteringState
} from './modules/extensions/FilteringExtension'
import { Extension } from './modules/extensions/Extension'
import { ExplodeExtension } from './modules/extensions/ExplodeExtension'
import {
  DiffExtension,
  type DiffResult,
  VisualDiffMode
} from './modules/extensions/DiffExtension'
import { Loader, LoaderEvent } from './modules/loaders/Loader'
import { SpeckleLoader } from './modules/loaders/Speckle/SpeckleLoader'
import { ObjLoader } from './modules/loaders/OBJ/ObjLoader'
import { LegacyViewer } from './modules/LegacyViewer'
import { SpeckleType } from './modules/loaders/GeometryConverter'
import Input, { InputEvent, InputEventPayload } from './modules/input/Input'
import { GeometryType } from './modules/batching/Batch'
import { MeshBatch } from './modules/batching/MeshBatch'
import SpeckleStandardMaterial from './modules/materials/SpeckleStandardMaterial'
import SpeckleTextMaterial from './modules/materials/SpeckleTextMaterial'
import { SpeckleText } from './modules/objects/SpeckleText'
import { NodeRenderView } from './modules/tree/NodeRenderView'
import { type ExtendedIntersection } from './modules/objects/SpeckleRaycaster'
import { SpeckleGeometryConverter } from './modules/loaders/Speckle/SpeckleGeometryConverter'
import { Assets } from './modules/Assets'

export {
  Viewer,
  LegacyViewer,
  DefaultViewerParams,
  ViewerEvent,
  DefaultLightConfiguration,
  World,
  BatchObject,
  Box3,
  Vector3,
  WorldTree,
  VisualDiffMode,
  MeasurementType,
  Units,
  Extension,
  SelectionExtension,
  CameraController,
  SectionTool,
  SectionOutlines,
  MeasurementsExtension,
  FilteringExtension,
  CameraEvent,
  ExplodeExtension,
  DiffExtension,
  Loader,
  SpeckleLoader,
  ObjLoader,
  LoaderEvent,
  UpdateFlags,
  SpeckleType,
  Input,
  InputEvent,
  ObjectLayers,
  GeometryType,
  MeshBatch,
  SpeckleStandardMaterial,
  SpeckleTextMaterial,
  SpeckleText,
  NodeRenderView,
  SpeckleGeometryConverter,
  Assets,
  AssetType
}

export type {
  IViewer,
  ViewerParams,
  SelectionEvent,
  PropertyInfo,
  StringPropertyInfo,
  NumericPropertyInfo,
  LightConfiguration,
  SunLightConfiguration,
  SpeckleObject,
  SpeckleView,
  CanonicalView,
  InlineView,
  TreeNode,
  NodeData,
  PointQuery,
  IntersectionQuery,
  QueryResult,
  PointQueryResult,
  IntersectionQueryResult,
  Utils,
  DiffResult,
  MeasurementOptions,
<<<<<<< HEAD
  FilteringState,
  ExtendedIntersection,
  ViewerEventPayload,
  InputEventPayload,
  SectionToolEventPayload,
  CameraEventPayload
}
=======
  FilteringState
}

export * as UrlHelper from './modules/UrlHelper'
>>>>>>> 6a51d6ea
<|MERGE_RESOLUTION|>--- conflicted
+++ resolved
@@ -139,7 +139,6 @@
   Utils,
   DiffResult,
   MeasurementOptions,
-<<<<<<< HEAD
   FilteringState,
   ExtendedIntersection,
   ViewerEventPayload,
@@ -147,9 +146,5 @@
   SectionToolEventPayload,
   CameraEventPayload
 }
-=======
-  FilteringState
-}
 
-export * as UrlHelper from './modules/UrlHelper'
->>>>>>> 6a51d6ea
+export * as UrlHelper from './modules/UrlHelper'