--- conflicted
+++ resolved
@@ -12,11 +12,7 @@
   ReplaceStencilOp,
   UniformsUtils
 } from 'three'
-<<<<<<< HEAD
-import { LineMaterial } from 'three/examples/jsm/lines/LineMaterial'
-=======
 import { LineMaterial } from 'three/examples/jsm/lines/LineMaterial.js'
->>>>>>> ceeb30ec
 import { MaterialOptions } from './Materials'
 
 class SpeckleUserData {
