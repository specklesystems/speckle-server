--- conflicted
+++ resolved
@@ -31,12 +31,8 @@
 import { Query, QueryArgsResultMap, QueryResult } from './queries/Query'
 import { Queries } from './queries/Queries'
 import { Utils } from './Utils'
-<<<<<<< HEAD
-import { DiffResult } from './Differ'
-=======
 import { DiffResult, Differ } from './Differ'
 import { BatchObject } from './batching/BatchObject'
->>>>>>> 7ea5e357
 
 export class Viewer extends EventEmitter implements IViewer {
   /** Container and optional stats element */
@@ -106,22 +102,17 @@
     this.speckleRenderer.create(this.container)
     window.addEventListener('resize', this.resize.bind(this), false)
 
-<<<<<<< HEAD
-    new Assets(this.speckleRenderer.renderer)
-    this.filteringManager = new FilteringManager(this.speckleRenderer)
+    new Assets()
+    this.filteringManager = new FilteringManager(this.speckleRenderer, this.tree)
     this.filteringManager.on(
       ViewerEvent.FilteringStateSet,
       (newState: FilteringState) => {
         this.emit(ViewerEvent.FilteringStateSet, newState)
       }
     )
-
-=======
-    new Assets()
-    this.filteringManager = new FilteringManager(this.speckleRenderer, this.tree)
     this.propertyManager = new PropertyManager()
     this.differ = new Differ()
->>>>>>> 7ea5e357
+
     // eslint-disable-next-line @typescript-eslint/no-explicit-any
     // ;(window as any)._V = this // For debugging! ಠ_ಠ
 
@@ -362,10 +353,6 @@
     return this.tree
   }
 
-  public getWorldTree(): WorldTree {
-    return WorldTree.getInstance()
-  }
-
   public query<T extends Query>(query: T): QueryArgsResultMap[T['operation']] {
     if (Queries.isPointQuery(query)) {
       Queries.DefaultPointQuerySolver.setContext(this.speckleRenderer)
@@ -583,15 +570,6 @@
     authToken?: string
   ): Promise<DiffResult> {
     const loadPromises = []
-<<<<<<< HEAD
-    if (!WorldTree.getInstance().findId(urlA))
-      loadPromises.push(this.loadObjectAsync(urlA, authToken, undefined, 1))
-    if (!WorldTree.getInstance().findId(urlB))
-      loadPromises.push(this.loadObjectAsync(urlB, authToken, undefined, 1))
-    await Promise.all(loadPromises)
-
-    const diffResult = await this.speckleRenderer.differ.diff(urlA, urlB)
-=======
     if (!this.tree.findId(urlA))
       loadPromises.push(this.loadObjectAsync(urlA, authToken, undefined, 1))
     if (!this.tree.findId(urlB))
@@ -599,15 +577,10 @@
     await Promise.all(loadPromises)
 
     const diffResult = await this.differ.diff(this.tree, urlA, urlB)
->>>>>>> 7ea5e357
 
     const pipelineOptions = this.speckleRenderer.pipelineOptions
     pipelineOptions.depthSide = FrontSide
     this.speckleRenderer.pipelineOptions = pipelineOptions
-<<<<<<< HEAD
-    this.speckleRenderer.differ.visualDiff(diffResult, this.filteringManager)
-    this.speckleRenderer.differ.setDiffTime(0)
-=======
 
     this.differ.setDiffTime(0)
 
@@ -629,7 +602,6 @@
         material: this.differ.removedMaterial
       }
     ])
->>>>>>> 7ea5e357
 
     return Promise.resolve(diffResult)
   }
@@ -638,13 +610,6 @@
     const pipelineOptions = this.speckleRenderer.pipelineOptions
     pipelineOptions.depthSide = DoubleSide
     this.speckleRenderer.pipelineOptions = pipelineOptions
-<<<<<<< HEAD
-    this.speckleRenderer.differ.visualDiff(null, this.filteringManager)
-  }
-
-  public setDiffTime(time: number) {
-    this.speckleRenderer.differ.setDiffTime(time)
-=======
     this.filteringManager.removeUserMaterials()
   }
 
@@ -668,7 +633,6 @@
         material: this.differ.removedMaterial
       }
     ])
->>>>>>> 7ea5e357
   }
 
   public dispose() {
