import { Box3, Camera, Plane, Vector2, Vector3 } from 'three'
import { MeasurementPointGizmo } from './MeasurementPointGizmo'
import { getConversionFactor } from '../../converter/Units'
import { Measurement, MeasurementState } from './Measurement'
import { ObjectLayers } from '../../../IViewer'

export class PerpendicularMeasurement extends Measurement {
  private startGizmo: MeasurementPointGizmo = null
  private endGizmo: MeasurementPointGizmo = null
  private midPoint: Vector3 = new Vector3()
  private normalIndicatorPixelSize = 15 * window.devicePixelRatio

  public set isVisible(value: boolean) {
    this.startGizmo.enable(value, value, value, value)
    this.endGizmo.enable(value, value, value, value)
  }

  public get bounds(): Box3 {
    return new Box3().expandByPoint(this.startPoint).expandByPoint(this.midPoint)
  }

  public constructor() {
    super()
    this.type = 'PerpendicularMeasurement'
    /** Might be hard to believe but can be traced down to how our camera library works (or better yet how it doesn't) */
    this.startPoint.set(NaN, NaN, NaN)

    this.startGizmo = new MeasurementPointGizmo()
    this.endGizmo = new MeasurementPointGizmo({ dashedLine: true, lineOpacity: 0.25 })
    this.startLineLength = 0.25
    this.add(this.startGizmo)
    this.add(this.endGizmo)
    this.layers.set(ObjectLayers.MEASUREMENTS)
  }

  public frameUpdate(camera: Camera, size: Vector2, bounds: Box3) {
    super.frameUpdate(camera, size, bounds)
    this.startGizmo.frameUpdate(camera, bounds)
    this.endGizmo.frameUpdate(camera, bounds)
    /** Not a fan of this but the camera library fails to tell us when zooming happens
     *  so we need to update the screen space normal indicator each frame, otherwise it
     *  won't look correct while zooming
     */
    if (this._state === MeasurementState.DANGLING_START) {
      this.update()
    }
  }

  public update() {
    if (isNaN(this.startPoint.length())) return

    this.startGizmo.updateDisc(this.startPoint, this.startNormal)
    this.startGizmo.updatePoint(this.startPoint)
    this.endGizmo.updateDisc(this.endPoint, this.endNormal)

    if (this._state === MeasurementState.DANGLING_START) {
      const startLine0 = Measurement.vec3Buff0.copy(this.startPoint)

      // Compute start point in clip space
      const startNDC = Measurement.vec4Buff0
        .set(this.startPoint.x, this.startPoint.y, this.startPoint.z, 1)
        .applyMatrix4(this.renderingCamera.matrixWorldInverse)
        .applyMatrix4(this.renderingCamera.projectionMatrix)
      // Move to NDC
      const startpDiv = startNDC.w
      startNDC.multiplyScalar(1 / startpDiv)

      // Compute start point normal in clip space
      const normalNDC = Measurement.vec4Buff1
        .set(this.startNormal.x, this.startNormal.y, this.startNormal.z, 0)
        .applyMatrix4(this.renderingCamera.matrixWorldInverse)
        .applyMatrix4(this.renderingCamera.projectionMatrix)
        .normalize()
      /** If we apply perspective division, the result is off **/
      // Move to NDC
<<<<<<< HEAD
      const normalpDiv = normalNDC.w === 0 ? 1 : normalNDC.w
      normalNDC.multiplyScalar(1 / normalpDiv).normalize()
      // if (this.renderingCamera instanceof PerspectiveCamera) {
      //   normalNDC.negate()
      // }
=======
      // const normalpDiv = normalNDC.w === 0 ? 1 : normalNDC.w
      // normalNDC.multiplyScalar(1 / normalpDiv).normalize()

>>>>>>> e1e5863e
      const pixelScale = Measurement.vec2Buff0.set(
        (this.normalIndicatorPixelSize / this.renderingSize.x) * 2,
        (this.normalIndicatorPixelSize / this.renderingSize.y) * 2
      )

      // Add the scaled NDC normal to the NDC start point, we get the end point in NDC
      const endNDC = Measurement.vec4Buff2
        .set(startNDC.x, startNDC.y, startNDC.z, 1)
        .add(
          Measurement.vec4Buff1.set(
            normalNDC.x * pixelScale.x,
            normalNDC.y * pixelScale.y,
            0,
            0
          )
        )
      // Back to clip
      endNDC.multiplyScalar(startpDiv)
      // Back to world
      endNDC
        .applyMatrix4(this.renderingCamera.projectionMatrixInverse)
        .applyMatrix4(this.renderingCamera.matrixWorld)
      this.startGizmo.updateLine([
        startLine0,
        Measurement.vec3Buff1.set(endNDC.x, endNDC.y, endNDC.z)
      ])

      this.endGizmo.enable(false, false, false, false)
    }

    if (this._state === MeasurementState.DANGLING_END) {
      const startEndDist = this.startPoint.distanceTo(this.endPoint)
      const endStartDir = Measurement.vec3Buff0
        .copy(this.startPoint)
        .sub(this.endPoint)
        .normalize()
      let dot = this.startNormal.dot(endStartDir)
      const angle = Math.acos(Math.min(Math.max(dot, -1), 1))
      this.startLineLength = Math.abs(startEndDist * Math.cos(angle))

      this.midPoint.copy(
        Measurement.vec3Buff0
          .copy(this.startPoint)
          .add(
            Measurement.vec3Buff1
              .copy(this.startNormal)
              .multiplyScalar(this.startLineLength)
          )
      )
      const endLineNormal = Measurement.vec3Buff1
        .copy(this.midPoint)
        .sub(this.endPoint)
        .normalize()

      this.endLineLength = this.midPoint.distanceTo(this.endPoint)

      dot = this.endNormal.dot(endLineNormal)
      const angle1 = Math.acos(Math.min(Math.max(dot, -1), 1))
      const dist1 = this.endLineLength * Math.cos(angle1)

      const endLine3 = Measurement.vec3Buff1
        .copy(this.endPoint)
        .add(Measurement.vec3Buff2.copy(this.endNormal).multiplyScalar(dist1))

      const startLine0 = Measurement.vec3Buff2.copy(this.startPoint)
      const startLine1 = Measurement.vec3Buff3
        .copy(this.startPoint)
        .add(
          Measurement.vec3Buff4
            .copy(this.startNormal)
            .multiplyScalar(this.startLineLength)
        )
      this.startGizmo.updateLine([startLine0, startLine1])

      const endLine0 = Measurement.vec3Buff3.copy(this.endPoint)

      this.endGizmo.updateLine([
        endLine0,
        endLine3,
        endLine3,
        this.midPoint,
        this.midPoint,
        endLine0
      ])
      this.endGizmo.updatePoint(this.midPoint)

      const textPos = Measurement.vec3Buff0
        .copy(this.startPoint)
        .add(
          Measurement.vec3Buff1
            .copy(this.startNormal)
            .multiplyScalar(this.startLineLength * 0.5)
        )

      this.value = this.midPoint.distanceTo(this.startPoint)
      this.startGizmo.updateText(
        `${(this.value * getConversionFactor('m', this.units)).toFixed(
          this.precision
        )} ${this.units}`,
        textPos
      )
      this.endGizmo.enable(true, true, true, true)
    }
    if (this._state === MeasurementState.COMPLETE) {
      this.startGizmo.updateText(
        `${(this.value * getConversionFactor('m', this.units)).toFixed(
          this.precision
        )} ${this.units}`
      )
      this.startGizmo.enable(false, true, true, true)
      this.endGizmo.enable(false, false, true, false)
    }
  }

  public raycast(raycaster, intersects) {
    const results = []
    this.startGizmo.raycast(raycaster, results)
    this.endGizmo.raycast(raycaster, results)
    if (results.length) {
      intersects.push({
        distance: results[0].distance,
        face: results[0].face,
        faceIndex: results[0].faceIndex,
        object: this,
        point: results[0].point,
        uv: results[0].uv
      })
    }
  }

  public highlight(value: boolean) {
    this.startGizmo.highlight = value
    this.endGizmo.highlight = value
  }

  public updateClippingPlanes(planes: Plane[]) {
    this.startGizmo.updateClippingPlanes(planes)
    this.endGizmo.updateClippingPlanes(planes)
  }
}<|MERGE_RESOLUTION|>--- conflicted
+++ resolved
@@ -73,17 +73,9 @@
         .normalize()
       /** If we apply perspective division, the result is off **/
       // Move to NDC
-<<<<<<< HEAD
-      const normalpDiv = normalNDC.w === 0 ? 1 : normalNDC.w
-      normalNDC.multiplyScalar(1 / normalpDiv).normalize()
-      // if (this.renderingCamera instanceof PerspectiveCamera) {
-      //   normalNDC.negate()
-      // }
-=======
       // const normalpDiv = normalNDC.w === 0 ? 1 : normalNDC.w
       // normalNDC.multiplyScalar(1 / normalpDiv).normalize()
 
->>>>>>> e1e5863e
       const pixelScale = Measurement.vec2Buff0.set(
         (this.normalIndicatorPixelSize / this.renderingSize.x) * 2,
         (this.normalIndicatorPixelSize / this.renderingSize.y) * 2
