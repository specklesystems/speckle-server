--- conflicted
+++ resolved
@@ -226,13 +226,8 @@
     }
   }
 
-<<<<<<< HEAD
-  protected autoLazerMeasure(data): void {
-    if (!this.measurement) return
-=======
   protected autoLazerMeasure(data) {
     if (!this._activeMeasurement) return
->>>>>>> 17c285b1
 
     this._activeMeasurement.state = MeasurementState.DANGLING_START
     let result =
@@ -306,32 +301,18 @@
     this.renderer.scene.add(this._activeMeasurement)
   }
 
-<<<<<<< HEAD
-  protected cancelMeasurement(): void {
-    this.renderer.scene.remove(this.measurement)
-    this.measurement = null
-=======
   protected cancelMeasurement() {
     this.renderer.scene.remove(this._activeMeasurement)
     this._activeMeasurement = null
->>>>>>> 17c285b1
     this.renderer.needsRender = true
     this.renderer.resetPipeline()
   }
 
-<<<<<<< HEAD
-  protected finishMeasurement(): void {
-    this.measurement.state = MeasurementState.COMPLETE
-    this.measurement.update()
-    if (this.measurement.value > 0) {
-      this.measurements.push(this.measurement)
-=======
   protected finishMeasurement() {
     this._activeMeasurement.state = MeasurementState.COMPLETE
     this._activeMeasurement.update()
     if (this._activeMeasurement.value > 0) {
       this.measurements.push(this._activeMeasurement)
->>>>>>> 17c285b1
     } else {
       this.renderer.scene.remove(this._activeMeasurement)
       Logger.error('Ignoring zero value measurement!')
@@ -339,19 +320,11 @@
     this._activeMeasurement = null
   }
 
-<<<<<<< HEAD
-  public removeMeasurement(): void {
-    if (this.selectedMeasurement) {
-      this.measurements.splice(this.measurements.indexOf(this.selectedMeasurement), 1)
-      this.renderer.scene.remove(this.selectedMeasurement)
-      this.selectedMeasurement = null
-=======
   public removeMeasurement() {
     if (this._selectedMeasurement) {
       this.measurements.splice(this.measurements.indexOf(this._selectedMeasurement), 1)
       this.renderer.scene.remove(this._selectedMeasurement)
       this._selectedMeasurement = null
->>>>>>> 17c285b1
       this.renderer.needsRender = true
       this.renderer.resetPipeline()
     } else {
@@ -438,13 +411,8 @@
     })
   }
 
-<<<<<<< HEAD
-  protected applyOptions(): void {
-    const all = [this.measurement, ...this.measurements]
-=======
   protected applyOptions() {
     const all = [this._activeMeasurement, ...this.measurements]
->>>>>>> 17c285b1
     all.forEach((value) => {
       if (value) {
         value.units = this._options.units
