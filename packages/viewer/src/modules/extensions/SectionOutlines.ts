--- conflicted
+++ resolved
@@ -109,13 +109,8 @@
     }
   }
 
-<<<<<<< HEAD
-  private sectionUpdated(planes: Plane[]) {
-    if (!this.sectionProvider.enabled) this.enable(false)
-=======
   public sectionUpdated(planes: Plane[]) {
     if (!this.sectionProvider.enabled) this.enabled = false
->>>>>>> d7f03251
     for (const plane in this.planeOutlines) {
       const clippingPlanes = planes.filter((value) => this.getPlaneId(value) !== plane)
       this.planeOutlines[plane].renderable.material.clippingPlanes = clippingPlanes
