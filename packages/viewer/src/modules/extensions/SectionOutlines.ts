import {
  Box3,
  Color,
  DynamicDrawUsage,
  Group,
  InterleavedBufferAttribute,
  Line3,
  Material,
  Plane,
  Vector2,
  Vector3
} from 'three'
import { LineSegments2 } from 'three/examples/jsm/lines/LineSegments2.js'
import { LineSegmentsGeometry } from 'three/examples/jsm/lines/LineSegmentsGeometry.js'
import { Geometry } from '../converter/Geometry'
import SpeckleGhostMaterial from '../materials/SpeckleGhostMaterial'
import SpeckleLineMaterial from '../materials/SpeckleLineMaterial'
import { Extension } from './Extension'
import { type IViewer } from '../..'
import { SectionTool, SectionToolEvent } from './SectionTool'
import { GeometryType } from '../batching/Batch'
import { ObjectLayers } from '../../IViewer'
import { MeshBatch } from '../batching/MeshBatch'
import Logger from 'js-logger'

export enum PlaneId {
  POSITIVE_X = 'POSITIVE_X',
  POSITIVE_Y = 'POSITIVE_Y',
  POSITIVE_Z = 'POSITIVE_Z',
  NEGATIVE_X = 'NEGATIVE_X',
  NEGATIVE_Y = 'NEGATIVE_Y',
  NEGATIVE_Z = 'NEGATIVE_Z'
}

export interface PlaneOutline {
  renderable: LineSegments2
}

export class SectionOutlines extends Extension {
  public get inject() {
    return [SectionTool]
  }
  private static readonly OUTLINE_Z_OFFSET = 0.0001
  private static readonly INITIAL_BUFFER_SIZE = 60000 // Must be a multiple of 6

  private tmpVec: Vector3 = new Vector3()
  private up: Vector3 = new Vector3(0, 1, 0)
  private down: Vector3 = new Vector3(0, -1, 0)
  private left: Vector3 = new Vector3(-1, 0, 0)
  private right: Vector3 = new Vector3(1, 0, 0)
  private forward: Vector3 = new Vector3(0, 0, 1)
  private back: Vector3 = new Vector3(0, 0, -1)

  private planeOutlines: Record<string, PlaneOutline> = {}
  private lastSectionPlanes: Plane[] = []
  private sectionPlanesChanged: Plane[] = []

  public constructor(viewer: IViewer, protected sectionProvider: SectionTool) {
    super(viewer)
    this.planeOutlines[PlaneId.POSITIVE_X] = this.createPlaneOutline(PlaneId.POSITIVE_X)
    this.planeOutlines[PlaneId.NEGATIVE_X] = this.createPlaneOutline(PlaneId.NEGATIVE_X)
    this.planeOutlines[PlaneId.POSITIVE_Y] = this.createPlaneOutline(PlaneId.POSITIVE_Y)
    this.planeOutlines[PlaneId.NEGATIVE_Y] = this.createPlaneOutline(PlaneId.NEGATIVE_Y)
    this.planeOutlines[PlaneId.NEGATIVE_Z] = this.createPlaneOutline(PlaneId.NEGATIVE_Z)
    this.planeOutlines[PlaneId.POSITIVE_Z] = this.createPlaneOutline(PlaneId.POSITIVE_Z)

    const sectionOutlinesGroup = new Group()
    sectionOutlinesGroup.name = 'SectionBoxOutlines'
    this.viewer.getRenderer().scene.add(sectionOutlinesGroup)
    sectionOutlinesGroup.add(this.getPlaneOutline(PlaneId.NEGATIVE_Z).renderable)
    sectionOutlinesGroup.add(this.getPlaneOutline(PlaneId.POSITIVE_Z).renderable)
    sectionOutlinesGroup.add(this.getPlaneOutline(PlaneId.POSITIVE_X).renderable)
    sectionOutlinesGroup.add(this.getPlaneOutline(PlaneId.NEGATIVE_X).renderable)
    sectionOutlinesGroup.add(this.getPlaneOutline(PlaneId.POSITIVE_Y).renderable)
    sectionOutlinesGroup.add(this.getPlaneOutline(PlaneId.NEGATIVE_Y).renderable)

    this.lastSectionPlanes.push(
      new Plane(),
      new Plane(),
      new Plane(),
      new Plane(),
      new Plane(),
      new Plane()
    )

    this.sectionProvider.on(
      SectionToolEvent.DragStart,
      this.onSectionBoxDragStart.bind(this)
    )
    this.sectionProvider.on(
      SectionToolEvent.DragEnd,
      this.onSectionBoxDragEnd.bind(this)
    )
    this.sectionProvider.on(SectionToolEvent.Updated, this.sectionUpdated.bind(this))
  }

  private getPlaneOutline(planeId: PlaneId) {
    return this.planeOutlines[planeId]
  }

  public get enabled(): boolean {
    return this._enabled
  }

  public set enabled(value: boolean) {
    this._enabled = value
    for (const k in this.planeOutlines) {
      this.planeOutlines[k].renderable.visible = value
    }
  }

  public sectionUpdated(planes: Plane[]) {
    if (!this.sectionProvider.enabled) this.enabled = false
    for (const plane in this.planeOutlines) {
      const clippingPlanes = planes.filter((value) => this.getPlaneId(value) !== plane)
      this.planeOutlines[plane].renderable.material.clippingPlanes = clippingPlanes
    }
  }

<<<<<<< HEAD
  private updatePlaneOutline(batches: MeshBatch[], _plane: Plane): void {
=======
  private updatePlaneOutline(
    batches: MeshBatch[],
    _plane: Plane,
    outlineOffset: number
  ) {
>>>>>>> 6a51d6ea
    const tempVector = new Vector3()
    const tempVector1 = new Vector3()
    const tempVector2 = new Vector3()
    const tempVector3 = new Vector3()
    const tempVector4 = new Vector3()
    const tempLine = new Line3()
    const planeId = this.getPlaneId(_plane)
    if (!planeId) {
      Logger.error(`Invalid plane! Aborting section outline update`)
      return
    }
    const clipOutline = this.planeOutlines[planeId].renderable
    let index = 0
    let posAttr = (
      clipOutline.geometry.attributes['instanceStart'] as InterleavedBufferAttribute
    ).data
    /** Not a fan of this, but we have no choice. We can't know beforehand the resulting number of intersection points */
    const scratchBuffer = new Array<number>()
    for (let b = 0; b < batches.length; b++) {
      const plane = new Plane().copy(_plane)
      batches[b].mesh.TAS.shapecast({
        intersectsTAS: (
          box: Box3
          // isLeaf: boolean,
          // score: number | undefined,
          // depth: number,
          // nodeIndex: number
        ) => {
          const localPlane = plane
          return localPlane.intersectsBox(box)
        },

        intersectsBounds: (box) => {
          const localPlane = plane
          return localPlane.intersectsBox(box)
        },
        intersectsTriangle(tri, _i, _contained, _depth, batchObject) {
          /** Catering to typescript */
          /** We're intersecting the AS for meshes. There will always be a batchObject */
          if (!batchObject) {
            throw new Error('Null batch object in AS intersection!')
          }
          // check each triangle edge to see if it intersects with the plane. If so then
          // add it to the list of segments.
          const material = batches[b].mesh.getBatchObjectMaterial(
            batchObject
          ) as Material
          if (
            material instanceof SpeckleGhostMaterial ||
            material.visible === false ||
            material === null
          )
            return

          const localPlane = plane
          let count = 0
          tempLine.start.copy(tri.a)
          tempLine.end.copy(tri.b)
          if (localPlane.intersectLine(tempLine, tempVector)) {
            tempVector.add(
              tempVector4.copy(plane.normal).multiplyScalar(-outlineOffset)
            )
            scratchBuffer[index * 3] = tempVector.x
            scratchBuffer[index * 3 + 1] = tempVector.y
            scratchBuffer[index * 3 + 2] = tempVector.z
            index++
            count++
          }
          tempLine.start.copy(tri.b)
          tempLine.end.copy(tri.c)
          if (localPlane.intersectLine(tempLine, tempVector)) {
            tempVector.add(
              tempVector4.copy(plane.normal).multiplyScalar(-outlineOffset)
            )
            scratchBuffer[index * 3] = tempVector.x
            scratchBuffer[index * 3 + 1] = tempVector.y
            scratchBuffer[index * 3 + 2] = tempVector.z
            count++
            index++
          }
          tempLine.start.copy(tri.c)
          tempLine.end.copy(tri.a)
          if (localPlane.intersectLine(tempLine, tempVector)) {
            tempVector.add(
              tempVector4.copy(plane.normal).multiplyScalar(-outlineOffset)
            )
            scratchBuffer[index * 3] = tempVector.x
            scratchBuffer[index * 3 + 1] = tempVector.y
            scratchBuffer[index * 3 + 2] = tempVector.z
            count++
            index++
          }
          // When the plane passes through a vertex and one of the edges of the triangle, there will be three intersections, two of which must be repeated
          if (count === 3) {
            tempVector1.set(
              scratchBuffer[(index - 3) * 3],
              scratchBuffer[(index - 3) * 3 + 1],
              scratchBuffer[(index - 3) * 3 + 2]
            )
            tempVector2.set(
              scratchBuffer[(index - 2) * 3],
              scratchBuffer[(index - 2) * 3 + 1],
              scratchBuffer[(index - 2) * 3 + 2]
            )
            tempVector3.set(
              scratchBuffer[(index - 1) * 3],
              scratchBuffer[(index - 1) * 3 + 1],
              scratchBuffer[(index - 1) * 3 + 2]
            )
            // If the last point is a duplicate intersection
            if (tempVector3.equals(tempVector1) || tempVector3.equals(tempVector2)) {
              count--
              index--
            } else if (tempVector1.equals(tempVector2)) {
              // If the last point is not a duplicate intersection
              // Set the penultimate point as a distinct point and delete the last point
              tempVector3.set(tempVector.x, tempVector.y, tempVector.z)
              tempVector3.add(
                tempVector4.copy(plane.normal).multiplyScalar(-outlineOffset)
              )
              scratchBuffer[(index - 2) * 3] = tempVector3.x
              scratchBuffer[(index - 2) * 3 + 1] = tempVector3.y
              scratchBuffer[(index - 2) * 3 + 2] = tempVector3.z
              count--
              index--
            }
          }
          // If we only intersected with one or three sides then just remove it. This could be handled
          // more gracefully.
          if (count !== 2) {
            index -= count
          }
        }
      })
    }
    if (scratchBuffer.length > posAttr.array.length) {
      this.resizeGeometryBuffer(this.planeOutlines[planeId], scratchBuffer.length)
      console.warn(
        `Resized outline buffer from ${posAttr.array.length} to ${
          scratchBuffer.length
        }. ${scratchBuffer.length / 6} instance count`
      )
    }
    posAttr = (
      clipOutline.geometry.attributes['instanceStart'] as InterleavedBufferAttribute
    ).data
    const posAttrLow = (
      clipOutline.geometry.attributes['instanceStartLow'] as InterleavedBufferAttribute
    ).data
    Geometry.DoubleToHighLowBuffer(
      scratchBuffer,
      posAttrLow.array as Float32Array,
      posAttr.array as Float32Array
    )
    // posAttr.set(scratchBuffer, 0)
    posAttr.needsUpdate = true
    posAttr.updateRange = { offset: 0, count: index * 3 }
    posAttrLow.needsUpdate = true
    posAttrLow.updateRange = { offset: 0, count: index * 3 }
    clipOutline.visible = true
    clipOutline.geometry.instanceCount = index / 2
    clipOutline.geometry.attributes['instanceStart'].needsUpdate = true
    clipOutline.geometry.attributes['instanceEnd'].needsUpdate = true
    clipOutline.geometry.attributes['instanceStartLow'].needsUpdate = true
    clipOutline.geometry.attributes['instanceEndLow'].needsUpdate = true
    clipOutline.geometry.computeBoundingBox()
    clipOutline.geometry.computeBoundingSphere()
  }

  private createPlaneOutline(planeId: string): PlaneOutline {
    const buffer = new Float64Array(SectionOutlines.INITIAL_BUFFER_SIZE)
    const lineGeometry = new LineSegmentsGeometry()
    lineGeometry.setPositions(new Float32Array(buffer))
    ;(
      lineGeometry.attributes['instanceStart'] as InterleavedBufferAttribute
    ).data.setUsage(DynamicDrawUsage)

    Geometry.updateRTEGeometry(lineGeometry, buffer)
    const material = new SpeckleLineMaterial(
      {
        color: 0x047efb,
        linewidth: 2,
        worldUnits: false,
        vertexColors: false,
        alphaToCoverage: false,
        resolution: new Vector2(919, 848)
      },
      ['USE_RTE']
    )
    material.color = new Color(0x047efb)
    material.color.convertSRGBToLinear()
    material.linewidth = 2
    material.worldUnits = false
    material.resolution = new Vector2(1513, 1306)

    const clipOutline = new LineSegments2(lineGeometry, material)
    clipOutline.name = `${planeId}-outline`
    clipOutline.frustumCulled = false
    clipOutline.renderOrder = 1
    clipOutline.layers.set(ObjectLayers.PROPS)

    return {
      renderable: clipOutline
    }
  }

  private onSectionBoxDragStart() {
    this.enabled = false
  }

  private onSectionBoxDragEnd() {
    const generate = () => {
      this.setSectionPlaneChanged(this.viewer.getRenderer().clippingPlanes)
      this.updateOutlines(this.sectionPlanesChanged)
      this.sectionProvider.removeListener(SectionToolEvent.Updated, generate)
    }
    this.sectionProvider.on(SectionToolEvent.Updated, generate)
  }

  private setSectionPlaneChanged(planes: Plane[]) {
    this.sectionPlanesChanged.length = 0
    for (let k = 0; k < planes.length; k++) {
      if (Math.abs(this.lastSectionPlanes[k].constant - planes[k].constant) > 0.0001)
        this.sectionPlanesChanged.push(planes[k])
      this.lastSectionPlanes[k].copy(planes[k])
    }
  }

  private updateOutlines(planes: Plane[]) {
    const start = performance.now()
    const outlineOffset = this.viewer.World.getRelativeOffset(
      SectionOutlines.OUTLINE_Z_OFFSET
    )
    for (let k = 0; k < planes.length; k++) {
      this.updatePlaneOutline(
        this.viewer
          .getRenderer()
          .batcher.getBatches(undefined, GeometryType.MESH) as MeshBatch[],
        planes[k],
        outlineOffset
      )
    }
    this.enabled = this.sectionProvider.enabled
    Logger.warn('Outline time: ', performance.now() - start)
  }

  private resizeGeometryBuffer(outline: PlaneOutline, size: number) {
    outline.renderable.geometry.dispose()

    const buffer = new Float32Array(size)
    outline.renderable.geometry = new LineSegmentsGeometry()
    outline.renderable.geometry.setPositions(new Float32Array(buffer))
    ;(
      outline.renderable.geometry.attributes[
        'instanceStart'
      ] as InterleavedBufferAttribute
    ).data.setUsage(DynamicDrawUsage)
    Geometry.updateRTEGeometry(outline.renderable.geometry, buffer)
  }

  private getPlaneId(plane: Plane): PlaneId | undefined {
    this.tmpVec.set(
      Math.round(plane.normal.x),
      Math.round(plane.normal.y),
      Math.round(plane.normal.z)
    )
    if (this.tmpVec.equals(this.right)) return PlaneId.POSITIVE_X
    if (this.tmpVec.equals(this.left)) return PlaneId.NEGATIVE_X
    if (this.tmpVec.equals(this.up)) return PlaneId.POSITIVE_Y
    if (this.tmpVec.equals(this.down)) return PlaneId.NEGATIVE_Y
    if (this.tmpVec.equals(this.back)) return PlaneId.NEGATIVE_Z
    if (this.tmpVec.equals(this.forward)) return PlaneId.POSITIVE_Z

    return undefined
  }
}<|MERGE_RESOLUTION|>--- conflicted
+++ resolved
@@ -117,15 +117,11 @@
     }
   }
 
-<<<<<<< HEAD
-  private updatePlaneOutline(batches: MeshBatch[], _plane: Plane): void {
-=======
   private updatePlaneOutline(
     batches: MeshBatch[],
     _plane: Plane,
     outlineOffset: number
   ) {
->>>>>>> 6a51d6ea
     const tempVector = new Vector3()
     const tempVector1 = new Vector3()
     const tempVector2 = new Vector3()
