--- conflicted
+++ resolved
@@ -67,11 +67,7 @@
   protected transparentHoverMaterialData: RenderMaterial &
     DisplayStyle &
     MaterialOptions
-<<<<<<< HEAD
-
-=======
   protected hiddenSelectionMaterialData: RenderMaterial & DisplayStyle & MaterialOptions
->>>>>>> 17c285b1
   protected _enabled = true
   protected _options: SelectionExtensionOptions
 
@@ -87,14 +83,8 @@
     return this._options
   }
 
-<<<<<<< HEAD
   public set options(value: SelectionExtensionOptions) {
     this._options = value
-=======
-  public setOptions(options: SelectionExtensionOptions) {
-    this.options = options
-    /** Opaque selection */
->>>>>>> 17c285b1
     this.selectionMaterialData = Object.assign({}, this.options.selectionMaterialData)
     /** Transparent selection */
     this.transparentSelectionMaterialData = Object.assign(
