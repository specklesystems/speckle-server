--- conflicted
+++ resolved
@@ -314,12 +314,7 @@
       const vg = valueGroupColors.find((v) => {
         return v['idMap'][node.model.raw.id]
       })
-<<<<<<< HEAD
       const rvNodes = this.WTI.getRenderTree().getRenderViewNodesForNode(node)
-=======
-      const rvNodes = this.WTI.getRenderTree().getRenderViewNodesForNode(node, node)
-
->>>>>>> 9c481a20
       if (!vg) {
         rvNodes.forEach(
           (rvNode) =>
