import { Extension } from './Extension.js'
import {
  Box3,
  Camera,
  MathUtils,
  OrthographicCamera,
  PerspectiveCamera,
  Quaternion,
  Sphere,
  Vector2,
  Vector3
} from 'three'
import {
  SmoothOrbitControlsOptions,
  SmoothOrbitControls
<<<<<<< HEAD
} from './controls/SmoothOrbitControls.js'
import { CameraProjection, type CameraEventPayload } from '../objects/SpeckleCamera.js'
import { CameraEvent, type SpeckleCamera } from '../objects/SpeckleCamera.js'
import { type IViewer, type SpeckleView } from '../../IViewer.js'
import { FlyControls, FlyControlsOptions } from './controls/FlyControls.js'
import { SpeckleControls } from './controls/SpeckleControls.js'
import Logger from '../utils/Logger.js'
=======
} from './controls/SmoothOrbitControls'
import { CameraProjection, type CameraEventPayload } from '../objects/SpeckleCamera'
import { CameraEvent, type SpeckleCamera } from '../objects/SpeckleCamera'
import Logger from 'js-logger'
import { type IViewer, type SpeckleView } from '../../IViewer'
import { FlyControls, FlyControlsOptions } from './controls/FlyControls'
import { SpeckleControls } from './controls/SpeckleControls'
import { GeometryType } from '../batching/Batch'

// const UP: Vector3 = new Vector3(0, 1, 0)
// const quatBuff = new Quaternion()

export enum NearPlaneCalculation {
  EMPIRIC,
  ACCURATE
}
>>>>>>> ee6e5e22

export type CanonicalView =
  | 'front'
  | 'back'
  | 'up'
  | 'top'
  | 'down'
  | 'bottom'
  | 'right'
  | 'left'
  | '3d'
  | '3D'

export type InlineView = {
  position: Vector3
  target: Vector3
}
export type PolarView = {
  azimuth: number
  polar: number
  radius?: number
  origin?: Vector3
}

export type CameraControllerOptions = SmoothOrbitControlsOptions &
  FlyControlsOptions & { nearPlaneCalculation?: NearPlaneCalculation }

export function isPerspectiveCamera(camera: Camera): camera is PerspectiveCamera {
  return (camera as PerspectiveCamera).isPerspectiveCamera
}

export function isOrthographicCamera(camera: Camera): camera is OrthographicCamera {
  return (camera as OrthographicCamera).isOrthographicCamera
}

export function computeOrthographicSize(
  distance: number,
  fov: number,
  aspect: number
): Vector2 {
  const height = Math.tan(MathUtils.DEG2RAD * (fov / 2)) * 2.0 * distance
  const width = height * aspect
  return new Vector2(width, height)
}

export const DefaultOrbitControlsOptions: Required<CameraControllerOptions> = {
  enableOrbit: true,
  enableZoom: true,
  enablePan: true,
  orbitSensitivity: 1,
  zoomSensitivity: 1,
  panSensitivity: 1,
  inputSensitivity: 1,
  minimumRadius: 0,
  maximumRadius: Infinity,
  minimumPolarAngle: 0,
  maximumPolarAngle: Math.PI,
  minimumAzimuthalAngle: -Infinity,
  maximumAzimuthalAngle: Infinity,
  minimumFieldOfView: 40,
  maximumFieldOfView: 60,
  touchAction: 'none',
  infiniteZoom: true,
  zoomToCursor: true,
  lookSpeed: 1,
  moveSpeed: 1,
  damperDecay: 30,
  enableLook: true,
  nearPlaneCalculation: NearPlaneCalculation.ACCURATE
}

export class CameraController extends Extension implements SpeckleCamera {
  protected _renderingCamera: PerspectiveCamera | OrthographicCamera
  protected perspectiveCamera: PerspectiveCamera
  protected orthographicCamera: OrthographicCamera
  protected _lastCameraChanged: boolean = false
  protected _options: Required<CameraControllerOptions> = DefaultOrbitControlsOptions
  protected _activeControls: SpeckleControls
  protected _controlsList: SpeckleControls[] = []

  get renderingCamera(): PerspectiveCamera | OrthographicCamera {
    return this._renderingCamera
  }

  set renderingCamera(value: PerspectiveCamera | OrthographicCamera) {
    this._renderingCamera = value
  }

  public get enabled() {
    return this._activeControls.enabled
  }

  public set enabled(val) {
    this.controls.enabled = val
  }

  public get fieldOfView(): number {
    return this.perspectiveCamera.fov
  }

  public set fieldOfView(value: number) {
    this.perspectiveCamera.fov = value
    this.perspectiveCamera.updateProjectionMatrix()
  }

  public get aspect(): number {
    return this.perspectiveCamera.aspect
  }

  public get controls(): SpeckleControls {
    return this._activeControls
  }

  public get options(): Required<CameraControllerOptions> {
    return this._options
  }

  public set options(value: CameraControllerOptions) {
    Object.assign(this._options, value)
    this._controlsList.forEach((controls: SpeckleControls) => {
      controls.options = value
    })
  }

  public constructor(viewer: IViewer) {
    super(viewer)

    /** Create the default perspective camera */
    this.perspectiveCamera = new PerspectiveCamera(
      55,
      window.innerWidth / window.innerHeight
    )

    const aspect =
      this.viewer.getContainer().offsetWidth / this.viewer.getContainer().offsetHeight

    /** Create the default orthographic camera */
    const fustrumSize = 50
    this.orthographicCamera = new OrthographicCamera(
      (-fustrumSize * aspect) / 2,
      (fustrumSize * aspect) / 2,
      fustrumSize / 2,
      -fustrumSize / 2,
      0.001,
      10000
    )

    /** Perspective camera as default on startup */
    this.renderingCamera = this.perspectiveCamera

    const flyControls = new FlyControls(
      this._renderingCamera,
      this.viewer.getContainer(),
      this.viewer.World,
      this._options
    )
    flyControls.enabled = false
    flyControls.setDamperDecayTime(30)
    flyControls.up = new Vector3(0, 0, 1)

    const orbitControls = new SmoothOrbitControls(
      this.perspectiveCamera,
      this.viewer.getContainer(),
      this.viewer.World,
      this.viewer.getRenderer().scene,
      this.viewer.getRenderer().intersections,
      this._options
    )
    orbitControls.enabled = true
    orbitControls.up = new Vector3(0, 0, 1)
    orbitControls.setOrbit(2.356, 0.955, 0)
    orbitControls.jumpToGoal()

    this.viewer.getRenderer().speckleCamera = this

    this._controlsList.push(orbitControls)
    this._controlsList.push(flyControls)

    this._activeControls = orbitControls
  }

  public on<T extends CameraEvent>(
    eventType: T,
    listener: (arg: CameraEventPayload[T]) => void
  ): void {
    super.on(eventType, listener)
  }

  public getTarget(): Vector3 {
    return this._activeControls.getTarget()
  }

  public getPosition(): Vector3 {
    return this._activeControls.getPosition()
  }

  public toggleControls() {
    const oldControls: SpeckleControls = this._activeControls
    let newControls: SpeckleControls | undefined = undefined

    if (this._activeControls instanceof SmoothOrbitControls) {
      newControls = this._controlsList[1]
    } else if (this._activeControls instanceof FlyControls) {
      newControls = this._controlsList[0]
    }

    if (!newControls) throw new Error('Not controls found!')

    oldControls.enabled = false
    newControls.enabled = true
    newControls.fromPositionAndTarget(
      oldControls.getPosition(),
      oldControls.getTarget()
    )
    newControls.jumpToGoal()
    this._activeControls = newControls
    this.viewer.requestRender()
  }

  public setCameraView(
    objectIds: string[] | undefined,
    transition: boolean | undefined,
    fit?: number
  ): void
  public setCameraView(
    view: CanonicalView | SpeckleView | InlineView | PolarView,
    transition: boolean | undefined,
    fit?: number
  ): void
  public setCameraView(
    bounds: Box3,
    transition: boolean | undefined,
    fit?: number
  ): void
  public setCameraView(
    arg0:
      | string[]
      | CanonicalView
      | SpeckleView
      | InlineView
      | PolarView
      | Box3
      | undefined,
    arg1 = true,
    arg2 = 1.2
  ): void {
    if (!arg0) {
      this.zoomExtents(arg2, arg1)
    } else if (Array.isArray(arg0)) {
      this.zoom(arg0, arg2, arg1)
    } else if (this.isBox3(arg0)) {
      this.zoomToBox(arg0, arg2, arg1)
    } else {
      this.setView(arg0, arg1)
    }
    this.emit(CameraEvent.Dynamic)
  }

  public onEarlyUpdate() {
    const changed = this._activeControls.update()
    if (changed !== this._lastCameraChanged) {
      this.emit(changed ? CameraEvent.Dynamic : CameraEvent.Stationary)
    }
    this.emit(CameraEvent.FrameUpdate, changed)
    this._lastCameraChanged = changed

    if (changed) {
      this.updateCameraPlanes()
    }
  }

  public onLateUpdate(): void {
    this.emit(CameraEvent.LateFrameUpdate, this._lastCameraChanged)
  }

  public onResize() {
    const aspect =
      this.viewer.getContainer().offsetWidth / this.viewer.getContainer().offsetHeight
    this.perspectiveCamera.aspect = aspect
    this.perspectiveCamera.updateProjectionMatrix()

    const distance = this._activeControls
      .getPosition()
      .distanceTo(this._activeControls.getTarget())
    const orthographicSize = computeOrthographicSize(
      distance,
      this.perspectiveCamera.fov,
      aspect
    )
    this.orthographicCamera.zoom = 1
    this.orthographicCamera.left = orthographicSize.x / -2
    this.orthographicCamera.right = orthographicSize.x / 2
    this.orthographicCamera.top = orthographicSize.y / 2
    this.orthographicCamera.bottom = orthographicSize.y / -2
    this.orthographicCamera.updateProjectionMatrix()
  }

  public setPerspectiveCameraOn() {
    if (this._renderingCamera === this.perspectiveCamera) return
    this.renderingCamera = this.perspectiveCamera
    this.setupPerspectiveCamera()
    this.viewer.requestRender()
  }

  public setOrthoCameraOn(): void {
    if (this._renderingCamera === this.orthographicCamera) return
    this.renderingCamera = this.orthographicCamera
    this.setupOrthoCamera()
    this.viewer.requestRender()
  }

  public toggleCameras(): void {
    if (this._renderingCamera === this.perspectiveCamera) this.setOrthoCameraOn()
    else this.setPerspectiveCameraOn()
  }

  protected setupOrthoCamera() {
    this.controls.targetCamera = this.orthographicCamera
    this.enableRotations()
    this.updateCameraPlanes(this.viewer.getRenderer().sceneBox)
    this.emit(CameraEvent.ProjectionChanged, CameraProjection.ORTHOGRAPHIC)
  }

  protected setupPerspectiveCamera() {
    this.controls.targetCamera = this.perspectiveCamera
    this.enableRotations()
    this.updateCameraPlanes(this.viewer.getRenderer().sceneBox)
    this.emit(CameraEvent.ProjectionChanged, CameraProjection.PERSPECTIVE)
  }

  public disableRotations() {
    this.options = { enableOrbit: false, enableLook: false }
  }

  public enableRotations() {
    this.options = { enableOrbit: true, enableLook: true }
  }

  public updateCameraPlanes(targetVolume?: Box3, offsetScale: number = 1) {
    if (this._options.nearPlaneCalculation === NearPlaneCalculation.ACCURATE)
      this.updateNearCameraPlaneAccurate(targetVolume, offsetScale)
    else if (this._options.nearPlaneCalculation === NearPlaneCalculation.EMPIRIC)
      this.updateNearCameraPlaneEmpiric(targetVolume, offsetScale)
    this.updateFarCameraPlane()
  }

  protected updateNearCameraPlaneEmpiric(targetVolume?: Box3, offsetScale: number = 1) {
    if (!targetVolume) return

    if (targetVolume.isEmpty()) {
      Logger.error('Cannot set camera planes for empty volume')
      return
    }

    const size = targetVolume.getSize(new Vector3())
    const maxSize = Math.max(size.x, size.y, size.z)
    const camFov =
      this._renderingCamera === this.perspectiveCamera ? this.fieldOfView : 55
    const camAspect =
      this._renderingCamera === this.perspectiveCamera ? this.aspect : 1.2
    const fitHeightDistance = maxSize / (2 * Math.atan((Math.PI * camFov) / 360))
    const fitWidthDistance = fitHeightDistance / camAspect
    const distance = offsetScale * Math.max(fitHeightDistance, fitWidthDistance)

    this._renderingCamera.near =
      this._renderingCamera === this.perspectiveCamera ? distance / 100 : 0.001
    this._renderingCamera.updateProjectionMatrix()
  }

  protected updateNearCameraPlaneAccurate(
    targetVolume?: Box3,
    offsetScale: number = 1
  ) {
    const renderer = this.viewer.getRenderer()
    if (!renderer.renderingCamera) return

    const minDist = this.getClosestGeometryDistance()
    if (minDist === Number.POSITIVE_INFINITY) {
      this.updateNearCameraPlaneEmpiric(targetVolume, offsetScale)
      return
    }

    const camFov =
      this._renderingCamera === this.perspectiveCamera ? this.fieldOfView : 55
    const camAspect =
      this._renderingCamera === this.perspectiveCamera ? this.aspect : 1.2
    const nearPlane =
      Math.max(minDist, 0) /
      Math.sqrt(
        1 +
          Math.pow(Math.tan(((camFov / 180) * Math.PI) / 2), 2) *
            (Math.pow(camAspect, 2) + 1)
      )
    renderer.renderingCamera.near = nearPlane
    renderer.renderingCamera.updateProjectionMatrix()
    // console.log(minDist, nearPlane)
  }

  protected updateFarCameraPlane() {
    const renderer = this.viewer.getRenderer()
    if (!renderer.renderingCamera) return

    const v = new Vector3()
    const box = renderer.sceneBox
    const camPos = new Vector3().copy(renderer.renderingCamera.position)
    let d = 0
    v.set(box.min.x, box.min.y, box.min.z) // 000
    d = Math.max(camPos.distanceTo(v), d)
    v.set(box.min.x, box.min.y, box.max.z) // 001
    d = Math.max(camPos.distanceTo(v), d)
    v.set(box.min.x, box.max.y, box.min.z) // 010
    d = Math.max(camPos.distanceTo(v), d)
    v.set(box.min.x, box.max.y, box.max.z) // 011
    d = Math.max(camPos.distanceTo(v), d)
    v.set(box.max.x, box.min.y, box.min.z) // 100
    d = Math.max(camPos.distanceTo(v), d)
    v.set(box.max.x, box.min.y, box.max.z) // 101
    d = Math.max(camPos.distanceTo(v), d)
    v.set(box.max.x, box.max.y, box.min.z) // 110
    d = Math.max(camPos.distanceTo(v), d)
    v.set(box.max.x, box.max.y, box.max.z) // 111
    d = Math.max(camPos.distanceTo(v), d)
    renderer.renderingCamera.far = d * 2
    renderer.renderingCamera.updateProjectionMatrix()
  }

  protected getClosestGeometryDistance(): number {
    const cameraPosition = this._renderingCamera.position
    const cameraTarget = this.getTarget()
    const cameraDir = new Vector3().subVectors(cameraTarget, cameraPosition).normalize()

    const batches = this.viewer
      .getRenderer()
      .batcher.getBatches(undefined, GeometryType.MESH)
    let minDist = Number.POSITIVE_INFINITY
    for (let b = 0; b < batches.length; b++) {
      const result = batches[b].mesh.TAS.closestPointToPointHalfplane(
        cameraPosition,
        cameraDir
      )
      if (!result) continue
      minDist = Math.min(minDist, result.distance)
    }
    return minDist
  }

  protected zoom(objectIds?: string[], fit?: number, transition?: boolean) {
    if (!objectIds) {
      this.zoomExtents(fit, transition)
      return
    }
    this.zoomToBox(this.viewer.getRenderer().boxFromObjects(objectIds), fit, transition)
  }

  protected zoomExtents(fit = 1.2, transition = true) {
    if (this.viewer.getRenderer().clippingVolume.isEmpty()) {
      const box = new Box3(new Vector3(-1, -1, -1), new Vector3(1, 1, 1))
      this.zoomToBox(box, fit, transition)
      return
    }

    const box = this.viewer.getRenderer().clippingVolume
    /** This is for special cases like when the stream will only have one point
     *  which three will not consider it's size when computing the bounding box
     *  resulting in a zero size bounding box. That's why we make sure the bounding
     *  box is never zero in size
     */
    if (box.min.equals(box.max)) {
      box.expandByVector(new Vector3(1, 1, 1))
    }
    this.zoomToBox(box, fit, transition)
  }

  protected zoomToBox(box: Box3, fit = 1.2, _transition = true) {
    _transition
    if (box.max.x === Infinity || box.max.x === -Infinity) {
      box = new Box3(new Vector3(-1, -1, -1), new Vector3(1, 1, 1))
    }

    const targetSphere = new Sphere()
    box.getBoundingSphere(targetSphere)
    targetSphere.radius = this.fitToRadius(targetSphere.radius) * fit
    this._activeControls.fitToSphere(targetSphere)

    this.updateCameraPlanes(box, fit)
  }

  protected fitToRadius(radius: number) {
    // https://stackoverflow.com/a/44849975
    const vFOV = this.perspectiveCamera.getEffectiveFOV() * MathUtils.DEG2RAD
    const hFOV = Math.atan(Math.tan(vFOV * 0.5) * this.perspectiveCamera.aspect) * 2
    const fov = 1 < this.perspectiveCamera.aspect ? vFOV : hFOV
    return radius / Math.sin(fov * 0.5)
  }

  protected isSpeckleView(
    view: CanonicalView | SpeckleView | InlineView | PolarView
  ): view is SpeckleView {
    return (view as SpeckleView).name !== undefined
  }

  protected isCanonicalView(
    view: CanonicalView | SpeckleView | InlineView | PolarView
  ): view is CanonicalView {
    return typeof (view as CanonicalView) === 'string'
  }

  protected isInlineView(
    view: CanonicalView | SpeckleView | InlineView | PolarView
  ): view is InlineView {
    return (
      (view as InlineView).position !== undefined &&
      (view as InlineView).target !== undefined
    )
  }

  protected isPolarView(
    view: CanonicalView | SpeckleView | InlineView | PolarView
  ): view is PolarView {
    return (
      (view as PolarView).azimuth !== undefined &&
      (view as PolarView).polar !== undefined
    )
  }

  protected isBox3(
    view: CanonicalView | SpeckleView | InlineView | PolarView | Box3
  ): view is Box3 {
    return view instanceof Box3
  }

  protected setView(
    view: CanonicalView | SpeckleView | InlineView | PolarView,
    transition = true
  ): void {
    if (this.isSpeckleView(view)) {
      this.setViewSpeckle(view, transition)
    }
    if (this.isCanonicalView(view)) {
      this.setViewCanonical(view, transition)
    }
    if (this.isInlineView(view)) {
      this.setViewInline(view, transition)
    }
    if (this.isPolarView(view)) {
      this.setViewPolar(view, transition)
    }
  }

  protected setViewSpeckle(view: SpeckleView, transition = true) {
    this._activeControls.fromPositionAndTarget(
      new Vector3(view.origin.x, view.origin.y, view.origin.z),
      new Vector3(view.target.x, view.target.y, view.target.z)
    )
    if (!transition) this._activeControls.jumpToGoal()

    this.enableRotations()
  }

  /**
   * Rotates camera to some canonical views
   * @param  {string}  side       Can be any of front, back, up (top), down (bottom), right, left.
   * @param  {Number}  fit        [description]
   * @param  {Boolean} transition [description]
   * @return {[type]}             [description]
   */
  protected setViewCanonical(side: string, transition = true) {
    const targetSphere = new Sphere()
    this.viewer.World.worldBox.getBoundingSphere(targetSphere)
    const distance = this.fitToRadius(targetSphere.radius)

    const canonicalPosition = new Vector3().copy(
      this.viewer.World.worldBox.getCenter(new Vector3())
    )

    const canonicalTarget = new Vector3().copy(canonicalPosition)
    const controlerBasis = new Quaternion().setFromUnitVectors(
      new Vector3(0, 1, 0),
      this._activeControls.up
    )
    switch (side) {
      case 'front':
        this._activeControls.fromPositionAndTarget(
          canonicalPosition.add(
            new Vector3(0, 0, 1)
              .applyQuaternion(controlerBasis)
              .multiplyScalar(distance)
          ),
          canonicalTarget
        )
        if (this._renderingCamera === this.orthographicCamera) this.disableRotations()
        break

      case 'back':
        this._activeControls.fromPositionAndTarget(
          canonicalPosition.add(
            new Vector3(0, 0, -1)
              .applyQuaternion(controlerBasis)
              .multiplyScalar(distance)
          ),
          canonicalTarget
        )
        if (this._renderingCamera === this.orthographicCamera) this.disableRotations()
        break

      case 'up':
      case 'top':
        this._activeControls.fromPositionAndTarget(
          canonicalPosition.add(
            new Vector3(0, 1, 0)
              .applyQuaternion(controlerBasis)
              .multiplyScalar(distance)
          ),
          canonicalTarget
        )
        if (this._renderingCamera === this.orthographicCamera) this.disableRotations()
        break

      case 'down':
      case 'bottom':
        this._activeControls.fromPositionAndTarget(
          canonicalPosition.add(
            new Vector3(0, -1, 0)
              .applyQuaternion(controlerBasis)
              .multiplyScalar(distance)
          ),
          canonicalTarget
        )
        if (this._renderingCamera === this.orthographicCamera) this.disableRotations()
        break

      case 'right':
        this._activeControls.fromPositionAndTarget(
          canonicalPosition.add(
            new Vector3(1, 0, 0)
              .applyQuaternion(controlerBasis)
              .multiplyScalar(distance)
          ),
          canonicalTarget
        )
        if (this._renderingCamera === this.orthographicCamera) this.disableRotations()
        break

      case 'left':
        this._activeControls.fromPositionAndTarget(
          canonicalPosition.add(
            new Vector3(-1, 0, 0)
              .applyQuaternion(controlerBasis)
              .multiplyScalar(distance)
          ),
          canonicalTarget
        )
        if (this._renderingCamera === this.orthographicCamera) this.disableRotations()
        break

      case '3d':
      case '3D':
      default: {
        this.enableRotations()
        break
      }
    }
    if (!transition) this._activeControls.jumpToGoal()
  }

  protected setViewInline(view: InlineView, transition = true) {
    this._activeControls.fromPositionAndTarget(view.position, view.target)
    if (!transition) this._activeControls.jumpToGoal()

    this.enableRotations()
  }

  private setViewPolar(view: PolarView, transition = true) {
    ;(this._activeControls as SmoothOrbitControls).adjustOrbit(
      view.azimuth,
      view.polar,
      view.radius ? view.radius : 0
    )
    if (!transition) this._activeControls.jumpToGoal()
    this.enableRotations()
  }
}<|MERGE_RESOLUTION|>--- conflicted
+++ resolved
@@ -13,7 +13,6 @@
 import {
   SmoothOrbitControlsOptions,
   SmoothOrbitControls
-<<<<<<< HEAD
 } from './controls/SmoothOrbitControls.js'
 import { CameraProjection, type CameraEventPayload } from '../objects/SpeckleCamera.js'
 import { CameraEvent, type SpeckleCamera } from '../objects/SpeckleCamera.js'
@@ -21,15 +20,7 @@
 import { FlyControls, FlyControlsOptions } from './controls/FlyControls.js'
 import { SpeckleControls } from './controls/SpeckleControls.js'
 import Logger from '../utils/Logger.js'
-=======
-} from './controls/SmoothOrbitControls'
-import { CameraProjection, type CameraEventPayload } from '../objects/SpeckleCamera'
-import { CameraEvent, type SpeckleCamera } from '../objects/SpeckleCamera'
-import Logger from 'js-logger'
-import { type IViewer, type SpeckleView } from '../../IViewer'
-import { FlyControls, FlyControlsOptions } from './controls/FlyControls'
-import { SpeckleControls } from './controls/SpeckleControls'
-import { GeometryType } from '../batching/Batch'
+import { GeometryType } from '../batching/Batch.js'
 
 // const UP: Vector3 = new Vector3(0, 1, 0)
 // const quatBuff = new Quaternion()
@@ -38,7 +29,6 @@
   EMPIRIC,
   ACCURATE
 }
->>>>>>> ee6e5e22
 
 export type CanonicalView =
   | 'front'
