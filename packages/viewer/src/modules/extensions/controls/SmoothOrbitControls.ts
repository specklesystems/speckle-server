/* @license
 * Licensed under the Apache License, Version 2.0 (the 'License');
 * you may not use this file except in compliance with the License.
 * You may obtain a copy of the License at
 *
 *     http://www.apache.org/licenses/LICENSE-2.0
 *
 * Unless required by applicable law or agreed to in writing, software
 * distributed under the License is distributed on an 'AS IS' BASIS,
 * WITHOUT WARRANTIES OR CONDITIONS OF ANY KIND, either express or implied.
 * See the License for the specific language governing permissions and
 * limitations under the License.
 */

import {
  Matrix3,
  Spherical,
  Vector2,
  Vector3,
  WebGLRenderer,
  PerspectiveCamera,
  Sphere,
  Matrix4,
  MathUtils,
  Scene,
  Mesh,
  SphereGeometry,
  MeshBasicMaterial,
  OrthographicCamera,
  Quaternion,
  Euler
} from 'three'

import { Damper, SETTLING_TIME } from '../../utils/Damper.js'

import { ObjectLayers } from '../../../IViewer.js'
import { World } from '../../World.js'
<<<<<<< HEAD
import { SpeckleControls } from './SpeckleControls.js'
=======
import { lerp } from 'three/src/math/MathUtils.js'
import { Intersections } from '../../Intersections.js'
>>>>>>> b1219d3d

/**
 * @param {Number} value
 * @param {Number} lowerLimit
 * @param {Number} upperLimit
 * @return {Number} value clamped within lowerLimit..upperLimit
 */
const clamp = (value: number, lowerLimit: number, upperLimit: number): number =>
  Math.max(lowerLimit, Math.min(upperLimit, value))

const PAN_SENSITIVITY = 0.018
const vector3 = new Vector3()

export type TouchMode = null | ((dx: number, dy: number) => void)
export type TouchAction = 'pan-y' | 'pan-x' | 'none'

export interface Pointer {
  clientX: number
  clientY: number
  id: number
}

export interface SmoothControlsOptions {
  // Sensitivity of rotating.
  enableOrbit?: boolean
  // Sensitivity of zooming.
  enableZoom?: boolean
  // Sensitivity of panning.
  enablePan?: boolean
  // Sensitivity of rotating.
  orbitSensitivity?: number
  // Sensitivity of zooming.
  zoomSensitivity?: number
  // Sensitivity of panning.
  panSensitivity?: number
  // General Sensitivity.
  inputSensitivity?: number
  // The closest the camera can be to the target
  minimumRadius?: number
  // The farthest the camera can be from the target
  maximumRadius?: number
  // The minimum angle between model-up and the camera polar position
  minimumPolarAngle?: number
  // The maximum angle between model-up and the camera polar position
  maximumPolarAngle?: number
  // The minimum angle between model-forward and the camera azimuthal position
  minimumAzimuthalAngle?: number
  // The maximum angle between model-forward and the camera azimuthal position
  maximumAzimuthalAngle?: number
  // The minimum camera field of view in degrees
  minimumFieldOfView?: number
  // The maximum camera field of view in degrees
  maximumFieldOfView?: number
  // Controls scrolling behavior
  touchAction?: TouchAction
  // Infinite zoom
  infiniteZoom?: boolean
  // Zoom to cursor
  zoomToCursor?: boolean
}

const ZOOM_SENSITIVITY = 0.08

export enum PointerChangeEvent {
  PointerChangeStart = 'pointer-change-start',
  PointerChangeEnd = 'pointer-change-end'
}

/**
 * SmoothControls is a Three.js helper for adding delightful pointer and
 * keyboard-based input to a staged Three.js scene. Its API is very similar to
 * OrbitControls, but it offers more opinionated (subjectively more delightful)
 * defaults, easy extensibility and subjectively better out-of-the-box keyboard
 * support.
 *
 * One important change compared to OrbitControls is that the `update` method
 * of SmoothControls must be invoked on every frame, otherwise the controls
 * will not have an effect.
 *
 * Another notable difference compared to OrbitControls is that SmoothControls
 * does not currently support panning (but probably will in a future revision).
 *
 * Like OrbitControls, SmoothControls assumes that the orientation of the camera
 * has been set in terms of position, rotation and scale, so it is important to
 * ensure that the camera's matrixWorld is in sync before using SmoothControls.
 */
export class SmoothOrbitControls extends SpeckleControls {
  private _enabled: boolean = false
  private _options: Required<SmoothControlsOptions>
  private isUserPointing = false

  // Pan state
  public enablePan = true
  public enableTap = true
  private panProjection = new Matrix3()
  private panPerPixel = 0

  // Internal orbital position state
  public spherical = new Spherical()
  private goalSpherical = new Spherical()
  private origin = new Vector3()
  private goalOrigin = new Vector3()
  private targetDamperX = new Damper()
  private targetDamperY = new Damper()
  private targetDamperZ = new Damper()
  private thetaDamper = new Damper()
  private phiDamper = new Damper()
  private radiusDamper = new Damper()
  private logFov = Math.log(55)
  private goalLogFov = this.logFov
  private fovDamper = new Damper()

  // Pointer state
  private touchMode: TouchMode = null
  private pointers: Pointer[] = []
  private startPointerPosition = { clientX: 0, clientY: 0 }
  private lastSeparation = 0
  private touchDecided = false
  private zoomControlCoord: Vector2 = new Vector2()

  public _controlTarget: PerspectiveCamera | OrthographicCamera
  private _container: HTMLElement
  private _renderer: WebGLRenderer
  private _lastTick: number = 0
  private _basisTransform: Matrix4 = new Matrix4()
  private _basisTransformInv: Matrix4 = new Matrix4()
  private _radiusDelta: number = 0

  private originSphere: Mesh
  private cursorSphere: Mesh
  private world: World
  private lastTarget: Vector3 = new Vector3()
  private intersections: Intersections
  private scene: Scene

  public get enabled(): boolean {
    return this._enabled
  }
  public set enabled(value: boolean) {
    if (value) {
      this.enableInteraction()
    } else this.disableInteraction()
    this._enabled = value
  }

  constructor(
    controlTarget: PerspectiveCamera | OrthographicCamera,
    container: HTMLElement,
    renderer: WebGLRenderer,
    scene: Scene,
    world: World,
    intersections: Intersections,
    options: Required<SmoothControlsOptions>
  ) {
    scene
    super()
    this._controlTarget = controlTarget
    this._container = container
    this._renderer = renderer
    this.world = world
    this.intersections = intersections
    this.scene = scene
    this.world
    this.intersections
    this._options = Object.assign({}, options) as Required<SmoothControlsOptions>
    const geometry = new SphereGeometry(0.1, 32, 16)
    const material = new MeshBasicMaterial({ color: 0xffff00 })
    this.originSphere = new Mesh(geometry, material)
    this.originSphere.layers.set(ObjectLayers.OVERLAY)
    const material2 = new MeshBasicMaterial({ color: 0xff0000 })
    this.cursorSphere = new Mesh(geometry, material2)
    this.cursorSphere.layers.set(ObjectLayers.OVERLAY)
    // scene.add(this.originSphere)
    // scene.add(this.cursorSphere)

    this.setOrbit(2.356, 0.955, 0)
    this.jumpToGoal()
  }

  /**
   * The options that are currently configured for the controls instance.
   */
  get options(): Required<SmoothControlsOptions> {
    return this._options
  }

  set options(value: SmoothControlsOptions) {
    Object.assign(this._options, value)
  }

  set basisTransform(value: Matrix4) {
    this._basisTransform.copy(value)
    this._basisTransformInv.copy(value)
    this._basisTransformInv.invert()
  }

  get basisTrasform() {
    return this._basisTransform
  }

  set controlTarget(value: PerspectiveCamera | OrthographicCamera) {
    this._controlTarget = value
    this.moveCamera()
  }

  public fromPositionAndTarget(position: Vector3, target: Vector3): void {
    /** This check is targeted exclusevely towards the frontend which calls this method pointlessly each frame
     *  We don't want to make pointless calculations more than we already are
     */
    const targetPosition = this.getPosition()
    if (position.equals(targetPosition) && target.equals(this.origin)) return

    const v0 = new Vector3()
      .copy(position)
      .applyMatrix4(
        new Matrix4().makeRotationFromEuler(new Euler(Math.PI * 0.5)).invert()
      )
    v0.sub(target)
    const spherical = new Spherical()
    spherical.setFromCartesianCoords(v0.x, v0.y, v0.z)
    this.setOrbit(spherical.theta, spherical.phi, spherical.radius)
    this.setTarget(target.x, target.y, target.z)
  }

  public fromSpherical(
    spherical: Spherical,
    origin: Vector3 = new Vector3(0, 0, 0)
  ): void {
    this.setOrbit(spherical.theta, spherical.phi, spherical.radius)
    this.setTarget(origin.x, origin.y, origin.z)
  }

  /**
   * Move the camera instantly instead of accelerating toward the goal
   * parameters.
   */
  public jumpToGoal() {
    this.update(SETTLING_TIME)
  }

  public fitToSphere(sphere: Sphere) {
    /** The three.js Sphere has it's origin in a CS where Y is up (proper way) */
    const nativeOrigin = new Vector3()
      .copy(sphere.center)
      .applyMatrix4(this._basisTransformInv)
    this.setTarget(nativeOrigin.x, nativeOrigin.y, nativeOrigin.z)

    this.setRadius(sphere.radius)
  }

  /**
   * Gets the current goal position
   */
  public getPosition(): Vector3 {
    return this.positionFromSpherical(this.goalSpherical, this.origin)
  }

  /**
   * Gets the point in model coordinates the model should orbit/pivot around.
   */
  public getTarget(): Vector3 {
    return this.goalOrigin.clone()
  }

  public isStationary(): boolean {
    return (
      this.goalSpherical.theta === this.spherical.theta &&
      this.goalSpherical.phi === this.spherical.phi &&
      this.goalSpherical.radius === this.spherical.radius &&
      this.goalLogFov === this.logFov &&
      this.goalOrigin.equals(this.origin)
    )
  }

  /**
   * Configure the _options of the controls. Configured _options will be
   * merged with whatever _options have already been configured for this
   * controls instance.
   */
  public applyOptions(_options: SmoothControlsOptions) {
    Object.assign(this._options, _options)
    // Re-evaluates clamping based on potentially new values for min/max
    // polar, azimuth and radius:
    this.setOrbit()
    this.setFieldOfView(Math.exp(this.goalLogFov))
  }

  /**
   * Set the absolute orbital goal of the camera. The change will be
   * applied over a number of frames depending on configured acceleration and
   * dampening _options.
   *
   * Returns true if invoking the method will result in the camera changing
   * position and/or rotation, otherwise false.
   */
  public setOrbit(
    goalTheta: number = this.goalSpherical.theta,
    goalPhi: number = this.goalSpherical.phi,
    goalRadius: number = this.goalSpherical.radius
  ): boolean {
    const {
      minimumAzimuthalAngle,
      maximumAzimuthalAngle,
      minimumPolarAngle,
      maximumPolarAngle,
      minimumRadius,
      maximumRadius
    } = this._options

    const { theta, phi, radius } = this.goalSpherical

    const nextTheta = clamp(goalTheta, minimumAzimuthalAngle, maximumAzimuthalAngle)
    if (!isFinite(minimumAzimuthalAngle) && !isFinite(maximumAzimuthalAngle)) {
      this.spherical.theta =
        this.wrapAngle(this.spherical.theta - nextTheta) + nextTheta
    }

    const nextPhi = clamp(goalPhi, minimumPolarAngle, maximumPolarAngle)
    const nextRadius = clamp(goalRadius, minimumRadius, maximumRadius)

    if (nextTheta === theta && nextPhi === phi && nextRadius === radius) {
      return false
    }

    if (!isFinite(nextTheta) || !isFinite(nextPhi) || !isFinite(nextRadius)) {
      return false
    }

    this.goalSpherical.theta = nextTheta
    this.goalSpherical.phi = nextPhi
    this.goalSpherical.radius = nextRadius
    this.goalSpherical.makeSafe()

    return true
  }

  /**
   * Subset of setOrbit() above, which only sets the camera's radius.
   */
  public setRadius(radius: number) {
    this.goalSpherical.radius = radius
    this.setOrbit()
  }

  /**
   * Sets the goal field of view for the camera
   */
  public setFieldOfView(fov: number) {
    const { minimumFieldOfView, maximumFieldOfView } = this._options
    fov = clamp(fov, minimumFieldOfView, maximumFieldOfView)
    this.goalLogFov = Math.log(fov)
  }

  /**
   * Sets the smoothing decay time.
   */
  public setDamperDecayTime(decayMilliseconds: number) {
    this.thetaDamper.setDecayTime(decayMilliseconds)
    this.phiDamper.setDecayTime(decayMilliseconds)
    this.radiusDamper.setDecayTime(decayMilliseconds)
    this.fovDamper.setDecayTime(decayMilliseconds)
    this.targetDamperX.setDecayTime(decayMilliseconds)
    this.targetDamperY.setDecayTime(decayMilliseconds)
    this.targetDamperZ.setDecayTime(decayMilliseconds)
  }

  /**
   * Sets the point in model coordinates the object should orbit/pivot around.
   */
  public setTarget(x: number, y: number, z: number) {
    this.goalOrigin.set(x, y, z)
  }

  /**
   * Adjust the orbital position of the camera relative to its current orbital
   * position. Does not let the theta goal get more than pi ahead of the current
   * theta, which ensures interpolation continues in the direction of the delta.
   * The deltaZoom parameter adjusts both the field of view and the orbit radius
   * such that they progress across their allowed ranges in sync.
   */
<<<<<<< HEAD
  public adjustOrbit(deltaTheta: number, deltaPhi: number, deltaZoom: number) {
=======
  adjustOrbit(deltaTheta: number, deltaPhi: number, deltaZoom: number) {
    deltaZoom
    this._radiusDelta
>>>>>>> b1219d3d
    const { theta, phi, radius } = this.goalSpherical

    const dTheta = this.spherical.theta - theta
    const dThetaLimit = Math.PI - 0.001
    const goalTheta =
      theta - clamp(deltaTheta, -dThetaLimit - dTheta, dThetaLimit - dTheta)
    const goalPhi = phi - deltaPhi

<<<<<<< HEAD
=======
    this.setOrbit(goalTheta, goalPhi)

    if (deltaZoom === 0) return

    const start = performance.now()
    const tasIntersect =
      this.intersections.intersect(
        this.scene,
        this._controlTarget as PerspectiveCamera,
        this.zoomControlCoord,
        ObjectLayers.STREAM_CONTENT_MESH,
        false,
        this.world.worldBox,
        true,
        false
      ) !== null
    console.warn(performance.now() - start)
    /** Original approach to zoom amount varying which works quite bad */
    // const { minimumRadius, maximumRadius, minimumFieldOfView, maximumFieldOfView } =
    // this._options
    // const a = (deltaZoom > 0 ? maximumRadius : minimumRadius) - radius
    // const b =
    //   Math.log(deltaZoom > 0 ? maximumFieldOfView : minimumFieldOfView) -
    //   this.goalLogFov
    // const deltaRatio = deltaZoom === 0 ? 0 : a / b
    // const size = this._renderer.getSize(new Vector2())
    // const zoomPerPixel = (ZOOM_SENSITIVITY * this.zoomSensitivity) / size.y
    // const metersPerPixel = this.spherical.radius * Math.exp(this.logFov) * zoomPerPixel
    // const zoomAmount =
    //   deltaZoom *
    //   (isFinite(deltaRatio) ? deltaRatio : (maximumRadius - minimumRadius) * 2) *
    //   metersPerPixel

>>>>>>> b1219d3d
    /** Simpler approach to zoom amount varying */
    // half of the fov is center to top of screen
    // const fov = Math.exp(this.logFov) * MathUtils.DEG2RAD
    const normalizedRadius =
      this.spherical.radius / this.world.worldBox.getSize(new Vector3()).length()

    let worldSizeOffset = lerp(
      this.world.getRelativeOffset(0.08) * Math.abs(deltaZoom),
      this.world.getRelativeOffset(0.32) * Math.abs(deltaZoom),
      normalizedRadius >= 0.5 ? Math.exp(normalizedRadius) : normalizedRadius
    )

    worldSizeOffset = clamp(
      worldSizeOffset,
      this.world.getRelativeOffset(0.01),
      this.world.getRelativeOffset(0.2)
    )
    const zoomAmount = worldSizeOffset * Math.sign(deltaZoom) //deltaZoom * this.spherical.radius * Math.tan(fov * 0.5)

    const goalRadius = radius + zoomAmount
    this.setOrbit(goalTheta, goalPhi, goalRadius)

    this._radiusDelta = radius - this.goalSpherical.radius

    if (this._options.zoomToCursor) {
      const dollyAmount = new Vector3()
      if (goalRadius < this._options.minimumRadius && this._options.infiniteZoom) {
        if (this._controlTarget instanceof PerspectiveCamera) {
          const dir = new Vector3().setFromSpherical(this.spherical).normalize()
          dollyAmount.copy(dir).multiplyScalar(zoomAmount)
          this._radiusDelta = -zoomAmount
        }
      }
      const cameraDirection = new Vector3()
        .setFromSpherical(this.spherical)
        .normalize()
        .negate()
      const planeX = new Vector3()
        .copy(cameraDirection)
        .cross(new Vector3(0, 1, 0))
        .normalize()
      if (planeX.lengthSq() === 0) planeX.x = 1.0
      const planeY = new Vector3().crossVectors(planeX, cameraDirection)
      const dims = {
        x: this._container.offsetWidth,
        y: this._container.offsetHeight
      }
      const aspect = dims.x / dims.y
      const worldToScreen =
        clamp(this.goalSpherical.radius, Math.abs(zoomAmount), Number.MAX_VALUE) *
        Math.tan(Math.exp(this.logFov) * MathUtils.DEG2RAD * 0.5)
      const cursor = new Vector3()
        .copy(this.goalOrigin)
        .add(
          planeX.multiplyScalar(
            this.zoomControlCoord.x * worldToScreen * aspect * +tasIntersect
          )
        )
        .add(
          planeY.multiplyScalar(this.zoomControlCoord.y * worldToScreen * +tasIntersect)
        )
        .add(dollyAmount)
      const lerpRatio = clamp(this._radiusDelta / this.goalSpherical.radius, -1, 1)
      // console.log('Delta -> ', this._radiusDelta, this.goalSpherical.radius, lerpRatio)
      const newTargetEnd = new Vector3().copy(this.goalOrigin).lerp(cursor, lerpRatio)
      this.cursorSphere.position.copy(
        new Vector3().copy(cursor).applyMatrix4(this._basisTransform)
      )
      this.setTarget(newTargetEnd.x, newTargetEnd.y, newTargetEnd.z)
    }
    /** We're not varying fov based on zoom level for now */
    // if (deltaZoom !== 0) {
    //   const goalLogFov = this.goalLogFov + deltaZoom
    //   this.setFieldOfView(Math.exp(goalLogFov))
    // }
  }

  /**
   * Update controls. In most cases, this will result in the camera
   * interpolating its position and rotation until it lines up with the
   * designated goal orbital position. Returns false if the camera did not move.
   *
   * Time and delta are measured in milliseconds.
   */
  public update(delta?: number): boolean {
    const now = performance.now()
    delta = delta !== undefined ? delta : now - this._lastTick
    this._lastTick = now

    if (this.isStationary()) {
      return false
    }
<<<<<<< HEAD
    if (this.world) {
      this.applyOptions({
        maximumRadius: this.world.worldBox.max.distanceTo(this.world.worldBox.min) * 2
=======

    if (worldBox) {
      const maxDistance = this.world.getRelativeOffset(5)
      const minDistance = this.world.getRelativeOffset(0.01)
      this.applyOptions({
        maximumRadius: maxDistance,
        minimumRadius: minDistance
>>>>>>> b1219d3d
      })
      // radiusNormalisationRange = this.world.worldBox.getSize(new Vector3()).length()
    }

    const { maximumPolarAngle } = this._options

    const dTheta = this.spherical.theta - this.goalSpherical.theta
    if (
      Math.abs(dTheta) > Math.PI &&
      !isFinite(this._options.minimumAzimuthalAngle) &&
      !isFinite(this._options.maximumAzimuthalAngle)
    ) {
      this.spherical.theta -= Math.sign(dTheta) * 2 * Math.PI
    }

    this.spherical.theta = this.thetaDamper.update(
      this.spherical.theta,
      this.goalSpherical.theta,
      delta,
      Math.PI
    )

    this.spherical.phi = this.phiDamper.update(
      this.spherical.phi,
      this.goalSpherical.phi,
      delta,
      maximumPolarAngle
    )

    const minMaxRange = this._options.maximumRadius - this._options.minimumRadius
    const radiusNormalisationRange = minMaxRange < 1 ? minMaxRange : 1
    this.spherical.radius = this.radiusDamper.update(
      this.spherical.radius,
      this.goalSpherical.radius,
      delta,
      radiusNormalisationRange
    )

    this.logFov = this.goalLogFov
    /** We're not easing the fov for now */
    // this.fovDamper.update(
    //   this.logFov,
    //   this.goalLogFov,
    //   delta,
    //   10
    // )

    let normalization = 1
    if (this.world) {
      normalization = this.world.worldBox.getBoundingSphere(new Sphere()).radius / 10
    }
    const x = this.targetDamperX.update(
      this.origin.x,
      this.goalOrigin.x,
      delta,
      normalization
    )
    const y = this.targetDamperY.update(
      this.origin.y,
      this.goalOrigin.y,
      delta,
      normalization
    )
    const z = this.targetDamperZ.update(
      this.origin.z,
      this.goalOrigin.z,
      delta,
      normalization
    )
    this.origin.set(x, y, z)

    this.moveCamera()

    return true
  }

  protected moveCamera() {
    // Derive the new camera position from the updated spherical:
    this.spherical.makeSafe()
    const position = this.positionFromSpherical(this.spherical, this.origin)
    const quaternion = this.quaternionFromSpherical(this.spherical)

    if (this._controlTarget instanceof OrthographicCamera) {
      const cameraDirection = new Vector3()
        .setFromSpherical(this.spherical)
        .applyQuaternion(new Quaternion().setFromRotationMatrix(this._basisTransform))
        .normalize()
        .negate()
      position.add(
        cameraDirection.multiplyScalar(
          (this._options.maximumRadius -
            this.options.minimumRadius -
            this.spherical.radius) *
            -1
        )
      )
    }
    this._controlTarget.position.copy(position)
    this._controlTarget.quaternion.copy(quaternion)
    // console.log(this._controlTarget.position.distanceTo(this.lastTarget))
    // console.log(this.spherical.radius)
    this.lastTarget.copy(this._controlTarget.position)

    const originSphereT = new Vector3()
      .copy(this.origin)
      .applyMatrix4(this._basisTransform)
    this.originSphere.position.copy(originSphereT)

    if (this._controlTarget instanceof PerspectiveCamera)
      if (this._controlTarget.fov !== Math.exp(this.logFov)) {
        this._controlTarget.fov = Math.exp(this.logFov)
        this._controlTarget.updateProjectionMatrix()
      }
    if (this._controlTarget instanceof OrthographicCamera) {
      const depth = this.spherical.radius
      const dims = {
        x: this._container.offsetWidth,
        y: this._container.offsetHeight
      }
      const aspect = dims.x / dims.y
      const fov = Math.exp(this.logFov)
      const dephtS = Math.tan(MathUtils.DEG2RAD * (fov / 2)) * 2.0
      const Z = depth
      const width = dephtS * Z * aspect
      const height = dephtS * Z
      this._controlTarget.zoom = 1
      this._controlTarget.left = width / -2
      this._controlTarget.right = width / 2
      this._controlTarget.top = height / 2
      this._controlTarget.bottom = height / -2
      this._controlTarget.updateProjectionMatrix()
    }

    /** Ortho height to distance test */
    // const plm = new Vector3()
    //   .copy(this._controlTarget.position)
    //   .applyMatrix4(this._basisTransformInv)
    // const offset = new Vector3().copy(plm).sub(this.origin)
    // const ortho = this.distanceToOrthogrtaphicHeight(offset.length())
    // const dist = this.orthographicHeightToDistance(ortho)
  }

  /* Ortho height to distance functions
  private orthographicHeightToDistance(height: number) {
    if (!(this._controlTarget instanceof OrthographicCamera))
      return this.spherical.radius

    return height / (Math.tan(MathUtils.DEG2RAD * Math.exp(this.logFov) * 0.5) * 2)
  }

  private distanceToOrthogrtaphicHeight(distance: number) {
    const fov = Math.exp(this.logFov)
    const dephtS = Math.tan(MathUtils.DEG2RAD * (fov / 2)) * 2.0
    return dephtS * distance
  }
  */

  protected positionFromSpherical(spherical: Spherical, origin?: Vector3) {
    const position: Vector3 = new Vector3()
    position.setFromSpherical(spherical)
    if (origin) position.add(origin)

    position.applyQuaternion(
      new Quaternion().setFromRotationMatrix(this._basisTransform)
    )
    return position
  }

  protected quaternionFromSpherical(spherical: Spherical) {
    const quaternion: Quaternion = new Quaternion()
    quaternion.setFromEuler(
      new Euler(spherical.phi - Math.PI / 2, spherical.theta, 0, 'YXZ')
    )
    quaternion.premultiply(new Quaternion().setFromRotationMatrix(this._basisTransform))
    return quaternion
  }

  protected userAdjustOrbit(deltaTheta: number, deltaPhi: number, deltaZoom: number) {
    this.adjustOrbit(
      deltaTheta *
        this._options.orbitSensitivity *
        +this._options.enableOrbit *
        this._options.inputSensitivity,
      deltaPhi *
        this._options.orbitSensitivity *
        +this._options.enableOrbit *
        this._options.inputSensitivity,
      deltaZoom *
        this._options.zoomSensitivity *
        +this._options.enableZoom *
        this._options.inputSensitivity
    )
  }

  protected enableInteraction() {
    if (this._enabled) return

    this._container.addEventListener('pointerdown', this.onPointerDown)
    this._container.addEventListener('pointercancel', this.onPointerUp)

    this._container.addEventListener('wheel', this.onWheel)
    // This little beauty is to work around a WebKit bug that otherwise makes
    // touch events randomly not cancelable.
    this._container.addEventListener('touchmove', () => {}, { passive: false })
    this._container.addEventListener('contextmenu', this.onContext)

    // this.element.style.cursor = 'grab'
  }

  protected disableInteraction() {
    if (!this._enabled) return

    this._container.removeEventListener('pointerdown', this.onPointerDown)
    this._container.removeEventListener('pointermove', this.onPointerMove)
    this._container.removeEventListener('pointerup', this.onPointerUp)
    this._container.removeEventListener('pointercancel', this.onPointerUp)
    this._container.removeEventListener('wheel', this.onWheel)
    this._container.removeEventListener('contextmenu', this.onContext)

    //   element.style.cursor = ''
    this.touchMode = null
  }

  // Wraps to between -pi and pi
  protected wrapAngle(radians: number): number {
    const normalized = (radians + Math.PI) / (2 * Math.PI)
    const wrapped = normalized - Math.floor(normalized)
    return wrapped * 2 * Math.PI - Math.PI
  }

  protected pixelLengthToSphericalAngle(pixelLength: number): number {
    const size = this._renderer.getSize(new Vector2())
    return (2 * Math.PI * pixelLength) / size.y
  }

  protected twoTouchDistance(touchOne: Pointer, touchTwo: Pointer): number {
    const { clientX: xOne, clientY: yOne } = touchOne
    const { clientX: xTwo, clientY: yTwo } = touchTwo
    const xDelta = xTwo - xOne
    const yDelta = yTwo - yOne

    return Math.sqrt(xDelta * xDelta + yDelta * yDelta)
  }

  protected touchModeZoom: TouchMode = (dx: number, dy: number) => {
    const size = this._renderer.getSize(new Vector2())
    const touchDistance = this.twoTouchDistance(this.pointers[0], this.pointers[1])
    const deltaZoom =
      (ZOOM_SENSITIVITY *
        this._options.zoomSensitivity *
        +this._options.enableZoom *
        (this.lastSeparation - touchDistance) *
        50) /
      size.y
    this.lastSeparation = touchDistance

    this.userAdjustOrbit(0, 0, deltaZoom)

    if (this.panPerPixel > 0) {
      this.movePan(dx, dy)
    }
  }

  // We implement our own version of the browser's CSS touch-action, enforced by
  // this function, because the iOS implementation of pan-y is bad and doesn't
  // match Android. Specifically, even if a touch gesture begins by panning X,
  // iOS will switch to scrolling as soon as the gesture moves in the Y, rather
  // than staying in the same mode until the end of the gesture.
  protected disableScroll = (event: TouchEvent) => {
    event.preventDefault()
  }

  protected touchModeRotate: TouchMode = (dx: number, dy: number) => {
    const { touchAction } = this._options
    if (!this.touchDecided && touchAction !== 'none') {
      this.touchDecided = true
      const dxMag = Math.abs(dx)
      const dyMag = Math.abs(dy)
      // If motion is mostly vertical, assume scrolling is the intent.
      if (
        (touchAction === 'pan-y' && dyMag > dxMag) ||
        (touchAction === 'pan-x' && dxMag > dyMag)
      ) {
        this.touchMode = null
        return
      } else {
        this._container.addEventListener('touchmove', this.disableScroll, {
          passive: false
        })
      }
    }
    this.handleSinglePointerMove(dx, dy)
  }

  protected handleSinglePointerMove(dx: number, dy: number) {
    const deltaTheta = this.pixelLengthToSphericalAngle(dx)
    const deltaPhi = this.pixelLengthToSphericalAngle(dy)

    if (this.isUserPointing === false) {
      this.isUserPointing = true
      this.emit(PointerChangeEvent.PointerChangeStart)
    }

    this.userAdjustOrbit(deltaTheta, deltaPhi, 0)
  }

  protected initializePan() {
    const size = this._renderer.getSize(new Vector2())
    const { theta, phi } = this.spherical
    const psi = theta //- this.scene.yaw
    this.panPerPixel =
      (PAN_SENSITIVITY * this._options.panSensitivity * +this._options.enablePan) /
      size.y
    this.panProjection.set(
      -Math.cos(psi),
      -Math.cos(phi) * Math.sin(psi),
      0,
      0,
      Math.sin(phi),
      0,
      Math.sin(psi),
      -Math.cos(phi) * Math.cos(psi),
      0
    )
  }

  protected movePan(dx: number, dy: number) {
    const dxy = vector3.set(dx, dy, 0).multiplyScalar(this._options.inputSensitivity)
    const metersPerPixel =
      clamp(
        this.spherical.radius,
        this.world.getRelativeOffset(0.025),
        Number.MAX_VALUE
      ) *
      Math.exp(this.logFov) *
      this.panPerPixel
    dxy.multiplyScalar(metersPerPixel)

    const target = this.getTarget()
    target.add(dxy.applyMatrix3(this.panProjection))
    this.setTarget(target.x, target.y, target.z)
  }

  protected onPointerDown = (event: PointerEvent) => {
    if (this.pointers.length > 2) {
      return
    }

    if (this.pointers.length === 0) {
      this._container.addEventListener('pointermove', this.onPointerMove)
      this._container.addEventListener('pointerup', this.onPointerUp)
      this.touchMode = null
      this.touchDecided = false
      this.startPointerPosition.clientX = event.clientX
      this.startPointerPosition.clientY = event.clientY
    }

    // try {
    //   this._container.setPointerCapture(event.pointerId)
    // } catch (e) {
    //   e
    // }
    this.pointers.push({
      clientX: event.clientX,
      clientY: event.clientY,
      id: event.pointerId
    })

    this.isUserPointing = false

    if (event.pointerType === 'touch') {
      this.onTouchChange(event)
    } else {
      this.onMouseDown(event)
    }

    // TO DO
    //   this.dispatchEvent({ type: 'user-interaction' })
  }

  protected onPointerMove = (event: PointerEvent) => {
    const pointer = this.pointers.find((pointer) => pointer.id === event.pointerId)
    if (!pointer) {
      return
    }

    // In case no one gave us a pointerup or pointercancel event.
    if (event.pointerType === 'mouse' && event.buttons === 0) {
      this.onPointerUp(event)
      return
    }

    const numTouches = this.pointers.length
    const dx = (event.clientX - pointer.clientX) / numTouches
    const dy = (event.clientY - pointer.clientY) / numTouches
    if (dx === 0 && dy === 0) {
      return
    }
    pointer.clientX = event.clientX
    pointer.clientY = event.clientY

    if (event.pointerType === 'touch') {
      if (this.touchMode !== null) {
        this.touchMode(dx, dy)
      }
    } else {
      if (this.panPerPixel > 0) {
        this.movePan(dx, dy)
      } else {
        this.handleSinglePointerMove(dx, dy)
      }
    }
  }

  protected onPointerUp = (event: PointerEvent) => {
    const index = this.pointers.findIndex((pointer) => pointer.id === event.pointerId)
    if (index !== -1) {
      this.pointers.splice(index, 1)
    }

    // altKey indicates an interaction prompt; don't reset radius in this case
    // as it will cause the camera to drift.
    // if (this.panPerPixel > 0 && !event.altKey) {
    //   this.resetRadius()
    // }
    if (this.pointers.length === 0) {
      this._container.removeEventListener('pointermove', this.onPointerMove)
      this._container.removeEventListener('pointerup', this.onPointerUp)
      this._container.removeEventListener('touchmove', this.disableScroll)
      //   if (this.enablePan && this.enableTap) {
      //     this.recenter(event)
      //   }
    } else if (this.touchMode !== null) {
      this.onTouchChange(event)
    }

    // ;(this.scene.element as any)[$panElement].style.opacity = 0
    // element.style.cursor = 'grab'
    this.panPerPixel = 0

    if (this.isUserPointing) {
      this.emit(PointerChangeEvent.PointerChangeEnd)
    }
  }

  protected onTouchChange(event: PointerEvent) {
    if (this.pointers.length === 1) {
      this.touchMode = this.touchModeRotate
    } else {
      if (!this._options.enableZoom) {
        this.touchMode = null
        this._container.removeEventListener('touchmove', this.disableScroll)
        return
      }
      this.touchMode =
        this.touchDecided && this.touchMode === null ? null : this.touchModeZoom
      this.touchDecided = true
      this._container.addEventListener('touchmove', this.disableScroll, {
        passive: false
      })
      this.lastSeparation = this.twoTouchDistance(this.pointers[0], this.pointers[1])

      if (this.enablePan && this.touchMode !== null) {
        this.initializePan()
        if (!event.altKey) {
          // user interaction, not prompt
          //   ;(this.scene.element as any)[$panElement].style.opacity = 1
        }
      }
    }
  }

  protected onMouseDown(event: MouseEvent) {
    this.panPerPixel = 0
    if (
      this.enablePan &&
      (event.button === 2 || event.ctrlKey || event.metaKey || event.shiftKey)
    ) {
      this.initializePan()
      //   ;(this.scene.element as any)[$panElement].style.opacity = 1
    }
    // this.element.style.cursor = 'grabbing'
  }

  protected onWheel = (event: WheelEvent) => {
    const x =
      ((event.clientX - this._container.clientLeft) / this._container.clientWidth) * 2 -
      1

    const y =
      ((event.clientY - this._container.clientTop) / this._container.clientHeight) *
        -2 +
      1
    this.zoomControlCoord.set(x, y)

    const deltaZoom =
      ((event as WheelEvent).deltaY *
        ((event as WheelEvent).deltaMode === 1 ? 18 : 1) *
        ZOOM_SENSITIVITY *
        this._options.zoomSensitivity *
        +this._options.enableZoom) /
      60
    this.userAdjustOrbit(0, 0, deltaZoom)
    event.preventDefault()
    // TO DO
    // this.dispatchEvent({ type: 'user-interaction' })
  }

  protected onContext = (event: MouseEvent) => {
    if (this.enablePan) {
      event.preventDefault()
    } else {
      for (const pointer of this.pointers) {
        // Required because of a common browser bug where the context menu never
        // fires a pointercancel event.
        this.onPointerUp(
          new PointerEvent('pointercancel', {
            ...this.startPointerPosition,
            pointerId: pointer.id
          })
        )
      }
    }
  }

  public dispose(): void {
    throw new Error('Method not implemented.')
  }
}<|MERGE_RESOLUTION|>--- conflicted
+++ resolved
@@ -35,12 +35,9 @@
 
 import { ObjectLayers } from '../../../IViewer.js'
 import { World } from '../../World.js'
-<<<<<<< HEAD
 import { SpeckleControls } from './SpeckleControls.js'
-=======
+import { Intersections } from '../../Intersections.js'
 import { lerp } from 'three/src/math/MathUtils.js'
-import { Intersections } from '../../Intersections.js'
->>>>>>> b1219d3d
 
 /**
  * @param {Number} value
@@ -421,13 +418,9 @@
    * The deltaZoom parameter adjusts both the field of view and the orbit radius
    * such that they progress across their allowed ranges in sync.
    */
-<<<<<<< HEAD
-  public adjustOrbit(deltaTheta: number, deltaPhi: number, deltaZoom: number) {
-=======
   adjustOrbit(deltaTheta: number, deltaPhi: number, deltaZoom: number) {
     deltaZoom
     this._radiusDelta
->>>>>>> b1219d3d
     const { theta, phi, radius } = this.goalSpherical
 
     const dTheta = this.spherical.theta - theta
@@ -436,8 +429,6 @@
       theta - clamp(deltaTheta, -dThetaLimit - dTheta, dThetaLimit - dTheta)
     const goalPhi = phi - deltaPhi
 
-<<<<<<< HEAD
-=======
     this.setOrbit(goalTheta, goalPhi)
 
     if (deltaZoom === 0) return
@@ -471,7 +462,6 @@
     //   (isFinite(deltaRatio) ? deltaRatio : (maximumRadius - minimumRadius) * 2) *
     //   metersPerPixel
 
->>>>>>> b1219d3d
     /** Simpler approach to zoom amount varying */
     // half of the fov is center to top of screen
     // const fov = Math.exp(this.logFov) * MathUtils.DEG2RAD
@@ -564,19 +554,13 @@
     if (this.isStationary()) {
       return false
     }
-<<<<<<< HEAD
+
     if (this.world) {
-      this.applyOptions({
-        maximumRadius: this.world.worldBox.max.distanceTo(this.world.worldBox.min) * 2
-=======
-
-    if (worldBox) {
       const maxDistance = this.world.getRelativeOffset(5)
       const minDistance = this.world.getRelativeOffset(0.01)
       this.applyOptions({
         maximumRadius: maxDistance,
         minimumRadius: minDistance
->>>>>>> b1219d3d
       })
       // radiusNormalisationRange = this.world.worldBox.getSize(new Vector3()).length()
     }
