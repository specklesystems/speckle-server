import {
  Group,
  Box3,
  BufferGeometry,
  MeshStandardMaterial,
  Mesh,
  Box3Helper,
  LineBasicMaterial,
  PlaneGeometry,
  Vector3,
  Plane,
  Material,
  BufferAttribute,
  Raycaster,
  DoubleSide,
  SphereGeometry
} from 'three'
import { TransformControls } from 'three/examples/jsm/controls/TransformControls'
import { IViewer, ObjectLayers } from '../../IViewer'
import { Extension } from './Extension'
import { CameraEvent } from '../objects/SpeckleCamera'
import { InputEvent } from '../input/Input'
import { CameraController } from './CameraController'

export enum SectionToolEvent {
  DragStart = 'section-box-drag-start',
  DragEnd = 'section-box-drag-end',
  Updated = 'section-box-changed'
}

export class SectionTool extends Extension {
  public get inject() {
    return [CameraController]
  }

  protected dragging = false
  protected display: Group
  protected boxGeometry: BufferGeometry
  protected boxMaterial: MeshStandardMaterial
  protected boxMesh: Mesh
  protected boxMeshHelper: Box3Helper
  protected boxMeshHelperMaterial: LineBasicMaterial
  protected plane: PlaneGeometry
  protected hoverPlane: Mesh
  protected sphere: Mesh

  protected sidesSimple: { [id: string]: { verts: number[]; axis: string } }
  protected currentRange: number[]
  protected planes: Plane[]

  protected prevPosition: Vector3
  protected attachedToBox: boolean

  protected controls: TransformControls
  protected allowSelection: boolean

  protected raycaster: Raycaster

  public get enabled() {
    return this._enabled
  }

  public set enabled(value: boolean) {
    this._enabled = value
    this.display.visible = value
    this.viewer.getRenderer().renderer.localClippingEnabled = value
    this.emit(SectionToolEvent.Updated, this.planes)
    this.viewer.requestRender()
  }

<<<<<<< HEAD
  public get visible(): boolean {
    return this.display.visible
  }

  public set visible(value: boolean) {
    this.display.visible = value
  }

  constructor(viewer: IViewer, protected cameraProvider: ICameraProvider) {
=======
  constructor(viewer: IViewer, protected cameraProvider: CameraController) {
>>>>>>> d7f03251
    super(viewer)
    this.viewer = viewer

    this.viewer.getRenderer().renderer.localClippingEnabled = true

    this.dragging = false
    this.display = new Group()
    this.display.name = 'SectionBox'
    this.display.layers.set(ObjectLayers.PROPS)
    this.viewer.getRenderer().scene.add(this.display)

    // box
    this.boxGeometry = this._generateSimpleCube(5, 5, 5)
    this.boxMaterial = new MeshStandardMaterial({
      color: 0x00ffff,
      opacity: 0,
      wireframe: false,
      side: DoubleSide
    })
    this.boxMesh = new Mesh(this.boxGeometry, this.boxMaterial)
    this.boxMesh.visible = false
    this.boxMesh.layers.set(ObjectLayers.PROPS)

    this.display.add(this.boxMesh)

    this.boxMeshHelper = new Box3Helper(this.boxGeometry.boundingBox)
    this.boxMeshHelper.material = new LineBasicMaterial({
      color: 0x0a66ff,
      opacity: 0.4
    })

    this.boxMeshHelper.layers.set(ObjectLayers.PROPS)
    this.display.add(this.boxMeshHelper)

    // we're attaching the gizmo mover to this sphere in the box centre
    const sphere = new SphereGeometry(0.01, 10, 10)
    this.sphere = new Mesh(sphere, new MeshStandardMaterial({ color: 0x00ffff }))
    this.sphere.layers.set(ObjectLayers.PROPS)
    this.sphere.visible = false
    this.display.add(this.sphere)

    // plane
    this.plane = new PlaneGeometry(1, 1)
    this.hoverPlane = new Mesh(
      this.plane,
      new MeshStandardMaterial({
        transparent: true,
        side: DoubleSide,
        opacity: 0.1,
        wireframe: false,
        color: 0x0a66ff,
        metalness: 0.1,
        roughness: 0.75
      })
    )
    this.hoverPlane.visible = false
    this.hoverPlane.layers.set(ObjectLayers.PROPS)
    this.display.add(this.hoverPlane)

    this.raycaster = new Raycaster()
    this.raycaster.layers.set(ObjectLayers.PROPS)

    this.sidesSimple = {
      '256': { verts: [1, 2, 5, 6], axis: 'x' },
      '152': { verts: [1, 2, 5, 6], axis: 'x' },
      '407': { verts: [0, 3, 4, 7], axis: 'x' },
      '703': { verts: [0, 3, 4, 7], axis: 'x' },
      '327': { verts: [2, 3, 6, 7], axis: 'y' },
      '726': { verts: [2, 3, 6, 7], axis: 'y' },
      '450': { verts: [0, 1, 4, 5], axis: 'y' },
      '051': { verts: [0, 1, 4, 5], axis: 'y' },
      '312': { verts: [0, 1, 3, 2], axis: 'z' },
      '013': { verts: [0, 1, 3, 2], axis: 'z' },
      '546': { verts: [4, 5, 7, 6], axis: 'z' },
      '647': { verts: [4, 5, 7, 6], axis: 'z' }
    }

    this._generateOrUpdatePlanes()

    this.currentRange = null
    this.prevPosition = null
    this.attachedToBox = true

    this._setupControls()
    this._attachControlsToBox()

    this.cameraProvider.on(CameraEvent.ProjectionChanged, () => {
      this._setupControls()
      this._attachControlsToBox()
    })
    this.cameraProvider.on(CameraEvent.FrameUpdate, (data: boolean) => {
      this.allowSelection = !data
    })
    this.viewer.getRenderer().input.on(InputEvent.Click, this._clickHandler.bind(this))
    this.enabled = false
  }

  private _setupControls() {
    this.controls?.dispose()
    this.controls?.detach()
    this.controls = new TransformControls(
      this.viewer.getRenderer().renderingCamera,
      this.viewer.getRenderer().renderer.domElement
    )
    for (let k = 0; k < this.controls?.children.length; k++) {
      this.controls?.children[k].traverse((obj) => {
        obj.layers.set(ObjectLayers.PROPS)
      })
    }
    this.controls?.getRaycaster().layers.set(ObjectLayers.PROPS)
    this.controls?.setSize(0.75)
    this.display.add(this.controls)
    this.controls?.addEventListener('change', this._draggingChangeHandler.bind(this))
    this.controls?.addEventListener('dragging-changed', (event) => {
      if (!this.display.visible) return
      const val = !!event.value
      if (val) {
        this.emit(SectionToolEvent.DragStart)
        this.dragging = val
        this.cameraProvider.enabled = !val
      } else {
        this.emit(SectionToolEvent.DragEnd)
        setTimeout(() => {
          this.dragging = val
          this.cameraProvider.enabled = !val
        }, 100)
      }
    })
    this.viewer.requestRender()
  }

  private _draggingChangeHandler() {
    if (!this.display.visible) return
    this.boxGeometry.computeBoundingBox()
    this.boxMeshHelper.box.copy(this.boxGeometry.boundingBox)

    // Dragging a side / plane
    if (this.dragging && this.currentRange) {
      this._generateOrUpdatePlanes()
      if (this.prevPosition === null)
        this.prevPosition = this.hoverPlane.position.clone()
      this.prevPosition.sub(this.hoverPlane.position)
      this.prevPosition.negate()
      const boxArr = this.boxGeometry.attributes.position.array as number[]
      for (let i = 0; i < this.currentRange.length; i++) {
        const index = this.currentRange[i]
        boxArr[3 * index] += this.prevPosition.x
        boxArr[3 * index + 1] += this.prevPosition.y
        boxArr[3 * index + 2] += this.prevPosition.z
      }

      this.prevPosition = this.hoverPlane.position.clone()
      this.boxGeometry.attributes.position.needsUpdate = true
      this.boxGeometry.computeVertexNormals()
      this.boxGeometry.computeBoundingBox()
      this.boxGeometry.computeBoundingSphere()
    }

    // Dragging the whole section box
    if (this.dragging && !this.currentRange) {
      this._generateOrUpdatePlanes()
      if (this.prevPosition === null) this.prevPosition = this.sphere.position.clone()
      this.prevPosition.sub(this.sphere.position)
      this.prevPosition.negate()
      const verts = this.boxGeometry.attributes.position.array as number[]
      for (let i = 0; i < verts.length; i += 3) {
        verts[i] += this.prevPosition.x
        verts[i + 1] += this.prevPosition.y
        verts[i + 2] += this.prevPosition.z
      }
      this.boxGeometry.attributes.position.needsUpdate = true
      this.boxGeometry.computeVertexNormals()
      this.boxGeometry.computeBoundingBox()
      this.boxGeometry.computeBoundingSphere()

      this.prevPosition = this.sphere.position.clone()
    }
    this.viewer.getRenderer().clippingPlanes = this.planes
    this.viewer.getRenderer().clippingVolume = this.getBox()
    this.emit(SectionToolEvent.Updated, this.planes)
    this.viewer.requestRender()
  }

  private _clickHandler(args) {
    if (!this.allowSelection || this.dragging) return

    this.raycaster.setFromCamera(args, this.cameraProvider.renderingCamera)
    let intersectedObjects = []
    if (this.display.visible) {
      intersectedObjects = this.raycaster.intersectObject(this.boxMesh)
    }

    if (intersectedObjects.length === 0 && !this.dragging) {
      this._attachControlsToBox()
      ;(this.boxMeshHelper.material as Material).opacity = 0.5
      this.attachedToBox = true
      return
    }
    this.attachedToBox = false
    ;(this.boxMeshHelper.material as Material).opacity = 0.3
    this.hoverPlane.visible = true
    const side =
      this.sidesSimple[
        `${intersectedObjects[0].face.a}${intersectedObjects[0].face.b}${intersectedObjects[0].face.c}`
      ]
    this.controls.showX = side.axis === 'x'
    this.controls.showY = side.axis === 'y'
    this.controls.showZ = side.axis === 'z'

    this.currentRange = side.verts

    const boxArr = this.boxGeometry.attributes.position
    let index = 0
    const planeArr = this.plane.attributes.position.array as number[]
    const centre = new Vector3()

    const tempArr = []
    for (let i = 0; i < planeArr.length; i++) {
      if (i % 3 === 0) {
        tempArr.push(boxArr.getX(this.currentRange[index]))
      } else if (i % 3 === 1) {
        tempArr.push(boxArr.getY(this.currentRange[index]))
      } else if (i % 3 === 2) {
        tempArr.push(boxArr.getZ(this.currentRange[index]))
        centre.add(new Vector3(tempArr[i - 2], tempArr[i - 1], tempArr[i]))
        index++
      }
    }

    centre.multiplyScalar(0.25)
    this.hoverPlane.position.copy(centre.applyMatrix4(this.boxMesh.matrixWorld))
    this.prevPosition = this.hoverPlane.position.clone()
    index = 0
    for (let i = 0; i < planeArr.length; i++) {
      if (i % 3 === 0) {
        planeArr[i] = boxArr.getX(this.currentRange[index]) - centre.x
      } else if (i % 3 === 1) {
        planeArr[i] = boxArr.getY(this.currentRange[index]) - centre.y
      } else if (i % 3 === 2) {
        planeArr[i] = boxArr.getZ(this.currentRange[index]) - centre.z
        index++
      }
    }

    this.plane.applyMatrix4(this.boxMesh.matrixWorld)
    this.plane.attributes.position.needsUpdate = true
    this.plane.computeBoundingSphere()
    this.plane.computeBoundingBox()
    this.controls?.detach()
    this.controls?.attach(this.hoverPlane)
    this.controls?.updateMatrixWorld()
  }

  private _generateSimpleCube(width = 0.5, depth = 0.5, height = 0.5) {
    const vertices = [
      [-1 * width, -1 * depth, -1 * height],
      [1 * width, -1 * depth, -1 * height],
      [1 * width, 1 * depth, -1 * height],
      [-1 * width, 1 * depth, -1 * height],
      [-1 * width, -1 * depth, 1 * height],
      [1 * width, -1 * depth, 1 * height],
      [1 * width, 1 * depth, 1 * height],
      [-1 * width, 1 * depth, 1 * height]
    ]

    const indexes = [
      0, 1, 3, 3, 1, 2, 1, 5, 2, 2, 5, 6, 5, 4, 6, 6, 4, 7, 4, 0, 7, 7, 0, 3, 3, 2, 7,
      7, 2, 6, 4, 5, 0, 0, 5, 1
    ]

    const positions = []
    for (const vert of vertices) {
      positions.push(...vert)
    }

    const g = new BufferGeometry()
    g.setAttribute('position', new BufferAttribute(new Float32Array(positions), 3))
    g.setIndex(indexes)
    g.computeBoundingBox()
    g.computeVertexNormals()
    return g
  }

  private _generateOrUpdatePlanes() {
    this.planes = this.planes || [
      new Plane(),
      new Plane(),
      new Plane(),
      new Plane(),
      new Plane(),
      new Plane()
    ]

    let index = 0
    const boxArr = this.boxGeometry.attributes.position
    const indexes = [
      0, 1, 3, 3, 1, 2, 1, 5, 2, 2, 5, 6, 5, 4, 6, 6, 4, 7, 4, 0, 7, 7, 0, 3, 3, 2, 7,
      7, 2, 6, 4, 5, 0, 0, 5, 1
    ]

    for (let i = 0; i < indexes.length; i += 6) {
      const a = new Vector3(
        boxArr.getX(indexes[i]),
        boxArr.getY(indexes[i]),
        boxArr.getZ(indexes[i])
      )
      const b = new Vector3(
        boxArr.getX(indexes[i + 1]),
        boxArr.getY(indexes[i + 1]),
        boxArr.getZ(indexes[i + 1])
      )
      const c = new Vector3(
        boxArr.getX(indexes[i + 2]),
        boxArr.getY(indexes[i + 2]),
        boxArr.getZ(indexes[i + 2])
      )
      const plane = this.planes[index]
      plane.setFromCoplanarPoints(a, b, c)
      index++
    }
  }

  private _attachControlsToBox() {
    this.controls?.detach()

    const centre = new Vector3()
    const boxArr = this.boxGeometry.attributes.position.array
    for (let i = 0; i < boxArr.length; i += 3) {
      centre.add(new Vector3(boxArr[i], boxArr[i + 1], boxArr[i + 2]))
    }
    centre.multiplyScalar(1 / 8)
    this.sphere.position.copy(centre)

    this.boxMesh.geometry.computeBoundingSphere()
    this.boxMesh.geometry.computeBoundingBox()
    this.controls?.attach(this.sphere)
    this.currentRange = null
    this.prevPosition = null
    this.hoverPlane.visible = false
    this.controls.showX = true
    this.controls.showY = true
    this.controls.showZ = true
  }

  public getBox(): Box3 {
    if (!this.display.visible) return new Box3()
    return this.boxGeometry.boundingBox
  }

  public setBox(targetBox: Box3, offset = 0): void {
    let box

    if (targetBox) box = targetBox
    else {
      box = new Box3(new Vector3(-1, -1, -1), new Vector3(1, 1, 1))
    }

    if (box.min.x === Infinity) {
      box = new Box3(new Vector3(-1, -1, -1), new Vector3(1, 1, 1))
    }

    const x1 = box.min.x - (box.max.x - box.min.x) * offset
    const y1 = box.min.y - (box.max.y - box.min.y) * offset
    const z1 = box.min.z - (box.max.z - box.min.z) * offset
    const x2 = box.max.x + (box.max.x - box.min.x) * offset
    const y2 = box.max.y + (box.max.y - box.min.y) * offset
    const z2 = box.max.z + (box.max.z - box.min.z) * offset

    const newVertices = [
      x1,
      y1,
      z1,
      x2,
      y1,
      z1,
      x2,
      y2,
      z1,
      x1,
      y2,
      z1,
      x1,
      y1,
      z2,
      x2,
      y1,
      z2,
      x2,
      y2,
      z2,
      x1,
      y2,
      z2
    ]

    const boxVerts = this.boxGeometry.attributes.position.array as number[]
    for (let i = 0; i < newVertices.length; i++) {
      boxVerts[i] = newVertices[i]
    }

    this.boxGeometry.attributes.position.needsUpdate = true
    this.boxGeometry.computeVertexNormals()
    this.boxGeometry.computeBoundingBox()
    this.boxGeometry.computeBoundingSphere()
    this._generateOrUpdatePlanes()
    this._attachControlsToBox()
    this.boxMeshHelper.box.copy(this.boxGeometry.boundingBox)
    this.emit(SectionToolEvent.Updated, this.planes)
    this.viewer.getRenderer().clippingPlanes = this.planes
    this.viewer.getRenderer().clippingVolume = this.getBox()
    this.viewer.requestRender()
  }

  public toggle(): void {
    this.enabled = !this._enabled
  }
}<|MERGE_RESOLUTION|>--- conflicted
+++ resolved
@@ -68,7 +68,6 @@
     this.viewer.requestRender()
   }
 
-<<<<<<< HEAD
   public get visible(): boolean {
     return this.display.visible
   }
@@ -77,10 +76,7 @@
     this.display.visible = value
   }
 
-  constructor(viewer: IViewer, protected cameraProvider: ICameraProvider) {
-=======
   constructor(viewer: IViewer, protected cameraProvider: CameraController) {
->>>>>>> d7f03251
     super(viewer)
     this.viewer = viewer
 
