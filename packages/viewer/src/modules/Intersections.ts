--- conflicted
+++ resolved
@@ -100,12 +100,7 @@
     this.raycaster.camera = camera
     this.raycaster.set(ray.origin, ray.direction)
     this.raycaster.firstHitOnly = firstOnly
-<<<<<<< HEAD
-
-    return this.intersectInternal(scene, nearest, bounds)
-=======
     return this.intersectInternal(scene, nearest, bounds, castLayers)
->>>>>>> 7e899503
   }
 
   private intersectInternal(
