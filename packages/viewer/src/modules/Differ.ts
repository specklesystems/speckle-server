import { Color, FrontSide } from 'three'
import { SpeckleTypeAllRenderables } from './converter/GeometryConverter'
import SpeckleStandardMaterial from './materials/SpeckleStandardMaterial'
import { TreeNode, WorldTree } from './tree/WorldTree'
import SpecklePointMaterial from './materials/SpecklePointMaterial'
import { GeometryType } from './batching/Batch'
import SpeckleLineMaterial from './materials/SpeckleLineMaterial'
import Logger from 'js-logger'
<<<<<<< HEAD
=======
import { NodeRenderView } from './tree/NodeRenderView'
>>>>>>> 636b3afd

// eslint-disable-next-line @typescript-eslint/no-explicit-any
type SpeckleObject = Record<string, any>
type SpeckleMaterialType =
  | SpeckleStandardMaterial
  | SpecklePointMaterial
  | SpeckleLineMaterial

export enum VisualDiffMode {
  PLAIN,
  COLORED
}

export interface DiffResult {
  unchanged: Array<SpeckleObject>
  added: Array<SpeckleObject>
  removed: Array<SpeckleObject>
  modified: Array<Array<SpeckleObject>>
}

interface VisualDiffResult {
  unchanged: Array<NodeRenderView>
  added: Array<NodeRenderView>
  removed: Array<NodeRenderView>
  modifiedOld: Array<NodeRenderView>
  modifiedNew: Array<NodeRenderView>
}

export class Differ {
  private tree: WorldTree = null

  private addedMaterialMesh: SpeckleStandardMaterial = null
  private changedNewMaterialMesh: SpeckleStandardMaterial = null
  private changedOldMaterialMesh: SpeckleStandardMaterial = null
  private removedMaterialMesh: SpeckleStandardMaterial = null

  private addedMaterialPoint: SpecklePointMaterial = null
  private changedNewMaterialPoint: SpecklePointMaterial = null
  private changedOldMaterialPoint: SpecklePointMaterial = null
  private removedMaterialPoint: SpecklePointMaterial = null
<<<<<<< HEAD

  /** Urgh, state */
  private addedMaterials: Array<SpeckleMaterialType> = []
  private changedOldMaterials: Array<SpeckleMaterialType> = []
  private changedNewMaterials: Array<SpeckleMaterialType> = []
  private removedMaterials: Array<SpeckleMaterialType> = []

=======

  /** Urgh, state */
  private addedMaterials: Array<SpeckleMaterialType> = []
  private changedOldMaterials: Array<SpeckleMaterialType> = []
  private changedNewMaterials: Array<SpeckleMaterialType> = []
  private removedMaterials: Array<SpeckleMaterialType> = []

>>>>>>> 636b3afd
  private _materialGroups = null

  public get materialGroups() {
    return this._materialGroups
  }

  public constructor(tree: WorldTree) {
    this.tree = tree

    this.addedMaterialMesh = new SpeckleStandardMaterial(
      {
        color: new Color('#00ff00'),
        emissive: 0x0,
        roughness: 1,
        metalness: 0,
        opacity: 1,
        side: FrontSide
      },
      ['USE_RTE']
    )
    this.addedMaterialMesh.vertexColors = false
    this.addedMaterialMesh.depthWrite = true
    this.addedMaterialMesh.transparent = true
    this.addedMaterialMesh.clipShadows = true
    this.addedMaterialMesh.color.convertSRGBToLinear()

    this.changedNewMaterialMesh = new SpeckleStandardMaterial(
      {
        color: new Color('#ffff00'),
        emissive: 0x0,
        roughness: 1,
        metalness: 0,
        opacity: 1,
        side: FrontSide
      },
      ['USE_RTE']
    )
    this.changedNewMaterialMesh.vertexColors = false
    this.changedNewMaterialMesh.transparent = true
    this.addedMaterialMesh.depthWrite = true
    this.changedNewMaterialMesh.clipShadows = true
    this.changedNewMaterialMesh.color.convertSRGBToLinear()

    this.changedOldMaterialMesh = new SpeckleStandardMaterial(
      {
        color: new Color('#ffff00'),
        emissive: 0x0,
        roughness: 1,
        metalness: 0,
        opacity: 1,
        side: FrontSide
      },
      ['USE_RTE']
    )
    this.changedOldMaterialMesh.vertexColors = false
    this.changedOldMaterialMesh.transparent = true
    this.addedMaterialMesh.depthWrite = true
    this.changedOldMaterialMesh.clipShadows = true
    this.changedOldMaterialMesh.color.convertSRGBToLinear()

    this.removedMaterialMesh = new SpeckleStandardMaterial(
      {
        color: new Color('#ff0000'),
        emissive: 0x0,
        roughness: 1,
        metalness: 0,
        opacity: 1,
        side: FrontSide
      },
      ['USE_RTE']
    )
    this.removedMaterialMesh.vertexColors = false
    this.removedMaterialMesh.transparent = true
    this.addedMaterialMesh.depthWrite = true
    this.removedMaterialMesh.clipShadows = true
    this.removedMaterialMesh.color.convertSRGBToLinear()

    this.addedMaterialPoint = new SpecklePointMaterial(
      {
        color: 0x00ff00,
        vertexColors: false,
        size: 2,
        sizeAttenuation: false
      },
      ['USE_RTE']
    )
    this.addedMaterialPoint.transparent = true
    this.addedMaterialPoint.color.convertSRGBToLinear()
    this.addedMaterialPoint.toneMapped = false

    this.changedNewMaterialPoint = new SpecklePointMaterial(
      {
        color: 0xffff00,
        vertexColors: false,
        size: 2,
        sizeAttenuation: false
      },
      ['USE_RTE']
    )
    this.changedNewMaterialPoint.transparent = true
    this.changedNewMaterialPoint.color.convertSRGBToLinear()
    this.changedNewMaterialPoint.toneMapped = false

    this.changedOldMaterialPoint = new SpecklePointMaterial(
      {
        color: 0xffff00,
        vertexColors: false,
        size: 2,
        sizeAttenuation: false
      },
      ['USE_RTE']
    )
    this.changedOldMaterialPoint.transparent = true
    this.changedOldMaterialPoint.color.convertSRGBToLinear()
    this.changedOldMaterialPoint.toneMapped = false

    this.removedMaterialPoint = new SpecklePointMaterial(
      {
        color: 0xff0000,
        vertexColors: false,
        size: 2,
        sizeAttenuation: false
      },
      ['USE_RTE']
    )
    this.removedMaterialPoint.transparent = true
    this.removedMaterialPoint.color.convertSRGBToLinear()
    this.removedMaterialPoint.toneMapped = false
  }

  public diff(urlA: string, urlB: string): Promise<DiffResult> {
    const modifiedNew: Array<SpeckleObject> = []
    const modifiedOld: Array<SpeckleObject> = []

    const diffResult: DiffResult = {
      unchanged: [],
      added: [],
      removed: [],
      modified: []
    }

    const renderTreeA = this.tree.getRenderTree(urlA)
    const renderTreeB = this.tree.getRenderTree(urlB)
    const rootA = this.tree.findId(urlA)
    const rootB = this.tree.findId(urlB)
    let rvsA = renderTreeA.getRenderableNodes(...SpeckleTypeAllRenderables)
    let rvsB = renderTreeB.getRenderableNodes(...SpeckleTypeAllRenderables)

    rvsA = rvsA.map((value) => {
      return renderTreeA.getAtomicParent(value)
    })

    rvsB = rvsB.map((value) => {
      return renderTreeB.getAtomicParent(value)
    })
<<<<<<< HEAD
=======

    rvsA = [...Array.from(new Set(rvsA))]
    rvsB = [...Array.from(new Set(rvsB))]
>>>>>>> 636b3afd

    for (let k = 0; k < rvsB.length; k++) {
      const res = rootA.first((node: TreeNode) => {
        return rvsB[k].model.raw.id === node.model.raw.id
      })
      if (res) {
        diffResult.unchanged.push(res)
      } else {
        const applicationId = rvsB[k].model.raw.applicationId
          ? rvsB[k].model.raw.applicationId
          : rvsB[k].parent.model.raw.applicationId
        const res2 = rootA.first((node: TreeNode) => {
          return applicationId === node.model.raw.applicationId
        })
        if (res2) {
          modifiedNew.push(rvsB[k])
        } else {
          diffResult.added.push(rvsB[k])
        }
      }
    }

    for (let k = 0; k < rvsA.length; k++) {
      const res = rootB.first((node: TreeNode) => {
        return rvsA[k].model.raw.id === node.model.raw.id
      })
      if (!res) {
        const applicationId = rvsA[k].model.raw.applicationId
          ? rvsA[k].model.raw.applicationId
          : rvsA[k].parent.model.raw.applicationId
        const res2 = rootB.first((node: TreeNode) => {
          return applicationId === node.model.raw.applicationId
        })
        if (!res2) diffResult.removed.push(rvsA[k])
        else modifiedOld.push(rvsA[k])
      } else {
        diffResult.unchanged.push(res)
      }
    }

    modifiedOld.forEach((value, index) => {
      value
      diffResult.modified.push([modifiedOld[index], modifiedNew[index]])
    })

    console.warn(diffResult)
    return Promise.resolve(diffResult)
  }

  public setDiffTime(time: number) {
    const from = Math.min(Math.max(1 - time, 0.2), 1)
    const to = Math.min(Math.max(time, 0.2), 1)

    this.addedMaterials.forEach((mat) => {
<<<<<<< HEAD
      mat.opacity = from
=======
      mat.opacity =
        mat['clampOpacity'] !== undefined ? Math.min(from, mat['clampOpacity']) : from
>>>>>>> 636b3afd
      mat.depthWrite = from < 0.5 ? false : true
    })

    this.changedOldMaterials.forEach((mat) => {
<<<<<<< HEAD
      mat.opacity = to
=======
      mat.opacity =
        mat['clampOpacity'] !== undefined ? Math.min(to, mat['clampOpacity']) : to
>>>>>>> 636b3afd
      mat.depthWrite = to < 0.5 ? false : true
    })

    this.changedNewMaterials.forEach((mat) => {
<<<<<<< HEAD
      mat.opacity = from
=======
      mat.opacity =
        mat['clampOpacity'] !== undefined ? Math.min(from, mat['clampOpacity']) : from
>>>>>>> 636b3afd
      mat.depthWrite = from < 0.5 ? false : true
    })

    this.removedMaterials.forEach((mat) => {
<<<<<<< HEAD
      mat.opacity = to
=======
      mat.opacity =
        mat['clampOpacity'] !== undefined ? Math.min(to, mat['clampOpacity']) : to
>>>>>>> 636b3afd
      mat.depthWrite = to < 0.5 ? false : true
    })
  }

  public buildMaterialGroups(
    mode: VisualDiffMode,
    diffResult: DiffResult,
    batchMaterials?: {
      [id: string]: SpeckleStandardMaterial | SpecklePointMaterial | SpeckleLineMaterial
<<<<<<< HEAD
    }
  ) {
    switch (mode) {
      case VisualDiffMode.COLORED:
        this._materialGroups = this.getColoredMaterialGroups(diffResult)
        break
      case VisualDiffMode.PLAIN:
        this._materialGroups = this.getPlainMaterialGroups(diffResult, batchMaterials)
        break
      default:
        Logger.error(`Unsupported visual diff mode ${mode}`)
    }
=======
    }
  ) {
    switch (mode) {
      case VisualDiffMode.COLORED:
        this._materialGroups = this.getColoredMaterialGroups(
          this.getVisualDiffResult(diffResult)
        )
        break
      case VisualDiffMode.PLAIN:
        this._materialGroups = this.getPlainMaterialGroups(
          this.getVisualDiffResult(diffResult),
          batchMaterials
        )
        break
      default:
        Logger.error(`Unsupported visual diff mode ${mode}`)
    }
>>>>>>> 636b3afd
    return this._materialGroups
  }

  public resetMaterialGroups() {
    this._materialGroups = null
    this.addedMaterials = []
    this.changedOldMaterials = []
    this.changedNewMaterials = []
    this.removedMaterials = []
  }

<<<<<<< HEAD
  private getColoredMaterialGroups(diffResult: DiffResult) {
    const renderTree = this.tree.getRenderTree()
=======
  private getVisualDiffResult(diffResult: DiffResult): VisualDiffResult {
    const renderTree = this.tree.getRenderTree()

    const addedRvs = diffResult.added.flatMap((value) => {
      return renderTree.getRenderViewsForNode(value as TreeNode, value as TreeNode)
    })
    const removedRvs = diffResult.removed.flatMap((value) => {
      return renderTree.getRenderViewsForNode(value as TreeNode, value as TreeNode)
    })
    const unchangedRvs = diffResult.unchanged.flatMap((value) => {
      return renderTree.getRenderViewsForNode(value as TreeNode, value as TreeNode)
    })

    const modifiedOldRvs = diffResult.modified
      .flatMap((value) => {
        return renderTree.getRenderViewsForNode(
          value[0] as TreeNode,
          value[0] as TreeNode
        )
      })
      .filter((value) => {
        return !unchangedRvs.includes(value) && !removedRvs.includes(value)
      })
    const modifiedNewRvs = diffResult.modified
      .flatMap((value) => {
        return renderTree.getRenderViewsForNode(
          value[1] as TreeNode,
          value[1] as TreeNode
        )
      })
      .filter((value) => {
        return !unchangedRvs.includes(value) && !addedRvs.includes(value)
      })

    return {
      unchanged: unchangedRvs,
      added: addedRvs,
      removed: removedRvs,
      modifiedOld: modifiedOldRvs,
      modifiedNew: modifiedNewRvs
    }
  }

  private getColoredMaterialGroups(visualDiffResult: VisualDiffResult) {
>>>>>>> 636b3afd
    const groups = [
      // MESHES & LINES
      // Currently lines work with mesh specific materials due to how the LineBatch is implemented.
      // We could use specific line materials, but it won't make a difference until we elevate the
      // LineBatch a bit
<<<<<<< HEAD
      {
        objectIds: diffResult.added
          .filter((value: TreeNode) => {
            const rv = renderTree.getRenderViewsForNode(value as TreeNode)[0]
            return (
              rv.geometryType === GeometryType.MESH ||
              rv.geometryType === GeometryType.LINE
            )
          })
          .map((value): string => value.model.raw.id),
        material: this.addedMaterialMesh
      },
      {
        objectIds: diffResult.modified
          .filter((value) => {
            const rv = renderTree.getRenderViewsForNode(value[1] as TreeNode)[0]
            return (
              rv.geometryType === GeometryType.MESH ||
              rv.geometryType === GeometryType.LINE
            )
          })
          .map((value): string => value[1].model.raw.id),
        material: this.changedNewMaterialMesh
      },
      {
        objectIds: diffResult.modified
          .filter((value) => {
            const rv = renderTree.getRenderViewsForNode(value[0] as TreeNode)[0]
            return (
              rv.geometryType === GeometryType.MESH ||
              rv.geometryType === GeometryType.LINE
            )
          })
          .map((value): string => value[0].model.raw.id),
        material: this.changedOldMaterialMesh
      },
      {
        objectIds: diffResult.removed
          .filter((value: TreeNode) => {
            const rv = renderTree.getRenderViewsForNode(value as TreeNode)[0]
            return (
              rv.geometryType === GeometryType.MESH ||
              rv.geometryType === GeometryType.LINE
            )
          })
          .map((value): string => value.model.raw.id),
        material: this.removedMaterialMesh
      },

      // POINTS
      {
        objectIds: diffResult.added
          .filter((value: TreeNode) => {
            const rv = renderTree.getRenderViewsForNode(value as TreeNode)[0]
            return (
              rv.geometryType === GeometryType.POINT ||
              rv.geometryType === GeometryType.POINT_CLOUD
            )
          })
          .map((value): string => value.model.raw.id),
        material: this.addedMaterialPoint
      },
      {
        objectIds: diffResult.modified
          .filter((value) => {
            const rv = renderTree.getRenderViewsForNode(value[1] as TreeNode)[0]
            return (
              rv.geometryType === GeometryType.POINT ||
              rv.geometryType === GeometryType.POINT_CLOUD
            )
          })
          .map((value): string => value[1].model.raw.id),
        material: this.changedNewMaterialPoint
      },
      {
        objectIds: diffResult.modified
          .filter((value) => {
            const rv = renderTree.getRenderViewsForNode(value[0] as TreeNode)[0]
            return (
              rv.geometryType === GeometryType.POINT ||
              rv.geometryType === GeometryType.POINT_CLOUD
            )
          })
          .map((value): string => value[0].model.raw.id),
        material: this.changedOldMaterialPoint
      },
      {
        objectIds: diffResult.removed
          .filter((value: TreeNode) => {
            const rv = renderTree.getRenderViewsForNode(value as TreeNode)[0]
            return (
              rv.geometryType === GeometryType.POINT ||
              rv.geometryType === GeometryType.POINT_CLOUD
            )
          })
          .map((value): string => value.model.raw.id),
=======

      {
        objectIds: [],
        rvs: visualDiffResult.added.filter(
          (value) =>
            value.geometryType === GeometryType.MESH ||
            value.geometryType === GeometryType.LINE
        ),
        material: this.addedMaterialMesh
      },
      {
        objectIds: [],
        rvs: visualDiffResult.modifiedNew.filter(
          (value) =>
            value.geometryType === GeometryType.MESH ||
            value.geometryType === GeometryType.LINE
        ),
        material: this.changedNewMaterialMesh
      },
      {
        objectIds: [],
        rvs: visualDiffResult.modifiedOld.filter(
          (value) =>
            value.geometryType === GeometryType.MESH ||
            value.geometryType === GeometryType.LINE
        ),
        material: this.changedOldMaterialMesh
      },
      {
        objectIds: [],
        rvs: visualDiffResult.removed.filter(
          (value) =>
            value.geometryType === GeometryType.MESH ||
            value.geometryType === GeometryType.LINE
        ),
        material: this.removedMaterialMesh
      },
      //POINTS
      {
        objectIds: [],
        rvs: visualDiffResult.added.filter(
          (value) =>
            value.geometryType === GeometryType.POINT ||
            value.geometryType === GeometryType.POINT_CLOUD
        ),
        material: this.addedMaterialPoint
      },
      {
        objectIds: [],
        rvs: visualDiffResult.modifiedNew.filter(
          (value) =>
            value.geometryType === GeometryType.POINT ||
            value.geometryType === GeometryType.POINT_CLOUD
        ),
        material: this.changedNewMaterialPoint
      },
      {
        objectIds: [],
        rvs: visualDiffResult.modifiedOld.filter(
          (value) =>
            value.geometryType === GeometryType.POINT ||
            value.geometryType === GeometryType.POINT_CLOUD
        ),
        material: this.changedOldMaterialPoint
      },
      {
        objectIds: [],
        rvs: visualDiffResult.removed.filter(
          (value) =>
            value.geometryType === GeometryType.POINT ||
            value.geometryType === GeometryType.POINT_CLOUD
        ),
>>>>>>> 636b3afd
        material: this.removedMaterialPoint
      }
    ]
    this.addedMaterials.push(this.addedMaterialMesh, this.addedMaterialPoint)
    this.changedOldMaterials.push(
      this.changedOldMaterialMesh,
      this.changedOldMaterialPoint
    )
    this.changedNewMaterials.push(
      this.changedNewMaterialMesh,
      this.changedNewMaterialPoint
    )
    this.removedMaterials.push(this.removedMaterialMesh, this.removedMaterialPoint)

<<<<<<< HEAD
    return groups.filter((value) => value.objectIds.length > 0)
  }

  private getPlainMaterialGroups(
    diffResult: DiffResult,
=======
    return groups.filter((value) => value.rvs.length > 0)
  }

  private getPlainMaterialGroups(
    visualDiffResult: VisualDiffResult,
>>>>>>> 636b3afd
    batchMaterials: {
      [id: string]: SpeckleStandardMaterial | SpecklePointMaterial | SpeckleLineMaterial
    }
  ) {
<<<<<<< HEAD
    const added = this.getBatchesSubgroups(diffResult.added, batchMaterials)
    const changedOld = this.getBatchesSubgroups(
      diffResult.modified.map((value) => value[0]),
      batchMaterials
    )
    const changedNew = this.getBatchesSubgroups(
      diffResult.modified.map((value) => value[1]),
      batchMaterials
    )
    const removed = this.getBatchesSubgroups(diffResult.removed, batchMaterials)
=======
    const added = this.getBatchesSubgroups(visualDiffResult.added, batchMaterials)
    const changedOld = this.getBatchesSubgroups(
      visualDiffResult.modifiedOld,
      batchMaterials
    )
    const changedNew = this.getBatchesSubgroups(
      visualDiffResult.modifiedNew,
      batchMaterials
    )
    const removed = this.getBatchesSubgroups(visualDiffResult.removed, batchMaterials)
>>>>>>> 636b3afd
    this.addedMaterials = added.map((value) => value.material)
    this.changedOldMaterials = changedOld.map((value) => value.material)
    this.changedNewMaterials = changedNew.map((value) => value.material)
    this.removedMaterials = removed.map((value) => value.material)
    return [...added, ...changedOld, ...changedNew, ...removed]
  }

  private getBatchesSubgroups(
<<<<<<< HEAD
    subgroup: Array<SpeckleObject>,
=======
    subgroup: Array<NodeRenderView>,
>>>>>>> 636b3afd
    batchMaterials: {
      [id: string]: SpeckleStandardMaterial | SpecklePointMaterial | SpeckleLineMaterial
    }
  ) {
<<<<<<< HEAD
    const renderTree = this.tree.getRenderTree()
    const groupBatches: Array<string> = [
      ...Array.from(
        new Set(
          subgroup.flatMap(
            (value) => renderTree.getRenderViewsForNode(value as TreeNode)[0].batchId
          )
        )
      )
=======
    const groupBatches: Array<string> = [
      ...Array.from(new Set(subgroup.map((value) => value.batchId)))
>>>>>>> 636b3afd
    ] as Array<string>

    const materialGroup = []
    for (let k = 0; k < groupBatches.length; k++) {
      const matClone = batchMaterials[groupBatches[k]].clone()
<<<<<<< HEAD
      matClone.opacity = 0.5
      matClone.transparent = true
      materialGroup.push({
        objectIds: subgroup
          .filter(
            (value) =>
              renderTree.getRenderViewsForNode(value as TreeNode)[0].batchId ===
              groupBatches[k]
          )
          .map((value) => value.model.raw.id),
=======
      matClone['clampOpacity'] = matClone.opacity
      matClone.opacity = 0.5
      matClone.transparent = true
      materialGroup.push({
        objectIds: [],
        rvs: subgroup.filter((value) => value.batchId === groupBatches[k]),
>>>>>>> 636b3afd
        material: matClone
      })
    }

    return materialGroup
  }
}<|MERGE_RESOLUTION|>--- conflicted
+++ resolved
@@ -6,10 +6,7 @@
 import { GeometryType } from './batching/Batch'
 import SpeckleLineMaterial from './materials/SpeckleLineMaterial'
 import Logger from 'js-logger'
-<<<<<<< HEAD
-=======
 import { NodeRenderView } from './tree/NodeRenderView'
->>>>>>> 636b3afd
 
 // eslint-disable-next-line @typescript-eslint/no-explicit-any
 type SpeckleObject = Record<string, any>
@@ -50,7 +47,6 @@
   private changedNewMaterialPoint: SpecklePointMaterial = null
   private changedOldMaterialPoint: SpecklePointMaterial = null
   private removedMaterialPoint: SpecklePointMaterial = null
-<<<<<<< HEAD
 
   /** Urgh, state */
   private addedMaterials: Array<SpeckleMaterialType> = []
@@ -58,15 +54,6 @@
   private changedNewMaterials: Array<SpeckleMaterialType> = []
   private removedMaterials: Array<SpeckleMaterialType> = []
 
-=======
-
-  /** Urgh, state */
-  private addedMaterials: Array<SpeckleMaterialType> = []
-  private changedOldMaterials: Array<SpeckleMaterialType> = []
-  private changedNewMaterials: Array<SpeckleMaterialType> = []
-  private removedMaterials: Array<SpeckleMaterialType> = []
-
->>>>>>> 636b3afd
   private _materialGroups = null
 
   public get materialGroups() {
@@ -222,12 +209,9 @@
     rvsB = rvsB.map((value) => {
       return renderTreeB.getAtomicParent(value)
     })
-<<<<<<< HEAD
-=======
 
     rvsA = [...Array.from(new Set(rvsA))]
     rvsB = [...Array.from(new Set(rvsB))]
->>>>>>> 636b3afd
 
     for (let k = 0; k < rvsB.length; k++) {
       const res = rootA.first((node: TreeNode) => {
@@ -282,42 +266,26 @@
     const to = Math.min(Math.max(time, 0.2), 1)
 
     this.addedMaterials.forEach((mat) => {
-<<<<<<< HEAD
-      mat.opacity = from
-=======
       mat.opacity =
         mat['clampOpacity'] !== undefined ? Math.min(from, mat['clampOpacity']) : from
->>>>>>> 636b3afd
       mat.depthWrite = from < 0.5 ? false : true
     })
 
     this.changedOldMaterials.forEach((mat) => {
-<<<<<<< HEAD
-      mat.opacity = to
-=======
       mat.opacity =
         mat['clampOpacity'] !== undefined ? Math.min(to, mat['clampOpacity']) : to
->>>>>>> 636b3afd
       mat.depthWrite = to < 0.5 ? false : true
     })
 
     this.changedNewMaterials.forEach((mat) => {
-<<<<<<< HEAD
-      mat.opacity = from
-=======
       mat.opacity =
         mat['clampOpacity'] !== undefined ? Math.min(from, mat['clampOpacity']) : from
->>>>>>> 636b3afd
       mat.depthWrite = from < 0.5 ? false : true
     })
 
     this.removedMaterials.forEach((mat) => {
-<<<<<<< HEAD
-      mat.opacity = to
-=======
       mat.opacity =
         mat['clampOpacity'] !== undefined ? Math.min(to, mat['clampOpacity']) : to
->>>>>>> 636b3afd
       mat.depthWrite = to < 0.5 ? false : true
     })
   }
@@ -327,20 +295,6 @@
     diffResult: DiffResult,
     batchMaterials?: {
       [id: string]: SpeckleStandardMaterial | SpecklePointMaterial | SpeckleLineMaterial
-<<<<<<< HEAD
-    }
-  ) {
-    switch (mode) {
-      case VisualDiffMode.COLORED:
-        this._materialGroups = this.getColoredMaterialGroups(diffResult)
-        break
-      case VisualDiffMode.PLAIN:
-        this._materialGroups = this.getPlainMaterialGroups(diffResult, batchMaterials)
-        break
-      default:
-        Logger.error(`Unsupported visual diff mode ${mode}`)
-    }
-=======
     }
   ) {
     switch (mode) {
@@ -358,7 +312,6 @@
       default:
         Logger.error(`Unsupported visual diff mode ${mode}`)
     }
->>>>>>> 636b3afd
     return this._materialGroups
   }
 
@@ -370,10 +323,6 @@
     this.removedMaterials = []
   }
 
-<<<<<<< HEAD
-  private getColoredMaterialGroups(diffResult: DiffResult) {
-    const renderTree = this.tree.getRenderTree()
-=======
   private getVisualDiffResult(diffResult: DiffResult): VisualDiffResult {
     const renderTree = this.tree.getRenderTree()
 
@@ -418,110 +367,11 @@
   }
 
   private getColoredMaterialGroups(visualDiffResult: VisualDiffResult) {
->>>>>>> 636b3afd
     const groups = [
       // MESHES & LINES
       // Currently lines work with mesh specific materials due to how the LineBatch is implemented.
       // We could use specific line materials, but it won't make a difference until we elevate the
       // LineBatch a bit
-<<<<<<< HEAD
-      {
-        objectIds: diffResult.added
-          .filter((value: TreeNode) => {
-            const rv = renderTree.getRenderViewsForNode(value as TreeNode)[0]
-            return (
-              rv.geometryType === GeometryType.MESH ||
-              rv.geometryType === GeometryType.LINE
-            )
-          })
-          .map((value): string => value.model.raw.id),
-        material: this.addedMaterialMesh
-      },
-      {
-        objectIds: diffResult.modified
-          .filter((value) => {
-            const rv = renderTree.getRenderViewsForNode(value[1] as TreeNode)[0]
-            return (
-              rv.geometryType === GeometryType.MESH ||
-              rv.geometryType === GeometryType.LINE
-            )
-          })
-          .map((value): string => value[1].model.raw.id),
-        material: this.changedNewMaterialMesh
-      },
-      {
-        objectIds: diffResult.modified
-          .filter((value) => {
-            const rv = renderTree.getRenderViewsForNode(value[0] as TreeNode)[0]
-            return (
-              rv.geometryType === GeometryType.MESH ||
-              rv.geometryType === GeometryType.LINE
-            )
-          })
-          .map((value): string => value[0].model.raw.id),
-        material: this.changedOldMaterialMesh
-      },
-      {
-        objectIds: diffResult.removed
-          .filter((value: TreeNode) => {
-            const rv = renderTree.getRenderViewsForNode(value as TreeNode)[0]
-            return (
-              rv.geometryType === GeometryType.MESH ||
-              rv.geometryType === GeometryType.LINE
-            )
-          })
-          .map((value): string => value.model.raw.id),
-        material: this.removedMaterialMesh
-      },
-
-      // POINTS
-      {
-        objectIds: diffResult.added
-          .filter((value: TreeNode) => {
-            const rv = renderTree.getRenderViewsForNode(value as TreeNode)[0]
-            return (
-              rv.geometryType === GeometryType.POINT ||
-              rv.geometryType === GeometryType.POINT_CLOUD
-            )
-          })
-          .map((value): string => value.model.raw.id),
-        material: this.addedMaterialPoint
-      },
-      {
-        objectIds: diffResult.modified
-          .filter((value) => {
-            const rv = renderTree.getRenderViewsForNode(value[1] as TreeNode)[0]
-            return (
-              rv.geometryType === GeometryType.POINT ||
-              rv.geometryType === GeometryType.POINT_CLOUD
-            )
-          })
-          .map((value): string => value[1].model.raw.id),
-        material: this.changedNewMaterialPoint
-      },
-      {
-        objectIds: diffResult.modified
-          .filter((value) => {
-            const rv = renderTree.getRenderViewsForNode(value[0] as TreeNode)[0]
-            return (
-              rv.geometryType === GeometryType.POINT ||
-              rv.geometryType === GeometryType.POINT_CLOUD
-            )
-          })
-          .map((value): string => value[0].model.raw.id),
-        material: this.changedOldMaterialPoint
-      },
-      {
-        objectIds: diffResult.removed
-          .filter((value: TreeNode) => {
-            const rv = renderTree.getRenderViewsForNode(value as TreeNode)[0]
-            return (
-              rv.geometryType === GeometryType.POINT ||
-              rv.geometryType === GeometryType.POINT_CLOUD
-            )
-          })
-          .map((value): string => value.model.raw.id),
-=======
 
       {
         objectIds: [],
@@ -594,7 +444,6 @@
             value.geometryType === GeometryType.POINT ||
             value.geometryType === GeometryType.POINT_CLOUD
         ),
->>>>>>> 636b3afd
         material: this.removedMaterialPoint
       }
     ]
@@ -609,35 +458,15 @@
     )
     this.removedMaterials.push(this.removedMaterialMesh, this.removedMaterialPoint)
 
-<<<<<<< HEAD
-    return groups.filter((value) => value.objectIds.length > 0)
-  }
-
-  private getPlainMaterialGroups(
-    diffResult: DiffResult,
-=======
     return groups.filter((value) => value.rvs.length > 0)
   }
 
   private getPlainMaterialGroups(
     visualDiffResult: VisualDiffResult,
->>>>>>> 636b3afd
     batchMaterials: {
       [id: string]: SpeckleStandardMaterial | SpecklePointMaterial | SpeckleLineMaterial
     }
   ) {
-<<<<<<< HEAD
-    const added = this.getBatchesSubgroups(diffResult.added, batchMaterials)
-    const changedOld = this.getBatchesSubgroups(
-      diffResult.modified.map((value) => value[0]),
-      batchMaterials
-    )
-    const changedNew = this.getBatchesSubgroups(
-      diffResult.modified.map((value) => value[1]),
-      batchMaterials
-    )
-    const removed = this.getBatchesSubgroups(diffResult.removed, batchMaterials)
-=======
     const added = this.getBatchesSubgroups(visualDiffResult.added, batchMaterials)
     const changedOld = this.getBatchesSubgroups(
       visualDiffResult.modifiedOld,
@@ -648,7 +477,6 @@
       batchMaterials
     )
     const removed = this.getBatchesSubgroups(visualDiffResult.removed, batchMaterials)
->>>>>>> 636b3afd
     this.addedMaterials = added.map((value) => value.material)
     this.changedOldMaterials = changedOld.map((value) => value.material)
     this.changedNewMaterials = changedNew.map((value) => value.material)
@@ -657,53 +485,24 @@
   }
 
   private getBatchesSubgroups(
-<<<<<<< HEAD
-    subgroup: Array<SpeckleObject>,
-=======
     subgroup: Array<NodeRenderView>,
->>>>>>> 636b3afd
     batchMaterials: {
       [id: string]: SpeckleStandardMaterial | SpecklePointMaterial | SpeckleLineMaterial
     }
   ) {
-<<<<<<< HEAD
-    const renderTree = this.tree.getRenderTree()
-    const groupBatches: Array<string> = [
-      ...Array.from(
-        new Set(
-          subgroup.flatMap(
-            (value) => renderTree.getRenderViewsForNode(value as TreeNode)[0].batchId
-          )
-        )
-      )
-=======
     const groupBatches: Array<string> = [
       ...Array.from(new Set(subgroup.map((value) => value.batchId)))
->>>>>>> 636b3afd
     ] as Array<string>
 
     const materialGroup = []
     for (let k = 0; k < groupBatches.length; k++) {
       const matClone = batchMaterials[groupBatches[k]].clone()
-<<<<<<< HEAD
-      matClone.opacity = 0.5
-      matClone.transparent = true
-      materialGroup.push({
-        objectIds: subgroup
-          .filter(
-            (value) =>
-              renderTree.getRenderViewsForNode(value as TreeNode)[0].batchId ===
-              groupBatches[k]
-          )
-          .map((value) => value.model.raw.id),
-=======
       matClone['clampOpacity'] = matClone.opacity
       matClone.opacity = 0.5
       matClone.transparent = true
       materialGroup.push({
         objectIds: [],
         rvs: subgroup.filter((value) => value.batchId === groupBatches[k]),
->>>>>>> 636b3afd
         material: matClone
       })
     }
