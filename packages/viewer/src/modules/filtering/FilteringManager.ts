import { Color, Texture } from 'three'
import stc from 'string-to-color'
import { Assets } from '../Assets'
import { TreeNode, WorldTree } from '../tree/WorldTree'
import { NodeRenderView } from '../tree/NodeRenderView'
import {
  PropertyInfo,
  StringPropertyInfo,
  NumericPropertyInfo
} from './PropertyManager'
import SpeckleRenderer from '../SpeckleRenderer'
<<<<<<< HEAD
import EventEmitter from '../EventEmitter'
import { ViewerEvent } from '../../IViewer'
=======
import SpeckleStandardMaterial from '../materials/SpeckleStandardMaterial'
>>>>>>> 03a035c4

export type FilteringState = {
  selectedObjects?: string[]
  hiddenObjects?: string[]
  isolatedObjects?: string[]
  colorGroups?: Record<string, string>[]
  userColorGroups?: { ids: string[]; color: string }[]
  activePropFilterKey?: string
  passMin?: number | null
  passMax?: number | null
}

export enum FilterMaterialType {
  SELECT,
  GHOST,
  GRADIENT,
  COLORED,
  OVERLAY,
  HIDDEN
}

/** This needs to be rethunked */
export interface FilterMaterial {
  filterType: FilterMaterialType
  userMaterial?: SpeckleStandardMaterial
  rampIndex?: number
  rampIndexColor?: Color
  rampTexture?: Texture
}

export class FilteringManager extends EventEmitter {
  public WTI: WorldTree
  private Renderer: SpeckleRenderer
  private StateKey: string = null

  private VisibilityState = new VisibilityState()
  private ColorStringFilterState = null
  private ColorNumericFilterState = null
  private SelectionState = new GenericRvState()
  private HighlightState = new GenericRvState()
  private UserspaceColorState = new UserspaceColorState()
  private ColorStringFilterState2: ColorStringFilterState = null
  private UserMaterialState = new UserMaterialState()

  public constructor(renderer: SpeckleRenderer) {
    super()
    this.WTI = WorldTree.getInstance()
    this.Renderer = renderer
  }

  public hideObjects(
    objectIds: string[],
    stateKey: string = null,
    includeDescendants = false,
    ghost = false
  ): FilteringState {
    return this.setVisibilityState(
      objectIds,
      stateKey,
      Command.HIDE,
      includeDescendants,
      ghost
    )
  }

  public showObjects(
    objectIds: string[],
    stateKey: string = null,
    includeDescendants = false
  ): FilteringState {
    return this.setVisibilityState(
      objectIds,
      stateKey,
      Command.SHOW,
      includeDescendants
    )
  }

  public isolateObjects(
    objectIds: string[],
    stateKey: string = null,
    includeDescendants = true,
    ghost = true
  ): FilteringState {
    return this.setVisibilityState(
      objectIds,
      stateKey,
      Command.ISOLATE,
      includeDescendants,
      ghost
    )
  }

  public unIsolateObjects(
    objectIds: string[],
    stateKey: string = null,
    includeDescendants = true,
    ghost = true
  ): FilteringState {
    return this.setVisibilityState(
      objectIds,
      stateKey,
      Command.UNISOLATE,
      includeDescendants,
      ghost
    )
  }

  private setVisibilityState(
    objectIds: string[],
    stateKey: string = null,
    command: Command,
    includeDescendants = false,
    ghost = false
  ): FilteringState {
    if (
      stateKey !== this.StateKey ||
      Math.abs(command - this.VisibilityState.command) > 1
    ) {
      this.VisibilityState.reset()
    }

    this.StateKey = stateKey

    this.VisibilityState.rvs = []
    this.VisibilityState.ghost = ghost

    if (includeDescendants) {
      objectIds = [...objectIds, ...this.getDescendantIds(objectIds)]
    }

    if (command === Command.SHOW || command === Command.UNISOLATE) {
      this.VisibilityState.ids = this.VisibilityState.ids.filter(
        (id) => objectIds.indexOf(id) === -1
      )
    }

    if (command === Command.HIDE || command === Command.ISOLATE) {
      this.VisibilityState.ids = [
        ...new Set([...objectIds, ...this.VisibilityState.ids])
      ]
    }

    this.VisibilityState.ids = this.VisibilityState.ids.filter(
      (id) => id !== undefined && id !== null
    )

    const enabled = this.VisibilityState.ids.length !== 0
    if (!enabled) {
      this.VisibilityState.command = Command.NONE
      return this.setFilters()
    }

    this.VisibilityState.command = command

    let walkFunc: (node: TreeNode) => boolean
    if (command === Command.HIDE || command === Command.SHOW)
      walkFunc = this.visibilityWalk
    if (command === Command.ISOLATE || command === Command.UNISOLATE)
      walkFunc = this.isolationWalk

    this.WTI.walk(walkFunc.bind(this))
    return this.setFilters()
  }

  private visibilityWalk(node: TreeNode): boolean {
    if (!node.model.atomic) return true
    if (this.VisibilityState.ids.indexOf(node.model.raw.id) !== -1) {
      this.VisibilityState.rvs.push(
        ...WorldTree.getRenderTree().getRenderViewsForNode(node, node)
      )
    }
    return true
  }

  private isolationWalk(node: TreeNode): boolean {
    if (!node.model.atomic || node.model.id === 'MOTHERSHIP') return true
    const rvs = WorldTree.getRenderTree().getRenderViewsForNode(node, node)
    if (this.VisibilityState.ids.indexOf(node.model.raw.id) === -1) {
      this.VisibilityState.rvs.push(...rvs)
    } else {
      // take out rvs that do not match our ids
      this.VisibilityState.rvs = this.VisibilityState.rvs.filter(
        (rv) => !rvs.includes(rv)
      )
    }
    return true
  }

  public setColorFilter(prop: PropertyInfo, ghost = true) {
    if (prop.type === 'number') {
      this.ColorStringFilterState = null
      this.ColorNumericFilterState = new ColorNumericFilterState()
      return this.setNumericColorFilter(prop as NumericPropertyInfo, ghost)
    }
    if (prop.type === 'string') {
      this.ColorNumericFilterState = null
      this.ColorStringFilterState = new ColorStringFilterState()
      return this.setStringColorFilter(prop as StringPropertyInfo, ghost)
    }
  }

  private setNumericColorFilter(numProp: NumericPropertyInfo, ghost) {
    this.ColorNumericFilterState.currentProp = numProp

    const passMin = numProp.passMin || numProp.min
    const passMax = numProp.passMax || numProp.max

    const matchingIds = numProp.valueGroups
      .filter((p) => p.value >= passMin && p.value <= passMax)
      .map((v) => v.id)
    const matchingValues = numProp.valueGroups
      .filter((p) => p.value >= passMin && p.value <= passMax)
      .map((v) => v.value)

    const nonMatchingRvs: NodeRenderView[] = []
    const colorGroups: ValueGroupColorItemNumericProps[] = []

    WorldTree.getInstance().walk((node: TreeNode) => {
      if (!node.model.atomic || node.model.id === 'MOTHERSHIP' || node.model.root)
        return true
      const rvs = WorldTree.getRenderTree().getRenderViewsForNode(node, node)
      const idx = matchingIds.indexOf(node.model.raw.id)
      if (idx === -1) {
        nonMatchingRvs.push(...rvs)
      } else {
        colorGroups.push({
          rvs,
          value: (matchingValues[idx] - passMin) / (passMax - passMin)
        })
      }
    })
    this.ColorNumericFilterState.colorGroups = colorGroups
    this.ColorNumericFilterState.nonMatchingRvs = nonMatchingRvs
    this.ColorNumericFilterState.ghost = ghost
    this.ColorNumericFilterState.matchingIds = matchingIds
    return this.setFilters()
  }

  // private hashCode = (str): number =>
  //   str.split('').reduce((s, c) => (Math.imul(31, s) + c.charCodeAt(0)) | 0, 0)

  private setStringColorFilter(stringProp: StringPropertyInfo, ghost) {
    this.ColorStringFilterState.currentProp = stringProp

    const valueGroupColors: ValueGroupColorItemStringProps[] = []
    for (const vg of stringProp.valueGroups) {
      const col = stc(vg.value) // TODO: smarter way needed.
      valueGroupColors.push({
        ...vg,
        color: new Color(col),
        rvs: []
      })
    }
    const rampTexture = Assets.generateDiscreetRampTexture(
      valueGroupColors.map((v) => v.color.getHex())
    )
    const nonMatchingRvs: NodeRenderView[] = []
    // TODO: note that this does not handle well nested element categories. For example,
    // windows (family instances) inside walls get the same color as the walls, even though
    // they are identified as a different category.
    this.WTI.walk((node: TreeNode) => {
      if (!node.model.atomic || node.model.id === 'MOTHERSHIP') {
        return true
      }
      const vg = valueGroupColors.find((v) => v.ids.indexOf(node.model.raw.id) !== -1)
      const rvs = WorldTree.getRenderTree().getRenderViewsForNode(node, node)
      if (!vg) {
        nonMatchingRvs.push(...rvs)
        return true
      }
      vg.rvs.push(...rvs)
      return true
    })

    this.ColorStringFilterState.colorGroups = valueGroupColors
    this.ColorStringFilterState.rampTexture = rampTexture
    this.ColorStringFilterState.nonMatchingRvs = nonMatchingRvs
    this.ColorStringFilterState.ghost = ghost
    return this.setFilters()
  }

  public removeColorFilter(): FilteringState {
    this.ColorStringFilterState = null
    this.ColorNumericFilterState = null
    return this.setFilters()
  }

  public selectObjects(objectIds: string[]) {
    return this.populateGenericState(objectIds, this.SelectionState)
  }
  public highlightObjects(objectIds: string[], ghost = false) {
    this.HighlightState.ghost = ghost
    return this.populateGenericState(objectIds, this.HighlightState)
  }

  public setUserObjectColors(groups: { objectIds: string[]; color: string }[]) {
    this.UserspaceColorState = new UserspaceColorState()
    // Resetting any other filtering color ops as they're not compatible
    this.ColorNumericFilterState = null
    this.ColorStringFilterState = null

    const localGroups: {
      objectIds: string[]
      color: string
      nodes: TreeNode[]
      rvs: NodeRenderView[]
    }[] = groups.map((g) => {
      return { ...g, nodes: [], rvs: [] }
    })

    WorldTree.getInstance().walk((node: TreeNode) => {
      if (!node.model?.raw?.id) return true
      for (const group of localGroups) {
        if (group.objectIds.includes(node.model.raw.id)) {
          group.nodes.push(node)
          const rvsNodes = WorldTree.getRenderTree()
            .getRenderViewNodesForNode(node, node)
            .map((rvNode) => rvNode.model.renderView)
          if (rvsNodes) group.rvs.push(...rvsNodes)
        }
      }
      return true
    })

    this.UserspaceColorState.groups = localGroups
    const rampTexture = Assets.generateDiscreetRampTexture(
      groups.map((g) => new Color(g.color).getHex())
    )
    this.UserspaceColorState.rampTexture = rampTexture
    return this.setFilters()
  }

  public removeUserObjectColors() {
    this.UserspaceColorState = null
    return this.setFilters()
  }

  public setUserMaterials(
    groups: { objectIds: string[]; material: SpeckleStandardMaterial }[]
  ) {
    this.UserMaterialState = new UserMaterialState()
    const localGroups: {
      objectIds: string[]
      material: SpeckleStandardMaterial
      nodes: TreeNode[]
      rvs: NodeRenderView[]
    }[] = groups.map((g) => {
      return { ...g, nodes: [], rvs: [] }
    })

    WorldTree.getInstance().walk((node: TreeNode) => {
      if (!node.model?.raw?.id) return true
      for (const group of localGroups) {
        if (group.objectIds.includes(node.model.raw.id)) {
          group.nodes.push(node)
          const rvsNodes = WorldTree.getRenderTree()
            .getRenderViewNodesForNode(node, node)
            .map((rvNode) => rvNode.model.renderView)
          if (rvsNodes) group.rvs.push(...rvsNodes)
        }
      }
      return true
    })

    this.UserMaterialState.groups = localGroups
    return this.setFilters()
  }

  public removeUserMaterials() {
    this.UserMaterialState = null
    return this.setFilters()
  }

  private populateGenericState(objectIds, state) {
    let ids = [...objectIds, ...this.getDescendantIds(objectIds)]
    /** There's a lot of duplicate ids coming in from 'getDescendantIds'. We remove them
     *  to avoid the large redundancy they incurr otherwise.
     */
    ids = [...Array.from(new Set(ids.map((value) => value)))]
    state.rvs = []
    state.ids = []
    const nodes = []
    if (ids.length !== 0) {
      /** This walk still takes longer than we'd like */
      WorldTree.getInstance().walk((node: TreeNode) => {
        if (ids.indexOf(node.model.raw.id) !== -1) {
          nodes.push(node)
        }
        return true
      })
      for (let k = 0; k < nodes.length; k++) {
        /** There's also quite a lot of redundancy here as well. The nodes coming are
         * hierarchical and we end up getting the same render views more than once.
         */
        const rvs = WorldTree.getRenderTree().getRenderViewNodesForNode(
          nodes[k],
          nodes[k]
        )
        if (rvs) {
          state.rvs.push(...rvs.map((e) => e.model.renderView))
          state.ids.push(...rvs.map((e) => e.model.raw.id))
        }
      }
    }

    return this.setFilters()
  }

  public resetSelection() {
    this.SelectionState = new GenericRvState()
    return this.setFilters()
  }

  public resetHighlight() {
    this.HighlightState = new GenericRvState()
    return this.setFilters()
  }

  public reset(): FilteringState {
    this.Renderer.clearFilter()
    this.VisibilityState = new VisibilityState()
    this.ColorStringFilterState = null
    this.ColorNumericFilterState = null
    this.SelectionState = new GenericRvState()
    this.HighlightState = new GenericRvState()
    this.UserspaceColorState = null
    this.StateKey = null
    return null
  }

  private setFilters(): FilteringState {
    const returnState: FilteringState = {}

    this.Renderer.clearFilter()
    this.Renderer.beginFilter()

    //User materials
    if (this.UserMaterialState) {
      for (const group of this.UserMaterialState.groups) {
        this.Renderer.applyMaterial(group.rvs, group.material)
      }
    }

    // String based colors
    if (this.ColorStringFilterState) {
      returnState.colorGroups = []
      let k = -1
      for (const group of this.ColorStringFilterState.colorGroups) {
        k++
        this.Renderer.applyFilter(group.rvs, {
          filterType: FilterMaterialType.COLORED,
          rampIndex: k / this.ColorStringFilterState.colorGroups.length,
          rampIndexColor: group.color,
          rampTexture: this.ColorStringFilterState.rampTexture
        })
        returnState.colorGroups.push({
          value: group.value,
          color: group.color.getHexString(),
          ids: group.ids
        })
        returnState.activePropFilterKey = this.ColorStringFilterState.currentProp.key
      }
    }
    // Number based colors
    if (this.ColorNumericFilterState) {
      for (const group of this.ColorNumericFilterState.colorGroups) {
        this.Renderer.applyFilter(group.rvs, {
          filterType: FilterMaterialType.GRADIENT,
          rampIndex: group.value
        })
      }
      returnState.activePropFilterKey = this.ColorNumericFilterState.currentProp.key
      returnState.passMin =
        this.ColorNumericFilterState.currentProp.passMin ||
        this.ColorNumericFilterState.currentProp.min
      returnState.passMax =
        this.ColorNumericFilterState.currentProp.passMax ||
        this.ColorNumericFilterState.currentProp.max

      returnState.isolatedObjects = this.ColorNumericFilterState.matchingIds
    }

    const isShowHide =
      this.VisibilityState.command === Command.HIDE ||
      this.VisibilityState.command === Command.SHOW
    const isIsolate =
      this.VisibilityState.command === Command.ISOLATE ||
      this.VisibilityState.command === Command.UNISOLATE

    if (isShowHide || isIsolate) {
      this.Renderer.applyFilter(this.VisibilityState.rvs, {
        filterType: this.VisibilityState.ghost
          ? FilterMaterialType.GHOST
          : FilterMaterialType.HIDDEN
      })

      if (isShowHide) returnState.hiddenObjects = this.VisibilityState.ids
      if (isIsolate) returnState.isolatedObjects = this.VisibilityState.ids
    }

    const nonMatchingRvs =
      this.ColorStringFilterState?.nonMatchingRvs ||
      this.ColorNumericFilterState?.nonMatchingRvs

    let ghostNonMatching = false
    if (this.ColorStringFilterState)
      ghostNonMatching = this.ColorStringFilterState.ghost
    if (this.ColorNumericFilterState)
      ghostNonMatching = this.ColorNumericFilterState.ghost

    if (nonMatchingRvs) {
      this.Renderer.applyFilter(nonMatchingRvs, {
        filterType: ghostNonMatching
          ? FilterMaterialType.GHOST
          : FilterMaterialType.HIDDEN // TODO: ghost
      })
    }

    if (this.UserspaceColorState) {
      returnState.userColorGroups = []
      let m = -1
      for (const group of this.UserspaceColorState.groups) {
        m++
        this.Renderer.applyFilter(group.rvs, {
          filterType: FilterMaterialType.COLORED,
          rampIndex: m / this.UserspaceColorState.groups.length,
          rampIndexColor: new Color(group.color),
          rampTexture: this.UserspaceColorState.rampTexture
        })

        returnState.userColorGroups.push({
          ids: group.objectIds,
          color: group.color //.getHexString()
        })
      }
    }

    if (this.HighlightState.rvs.length !== 0) {
      this.Renderer.applyFilter(this.HighlightState.rvs, {
        filterType: this.HighlightState.ghost
          ? FilterMaterialType.GHOST
          : FilterMaterialType.OVERLAY
      })
    }

    if (this.SelectionState.rvs.length !== 0) {
      this.Renderer.applyFilter(this.SelectionState.rvs, {
        filterType: FilterMaterialType.SELECT
      })
    }

    this.Renderer.endFilter()
    this.Renderer.viewer.requestRender()
    this.emit(ViewerEvent.FilteringStateSet, returnState)

    return returnState
  }

  private idCache = {} as Record<string, string[]>
  private getDescendantIds(objectIds: string[]): string[] {
    const allIds: string[] = []
    const key = objectIds.join(',')

    if (this.idCache[key]) return this.idCache[key]

    this.WTI.walk((node: TreeNode) => {
      if (objectIds.includes(node.model.raw.id) && node.model.raw.__closure) {
        const ids = Object.keys(node.model.raw.__closure)
        allIds.push(...ids)
        this.idCache[node.model.raw.id] = ids
      }
      return true
    })

    this.idCache[key] = allIds
    return allIds
  }
}

enum Command {
  HIDE = 10,
  SHOW = 11,
  ISOLATE = 20,
  UNISOLATE = 21,
  NONE = 30
}

class VisibilityState {
  public command = Command.NONE
  public ghost = true
  public ids: string[] = []
  public rvs: NodeRenderView[] = []

  public reset() {
    this.ghost = true
    this.ids = []
    this.rvs = []
  }
}

class ColorStringFilterState {
  public currentProp: StringPropertyInfo
  public colorGroups: ValueGroupColorItemStringProps[]
  public nonMatchingRvs: NodeRenderView[]
  public rampTexture: Texture
  public ghost = true
  public reset() {
    this.currentProp = null
    this.colorGroups = []
    this.nonMatchingRvs = []
    this.rampTexture = null
  }
}

type ValueGroupColorItemStringProps = {
  value: string
  ids: string[]
  color: Color
  rvs: NodeRenderView[]
}

class ColorNumericFilterState {
  public currentProp: NumericPropertyInfo
  public nonMatchingRvs: NodeRenderView[]
  public colorGroups: ValueGroupColorItemNumericProps[]
  public ghost = true
  public matchingIds: string[]
}

type ValueGroupColorItemNumericProps = {
  rvs: NodeRenderView[]
  value: number
}

class GenericRvState {
  public ids: string[] = []
  public rvs: NodeRenderView[] = []
  public ghost = false
  public reset() {
    this.rvs = []
    this.ids = []
  }
}

class UserspaceColorState {
  public groups: {
    objectIds: string[]
    color: string
    nodes: TreeNode[]
    rvs: NodeRenderView[]
  }[] = []
  public rampTexture: Texture
  public reset() {
    this.groups = []
  }
}

class UserMaterialState {
  public groups: {
    objectIds: string[]
    nodes: TreeNode[]
    rvs: NodeRenderView[]
    material: SpeckleStandardMaterial
  }[] = []

  public reset() {
    this.groups = []
  }
}<|MERGE_RESOLUTION|>--- conflicted
+++ resolved
@@ -9,12 +9,9 @@
   NumericPropertyInfo
 } from './PropertyManager'
 import SpeckleRenderer from '../SpeckleRenderer'
-<<<<<<< HEAD
 import EventEmitter from '../EventEmitter'
 import { ViewerEvent } from '../../IViewer'
-=======
 import SpeckleStandardMaterial from '../materials/SpeckleStandardMaterial'
->>>>>>> 03a035c4
 
 export type FilteringState = {
   selectedObjects?: string[]
