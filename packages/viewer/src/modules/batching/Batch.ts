import { Box3, Material, Object3D, WebGLRenderer } from 'three'
import { FilterMaterialOptions } from '../materials/Materials'
import { NodeRenderView } from '../tree/NodeRenderView'

export enum GeometryType {
  MESH,
  LINE,
  POINT,
  POINT_CLOUD,
  TEXT
}

<<<<<<< HEAD
export interface DrawGroup {
  start: number
  count: number
  materialIndex?: number
}

=======
/** TO DO: Unify point and mesh batch implementations */
>>>>>>> 23b07e82
export interface Batch {
  id: string
  subtreeId: string
  renderViews: NodeRenderView[]
  batchMaterial: Material
  renderObject: Object3D
  geometryType: GeometryType

  get bounds(): Box3
  get drawCalls(): number
  get minDrawCalls(): number
  get materials(): Material[]
  get groups(): DrawGroup[]
  get triCount(): number
  get vertCount(): number

  getCount(): number
  setBatchMaterial(material: Material): void
  setBatchBuffers(range: BatchUpdateRange[]): void
  setVisibleRange(range: BatchUpdateRange[]): void
  getVisibleRange(): BatchUpdateRange
  setDrawRanges(ranges: BatchUpdateRange[])
  resetDrawRanges(): void
  buildBatch(): void
  getRenderView(index: number): NodeRenderView
  getMaterialAtIndex(index: number): Material
  getMaterial(rv: NodeRenderView): Material
  getOpaque(): BatchUpdateRange
  getTransparent(): BatchUpdateRange
  getStencil(): BatchUpdateRange
  onUpdate(deltaTime: number)
  onRender(renderer: WebGLRenderer)
  purge(): void
}

export interface BatchUpdateRange {
  offset: number
  count: number
  material?: Material
  materialOptions?: FilterMaterialOptions
}

export const NoneBatchUpdateRange = {
  offset: 0,
  count: 0
} as BatchUpdateRange

export const AllBatchUpdateRange = {
  offset: 0,
  count: Infinity
} as BatchUpdateRange

export const INSTANCE_TRANSFORM_BUFFER_STRIDE = 16
export const INSTANCE_GRADIENT_BUFFER_STRIDE = 1<|MERGE_RESOLUTION|>--- conflicted
+++ resolved
@@ -10,16 +10,13 @@
   TEXT
 }
 
-<<<<<<< HEAD
 export interface DrawGroup {
   start: number
   count: number
   materialIndex?: number
 }
 
-=======
 /** TO DO: Unify point and mesh batch implementations */
->>>>>>> 23b07e82
 export interface Batch {
   id: string
   subtreeId: string
