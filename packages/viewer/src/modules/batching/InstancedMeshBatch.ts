import {
  Box3,
  BufferGeometry,
  Float32BufferAttribute,
  Material,
  Matrix4,
  Object3D,
  Sphere,
  Uint16BufferAttribute,
  Uint32BufferAttribute,
  WebGLRenderer
} from 'three'
import { Geometry } from '../converter/Geometry'
import { NodeRenderView } from '../tree/NodeRenderView'
import {
  AllBatchUpdateRange,
  Batch,
  BatchUpdateRange,
  DrawGroup,
  GeometryType,
  INSTANCE_TRANSFORM_BUFFER_STRIDE,
  NoneBatchUpdateRange
} from './Batch'
import SpeckleInstancedMesh from '../objects/SpeckleInstancedMesh'
import { ObjectLayers } from '../../IViewer'
import {
  AccelerationStructure,
  DefaultBVHOptions
} from '../objects/AccelerationStructure'
import { InstancedBatchObject } from './InstancedBatchObject'
import Logger from 'js-logger'
import Materials from '../materials/Materials'

export default class InstancedMeshBatch implements Batch {
  public id: string
  public subtreeId: string
  public renderViews: NodeRenderView[]
  private geometry: BufferGeometry
  public batchMaterial: Material
  public mesh: SpeckleInstancedMesh

  private instanceTransformBuffer0: Float32Array = null
  private instanceTransformBuffer1: Float32Array = null
  private transformBufferIndex: number = 0
  private instanceGradientBuffer: Float32Array = null

  private needsShuffle = false
  private needsFlatten = false

  public get bounds(): Box3 {
    return this.mesh.TAS.getBoundingBox(new Box3())
  }

  public get drawCalls(): number {
    return this.groups.length
  }

  public get minDrawCalls(): number {
    return [...Array.from(new Set(this.groups.map((value) => value.materialIndex)))]
      .length
  }

  public get maxDrawCalls(): number {
    return 1
  }

  public get triCount(): number {
    return (this.geometry.index.count / 3) * this.renderViews.length
  }

  public get vertCount(): number {
    return this.geometry.attributes.position.count * this.renderViews.length
  }

  public constructor(id: string, subtreeId: string, renderViews: NodeRenderView[]) {
    this.id = id
    this.subtreeId = subtreeId
    this.renderViews = renderViews
  }

  public get geometryType(): GeometryType {
    return GeometryType.MESH
  }

  public get renderObject(): Object3D {
    return this.mesh
  }

  public getCount(): number {
    return this.renderViews.length * 16
  }

  public get materials(): Material[] {
    return this.mesh.materials
  }

  public get groups(): Array<DrawGroup> {
    return this.mesh.groups
  }

  public setBatchMaterial(material: Material) {
    this.batchMaterial = material
  }

  public onUpdate(deltaTime: number) {
    deltaTime
    if (this.needsFlatten) {
      this.flattenDrawGroups()
      this.needsFlatten = false
    }
    if (this.needsShuffle) {
      this.shuffleDrawGroups()
      this.needsShuffle = false
    }
  }

  public onRender(renderer: WebGLRenderer) {
    renderer
  }

  /** Note: You can only set visibility on ranges that exist as draw groups! */
  public setVisibleRange(ranges: BatchUpdateRange[]) {
    /** Entire batch needs to NOT be drawn */
    if (ranges.length === 1 && ranges[0] === NoneBatchUpdateRange) {
      this.mesh.children.forEach((instance) => (instance.visible = false))
      return
    }
    /** Entire batch needs to BE drawn */
    if (ranges.length === 1 && ranges[0] === AllBatchUpdateRange) {
      this.mesh.children.forEach((instance) => (instance.visible = true))
      return
    }

    this.mesh.children.forEach((instance) => (instance.visible = false))
    ranges.forEach((range) => {
      const instanceIndex = this.groups.indexOf(
        this.groups.find(
          (group: DrawGroup) =>
            range.offset === group.start &&
            range.offset + range.count === group.start + group.count
        )
      )
      if (instanceIndex !== -1) this.mesh.children[instanceIndex].visible = true
    })
  }

  public getVisibleRange(): BatchUpdateRange {
    if (!this.mesh.children[0].visible) return NoneBatchUpdateRange
    for (let k = 0; k < this.mesh.children.length; k++) {
      if (!this.mesh.children[k].visible) {
        return {
          offset: 0,
          count: k * 16
        }
      }
    }
    return AllBatchUpdateRange
  }

  public getOpaque(): BatchUpdateRange {
    /** If there is any transparent or hidden group return the update range up to it's offset */
    const transparentOrHiddenGroup = this.groups.find((value) => {
      return (
        Materials.isTransparent(this.materials[value.materialIndex]) ||
        this.materials[value.materialIndex].visible === false
      )
    })

    if (transparentOrHiddenGroup) {
      return {
        offset: 0,
        count: transparentOrHiddenGroup.start
      }
    }
    /** Entire batch is opaque */
    return AllBatchUpdateRange
  }

  public getDepth(): BatchUpdateRange {
    /** If there is any transparent or hidden group return the update range up to it's offset */
    const transparentOrHiddenGroup = this.groups.find((value) => {
      return (
        Materials.isTransparent(this.materials[value.materialIndex]) ||
        this.materials[value.materialIndex].visible === false ||
        this.materials[value.materialIndex].colorWrite === false
      )
    })

    if (transparentOrHiddenGroup) {
      return {
        offset: 0,
        count: transparentOrHiddenGroup.start
      }
    }
    /** Entire batch is opaque */
    return AllBatchUpdateRange
  }

  public getTransparent(): BatchUpdateRange {
    /** Look for a transparent group */
    const transparentGroup = this.groups.find((value) => {
      return Materials.isTransparent(this.materials[value.materialIndex])
    })
    /** Look for a hidden group */
    const hiddenGroup = this.groups.find((value) => {
      return this.materials[value.materialIndex].visible === false
    })
    /** If there is a transparent group return it's range */
    if (transparentGroup) {
      const offset = transparentGroup.start
      const count =
        hiddenGroup !== undefined
          ? hiddenGroup.start
          : this.getCount() - transparentGroup.start
      if (offset === 0 && count === this.getCount()) return AllBatchUpdateRange
      return {
        offset,
        count
      }
    }
    /** Entire batch is not transparent */
    return NoneBatchUpdateRange
  }

  public getStencil(): BatchUpdateRange {
    /** If there is a single group and it's material writes to stencil, return all */
    if (this.groups.length === 1) {
      if (this.materials[0].stencilWrite === true) return AllBatchUpdateRange
    }
    const stencilGroup = this.groups.find((value) => {
      return this.materials[value.materialIndex].stencilWrite === true
    })
    if (stencilGroup) {
      return {
        offset: stencilGroup.start,
        count: stencilGroup.count
      }
    }
    /** No stencil group */
    return NoneBatchUpdateRange
  }

  public setBatchBuffers(range: BatchUpdateRange[]): void {
    for (let k = 0; k < range.length; k++) {
      if (range[k].materialOptions) {
        if (range[k].materialOptions.rampIndex !== undefined) {
          const start = range[k].offset
          /** The ramp indices specify the *begining* of each ramp color. When sampling with Nearest filter (since we don't want filtering)
           *  we'll always be sampling right at the edge between texels. Most GPUs will sample consistently, but some won't and we end up with
           *  a ton of artifacts. To avoid this, we are shifting the sampling indices so they're right on the center of each texel, so no inconsistent
           *  sampling can occur.
           */
          const shiftedIndex =
            range[k].materialOptions.rampIndex +
            0.5 / range[k].materialOptions.rampWidth
          this.updateGradientIndexBufferData(start / 16, shiftedIndex)
        }
      }
    }
  }

<<<<<<< HEAD
  public setDrawRanges(ranges: BatchUpdateRange[]): void {
=======
  private integrateUpdateRange(range: BatchUpdateRange) {
    const materialIndex = this.materials.indexOf(range.material)
    const collidingGroup = this.getDrawRangeCollision(range)
    if (collidingGroup) {
      collidingGroup.materialIndex = this.materials.indexOf(range.material)
    } else {
      const includingGroup = this.geDrawRangeInclusion(range)
      if (includingGroup) {
        if (includingGroup.materialIndex === materialIndex) return
        this.geometry.groups.splice(this.geometry.groups.indexOf(includingGroup), 1)
        if (includingGroup.start === range.offset) {
          this.geometry.addGroup(range.offset, range.count, materialIndex)
          this.geometry.addGroup(
            range.offset + range.count,
            includingGroup.count - range.count,
            includingGroup.materialIndex
          )
        } else if (
          range.offset + range.count ===
          includingGroup.start + includingGroup.count
        ) {
          this.geometry.addGroup(
            includingGroup.start,
            includingGroup.count - range.count,
            includingGroup.materialIndex
          )
          this.geometry.addGroup(range.offset, range.count, materialIndex)
        } else {
          this.geometry.addGroup(
            includingGroup.start,
            range.offset - includingGroup.start,
            includingGroup.materialIndex
          )
          this.geometry.addGroup(range.offset, range.count, materialIndex)
          this.geometry.addGroup(
            range.offset + range.count,
            includingGroup.count - (range.count + range.offset - includingGroup.start),
            includingGroup.materialIndex
          )
        }
      } else {
        const engulfedGroups = this.getDrawRangeEngulfing(range)
        if (engulfedGroups) {
          for (let k = 0; k < engulfedGroups.length; k++) {
            this.geometry.groups.splice(this.groups.indexOf(engulfedGroups[k]), 1)
          }
          this.integrateUpdateRange(range)
        } else {
          const intersectedGroupLeft = this.getDrawRangeIntersectionLeft(range)
          if (
            intersectedGroupLeft &&
            intersectedGroupLeft.materialIndex !== materialIndex
          ) {
            this.geometry.groups.splice(
              this.geometry.groups.indexOf(intersectedGroupLeft),
              1
            )
            this.geometry.addGroup(range.offset, range.count, materialIndex)
            this.geometry.addGroup(
              range.offset + range.count,
              intersectedGroupLeft.start +
                intersectedGroupLeft.count -
                (range.offset + range.count),
              intersectedGroupLeft.materialIndex
            )
          } else {
            const intersectedGroupRight = this.getDrawRangeIntersectionRight(range)
            if (
              intersectedGroupRight &&
              intersectedGroupRight.materialIndex !== materialIndex
            ) {
              this.geometry.groups.splice(
                this.geometry.groups.indexOf(intersectedGroupRight),
                1
              )
              this.geometry.addGroup(
                intersectedGroupRight.start,
                range.offset - intersectedGroupRight.start,
                intersectedGroupRight.materialIndex
              )
              this.geometry.addGroup(range.offset, range.count, materialIndex)
            } else {
              this.geometry.addGroup(range.offset, range.count, materialIndex)
            }
          }
        }
      }
    }
  }

  public setDrawRanges(...ranges: BatchUpdateRange[]) {
>>>>>>> 17c285b1
    ranges.forEach((value: BatchUpdateRange) => {
      if (value.material) {
        value.material = this.mesh.getCachedMaterial(value.material)
      }
    })

    const materials = ranges.map((val) => {
      return val.material
    })
    const uniqueMaterials = [...Array.from(new Set(materials.map((value) => value)))]

    for (let k = 0; k < uniqueMaterials.length; k++) {
      if (!this.materials.includes(uniqueMaterials[k]))
        this.materials.push(uniqueMaterials[k])
    }

    const sortedRanges = ranges.sort((a, b) => {
      return a.offset - b.offset
    })

    for (let i = 0; i < sortedRanges.length; i++) {
      this.integrateUpdateRange(sortedRanges[i])
    }

    let count = 0
    this.groups.forEach((value) => (count += value.count))
    if (count !== this.renderViews.length * 16) {
      Logger.error(`Draw groups invalid on ${this.id}`)
    }
    this.setBatchBuffers(ranges)
    this.needsFlatten = true
  }

  private getDrawRangeCollision(range: BatchUpdateRange): DrawGroup {
    if (this.groups.length > 0) {
      for (let i = 0; i < this.groups.length; i++) {
        if (
          range.offset === this.groups[i].start &&
          range.count === this.groups[i].count
        ) {
          return this.groups[i]
        }
      }
      return null
    }
    return null
  }

  private geDrawRangeInclusion(range: BatchUpdateRange): DrawGroup {
    range
    if (this.groups.length > 0) {
      for (let i = 0; i < this.groups.length; i++) {
        if (
          range.offset >= this.groups[i].start &&
          range.offset + range.count <= this.groups[i].start + this.groups[i].count
        ) {
          return this.groups[i]
        }
      }
      return null
    }
    return null
  }

  private getDrawRangeEngulfing(range: BatchUpdateRange): DrawGroup[] | null {
    const groups = []
    if (this.geometry.groups.length > 0) {
      for (let i = 0; i < this.geometry.groups.length; i++) {
        if (
          range.offset <= this.geometry.groups[i].start &&
          range.offset + range.count >=
            this.geometry.groups[i].start + this.geometry.groups[i].count
        ) {
          groups.push(this.geometry.groups[i])
        }
      }
      return groups.length ? groups : null
    }
    return null
  }

  private getDrawRangeIntersectionLeft(range: BatchUpdateRange): DrawGroup {
    if (this.geometry.groups.length > 0) {
      for (let i = 0; i < this.geometry.groups.length; i++) {
        if (
          range.offset < this.geometry.groups[i].start &&
          range.offset + range.count > this.geometry.groups[i].start &&
          range.offset + range.count <
            this.geometry.groups[i].start + this.geometry.groups[i].count
        ) {
          return this.geometry.groups[i]
        }
      }
      return null
    }
    return null
  }

  private getDrawRangeIntersectionRight(range: BatchUpdateRange): DrawGroup {
    if (this.geometry.groups.length > 0) {
      for (let i = 0; i < this.geometry.groups.length; i++) {
        if (
          range.offset > this.geometry.groups[i].start &&
          this.geometry.groups[i].start + this.geometry.groups[i].count >
            range.offset &&
          range.offset + range.count >
            this.geometry.groups[i].start + this.geometry.groups[i].count
        ) {
          return this.geometry.groups[i]
        }
      }
      return null
    }
    return null
  }

  private flattenDrawGroups() {
    const materialsInUse = [
      ...Array.from(
        new Set(this.groups.map((value) => this.materials[value.materialIndex]))
      )
    ]
    let k = 0
    while (this.materials.length > materialsInUse.length) {
      if (!materialsInUse.includes(this.materials[k])) {
        this.materials.splice(k, 1)
        this.groups.forEach((value: DrawGroup) => {
          if (value.materialIndex > k) value.materialIndex--
        })
        k = 0
        continue
      }
      k++
    }
    const materialOrder = []
    this.groups.reduce((previousValue, currentValue) => {
      if (previousValue.indexOf(currentValue.materialIndex) === -1) {
        previousValue.push(currentValue.materialIndex)
      }
      return previousValue
    }, materialOrder)
    const grouped = []
    for (let k = 0; k < materialOrder.length; k++) {
      grouped.push(
        this.groups.filter((val) => {
          return val.materialIndex === materialOrder[k]
        })
      )
    }
    this.groups.length = 0
    for (let matIndex = 0; matIndex < grouped.length; matIndex++) {
      const matGroup = grouped[matIndex].sort((a, b) => {
        return a.start - b.start
      })
      for (let k = 0; k < matGroup.length; ) {
        let offset = matGroup[k].start
        let count = matGroup[k].count
        let runningCount = matGroup[k].count
        let n = k + 1
        for (; n < matGroup.length; n++) {
          if (offset + count === matGroup[n].start) {
            offset = matGroup[n].start
            count = matGroup[n].count
            runningCount += matGroup[n].count
          } else {
            const group = {
              start: matGroup[k].start,
              count: runningCount,
              materialIndex: matGroup[k].materialIndex
            }
            this.groups.push(group)
            break
          }
        }
        if (n === matGroup.length) {
          const group = {
            start: matGroup[k].start,
            count: runningCount,
            materialIndex: matGroup[k].materialIndex
          }
          this.groups.push(group)
        }
        k = n
      }
    }
    /** We shuffle only when above a certain fragmentation threshold. We don't want to be shuffling every single time */
    if (this.drawCalls > this.maxDrawCalls) {
      this.needsShuffle = true
    } else
      this.mesh.updateDrawGroups(
        this.getCurrentTransformBuffer(),
        this.getCurrentGradientBuffer()
      )
  }

  private shuffleDrawGroups(): void {
    const groups = this.groups
      .sort((a, b) => {
        return a.start - b.start
      })
      .slice()

    this.groups.sort((a, b) => {
      const materialA: Material = this.materials[a.materialIndex]
      const materialB: Material = this.materials[b.materialIndex]
      const visibleOrder =
        +materialB.visible +
        +materialB.colorWrite -
        (+materialA.visible + +materialA.colorWrite)
      const transparentOrder = +materialA.transparent - +materialB.transparent
      if (visibleOrder !== 0) return visibleOrder
      return transparentOrder
    })

    const materialOrder = []
    groups.reduce((previousValue, currentValue) => {
      if (previousValue.indexOf(currentValue.materialIndex) === -1) {
        previousValue.push(currentValue.materialIndex)
      }
      return previousValue
    }, materialOrder)

    const grouped = []
    for (let k = 0; k < materialOrder.length; k++) {
      grouped.push(
        groups.filter((val) => {
          return val.materialIndex === materialOrder[k]
        })
      )
    }

    const sourceTransformBuffer: Float32Array = this.getCurrentTransformBuffer()
    const targetTransformBuffer: Float32Array = this.getNextTransformBuffer()
    const sourceGradientBuffer: Float32Array = this.getCurrentGradientBuffer()
    const targetGradientBuffer: Float32Array = new Float32Array(
      sourceGradientBuffer.length
    )
    const newGroups = []
    const scratchRvs = this.renderViews.slice()
    scratchRvs.sort((a, b) => {
      return a.batchStart - b.batchStart
    })
    let targetBufferOffset = 0
    for (let k = 0; k < grouped.length; k++) {
      const materialGroup = grouped[k]
      const materialGroupStart = targetBufferOffset
      let materialGroupCount = 0
      for (let i = 0; i < (materialGroup as []).length; i++) {
        const start = materialGroup[i].start
        const count = materialGroup[i].count
        let subArray = sourceTransformBuffer.subarray(start, start + count)
        targetTransformBuffer.set(subArray, targetBufferOffset)
        subArray = sourceGradientBuffer.subarray(
          start / INSTANCE_TRANSFORM_BUFFER_STRIDE,
          (start + count) / INSTANCE_TRANSFORM_BUFFER_STRIDE
        )
        targetGradientBuffer.set(
          subArray,
          targetBufferOffset / INSTANCE_TRANSFORM_BUFFER_STRIDE
        )
        let rvElemCount = 0
        for (let m = 0; m < scratchRvs.length; m++) {
          if (
            scratchRvs[m].batchStart >= start &&
            scratchRvs[m].batchEnd <= start + count
          ) {
            scratchRvs[m].setBatchData(
              this.id,
              targetBufferOffset + rvElemCount,
              scratchRvs[m].batchCount
            )
            rvElemCount += scratchRvs[m].batchCount
            scratchRvs.splice(m, 1)
            m--
          }
        }
        targetBufferOffset += count
        materialGroupCount += count
      }
      newGroups.push({
        offset: materialGroupStart,
        count: materialGroupCount,
        materialIndex: materialGroup[0].materialIndex
      })
    }
    this.groups.length = 0
    for (let i = 0; i < newGroups.length; i++) {
      this.groups.push({
        start: newGroups[i].offset,
        count: newGroups[i].count,
        materialIndex: newGroups[i].materialIndex
      })
    }
    sourceGradientBuffer.set(targetGradientBuffer, 0)
    this.mesh.updateDrawGroups(targetTransformBuffer, sourceGradientBuffer)

    /** Solve hidden groups */
    const hiddenGroup = this.groups.find((value) => {
      return this.materials[value.materialIndex].visible === false
    })
    if (hiddenGroup) {
      this.setVisibleRange([
        {
          offset: 0,
          count: hiddenGroup.start
        }
      ])
    }
  }

  public resetDrawRanges(): void {
    this.groups.length = 0
    this.materials.length = 0
    this.groups.push({
      start: 0,
      count: this.renderViews.length * INSTANCE_TRANSFORM_BUFFER_STRIDE,
      materialIndex: 0
    })
    this.materials.push(this.batchMaterial)
    this.setVisibleRange([AllBatchUpdateRange])
    this.mesh.updateDrawGroups(
      this.getCurrentTransformBuffer(),
      this.getCurrentGradientBuffer()
    )
  }

  private getCurrentTransformBuffer(): Float32Array {
    return this.transformBufferIndex % 2 === 0
      ? this.instanceTransformBuffer0
      : this.instanceTransformBuffer1
  }

  private getNextTransformBuffer(): Float32Array {
    return ++this.transformBufferIndex % 2 === 0
      ? this.instanceTransformBuffer0
      : this.instanceTransformBuffer1
  }

  private getCurrentGradientBuffer(): Float32Array {
    return this.instanceGradientBuffer
  }

  public buildBatch(): void {
    const batchObjects = []
    let instanceBVH = null
    this.instanceTransformBuffer0 = new Float32Array(
      this.renderViews.length * INSTANCE_TRANSFORM_BUFFER_STRIDE
    )
    this.instanceTransformBuffer1 = new Float32Array(
      this.renderViews.length * INSTANCE_TRANSFORM_BUFFER_STRIDE
    )
    const targetInstanceTransformBuffer = this.getCurrentTransformBuffer()

    for (let k = 0; k < this.renderViews.length; k++) {
      this.renderViews[k].renderData.geometry.transform.toArray(
        targetInstanceTransformBuffer,
        k * INSTANCE_TRANSFORM_BUFFER_STRIDE
      )
      this.renderViews[k].setBatchData(
        this.id,
        k * INSTANCE_TRANSFORM_BUFFER_STRIDE,
        INSTANCE_TRANSFORM_BUFFER_STRIDE
      )
      const batchObject = new InstancedBatchObject(this.renderViews[k], k)
      if (!instanceBVH) {
        const transform = new Matrix4().makeTranslation(
          batchObject.localOrigin.x,
          batchObject.localOrigin.y,
          batchObject.localOrigin.z
        )
        transform.invert()
        const indices = this.renderViews[k].renderData.geometry.attributes.INDEX
        const position = this.renderViews[k].renderData.geometry.attributes.POSITION
        instanceBVH = AccelerationStructure.buildBVH(
          indices,
          new Float32Array(position),
          DefaultBVHOptions,
          transform
        )
        /** There's a bug in the library where it reports incorrect bounds until a refit */
        instanceBVH.refit()
      }
      batchObject.buildAccelerationStructure(instanceBVH)
      batchObjects.push(batchObject)
    }

    const indices = new Uint32Array(
      this.renderViews[0].renderData.geometry.attributes.INDEX
    )
    const positions = new Float64Array(
      this.renderViews[0].renderData.geometry.attributes.POSITION
    )
    const colors = new Float32Array(
      this.renderViews[0].renderData.geometry.attributes.COLOR
    )

    this.makeInstancedMeshGeometry(indices, positions, colors)
    this.mesh = new SpeckleInstancedMesh(this.geometry)
    this.mesh.setBatchObjects(batchObjects)
    this.mesh.setBatchMaterial(this.batchMaterial)
    this.mesh.buildTAS()

    this.geometry.boundingBox = this.mesh.TAS.getBoundingBox(new Box3())
    this.geometry.boundingSphere = this.geometry.boundingBox.getBoundingSphere(
      new Sphere()
    )

    this.mesh.uuid = this.id
    this.mesh.layers.set(ObjectLayers.STREAM_CONTENT_MESH)
    this.mesh.frustumCulled = false

    this.groups.push({
      start: 0,
      count: this.renderViews.length * INSTANCE_TRANSFORM_BUFFER_STRIDE,
      materialIndex: 0
    })
    this.mesh.updateDrawGroups(
      this.getCurrentTransformBuffer(),
      this.getCurrentGradientBuffer()
    )
  }

  public getRenderView(index: number): NodeRenderView {
    index
    Logger.warn('Deprecated! Do not call this anymore')
    return null
  }

  public getMaterialAtIndex(index: number): Material {
    index
    Logger.warn('Deprecated! Do not call this anymore')
    return null
  }

  public getMaterial(rv: NodeRenderView): Material {
    const group = this.groups.find((value) => {
      return (
        rv.batchStart >= value.start &&
        rv.batchStart + rv.batchCount <= value.count + value.start
      )
    })
    if (!group) {
      Logger.warn(`Could not get material for ${rv.renderData.id}`)
      return null
    }
    return this.materials[group.materialIndex]
  }

  private makeInstancedMeshGeometry(
    indices: Uint32Array | Uint16Array,
    position: Float64Array,
    color?: Float32Array
  ): BufferGeometry {
    this.geometry = new BufferGeometry()
    if (position) {
      /** When RTE enabled, we'll be storing the high component of the encoding here,
       * which considering our current encoding method is actually the original casted
       * down float32 position!
       */
      this.geometry.setAttribute('position', new Float32BufferAttribute(position, 3))
    }

    if (color) {
      this.geometry.setAttribute('color', new Float32BufferAttribute(color, 3))
    }
    let indexBuffer = null
    if (position.length >= 65535 || indices.length >= 65535) {
      indexBuffer = new Uint32BufferAttribute(indices, 1)
    } else {
      indexBuffer = new Uint16BufferAttribute(indices, 1)
    }
    this.geometry.setIndex(indexBuffer)

    this.instanceGradientBuffer = new Float32Array(this.renderViews.length)

    Geometry.computeVertexNormals(this.geometry, position)

    Geometry.updateRTEGeometry(this.geometry, position)

    return this.geometry
  }

  private updateGradientIndexBufferData(index: number, value: number): void {
    const data = this.getCurrentGradientBuffer()
    data[index] = value
  }

  public purge(): void {
    this.renderViews.length = 0
    this.geometry.dispose()
    this.batchMaterial.dispose()
    this.mesh = null
  }
}<|MERGE_RESOLUTION|>--- conflicted
+++ resolved
@@ -259,9 +259,6 @@
     }
   }
 
-<<<<<<< HEAD
-  public setDrawRanges(ranges: BatchUpdateRange[]): void {
-=======
   private integrateUpdateRange(range: BatchUpdateRange) {
     const materialIndex = this.materials.indexOf(range.material)
     const collidingGroup = this.getDrawRangeCollision(range)
@@ -352,8 +349,7 @@
     }
   }
 
-  public setDrawRanges(...ranges: BatchUpdateRange[]) {
->>>>>>> 17c285b1
+  public setDrawRanges(ranges: BatchUpdateRange[]) {
     ranges.forEach((value: BatchUpdateRange) => {
       if (value.material) {
         value.material = this.mesh.getCachedMaterial(value.material)
