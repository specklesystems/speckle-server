import {
  Box3,
  BufferGeometry,
  Float32BufferAttribute,
  Material,
  Matrix4,
  Object3D,
  Sphere,
  Uint16BufferAttribute,
  Uint32BufferAttribute,
  WebGLRenderer
} from 'three'
import { Geometry } from '../converter/Geometry'
import { NodeRenderView } from '../tree/NodeRenderView'
import {
  AllBatchUpdateRange,
  Batch,
  BatchUpdateRange,
  DrawGroup,
  GeometryType,
  INSTANCE_TRANSFORM_BUFFER_STRIDE,
  NoneBatchUpdateRange
} from './Batch'
import SpeckleInstancedMesh from '../objects/SpeckleInstancedMesh'
import { ObjectLayers } from '../../IViewer'
import {
  AccelerationStructure,
  DefaultBVHOptions
} from '../objects/AccelerationStructure'
import { InstancedBatchObject } from './InstancedBatchObject'
import Logger from 'js-logger'
import Materials from '../materials/Materials'
import { DrawRanges } from './DrawRanges'
import SpeckleStandardColoredMaterial from '../materials/SpeckleStandardColoredMaterial'
import { DrawGroup } from './Batch'

<<<<<<< HEAD
export default class InstancedMeshBatch implements Batch {
=======
export class InstancedMeshBatch implements Batch {
>>>>>>> 9c481a20
  public id: string
  public subtreeId: string
  public renderViews: NodeRenderView[]
  private geometry: BufferGeometry
  public batchMaterial: Material
  public mesh: SpeckleInstancedMesh
  private drawRanges: DrawRanges = new DrawRanges()

  private instanceTransformBuffer0: Float32Array = null
  private instanceTransformBuffer1: Float32Array = null
  private transformBufferIndex: number = 0
  private instanceGradientBuffer: Float32Array = null

  private needsShuffle = false

  public get bounds(): Box3 {
    return this.mesh.TAS.getBoundingBox(new Box3())
  }

  public get drawCalls(): number {
    return this.groups.length
  }

  public get minDrawCalls(): number {
    return [...Array.from(new Set(this.groups.map((value) => value.materialIndex)))]
      .length
  }

  public get maxDrawCalls(): number {
    return 1
  }

  public get triCount(): number {
    return (this.geometry.index.count / 3) * this.renderViews.length
  }

  public get vertCount(): number {
    return this.geometry.attributes.position.count * this.renderViews.length
  }

  public get pointCount(): number {
    return 0
  }

  public get lineCount(): number {
    return 0
  }

  public get geometryType(): GeometryType {
    return GeometryType.MESH
  }

  public get renderObject(): Object3D {
    return this.mesh
  }

  public getCount(): number {
    return this.renderViews.length * 16
  }

  public get materials(): Material[] {
    return this.mesh.materials
  }

  public get groups(): Array<DrawGroup> {
    return this.mesh.groups
  }

  public constructor(id: string, subtreeId: string, renderViews: NodeRenderView[]) {
    this.id = id
    this.subtreeId = subtreeId
    this.renderViews = renderViews
  }

  public setBatchMaterial(material: Material) {
    this.batchMaterial = material
  }

  public onUpdate(deltaTime: number) {
    deltaTime
    if (this.needsShuffle) {
      this.shuffleDrawGroups()
      this.needsShuffle = false
    }
  }

  public onRender(renderer: WebGLRenderer) {
    renderer
  }

  /** Note: You can only set visibility on ranges that exist as draw groups! */
  public setVisibleRange(ranges: BatchUpdateRange[]) {
    /** Entire batch needs to NOT be drawn */
    if (ranges.length === 1 && ranges[0] === NoneBatchUpdateRange) {
      this.mesh.children.forEach((instance) => (instance.visible = false))
      return
    }
    /** Entire batch needs to BE drawn */
    if (ranges.length === 1 && ranges[0] === AllBatchUpdateRange) {
      this.mesh.children.forEach((instance) => (instance.visible = true))
      return
    }

    this.mesh.children.forEach((instance) => (instance.visible = false))
    ranges.forEach((range) => {
      const instanceIndex = this.groups.indexOf(
        this.groups.find(
          (group: DrawGroup) =>
            range.offset === group.start &&
            range.offset + range.count === group.start + group.count
        )
      )
      if (instanceIndex !== -1) this.mesh.children[instanceIndex].visible = true
    })
  }

  public getVisibleRange(): BatchUpdateRange {
    if (!this.mesh.children[0].visible) return NoneBatchUpdateRange
    for (let k = 0; k < this.mesh.children.length; k++) {
      if (!this.mesh.children[k].visible) {
        return {
          offset: 0,
          count: k * 16
        }
      }
    }
    return AllBatchUpdateRange
  }

  public getOpaque(): BatchUpdateRange {
    /** If there is any transparent or hidden group return the update range up to it's offset */
    const transparentOrHiddenGroup = this.groups.find((value) => {
      return (
        Materials.isTransparent(this.materials[value.materialIndex]) ||
        this.materials[value.materialIndex].visible === false
      )
    })

    if (transparentOrHiddenGroup) {
      return {
        offset: 0,
        count: transparentOrHiddenGroup.start
      }
    }
    /** Entire batch is opaque */
    return AllBatchUpdateRange
  }

  public getDepth(): BatchUpdateRange {
    /** If there is any transparent or hidden group return the update range up to it's offset */
    const transparentOrHiddenGroup = this.groups.find((value) => {
      return (
        Materials.isTransparent(this.materials[value.materialIndex]) ||
        this.materials[value.materialIndex].visible === false ||
        this.materials[value.materialIndex].colorWrite === false
      )
    })

    if (transparentOrHiddenGroup) {
      return {
        offset: 0,
        count: transparentOrHiddenGroup.start
      }
    }
    /** Entire batch is opaque */
    return AllBatchUpdateRange
  }

  public getTransparent(): BatchUpdateRange {
    /** Look for a transparent group */
    const transparentGroup = this.groups.find((value) => {
      return Materials.isTransparent(this.materials[value.materialIndex])
    })
    /** Look for a hidden group */
    const hiddenGroup = this.groups.find((value) => {
      return this.materials[value.materialIndex].visible === false
    })
    /** If there is a transparent group return it's range */
    if (transparentGroup) {
      const offset = transparentGroup.start
      const count =
        hiddenGroup !== undefined
          ? hiddenGroup.start
          : this.getCount() - transparentGroup.start
      if (offset === 0 && count === this.getCount()) return AllBatchUpdateRange
      return {
        offset,
        count
      }
    }
    /** Entire batch is not transparent */
    return NoneBatchUpdateRange
  }

  public getStencil(): BatchUpdateRange {
    /** If there is a single group and it's material writes to stencil, return all */
    if (this.groups.length === 1) {
      if (this.materials[0].stencilWrite === true) return AllBatchUpdateRange
    }
    const stencilGroup = this.groups.find((value) => {
      return this.materials[value.materialIndex].stencilWrite === true
    })
    if (stencilGroup) {
      return {
        offset: stencilGroup.start,
        count: stencilGroup.count
      }
    }
    /** No stencil group */
    return NoneBatchUpdateRange
  }

  public setBatchBuffers(range: BatchUpdateRange[]): void {
    for (let k = 0; k < range.length; k++) {
      if (range[k].materialOptions) {
        if (range[k].materialOptions.rampIndex !== undefined) {
          const start = range[k].offset
          /** The ramp indices specify the *begining* of each ramp color. When sampling with Nearest filter (since we don't want filtering)
           *  we'll always be sampling right at the edge between texels. Most GPUs will sample consistently, but some won't and we end up with
           *  a ton of artifacts. To avoid this, we are shifting the sampling indices so they're right on the center of each texel, so no inconsistent
           *  sampling can occur.
           */
          const shiftedIndex =
            range[k].materialOptions.rampIndex +
            0.5 / range[k].materialOptions.rampWidth
          this.updateGradientIndexBufferData(start / 16, shiftedIndex)
        }
        /** We need to update the texture here, because each batch uses it's own clone for any material we use on it
         *  because otherwise three.js won't properly update our custom uniforms
         */
        if (range[k].materialOptions.rampTexture !== undefined) {
          if (range[k].material instanceof SpeckleStandardColoredMaterial) {
            ;(range[k].material as SpeckleStandardColoredMaterial).setGradientTexture(
              range[k].materialOptions.rampTexture
            )
          }
        }
      }
    }
  }

  public setDrawRanges(ranges: BatchUpdateRange[]) {
    ranges.forEach((value: BatchUpdateRange) => {
      if (value.material) {
        value.material = this.mesh.getCachedMaterial(value.material)
      }
    })

    const materials = ranges.map((val) => {
      return val.material
    })
    const uniqueMaterials = [...Array.from(new Set(materials.map((value) => value)))]

    for (let k = 0; k < uniqueMaterials.length; k++) {
      if (!this.materials.includes(uniqueMaterials[k]))
        this.materials.push(uniqueMaterials[k])
    }

    this.mesh.groups = this.drawRanges.integrateRanges(
      this.groups,
      this.materials,
      ranges
    )

    let count = 0
    this.groups.forEach((value) => (count += value.count))
    if (count !== this.renderViews.length * 16) {
      Logger.error(`Draw groups invalid on ${this.id}`)
    }
<<<<<<< HEAD
    this.setBatchBuffers(ranges)
    this.needsFlatten = true
  }

  private getDrawRangeCollision(range: BatchUpdateRange): DrawGroup {
    if (this.groups.length > 0) {
      for (let i = 0; i < this.groups.length; i++) {
        if (
          range.offset === this.groups[i].start &&
          range.count === this.groups[i].count
        ) {
          return this.groups[i]
        }
      }
      return null
    }
    return null
  }

  private geDrawRangeInclusion(range: BatchUpdateRange): DrawGroup {
    range
    if (this.groups.length > 0) {
      for (let i = 0; i < this.groups.length; i++) {
        if (
          range.offset >= this.groups[i].start &&
          range.offset + range.count <= this.groups[i].start + this.groups[i].count
        ) {
          return this.groups[i]
        }
      }
      return null
    }
    return null
  }

  private getDrawRangeEngulfing(range: BatchUpdateRange): DrawGroup[] | null {
    const groups = []
    if (this.geometry.groups.length > 0) {
      for (let i = 0; i < this.geometry.groups.length; i++) {
        if (
          range.offset <= this.geometry.groups[i].start &&
          range.offset + range.count >=
            this.geometry.groups[i].start + this.geometry.groups[i].count
        ) {
          groups.push(this.geometry.groups[i])
        }
      }
      return groups.length ? groups : null
    }
    return null
  }

  private getDrawRangeIntersectionLeft(range: BatchUpdateRange): DrawGroup {
    if (this.geometry.groups.length > 0) {
      for (let i = 0; i < this.geometry.groups.length; i++) {
        if (
          range.offset < this.geometry.groups[i].start &&
          range.offset + range.count > this.geometry.groups[i].start &&
          range.offset + range.count <
            this.geometry.groups[i].start + this.geometry.groups[i].count
        ) {
          return this.geometry.groups[i]
        }
      }
      return null
    }
    return null
  }

  private getDrawRangeIntersectionRight(range: BatchUpdateRange): DrawGroup {
    if (this.geometry.groups.length > 0) {
      for (let i = 0; i < this.geometry.groups.length; i++) {
        if (
          range.offset > this.geometry.groups[i].start &&
          this.geometry.groups[i].start + this.geometry.groups[i].count >
            range.offset &&
          range.offset + range.count >
            this.geometry.groups[i].start + this.geometry.groups[i].count
        ) {
          return this.geometry.groups[i]
        }
      }
      return null
    }
    return null
=======
    this.setBatchBuffers(...ranges)
    this.cleanMaterials()
    /** We shuffle only when above a certain fragmentation threshold. We don't want to be shuffling every single time */
    if (this.drawCalls > this.maxDrawCalls) {
      this.needsShuffle = true
    } else
      this.mesh.updateDrawGroups(
        this.getCurrentTransformBuffer(),
        this.getCurrentGradientBuffer()
      )
>>>>>>> 9c481a20
  }

  private cleanMaterials() {
    const materialsInUse = [
      ...Array.from(
        new Set(this.groups.map((value) => this.materials[value.materialIndex]))
      )
    ]
    let k = 0
    while (this.materials.length > materialsInUse.length) {
      if (!materialsInUse.includes(this.materials[k])) {
        this.materials.splice(k, 1)
        this.groups.forEach((value: DrawGroup) => {
          if (value.materialIndex > k) value.materialIndex--
        })
        k = 0
        continue
      }
      k++
    }
  }

  private shuffleDrawGroups(): void {
    const groups = this.groups
      .sort((a, b) => {
        return a.start - b.start
      })
      .slice()

    this.groups.sort((a, b) => {
      const materialA: Material = this.materials[a.materialIndex]
      const materialB: Material = this.materials[b.materialIndex]
      const visibleOrder =
        +materialB.visible +
        +materialB.colorWrite -
        (+materialA.visible + +materialA.colorWrite)
      const transparentOrder = +materialA.transparent - +materialB.transparent
      if (visibleOrder !== 0) return visibleOrder
      return transparentOrder
    })

    const materialOrder = []
    groups.reduce((previousValue, currentValue) => {
      if (previousValue.indexOf(currentValue.materialIndex) === -1) {
        previousValue.push(currentValue.materialIndex)
      }
      return previousValue
    }, materialOrder)

    const grouped = []
    for (let k = 0; k < materialOrder.length; k++) {
      grouped.push(
        groups.filter((val) => {
          return val.materialIndex === materialOrder[k]
        })
      )
    }

    const sourceTransformBuffer: Float32Array = this.getCurrentTransformBuffer()
    const targetTransformBuffer: Float32Array = this.getNextTransformBuffer()
    const sourceGradientBuffer: Float32Array = this.getCurrentGradientBuffer()
    const targetGradientBuffer: Float32Array = new Float32Array(
      sourceGradientBuffer.length
    )
    const newGroups = []
    const scratchRvs = this.renderViews.slice()
    scratchRvs.sort((a, b) => {
      return a.batchStart - b.batchStart
    })
    let targetBufferOffset = 0
    for (let k = 0; k < grouped.length; k++) {
      const materialGroup = grouped[k]
      const materialGroupStart = targetBufferOffset
      let materialGroupCount = 0
      for (let i = 0; i < (materialGroup as []).length; i++) {
        const start = materialGroup[i].start
        const count = materialGroup[i].count
        let subArray = sourceTransformBuffer.subarray(start, start + count)
        targetTransformBuffer.set(subArray, targetBufferOffset)
        subArray = sourceGradientBuffer.subarray(
          start / INSTANCE_TRANSFORM_BUFFER_STRIDE,
          (start + count) / INSTANCE_TRANSFORM_BUFFER_STRIDE
        )
        targetGradientBuffer.set(
          subArray,
          targetBufferOffset / INSTANCE_TRANSFORM_BUFFER_STRIDE
        )
        let rvElemCount = 0
        for (let m = 0; m < scratchRvs.length; m++) {
          if (
            scratchRvs[m].batchStart >= start &&
            scratchRvs[m].batchEnd <= start + count
          ) {
            scratchRvs[m].setBatchData(
              this.id,
              targetBufferOffset + rvElemCount,
              scratchRvs[m].batchCount
            )
            rvElemCount += scratchRvs[m].batchCount
            scratchRvs.splice(m, 1)
            m--
          }
        }
        targetBufferOffset += count
        materialGroupCount += count
      }
      newGroups.push({
        offset: materialGroupStart,
        count: materialGroupCount,
        materialIndex: materialGroup[0].materialIndex
      })
    }
    this.groups.length = 0
    for (let i = 0; i < newGroups.length; i++) {
      this.groups.push({
        start: newGroups[i].offset,
        count: newGroups[i].count,
        materialIndex: newGroups[i].materialIndex
      })
    }
    sourceGradientBuffer.set(targetGradientBuffer, 0)
    this.mesh.updateDrawGroups(targetTransformBuffer, sourceGradientBuffer)

    /** Solve hidden groups */
    const hiddenGroup = this.groups.find((value) => {
      return this.materials[value.materialIndex].visible === false
    })
    if (hiddenGroup) {
      this.setVisibleRange([
        {
          offset: 0,
          count: hiddenGroup.start
        }
      ])
    }
  }

  public resetDrawRanges(): void {
    this.groups.length = 0
    this.materials.length = 0
    this.groups.push({
      start: 0,
      count: this.renderViews.length * INSTANCE_TRANSFORM_BUFFER_STRIDE,
      materialIndex: 0
    })
    this.materials.push(this.batchMaterial)
    this.setVisibleRange([AllBatchUpdateRange])
    this.mesh.updateDrawGroups(
      this.getCurrentTransformBuffer(),
      this.getCurrentGradientBuffer()
    )
  }

  private getCurrentTransformBuffer(): Float32Array {
    return this.transformBufferIndex % 2 === 0
      ? this.instanceTransformBuffer0
      : this.instanceTransformBuffer1
  }

  private getNextTransformBuffer(): Float32Array {
    return ++this.transformBufferIndex % 2 === 0
      ? this.instanceTransformBuffer0
      : this.instanceTransformBuffer1
  }

  private getCurrentGradientBuffer(): Float32Array {
    return this.instanceGradientBuffer
  }

  public buildBatch(): void {
    const batchObjects = []
    let instanceBVH = null
    this.instanceTransformBuffer0 = new Float32Array(
      this.renderViews.length * INSTANCE_TRANSFORM_BUFFER_STRIDE
    )
    this.instanceTransformBuffer1 = new Float32Array(
      this.renderViews.length * INSTANCE_TRANSFORM_BUFFER_STRIDE
    )
    const targetInstanceTransformBuffer = this.getCurrentTransformBuffer()

    for (let k = 0; k < this.renderViews.length; k++) {
      this.renderViews[k].renderData.geometry.transform.toArray(
        targetInstanceTransformBuffer,
        k * INSTANCE_TRANSFORM_BUFFER_STRIDE
      )
      this.renderViews[k].setBatchData(
        this.id,
        k * INSTANCE_TRANSFORM_BUFFER_STRIDE,
        INSTANCE_TRANSFORM_BUFFER_STRIDE
      )
      const batchObject = new InstancedBatchObject(this.renderViews[k], k)
      if (!instanceBVH) {
        const transform = new Matrix4().makeTranslation(
          batchObject.localOrigin.x,
          batchObject.localOrigin.y,
          batchObject.localOrigin.z
        )
        transform.invert()
        const indices = this.renderViews[k].renderData.geometry.attributes.INDEX
        const position = this.renderViews[k].renderData.geometry.attributes.POSITION
        instanceBVH = AccelerationStructure.buildBVH(
          indices,
          new Float32Array(position),
          DefaultBVHOptions,
          transform
        )
        /** There's a bug in the library where it reports incorrect bounds until a refit */
        instanceBVH.refit()
      }
      batchObject.buildAccelerationStructure(instanceBVH)
      batchObjects.push(batchObject)
    }

    const indices = new Uint32Array(
      this.renderViews[0].renderData.geometry.attributes.INDEX
    )
    const positions = new Float64Array(
      this.renderViews[0].renderData.geometry.attributes.POSITION
    )
    const colors = new Float32Array(
      this.renderViews[0].renderData.geometry.attributes.COLOR
    )

    this.makeInstancedMeshGeometry(indices, positions, colors)
    this.mesh = new SpeckleInstancedMesh(this.geometry)
    this.mesh.setBatchObjects(batchObjects)
    this.mesh.setBatchMaterial(this.batchMaterial)
    this.mesh.buildTAS()

    this.geometry.boundingBox = this.mesh.TAS.getBoundingBox(new Box3())
    this.geometry.boundingSphere = this.geometry.boundingBox.getBoundingSphere(
      new Sphere()
    )

    this.mesh.uuid = this.id
    this.mesh.layers.set(ObjectLayers.STREAM_CONTENT_MESH)
    this.mesh.frustumCulled = false

    this.groups.push({
      start: 0,
      count: this.renderViews.length * INSTANCE_TRANSFORM_BUFFER_STRIDE,
      materialIndex: 0
    })
    this.mesh.updateDrawGroups(
      this.getCurrentTransformBuffer(),
      this.getCurrentGradientBuffer()
    )
  }

  public getRenderView(index: number): NodeRenderView {
    index
    Logger.warn('Deprecated! Use InstancedBatchObject')
    return null
  }

  public getMaterialAtIndex(index: number): Material {
    index
    Logger.warn('Deprecated! Use InstancedBatchObject')
    return null
  }

  public getMaterial(rv: NodeRenderView): Material {
    const group = this.groups.find((value) => {
      return (
        rv.batchStart >= value.start &&
        rv.batchStart + rv.batchCount <= value.count + value.start
      )
    })
    if (!group) {
      Logger.warn(`Could not get material for ${rv.renderData.id}`)
      return null
    }
    return this.materials[group.materialIndex]
  }

  private makeInstancedMeshGeometry(
    indices: Uint32Array | Uint16Array,
    position: Float64Array,
    color?: Float32Array
  ): BufferGeometry {
    this.geometry = new BufferGeometry()
    if (position) {
      /** When RTE enabled, we'll be storing the high component of the encoding here,
       * which considering our current encoding method is actually the original casted
       * down float32 position!
       */
      this.geometry.setAttribute('position', new Float32BufferAttribute(position, 3))
    }

    if (color) {
      this.geometry.setAttribute('color', new Float32BufferAttribute(color, 3))
    }
    let indexBuffer = null
    if (position.length >= 65535 || indices.length >= 65535) {
      indexBuffer = new Uint32BufferAttribute(indices, 1)
    } else {
      indexBuffer = new Uint16BufferAttribute(indices, 1)
    }
    this.geometry.setIndex(indexBuffer)

    this.instanceGradientBuffer = new Float32Array(this.renderViews.length)

    Geometry.computeVertexNormals(this.geometry, position)

    Geometry.updateRTEGeometry(this.geometry, position)

    return this.geometry
  }

  private updateGradientIndexBufferData(index: number, value: number): void {
    const data = this.getCurrentGradientBuffer()
    data[index] = value
  }

  public purge(): void {
    this.renderViews.length = 0
    this.geometry.dispose()
    this.batchMaterial.dispose()
    this.mesh = null
  }
}<|MERGE_RESOLUTION|>--- conflicted
+++ resolved
@@ -32,13 +32,8 @@
 import Materials from '../materials/Materials'
 import { DrawRanges } from './DrawRanges'
 import SpeckleStandardColoredMaterial from '../materials/SpeckleStandardColoredMaterial'
-import { DrawGroup } from './Batch'
-
-<<<<<<< HEAD
-export default class InstancedMeshBatch implements Batch {
-=======
+
 export class InstancedMeshBatch implements Batch {
->>>>>>> 9c481a20
   public id: string
   public subtreeId: string
   public renderViews: NodeRenderView[]
@@ -308,94 +303,7 @@
     if (count !== this.renderViews.length * 16) {
       Logger.error(`Draw groups invalid on ${this.id}`)
     }
-<<<<<<< HEAD
     this.setBatchBuffers(ranges)
-    this.needsFlatten = true
-  }
-
-  private getDrawRangeCollision(range: BatchUpdateRange): DrawGroup {
-    if (this.groups.length > 0) {
-      for (let i = 0; i < this.groups.length; i++) {
-        if (
-          range.offset === this.groups[i].start &&
-          range.count === this.groups[i].count
-        ) {
-          return this.groups[i]
-        }
-      }
-      return null
-    }
-    return null
-  }
-
-  private geDrawRangeInclusion(range: BatchUpdateRange): DrawGroup {
-    range
-    if (this.groups.length > 0) {
-      for (let i = 0; i < this.groups.length; i++) {
-        if (
-          range.offset >= this.groups[i].start &&
-          range.offset + range.count <= this.groups[i].start + this.groups[i].count
-        ) {
-          return this.groups[i]
-        }
-      }
-      return null
-    }
-    return null
-  }
-
-  private getDrawRangeEngulfing(range: BatchUpdateRange): DrawGroup[] | null {
-    const groups = []
-    if (this.geometry.groups.length > 0) {
-      for (let i = 0; i < this.geometry.groups.length; i++) {
-        if (
-          range.offset <= this.geometry.groups[i].start &&
-          range.offset + range.count >=
-            this.geometry.groups[i].start + this.geometry.groups[i].count
-        ) {
-          groups.push(this.geometry.groups[i])
-        }
-      }
-      return groups.length ? groups : null
-    }
-    return null
-  }
-
-  private getDrawRangeIntersectionLeft(range: BatchUpdateRange): DrawGroup {
-    if (this.geometry.groups.length > 0) {
-      for (let i = 0; i < this.geometry.groups.length; i++) {
-        if (
-          range.offset < this.geometry.groups[i].start &&
-          range.offset + range.count > this.geometry.groups[i].start &&
-          range.offset + range.count <
-            this.geometry.groups[i].start + this.geometry.groups[i].count
-        ) {
-          return this.geometry.groups[i]
-        }
-      }
-      return null
-    }
-    return null
-  }
-
-  private getDrawRangeIntersectionRight(range: BatchUpdateRange): DrawGroup {
-    if (this.geometry.groups.length > 0) {
-      for (let i = 0; i < this.geometry.groups.length; i++) {
-        if (
-          range.offset > this.geometry.groups[i].start &&
-          this.geometry.groups[i].start + this.geometry.groups[i].count >
-            range.offset &&
-          range.offset + range.count >
-            this.geometry.groups[i].start + this.geometry.groups[i].count
-        ) {
-          return this.geometry.groups[i]
-        }
-      }
-      return null
-    }
-    return null
-=======
-    this.setBatchBuffers(...ranges)
     this.cleanMaterials()
     /** We shuffle only when above a certain fragmentation threshold. We don't want to be shuffling every single time */
     if (this.drawCalls > this.maxDrawCalls) {
@@ -405,7 +313,6 @@
         this.getCurrentTransformBuffer(),
         this.getCurrentGradientBuffer()
       )
->>>>>>> 9c481a20
   }
 
   private cleanMaterials() {
