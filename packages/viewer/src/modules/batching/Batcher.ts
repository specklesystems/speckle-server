import { generateUUID } from 'three/src/math/MathUtils'
import MeshBatch from './MeshBatch'
import { SpeckleType } from '../converter/GeometryConverter'
import LineBatch from './LineBatch'
import Materials from '../materials/Materials'
import { NodeRenderView } from '../tree/NodeRenderView'
import {
  AllBatchUpdateRange,
  Batch,
  BatchUpdateRange,
  GeometryType,
  HideAllBatchUpdateRange
} from './Batch'
import PointBatch from './PointBatch'
// import { FilterMaterialType } from '../FilteringManager'
import { Material, Mesh, WebGLRenderer } from 'three'
import { FilterMaterial, FilterMaterialType } from '../filtering/FilteringManager'
import Logger from 'js-logger'
import { World } from '../World'
import { RenderTree } from '../tree/RenderTree'
import SpeckleMesh from '../objects/SpeckleMesh'

export enum TransformStorage {
  VERTEX_TEXTURE = 0,
  UNIFORM_ARRAY = 1
}

export default class Batcher {
  private maxHardwareUniformCount = 0
  private floatTextures = false
  private maxBatchObjects = 0
  private maxBatchVertices = 500000
  public materials: Materials
  public batches: { [id: string]: Batch } = {}

  public constructor(maxUniformCount: number, floatTextures: boolean) {
    this.maxHardwareUniformCount = maxUniformCount
    this.maxBatchObjects = Math.floor(
      (this.maxHardwareUniformCount - Materials.UNIFORM_VECTORS_USED) / 4
    )
    this.floatTextures = floatTextures
    this.materials = new Materials()
    this.materials.createDefaultMaterials()
  }

  public makeBatches(
    renderTree: RenderTree,
    speckleType: SpeckleType[],
    batchType?: GeometryType
  ) {
    const renderViews = renderTree.getAtomicRenderViews(...speckleType).sort((a, b) => {
      if (a.renderMaterialHash === 0) return -1
      if (b.renderMaterialHash === 0) return 1
      return a.renderMaterialHash - b.renderMaterialHash
    })
    const materialHashes = [
      ...Array.from(new Set(renderViews.map((value) => value.renderMaterialHash)))
    ]

    Logger.warn(`Batch count: ${materialHashes}`)

    for (let i = 0; i < materialHashes.length; i++) {
      let renderViewsBatch = renderViews.filter(
        (value) => value.renderMaterialHash === materialHashes[i]
      )
      /** Prune any meshes with no geometry data */
      let vertCount
      renderViewsBatch = renderViewsBatch.filter((value) => {
        const valid = value.validGeometry
        if (valid) {
          vertCount += value.renderData.geometry.attributes.POSITION.length / 3
        }
        return valid
      })
      const batches = this.splitBatch(renderViewsBatch, vertCount)
      for (let k = 0; k < batches.length; k++) {
        const restrictedRvs = batches[k]
        const batch = this.buildBatch(
          renderTree,
          restrictedRvs,
          materialHashes[i],
          batchType
        )
        this.batches[batch.id] = batch
      }
    }
  }

  public async *makeBatchesAsync(
    renderTree: RenderTree,
    speckleType: SpeckleType[],
    batchType?: GeometryType,
    priority?: number
  ) {
    const pause = World.getPause(priority)

    const renderViews = renderTree.getAtomicRenderViews(...speckleType).sort((a, b) => {
      if (a.renderMaterialHash === 0) return -1
      if (b.renderMaterialHash === 0) return 1
      return a.renderMaterialHash - b.renderMaterialHash
    })
    const materialHashes = [
      ...Array.from(new Set(renderViews.map((value) => value.renderMaterialHash)))
    ]

    let min = Number.MAX_SAFE_INTEGER,
      max = -1,
      average = 0,
      batchCount = 0

    for (let i = 0; i < materialHashes.length; i++) {
      let renderViewsBatch = renderViews.filter(
        (value) => value.renderMaterialHash === materialHashes[i]
      )
      /** Prune any meshes with no geometry data */
      let vertCount = 0
      renderViewsBatch = renderViewsBatch.filter((value) => {
        const valid = value.validGeometry
        if (valid) {
          vertCount += value.renderData.geometry.attributes.POSITION.length / 3
        }
        return valid
      })
      const batches = this.splitBatch(renderViewsBatch, vertCount)
      for (let k = 0; k < batches.length; k++) {
        const restrictedRvs = batches[k]
        const batch = this.buildBatch(
          renderTree,
          restrictedRvs,
          materialHashes[i],
          batchType
        )

        this.batches[batch.id] = batch
        min = Math.min(min, batch.renderViews.length)
        max = Math.max(max, batch.renderViews.length)
        average += batch.renderViews.length
        batchCount++
        yield this.batches[batch.id]
        await pause()
      }
    }
    console.warn(
      `Batch total: ${batchCount} min: ${min}, max: ${max}, average: ${
        average / materialHashes.length
      }`
    )
  }

  private splitBatch(
    renderViews: NodeRenderView[],
    vertCount: number
  ): NodeRenderView[][] {
    /** We're first splitting based on the batch's max vertex count */
    const vSplit = []
    const vDiv = Math.floor(vertCount / this.maxBatchVertices)
    if (vDiv > 0) {
      let count = 0
      let index = 0
      vSplit.push([])
      for (let k = 0; k < renderViews.length; k++) {
        vSplit[index].push(renderViews[k])
        count += renderViews[k].renderData.geometry.attributes.POSITION.length / 3
        const nexCount =
          count +
          (renderViews[k + 1]
            ? renderViews[k + 1].renderData.geometry.attributes.POSITION.length / 3
            : 0)
        if (nexCount >= this.maxBatchVertices && renderViews[k + 1]) {
          vSplit.push([])
          index++
          count = 0
        }
      }
    } else {
      vSplit.push(renderViews)
    }
    /** Finally we're splitting again based on the batch's max object count */
    const geometryType = renderViews[0].geometryType
    if (geometryType === GeometryType.MESH) {
      const oSplit = []
      for (let i = 0; i < vSplit.length; i++) {
        const objCount = vSplit[i].length
        const div = Math.floor(objCount / this.maxBatchObjects)
        const mod = objCount % this.maxBatchObjects
        let index = 0
        for (let k = 0; k < div; k++) {
          oSplit.push(vSplit[i].slice(index, index + this.maxBatchObjects))
          index += this.maxBatchObjects
        }
        if (mod > 0) {
          oSplit.push(vSplit[i].slice(index, index + mod))
        }
      }
      return oSplit
    }

    return vSplit
  }

  private buildBatch(
    renderTree: RenderTree,
    renderViews: NodeRenderView[],
    materialHash: number,
    batchType?: GeometryType
  ): Batch {
    let batch = renderViews.filter((value) => value.renderMaterialHash === materialHash)
    /** Prune any meshes with no geometry data */
    batch = batch.filter((value) => value.validGeometry)

    if (!batch.length) {
      /** This is for the case when all renderviews have invalid geometries, and it generally
       * means there is something wrong with the stream
       */
      Logger.warn(
        'All renderviews have invalid geometries. Skipping batch!',
        renderViews
      )
      return null
    }

    const geometryType = batchType !== undefined ? batchType : batch[0].geometryType
    let matRef = null

    if (geometryType === GeometryType.MESH) {
      matRef = renderViews[0].renderData.renderMaterial
    } else if (geometryType === GeometryType.LINE) {
      matRef = renderViews[0].renderData.displayStyle
    } else if (geometryType === GeometryType.POINT) {
      matRef = renderViews[0].renderData.renderMaterial
    } else if (geometryType === GeometryType.POINT_CLOUD) {
      matRef = renderViews[0].renderData.renderMaterial
    }

    const material = this.materials.getMaterial(materialHash, matRef, geometryType)

    const batchID = generateUUID()
    let geometryBatch: Batch = null
    switch (geometryType) {
      case GeometryType.MESH:
        geometryBatch = new MeshBatch(
          batchID,
          renderTree.id,
          batch,
          this.floatTextures
            ? TransformStorage.VERTEX_TEXTURE
            : TransformStorage.UNIFORM_ARRAY
        )
        break
      case GeometryType.LINE:
        geometryBatch = new LineBatch(batchID, renderTree.id, batch)
        break
      case GeometryType.POINT:
        geometryBatch = new PointBatch(batchID, renderTree.id, batch)
        break
      case GeometryType.POINT_CLOUD:
        geometryBatch = new PointBatch(batchID, renderTree.id, batch)
        break
    }

    geometryBatch.setBatchMaterial(material)
    geometryBatch.buildBatch()

    return geometryBatch
  }

  public update(deltaTime: number) {
    for (const batchId in this.batches) {
      this.batches[batchId].onUpdate(deltaTime)
    }
  }

  public render(renderer: WebGLRenderer) {
    for (const batchId in this.batches) {
      this.batches[batchId].onRender(renderer)
    }
  }

  public saveVisiblity(): Record<string, BatchUpdateRange> {
    const visibilityRanges = {}
    for (const k in this.batches) {
      const batch: Batch = this.batches[k]
      visibilityRanges[k] = batch.getVisibleRange()
    }
    return visibilityRanges
  }

  public applyVisibility(ranges: Record<string, BatchUpdateRange>) {
    for (const k in this.batches) {
      const batch: Batch = this.batches[k]
      const range = ranges[k]
      if (!range) {
        batch.setVisibleRange(HideAllBatchUpdateRange)
      } else {
        batch.setVisibleRange(range)
      }
    }
  }

  public getTransparent(): Record<string, BatchUpdateRange> {
    const visibilityRanges = {}
    for (const k in this.batches) {
      const batch: Batch = this.batches[k]
      const batchMesh: Mesh = batch.renderObject as Mesh
      if (batchMesh.geometry.groups.length === 0) {
        if (Materials.isTransparent(batchMesh.material as Material))
          visibilityRanges[k] = AllBatchUpdateRange
      } else {
        const transparentGroup = batchMesh.geometry.groups.find((value) => {
          return Materials.isTransparent(batchMesh.material[value.materialIndex])
        })
        const hiddenGroup = batchMesh.geometry.groups.find((value) => {
          return batchMesh.material[value.materialIndex].visible === false
        })
        if (transparentGroup) {
          visibilityRanges[k] = {
            offset: transparentGroup.start,
            count:
              hiddenGroup !== undefined
                ? hiddenGroup.start
                : batch.getCount() - transparentGroup.start
          }
        }
      }
    }
    return visibilityRanges
  }

  public getStencil(): Record<string, BatchUpdateRange> {
    const visibilityRanges = {}
    for (const k in this.batches) {
      const batch: Batch = this.batches[k]
      const batchMesh: Mesh = batch.renderObject as Mesh
      if (batchMesh.geometry.groups.length === 0) {
        if ((batchMesh.material as Material).stencilWrite === true)
          visibilityRanges[k] = AllBatchUpdateRange
      } else {
        const stencilGroup = batchMesh.geometry.groups.find((value) => {
          return batchMesh.material[value.materialIndex].stencilWrite === true
        })
        if (stencilGroup) {
          visibilityRanges[k] = {
            offset: stencilGroup.start,
            count: stencilGroup.count
          }
        }
      }
    }
    return visibilityRanges
  }

  public getOpaque(): Record<string, BatchUpdateRange> {
    const visibilityRanges = {}
    for (const k in this.batches) {
      const batch: Batch = this.batches[k]
      const batchMesh: Mesh = batch.renderObject as Mesh
      if (batchMesh.geometry.groups.length === 0) {
        if (Materials.isOpaque(batchMesh.material as Material))
          visibilityRanges[k] = AllBatchUpdateRange
      } else {
        const transparentOrHiddenGroup = batchMesh.geometry.groups.find((value) => {
          return (
            Materials.isTransparent(batchMesh.material[value.materialIndex]) ||
            batchMesh.material[value.materialIndex].visible === false
          )
        })
        visibilityRanges[k] = {
          offset: 0,
          count:
            transparentOrHiddenGroup !== undefined
              ? transparentOrHiddenGroup.start
              : batch.getCount()
        }
      }
    }
    return visibilityRanges
  }

<<<<<<< HEAD
  public getByMaterialUUID(materialUUID: string) {
    const visibilityRanges = {}
    for (const k in this.batches) {
      const batch: Batch = this.batches[k]
      const batchMesh: Mesh = batch.renderObject as Mesh
      if (batchMesh.geometry.groups.length === 0) {
        if ((batchMesh.material as Material).uuid === materialUUID)
          visibilityRanges[k] = AllBatchUpdateRange
      } else {
        const materialUUIDGroup = batchMesh.geometry.groups.find((value) => {
          return batchMesh.material[value.materialIndex].uuid === materialUUID
        })
        visibilityRanges[k] = {
          offset: 0,
          count:
            materialUUIDGroup !== undefined ? materialUUIDGroup.start : batch.getCount()
        }
      }
    }
    return visibilityRanges
=======
  public overrideMaterial(
    ranges: Record<string, BatchUpdateRange>,
    material: Material
  ) {
    for (const k in ranges) {
      if (this.batches[k].geometryType !== GeometryType.MESH) continue
      const mesh = this.batches[k].renderObject as SpeckleMesh
      mesh.setOverrideMaterial(material)
    }
  }

  public restoreMaterial(ranges: Record<string, BatchUpdateRange>) {
    for (const k in ranges) {
      if (this.batches[k].geometryType !== GeometryType.MESH) continue
      const mesh = this.batches[k].renderObject as SpeckleMesh
      mesh.restoreMaterial()
    }
>>>>>>> 7ea5e357
  }

  public purgeBatches(subtreeId: string) {
    for (const k in this.batches) {
      if (this.batches[k].subtreeId === subtreeId) {
        this.batches[k].purge()
        delete this.batches[k]
      }
    }
  }

  public getBatches(subtreeId?: string, geometryType?: GeometryType) {
    return Object.values(this.batches).filter((value: Batch) => {
      const subtree = subtreeId !== undefined ? value.subtreeId === subtreeId : true
      const type =
        geometryType !== undefined ? value.geometryType === geometryType : true
      return subtree && type
    })
  }

  public getBatch(rv: NodeRenderView) {
    return Object.values(this.batches).find((value: Batch) => {
      return value.renderViews.includes(rv)
    })
  }

  public getRenderView(batchId: string, index: number) {
    return this.batches[batchId].getRenderView(index)
  }

  public resetBatchesDrawRanges() {
    for (const k in this.batches) {
      this.batches[k].resetDrawRanges()
    }
  }

  public setObjectsFilterMaterial(
    rvs: NodeRenderView[],
    filterMaterial: FilterMaterial,
    uniqueRvsOnly = true
  ): string[] {
    return this.setObjectsMaterial(
      rvs,
      (rv: NodeRenderView) => {
        return {
          offset: rv.batchStart,
          count: rv.batchCount,
          material: this.materials.getFilterMaterial(
            rv,
            filterMaterial.filterType
          ) as Material,
          materialOptions: this.materials.getFilterMaterialOptions(filterMaterial)
        } as BatchUpdateRange
      },
      uniqueRvsOnly
    )
  }

  public setObjectsMaterial(
    rvs: NodeRenderView[],
    batchRangeDelegate: (rv: NodeRenderView) => BatchUpdateRange,
    uniqueRvsOnly = true
  ): string[] {
    let renderViews = rvs
    if (uniqueRvsOnly) renderViews = [...Array.from(new Set(rvs.map((value) => value)))]
    const batchIds = [...Array.from(new Set(renderViews.map((value) => value.batchId)))]
    for (let i = 0; i < batchIds.length; i++) {
      if (!batchIds[i]) {
        continue
      }
      const batch = this.batches[batchIds[i]]
      const views = renderViews
        .filter((value) => value.batchId === batchIds[i])
        .map(batchRangeDelegate)
      batch.setDrawRanges(...views)
    }
    return batchIds
  }

  public autoFillDrawRanges(batchIds: string[]) {
    const uniqueBatches = [...Array.from(new Set(batchIds.map((value) => value)))]
    uniqueBatches.forEach((value) => {
      if (!value) return
      this.batches[value].autoFillDrawRanges()
    })
  }

  /**
   * Used for debuggin only
   */

  public async isolateRenderViewBatch(id: string, renderTree: RenderTree) {
    const rv = renderTree.getRenderViewForNodeId(id)
    for (const k in this.batches) {
      if (k !== rv.batchId) {
        this.batches[k].setDrawRanges({
          offset: 0,
          count: Infinity,
          material: this.materials.getFilterMaterial(
            this.batches[k].renderViews[0],
            FilterMaterialType.GHOST
          )
        })
      }
    }
  }

  public async isolateBatch(batchId: string) {
    for (const k in this.batches) {
      if (k !== batchId) {
        this.batches[k].setDrawRanges({
          offset: 0,
          count: Infinity,
          material: this.materials.getFilterMaterial(
            this.batches[k].renderViews[0],
            FilterMaterialType.GHOST
          )
        })
      }
    }
  }
}<|MERGE_RESOLUTION|>--- conflicted
+++ resolved
@@ -376,7 +376,25 @@
     return visibilityRanges
   }
 
-<<<<<<< HEAD
+  public overrideMaterial(
+    ranges: Record<string, BatchUpdateRange>,
+    material: Material
+  ) {
+    for (const k in ranges) {
+      if (this.batches[k].geometryType !== GeometryType.MESH) continue
+      const mesh = this.batches[k].renderObject as SpeckleMesh
+      mesh.setOverrideMaterial(material)
+    }
+  }
+
+  public restoreMaterial(ranges: Record<string, BatchUpdateRange>) {
+    for (const k in ranges) {
+      if (this.batches[k].geometryType !== GeometryType.MESH) continue
+      const mesh = this.batches[k].renderObject as SpeckleMesh
+      mesh.restoreMaterial()
+    }
+  }
+
   public getByMaterialUUID(materialUUID: string) {
     const visibilityRanges = {}
     for (const k in this.batches) {
@@ -397,25 +415,6 @@
       }
     }
     return visibilityRanges
-=======
-  public overrideMaterial(
-    ranges: Record<string, BatchUpdateRange>,
-    material: Material
-  ) {
-    for (const k in ranges) {
-      if (this.batches[k].geometryType !== GeometryType.MESH) continue
-      const mesh = this.batches[k].renderObject as SpeckleMesh
-      mesh.setOverrideMaterial(material)
-    }
-  }
-
-  public restoreMaterial(ranges: Record<string, BatchUpdateRange>) {
-    for (const k in ranges) {
-      if (this.batches[k].geometryType !== GeometryType.MESH) continue
-      const mesh = this.batches[k].renderObject as SpeckleMesh
-      mesh.restoreMaterial()
-    }
->>>>>>> 7ea5e357
   }
 
   public purgeBatches(subtreeId: string) {
