import { MathUtils } from 'three'
import MeshBatch from './MeshBatch'
import LineBatch from './LineBatch'
import Materials, { FilterMaterialType } from '../materials/Materials'
import { NodeRenderView } from '../tree/NodeRenderView'
import { Batch, BatchUpdateRange, GeometryType, NoneBatchUpdateRange } from './Batch'
import PointBatch from './PointBatch'
import { Material, WebGLRenderer } from 'three'
import Logger from 'js-logger'
import { AsyncPause } from '../World'
import { RenderTree } from '../tree/RenderTree'
import TextBatch from './TextBatch'
import SpeckleMesh, { TransformStorage } from '../objects/SpeckleMesh'
import { SpeckleType } from '../loaders/GeometryConverter'
import { TreeNode, WorldTree } from '../..'
import InstancedMeshBatch from './InstancedMeshBatch'
import { Geometry } from '../converter/Geometry'

export default class Batcher {
  private maxHardwareUniformCount = 0
  private floatTextures = false
  private maxBatchObjects = 0
  private maxBatchVertices = 500000
  private minInstancedBatchVertices = 10000
  public materials: Materials
  public batches: { [id: string]: Batch } = {}

  public constructor(maxUniformCount: number, floatTextures: boolean) {
    this.maxHardwareUniformCount = maxUniformCount
    this.maxBatchObjects = Math.floor(
      (this.maxHardwareUniformCount - Materials.UNIFORM_VECTORS_USED) / 4
    )
    this.floatTextures = floatTextures
    this.materials = new Materials()
    this.materials.createDefaultMaterials()
  }

  public async *makeBatches(
    worldTree: WorldTree,
    renderTree: RenderTree,
    speckleType: SpeckleType[],
    batchType?: GeometryType
  ) {
    const start = performance.now()
    let min = Number.MAX_SAFE_INTEGER,
      max = -1,
      average = 0,
      batchCount = 0

    const instanceGroups = renderTree.getInstances()
    const instancedBatches: { [id: string]: Array<string> } = {}

    const pause = new AsyncPause()
    const startInstancedGathering = performance.now()
    for (const g in instanceGroups) {
      pause.tick(100)
      if (pause.needsWait) {
        await pause.wait(50)
      }

      let instancedNodes = worldTree.findId(g)
      instancedNodes = instancedNodes.filter((node: TreeNode) => {
        return (
          node.model.renderView &&
          node.model.renderView.speckleType === SpeckleType.Mesh
        )
      })
      if (!instancedNodes.length) continue

      const vertCount =
        (instancedNodes[0].model.renderView.renderData.geometry.attributes.POSITION
          .length /
          3) *
        instancedNodes.length

      if (!instancedBatches[vertCount]) {
        instancedBatches[vertCount] = []
      }
      instancedBatches[vertCount].push(g)
    }
    const instancedGathering = performance.now() - startInstancedGathering

    let deInstancing = 0
    let instanceBuild = 0
    for (const v in instancedBatches) {
      for (let k = 0; k < instancedBatches[v].length; k++) {
        const nodes = worldTree.findId(instancedBatches[v][k])
        const rvs = nodes
          .map((node: TreeNode) => node.model.renderView)
          /** This disconsiders orphaned nodes caused by incorrect id duplication in the stream */
          .filter((rv) => rv)

        if (Number.parseInt(v) < this.minInstancedBatchVertices) {
          const t0 = performance.now()
          rvs.forEach((nodeRv) => {
            const geometry = nodeRv.renderData.geometry
            geometry.instanced = false
            const attribs = geometry.attributes
            geometry.attributes = {
              POSITION: attribs.POSITION.slice(),
              INDEX: attribs.INDEX.slice(),
              ...(attribs.COLOR && {
                COLOR: attribs.COLOR.slice()
              })
            }
            Geometry.transformGeometryData(geometry, geometry.transform)
            nodeRv.computeAABB()
          })
          deInstancing += performance.now() - t0
          continue
        }

        const t1 = performance.now()
        const materialHash = rvs[0].renderMaterialHash
        const instancedBatch = await this.buildInstancedBatch(
          renderTree,
          rvs,
          materialHash
        )
        instanceBuild += performance.now() - t1

        this.batches[instancedBatch.id] = instancedBatch
        min = Math.min(min, instancedBatch.renderViews.length)
        max = Math.max(max, instancedBatch.renderViews.length)
        average += instancedBatch.renderViews.length
        batchCount++
        yield this.batches[instancedBatch.id]
      }
    }
    const totalInstanced = performance.now() - start

    const renderViews = renderTree
      .getRenderableNodes(...speckleType)
      .flatMap((node: TreeNode) => {
        if (node.model.renderView) {
          if (node.model.renderView.renderData.geometry.instanced) {
            if (node.model.renderView.speckleType !== SpeckleType.Mesh) {
              return [node.model.renderView]
            }
            return []
          }
          return [node.model.renderView]
        } else return []
      })
      .sort((a, b) => {
        if (a.renderMaterialHash === 0) return -1
        if (b.renderMaterialHash === 0) return 1
        return a.renderMaterialHash - b.renderMaterialHash
      })

    const materialHashes = [
      ...Array.from(new Set(renderViews.map((value) => value.renderMaterialHash)))
    ]

    for (let i = 0; i < materialHashes.length; i++) {
      let renderViewsBatch = renderViews.filter(
        (value) => value.renderMaterialHash === materialHashes[i]
      )
      /** Prune any meshes with no geometry data */
      let vertCount = 0
      renderViewsBatch = renderViewsBatch.filter((value) => {
        const valid = value.validGeometry
        if (valid) {
          vertCount += value.renderData.geometry.attributes.POSITION.length / 3
        }
        return valid || value.hasMetadata
      })

      if (renderViewsBatch.length === 0) continue
      const batches = this.splitBatch(renderViewsBatch, vertCount)
      for (let k = 0; k < batches.length; k++) {
        pause.tick(100)
        if (pause.needsWait) {
          await pause.wait(50)
        }
        const restrictedRvs = batches[k]
        const batch = await this.buildBatch(
          renderTree,
          restrictedRvs,
          materialHashes[i],
          batchType
        )

        this.batches[batch.id] = batch
        min = Math.min(min, batch.renderViews.length)
        max = Math.max(max, batch.renderViews.length)
        average += batch.renderViews.length
        batchCount++
        yield this.batches[batch.id]
      }
    }
    Logger.warn(
      `Batch total: ${batchCount} min: ${min}, max: ${max}, average: ${
        average / materialHashes.length
      }`
    )
    Logger.warn('Buffer setup -> ', MeshBatch.bufferSetup)
    Logger.warn('Array work -> ', MeshBatch.arrayWork)
    Logger.warn('Object BVH -> ', MeshBatch.objectBvh)
    Logger.warn('Compute normals -> ', MeshBatch.computeNormals)
    Logger.warn('Compute box and sphere -> ', MeshBatch.computeBoxAndSphere)
    Logger.warn('Compute RTE -> ', MeshBatch.computeRTE)
    Logger.warn('Batch BVH -> ', MeshBatch.batchBVH)
    Logger.warn('Total instanced -> ', totalInstanced)
    Logger.warn('Instance gathering -> ', instancedGathering)
    Logger.warn('De-instancing -> ', deInstancing)
    Logger.warn('Instanced build -> ', instanceBuild)
  }

  private splitBatch(
    renderViews: NodeRenderView[],
    vertCount: number
  ): NodeRenderView[][] {
    /** We're first splitting based on the batch's max vertex count */
    const vSplit = []
    const vDiv = Math.floor(vertCount / this.maxBatchVertices)
    if (vDiv > 0) {
      let count = 0
      let index = 0
      vSplit.push([])
      for (let k = 0; k < renderViews.length; k++) {
        vSplit[index].push(renderViews[k])
        count += renderViews[k].renderData.geometry.attributes.POSITION.length / 3
        const nexCount =
          count +
          (renderViews[k + 1]
            ? renderViews[k + 1].renderData.geometry.attributes.POSITION.length / 3
            : 0)
        if (nexCount >= this.maxBatchVertices && renderViews[k + 1]) {
          vSplit.push([])
          index++
          count = 0
        }
      }
    } else {
      vSplit.push(renderViews)
    }
    /** Finally we're splitting again based on the batch's max object count */
    const geometryType = renderViews[0].geometryType
    if (geometryType === GeometryType.MESH) {
      const oSplit = []
      for (let i = 0; i < vSplit.length; i++) {
        const objCount = vSplit[i].length
        const div = Math.floor(objCount / this.maxBatchObjects)
        const mod = objCount % this.maxBatchObjects
        let index = 0
        for (let k = 0; k < div; k++) {
          oSplit.push(vSplit[i].slice(index, index + this.maxBatchObjects))
          index += this.maxBatchObjects
        }
        if (mod > 0) {
          oSplit.push(vSplit[i].slice(index, index + mod))
        }
      }
      return oSplit
    }

    return vSplit
  }

  private async buildInstancedBatch(
    renderTree: RenderTree,
    renderViews: NodeRenderView[],
    materialHash: number
  ): Promise<Batch> {
    if (!renderViews.length) {
      /** This is for the case when all renderviews have invalid geometries, and it generally
       * means there is something wrong with the stream
       */
      Logger.warn(
        'All renderviews have invalid geometries. Skipping batch!',
        renderViews
      )
      return null
    }

    const matRef = renderViews[0].renderData.renderMaterial
    const material = this.materials.getMaterial(materialHash, matRef, GeometryType.MESH)
<<<<<<< HEAD
    const batchID = generateUUID()
=======
    const batchID = MathUtils.generateUUID()
>>>>>>> ceeb30ec
    const geometryBatch = new InstancedMeshBatch(batchID, renderTree.id, renderViews)
    geometryBatch.setBatchMaterial(material)
    await geometryBatch.buildBatch()

    return geometryBatch
  }

  private async buildBatch(
    renderTree: RenderTree,
    renderViews: NodeRenderView[],
    materialHash: number,
    batchType?: GeometryType
  ): Promise<Batch> {
    if (!renderViews.length) {
      /** This is for the case when all renderviews have invalid geometries, and it generally
       * means there is something wrong with the stream
       */
      Logger.warn(
        'All renderviews have invalid geometries. Skipping batch!',
        renderViews
      )
      return null
    }

    const geometryType =
      batchType !== undefined ? batchType : renderViews[0].geometryType
    let matRef = null

    if (geometryType === GeometryType.MESH) {
      matRef = renderViews[0].renderData.renderMaterial
    } else if (geometryType === GeometryType.LINE) {
      matRef = renderViews[0].renderData.displayStyle
    } else if (geometryType === GeometryType.POINT) {
      matRef = renderViews[0].renderData.renderMaterial
    } else if (geometryType === GeometryType.POINT_CLOUD) {
      matRef = renderViews[0].renderData.renderMaterial
    } else if (geometryType === GeometryType.TEXT) {
      matRef = renderViews[0].renderData.displayStyle
    }

    const material = this.materials.getMaterial(materialHash, matRef, geometryType)

    const batchID = MathUtils.generateUUID()
    let geometryBatch: Batch = null
    switch (geometryType) {
      case GeometryType.MESH:
        geometryBatch = new MeshBatch(
          batchID,
          renderTree.id,
          renderViews,
          this.floatTextures
            ? TransformStorage.VERTEX_TEXTURE
            : TransformStorage.UNIFORM_ARRAY
        )
        break
      case GeometryType.LINE:
        geometryBatch = new LineBatch(batchID, renderTree.id, renderViews)
        break
      case GeometryType.POINT:
        geometryBatch = new PointBatch(batchID, renderTree.id, renderViews)
        break
      case GeometryType.POINT_CLOUD:
        geometryBatch = new PointBatch(batchID, renderTree.id, renderViews)
        break
      case GeometryType.TEXT:
        geometryBatch = new TextBatch(batchID, renderTree.id, renderViews)
        break
    }

    geometryBatch.setBatchMaterial(material)
    await geometryBatch.buildBatch()

    return geometryBatch
  }

  public update(deltaTime: number) {
    for (const batchId in this.batches) {
      this.batches[batchId].onUpdate(deltaTime)
    }
  }

  public render(renderer: WebGLRenderer) {
    for (const batchId in this.batches) {
      this.batches[batchId].onRender(renderer)
    }
  }

  public saveVisiblity(): Record<string, BatchUpdateRange> {
    const visibilityRanges = {}
    for (const k in this.batches) {
      const batch: Batch = this.batches[k]
      visibilityRanges[k] = batch.getVisibleRange()
    }
    return visibilityRanges
  }

  public applyVisibility(ranges: Record<string, BatchUpdateRange>) {
    for (const k in this.batches) {
      const batch: Batch = this.batches[k]
      const range = ranges[k]
      if (!range) {
        batch.setVisibleRange(NoneBatchUpdateRange)
      } else {
        batch.setVisibleRange(range)
      }
    }
  }

  public getTransparent(): Record<string, BatchUpdateRange> {
    const visibilityRanges = {}
    for (const k in this.batches) {
      visibilityRanges[k] = this.batches[k].getTransparent()
    }
    return visibilityRanges
  }

  public getStencil(): Record<string, BatchUpdateRange> {
    const visibilityRanges = {}
    for (const k in this.batches) {
      visibilityRanges[k] = this.batches[k].getStencil()
    }
    return visibilityRanges
  }

  public getOpaque(): Record<string, BatchUpdateRange> {
    const visibilityRanges = {}
    for (const k in this.batches) {
      visibilityRanges[k] = this.batches[k].getOpaque()
    }
    return visibilityRanges
  }

  public overrideMaterial(
    ranges: Record<string, BatchUpdateRange>,
    material: Material
  ) {
    for (const k in ranges) {
      if (this.batches[k].geometryType !== GeometryType.MESH) continue
      const mesh = this.batches[k].renderObject as SpeckleMesh
      mesh.setOverrideMaterial(material)
    }
  }

  public restoreMaterial(ranges: Record<string, BatchUpdateRange>) {
    for (const k in ranges) {
      if (this.batches[k].geometryType !== GeometryType.MESH) continue
      const mesh = this.batches[k].renderObject as SpeckleMesh
      mesh.restoreMaterial()
    }
  }

  public purgeBatches(subtreeId: string) {
    for (const k in this.batches) {
      if (this.batches[k].subtreeId === subtreeId) {
        this.batches[k].purge()
        delete this.batches[k]
      }
    }
  }

  public getBatches(subtreeId?: string, geometryType?: GeometryType) {
    return Object.values(this.batches).filter((value: Batch) => {
      const subtree = subtreeId !== undefined ? value.subtreeId === subtreeId : true
      const type =
        geometryType !== undefined ? value.geometryType === geometryType : true
      return subtree && type
    })
  }

  public getBatch(rv: NodeRenderView) {
    return this.batches[rv.batchId]
  }

  public getRenderView(batchId: string, index: number) {
    if (!this.batches[batchId]) {
      Logger.error('Invalid batch id!')
      return null
    }

    return this.batches[batchId].getRenderView(index)
  }

  public getRenderViewMaterial(batchId: string, index: number) {
    if (!this.batches[batchId]) {
      Logger.error('Invalid batch id!')
      return null
    }

    return this.batches[batchId].getMaterialAtIndex(index)
  }

  public resetBatchesDrawRanges() {
    for (const k in this.batches) {
      this.batches[k].resetDrawRanges()
    }
  }

  /**
   * Used for debuggin only
   */

  public async isolateRenderViewBatch(id: string, renderTree: RenderTree) {
    const rv = renderTree.getRenderViewForNodeId(id)
    for (const k in this.batches) {
      if (k !== rv.batchId) {
        this.batches[k].setDrawRanges({
          offset: 0,
          count: this.batches[k].getCount(),
          material: this.materials.getFilterMaterial(this.batches[k].renderViews[0], {
            filterType: FilterMaterialType.GHOST
          })
        })
      }
    }
  }

  public async isolateBatch(batchId: string) {
    for (const k in this.batches) {
      if (k !== batchId) {
        this.batches[k].setDrawRanges({
          offset: 0,
          count: this.batches[k].getCount(),
          material: this.materials.getFilterMaterial(this.batches[k].renderViews[0], {
            filterType: FilterMaterialType.GHOST
          })
        })
      }
    }
  }
}<|MERGE_RESOLUTION|>--- conflicted
+++ resolved
@@ -276,11 +276,7 @@
 
     const matRef = renderViews[0].renderData.renderMaterial
     const material = this.materials.getMaterial(materialHash, matRef, GeometryType.MESH)
-<<<<<<< HEAD
-    const batchID = generateUUID()
-=======
     const batchID = MathUtils.generateUUID()
->>>>>>> ceeb30ec
     const geometryBatch = new InstancedMeshBatch(batchID, renderTree.id, renderViews)
     geometryBatch.setBatchMaterial(material)
     await geometryBatch.buildBatch()
