import { generateUUID } from 'three/src/math/MathUtils'
import MeshBatch from './MeshBatch'
import { SpeckleType } from '../converter/GeometryConverter'
import { WorldTree } from '../tree/WorldTree'
import LineBatch from './LineBatch'
import Materials from '../materials/Materials'
import { NodeRenderView } from '../tree/NodeRenderView'
import {
  AllBatchUpdateRange,
  Batch,
  BatchUpdateRange,
  GeometryType,
  HideAllBatchUpdateRange
} from './Batch'
import PointBatch from './PointBatch'
// import { FilterMaterialType } from '../FilteringManager'
import { Material, Mesh, WebGLRenderer } from 'three'
import { FilterMaterial, FilterMaterialType } from '../filtering/FilteringManager'
import Logger from 'js-logger'
import { World } from '../World'

export default class Batcher {
  public materials: Materials
  public batches: { [id: string]: Batch } = {}

  public constructor() {
    this.materials = new Materials()
    this.materials.createDefaultMaterials()
  }

  public makeBatches(
    subtreeId: string,
    speckleType: SpeckleType[],
    batchType?: GeometryType
  ) {
    const rendeViews = WorldTree.getRenderTree(subtreeId)
      .getAtomicRenderViews(...speckleType)
      .sort((a, b) => {
        if (a.renderMaterialHash === 0) return -1
        if (b.renderMaterialHash === 0) return 1
        return a.renderMaterialHash - b.renderMaterialHash
      })
    const materialHashes = [
      ...Array.from(new Set(rendeViews.map((value) => value.renderMaterialHash)))
    ]

    Logger.warn(materialHashes)
    // console.warn(rendeViews)

    for (let i = 0; i < materialHashes.length; i++) {
      let batch = rendeViews.filter(
        (value) => value.renderMaterialHash === materialHashes[i]
      )
<<<<<<< HEAD
      const geometryType = batchType !== undefined ? batchType : batch[0].geometryType
      let matRef = null

      if (geometryType === GeometryType.MESH) {
        matRef = batch[0].renderData.renderMaterial
      } else if (geometryType === GeometryType.LINE) {
        matRef = batch[0].renderData.displayStyle
      } else if (geometryType === GeometryType.POINT) {
        matRef = batch[0].renderData.renderMaterial
      } else if (geometryType === GeometryType.POINT_CLOUD) {
        matRef = batch[0].renderData.renderMaterial
      }

      const material = this.materials.updateMaterialMap(
        materialHashes[i],
        matRef,
        geometryType
      )

      const batchID = generateUUID()
      switch (geometryType) {
        case GeometryType.MESH:
          this.batches[batchID] = new MeshBatch(batchID, subtreeId, batch)
          break
        case GeometryType.LINE:
          this.batches[batchID] = new LineBatch(batchID, subtreeId, batch)
          break
        case GeometryType.POINT:
          this.batches[batchID] = new PointBatch(batchID, subtreeId, batch)
          break
        case GeometryType.POINT_CLOUD:
          this.batches[batchID] = new PointBatch(batchID, subtreeId, batch)
          break
      }

      this.batches[batchID].setBatchMaterial(material)
      this.batches[batchID].buildBatch()
    }
  }

  public async *makeBatchesAsync(
    subtreeId: string,
    speckleType: SpeckleType[],
    batchType?: GeometryType,
    priority?: number
  ) {
    const pause = World.getPause(priority)

    const rendeViews = WorldTree.getRenderTree(subtreeId)
      .getAtomicRenderViews(...speckleType)
      .sort((a, b) => {
        if (a.renderMaterialHash === 0) return -1
        if (b.renderMaterialHash === 0) return 1
        return a.renderMaterialHash - b.renderMaterialHash
      })
    const materialHashes = [
      ...Array.from(new Set(rendeViews.map((value) => value.renderMaterialHash)))
    ]
=======
      /** Prune any meshes with no geometry data */
      batch = batch.filter((value) => value.validGeometry)
>>>>>>> 5f53558a

    Logger.warn(materialHashes)
    // console.warn(rendeViews)
    for (let i = 0; i < materialHashes.length; i++) {
      const batch = rendeViews.filter(
        (value) => value.renderMaterialHash === materialHashes[i]
      )
      const geometryType = batchType !== undefined ? batchType : batch[0].geometryType
      let matRef = null

      if (geometryType === GeometryType.MESH) {
        matRef = batch[0].renderData.renderMaterial
      } else if (geometryType === GeometryType.LINE) {
        matRef = batch[0].renderData.displayStyle
      } else if (geometryType === GeometryType.POINT) {
        matRef = batch[0].renderData.renderMaterial
      } else if (geometryType === GeometryType.POINT_CLOUD) {
        matRef = batch[0].renderData.renderMaterial
      }

      const material = this.materials.updateMaterialMap(
        materialHashes[i],
        matRef,
        geometryType
      )

      const batchID = generateUUID()
      switch (geometryType) {
        case GeometryType.MESH:
          this.batches[batchID] = new MeshBatch(batchID, subtreeId, batch)
          break
        case GeometryType.LINE:
          this.batches[batchID] = new LineBatch(batchID, subtreeId, batch)
          break
        case GeometryType.POINT:
          this.batches[batchID] = new PointBatch(batchID, subtreeId, batch)
          break
        case GeometryType.POINT_CLOUD:
          this.batches[batchID] = new PointBatch(batchID, subtreeId, batch)
          break
      }

      this.batches[batchID].setBatchMaterial(material)
      this.batches[batchID].buildBatch()
      yield this.batches[batchID]
      await pause()
    }
  }

  public update(deltaTime: number) {
    for (const batchId in this.batches) {
      this.batches[batchId].onUpdate(deltaTime)
    }
  }

  public render(renderer: WebGLRenderer) {
    for (const batchId in this.batches) {
      this.batches[batchId].onRender(renderer)
    }
  }

  public saveVisiblity(): Record<string, BatchUpdateRange> {
    const visibilityRanges = {}
    for (const k in this.batches) {
      const batch: Batch = this.batches[k]
      // if (batch.geometryType !== GeometryType.MESH) continue
      visibilityRanges[k] = batch.getVisibleRange()
    }
    return visibilityRanges
  }

  public applyVisibility(ranges: Record<string, BatchUpdateRange>) {
    for (const k in this.batches) {
      const batch: Batch = this.batches[k]
      // if (batch.geometryType !== GeometryType.MESH) continue
      const range = ranges[k]
      if (!range) {
        batch.setVisibleRange(HideAllBatchUpdateRange)
      } else {
        batch.setVisibleRange(range)
      }
    }
  }

  public getTransparent(): Record<string, BatchUpdateRange> {
    const visibilityRanges = {}
    for (const k in this.batches) {
      const batch: Batch = this.batches[k]
      if (batch.geometryType !== GeometryType.MESH) {
        visibilityRanges[k] = HideAllBatchUpdateRange
        continue
      }
      const batchMesh: Mesh = batch.renderObject as Mesh
      if (batchMesh.geometry.groups.length === 0) {
        if ((batchMesh.material as Material).transparent === true)
          visibilityRanges[k] = AllBatchUpdateRange
      } else {
        const transparentGroup = batchMesh.geometry.groups.find((value) => {
          return batchMesh.material[value.materialIndex].visible === true
        })
        const hiddenGroup = batchMesh.geometry.groups.find((value) => {
          return batchMesh.material[value.materialIndex].visible === false
        })
        if (transparentGroup) {
          visibilityRanges[k] = {
            offset: transparentGroup.start,
            count:
              hiddenGroup !== undefined
                ? hiddenGroup.start
                : batch.getCount() - transparentGroup.start
          }
        }
      }
    }
    return visibilityRanges
  }

  public getStencil(): Record<string, BatchUpdateRange> {
    const visibilityRanges = {}
    for (const k in this.batches) {
      const batch: Batch = this.batches[k]
      if (batch.geometryType !== GeometryType.MESH) {
        visibilityRanges[k] = HideAllBatchUpdateRange
        continue
      }
      const batchMesh: Mesh = batch.renderObject as Mesh
      if (batchMesh.geometry.groups.length === 0) {
        if ((batchMesh.material as Material).stencilWrite === true)
          visibilityRanges[k] = AllBatchUpdateRange
      } else {
        const stencilGroup = batchMesh.geometry.groups.find((value) => {
          return batchMesh.material[value.materialIndex].stencilWrite === true
        })
        if (stencilGroup) {
          visibilityRanges[k] = {
            offset: stencilGroup.start,
            count: stencilGroup.count
          }
        }
      }
    }
    return visibilityRanges
  }

  public getOpaque() {
    const visibilityRanges = {}
    for (const k in this.batches) {
      const batch: Batch = this.batches[k]
      if (batch.geometryType !== GeometryType.MESH) {
        visibilityRanges[k] = HideAllBatchUpdateRange
        continue
      }
      const batchMesh: Mesh = batch.renderObject as Mesh
      if (batchMesh.geometry.groups.length === 0) {
        if ((batchMesh.material as Material).transparent === false)
          visibilityRanges[k] = AllBatchUpdateRange
      } else {
        const transparentOrHiddenGroup = batchMesh.geometry.groups.find((value) => {
          return (
            batchMesh.material[value.materialIndex].transparent === true ||
            batchMesh.material[value.materialIndex].visible === false
          )
        })
        visibilityRanges[k] = {
          offset: 0,
          count:
            transparentOrHiddenGroup !== undefined
              ? transparentOrHiddenGroup.start
              : batch.getCount()
        }
      }
    }
    return visibilityRanges
  }

  public purgeBatches(subtreeId: string) {
    for (const k in this.batches) {
      if (this.batches[k].subtreeId === subtreeId) {
        this.batches[k].purge()
        delete this.batches[k]
      }
    }
  }

  public getBatches(subtreeId?: string, geometryType?: GeometryType) {
    return Object.values(this.batches).filter((value: Batch) => {
      const subtree = subtreeId !== undefined ? value.subtreeId === subtreeId : true
      const type =
        geometryType !== undefined ? value.geometryType === geometryType : true
      return subtree && type
    })
  }

  public getRenderView(batchId: string, index: number) {
    return this.batches[batchId].getRenderView(index)
  }

  public resetBatchesDrawRanges() {
    for (const k in this.batches) {
      this.batches[k].resetDrawRanges()
    }
  }

  public setObjectsFilterMaterial(
    rvs: NodeRenderView[],
    filterMaterial: FilterMaterial,
    uniqueRvsOnly = true
  ): string[] {
    let renderViews = rvs
    if (uniqueRvsOnly) renderViews = [...Array.from(new Set(rvs.map((value) => value)))]
    const batchIds = [...Array.from(new Set(renderViews.map((value) => value.batchId)))]
    for (let i = 0; i < batchIds.length; i++) {
      if (!batchIds[i]) {
        continue
      }
      const batch = this.batches[batchIds[i]]
      const views = renderViews
        .filter((value) => value.batchId === batchIds[i])
        .map((rv: NodeRenderView) => {
          return {
            offset: rv.batchStart,
            count: rv.batchCount,
            material: this.materials.getFilterMaterial(
              rv,
              filterMaterial.filterType
            ) as Material,
            materialOptions: this.materials.getFilterMaterialOptions(filterMaterial)
          } as BatchUpdateRange
        })
      batch.setDrawRanges(...views)
    }
    return batchIds
  }

  public autoFillDrawRanges(batchIds: string[]) {
    const uniqueBatches = [...Array.from(new Set(batchIds.map((value) => value)))]
    uniqueBatches.forEach((value) => {
      if (!value) return
      this.batches[value].autoFillDrawRanges()
    })
  }

  /** Conveniece method. This should also work as a filtering action
   *  Though, because the batches are not smart enough yet to group
   *  their draw ranges, it would be currently be inneficient to isolate
   *  via filtering. This will change in the future
   */
  public isolateRenderView(id: string) {
    const rvs = WorldTree.getRenderTree().getRenderViewsForNodeId(id)
    const batchIds = [...Array.from(new Set(rvs.map((value) => value.batchId)))]
    for (const k in this.batches) {
      if (!batchIds.includes(k)) {
        this.batches[k].setDrawRanges({
          offset: 0,
          count: Infinity,
          material: this.materials.getFilterMaterial(
            this.batches[k].renderViews[0],
            FilterMaterialType.GHOST
          )
        })
        this.batches[k].setVisibleRange(HideAllBatchUpdateRange)
      } else {
        const drawRanges = []
        for (let i = 0; i < this.batches[k].renderViews.length; i++) {
          if (!rvs.includes(this.batches[k].renderViews[i])) {
            drawRanges.push({
              offset: this.batches[k].renderViews[i].batchStart,
              count: this.batches[k].renderViews[i].batchCount,
              material: this.materials.getFilterMaterial(
                this.batches[k].renderViews[i],
                FilterMaterialType.GHOST
              )
            })
          } else {
            drawRanges.push({
              offset: this.batches[k].renderViews[i].batchStart,
              count: this.batches[k].renderViews[i].batchCount,
              material: this.materials.getFilterMaterial(
                this.batches[k].renderViews[i],
                FilterMaterialType.SELECT
              )
            })
          }
        }
        if (drawRanges.length > 0) {
          this.batches[k].setDrawRanges(...drawRanges)
          this.batches[k].autoFillDrawRanges()
        }
      }
    }
  }

  public async isolateRenderViewBatch(id: string) {
    const rv = WorldTree.getRenderTree().getRenderViewForNodeId(id)
    for (const k in this.batches) {
      if (k !== rv.batchId) {
        this.batches[k].setDrawRanges({
          offset: 0,
          count: Infinity,
          material: this.materials.getFilterMaterial(
            this.batches[k].renderViews[0],
            FilterMaterialType.GHOST
          )
        })
      }
    }
  }
}<|MERGE_RESOLUTION|>--- conflicted
+++ resolved
@@ -51,7 +51,9 @@
       let batch = rendeViews.filter(
         (value) => value.renderMaterialHash === materialHashes[i]
       )
-<<<<<<< HEAD
+      /** Prune any meshes with no geometry data */
+      batch = batch.filter((value) => value.validGeometry)
+
       const geometryType = batchType !== undefined ? batchType : batch[0].geometryType
       let matRef = null
 
@@ -110,17 +112,16 @@
     const materialHashes = [
       ...Array.from(new Set(rendeViews.map((value) => value.renderMaterialHash)))
     ]
-=======
-      /** Prune any meshes with no geometry data */
-      batch = batch.filter((value) => value.validGeometry)
->>>>>>> 5f53558a
 
     Logger.warn(materialHashes)
     // console.warn(rendeViews)
     for (let i = 0; i < materialHashes.length; i++) {
-      const batch = rendeViews.filter(
+      let batch = rendeViews.filter(
         (value) => value.renderMaterialHash === materialHashes[i]
       )
+      /** Prune any meshes with no geometry data */
+      batch = batch.filter((value) => value.validGeometry)
+
       const geometryType = batchType !== undefined ? batchType : batch[0].geometryType
       let matRef = null
 
