--- conflicted
+++ resolved
@@ -1,17 +1,11 @@
 /* eslint-disable @typescript-eslint/no-unused-vars */
-import { Box3, Color, Material, Object3D, WebGLRenderer } from 'three'
+import { Box3, Material, Object3D, WebGLRenderer } from 'three'
 
 import { NodeRenderView } from '../tree/NodeRenderView'
 import { AllBatchUpdateRange, Batch, BatchUpdateRange, GeometryType } from './Batch'
 
 import { SpeckleText } from '../objects/SpeckleText'
-<<<<<<< HEAD
-import { GlyphGeometry } from 'troika-three-text'
 import { ObjectLayers } from '../../IViewer'
-=======
-import { ObjectLayers } from '../SpeckleRenderer'
-import SpeckleTextMaterial from '../materials/SpeckleTextMaterial'
->>>>>>> 53214cc7
 
 export default class TextBatch implements Batch {
   public id: string
@@ -48,7 +42,6 @@
   }
 
   public getCount(): number {
-<<<<<<< HEAD
     return (
       this.mesh.textMesh.geometry.index.count +
       this.mesh.backgroundMesh?.geometry.index.count
@@ -57,9 +50,6 @@
 
   public get materials(): Material[] {
     return this.mesh.material as Material[]
-=======
-    return this.mesh.geometry.index.count
->>>>>>> 53214cc7
   }
 
   public setBatchMaterial(material: Material) {
@@ -133,10 +123,6 @@
 
   public purge() {
     this.renderViews.length = 0
-<<<<<<< HEAD
-    this.mesh.geometry.dispose()
-=======
->>>>>>> 53214cc7
     this.batchMaterial.dispose()
     this.mesh.geometry.dispose()
     this.mesh = null
