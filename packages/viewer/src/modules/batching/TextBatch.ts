/* eslint-disable @typescript-eslint/no-unused-vars */
import { Box3, Material, Object3D, WebGLRenderer } from 'three'

import { NodeRenderView } from '../tree/NodeRenderView'
import {
  AllBatchUpdateRange,
  Batch,
  BatchUpdateRange,
  DrawGroup,
  GeometryType,
  NoneBatchUpdateRange
} from './Batch'

import { SpeckleText } from '../objects/SpeckleText'
import { ObjectLayers } from '../../IViewer'
<<<<<<< HEAD
=======
import { DrawGroup } from './Batch'
>>>>>>> 9c481a20
import Materials from '../materials/Materials'

export default class TextBatch implements Batch {
  public id: string
  public subtreeId: string
  public renderViews: NodeRenderView[]
  public batchMaterial: Material
  public mesh: SpeckleText

  public get bounds(): Box3 {
    return new Box3().setFromObject(this.mesh)
  }

  public get drawCalls(): number {
    return 1
  }

  public get minDrawCalls(): number {
    return 1
  }

  public get triCount(): number {
    return this.getCount()
  }

  public get vertCount(): number {
    return (
      this.mesh.textMesh.geometry.attributes.position.count +
      this.mesh.backgroundMesh?.geometry.attributes.position.count
    )
  }

  public constructor(id: string, subtreeId: string, renderViews: NodeRenderView[]) {
    this.id = id
    this.subtreeId = subtreeId
    this.renderViews = renderViews
  }
  public get pointCount(): number {
    return 0
  }
  public get lineCount(): number {
    return 0
  }

  public get geometryType(): GeometryType {
    return GeometryType.TEXT
  }

  public get renderObject(): Object3D {
    return this.mesh
  }

  public getCount(): number {
    return (
      this.mesh.textMesh.geometry.index.count +
      this.mesh.backgroundMesh?.geometry.index.count
    )
  }

  public get materials(): Material[] {
    return this.mesh.material as Material[]
  }

  public get groups(): DrawGroup[] {
    return []
  }

  public setBatchMaterial(material: Material) {
    this.batchMaterial = material
  }

  public onUpdate(deltaTime: number) {
    deltaTime
  }

  public onRender(renderer: WebGLRenderer) {
    renderer
  }

  public setVisibleRange(ranges: BatchUpdateRange[]) {
    // TO DO
  }

  public getVisibleRange(): BatchUpdateRange {
    return AllBatchUpdateRange
  }

  public getOpaque(): BatchUpdateRange {
    if (Materials.isOpaque(this.batchMaterial)) return AllBatchUpdateRange
    return NoneBatchUpdateRange
  }
  public getDepth(): BatchUpdateRange {
    return this.getOpaque()
  }
  public getTransparent(): BatchUpdateRange {
    if (Materials.isTransparent(this.batchMaterial)) return AllBatchUpdateRange
    return NoneBatchUpdateRange
  }
  public getStencil(): BatchUpdateRange {
    if (this.batchMaterial.stencilWrite === true) return AllBatchUpdateRange
    return NoneBatchUpdateRange
  }

  public setBatchBuffers(range: BatchUpdateRange[]): void {
    throw new Error('Method not implemented.')
  }

  public setDrawRanges(ranges: BatchUpdateRange[]) {
    this.mesh.textMesh.material = ranges[0].material
    if (ranges[0].materialOptions && ranges[0].materialOptions.rampIndexColor) {
      this.mesh.textMesh.material.color.copy(ranges[0].materialOptions.rampIndexColor)
    }
  }

  public resetDrawRanges() {
    this.mesh.textMesh.material = this.batchMaterial
    this.mesh.textMesh.visible = true
    // this.geometry.clearGroups()
    // this.geometry.setDrawRange(0, Infinity)
  }

  public async buildBatch() {
    this.mesh = new SpeckleText(this.id, ObjectLayers.STREAM_CONTENT_TEXT)
    this.mesh.matrixAutoUpdate = false
    await this.mesh.update(
      SpeckleText.SpeckleTextParamsFromMetadata(
        this.renderViews[0].renderData.geometry.metaData
      )
    )
    this.mesh.matrix.copy(this.renderViews[0].renderData.geometry.bakeTransform)
    this.renderViews[0].setBatchData(
      this.id,
      0,
      this.mesh.textMesh.geometry.index.count / 3
    )
    this.mesh.textMesh.material = this.batchMaterial
  }

  public getRenderView(index: number): NodeRenderView {
    return this.renderViews[0]
  }

  public getMaterialAtIndex(index: number): Material {
    return this.batchMaterial
  }

  public getMaterial(rv: NodeRenderView): Material {
    return this.batchMaterial
  }

  public purge() {
    this.renderViews.length = 0
    this.batchMaterial.dispose()
    this.mesh.geometry.dispose()
    this.mesh = null
  }
}<|MERGE_RESOLUTION|>--- conflicted
+++ resolved
@@ -13,10 +13,6 @@
 
 import { SpeckleText } from '../objects/SpeckleText'
 import { ObjectLayers } from '../../IViewer'
-<<<<<<< HEAD
-=======
-import { DrawGroup } from './Batch'
->>>>>>> 9c481a20
 import Materials from '../materials/Materials'
 
 export default class TextBatch implements Batch {
