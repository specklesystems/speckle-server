import {
  Material,
  Box3,
  BufferAttribute,
  Points,
  BufferGeometry,
  Float32BufferAttribute,
  Uint32BufferAttribute,
  Uint16BufferAttribute,
  DynamicDrawUsage
} from 'three'
<<<<<<< HEAD
import { Geometry } from '../converter/Geometry'
import { NodeRenderView } from '../tree/NodeRenderView'
import {
  AllBatchUpdateRange,
  Batch,
  BatchUpdateRange,
  DrawGroup,
  GeometryType,
  NoneBatchUpdateRange
} from './Batch'
=======
import { NodeRenderView } from '../..'
import { GeometryType, BatchUpdateRange } from './Batch'
import { DrawGroup } from './Batch'
import { PrimitiveBatch } from './PrimitiveBatch'
import { DrawRanges } from './DrawRanges'
>>>>>>> 9c481a20
import Logger from 'js-logger'
import { Geometry } from '../converter/Geometry'
import { ObjectLayers } from '../../IViewer'
<<<<<<< HEAD
import Materials from '../materials/Materials'
=======
>>>>>>> 9c481a20

export class PointBatch extends PrimitiveBatch {
  protected primitive: Points
  protected drawRanges: DrawRanges = new DrawRanges()

  public get geometryType(): GeometryType {
    return this.renderViews[0].geometryType
  }
  public get bounds(): Box3 {
    if (!this.primitive.geometry.boundingBox)
      this.primitive.geometry.computeBoundingBox()
    return this.primitive.geometry.boundingBox
  }

  public get minDrawCalls(): number {
    return this.materials.length
  }

  public get triCount(): number {
    return 0
  }

  public get pointCount(): number {
    return this.getCount()
  }

  public get lineCount(): number {
    return 0
  }

  public constructor(id: string, subtreeId: string, renderViews: NodeRenderView[]) {
    super()
    this.id = id
    this.subtreeId = subtreeId
    this.renderViews = renderViews
  }

<<<<<<< HEAD
  public get renderObject(): Object3D {
    return this.mesh
  }

  public get geometryType(): GeometryType {
    return this.renderViews[0].geometryType
  }

  public get materials(): Material[] {
    return this.mesh.material as Material[]
  }

  public get groups(): DrawGroup[] {
    return this.geometry.groups
  }

  public getCount() {
    return this.geometry.attributes.position.array.length / 3
  }

  public setBatchMaterial(material: Material) {
    this.batchMaterial = material
  }

  public onUpdate(deltaTime: number) {
    deltaTime
    if (this.needsFlatten) {
      this.flattenDrawGroups()
      this.needsFlatten = false
    }
    if (this.needsShuffle) {
      this.shuffleDrawGroups()
      this.needsShuffle = false
    }
  }

  public onRender(renderer: WebGLRenderer) {
    renderer
  }

  public setVisibleRange(ranges: BatchUpdateRange[]) {
    /** Entire batch needs to NOT be drawn */
    if (ranges.length === 1 && ranges[0] === NoneBatchUpdateRange) {
      this.geometry.setDrawRange(0, 0)
      /** We unset the 'visible' flag, otherwise three.js will still run pointless buffer binding commands*/
      this.mesh.visible = false
      return
    }
    /** Entire batch needs to BE drawn */
    if (ranges.length === 1 && ranges[0] === AllBatchUpdateRange) {
      this.geometry.setDrawRange(0, this.getCount())
      this.mesh.visible = true
      return
    }

    /** Parts of the batch need to be visible. We get the min/max offset and total count */
    let minOffset = Infinity
    let maxOffset = 0
    ranges.forEach((range) => {
      minOffset = Math.min(minOffset, range.offset)
      maxOffset = Math.max(maxOffset, range.offset)
    })

    this.geometry.setDrawRange(
      minOffset,
      maxOffset - minOffset + ranges.find((val) => val.offset === maxOffset).count
    )
    this.mesh.visible = true
  }

  public getVisibleRange(): BatchUpdateRange {
    /** Entire batch is visible */
    if (this.geometry.groups.length === 1 && this.mesh.visible)
      return AllBatchUpdateRange
    /** Entire batch is hidden */
    if (!this.mesh.visible) return NoneBatchUpdateRange
    /** Parts of the batch are visible */
    return {
      offset: this.geometry.drawRange.start,
      count: this.geometry.drawRange.count
    }
  }

  public getOpaque(): BatchUpdateRange {
    /** If there is any transparent or hidden group return the update range up to it's offset */
    const transparentOrHiddenGroup = this.groups.find((value) => {
      return (
        Materials.isTransparent(this.materials[value.materialIndex]) ||
        this.materials[value.materialIndex].visible === false
      )
    })

    if (transparentOrHiddenGroup) {
      return {
        offset: 0,
        count: transparentOrHiddenGroup.start
      }
    }
    /** Entire batch is opaque */
    return AllBatchUpdateRange
  }

  public getDepth(): BatchUpdateRange {
    /** If there is any transparent or hidden group return the update range up to it's offset */
    const transparentOrHiddenGroup = this.groups.find((value) => {
      return (
        Materials.isTransparent(this.materials[value.materialIndex]) ||
        this.materials[value.materialIndex].visible === false ||
        this.materials[value.materialIndex].colorWrite === false
      )
    })

    if (transparentOrHiddenGroup) {
      return {
        offset: 0,
        count: transparentOrHiddenGroup.start
      }
    }
    /** Entire batch is opaque */
    return AllBatchUpdateRange
  }

  public getTransparent(): BatchUpdateRange {
    /** Look for a transparent group */
    const transparentGroup = this.groups.find((value) => {
      return Materials.isTransparent(this.materials[value.materialIndex])
    })
    /** Look for a hidden group */
    const hiddenGroup = this.groups.find((value) => {
      return this.materials[value.materialIndex].visible === false
    })
    /** If there is a transparent group return it's range */
    if (transparentGroup) {
      return {
        offset: transparentGroup.start,
        count:
          hiddenGroup !== undefined
            ? hiddenGroup.start
            : this.getCount() - transparentGroup.start
      }
    }
    /** Entire batch is not transparent */
    return NoneBatchUpdateRange
  }

  public getStencil(): BatchUpdateRange {
    /** If there is a single group and it's material writes to stencil, return all */
    if (this.groups.length === 1) {
      if (this.materials[0].stencilWrite === true) return AllBatchUpdateRange
    }
    const stencilGroup = this.groups.find((value) => {
      return this.materials[value.materialIndex].stencilWrite === true
    })
    if (stencilGroup) {
      return {
        offset: stencilGroup.start,
        count: stencilGroup.count
      }
    }
    /** No stencil group */
    return NoneBatchUpdateRange
  }

  public setBatchBuffers(range: BatchUpdateRange[]): void {
    let minGradientIndex = Infinity
    let maxGradientIndex = 0
    for (let k = 0; k < range.length; k++) {
      if (range[k].materialOptions) {
        if (range[k].materialOptions.rampIndex !== undefined) {
          const start = range[k].offset
          const len = range[k].offset + range[k].count
          /** The ramp indices specify the *begining* of each ramp color. When sampling with Nearest filter (since we don't want filtering)
           *  we'll always be sampling right at the edge between texels. Most GPUs will sample consistently, but some won't and we end up with
           *  a ton of artifacts. To avoid this, we are shifting the sampling indices so they're right on the center of each texel, so no inconsistent
           *  sampling can occur.
           */
          const shiftedIndex =
            range[k].materialOptions.rampIndex +
            0.5 / range[k].materialOptions.rampWidth
          const minMaxIndices = this.updateGradientIndexBufferData(
            start,
            range[k].count === Infinity
              ? this.geometry.attributes['gradientIndex'].array.length
              : len,
            shiftedIndex
          )
          minGradientIndex = Math.min(minGradientIndex, minMaxIndices.minIndex)
          maxGradientIndex = Math.max(maxGradientIndex, minMaxIndices.maxIndex)
        }
      }
    }
    if (minGradientIndex < Infinity && maxGradientIndex > 0)
      this.updateGradientIndexBuffer()
  }

  public setDrawRanges(ranges: BatchUpdateRange[]) {
=======
  public setDrawRanges(...ranges: BatchUpdateRange[]) {
>>>>>>> 9c481a20
    const materials = ranges.map((val) => {
      return val.material
    })
    const uniqueMaterials = [...Array.from(new Set(materials.map((value) => value)))]

    for (let k = 0; k < uniqueMaterials.length; k++) {
      if (!this.materials.includes(uniqueMaterials[k]))
        this.materials.push(uniqueMaterials[k])
    }

    this.primitive.geometry.groups = this.drawRanges.integrateRanges(
      this.groups,
      this.materials,
      ranges
    )

    let count = 0
    this.groups.forEach((value) => (count += value.count))
    if (count !== this.getCount()) {
      Logger.error(`Draw groups invalid on ${this.id}`)
    }
<<<<<<< HEAD
    this.setBatchBuffers(ranges)
    this.needsFlatten = true
  }

  private getDrawRangeCollision(range: BatchUpdateRange): {
    start: number
    count: number
    materialIndex?: number
  } {
    if (this.geometry.groups.length > 0) {
      for (let i = 0; i < this.geometry.groups.length; i++) {
        if (
          range.offset === this.geometry.groups[i].start &&
          range.count === this.geometry.groups[i].count
        ) {
          return this.geometry.groups[i]
        }
      }
      return null
    }
    return null
  }

  private geDrawRangeInclusion(range: BatchUpdateRange): {
    start: number
    count: number
    materialIndex?: number
  } {
    if (this.geometry.groups.length > 0) {
      for (let i = 0; i < this.geometry.groups.length; i++) {
        if (
          range.offset >= this.geometry.groups[i].start &&
          range.offset + range.count <=
            this.geometry.groups[i].start + this.geometry.groups[i].count
        ) {
          return this.geometry.groups[i]
        }
      }
      return null
    }
    return null
  }
=======
    this.setBatchBuffers(...ranges)
    this.cleanMaterials()
>>>>>>> 9c481a20

    if (this.drawCalls > this.minDrawCalls + 2) {
      this.needsShuffle = true
    } else {
      const transparentOrHiddenGroup = this.groups.find(
        (value) =>
          this.materials[value.materialIndex].transparent === true ||
          this.materials[value.materialIndex].visible === false
      )
      if (transparentOrHiddenGroup) {
        for (
          let k = this.groups.indexOf(transparentOrHiddenGroup);
          k < this.groups.length;
          k++
        ) {
          const material = this.materials[this.groups[k].materialIndex]
          if (material.transparent !== true && material.visible !== false) {
            this.needsShuffle = true
            break
          }
        }
      }
    }
  }

  public resetDrawRanges() {
    this.primitive.material = [this.batchMaterial]
  }

  protected getCurrentIndexBuffer(): BufferAttribute {
    return this.primitive.geometry.index
  }

  protected getNextIndexBuffer(): BufferAttribute {
    return new BufferAttribute(
      (this.primitive.geometry.index.array as Uint16Array | Uint32Array).slice(),
      this.primitive.geometry.index.itemSize
    )
  }

  protected shuffleMaterialOrder(a: DrawGroup, b: DrawGroup): number {
    const materialA: Material = this.materials[a.materialIndex]
    const materialB: Material = this.materials[b.materialIndex]
    const visibleOrder = +materialB.visible - +materialA.visible
    const transparentOrder = +materialA.transparent - +materialB.transparent
    if (visibleOrder !== 0) return visibleOrder
    return transparentOrder
  }

  protected updateGradientIndexBufferData(
    start: number,
    end: number,
    value: number
  ): { minIndex: number; maxIndex: number } {
    const data = this.gradientIndexBuffer
    ;(data.array as Float32Array).fill(value, start, end)
    this.gradientIndexBuffer.updateRange = {
      offset: start,
      count: end - start
    }
<<<<<<< HEAD

    ;(this.geometry.index.array as Uint16Array | Uint32Array).set(targetIBOData)
    this.geometry.index.needsUpdate = true

    const hiddenGroup = this.geometry.groups.find((value) => {
      return this.mesh.material[value.materialIndex].visible === false
    })
    if (hiddenGroup) {
      this.setVisibleRange([
        {
          offset: 0,
          count: hiddenGroup.start
        }
      ])
=======
    this.gradientIndexBuffer.needsUpdate = true
    this.primitive.geometry.attributes['gradientIndex'].needsUpdate = true
    return {
      minIndex: start,
      maxIndex: end
>>>>>>> 9c481a20
    }
  }

  public buildBatch(): void {
    let attributeCount = 0
    for (let k = 0; k < this.renderViews.length; k++) {
      attributeCount +=
        this.renderViews[k].renderData.geometry.attributes.POSITION.length
    }
    const position = new Float64Array(attributeCount)
    const color = new Float32Array(attributeCount).fill(1)
    const index = new Int32Array(attributeCount / 3)
    let offset = 0
    let indexOffset = 0
    for (let k = 0; k < this.renderViews.length; k++) {
      const geometry = this.renderViews[k].renderData.geometry
      position.set(geometry.attributes.POSITION, offset)
      if (geometry.attributes.COLOR) color.set(geometry.attributes.COLOR, offset)
      index.set(
        new Int32Array(geometry.attributes.POSITION.length / 3).map(
          (value, index) => index + indexOffset
        ),
        indexOffset
      )
      this.renderViews[k].setBatchData(
        this.id,
        offset / 3,
        geometry.attributes.POSITION.length / 3
      )

      offset += geometry.attributes.POSITION.length
      indexOffset += geometry.attributes.POSITION.length / 3

      this.renderViews[k].disposeGeometry()
    }
    const geometry = this.makePointGeometry(index, position, color)
    this.primitive = new Points(geometry, this.batchMaterial)
    this.primitive.material = [this.batchMaterial]
    this.primitive.geometry.addGroup(0, this.getCount(), 0)
    this.primitive.uuid = this.id
    this.primitive.layers.set(
      this.renderViews[0].geometryType === GeometryType.POINT
        ? ObjectLayers.STREAM_CONTENT_POINT
        : ObjectLayers.STREAM_CONTENT_POINT_CLOUD
    )
  }

  protected makePointGeometry(
    index: Int32Array,
    position: Float64Array,
    color: Float32Array
  ): BufferGeometry {
    const geometry = new BufferGeometry()

    geometry.setAttribute('position', new Float32BufferAttribute(position, 3))
    geometry.setAttribute('color', new Float32BufferAttribute(color, 3))
    if (position.length >= 65535 || index.length >= 65535) {
      geometry.setIndex(new Uint32BufferAttribute(index, 1))
    } else {
      geometry.setIndex(new Uint16BufferAttribute(index, 1))
    }

    const buffer = new Float32Array(position.length / 3)
    this.gradientIndexBuffer = new Float32BufferAttribute(buffer, 1)
    this.gradientIndexBuffer.setUsage(DynamicDrawUsage)
    geometry.setAttribute('gradientIndex', this.gradientIndexBuffer)

    geometry.computeBoundingSphere()
    geometry.computeBoundingBox()

    Geometry.updateRTEGeometry(geometry, position)

    return geometry
  }

  public getRenderView(index: number): NodeRenderView {
    for (let k = 0; k < this.renderViews.length; k++) {
      if (
        index >= this.renderViews[k].batchStart &&
        index < this.renderViews[k].batchEnd
      ) {
        return this.renderViews[k]
      }
    }
  }
  public getMaterialAtIndex(index: number): Material {
    for (let k = 0; k < this.renderViews.length; k++) {
      if (
        index >= this.renderViews[k].batchStart &&
        index < this.renderViews[k].batchEnd
      ) {
        const rv = this.renderViews[k]
        const group = this.groups.find((value) => {
          return (
            rv.batchStart >= value.start &&
            rv.batchStart + rv.batchCount <= value.count + value.start
          )
        })
        if (!group) {
          Logger.warn(`Malformed material index!`)
          return null
        }
        return this.materials[group.materialIndex]
      }
    }
  }
}<|MERGE_RESOLUTION|>--- conflicted
+++ resolved
@@ -9,31 +9,13 @@
   Uint16BufferAttribute,
   DynamicDrawUsage
 } from 'three'
-<<<<<<< HEAD
 import { Geometry } from '../converter/Geometry'
 import { NodeRenderView } from '../tree/NodeRenderView'
-import {
-  AllBatchUpdateRange,
-  Batch,
-  BatchUpdateRange,
-  DrawGroup,
-  GeometryType,
-  NoneBatchUpdateRange
-} from './Batch'
-=======
-import { NodeRenderView } from '../..'
-import { GeometryType, BatchUpdateRange } from './Batch'
-import { DrawGroup } from './Batch'
+import { BatchUpdateRange, DrawGroup, GeometryType } from './Batch'
 import { PrimitiveBatch } from './PrimitiveBatch'
 import { DrawRanges } from './DrawRanges'
->>>>>>> 9c481a20
 import Logger from 'js-logger'
-import { Geometry } from '../converter/Geometry'
 import { ObjectLayers } from '../../IViewer'
-<<<<<<< HEAD
-import Materials from '../materials/Materials'
-=======
->>>>>>> 9c481a20
 
 export class PointBatch extends PrimitiveBatch {
   protected primitive: Points
@@ -71,206 +53,7 @@
     this.renderViews = renderViews
   }
 
-<<<<<<< HEAD
-  public get renderObject(): Object3D {
-    return this.mesh
-  }
-
-  public get geometryType(): GeometryType {
-    return this.renderViews[0].geometryType
-  }
-
-  public get materials(): Material[] {
-    return this.mesh.material as Material[]
-  }
-
-  public get groups(): DrawGroup[] {
-    return this.geometry.groups
-  }
-
-  public getCount() {
-    return this.geometry.attributes.position.array.length / 3
-  }
-
-  public setBatchMaterial(material: Material) {
-    this.batchMaterial = material
-  }
-
-  public onUpdate(deltaTime: number) {
-    deltaTime
-    if (this.needsFlatten) {
-      this.flattenDrawGroups()
-      this.needsFlatten = false
-    }
-    if (this.needsShuffle) {
-      this.shuffleDrawGroups()
-      this.needsShuffle = false
-    }
-  }
-
-  public onRender(renderer: WebGLRenderer) {
-    renderer
-  }
-
-  public setVisibleRange(ranges: BatchUpdateRange[]) {
-    /** Entire batch needs to NOT be drawn */
-    if (ranges.length === 1 && ranges[0] === NoneBatchUpdateRange) {
-      this.geometry.setDrawRange(0, 0)
-      /** We unset the 'visible' flag, otherwise three.js will still run pointless buffer binding commands*/
-      this.mesh.visible = false
-      return
-    }
-    /** Entire batch needs to BE drawn */
-    if (ranges.length === 1 && ranges[0] === AllBatchUpdateRange) {
-      this.geometry.setDrawRange(0, this.getCount())
-      this.mesh.visible = true
-      return
-    }
-
-    /** Parts of the batch need to be visible. We get the min/max offset and total count */
-    let minOffset = Infinity
-    let maxOffset = 0
-    ranges.forEach((range) => {
-      minOffset = Math.min(minOffset, range.offset)
-      maxOffset = Math.max(maxOffset, range.offset)
-    })
-
-    this.geometry.setDrawRange(
-      minOffset,
-      maxOffset - minOffset + ranges.find((val) => val.offset === maxOffset).count
-    )
-    this.mesh.visible = true
-  }
-
-  public getVisibleRange(): BatchUpdateRange {
-    /** Entire batch is visible */
-    if (this.geometry.groups.length === 1 && this.mesh.visible)
-      return AllBatchUpdateRange
-    /** Entire batch is hidden */
-    if (!this.mesh.visible) return NoneBatchUpdateRange
-    /** Parts of the batch are visible */
-    return {
-      offset: this.geometry.drawRange.start,
-      count: this.geometry.drawRange.count
-    }
-  }
-
-  public getOpaque(): BatchUpdateRange {
-    /** If there is any transparent or hidden group return the update range up to it's offset */
-    const transparentOrHiddenGroup = this.groups.find((value) => {
-      return (
-        Materials.isTransparent(this.materials[value.materialIndex]) ||
-        this.materials[value.materialIndex].visible === false
-      )
-    })
-
-    if (transparentOrHiddenGroup) {
-      return {
-        offset: 0,
-        count: transparentOrHiddenGroup.start
-      }
-    }
-    /** Entire batch is opaque */
-    return AllBatchUpdateRange
-  }
-
-  public getDepth(): BatchUpdateRange {
-    /** If there is any transparent or hidden group return the update range up to it's offset */
-    const transparentOrHiddenGroup = this.groups.find((value) => {
-      return (
-        Materials.isTransparent(this.materials[value.materialIndex]) ||
-        this.materials[value.materialIndex].visible === false ||
-        this.materials[value.materialIndex].colorWrite === false
-      )
-    })
-
-    if (transparentOrHiddenGroup) {
-      return {
-        offset: 0,
-        count: transparentOrHiddenGroup.start
-      }
-    }
-    /** Entire batch is opaque */
-    return AllBatchUpdateRange
-  }
-
-  public getTransparent(): BatchUpdateRange {
-    /** Look for a transparent group */
-    const transparentGroup = this.groups.find((value) => {
-      return Materials.isTransparent(this.materials[value.materialIndex])
-    })
-    /** Look for a hidden group */
-    const hiddenGroup = this.groups.find((value) => {
-      return this.materials[value.materialIndex].visible === false
-    })
-    /** If there is a transparent group return it's range */
-    if (transparentGroup) {
-      return {
-        offset: transparentGroup.start,
-        count:
-          hiddenGroup !== undefined
-            ? hiddenGroup.start
-            : this.getCount() - transparentGroup.start
-      }
-    }
-    /** Entire batch is not transparent */
-    return NoneBatchUpdateRange
-  }
-
-  public getStencil(): BatchUpdateRange {
-    /** If there is a single group and it's material writes to stencil, return all */
-    if (this.groups.length === 1) {
-      if (this.materials[0].stencilWrite === true) return AllBatchUpdateRange
-    }
-    const stencilGroup = this.groups.find((value) => {
-      return this.materials[value.materialIndex].stencilWrite === true
-    })
-    if (stencilGroup) {
-      return {
-        offset: stencilGroup.start,
-        count: stencilGroup.count
-      }
-    }
-    /** No stencil group */
-    return NoneBatchUpdateRange
-  }
-
-  public setBatchBuffers(range: BatchUpdateRange[]): void {
-    let minGradientIndex = Infinity
-    let maxGradientIndex = 0
-    for (let k = 0; k < range.length; k++) {
-      if (range[k].materialOptions) {
-        if (range[k].materialOptions.rampIndex !== undefined) {
-          const start = range[k].offset
-          const len = range[k].offset + range[k].count
-          /** The ramp indices specify the *begining* of each ramp color. When sampling with Nearest filter (since we don't want filtering)
-           *  we'll always be sampling right at the edge between texels. Most GPUs will sample consistently, but some won't and we end up with
-           *  a ton of artifacts. To avoid this, we are shifting the sampling indices so they're right on the center of each texel, so no inconsistent
-           *  sampling can occur.
-           */
-          const shiftedIndex =
-            range[k].materialOptions.rampIndex +
-            0.5 / range[k].materialOptions.rampWidth
-          const minMaxIndices = this.updateGradientIndexBufferData(
-            start,
-            range[k].count === Infinity
-              ? this.geometry.attributes['gradientIndex'].array.length
-              : len,
-            shiftedIndex
-          )
-          minGradientIndex = Math.min(minGradientIndex, minMaxIndices.minIndex)
-          maxGradientIndex = Math.max(maxGradientIndex, minMaxIndices.maxIndex)
-        }
-      }
-    }
-    if (minGradientIndex < Infinity && maxGradientIndex > 0)
-      this.updateGradientIndexBuffer()
-  }
-
   public setDrawRanges(ranges: BatchUpdateRange[]) {
-=======
-  public setDrawRanges(...ranges: BatchUpdateRange[]) {
->>>>>>> 9c481a20
     const materials = ranges.map((val) => {
       return val.material
     })
@@ -292,53 +75,8 @@
     if (count !== this.getCount()) {
       Logger.error(`Draw groups invalid on ${this.id}`)
     }
-<<<<<<< HEAD
-    this.setBatchBuffers(ranges)
-    this.needsFlatten = true
-  }
-
-  private getDrawRangeCollision(range: BatchUpdateRange): {
-    start: number
-    count: number
-    materialIndex?: number
-  } {
-    if (this.geometry.groups.length > 0) {
-      for (let i = 0; i < this.geometry.groups.length; i++) {
-        if (
-          range.offset === this.geometry.groups[i].start &&
-          range.count === this.geometry.groups[i].count
-        ) {
-          return this.geometry.groups[i]
-        }
-      }
-      return null
-    }
-    return null
-  }
-
-  private geDrawRangeInclusion(range: BatchUpdateRange): {
-    start: number
-    count: number
-    materialIndex?: number
-  } {
-    if (this.geometry.groups.length > 0) {
-      for (let i = 0; i < this.geometry.groups.length; i++) {
-        if (
-          range.offset >= this.geometry.groups[i].start &&
-          range.offset + range.count <=
-            this.geometry.groups[i].start + this.geometry.groups[i].count
-        ) {
-          return this.geometry.groups[i]
-        }
-      }
-      return null
-    }
-    return null
-  }
-=======
     this.setBatchBuffers(...ranges)
     this.cleanMaterials()
->>>>>>> 9c481a20
 
     if (this.drawCalls > this.minDrawCalls + 2) {
       this.needsShuffle = true
@@ -399,28 +137,11 @@
       offset: start,
       count: end - start
     }
-<<<<<<< HEAD
-
-    ;(this.geometry.index.array as Uint16Array | Uint32Array).set(targetIBOData)
-    this.geometry.index.needsUpdate = true
-
-    const hiddenGroup = this.geometry.groups.find((value) => {
-      return this.mesh.material[value.materialIndex].visible === false
-    })
-    if (hiddenGroup) {
-      this.setVisibleRange([
-        {
-          offset: 0,
-          count: hiddenGroup.start
-        }
-      ])
-=======
     this.gradientIndexBuffer.needsUpdate = true
     this.primitive.geometry.attributes['gradientIndex'].needsUpdate = true
     return {
       minIndex: start,
       maxIndex: end
->>>>>>> 9c481a20
     }
   }
 
