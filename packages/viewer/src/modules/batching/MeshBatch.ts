--- conflicted
+++ resolved
@@ -1,4 +1,5 @@
 import {
+  Box3,
   BufferAttribute,
   BufferGeometry,
   DynamicDrawUsage,
@@ -13,7 +14,6 @@
 import SpeckleStandardColoredMaterial from '../materials/SpeckleStandardColoredMaterial'
 import SpeckleMesh from '../objects/SpeckleMesh'
 import { NodeRenderView } from '../tree/NodeRenderView'
-import { Viewer } from '../Viewer'
 import {
   AllBatchUpdateRange,
   Batch,
@@ -21,12 +21,6 @@
   GeometryType,
   HideAllBatchUpdateRange
 } from './Batch'
-<<<<<<< HEAD
-import Logger from 'js-logger'
-import { GeometryConverter } from '../converter/GeometryConverter'
-import { SpeckleMeshBVH } from '../objects/SpeckleMeshBVH'
-=======
->>>>>>> 90439d7d
 import { ObjectLayers } from '../SpeckleRenderer'
 import { TransformStorage } from './Batcher'
 import { BatchObject } from './BatchObject'
@@ -40,11 +34,6 @@
   private geometry: BufferGeometry
   public batchMaterial: Material
   public mesh: SpeckleMesh
-<<<<<<< HEAD
-  public boundsTree: SpeckleMeshBVH
-  public bounds: Box3 = new Box3()
-=======
->>>>>>> 90439d7d
 
   private gradientIndexBuffer: BufferAttribute
 
@@ -52,20 +41,18 @@
   private indexBuffer1: BufferAttribute
   private indexBufferIndex = 0
 
+  public get bounds(): Box3 {
+    return this.mesh.BVH.getBoundingBox(new Box3())
+  }
+
   public constructor(
     id: string,
     subtreeId: string,
-<<<<<<< HEAD
-    bounds: Box3,
-    renderViews: NodeRenderView[]
-=======
     renderViews: NodeRenderView[],
     transformStorage: TransformStorage
->>>>>>> 90439d7d
   ) {
     this.id = id
     this.subtreeId = subtreeId
-    this.bounds = bounds
     this.renderViews = renderViews
     this.transformStorage = transformStorage
   }
@@ -493,15 +480,9 @@
       hasVertexColors ? color : null
     )
 
-<<<<<<< HEAD
-    this.boundsTree = Geometry.buildBVH(indices, position, this.bounds)
-    this.boundsTree.getBoundingBox(this.bounds)
-    this.mesh = new SpeckleMesh(this.geometry, this.batchMaterial, this.boundsTree)
-=======
     this.mesh = new SpeckleMesh(this.geometry, this.batchMaterial)
     this.mesh.setBatchObjects(batchObjects, this.transformStorage)
     this.mesh.buildBVH()
->>>>>>> 90439d7d
     this.mesh.uuid = this.id
     this.mesh.layers.set(ObjectLayers.STREAM_CONTENT_MESH)
     this.mesh.frustumCulled = false
@@ -570,8 +551,6 @@
     Geometry.computeVertexNormals(this.geometry, position)
     this.geometry.computeBoundingSphere()
     this.geometry.computeBoundingBox()
-
-    Viewer.World.expandWorld(this.geometry.boundingBox)
 
     Geometry.updateRTEGeometry(this.geometry, position)
 
