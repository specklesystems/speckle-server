--- conflicted
+++ resolved
@@ -9,41 +9,15 @@
   DynamicDrawUsage,
   Sphere
 } from 'three'
-import { GeometryType, BatchUpdateRange } from './Batch'
-import { DrawGroup } from './Batch'
 import { PrimitiveBatch } from './PrimitiveBatch'
 import SpeckleMesh, { TransformStorage } from '../objects/SpeckleMesh'
 import Logger from 'js-logger'
 import { DrawRanges } from './DrawRanges'
 import { NodeRenderView } from '../tree/NodeRenderView'
-<<<<<<< HEAD
-import {
-  AllBatchUpdateRange,
-  Batch,
-  BatchUpdateRange,
-  DrawGroup,
-  GeometryType,
-  NoneBatchUpdateRange
-} from './Batch'
-=======
->>>>>>> 9c481a20
+import { BatchUpdateRange, DrawGroup, GeometryType } from './Batch'
 import { BatchObject } from './BatchObject'
 import { Geometry } from '../converter/Geometry'
 import { ObjectLayers } from '../../IViewer'
-<<<<<<< HEAD
-import Materials from '../materials/Materials'
-import SpeckleStandardColoredMaterial from '../materials/SpeckleStandardColoredMaterial'
-
-export default class MeshBatch implements Batch {
-  public id: string
-  public subtreeId: string
-  public renderViews: NodeRenderView[]
-  private transformStorage: TransformStorage
-  private geometry: BufferGeometry
-  public batchMaterial: Material
-  public mesh: SpeckleMesh
-=======
->>>>>>> 9c481a20
 
 export class MeshBatch extends PrimitiveBatch {
   protected primitive: SpeckleMesh
@@ -120,15 +94,6 @@
     return transparentOrder
   }
 
-<<<<<<< HEAD
-  public setVisibleRange(ranges: BatchUpdateRange[]) {
-    /** Entire batch needs to NOT be drawn */
-    if (ranges.length === 1 && ranges[0] === NoneBatchUpdateRange) {
-      this.geometry.setDrawRange(0, 0)
-      /** We unset the 'visible' flag, otherwise three.js will still run pointless buffer binding commands*/
-      this.mesh.visible = false
-      return
-=======
   protected updateGradientIndexBufferData(
     start: number,
     end: number,
@@ -143,7 +108,6 @@
       minVertexIndex = Math.min(minVertexIndex, vIndex)
       maxVertexIndex = Math.max(maxVertexIndex, vIndex)
       data[vIndex] = value
->>>>>>> 9c481a20
     }
     this.gradientIndexBuffer.updateRange = {
       offset: minVertexIndex,
@@ -152,227 +116,6 @@
     this.gradientIndexBuffer.needsUpdate = true
     this.primitive.geometry.attributes['gradientIndex'].needsUpdate = true
     return {
-<<<<<<< HEAD
-      offset: this.geometry.drawRange.start,
-      count: this.geometry.drawRange.count
-    }
-  }
-
-  public getOpaque(): BatchUpdateRange {
-    /** If there is any transparent or hidden group return the update range up to it's offset */
-    const transparentOrHiddenGroup = this.groups.find((value) => {
-      return (
-        Materials.isTransparent(this.materials[value.materialIndex]) ||
-        this.materials[value.materialIndex].visible === false
-      )
-    })
-
-    if (transparentOrHiddenGroup) {
-      return {
-        offset: 0,
-        count: transparentOrHiddenGroup.start
-      }
-    }
-    /** Entire batch is opaque */
-    return AllBatchUpdateRange
-  }
-
-  public getDepth(): BatchUpdateRange {
-    /** If there is any transparent or hidden group return the update range up to it's offset */
-    const transparentOrHiddenGroup = this.groups.find((value) => {
-      return (
-        Materials.isTransparent(this.materials[value.materialIndex]) ||
-        this.materials[value.materialIndex].visible === false ||
-        this.materials[value.materialIndex].colorWrite === false
-      )
-    })
-
-    if (transparentOrHiddenGroup) {
-      return {
-        offset: 0,
-        count: transparentOrHiddenGroup.start
-      }
-    }
-    /** Entire batch is opaque */
-    return AllBatchUpdateRange
-  }
-
-  public getTransparent(): BatchUpdateRange {
-    /** Look for a transparent group */
-    const transparentGroup = this.groups.find((value) => {
-      return Materials.isTransparent(this.materials[value.materialIndex])
-    })
-    /** Look for a hidden group */
-    const hiddenGroup = this.groups.find((value) => {
-      return this.materials[value.materialIndex].visible === false
-    })
-    /** If there is a transparent group return it's range */
-    if (transparentGroup) {
-      return {
-        offset: transparentGroup.start,
-        count:
-          hiddenGroup !== undefined
-            ? hiddenGroup.start
-            : this.getCount() - transparentGroup.start
-      }
-    }
-    /** Entire batch is not transparent */
-    return NoneBatchUpdateRange
-  }
-
-  public getStencil(): BatchUpdateRange {
-    /** If there is a single group and it's material writes to stencil, return all */
-    if (this.groups.length === 1) {
-      if (this.materials[0].stencilWrite === true) return AllBatchUpdateRange
-    }
-    const stencilGroup = this.groups.find((value) => {
-      return this.materials[value.materialIndex].stencilWrite === true
-    })
-    if (stencilGroup) {
-      return {
-        offset: stencilGroup.start,
-        count: stencilGroup.count
-      }
-    }
-    /** No stencil group */
-    return NoneBatchUpdateRange
-  }
-
-  public setBatchBuffers(range: BatchUpdateRange[]): void {
-    let minGradientIndex = Infinity
-    let maxGradientIndex = 0
-    for (let k = 0; k < range.length; k++) {
-      if (range[k].materialOptions) {
-        if (range[k].materialOptions.rampIndex !== undefined) {
-          const start = range[k].offset
-          const len = range[k].offset + range[k].count
-          /** The ramp indices specify the *begining* of each ramp color. When sampling with Nearest filter (since we don't want filtering)
-           *  we'll always be sampling right at the edge between texels. Most GPUs will sample consistently, but some won't and we end up with
-           *  a ton of artifacts. To avoid this, we are shifting the sampling indices so they're right on the center of each texel, so no inconsistent
-           *  sampling can occur.
-           */
-          const shiftedIndex =
-            range[k].materialOptions.rampIndex +
-            0.5 / range[k].materialOptions.rampWidth
-          const minMaxIndices = this.updateGradientIndexBufferData(
-            start,
-            range[k].count === Infinity
-              ? this.geometry.attributes['gradientIndex'].array.length
-              : len,
-            shiftedIndex
-          )
-          minGradientIndex = Math.min(minGradientIndex, minMaxIndices.minIndex)
-          maxGradientIndex = Math.max(maxGradientIndex, minMaxIndices.maxIndex)
-        }
-        /** We need to update the texture here, because each batch uses it's own clone for any material we use on it
-         *  because otherwise three.js won't properly update our custom uniforms
-         */
-        if (range[k].materialOptions.rampTexture !== undefined) {
-          if (range[k].material instanceof SpeckleStandardColoredMaterial) {
-            ;(range[k].material as SpeckleStandardColoredMaterial).setGradientTexture(
-              range[k].materialOptions.rampTexture
-            )
-          }
-        }
-      }
-    }
-    if (minGradientIndex < Infinity && maxGradientIndex > 0)
-      this.updateGradientIndexBuffer()
-  }
-
-  private integrateUpdateRange(range: BatchUpdateRange) {
-    const materialIndex = this.materials.indexOf(range.material)
-    const collidingGroup = this.getDrawRangeCollision(range)
-    if (collidingGroup) {
-      collidingGroup.materialIndex = this.materials.indexOf(range.material)
-    } else {
-      const includingGroup = this.geDrawRangeInclusion(range)
-      if (includingGroup) {
-        if (includingGroup.materialIndex === materialIndex) return
-        this.geometry.groups.splice(this.geometry.groups.indexOf(includingGroup), 1)
-        if (includingGroup.start === range.offset) {
-          this.geometry.addGroup(range.offset, range.count, materialIndex)
-          this.geometry.addGroup(
-            range.offset + range.count,
-            includingGroup.count - range.count,
-            includingGroup.materialIndex
-          )
-        } else if (
-          range.offset + range.count ===
-          includingGroup.start + includingGroup.count
-        ) {
-          this.geometry.addGroup(
-            includingGroup.start,
-            includingGroup.count - range.count,
-            includingGroup.materialIndex
-          )
-          this.geometry.addGroup(range.offset, range.count, materialIndex)
-        } else {
-          this.geometry.addGroup(
-            includingGroup.start,
-            range.offset - includingGroup.start,
-            includingGroup.materialIndex
-          )
-          this.geometry.addGroup(range.offset, range.count, materialIndex)
-          this.geometry.addGroup(
-            range.offset + range.count,
-            includingGroup.count - (range.count + range.offset - includingGroup.start),
-            includingGroup.materialIndex
-          )
-        }
-      } else {
-        const engulfedGroups = this.getDrawRangeEngulfing(range)
-        if (engulfedGroups) {
-          for (let k = 0; k < engulfedGroups.length; k++) {
-            this.geometry.groups.splice(this.groups.indexOf(engulfedGroups[k]), 1)
-          }
-          this.integrateUpdateRange(range)
-        } else {
-          const intersectedGroupLeft = this.getDrawRangeIntersectionLeft(range)
-          if (
-            intersectedGroupLeft &&
-            intersectedGroupLeft.materialIndex !== materialIndex
-          ) {
-            this.geometry.groups.splice(
-              this.geometry.groups.indexOf(intersectedGroupLeft),
-              1
-            )
-            this.geometry.addGroup(range.offset, range.count, materialIndex)
-            this.geometry.addGroup(
-              range.offset + range.count,
-              intersectedGroupLeft.start +
-                intersectedGroupLeft.count -
-                (range.offset + range.count),
-              intersectedGroupLeft.materialIndex
-            )
-          } else {
-            const intersectedGroupRight = this.getDrawRangeIntersectionRight(range)
-            if (
-              intersectedGroupRight &&
-              intersectedGroupRight.materialIndex !== materialIndex
-            ) {
-              this.geometry.groups.splice(
-                this.geometry.groups.indexOf(intersectedGroupRight),
-                1
-              )
-              this.geometry.addGroup(
-                intersectedGroupRight.start,
-                range.offset - intersectedGroupRight.start,
-                intersectedGroupRight.materialIndex
-              )
-              this.geometry.addGroup(range.offset, range.count, materialIndex)
-            } else {
-              this.geometry.addGroup(range.offset, range.count, materialIndex)
-            }
-          }
-        }
-      }
-    }
-  }
-
-  public setDrawRanges(ranges: BatchUpdateRange[]) {
-    // console.log('Existing -> ', this.id, this.groups.slice())
-=======
       minIndex: minVertexIndex,
       maxIndex: maxVertexIndex
     }
@@ -381,7 +124,6 @@
   public setDrawRanges(...ranges: BatchUpdateRange[]) {
     // const current = this.groups.slice()
     // const incoming = ranges.slice()
->>>>>>> 9c481a20
     ranges.forEach((value: BatchUpdateRange) => {
       if (value.material) {
         value.material = this.primitive.getCachedMaterial(value.material)
@@ -415,184 +157,9 @@
         }, ${this.getCount()}, ${this.getCount() - count}`
       )
     }
-<<<<<<< HEAD
-    this.setBatchBuffers(ranges)
-    this.needsFlatten = true
-  }
-
-  private getDrawRangeCollision(range: BatchUpdateRange): DrawGroup {
-    if (this.geometry.groups.length > 0) {
-      for (let i = 0; i < this.geometry.groups.length; i++) {
-        if (
-          range.offset === this.geometry.groups[i].start &&
-          range.count === this.geometry.groups[i].count
-        ) {
-          return this.geometry.groups[i]
-        }
-      }
-      return null
-    }
-    return null
-  }
-
-  private geDrawRangeInclusion(range: BatchUpdateRange): DrawGroup {
-    if (this.geometry.groups.length > 0) {
-      for (let i = 0; i < this.geometry.groups.length; i++) {
-        if (
-          range.offset >= this.geometry.groups[i].start &&
-          range.offset + range.count <=
-            this.geometry.groups[i].start + this.geometry.groups[i].count
-        ) {
-          return this.geometry.groups[i]
-        }
-      }
-      return null
-    }
-    return null
-  }
-
-  private getDrawRangeEngulfing(range: BatchUpdateRange): DrawGroup[] | null {
-    const groups = []
-    if (this.geometry.groups.length > 0) {
-      for (let i = 0; i < this.geometry.groups.length; i++) {
-        if (
-          range.offset <= this.geometry.groups[i].start &&
-          range.offset + range.count >=
-            this.geometry.groups[i].start + this.geometry.groups[i].count
-        ) {
-          groups.push(this.geometry.groups[i])
-        }
-      }
-      return groups.length ? groups : null
-    }
-    return null
-  }
-
-  private getDrawRangeIntersectionLeft(range: BatchUpdateRange): DrawGroup {
-    if (this.geometry.groups.length > 0) {
-      for (let i = 0; i < this.geometry.groups.length; i++) {
-        if (
-          range.offset < this.geometry.groups[i].start &&
-          range.offset + range.count > this.geometry.groups[i].start &&
-          range.offset + range.count <
-            this.geometry.groups[i].start + this.geometry.groups[i].count
-        ) {
-          return this.geometry.groups[i]
-        }
-      }
-      return null
-    }
-    return null
-  }
-
-  private getDrawRangeIntersectionRight(range: BatchUpdateRange): DrawGroup {
-    if (this.geometry.groups.length > 0) {
-      for (let i = 0; i < this.geometry.groups.length; i++) {
-        if (
-          range.offset > this.geometry.groups[i].start &&
-          this.geometry.groups[i].start + this.geometry.groups[i].count >
-            range.offset &&
-          range.offset + range.count >
-            this.geometry.groups[i].start + this.geometry.groups[i].count
-        ) {
-          return this.geometry.groups[i]
-        }
-      }
-      return null
-    }
-    return null
-  }
-
-  private sortGroups() {
-    this.geometry.groups.sort((a, b) => {
-      const materialA: Material = (this.mesh.material as Array<Material>)[
-        a.materialIndex
-      ]
-      const materialB: Material = (this.mesh.material as Array<Material>)[
-        b.materialIndex
-      ]
-      const visibleOrder = +materialB.visible - +materialA.visible
-      const transparentOrder = +materialA.transparent - +materialB.transparent
-      if (visibleOrder !== 0) return visibleOrder
-      return transparentOrder
-    })
-  }
-
-  private flattenDrawGroups(): void {
-    const materialsInUse = [
-      ...Array.from(
-        new Set(this.groups.map((value) => this.materials[value.materialIndex]))
-      )
-    ]
-    let k = 0
-    while (this.materials.length > materialsInUse.length) {
-      if (!materialsInUse.includes(this.materials[k])) {
-        this.materials.splice(k, 1)
-        this.groups.forEach((value: DrawGroup) => {
-          if (value.materialIndex > k) value.materialIndex--
-        })
-        k = 0
-        continue
-      }
-      k++
-    }
-
-    const materialOrder = []
-    this.geometry.groups.reduce((previousValue, currentValue) => {
-      if (previousValue.indexOf(currentValue.materialIndex) === -1) {
-        previousValue.push(currentValue.materialIndex)
-      }
-      return previousValue
-    }, materialOrder)
-    const grouped = []
-    for (let k = 0; k < materialOrder.length; k++) {
-      grouped.push(
-        this.geometry.groups.filter((val) => {
-          return val.materialIndex === materialOrder[k]
-        })
-      )
-    }
-    this.geometry.groups = []
-    for (let matIndex = 0; matIndex < grouped.length; matIndex++) {
-      const matGroup = grouped[matIndex].sort((a, b) => {
-        return a.start - b.start
-      })
-      for (let k = 0; k < matGroup.length; ) {
-        let offset = matGroup[k].start
-        let count = matGroup[k].count
-        let runningCount = matGroup[k].count
-        let n = k + 1
-        for (; n < matGroup.length; n++) {
-          if (offset + count === matGroup[n].start) {
-            offset = matGroup[n].start
-            count = matGroup[n].count
-            runningCount += matGroup[n].count
-          } else {
-            const group = {
-              start: matGroup[k].start,
-              count: runningCount,
-              materialIndex: matGroup[k].materialIndex
-            }
-            this.geometry.groups.push(group)
-            break
-          }
-        }
-        if (n === matGroup.length) {
-          const group = {
-            start: matGroup[k].start,
-            count: runningCount,
-            materialIndex: matGroup[k].materialIndex
-          }
-          this.geometry.groups.push(group)
-        }
-        k = n
-      }
-    }
-=======
     this.setBatchBuffers(...ranges)
     this.cleanMaterials()
 
->>>>>>> 9c481a20
     if (this.drawCalls > this.minDrawCalls + 2) {
       this.needsShuffle = true
     } else {
@@ -617,139 +184,11 @@
         }
       }
     }
-<<<<<<< HEAD
-    // console.log('Flattened -> ', this.id, this.groups.slice())
-  }
-
-  private getCurrentIndexBuffer(): BufferAttribute {
-    return this.indexBufferIndex % 2 === 0 ? this.indexBuffer0 : this.indexBuffer1
-  }
-
-  private getNextIndexBuffer(): BufferAttribute {
-    return ++this.indexBufferIndex % 2 === 0 ? this.indexBuffer0 : this.indexBuffer1
-  }
-
-  private shuffleDrawGroups(): void {
-    const groups = this.geometry.groups
-      .sort((a, b) => {
-        return a.start - b.start
-      })
-      .slice()
-
-    groups.sort((a, b) => {
-      const materialA: Material = (this.mesh.material as Array<Material>)[
-        a.materialIndex
-      ]
-      const materialB: Material = (this.mesh.material as Array<Material>)[
-        b.materialIndex
-      ]
-      const visibleOrder =
-        +materialB.visible +
-        +materialB.colorWrite -
-        (+materialA.visible + +materialA.colorWrite)
-      const transparentOrder = +materialA.transparent - +materialB.transparent
-      if (visibleOrder !== 0) return visibleOrder
-      return transparentOrder
-    })
-
-    const materialOrder = []
-    groups.reduce((previousValue, currentValue) => {
-      if (previousValue.indexOf(currentValue.materialIndex) === -1) {
-        previousValue.push(currentValue.materialIndex)
-      }
-      return previousValue
-    }, materialOrder)
-
-    const grouped = []
-    for (let k = 0; k < materialOrder.length; k++) {
-      grouped.push(
-        groups.filter((val) => {
-          return val.materialIndex === materialOrder[k]
-        })
-      )
-    }
-
-    const sourceIBO: BufferAttribute = this.getCurrentIndexBuffer()
-    const targetIBO: BufferAttribute = this.getNextIndexBuffer()
-    const newGroups = []
-    const scratchRvs = this.renderViews.slice()
-    scratchRvs.sort((a, b) => {
-      return a.batchStart - b.batchStart
-    })
-    let targetIBOOffset = 0
-    for (let k = 0; k < grouped.length; k++) {
-      const materialGroup = grouped[k]
-      const materialGroupStart = targetIBOOffset
-      let materialGroupCount = 0
-      for (let i = 0; i < (materialGroup as []).length; i++) {
-        const start = materialGroup[i].start
-        const count = materialGroup[i].count
-        const subArray = (sourceIBO.array as Uint16Array).subarray(start, start + count)
-        ;(targetIBO.array as Uint16Array).set(subArray, targetIBOOffset)
-        let rvTrisCount = 0
-        for (let m = 0; m < scratchRvs.length; m++) {
-          if (
-            scratchRvs[m].batchStart >= start &&
-            scratchRvs[m].batchEnd <= start + count
-          ) {
-            scratchRvs[m].setBatchData(
-              this.id,
-              targetIBOOffset + rvTrisCount,
-              scratchRvs[m].batchCount
-            )
-            rvTrisCount += scratchRvs[m].batchCount
-            scratchRvs.splice(m, 1)
-            m--
-          }
-        }
-        targetIBOOffset += count
-        materialGroupCount += count
-      }
-      newGroups.push({
-        offset: materialGroupStart,
-        count: materialGroupCount,
-        materialIndex: materialGroup[0].materialIndex
-      })
-    }
-    this.geometry.groups = []
-    for (let i = 0; i < newGroups.length; i++) {
-      this.geometry.addGroup(
-        newGroups[i].offset,
-        newGroups[i].count,
-        newGroups[i].materialIndex
-      )
-    }
-
-    this.geometry.setIndex(targetIBO)
-    this.geometry.index.needsUpdate = true
-
-    const hiddenGroup = this.geometry.groups.find((value) => {
-      return this.mesh.material[value.materialIndex].visible === false
-    })
-    if (hiddenGroup) {
-      this.setVisibleRange([
-        {
-          offset: 0,
-          count: hiddenGroup.start
-        }
-      ])
-    }
-    // console.log('Final -> ', this.id, this.groups.slice())
-  }
-
-  public resetDrawRanges(): void {
-    this.mesh.setBatchMaterial(this.batchMaterial)
-    this.mesh.visible = true
-    this.geometry.clearGroups()
-    this.geometry.addGroup(0, this.getCount(), 0)
-    this.geometry.setDrawRange(0, Infinity)
-=======
   }
 
   public resetDrawRanges(): void {
     super.resetDrawRanges()
     this.primitive.setBatchMaterial(this.batchMaterial)
->>>>>>> 9c481a20
   }
 
   public buildBatch(): void {
@@ -875,18 +314,9 @@
     Logger.warn('Deprecated! Use BatchObject')
     return null
   }
-<<<<<<< HEAD
-
-  public purge(): void {
-    this.renderViews.length = 0
-    this.geometry.dispose()
-    this.batchMaterial.dispose()
-    this.mesh = null
-=======
   public getMaterialAtIndex(index: number): Material {
     index
     Logger.warn('Deprecated! Use BatchObject')
     return null
->>>>>>> 9c481a20
   }
 }