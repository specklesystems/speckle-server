--- conflicted
+++ resolved
@@ -23,13 +23,10 @@
   HideAllBatchUpdateRange
 } from './Batch'
 import Logger from 'js-logger'
-<<<<<<< HEAD
 import { GeometryConverter } from '../converter/GeometryConverter'
 import { WorldTree } from '../tree/WorldTree'
 import { SpeckleMeshBVH } from '../objects/SpeckleMeshBVH'
-=======
 import { ObjectLayers } from '../SpeckleRenderer'
->>>>>>> 7e899503
 
 export default class MeshBatch implements Batch {
   public id: string
