--- conflicted
+++ resolved
@@ -284,9 +284,6 @@
       this.updateGradientIndexBuffer()
   }
 
-<<<<<<< HEAD
-  public setDrawRanges(ranges: BatchUpdateRange[]) {
-=======
   private integrateUpdateRange(range: BatchUpdateRange) {
     const materialIndex = this.materials.indexOf(range.material)
     const collidingGroup = this.getDrawRangeCollision(range)
@@ -377,8 +374,7 @@
     }
   }
 
-  public setDrawRanges(...ranges: BatchUpdateRange[]) {
->>>>>>> 17c285b1
+  public setDrawRanges(ranges: BatchUpdateRange[]) {
     // console.log('Existing -> ', this.id, this.groups.slice())
     ranges.forEach((value: BatchUpdateRange) => {
       if (value.material) {
