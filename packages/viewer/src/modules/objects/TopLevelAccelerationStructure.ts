import {
  Box3,
  Box3Helper,
  BufferAttribute,
  Color,
  FrontSide,
  Material,
  Matrix4,
  Ray,
  Side,
  Vector3
} from 'three'
<<<<<<< HEAD
import { ExtendedTriangle } from 'three-mesh-bvh'
import { BatchObject } from '../batching/BatchObject.js'
=======
import { ExtendedTriangle, HitPointInfo } from 'three-mesh-bvh'
import { BatchObject } from '../batching/BatchObject'
>>>>>>> ee6e5e22
import type {
  ExtendedMeshIntersection,
  ExtendedShapeCastCallbacks,
  MeshIntersection
} from './SpeckleRaycaster.js'
import { ObjectLayers } from '../../IViewer.js'
import { AccelerationStructure } from './AccelerationStructure.js'

/** 
 * 
  _____                            _              _   
 |_   _|                          | |            | |  
   | |  _ __ ___  _ __   ___  _ __| |_ __ _ _ __ | |_ 
   | | | '_ ` _ \| '_ \ / _ \| '__| __/ _` | '_ \| __|
  _| |_| | | | | | |_) | (_) | |  | || (_| | | | | |_ 
 |_____|_| |_| |_| .__/ \___/|_|   \__\__,_|_| |_|\__|
                 | |                                  
                 |_|                                  

  Unlike the BVHs for the individual objects, which act as our BAS, the TAS *is not relative to the world origin*!
  All coordinates are the final world coordinates derived from the BAS bounding boxes, after all transformations.
  In theory this might mean the TAS is not 100% accurate for objects far away from origin, but I think it should do
  fine as it is. If we really really really need that 100% accuracy, we'll just make it relative to the origin
 */
export class TopLevelAccelerationStructure {
  private static debugBoxes = false
  private static cubeIndices = [
    // front
    0, 1, 2, 2, 3, 0,
    // right
    1, 5, 6, 6, 2, 1,
    // back
    7, 6, 5, 5, 4, 7,
    // left
    4, 0, 3, 3, 7, 4,
    // bottom
    4, 5, 1, 1, 0, 4,
    // top
    3, 2, 6, 6, 7, 3
  ]
  private static CUBE_VERTS = 8

  public batchObjects: BatchObject[] = []
  public bounds: Box3 = new Box3(new Vector3(0, 0, 0), new Vector3(0, 0, 0))

  public boxHelpers: Box3Helper[] = []
  public accelerationStructure: AccelerationStructure

  public constructor(batchObjects: BatchObject[]) {
    this.batchObjects = batchObjects
    this.buildBVH()
    this.getBoundingBox(this.bounds)
  }

  private buildBVH() {
    const indices = []
    const vertices: number[] = new Array<number>(
      TopLevelAccelerationStructure.CUBE_VERTS * 3 * this.batchObjects.length
    )
    let vertOffset = 0
    for (let k = 0; k < this.batchObjects.length; k++) {
      const boxBounds: Box3 = this.batchObjects[k].accelerationStructure.getBoundingBox(
        new Box3()
      )
      this.updateVertArray(boxBounds, vertOffset, vertices)
      indices.push(
        ...TopLevelAccelerationStructure.cubeIndices.map((val) => val + vertOffset / 3)
      )
      this.batchObjects[k].tasVertIndexStart = vertOffset / 3
      this.batchObjects[k].tasVertIndexEnd =
        vertOffset / 3 + TopLevelAccelerationStructure.CUBE_VERTS

      vertOffset += TopLevelAccelerationStructure.CUBE_VERTS * 3

      if (TopLevelAccelerationStructure.debugBoxes) {
        const helper = new Box3Helper(boxBounds, new Color(0xff0000))
        helper.layers.set(ObjectLayers.PROPS)
        this.boxHelpers.push(helper)
      }
    }
    this.accelerationStructure = new AccelerationStructure(
      AccelerationStructure.buildBVH(indices, vertices)
    )
    this.accelerationStructure.inputTransform = new Matrix4()
    this.accelerationStructure.outputTransform = new Matrix4()
    this.accelerationStructure.inputOriginTransform = new Matrix4()
    this.accelerationStructure.outputOriginTransfom = new Matrix4()
  }

  private updateVertArray(box: Box3, offset: number, outPositions: number[]) {
    outPositions[offset] = box.min.x
    outPositions[offset + 1] = box.min.y
    outPositions[offset + 2] = box.max.z

    outPositions[offset + 3] = box.max.x
    outPositions[offset + 4] = box.min.y
    outPositions[offset + 5] = box.max.z

    outPositions[offset + 6] = box.max.x
    outPositions[offset + 7] = box.max.y
    outPositions[offset + 8] = box.max.z

    outPositions[offset + 9] = box.min.x
    outPositions[offset + 10] = box.max.y
    outPositions[offset + 11] = box.max.z

    outPositions[offset + 12] = box.min.x
    outPositions[offset + 13] = box.min.y
    outPositions[offset + 14] = box.min.z

    outPositions[offset + 15] = box.max.x
    outPositions[offset + 16] = box.min.y
    outPositions[offset + 17] = box.min.z

    outPositions[offset + 18] = box.max.x
    outPositions[offset + 19] = box.max.y
    outPositions[offset + 20] = box.min.z

    outPositions[offset + 21] = box.min.x
    outPositions[offset + 22] = box.max.y
    outPositions[offset + 23] = box.min.z
  }

  public refit() {
    const positions = this.accelerationStructure.geometry.attributes.position
      .array as number[]
    const boxBuffer: Box3 = new Box3()
    for (let k = 0; k < this.batchObjects.length; k++) {
      const start = this.batchObjects[k].tasVertIndexStart
      const basBox =
        this.batchObjects[k].accelerationStructure.getBoundingBox(boxBuffer)
      this.updateVertArray(basBox, start * 3, positions)

      if (TopLevelAccelerationStructure.debugBoxes) this.boxHelpers[k].box.copy(basBox)
    }
    this.accelerationStructure.bvh.refit()
  }

  /* Core Cast Functions */
  public raycast(
    ray: Ray,
    tasOnly: boolean = false,
    materialOrSide: Side | Material | Material[] = FrontSide
  ): ExtendedMeshIntersection[] {
    const res: ExtendedMeshIntersection[] = []
    const rayBuff = new Ray()
    rayBuff.copy(ray)
    const tasResults: ExtendedMeshIntersection[] = this.accelerationStructure.raycast(
      rayBuff,
      materialOrSide
    ) as ExtendedMeshIntersection[]
    if (!tasResults.length) return res

    /** The index buffer for the bvh's geometry will *never* be undefined as it uses indexed geometry */
    const indexBufferAttribute: BufferAttribute = this.accelerationStructure.geometry
      .index as BufferAttribute
    tasResults.forEach((tasRes: MeshIntersection) => {
      const vertIndex = indexBufferAttribute.array[tasRes.faceIndex * 3]
      const batchObjectIndex = Math.trunc(
        vertIndex / TopLevelAccelerationStructure.CUBE_VERTS
      )
      ;(tasRes as ExtendedMeshIntersection).batchObject =
        this.batchObjects[batchObjectIndex]

      /** If we requested only a TAS intersection, then we skip the BAS intersections */
      if (!tasOnly) {
        rayBuff.copy(ray)
        const hits = this.batchObjects[batchObjectIndex].accelerationStructure.raycast(
          rayBuff,
          materialOrSide
        )
        hits.forEach((hit) => {
          /** We're promoting the MeshIntersection to ExtendedMeshIntersection because
           *  now we know it's corresponding batch object
           */
          const extendedHit: ExtendedMeshIntersection = hit as ExtendedMeshIntersection
          extendedHit.batchObject = this.batchObjects[batchObjectIndex]
          res.push(extendedHit)
        })
      }
    })

    return tasOnly ? tasResults : res
  }

  public raycastFirst(
    ray: Ray,
    tasOnly: boolean = false,
    materialOrSide: Side | Material | Material[] = FrontSide
  ): ExtendedMeshIntersection | null {
    const rayBuff = new Ray()
    rayBuff.copy(ray)
    let extendedHit: ExtendedMeshIntersection | null = null
    let tasRes: ExtendedMeshIntersection[] | null = null
    if (tasOnly)
      tasRes = [
        this.accelerationStructure.raycastFirst(
          rayBuff,
          materialOrSide
        ) as ExtendedMeshIntersection
      ]
    else
      tasRes = this.accelerationStructure.raycast(
        rayBuff,
        materialOrSide
      ) as ExtendedMeshIntersection[]

    if (!tasRes || tasRes.length === 0) return null

    tasRes.some((tasRes: ExtendedMeshIntersection) => {
      /** The index buffer for the bvh's geometry will *never* be undefined as it uses indexed geometry */
      const indexBufferAttribute: BufferAttribute = this.accelerationStructure.geometry
        .index as BufferAttribute
      const vertIndex = indexBufferAttribute.array[tasRes.faceIndex * 3]
      const batchObjectIndex = Math.trunc(
        vertIndex / TopLevelAccelerationStructure.CUBE_VERTS
      )
      tasRes.batchObject = this.batchObjects[batchObjectIndex]

      /** If we requested only a TAS intersection, then we skip the BAS intersections */
      if (!tasOnly) {
        rayBuff.copy(ray)
        const hit: MeshIntersection = this.batchObjects[
          batchObjectIndex
        ].accelerationStructure.raycastFirst(rayBuff, materialOrSide)
        /** We're promoting the MeshIntersection to ExtendedMeshIntersection because
         *  now we know it's corresponding batch object
         */
        extendedHit = hit as ExtendedMeshIntersection
        if (extendedHit) {
          extendedHit.batchObject = this.batchObjects[batchObjectIndex]
          return true
        }
      }
      return false
    })

    return tasOnly ? tasRes[0] : extendedHit
  }

  public shapecast(callbacks: ExtendedShapeCastCallbacks): boolean {
    const wrapCallbacks = (batchObject: BatchObject): ExtendedShapeCastCallbacks => {
      const newCallbacks: ExtendedShapeCastCallbacks = Object.create(null)
      if (callbacks.intersectsBounds) {
        // eslint-disable-next-line @typescript-eslint/ban-ts-comment
        // @ts-ignore
        newCallbacks.intersectsBounds = callbacks.intersectsBounds
      }
      // eslint-disable-next-line @typescript-eslint/ban-ts-comment
      // @ts-ignore
      if (callbacks.intersectsTriangle) {
        // eslint-disable-next-line @typescript-eslint/ban-ts-comment
        //@ts-ignore
        newCallbacks.intersectsTriangle = (
          triangle: ExtendedTriangle,
          triangleIndex: number,
          contained: boolean,
          depth: number
        ): boolean | void => {
          // eslint-disable-next-line @typescript-eslint/ban-ts-comment
          // @ts-ignore
          return callbacks.intersectsTriangle(
            triangle,
            triangleIndex,
            contained,
            depth,
            batchObject
          )
        }
      }
      // eslint-disable-next-line @typescript-eslint/ban-ts-comment
      //@ts-ignore
      newCallbacks.intersectsRange = callbacks.intersectsRange
      // eslint-disable-next-line @typescript-eslint/ban-ts-comment
      //@ts-ignore
      newCallbacks.traverseBoundsOrder = callbacks.traverseBoundsOrder
      return newCallbacks
    }

    let ret = false
    this.accelerationStructure.shapecast({
      intersectsBounds: (box, isLeaf, score, depth, nodeIndex) => {
        if (callbacks.intersectsTAS)
          return callbacks.intersectsTAS(box, isLeaf, score, depth, nodeIndex)
        return false
      },
      intersectsRange: (triangleOffset: number) => {
        /** The index buffer for the bvh's geometry will *never* be undefined as it uses indexed geometry */
        const indexBufferAttribute: BufferAttribute = this.accelerationStructure
          .geometry.index as BufferAttribute
        const vertIndex = indexBufferAttribute.array[triangleOffset * 3]
        const batchObjectIndex = Math.trunc(
          vertIndex / TopLevelAccelerationStructure.CUBE_VERTS
        )
        if (callbacks.intersectTASRange) {
          const ret = callbacks.intersectTASRange(this.batchObjects[batchObjectIndex])
          if (!ret) return false
        }
        ret ||= this.batchObjects[batchObjectIndex].accelerationStructure.shapecast(
          wrapCallbacks(this.batchObjects[batchObjectIndex])
        )

        return false
      }
    })

    return ret
  }

  public closestPointToPoint(point: Vector3) {
    return this.accelerationStructure.bvh.closestPointToPoint(point)
  }

  public closestPointToPointHalfplane(
    point: Vector3,
    planeNormal: Vector3,
    target: HitPointInfo = {
      point: new Vector3(),
      distance: 0,
      faceIndex: 0
    },
    minThreshold = 0,
    maxThreshold = Infinity
  ) {
    // early out if under minThreshold
    // skip checking if over maxThreshold
    // set minThreshold = maxThreshold to quickly check if a point is within a threshold
    // returns Infinity if no value found
    const temp = new Vector3()
    const temp1 = new Vector3()
    const temp2 = new Vector3()
    const minThresholdSq = minThreshold * minThreshold
    const maxThresholdSq = maxThreshold * maxThreshold
    let closestDistanceSq = Infinity
    let closestDistanceTriIndex = -1
    this.accelerationStructure.bvh.shapecast({
      boundsTraverseOrder: (box: Box3) => {
        temp.copy(point).clamp(box.min, box.max)
        return temp.distanceToSquared(point)
      },

      // This is the default `closestPointToPoint` implementation. Keeping it intact for reference
      // eslint-disable-next-line @typescript-eslint/ban-ts-comment
      // @ts-ignore
      intersectsBounds: (_box: Box3, _isLeaf, score: number) => {
        return score < closestDistanceSq && score < maxThresholdSq
      },

      intersectsTriangle: (tri, triIndex) => {
        tri.closestPointToPoint(point, temp)
        const distSq = point.distanceToSquared(temp)
        const v = temp2.subVectors(temp, point)
        const planarity = planeNormal.dot(v)
        if (planarity >= 0 && distSq < closestDistanceSq) {
          temp1.copy(temp)
          closestDistanceSq = distSq
          closestDistanceTriIndex = triIndex
        }

        if (distSq < minThresholdSq) {
          return true
        } else {
          return false
        }
      }
    })

    if (closestDistanceSq === Infinity) return null

    const closestDistance = Math.sqrt(closestDistanceSq)

    if (!target.point) target.point = temp1.clone()
    else target.point.copy(temp1)
    ;(target.distance = closestDistance), (target.faceIndex = closestDistanceTriIndex)

    return target
  }

  public getBoundingBox(target: Box3): Box3 {
    this.accelerationStructure.getBoundingBox(target)
    return target
  }
}<|MERGE_RESOLUTION|>--- conflicted
+++ resolved
@@ -10,13 +10,8 @@
   Side,
   Vector3
 } from 'three'
-<<<<<<< HEAD
-import { ExtendedTriangle } from 'three-mesh-bvh'
 import { BatchObject } from '../batching/BatchObject.js'
-=======
 import { ExtendedTriangle, HitPointInfo } from 'three-mesh-bvh'
-import { BatchObject } from '../batching/BatchObject'
->>>>>>> ee6e5e22
 import type {
   ExtendedMeshIntersection,
   ExtendedShapeCastCallbacks,
