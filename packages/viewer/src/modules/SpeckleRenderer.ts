import {
  ACESFilmicToneMapping,
  Box3,
  Box3Helper,
  CameraHelper,
  Color,
  DirectionalLight,
  DirectionalLightHelper,
  Group,
  Intersection,
  Matrix4,
  Mesh,
  Object3D,
  Plane,
  RGBADepthPacking,
  Scene,
  Sphere,
  Spherical,
  sRGBEncoding,
  Texture,
  Vector3,
  VSMShadowMap,
  WebGLRenderer
} from 'three'
import { Batch, GeometryType } from './batching/Batch'
import Batcher from './batching/Batcher'
import { Geometry } from './converter/Geometry'
import { SpeckleTypeAllRenderables } from './converter/GeometryConverter'
import { FilterMaterial } from './filtering/FilteringManager'
import Input, { InputOptionsDefault } from './input/Input'
import { Intersections } from './Intersections'
import SpeckleDepthMaterial from './materials/SpeckleDepthMaterial'
import SpeckleStandardMaterial from './materials/SpeckleStandardMaterial'
import { NodeRenderView } from './tree/NodeRenderView'
import { Viewer } from './Viewer'
import { TreeNode } from './tree/WorldTree'
import {
  CanonicalView,
  DefaultLightConfiguration,
  InlineView,
  PolarView,
  SelectionEvent,
  SpeckleView,
  SunLightConfiguration,
  ViewerEvent
} from '../IViewer'
import {
  DefaultPipelineOptions,
  Pipeline,
  PipelineOptions,
  RenderType
} from './pipeline/Pipeline'
import { MeshBVHVisualizer } from 'three-mesh-bvh'
import MeshBatch from './batching/MeshBatch'
import { PlaneId, SectionBoxOutlines } from './SectionBoxOutlines'
import { Shadowcatcher } from './Shadowcatcher'
import Logger from 'js-logger'
<<<<<<< HEAD
import { Differ } from './Differ'
=======
import SpeckleMesh from './objects/SpeckleMesh'
import { ExtendedIntersection } from './objects/SpeckleRaycaster'
import { BatchObject } from './batching/BatchObject'
>>>>>>> 7ea5e357

export enum ObjectLayers {
  STREAM_CONTENT_MESH = 10,
  STREAM_CONTENT_LINE = 11,
  STREAM_CONTENT_POINT = 12,

  STREAM_CONTENT = 1,
  PROPS = 2,
  SHADOWCATCHER = 3
}

export default class SpeckleRenderer {
  private readonly SHOW_HELPERS = false
  public SHOW_BVH = false
  private container: HTMLElement
  private _renderer: WebGLRenderer
  public _scene: Scene
  private _needsRender: boolean
  private rootGroup: Group
  private batcher: Batcher
  private _intersections: Intersections
  private input: Input
  private sun: DirectionalLight
  private sunTarget: Object3D
  private sunConfiguration: SunLightConfiguration = DefaultLightConfiguration
  public viewer: Viewer // TEMPORARY
  private filterBatchRecording: string[]
  private pipeline: Pipeline
  private lastSectionPlanes: Plane[] = []
  private sectionPlanesChanged: Plane[] = []
  private sectionBoxOutlines: SectionBoxOutlines = null
  private _shadowcatcher: Shadowcatcher = null
  private _differ: Differ = null
  private cancel: { [subtreeId: string]: boolean } = {}

  public get renderer(): WebGLRenderer {
    return this._renderer
  }

  public set needsRender(value: boolean) {
    this._needsRender ||= value
  }

  public set indirectIBL(texture: Texture) {
    this._scene.environment = texture
  }

  public set indirectIBLIntensity(value: number) {
    const batches = this.batcher.getBatches(undefined, GeometryType.MESH)
    for (let k = 0; k < batches.length; k++) {
      let material: SpeckleStandardMaterial | SpeckleStandardMaterial[] = (
        batches[k].renderObject as Mesh
      ).material as SpeckleStandardMaterial | SpeckleStandardMaterial[]
      material = Array.isArray(material) ? material : [material]
      for (let k = 0; k < material.length; k++) {
        material[k].envMapIntensity = value
      }
    }
  }

  /** TEMPORARY for backwards compatibility */
  public get allObjects() {
    return this._scene.getObjectByName('ContentGroup')
  }

  public subtree(subtreeId: string) {
    return this._scene.getObjectByName(subtreeId)
  }

  public get sceneBox() {
    return new Box3().setFromObject(this.allObjects)
  }

  public get sceneSphere() {
    return this.sceneBox.getBoundingSphere(new Sphere())
  }

  public get sceneCenter() {
    return this.sceneBox.getCenter(new Vector3())
  }

  public get sunLight() {
    return this.sun
  }

  public get camera() {
    return this.viewer.cameraHandler.activeCam.camera
  }

  public get scene() {
    return this._scene
  }

  public set pipelineOptions(value: PipelineOptions) {
    this.pipeline.pipelineOptions = value
  }

  public get pipelineOptions() {
    return this.pipeline.pipelineOptions
  }

  public set showBVH(value: boolean) {
    this.SHOW_BVH = value
    this.allObjects.traverse((obj) => {
      if (obj.name.includes('_bvh')) {
        obj.visible = this.SHOW_BVH
      }
    })
  }

  public get shadowcatcher() {
    return this._shadowcatcher
  }

  public get intersections() {
    return this._intersections
  }

  public get currentSectionBox() {
    return this.viewer.sectionBox.getCurrentBox()
  }

  public get differ() {
    return this._differ
  }

  public constructor(viewer: Viewer /** TEMPORARY */) {
    this._scene = new Scene()
    this.rootGroup = new Group()
    this.rootGroup.name = 'ContentGroup'
    this.rootGroup.layers.set(ObjectLayers.STREAM_CONTENT)
    this._scene.add(this.rootGroup)

    this._intersections = new Intersections()
    this.viewer = viewer
    this.lastSectionPlanes.push(
      new Plane(),
      new Plane(),
      new Plane(),
      new Plane(),
      new Plane(),
      new Plane()
    )
  }

  public create(container: HTMLElement) {
    this._renderer = new WebGLRenderer({
      antialias: true,
      alpha: true,
      preserveDrawingBuffer: true,
      stencil: true
    })
    this._renderer.setClearColor(0xffffff, 0)
    this._renderer.setPixelRatio(window.devicePixelRatio)
    this._renderer.outputEncoding = sRGBEncoding
    this._renderer.toneMapping = ACESFilmicToneMapping
    this._renderer.toneMappingExposure = 0.5
    this.renderer.shadowMap.enabled = true
    this.renderer.shadowMap.type = VSMShadowMap
    this.renderer.shadowMap.autoUpdate = false
    this.renderer.shadowMap.needsUpdate = true
    this.renderer.physicallyCorrectLights = true
    this.renderer.autoClearStencil = false

    this.container = container
    this._renderer.setSize(container.offsetWidth, container.offsetHeight)
    container.appendChild(this._renderer.domElement)

    this.batcher = new Batcher(
      this.renderer.capabilities.maxVertexUniforms,
      this.renderer.capabilities.floatVertexTextures
    )

    this.pipeline = new Pipeline(this._renderer, this.batcher)
    this.pipeline.configure()
    this.pipeline.pipelineOptions = DefaultPipelineOptions

    this.sectionBoxOutlines = new SectionBoxOutlines()
    const sectionBoxCapperGroup = new Group()
    sectionBoxCapperGroup.name = 'SectionBoxOutlines'
    this.scene.add(sectionBoxCapperGroup)
    sectionBoxCapperGroup.add(
      this.sectionBoxOutlines.getPlaneOutline(PlaneId.NEGATIVE_Z).renderable
    )
    sectionBoxCapperGroup.add(
      this.sectionBoxOutlines.getPlaneOutline(PlaneId.POSITIVE_Z).renderable
    )
    sectionBoxCapperGroup.add(
      this.sectionBoxOutlines.getPlaneOutline(PlaneId.POSITIVE_X).renderable
    )
    sectionBoxCapperGroup.add(
      this.sectionBoxOutlines.getPlaneOutline(PlaneId.NEGATIVE_X).renderable
    )
    sectionBoxCapperGroup.add(
      this.sectionBoxOutlines.getPlaneOutline(PlaneId.POSITIVE_Y).renderable
    )
    sectionBoxCapperGroup.add(
      this.sectionBoxOutlines.getPlaneOutline(PlaneId.NEGATIVE_Y).renderable
    )

    this.input = new Input(this._renderer.domElement, InputOptionsDefault)
    this.input.on(ViewerEvent.ObjectClicked, this.onObjectClick.bind(this))
    // this.input.on('object-clicked-debug', this.onObjectClickDebug.bind(this))
    this.input.on(ViewerEvent.ObjectDoubleClicked, this.onObjectDoubleClick.bind(this))

    this.addDirectLights()
    if (this.SHOW_HELPERS) {
      const helpers = new Group()
      helpers.name = 'Helpers'
      this._scene.add(helpers)

      const sceneBoxHelper = new Box3Helper(this.sceneBox, new Color(0x0000ff))
      sceneBoxHelper.name = 'SceneBoxHelper'
      sceneBoxHelper.layers.set(ObjectLayers.PROPS)
      helpers.add(sceneBoxHelper)

      const dirLightHelper = new DirectionalLightHelper(this.sun, 50, 0xff0000)
      dirLightHelper.name = 'DirLightHelper'
      dirLightHelper.layers.set(ObjectLayers.PROPS)
      helpers.add(dirLightHelper)

      const camHelper = new CameraHelper(this.sun.shadow.camera)
      camHelper.name = 'CamHelper'
      camHelper.layers.set(ObjectLayers.PROPS)
      helpers.add(camHelper)
    }

    this.viewer.cameraHandler.controls.restThreshold = 0.001
    this.viewer.cameraHandler.controls.addEventListener('rest', () => {
      this._needsRender = true
      this.pipeline.onStationaryBegin()
    })
    this.viewer.cameraHandler.controls.addEventListener('controlstart', () => {
      this._needsRender = true
      this.pipeline.onStationaryEnd()
    })

    this.viewer.cameraHandler.controls.addEventListener('controlend', () => {
      this._needsRender = true
      if (this.viewer.cameraHandler.controls.hasRested)
        this.pipeline.onStationaryBegin()
    })

    this.viewer.cameraHandler.controls.addEventListener('control', () => {
      this._needsRender = true
      this.pipeline.onStationaryEnd()
    })
    this.viewer.cameraHandler.controls.addEventListener('update', () => {
      if (
        !this.viewer.cameraHandler.controls.hasRested &&
        this.pipeline.renderType === RenderType.ACCUMULATION
      ) {
        this._needsRender = true
        this.pipeline.onStationaryEnd()
      }
    })

    this._shadowcatcher = new Shadowcatcher(ObjectLayers.SHADOWCATCHER, [
      ObjectLayers.STREAM_CONTENT_MESH
      // ObjectLayers.STREAM_CONTENT_LINE
    ])
    let restoreVisibility
    this._shadowcatcher.shadowcatcherPass.onBeforeRender = () => {
      restoreVisibility = this.batcher.saveVisiblity()
      const opaque = this.batcher.getOpaque()
      this.batcher.applyVisibility(opaque)
    }
    this._shadowcatcher.shadowcatcherPass.onAfterRender = () => {
      this.batcher.applyVisibility(restoreVisibility)
    }

    this._scene.add(this._shadowcatcher.shadowcatcherMesh)

    this._differ = new Differ()
  }

  public update(deltaTime: number) {
    this.needsRender = this.viewer.cameraHandler.controls.update(deltaTime)

    this.batcher.update(deltaTime)

    this.updateRTEShadows()
    this.updateTransforms()
    this.updateFrustum()

    this.pipeline.update(this)

    if (this.sunConfiguration.shadowcatcher) {
      this._shadowcatcher.update(this._scene)
    }
  }

  private updateRTEShadows() {
    if (!this._renderer.shadowMap.needsUpdate) return

    const viewer = new Vector3()
    const viewerLow = new Vector3()
    const viewerHigh = new Vector3()

    viewer.set(
      this.sun.shadow.camera.matrixWorld.elements[12],
      this.sun.shadow.camera.matrixWorld.elements[13],
      this.sun.shadow.camera.matrixWorld.elements[14]
    )
    Geometry.DoubleToHighLowVector(viewer, viewerLow, viewerHigh)

    const rteView = new Matrix4()
    rteView.copy(this.sun.shadow.camera.matrixWorldInverse)
    rteView.elements[12] = 0
    rteView.elements[13] = 0
    rteView.elements[14] = 0

    const shadowMatrix = new Matrix4()
    // Lovely
    shadowMatrix.set(
      0.5,
      0.0,
      0.0,
      0.5,
      0.0,
      0.5,
      0.0,
      0.5,
      0.0,
      0.0,
      0.5,
      0.5,
      0.0,
      0.0,
      0.0,
      1.0
    )

    shadowMatrix.multiply(this.sun.shadow.camera.projectionMatrix)
    shadowMatrix.multiply(rteView)

    const rteModelView = new Matrix4()
    const meshBatches = this.batcher.getBatches(undefined, GeometryType.MESH)
    for (let k = 0; k < meshBatches.length; k++) {
      const meshBatch: SpeckleMesh = meshBatches[k].renderObject as SpeckleMesh

      rteModelView.copy(rteView)
      rteModelView.multiply(meshBatch.matrixWorld)
      /** Shadowmap depth material does not go thorugh the normal flow. It's onBeforeRender is not getting called
       *  That's why we're updating the RTE related uniforms manually here
       */
      const depthMaterial: SpeckleDepthMaterial =
        meshBatch.customDepthMaterial as SpeckleDepthMaterial
      if (depthMaterial) {
        depthMaterial.userData.uViewer_low.value.copy(viewerLow)
        depthMaterial.userData.uViewer_high.value.copy(viewerHigh)
        depthMaterial.userData.rteModelViewMatrix.value.copy(rteModelView)
        depthMaterial.needsUpdate = true
      }

      let material: SpeckleStandardMaterial | SpeckleStandardMaterial[] =
        meshBatch.material as SpeckleStandardMaterial | SpeckleStandardMaterial[]
      material = Array.isArray(material) ? material : [material]
      for (let k = 0; k < material.length; k++) {
        if (material[k].userData.rteShadowMatrix) {
          material[k].userData.rteShadowMatrix.value.copy(shadowMatrix)
          material[k].userData.uShadowViewer_low.value.copy(viewerLow)
          material[k].userData.uShadowViewer_high.value.copy(viewerHigh)
          material[k].needsUpdate = true
        }
      }
    }
  }

  private updateTransforms() {
    const meshBatches = this.batcher.getBatches(undefined, GeometryType.MESH)
    for (let k = 0; k < meshBatches.length; k++) {
      const meshBatch: SpeckleMesh = meshBatches[k].renderObject as SpeckleMesh
      meshBatch.updateTransformsUniform()
      const depthMaterial: SpeckleDepthMaterial =
        meshBatch.customDepthMaterial as SpeckleDepthMaterial
      if (depthMaterial) {
        meshBatch.updateMaterialTransformsUniform(depthMaterial)
      }
    }
  }

  private updateFrustum() {
    const v = new Vector3()
    const box = this.sceneBox
    const camPos = new Vector3().copy(
      this.viewer.cameraHandler.activeCam.camera.position
    )
    let d = 0
    v.set(box.min.x, box.min.y, box.min.z) // 000
    d = Math.max(camPos.distanceTo(v), d)
    v.set(box.min.x, box.min.y, box.max.z) // 001
    d = Math.max(camPos.distanceTo(v), d)
    v.set(box.min.x, box.max.y, box.min.z) // 010
    d = Math.max(camPos.distanceTo(v), d)
    v.set(box.min.x, box.max.y, box.max.z) // 011
    d = Math.max(camPos.distanceTo(v), d)
    v.set(box.max.x, box.min.y, box.min.z) // 100
    d = Math.max(camPos.distanceTo(v), d)
    v.set(box.max.x, box.min.y, box.max.z) // 101
    d = Math.max(camPos.distanceTo(v), d)
    v.set(box.max.x, box.max.y, box.min.z) // 110
    d = Math.max(camPos.distanceTo(v), d)
    v.set(box.max.x, box.max.y, box.max.z) // 111
    d = Math.max(camPos.distanceTo(v), d)
    this.viewer.cameraHandler.camera.far = d
    this.viewer.cameraHandler.activeCam.camera.far = d * 2
    this.viewer.cameraHandler.activeCam.camera.updateProjectionMatrix()
    this.viewer.cameraHandler.camera.updateProjectionMatrix()
  }

  public resetPipeline(force = false) {
    this._needsRender = true
    if (this.viewer.cameraHandler.controls.hasRested || force) this.pipeline.reset()
  }

  public render(): void {
    if (this._needsRender) {
      this.batcher.render(this.renderer)
      this._needsRender = this.pipeline.render()
      // this.renderer.render(this.scene, this.viewer.cameraHandler.activeCam.camera)
      // this._needsRender = true
      if (this.sunConfiguration.shadowcatcher) {
        this._shadowcatcher.render(this._renderer)
      }
    }
  }

  public resize(width: number, height: number) {
    this.renderer.setSize(width, height)
    this.pipeline.resize(width, height)
    this._needsRender = true
  }

  public addRenderTree(subtreeId: string) {
    this.batcher.makeBatches(
      this.viewer.getWorldTree().getRenderTree(subtreeId),
      SpeckleTypeAllRenderables
    )
    const subtreeGroup = new Group()
    subtreeGroup.name = subtreeId
    subtreeGroup.layers.set(ObjectLayers.STREAM_CONTENT)
    this.rootGroup.add(subtreeGroup)

    const batches = this.batcher.getBatches(subtreeId)
    batches.forEach((batch: Batch) => {
      this.addBatch(batch, subtreeGroup)
    })

    this.updateDirectLights()
    this.updateHelpers()
    if (this.viewer.sectionBox.display.visible) {
      this.viewer.setSectionBox()
    }
    this.updateShadowCatcher()
    this._needsRender = true
  }

  public async addRenderTreeAsync(subtreeId: string, priority = 1) {
    this.cancel[subtreeId] = false
    const subtreeGroup = new Group()
    subtreeGroup.name = subtreeId
    subtreeGroup.layers.set(ObjectLayers.STREAM_CONTENT)
    this.rootGroup.add(subtreeGroup)

    const generator = this.batcher.makeBatchesAsync(
      this.viewer.getWorldTree().getRenderTree(subtreeId),
      SpeckleTypeAllRenderables,
      undefined,
      priority
    )
    for await (const batch of generator) {
      if (!batch) continue

      this.addBatch(batch, subtreeGroup)
      this.zoom()
      if (batch.geometryType === GeometryType.MESH) {
        this.updateDirectLights()
        /** Updating the shadowcatcher after each batch is a bit too much. Stalls a lot */
        // this.updateShadowCatcher()
      }
      this._needsRender = true
      if (this.cancel[subtreeId]) {
        generator.return()
        this.removeRenderTree(subtreeId)
        delete this.cancel[subtreeId]
        break
      }
    }
    this.updateHelpers()

    /** We'll just update the shadowcatcher after all batches are loaded */
    this.updateShadowCatcher()
    if (this.viewer.sectionBox.display.visible) {
      this.viewer.setSectionBox()
    }
    delete this.cancel[subtreeId]
  }

  private addBatch(batch: Batch, parent: Object3D) {
    const batchRenderable = batch.renderObject
    parent.add(batch.renderObject)

    if (batch.geometryType === GeometryType.MESH) {
      const mesh = batchRenderable as unknown as Mesh
      const material = mesh.material as SpeckleStandardMaterial
      batchRenderable.castShadow = !material.transparent
      batchRenderable.receiveShadow = !material.transparent
      batchRenderable.customDepthMaterial = new SpeckleDepthMaterial(
        {
          depthPacking: RGBADepthPacking
        },
        ['USE_RTE', 'ALPHATEST_REJECTION']
      )

      if (this.SHOW_BVH) {
        const bvhHelper: MeshBVHVisualizer = new MeshBVHVisualizer(
          batchRenderable as Mesh,
          10
        )
        bvhHelper.name = batch.renderObject.id + '_bvh'
        bvhHelper.traverse((obj) => {
          obj.layers.set(ObjectLayers.PROPS)
        })
        bvhHelper.displayParents = true
        bvhHelper.visible = false
        bvhHelper.update()
        parent.add(bvhHelper)
      }
    }
    this.viewer.World.expandWorld(batch.bounds)
  }

  public removeRenderTree(subtreeId: string) {
    this.rootGroup.remove(this.rootGroup.getObjectByName(subtreeId))
    this.updateShadowCatcher()

    this.batcher.purgeBatches(subtreeId)
    this.updateDirectLights()
    this.updateHelpers()
  }

  public cancelRenderTree(subtreeId: string) {
    if (this.cancel[subtreeId] !== undefined) {
      this.cancel[subtreeId] = true
    }
  }

  public clearFilter() {
    this.batcher.resetBatchesDrawRanges()
    this.filterBatchRecording = []
  }

  public applyFilter(ids: NodeRenderView[], filterMaterial: FilterMaterial) {
    this.filterBatchRecording.push(
      ...this.batcher.setObjectsFilterMaterial(ids, filterMaterial)
    )
  }

  public applyMaterial(ids: NodeRenderView[], material: SpeckleStandardMaterial) {
    this.filterBatchRecording.push(
      ...this.batcher.setObjectsMaterial(ids, (rv: NodeRenderView) => {
        return {
          offset: rv.batchStart,
          count: rv.batchCount,
          material,
          materialOptions: null
        }
      })
    )
  }

  public beginFilter() {
    this.filterBatchRecording = []
  }

  public endFilter() {
    this.batcher.autoFillDrawRanges(this.filterBatchRecording)
    this.updateClippingPlanes(this.viewer.sectionBox.planes)
    if (this.viewer.sectionBox.display.visible) {
      this.updateSectionBoxCapper()
    }
    this.renderer.shadowMap.needsUpdate = true
    this.updateShadowCatcher()
  }

  public updateClippingPlanes(planes: Plane[]) {
    if (!this.allObjects) return
    /** This will be done via the batches in the near future */
    this.allObjects.traverse((object) => {
      const material = (object as unknown as { material }).material
      if (!material) return
      if (!Array.isArray(material)) {
        material.clippingPlanes = planes
      } else {
        for (let k = 0; k < material.length; k++) {
          material[k].clippingPlanes = planes
        }
      }
    })
    this.pipeline.updateClippingPlanes(planes)
    this.sectionBoxOutlines.updateClippingPlanes(planes)
    this._shadowcatcher.updateClippingPlanes(planes)
    this.renderer.shadowMap.needsUpdate = true
    this.resetPipeline()
    // console.log('Updated planes -> ', this.viewer.sectionBox.planes[2])
  }

  private setSectionPlaneChanged(planes: Plane[]) {
    this.sectionPlanesChanged.length = 0
    for (let k = 0; k < planes.length; k++) {
      if (Math.abs(this.lastSectionPlanes[k].constant - planes[k].constant) > 0.0001)
        this.sectionPlanesChanged.push(planes[k])
      this.lastSectionPlanes[k].copy(planes[k])
    }
  }

  public onSectionBoxDragStart() {
    this.sectionBoxOutlines.enable(false)
  }

  public onSectionBoxDragEnd() {
    const generate = () => {
      this.setSectionPlaneChanged(this.viewer.sectionBox.planes)
      this.updateSectionBoxCapper(this.sectionPlanesChanged)
      this.updateShadowCatcher()
      this.viewer.removeListener(ViewerEvent.SectionBoxUpdated, generate)
    }
    this.viewer.on(ViewerEvent.SectionBoxUpdated, generate)
  }

  public updateSectionBoxCapper(planes?: Plane[]) {
    const start = performance.now()
    if (!planes) planes = this.viewer.sectionBox.planes
    for (let k = 0; k < planes.length; k++) {
      this.sectionBoxOutlines.updatePlaneOutline(
        this.batcher.getBatches(undefined, GeometryType.MESH) as MeshBatch[],
        planes[k]
      )
    }
    this.sectionBoxOutlines.enable(this.viewer.sectionBox.display.visible)
    Logger.warn('Outline time: ', performance.now() - start)
  }

  public enableSectionBoxCapper(value: boolean) {
    this.sectionBoxOutlines.enable(value)
  }

  public updateShadowCatcher() {
    this._shadowcatcher.shadowcatcherMesh.visible = this.sunConfiguration.shadowcatcher
    if (this.sunConfiguration.shadowcatcher) {
      this._shadowcatcher.bake(
        this.sceneBox,
        this._renderer.capabilities.maxTextureSize
      )
      this.resetPipeline()
    }
  }

  private addDirectLights() {
    this.sun = new DirectionalLight(0xffffff, 5)
    this.sun.name = 'sun'
    this.sun.layers.set(ObjectLayers.STREAM_CONTENT)
    this._scene.add(this.sun)

    this.sun.castShadow = true

    this.sun.shadow.mapSize.width = 2048
    this.sun.shadow.mapSize.height = 2048

    const d = 50

    this.sun.shadow.camera.left = -d
    this.sun.shadow.camera.right = d
    this.sun.shadow.camera.top = d
    this.sun.shadow.camera.bottom = -d
    this.sun.shadow.camera.near = 5
    this.sun.shadow.camera.far = 350
    this.sun.shadow.bias = -0.001
    this.sun.shadow.radius = 2

    this.sunTarget = new Object3D()
    this._scene.add(this.sunTarget)
    this.sunTarget.position.copy(this.sceneCenter)
    this.sun.target = this.sunTarget
  }

  public updateDirectLights() {
    const phi = this.sunConfiguration.elevation
    const theta = this.sunConfiguration.azimuth
    const radiusOffset = this.sunConfiguration.radius
    this.sun.castShadow = this.sunConfiguration.castShadow
    this.sun.intensity = this.sunConfiguration.intensity
    this.sun.color = new Color(this.sunConfiguration.color)
    this.sun.visible = this.sunConfiguration.enabled

    this.sunTarget.position.copy(this.sceneCenter)
    const spherical = new Spherical(this.sceneSphere.radius + radiusOffset, phi, theta)
    this.sun.position.setFromSpherical(spherical)
    this.sun.position.add(this.sunTarget.position)
    this.sun.updateWorldMatrix(true, true)
    this.sunTarget.updateMatrixWorld()
    this.sun.shadow.updateMatrices(this.sun)
    const box = this.sceneBox
    const low = box.min
    const high = box.max

    /** Get the 8 vertices of the world space bounding box */
    const corner1 = new Vector3(low.x, low.y, low.z)
    const corner2 = new Vector3(high.x, low.y, low.z)
    const corner3 = new Vector3(low.x, high.y, low.z)
    const corner4 = new Vector3(low.x, low.y, high.z)

    const corner5 = new Vector3(high.x, high.y, low.z)
    const corner6 = new Vector3(high.x, low.y, high.z)
    const corner7 = new Vector3(low.x, high.y, high.z)
    const corner8 = new Vector3(high.x, high.y, high.z)

    /** Transform them to light space */
    corner1.applyMatrix4(this.sun.shadow.camera.matrixWorldInverse)
    corner2.applyMatrix4(this.sun.shadow.camera.matrixWorldInverse)
    corner3.applyMatrix4(this.sun.shadow.camera.matrixWorldInverse)
    corner4.applyMatrix4(this.sun.shadow.camera.matrixWorldInverse)
    corner5.applyMatrix4(this.sun.shadow.camera.matrixWorldInverse)
    corner6.applyMatrix4(this.sun.shadow.camera.matrixWorldInverse)
    corner7.applyMatrix4(this.sun.shadow.camera.matrixWorldInverse)
    corner8.applyMatrix4(this.sun.shadow.camera.matrixWorldInverse)
    /** Compute the light space bounding box */
    const lightSpaceBox = new Box3().setFromPoints([
      corner1,
      corner2,
      corner3,
      corner4,
      corner5,
      corner6,
      corner7,
      corner8
    ])
    this.sun.shadow.camera.left = lightSpaceBox.min.x
    this.sun.shadow.camera.right = lightSpaceBox.max.x
    this.sun.shadow.camera.top = lightSpaceBox.min.y
    this.sun.shadow.camera.bottom = lightSpaceBox.max.y
    /** z is negative so smaller is actually 'larger' */
    this.sun.shadow.camera.near = Math.abs(lightSpaceBox.max.z)
    this.sun.shadow.camera.far = Math.abs(lightSpaceBox.min.z)
    this.sun.shadow.camera.updateProjectionMatrix()
    this.renderer.shadowMap.needsUpdate = true
    this.needsRender = true
    this.updateHelpers()
    this.resetPipeline()
  }

  public setSunLightConfiguration(config: SunLightConfiguration) {
    Object.assign(this.sunConfiguration, config)
    if (config.indirectLightIntensity !== undefined) {
      this.indirectIBLIntensity = config.indirectLightIntensity
    }
    this.updateDirectLights()
    this.updateShadowCatcher()
    this.viewer.emit(ViewerEvent.LightConfigUpdated, { ...config })
  }

  public updateHelpers() {
    if (this.SHOW_HELPERS) {
      ;(this._scene.getObjectByName('CamHelper') as CameraHelper).update()
      // Thank you prettier, this looks so much better
      ;(this._scene.getObjectByName('SceneBoxHelper') as Box3Helper).box.copy(
        this.sceneBox
      )
      ;(
        this._scene.getObjectByName('DirLightHelper') as DirectionalLightHelper
      ).update()
    }
  }

  public queryHits(
    results: Array<ExtendedIntersection>
  ): Array<{ node: TreeNode; point: Vector3 }> {
    const rvs = []
    const points = []
    for (let k = 0; k < results.length; k++) {
      let rv = results[k].batchObject?.renderView
      if (!rv) {
        rv = this.batcher.getRenderView(
          results[k].object.uuid,
          results[k].faceIndex !== undefined ? results[k].faceIndex : results[k].index
        )
      }
      if (rv) {
        rvs.push(rv)
        points.push(results[k].point)
      }
    }

    /** Batch rejected picking. This only happens with hidden lines */
    if (rvs.length === 0) {
      return null
    }

    const queryResult = []
    for (let k = 0; k < rvs.length; k++) {
      const hitId = rvs[k].renderData.id
      const hitNode = this.viewer.getWorldTree().findId(hitId)
      let parentNode = hitNode
      while (!parentNode.model.atomic && parentNode.parent) {
        parentNode = parentNode.parent
      }
      queryResult.push({ node: parentNode, point: points[k] })
    }

    return queryResult
  }

  public queryHitIds(
    results: Array<ExtendedIntersection>
  ): Array<{ nodeId: string; point: Vector3 }> {
    const queryResult = []
    for (let k = 0; k < results.length; k++) {
      let rv = results[k].batchObject?.renderView
      if (!rv) {
        rv = this.batcher.getRenderView(
          results[k].object.uuid,
          results[k].faceIndex !== undefined ? results[k].faceIndex : results[k].index
        )
      }
      if (rv) {
        queryResult.push({ nodeId: rv.renderData.id, point: results[k].point })
      }
    }

    /** Batch rejected picking. This only happens with hidden lines */
    if (queryResult.length === 0) {
      return null
    }

    return queryResult
  }

  private onObjectClick(e) {
    const results: Array<Intersection> = this._intersections.intersect(
      this._scene,
      this.viewer.cameraHandler.activeCam.camera,
      e,
      true,
      this.viewer.sectionBox.getCurrentBox()
    )

    if (!results) {
      this.viewer.emit(ViewerEvent.ObjectClicked, null)
      if (this.SHOW_BVH) {
        this.allObjects.traverse((obj) => {
          if (obj.name.includes('_bvh')) {
            obj.visible = true
          }
        })
      }
      return
    }

    let multiSelect = false
    if (e.multiSelect) multiSelect = true

    const queryResults = this.queryHits(results)
    if (!queryResults) {
      this.viewer.emit(
        ViewerEvent.ObjectClicked,
        !multiSelect ? null : { multiple: true, event: e.event }
      )
      return
    }

    const selectionInfo = {
      multiple: multiSelect,
      event: e.event,
      hits: queryResults.map((value) => {
        return {
          guid: value.node.model.id,
          object: value.node.model.raw,
          point: value.point
        }
      })
    } as SelectionEvent
    this.viewer.emit(ViewerEvent.ObjectClicked, selectionInfo)
  }

  private onObjectDoubleClick(e) {
    const results: Array<Intersection> = this._intersections.intersect(
      this._scene,
      this.viewer.cameraHandler.activeCam.camera,
      e,
      true,
      this.viewer.sectionBox.getCurrentBox()
    )
    if (!results) {
      this.viewer.emit(ViewerEvent.ObjectDoubleClicked, null)
      return
    }

    let multiSelect = false
    if (e.multiSelect) multiSelect = true

    const queryResults = this.queryHits(results)
    if (!queryResults) {
      this.viewer.emit(ViewerEvent.ObjectClicked, null)
      return
    }

    const selectionInfo = {
      multiple: multiSelect,
      hits: queryResults.map((value) => {
        return {
          guid: value.node.model.id,
          object: value.node.model.raw,
          point: value.point
        }
      })
    } as SelectionEvent

    this.viewer.emit(ViewerEvent.ObjectDoubleClicked, selectionInfo)
  }

  public boxFromObjects(objectIds: string[]) {
    let box = new Box3()
    const rvs: NodeRenderView[] = []
    if (objectIds.length > 0) {
      this.viewer.getWorldTree().walk((node: TreeNode) => {
        if (!node.model.atomic) return true
        if (!node.model.raw) return true
        if (objectIds.indexOf(node.model.raw.id) !== -1) {
          rvs.push(
            ...this.viewer
              .getWorldTree()
              .getRenderTree()
              .getRenderViewsForNode(node, node)
          )
        }
        return true
      })
    } else box = this.sceneBox
    for (let k = 0; k < rvs.length; k++) {
      let rvBox = null
      if ((rvBox = rvs[k].aabb) !== null) {
        box.union(rvBox)
      }
    }
    if (box.getSize(new Vector3()).length() === 0) {
      console.error(`object selection resulted in empty box`)
    }
    return box
  }
  public zoom(objectIds?: string[], fit?: number, transition?: boolean) {
    if (!objectIds) {
      this.zoomExtents(fit, transition)
      this.pipeline.onStationaryEnd()
      return
    }
    this.zoomToBox(this.boxFromObjects(objectIds), fit, transition)
    this.pipeline.onStationaryEnd()
  }

  /** Taken from InteractionsHandler. Will revisit in the future */
  private zoomExtents(fit = 1.2, transition = true) {
    if (this.viewer.sectionBox.display.visible) {
      this.zoomToBox(this.viewer.sectionBox.cube.geometry.boundingBox, 1.2, true)
      return
    }
    if (this.allObjects.children.length === 0) {
      const box = new Box3(new Vector3(-1, -1, -1), new Vector3(1, 1, 1))
      this.zoomToBox(box, fit, transition)
      return
    }

    const box = new Box3().setFromObject(this.allObjects)
    this.zoomToBox(box, fit, transition)
    // this.viewer.controls.setBoundary( box )
  }

  /** Taken from InteractionsHandler. Will revisit in the future */
  public zoomToBox(box, fit = 1.2, transition = true) {
    if (box.max.x === Infinity || box.max.x === -Infinity) {
      box = new Box3(new Vector3(-1, -1, -1), new Vector3(1, 1, 1))
    }
    const fitOffset = fit

    const size = box.getSize(new Vector3())
    const target = new Sphere()
    box.getBoundingSphere(target)
    target.radius = target.radius * fitOffset

    const maxSize = Math.max(size.x, size.y, size.z)
    const camFov = this.viewer.cameraHandler.camera.fov
      ? this.viewer.cameraHandler.camera.fov
      : 55
    const camAspect = this.viewer.cameraHandler.camera.aspect
      ? this.viewer.cameraHandler.camera.aspect
      : 1.2
    const fitHeightDistance = maxSize / (2 * Math.atan((Math.PI * camFov) / 360))
    const fitWidthDistance = fitHeightDistance / camAspect
    const distance = fitOffset * Math.max(fitHeightDistance, fitWidthDistance)

    this.viewer.cameraHandler.controls.fitToSphere(target, transition)

    this.viewer.cameraHandler.controls.minDistance = distance / 100
    this.viewer.cameraHandler.controls.maxDistance = distance * 100
    this.viewer.cameraHandler.camera.near = Math.max(distance / 100, 0.1)
    this.viewer.cameraHandler.camera.far = distance * 100
    this.viewer.cameraHandler.camera.updateProjectionMatrix()

    if (this.viewer.cameraHandler.activeCam.name === 'ortho') {
      this.viewer.cameraHandler.orthoCamera.far = distance * 100
      this.viewer.cameraHandler.orthoCamera.updateProjectionMatrix()

      // fit the camera inside, so we don't have clipping plane issues.
      // WIP implementation
      const camPos = this.viewer.cameraHandler.orthoCamera.position
      let dist = target.distanceToPoint(camPos)
      if (dist < 0) {
        dist *= -1
        this.viewer.cameraHandler.controls.setPosition(
          camPos.x + dist,
          camPos.y + dist,
          camPos.z + dist
        )
      }
    }
  }

  private isSpeckleView(
    view: CanonicalView | SpeckleView | InlineView | PolarView
  ): view is SpeckleView {
    return (view as SpeckleView).name !== undefined
  }

  private isCanonicalView(
    view: CanonicalView | SpeckleView | InlineView | PolarView
  ): view is CanonicalView {
    return typeof (view as CanonicalView) === 'string'
  }

  private isInlineView(
    view: CanonicalView | SpeckleView | InlineView | PolarView
  ): view is InlineView {
    return (
      (view as InlineView).position !== undefined &&
      (view as InlineView).target !== undefined
    )
  }

  private isPolarView(
    view: CanonicalView | SpeckleView | InlineView | PolarView
  ): view is PolarView {
    return (
      (view as PolarView).azimuth !== undefined &&
      (view as PolarView).polar !== undefined
    )
  }

  public setView(
    view: CanonicalView | SpeckleView | InlineView | PolarView,
    transition = true
  ): void {
    if (this.isSpeckleView(view)) {
      this.setViewSpeckle(view, transition)
    }
    if (this.isCanonicalView(view)) {
      this.setViewCanonical(view, transition)
    }
    if (this.isInlineView(view)) {
      this.setViewInline(view, transition)
    }
    if (this.isPolarView(view)) {
      this.setViewPolar(view, transition)
    }
    this.pipeline.onStationaryEnd()
  }

  private setViewSpeckle(view: SpeckleView, transition = true) {
    this.viewer.cameraHandler.activeCam.controls.setLookAt(
      view.view.origin['x'],
      view.view.origin['y'],
      view.view.origin['z'],
      view.view.target['x'],
      view.view.target['y'],
      view.view.target['z'],
      transition
    )
  }

  /**
   * Rotates camera to some canonical views
   * @param  {string}  side       Can be any of front, back, up (top), down (bottom), right, left.
   * @param  {Number}  fit        [description]
   * @param  {Boolean} transition [description]
   * @return {[type]}             [description]
   */
  private setViewCanonical(side: string, transition = true) {
    const DEG90 = Math.PI * 0.5
    const DEG180 = Math.PI

    switch (side) {
      case 'front':
        this.viewer.cameraHandler.controls.rotateTo(0, DEG90, transition)
        if (this.viewer.cameraHandler.activeCam.name === 'ortho')
          this.viewer.cameraHandler.disableRotations()
        break

      case 'back':
        this.viewer.cameraHandler.controls.rotateTo(DEG180, DEG90, transition)
        if (this.viewer.cameraHandler.activeCam.name === 'ortho')
          this.viewer.cameraHandler.disableRotations()
        break

      case 'up':
      case 'top':
        this.viewer.cameraHandler.controls.rotateTo(0, 0, transition)
        if (this.viewer.cameraHandler.activeCam.name === 'ortho')
          this.viewer.cameraHandler.disableRotations()
        break

      case 'down':
      case 'bottom':
        this.viewer.cameraHandler.controls.rotateTo(0, DEG180, transition)
        if (this.viewer.cameraHandler.activeCam.name === 'ortho')
          this.viewer.cameraHandler.disableRotations()
        break

      case 'right':
        this.viewer.cameraHandler.controls.rotateTo(DEG90, DEG90, transition)
        if (this.viewer.cameraHandler.activeCam.name === 'ortho')
          this.viewer.cameraHandler.disableRotations()
        break

      case 'left':
        this.viewer.cameraHandler.controls.rotateTo(-DEG90, DEG90, transition)
        if (this.viewer.cameraHandler.activeCam.name === 'ortho')
          this.viewer.cameraHandler.disableRotations()
        break

      case '3d':
      case '3D':
      default: {
        let box
        if (this.allObjects.children.length === 0)
          box = new Box3(new Vector3(-1, -1, -1), new Vector3(1, 1, 1))
        else box = new Box3().setFromObject(this.allObjects)
        if (box.max.x === Infinity || box.max.x === -Infinity) {
          box = new Box3(new Vector3(-1, -1, -1), new Vector3(1, 1, 1))
        }
        this.viewer.cameraHandler.controls.setPosition(
          box.max.x,
          box.max.y,
          box.max.z,
          transition
        )
        this.zoomExtents()
        this.viewer.cameraHandler.enableRotations()
        break
      }
    }
  }

  private setViewInline(view: InlineView, transition = true) {
    this.viewer.cameraHandler.activeCam.controls.setLookAt(
      view.position.x,
      view.position.y,
      view.position.z,
      view.target.x,
      view.target.y,
      view.target.z,
      transition
    )
  }

  private setViewPolar(view: PolarView, transition = true) {
    this.viewer.cameraHandler.controls.rotate(view.azimuth, view.polar, transition)
  }

  public screenToNDC(
    clientX: number,
    clientY: number,
    width?: number,
    height?: number
  ) {
    // Reference: https://threejsfundamentals.org/threejs/lessons/threejs-picking.html
    const canvas: HTMLCanvasElement = this._renderer.domElement
    const rect = this.container.getBoundingClientRect()

    const pos = {
      x:
        width === undefined
          ? ((clientX - rect.left) * canvas.width) / rect.width
          : clientX,
      y:
        height === undefined
          ? ((clientY - rect.top) * canvas.height) / rect.height
          : clientY
    }
    return {
      x: (pos.x / (width === undefined ? canvas.width : width)) * 2 - 1,
      y: (pos.y / (height === undefined ? canvas.height : height)) * -2 + 1
    }
  }

  public NDCToScreen(
    clientX: number,
    clientY: number,
    width?: number,
    height?: number
  ) {
    const canvas: HTMLCanvasElement = this._renderer.domElement
    width = width !== undefined ? width : canvas.width
    height = height !== undefined ? height : canvas.height
    return {
      x: (clientX * 0.5 + 0.5) * width,
      y: (clientY * -0.5 + 0.5) * height
    }
  }

  /** DEBUG */
  // public onObjectClickDebug(e) {
  //   const results: Array<Intersection> = this._intersections.intersect(
  //     this._scene,
  //     this.viewer.cameraHandler.activeCam.camera,
  //     e,
  //     true,
  //     this.viewer.sectionBox.getCurrentBox()
  //   )
  //   if (!results) {
  //     this.batcher.resetBatchesDrawRanges()
  //     return
  //   }
  //   const result = results[0]
  //   // console.warn(result)
  //   const rv = this.batcher.getRenderView(
  //     result.object.uuid,
  //     result.faceIndex !== undefined ? result.faceIndex : result.index
  //   )
  //   const hitId = rv.renderData.id

  //   // const hitNode = WorldTree.getInstance(this.viewer.viewerGuid).findId(hitId)
  //   // console.log(hitNode)

  //   this.batcher.resetBatchesDrawRanges()

  //   this.batcher.isolateRenderViewBatch(hitId)
  //   if (this.SHOW_BVH) {
  //     this.allObjects.traverse((obj) => {
  //       if (obj.name.includes('_bvh')) {
  //         obj.visible = false
  //       }
  //     })
  //     this.scene.getObjectByName(result.object.id + '_bvh').visible = true
  //   }
  // }

  public debugShowBatches() {
    this.batcher.resetBatchesDrawRanges()
    for (const k in this.batcher.batches) {
      this.batcher.batches[k].setDrawRanges({
        offset: 0,
        count: Infinity,
        material: this.batcher.materials.getDebugBatchMaterial(
          this.batcher.batches[k].renderViews[0]
        )
      })
    }
  }

  public getBatchIds() {
    const batches = Object.values(this.batcher.batches)
    batches.sort((a, b) => a.renderViews.length - b.renderViews.length)
    const ids = []
    for (let k = 0; k < batches.length; k++) {
      ids.push(batches[k].id)
    }
    return ids.reverse()
  }

  public getBatchSize(batchId: string) {
    return this.batcher.batches[batchId].renderViews.length
  }

  public isolateBatch(batchId: string) {
    this.batcher.resetBatchesDrawRanges()
    this.batcher.isolateBatch(batchId)
  }

  public setExplode(time: number, range: number) {
    const batches: MeshBatch[] = this.batcher.getBatches(
      undefined,
      GeometryType.MESH
    ) as MeshBatch[]
    for (let k = 0; k < batches.length; k++) {
      const objects = batches[k].mesh.batchObjects
      for (let i = 0; i < objects.length; i++) {
        const center = objects[i].renderView.aabb.getCenter(new Vector3())
        const dir = center.sub(this.viewer.World.worldOrigin)
        dir.normalize().multiplyScalar(time * range)
        objects[i].transformTRS(dir, undefined, undefined, undefined)
      }
      batches[k].mesh.transformsDirty = true
    }
    this.renderer.shadowMap.needsUpdate = true
    this.needsRender = true
    this.resetPipeline()
  }

  public getObjects(id: string): BatchObject[] {
    const node = this.viewer.getWorldTree().findId(id)
    const rvs = this.viewer
      .getWorldTree()
      .getRenderTree()
      .getRenderViewsForNode(node, node)
    const batches = this.batcher.getBatches(undefined, GeometryType.MESH) as MeshBatch[]
    const meshes = batches.map((batch: MeshBatch) => batch.mesh)
    const objects = meshes.flatMap((mesh) => mesh.batchObjects)
    const selectedObjects = objects.filter((obj: BatchObject) =>
      rvs.includes(obj.renderView)
    )
    return selectedObjects
  }

  public markTransformsDirty(batchId: string) {
    ;(this.batcher.batches[batchId] as MeshBatch).mesh.transformsDirty = true
  }
}<|MERGE_RESOLUTION|>--- conflicted
+++ resolved
@@ -55,13 +55,10 @@
 import { PlaneId, SectionBoxOutlines } from './SectionBoxOutlines'
 import { Shadowcatcher } from './Shadowcatcher'
 import Logger from 'js-logger'
-<<<<<<< HEAD
 import { Differ } from './Differ'
-=======
 import SpeckleMesh from './objects/SpeckleMesh'
 import { ExtendedIntersection } from './objects/SpeckleRaycaster'
 import { BatchObject } from './batching/BatchObject'
->>>>>>> 7ea5e357
 
 export enum ObjectLayers {
   STREAM_CONTENT_MESH = 10,
