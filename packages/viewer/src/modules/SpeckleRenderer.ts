import {
  ACESFilmicToneMapping,
  Box3,
  Box3Helper,
  CameraHelper,
  Color,
  DirectionalLight,
  DirectionalLightHelper,
  Group,
  Intersection,
  Matrix4,
  Mesh,
  Object3D,
  Plane,
  RGBADepthPacking,
  Scene,
  Sphere,
  Spherical,
  sRGBEncoding,
  Texture,
  Vector3,
  VSMShadowMap,
  WebGLRenderer
} from 'three'
import { Batch, GeometryType } from './batching/Batch'
import Batcher from './batching/Batcher'
import { Geometry } from './converter/Geometry'
import { SpeckleTypeAllRenderables } from './converter/GeometryConverter'
import { FilterMaterial } from './filtering/FilteringManager'
import Input, { InputOptionsDefault } from './input/Input'
import { Intersections } from './Intersections'
import SpeckleDepthMaterial from './materials/SpeckleDepthMaterial'
import SpeckleStandardMaterial from './materials/SpeckleStandardMaterial'
import { NodeRenderView } from './tree/NodeRenderView'
import { Viewer } from './Viewer'
import { TreeNode } from './tree/WorldTree'
import {
  CanonicalView,
  DefaultLightConfiguration,
  InlineView,
  PolarView,
  SelectionEvent,
  SpeckleView,
  SunLightConfiguration,
  ViewerEvent
} from '../IViewer'
import {
  DefaultPipelineOptions,
  Pipeline,
  PipelineOptions,
  RenderType
} from './pipeline/Pipeline'
import { MeshBVHVisualizer } from 'three-mesh-bvh'
import MeshBatch from './batching/MeshBatch'
import { PlaneId, SectionBoxOutlines } from './SectionBoxOutlines'
import { Shadowcatcher } from './Shadowcatcher'
import Logger from 'js-logger'
<<<<<<< HEAD
import { Differ } from './Differ'
=======
import SpeckleMesh from './objects/SpeckleMesh'
import { ExtendedIntersection } from './objects/SpeckleRaycaster'
import { BatchObject } from './batching/BatchObject'
>>>>>>> 4aef572a

export enum ObjectLayers {
  STREAM_CONTENT_MESH = 10,
  STREAM_CONTENT_LINE = 11,
  STREAM_CONTENT_POINT = 12,

  STREAM_CONTENT = 1,
  PROPS = 2,
  SHADOWCATCHER = 3
}

export default class SpeckleRenderer {
  private readonly SHOW_HELPERS = false
  public SHOW_BVH = false
  private container: HTMLElement
  private _renderer: WebGLRenderer
  public _scene: Scene
  private _needsRender: boolean
  private rootGroup: Group
  private batcher: Batcher
  private _intersections: Intersections
  private input: Input
  private sun: DirectionalLight
  private sunTarget: Object3D
  private sunConfiguration: SunLightConfiguration = DefaultLightConfiguration
  public viewer: Viewer // TEMPORARY
  private filterBatchRecording: string[]
  private pipeline: Pipeline
  private lastSectionPlanes: Plane[] = []
  private sectionPlanesChanged: Plane[] = []
  private sectionBoxOutlines: SectionBoxOutlines = null
  private _shadowcatcher: Shadowcatcher = null
  private _differ: Differ = null
  private cancel: { [subtreeId: string]: boolean } = {}

  public get renderer(): WebGLRenderer {
    return this._renderer
  }

  public set needsRender(value: boolean) {
    this._needsRender ||= value
  }

  public set indirectIBL(texture: Texture) {
    this._scene.environment = texture
  }

  public set indirectIBLIntensity(value: number) {
    const batches = this.batcher.getBatches(undefined, GeometryType.MESH)
    for (let k = 0; k < batches.length; k++) {
      let material: SpeckleStandardMaterial | SpeckleStandardMaterial[] = (
        batches[k].renderObject as Mesh
      ).material as SpeckleStandardMaterial | SpeckleStandardMaterial[]
      material = Array.isArray(material) ? material : [material]
      for (let k = 0; k < material.length; k++) {
        material[k].envMapIntensity = value
      }
    }
  }

  /** TEMPORARY for backwards compatibility */
  public get allObjects() {
    return this._scene.getObjectByName('ContentGroup')
  }

  public subtree(subtreeId: string) {
    return this._scene.getObjectByName(subtreeId)
  }

  public get sceneBox() {
    return new Box3().setFromObject(this.allObjects)
  }

  public get sceneSphere() {
    return this.sceneBox.getBoundingSphere(new Sphere())
  }

  public get sceneCenter() {
    return this.sceneBox.getCenter(new Vector3())
  }

  public get sunLight() {
    return this.sun
  }

  public get camera() {
    return this.viewer.cameraHandler.activeCam.camera
  }

  public get scene() {
    return this._scene
  }

  public set pipelineOptions(value: PipelineOptions) {
    this.pipeline.pipelineOptions = value
  }

  public get pipelineOptions() {
    return this.pipeline.pipelineOptions
  }

  public set showBVH(value: boolean) {
    this.SHOW_BVH = value
    this.allObjects.traverse((obj) => {
      if (obj.name.includes('_bvh')) {
        obj.visible = this.SHOW_BVH
      }
    })
  }

  public get shadowcatcher() {
    return this._shadowcatcher
  }

  public get intersections() {
    return this._intersections
  }

  public get currentSectionBox() {
    return this.viewer.sectionBox.getCurrentBox()
  }

  public get differ() {
    return this._differ
  }

  public constructor(viewer: Viewer /** TEMPORARY */) {
    this._scene = new Scene()
    this.rootGroup = new Group()
    this.rootGroup.name = 'ContentGroup'
    this.rootGroup.layers.set(ObjectLayers.STREAM_CONTENT)
    this._scene.add(this.rootGroup)

    this._intersections = new Intersections()
    this.viewer = viewer
    this.lastSectionPlanes.push(
      new Plane(),
      new Plane(),
      new Plane(),
      new Plane(),
      new Plane(),
      new Plane()
    )
  }

  public create(container: HTMLElement) {
    this._renderer = new WebGLRenderer({
      antialias: true,
      alpha: true,
      preserveDrawingBuffer: true,
      stencil: true
    })
    this._renderer.setClearColor(0xffffff, 0)
    this._renderer.setPixelRatio(window.devicePixelRatio)
    this._renderer.outputEncoding = sRGBEncoding
    this._renderer.toneMapping = ACESFilmicToneMapping
    this._renderer.toneMappingExposure = 0.5
    this.renderer.shadowMap.enabled = true
    this.renderer.shadowMap.type = VSMShadowMap
    this.renderer.shadowMap.autoUpdate = false
    this.renderer.shadowMap.needsUpdate = true
    this.renderer.physicallyCorrectLights = true
    this.renderer.autoClearStencil = false

    this.container = container
    this._renderer.setSize(container.offsetWidth, container.offsetHeight)
    container.appendChild(this._renderer.domElement)

    this.batcher = new Batcher(
      this.renderer.capabilities.maxVertexUniforms,
      this.renderer.capabilities.floatVertexTextures
    )

    this.pipeline = new Pipeline(this._renderer, this.batcher)
    this.pipeline.configure()
    this.pipeline.pipelineOptions = DefaultPipelineOptions

    this.sectionBoxOutlines = new SectionBoxOutlines()
    const sectionBoxCapperGroup = new Group()
    sectionBoxCapperGroup.name = 'SectionBoxOutlines'
    this.scene.add(sectionBoxCapperGroup)
    sectionBoxCapperGroup.add(
      this.sectionBoxOutlines.getPlaneOutline(PlaneId.NEGATIVE_Z).renderable
    )
    sectionBoxCapperGroup.add(
      this.sectionBoxOutlines.getPlaneOutline(PlaneId.POSITIVE_Z).renderable
    )
    sectionBoxCapperGroup.add(
      this.sectionBoxOutlines.getPlaneOutline(PlaneId.POSITIVE_X).renderable
    )
    sectionBoxCapperGroup.add(
      this.sectionBoxOutlines.getPlaneOutline(PlaneId.NEGATIVE_X).renderable
    )
    sectionBoxCapperGroup.add(
      this.sectionBoxOutlines.getPlaneOutline(PlaneId.POSITIVE_Y).renderable
    )
    sectionBoxCapperGroup.add(
      this.sectionBoxOutlines.getPlaneOutline(PlaneId.NEGATIVE_Y).renderable
    )

    this.input = new Input(this._renderer.domElement, InputOptionsDefault)
    this.input.on(ViewerEvent.ObjectClicked, this.onObjectClick.bind(this))
    // this.input.on('object-clicked-debug', this.onObjectClickDebug.bind(this))
    this.input.on(ViewerEvent.ObjectDoubleClicked, this.onObjectDoubleClick.bind(this))

    this.addDirectLights()
    if (this.SHOW_HELPERS) {
      const helpers = new Group()
      helpers.name = 'Helpers'
      this._scene.add(helpers)

      const sceneBoxHelper = new Box3Helper(this.sceneBox, new Color(0x0000ff))
      sceneBoxHelper.name = 'SceneBoxHelper'
      sceneBoxHelper.layers.set(ObjectLayers.PROPS)
      helpers.add(sceneBoxHelper)

      const dirLightHelper = new DirectionalLightHelper(this.sun, 50, 0xff0000)
      dirLightHelper.name = 'DirLightHelper'
      dirLightHelper.layers.set(ObjectLayers.PROPS)
      helpers.add(dirLightHelper)

      const camHelper = new CameraHelper(this.sun.shadow.camera)
      camHelper.name = 'CamHelper'
      camHelper.layers.set(ObjectLayers.PROPS)
      helpers.add(camHelper)
    }

    this.viewer.cameraHandler.controls.restThreshold = 0.001
    this.viewer.cameraHandler.controls.addEventListener('rest', () => {
      this._needsRender = true
      this.pipeline.onStationaryBegin()
    })
    this.viewer.cameraHandler.controls.addEventListener('controlstart', () => {
      this._needsRender = true
      this.pipeline.onStationaryEnd()
    })

    this.viewer.cameraHandler.controls.addEventListener('controlend', () => {
      this._needsRender = true
      if (this.viewer.cameraHandler.controls.hasRested)
        this.pipeline.onStationaryBegin()
    })

    this.viewer.cameraHandler.controls.addEventListener('control', () => {
      this._needsRender = true
      this.pipeline.onStationaryEnd()
    })
    this.viewer.cameraHandler.controls.addEventListener('update', () => {
      if (
        !this.viewer.cameraHandler.controls.hasRested &&
        this.pipeline.renderType === RenderType.ACCUMULATION
      ) {
        this._needsRender = true
        this.pipeline.onStationaryEnd()
      }
    })

    this._shadowcatcher = new Shadowcatcher(ObjectLayers.SHADOWCATCHER, [
      ObjectLayers.STREAM_CONTENT_MESH
      // ObjectLayers.STREAM_CONTENT_LINE
    ])
    let restoreVisibility
    this._shadowcatcher.shadowcatcherPass.onBeforeRender = () => {
      restoreVisibility = this.batcher.saveVisiblity()
      const opaque = this.batcher.getOpaque()
      this.batcher.applyVisibility(opaque)
    }
    this._shadowcatcher.shadowcatcherPass.onAfterRender = () => {
      this.batcher.applyVisibility(restoreVisibility)
    }

    this._scene.add(this._shadowcatcher.shadowcatcherMesh)

    this._differ = new Differ()
  }

  public update(deltaTime: number) {
    this.needsRender = this.viewer.cameraHandler.controls.update(deltaTime)

    this.batcher.update(deltaTime)

    this.updateRTEShadows()
    this.updateTransforms()
    this.updateFrustum()

    this.pipeline.update(this)

    if (this.sunConfiguration.shadowcatcher) {
      this._shadowcatcher.update(this._scene)
    }
  }

  private updateRTEShadows() {
    if (!this._renderer.shadowMap.needsUpdate) return

    const viewer = new Vector3()
    const viewerLow = new Vector3()
    const viewerHigh = new Vector3()

    viewer.set(
      this.sun.shadow.camera.matrixWorld.elements[12],
      this.sun.shadow.camera.matrixWorld.elements[13],
      this.sun.shadow.camera.matrixWorld.elements[14]
    )
    Geometry.DoubleToHighLowVector(viewer, viewerLow, viewerHigh)

    const rteView = new Matrix4()
    rteView.copy(this.sun.shadow.camera.matrixWorldInverse)
    rteView.elements[12] = 0
    rteView.elements[13] = 0
    rteView.elements[14] = 0

    const shadowMatrix = new Matrix4()
    // Lovely
    shadowMatrix.set(
      0.5,
      0.0,
      0.0,
      0.5,
      0.0,
      0.5,
      0.0,
      0.5,
      0.0,
      0.0,
      0.5,
      0.5,
      0.0,
      0.0,
      0.0,
      1.0
    )

    shadowMatrix.multiply(this.sun.shadow.camera.projectionMatrix)
    shadowMatrix.multiply(rteView)

    const rteModelView = new Matrix4()
    const meshBatches = this.batcher.getBatches(undefined, GeometryType.MESH)
    for (let k = 0; k < meshBatches.length; k++) {
      const meshBatch: SpeckleMesh = meshBatches[k].renderObject as SpeckleMesh

      rteModelView.copy(rteView)
      rteModelView.multiply(meshBatch.matrixWorld)
      /** Shadowmap depth material does not go thorugh the normal flow. It's onBeforeRender is not getting called
       *  That's why we're updating the RTE related uniforms manually here
       */
      const depthMaterial: SpeckleDepthMaterial =
        meshBatch.customDepthMaterial as SpeckleDepthMaterial
      if (depthMaterial) {
        depthMaterial.userData.uViewer_low.value.copy(viewerLow)
        depthMaterial.userData.uViewer_high.value.copy(viewerHigh)
        depthMaterial.userData.rteModelViewMatrix.value.copy(rteModelView)
        depthMaterial.needsUpdate = true
      }

      let material: SpeckleStandardMaterial | SpeckleStandardMaterial[] =
        meshBatch.material as SpeckleStandardMaterial | SpeckleStandardMaterial[]
      material = Array.isArray(material) ? material : [material]
      for (let k = 0; k < material.length; k++) {
        if (material[k].userData.rteShadowMatrix) {
          material[k].userData.rteShadowMatrix.value.copy(shadowMatrix)
          material[k].userData.uShadowViewer_low.value.copy(viewerLow)
          material[k].userData.uShadowViewer_high.value.copy(viewerHigh)
          material[k].needsUpdate = true
        }
      }
    }
  }

  private updateTransforms() {
    const meshBatches = this.batcher.getBatches(undefined, GeometryType.MESH)
    for (let k = 0; k < meshBatches.length; k++) {
      const meshBatch: SpeckleMesh = meshBatches[k].renderObject as SpeckleMesh
      meshBatch.updateTransformsUniform()
      const depthMaterial: SpeckleDepthMaterial =
        meshBatch.customDepthMaterial as SpeckleDepthMaterial
      if (depthMaterial) {
        meshBatch.updateMaterialTransformsUniform(depthMaterial)
      }
    }
  }

  private updateFrustum() {
    const v = new Vector3()
    const box = this.sceneBox
    const camPos = new Vector3().copy(
      this.viewer.cameraHandler.activeCam.camera.position
    )
    let d = 0
    v.set(box.min.x, box.min.y, box.min.z) // 000
    d = Math.max(camPos.distanceTo(v), d)
    v.set(box.min.x, box.min.y, box.max.z) // 001
    d = Math.max(camPos.distanceTo(v), d)
    v.set(box.min.x, box.max.y, box.min.z) // 010
    d = Math.max(camPos.distanceTo(v), d)
    v.set(box.min.x, box.max.y, box.max.z) // 011
    d = Math.max(camPos.distanceTo(v), d)
    v.set(box.max.x, box.min.y, box.min.z) // 100
    d = Math.max(camPos.distanceTo(v), d)
    v.set(box.max.x, box.min.y, box.max.z) // 101
    d = Math.max(camPos.distanceTo(v), d)
    v.set(box.max.x, box.max.y, box.min.z) // 110
    d = Math.max(camPos.distanceTo(v), d)
    v.set(box.max.x, box.max.y, box.max.z) // 111
    d = Math.max(camPos.distanceTo(v), d)
    this.viewer.cameraHandler.camera.far = d
    this.viewer.cameraHandler.activeCam.camera.far = d * 2
    this.viewer.cameraHandler.activeCam.camera.updateProjectionMatrix()
    this.viewer.cameraHandler.camera.updateProjectionMatrix()
  }

  public resetPipeline(force = false) {
    this._needsRender = true
    if (this.viewer.cameraHandler.controls.hasRested || force) this.pipeline.reset()
  }

  public render(): void {
    if (this._needsRender) {
      this.batcher.render(this.renderer)
      this._needsRender = this.pipeline.render()
      // this.renderer.render(this.scene, this.viewer.cameraHandler.activeCam.camera)
      // this._needsRender = true
      if (this.sunConfiguration.shadowcatcher) {
        this._shadowcatcher.render(this._renderer)
      }
    }
  }

  public resize(width: number, height: number) {
    this.renderer.setSize(width, height)
    this.pipeline.resize(width, height)
    this._needsRender = true
  }

  public addRenderTree(subtreeId: string) {
    this.batcher.makeBatches(
      this.viewer.getWorldTree().getRenderTree(subtreeId),
      SpeckleTypeAllRenderables
    )
    const subtreeGroup = new Group()
    subtreeGroup.name = subtreeId
    subtreeGroup.layers.set(ObjectLayers.STREAM_CONTENT)
    this.rootGroup.add(subtreeGroup)

    const batches = this.batcher.getBatches(subtreeId)
    batches.forEach((batch: Batch) => {
      this.addBatch(batch, subtreeGroup)
    })

    this.updateDirectLights()
    this.updateHelpers()
    if (this.viewer.sectionBox.display.visible) {
      this.viewer.setSectionBox()
    }
    this.updateShadowCatcher()
    this._needsRender = true
  }

  public async addRenderTreeAsync(subtreeId: string, priority = 1) {
    this.cancel[subtreeId] = false
    const subtreeGroup = new Group()
    subtreeGroup.name = subtreeId
    subtreeGroup.layers.set(ObjectLayers.STREAM_CONTENT)
    this.rootGroup.add(subtreeGroup)

    const generator = this.batcher.makeBatchesAsync(
      this.viewer.getWorldTree().getRenderTree(subtreeId),
      SpeckleTypeAllRenderables,
      undefined,
      priority
    )
    for await (const batch of generator) {
      if (!batch) continue

      this.addBatch(batch, subtreeGroup)
      this.zoom()
      if (batch.geometryType === GeometryType.MESH) {
        this.updateDirectLights()
        /** Updating the shadowcatcher after each batch is a bit too much. Stalls a lot */
        // this.updateShadowCatcher()
      }
      this._needsRender = true
      if (this.cancel[subtreeId]) {
        generator.return()
        this.removeRenderTree(subtreeId)
        delete this.cancel[subtreeId]
        break
      }
    }
    this.updateHelpers()

    /** We'll just update the shadowcatcher after all batches are loaded */
    this.updateShadowCatcher()
    if (this.viewer.sectionBox.display.visible) {
      this.viewer.setSectionBox()
    }
    delete this.cancel[subtreeId]
  }

  private addBatch(batch: Batch, parent: Object3D) {
    const batchRenderable = batch.renderObject
    parent.add(batch.renderObject)

    if (batch.geometryType === GeometryType.MESH) {
      const mesh = batchRenderable as unknown as Mesh
      const material = mesh.material as SpeckleStandardMaterial
      batchRenderable.castShadow = !material.transparent
      batchRenderable.receiveShadow = !material.transparent
      batchRenderable.customDepthMaterial = new SpeckleDepthMaterial(
        {
          depthPacking: RGBADepthPacking
        },
        ['USE_RTE', 'ALPHATEST_REJECTION']
      )

      if (this.SHOW_BVH) {
        const bvhHelper: MeshBVHVisualizer = new MeshBVHVisualizer(
          batchRenderable as Mesh,
          10
        )
        bvhHelper.name = batch.renderObject.id + '_bvh'
        bvhHelper.traverse((obj) => {
          obj.layers.set(ObjectLayers.PROPS)
        })
        bvhHelper.displayParents = true
        bvhHelper.visible = false
        bvhHelper.update()
        parent.add(bvhHelper)
      }
    }
    this.viewer.World.expandWorld(batch.bounds)
  }

  public removeRenderTree(subtreeId: string) {
    this.rootGroup.remove(this.rootGroup.getObjectByName(subtreeId))
    this.updateShadowCatcher()

    this.batcher.purgeBatches(subtreeId)
    this.updateDirectLights()
    this.updateHelpers()
  }

  public cancelRenderTree(subtreeId: string) {
    if (this.cancel[subtreeId] !== undefined) {
      this.cancel[subtreeId] = true
    }
  }

  public clearFilter() {
    this.batcher.resetBatchesDrawRanges()
    this.filterBatchRecording = []
  }

  public applyFilter(ids: NodeRenderView[], filterMaterial: FilterMaterial) {
    this.filterBatchRecording.push(
      ...this.batcher.setObjectsFilterMaterial(ids, filterMaterial)
    )
  }

  public applyMaterial(ids: NodeRenderView[], material: SpeckleStandardMaterial) {
    this.filterBatchRecording.push(
      ...this.batcher.setObjectsMaterial(ids, (rv: NodeRenderView) => {
        return {
          offset: rv.batchStart,
          count: rv.batchCount,
          material,
          materialOptions: null
        }
      })
    )
  }

  public beginFilter() {
    this.filterBatchRecording = []
  }

  public endFilter() {
    this.batcher.autoFillDrawRanges(this.filterBatchRecording)
    this.updateClippingPlanes(this.viewer.sectionBox.planes)
    if (this.viewer.sectionBox.display.visible) {
      this.updateSectionBoxCapper()
    }
    this.renderer.shadowMap.needsUpdate = true
    this.updateShadowCatcher()
  }

  public updateClippingPlanes(planes: Plane[]) {
    if (!this.allObjects) return
    /** This will be done via the batches in the near future */
    this.allObjects.traverse((object) => {
      const material = (object as unknown as { material }).material
      if (!material) return
      if (!Array.isArray(material)) {
        material.clippingPlanes = planes
      } else {
        for (let k = 0; k < material.length; k++) {
          material[k].clippingPlanes = planes
        }
      }
    })
    this.pipeline.updateClippingPlanes(planes)
    this.sectionBoxOutlines.updateClippingPlanes(planes)
    this._shadowcatcher.updateClippingPlanes(planes)
    this.renderer.shadowMap.needsUpdate = true
    this.resetPipeline()
    // console.log('Updated planes -> ', this.viewer.sectionBox.planes[2])
  }

  private setSectionPlaneChanged(planes: Plane[]) {
    this.sectionPlanesChanged.length = 0
    for (let k = 0; k < planes.length; k++) {
      if (Math.abs(this.lastSectionPlanes[k].constant - planes[k].constant) > 0.0001)
        this.sectionPlanesChanged.push(planes[k])
      this.lastSectionPlanes[k].copy(planes[k])
    }
  }

  public onSectionBoxDragStart() {
    this.sectionBoxOutlines.enable(false)
  }

  public onSectionBoxDragEnd() {
    const generate = () => {
      this.setSectionPlaneChanged(this.viewer.sectionBox.planes)
      this.updateSectionBoxCapper(this.sectionPlanesChanged)
      this.updateShadowCatcher()
      this.viewer.removeListener(ViewerEvent.SectionBoxUpdated, generate)
    }
    this.viewer.on(ViewerEvent.SectionBoxUpdated, generate)
  }

  public updateSectionBoxCapper(planes?: Plane[]) {
    const start = performance.now()
    if (!planes) planes = this.viewer.sectionBox.planes
    for (let k = 0; k < planes.length; k++) {
      this.sectionBoxOutlines.updatePlaneOutline(
        this.batcher.getBatches(undefined, GeometryType.MESH) as MeshBatch[],
        planes[k]
      )
    }
    this.sectionBoxOutlines.enable(this.viewer.sectionBox.display.visible)
    Logger.warn('Outline time: ', performance.now() - start)
  }

  public enableSectionBoxCapper(value: boolean) {
    this.sectionBoxOutlines.enable(value)
  }

  public updateShadowCatcher() {
    this._shadowcatcher.shadowcatcherMesh.visible = this.sunConfiguration.shadowcatcher
    if (this.sunConfiguration.shadowcatcher) {
      this._shadowcatcher.bake(
        this.sceneBox,
        this._renderer.capabilities.maxTextureSize
      )
      this.resetPipeline()
    }
  }

  private addDirectLights() {
    this.sun = new DirectionalLight(0xffffff, 5)
    this.sun.name = 'sun'
    this.sun.layers.set(ObjectLayers.STREAM_CONTENT)
    this._scene.add(this.sun)

    this.sun.castShadow = true

    this.sun.shadow.mapSize.width = 2048
    this.sun.shadow.mapSize.height = 2048

    const d = 50

    this.sun.shadow.camera.left = -d
    this.sun.shadow.camera.right = d
    this.sun.shadow.camera.top = d
    this.sun.shadow.camera.bottom = -d
    this.sun.shadow.camera.near = 5
    this.sun.shadow.camera.far = 350
    this.sun.shadow.bias = -0.001
    this.sun.shadow.radius = 2

    this.sunTarget = new Object3D()
    this._scene.add(this.sunTarget)
    this.sunTarget.position.copy(this.sceneCenter)
    this.sun.target = this.sunTarget
  }

  public updateDirectLights() {
    const phi = this.sunConfiguration.elevation
    const theta = this.sunConfiguration.azimuth
    const radiusOffset = this.sunConfiguration.radius
    this.sun.castShadow = this.sunConfiguration.castShadow
    this.sun.intensity = this.sunConfiguration.intensity
    this.sun.color = new Color(this.sunConfiguration.color)
    this.sun.visible = this.sunConfiguration.enabled

    this.sunTarget.position.copy(this.sceneCenter)
    const spherical = new Spherical(this.sceneSphere.radius + radiusOffset, phi, theta)
    this.sun.position.setFromSpherical(spherical)
    this.sun.position.add(this.sunTarget.position)
    this.sun.updateWorldMatrix(true, true)
    this.sunTarget.updateMatrixWorld()
    this.sun.shadow.updateMatrices(this.sun)
    const box = this.sceneBox
    const low = box.min
    const high = box.max

    /** Get the 8 vertices of the world space bounding box */
    const corner1 = new Vector3(low.x, low.y, low.z)
    const corner2 = new Vector3(high.x, low.y, low.z)
    const corner3 = new Vector3(low.x, high.y, low.z)
    const corner4 = new Vector3(low.x, low.y, high.z)

    const corner5 = new Vector3(high.x, high.y, low.z)
    const corner6 = new Vector3(high.x, low.y, high.z)
    const corner7 = new Vector3(low.x, high.y, high.z)
    const corner8 = new Vector3(high.x, high.y, high.z)

    /** Transform them to light space */
    corner1.applyMatrix4(this.sun.shadow.camera.matrixWorldInverse)
    corner2.applyMatrix4(this.sun.shadow.camera.matrixWorldInverse)
    corner3.applyMatrix4(this.sun.shadow.camera.matrixWorldInverse)
    corner4.applyMatrix4(this.sun.shadow.camera.matrixWorldInverse)
    corner5.applyMatrix4(this.sun.shadow.camera.matrixWorldInverse)
    corner6.applyMatrix4(this.sun.shadow.camera.matrixWorldInverse)
    corner7.applyMatrix4(this.sun.shadow.camera.matrixWorldInverse)
    corner8.applyMatrix4(this.sun.shadow.camera.matrixWorldInverse)
    /** Compute the light space bounding box */
    const lightSpaceBox = new Box3().setFromPoints([
      corner1,
      corner2,
      corner3,
      corner4,
      corner5,
      corner6,
      corner7,
      corner8
    ])
    this.sun.shadow.camera.left = lightSpaceBox.min.x
    this.sun.shadow.camera.right = lightSpaceBox.max.x
    this.sun.shadow.camera.top = lightSpaceBox.min.y
    this.sun.shadow.camera.bottom = lightSpaceBox.max.y
    /** z is negative so smaller is actually 'larger' */
    this.sun.shadow.camera.near = Math.abs(lightSpaceBox.max.z)
    this.sun.shadow.camera.far = Math.abs(lightSpaceBox.min.z)
    this.sun.shadow.camera.updateProjectionMatrix()
    this.renderer.shadowMap.needsUpdate = true
    this.needsRender = true
    this.updateHelpers()
    this.resetPipeline()
  }

  public setSunLightConfiguration(config: SunLightConfiguration) {
    Object.assign(this.sunConfiguration, config)
    if (config.indirectLightIntensity !== undefined) {
      this.indirectIBLIntensity = config.indirectLightIntensity
    }
    this.updateDirectLights()
    this.updateShadowCatcher()
  }

  public updateHelpers() {
    if (this.SHOW_HELPERS) {
      ;(this._scene.getObjectByName('CamHelper') as CameraHelper).update()
      // Thank you prettier, this looks so much better
      ;(this._scene.getObjectByName('SceneBoxHelper') as Box3Helper).box.copy(
        this.sceneBox
      )
      ;(
        this._scene.getObjectByName('DirLightHelper') as DirectionalLightHelper
      ).update()
    }
  }

  public queryHits(
    results: Array<ExtendedIntersection>
  ): Array<{ node: TreeNode; point: Vector3 }> {
    const rvs = []
    const points = []
    for (let k = 0; k < results.length; k++) {
      let rv = results[k].batchObject?.renderView
      if (!rv) {
        rv = this.batcher.getRenderView(
          results[k].object.uuid,
          results[k].faceIndex !== undefined ? results[k].faceIndex : results[k].index
        )
      }
      if (rv) {
        rvs.push(rv)
        points.push(results[k].point)
      }
    }

    /** Batch rejected picking. This only happens with hidden lines */
    if (rvs.length === 0) {
      return null
    }

    const queryResult = []
    for (let k = 0; k < rvs.length; k++) {
      const hitId = rvs[k].renderData.id
      const hitNode = this.viewer.getWorldTree().findId(hitId)
      let parentNode = hitNode
      while (!parentNode.model.atomic && parentNode.parent) {
        parentNode = parentNode.parent
      }
      queryResult.push({ node: parentNode, point: points[k] })
    }

    return queryResult
  }

  public queryHitIds(
    results: Array<ExtendedIntersection>
  ): Array<{ nodeId: string; point: Vector3 }> {
    const queryResult = []
    for (let k = 0; k < results.length; k++) {
      let rv = results[k].batchObject?.renderView
      if (!rv) {
        rv = this.batcher.getRenderView(
          results[k].object.uuid,
          results[k].faceIndex !== undefined ? results[k].faceIndex : results[k].index
        )
      }
      if (rv) {
        queryResult.push({ nodeId: rv.renderData.id, point: results[k].point })
      }
    }

    /** Batch rejected picking. This only happens with hidden lines */
    if (queryResult.length === 0) {
      return null
    }

    return queryResult
  }

  private onObjectClick(e) {
    const results: Array<Intersection> = this._intersections.intersect(
      this._scene,
      this.viewer.cameraHandler.activeCam.camera,
      e,
      true,
      this.viewer.sectionBox.getCurrentBox()
    )

    if (!results) {
      this.viewer.emit(ViewerEvent.ObjectClicked, null)
      if (this.SHOW_BVH) {
        this.allObjects.traverse((obj) => {
          if (obj.name.includes('_bvh')) {
            obj.visible = true
          }
        })
      }
      return
    }

    let multiSelect = false
    if (e.multiSelect) multiSelect = true

    const queryResults = this.queryHits(results)
    if (!queryResults) {
      this.viewer.emit(
        ViewerEvent.ObjectClicked,
        !multiSelect ? null : { multiple: true, event: e.event }
      )
      return
    }

    const selectionInfo = {
      multiple: multiSelect,
      event: e.event,
      hits: queryResults.map((value) => {
        return {
          guid: value.node.model.id,
          object: value.node.model.raw,
          point: value.point
        }
      })
    } as SelectionEvent
    this.viewer.emit(ViewerEvent.ObjectClicked, selectionInfo)
  }

  private onObjectDoubleClick(e) {
    const results: Array<Intersection> = this._intersections.intersect(
      this._scene,
      this.viewer.cameraHandler.activeCam.camera,
      e,
      true,
      this.viewer.sectionBox.getCurrentBox()
    )
    if (!results) {
      this.viewer.emit(ViewerEvent.ObjectDoubleClicked, null)
      return
    }

    let multiSelect = false
    if (e.multiSelect) multiSelect = true

    const queryResults = this.queryHits(results)
    if (!queryResults) {
      this.viewer.emit(ViewerEvent.ObjectClicked, null)
      return
    }

    const selectionInfo = {
      multiple: multiSelect,
      hits: queryResults.map((value) => {
        return {
          guid: value.node.model.id,
          object: value.node.model.raw,
          point: value.point
        }
      })
    } as SelectionEvent

    this.viewer.emit(ViewerEvent.ObjectDoubleClicked, selectionInfo)
  }

  public boxFromObjects(objectIds: string[]) {
    let box = new Box3()
    const rvs: NodeRenderView[] = []
    if (objectIds.length > 0) {
      this.viewer.getWorldTree().walk((node: TreeNode) => {
        if (!node.model.atomic) return true
        if (!node.model.raw) return true
        if (objectIds.indexOf(node.model.raw.id) !== -1) {
          rvs.push(
            ...this.viewer
              .getWorldTree()
              .getRenderTree()
              .getRenderViewsForNode(node, node)
          )
        }
        return true
      })
    } else box = this.sceneBox
    for (let k = 0; k < rvs.length; k++) {
      let rvBox = null
      if ((rvBox = rvs[k].aabb) !== null) {
        box.union(rvBox)
      }
    }
    if (box.getSize(new Vector3()).length() === 0) {
      console.error(`object selection resulted in empty box`)
    }
    return box
  }
  public zoom(objectIds?: string[], fit?: number, transition?: boolean) {
    if (!objectIds) {
      this.zoomExtents(fit, transition)
      this.pipeline.onStationaryEnd()
      return
    }
    this.zoomToBox(this.boxFromObjects(objectIds), fit, transition)
    this.pipeline.onStationaryEnd()
  }

  /** Taken from InteractionsHandler. Will revisit in the future */
  private zoomExtents(fit = 1.2, transition = true) {
    if (this.viewer.sectionBox.display.visible) {
      this.zoomToBox(this.viewer.sectionBox.cube.geometry.boundingBox, 1.2, true)
      return
    }
    if (this.allObjects.children.length === 0) {
      const box = new Box3(new Vector3(-1, -1, -1), new Vector3(1, 1, 1))
      this.zoomToBox(box, fit, transition)
      return
    }

    const box = new Box3().setFromObject(this.allObjects)
    this.zoomToBox(box, fit, transition)
    // this.viewer.controls.setBoundary( box )
  }

  /** Taken from InteractionsHandler. Will revisit in the future */
  public zoomToBox(box, fit = 1.2, transition = true) {
    if (box.max.x === Infinity || box.max.x === -Infinity) {
      box = new Box3(new Vector3(-1, -1, -1), new Vector3(1, 1, 1))
    }
    const fitOffset = fit

    const size = box.getSize(new Vector3())
    const target = new Sphere()
    box.getBoundingSphere(target)
    target.radius = target.radius * fitOffset

    const maxSize = Math.max(size.x, size.y, size.z)
    const camFov = this.viewer.cameraHandler.camera.fov
      ? this.viewer.cameraHandler.camera.fov
      : 55
    const camAspect = this.viewer.cameraHandler.camera.aspect
      ? this.viewer.cameraHandler.camera.aspect
      : 1.2
    const fitHeightDistance = maxSize / (2 * Math.atan((Math.PI * camFov) / 360))
    const fitWidthDistance = fitHeightDistance / camAspect
    const distance = fitOffset * Math.max(fitHeightDistance, fitWidthDistance)

    this.viewer.cameraHandler.controls.fitToSphere(target, transition)

    this.viewer.cameraHandler.controls.minDistance = distance / 100
    this.viewer.cameraHandler.controls.maxDistance = distance * 100
    this.viewer.cameraHandler.camera.near = Math.max(distance / 100, 0.1)
    this.viewer.cameraHandler.camera.far = distance * 100
    this.viewer.cameraHandler.camera.updateProjectionMatrix()

    if (this.viewer.cameraHandler.activeCam.name === 'ortho') {
      this.viewer.cameraHandler.orthoCamera.far = distance * 100
      this.viewer.cameraHandler.orthoCamera.updateProjectionMatrix()

      // fit the camera inside, so we don't have clipping plane issues.
      // WIP implementation
      const camPos = this.viewer.cameraHandler.orthoCamera.position
      let dist = target.distanceToPoint(camPos)
      if (dist < 0) {
        dist *= -1
        this.viewer.cameraHandler.controls.setPosition(
          camPos.x + dist,
          camPos.y + dist,
          camPos.z + dist
        )
      }
    }
  }

  private isSpeckleView(
    view: CanonicalView | SpeckleView | InlineView | PolarView
  ): view is SpeckleView {
    return (view as SpeckleView).name !== undefined
  }

  private isCanonicalView(
    view: CanonicalView | SpeckleView | InlineView | PolarView
  ): view is CanonicalView {
    return typeof (view as CanonicalView) === 'string'
  }

  private isInlineView(
    view: CanonicalView | SpeckleView | InlineView | PolarView
  ): view is InlineView {
    return (
      (view as InlineView).position !== undefined &&
      (view as InlineView).target !== undefined
    )
  }

  private isPolarView(
    view: CanonicalView | SpeckleView | InlineView | PolarView
  ): view is PolarView {
    return (
      (view as PolarView).azimuth !== undefined &&
      (view as PolarView).polar !== undefined
    )
  }

  public setView(
    view: CanonicalView | SpeckleView | InlineView | PolarView,
    transition = true
  ): void {
    if (this.isSpeckleView(view)) {
      this.setViewSpeckle(view, transition)
    }
    if (this.isCanonicalView(view)) {
      this.setViewCanonical(view, transition)
    }
    if (this.isInlineView(view)) {
      this.setViewInline(view, transition)
    }
    if (this.isPolarView(view)) {
      this.setViewPolar(view, transition)
    }
    this.pipeline.onStationaryEnd()
  }

  private setViewSpeckle(view: SpeckleView, transition = true) {
    this.viewer.cameraHandler.activeCam.controls.setLookAt(
      view.view.origin['x'],
      view.view.origin['y'],
      view.view.origin['z'],
      view.view.target['x'],
      view.view.target['y'],
      view.view.target['z'],
      transition
    )
  }

  /**
   * Rotates camera to some canonical views
   * @param  {string}  side       Can be any of front, back, up (top), down (bottom), right, left.
   * @param  {Number}  fit        [description]
   * @param  {Boolean} transition [description]
   * @return {[type]}             [description]
   */
  private setViewCanonical(side: string, transition = true) {
    const DEG90 = Math.PI * 0.5
    const DEG180 = Math.PI

    switch (side) {
      case 'front':
        this.viewer.cameraHandler.controls.rotateTo(0, DEG90, transition)
        if (this.viewer.cameraHandler.activeCam.name === 'ortho')
          this.viewer.cameraHandler.disableRotations()
        break

      case 'back':
        this.viewer.cameraHandler.controls.rotateTo(DEG180, DEG90, transition)
        if (this.viewer.cameraHandler.activeCam.name === 'ortho')
          this.viewer.cameraHandler.disableRotations()
        break

      case 'up':
      case 'top':
        this.viewer.cameraHandler.controls.rotateTo(0, 0, transition)
        if (this.viewer.cameraHandler.activeCam.name === 'ortho')
          this.viewer.cameraHandler.disableRotations()
        break

      case 'down':
      case 'bottom':
        this.viewer.cameraHandler.controls.rotateTo(0, DEG180, transition)
        if (this.viewer.cameraHandler.activeCam.name === 'ortho')
          this.viewer.cameraHandler.disableRotations()
        break

      case 'right':
        this.viewer.cameraHandler.controls.rotateTo(DEG90, DEG90, transition)
        if (this.viewer.cameraHandler.activeCam.name === 'ortho')
          this.viewer.cameraHandler.disableRotations()
        break

      case 'left':
        this.viewer.cameraHandler.controls.rotateTo(-DEG90, DEG90, transition)
        if (this.viewer.cameraHandler.activeCam.name === 'ortho')
          this.viewer.cameraHandler.disableRotations()
        break

      case '3d':
      case '3D':
      default: {
        let box
        if (this.allObjects.children.length === 0)
          box = new Box3(new Vector3(-1, -1, -1), new Vector3(1, 1, 1))
        else box = new Box3().setFromObject(this.allObjects)
        if (box.max.x === Infinity || box.max.x === -Infinity) {
          box = new Box3(new Vector3(-1, -1, -1), new Vector3(1, 1, 1))
        }
        this.viewer.cameraHandler.controls.setPosition(
          box.max.x,
          box.max.y,
          box.max.z,
          transition
        )
        this.zoomExtents()
        this.viewer.cameraHandler.enableRotations()
        break
      }
    }
  }

  private setViewInline(view: InlineView, transition = true) {
    this.viewer.cameraHandler.activeCam.controls.setLookAt(
      view.position.x,
      view.position.y,
      view.position.z,
      view.target.x,
      view.target.y,
      view.target.z,
      transition
    )
  }

  private setViewPolar(view: PolarView, transition = true) {
    this.viewer.cameraHandler.controls.rotate(view.azimuth, view.polar, transition)
  }

  public screenToNDC(
    clientX: number,
    clientY: number,
    width?: number,
    height?: number
  ) {
    // Reference: https://threejsfundamentals.org/threejs/lessons/threejs-picking.html
    const canvas: HTMLCanvasElement = this._renderer.domElement
    const rect = this.container.getBoundingClientRect()

    const pos = {
      x:
        width === undefined
          ? ((clientX - rect.left) * canvas.width) / rect.width
          : clientX,
      y:
        height === undefined
          ? ((clientY - rect.top) * canvas.height) / rect.height
          : clientY
    }
    return {
      x: (pos.x / (width === undefined ? canvas.width : width)) * 2 - 1,
      y: (pos.y / (height === undefined ? canvas.height : height)) * -2 + 1
    }
  }

  public NDCToScreen(
    clientX: number,
    clientY: number,
    width?: number,
    height?: number
  ) {
    const canvas: HTMLCanvasElement = this._renderer.domElement
    width = width !== undefined ? width : canvas.width
    height = height !== undefined ? height : canvas.height
    return {
      x: (clientX * 0.5 + 0.5) * width,
      y: (clientY * -0.5 + 0.5) * height
    }
  }

  /** DEBUG */
  // public onObjectClickDebug(e) {
  //   const results: Array<Intersection> = this._intersections.intersect(
  //     this._scene,
  //     this.viewer.cameraHandler.activeCam.camera,
  //     e,
  //     true,
  //     this.viewer.sectionBox.getCurrentBox()
  //   )
  //   if (!results) {
  //     this.batcher.resetBatchesDrawRanges()
  //     return
  //   }
  //   const result = results[0]
  //   // console.warn(result)
  //   const rv = this.batcher.getRenderView(
  //     result.object.uuid,
  //     result.faceIndex !== undefined ? result.faceIndex : result.index
  //   )
  //   const hitId = rv.renderData.id

  //   // const hitNode = WorldTree.getInstance(this.viewer.viewerGuid).findId(hitId)
  //   // console.log(hitNode)

  //   this.batcher.resetBatchesDrawRanges()

  //   this.batcher.isolateRenderViewBatch(hitId)
  //   if (this.SHOW_BVH) {
  //     this.allObjects.traverse((obj) => {
  //       if (obj.name.includes('_bvh')) {
  //         obj.visible = false
  //       }
  //     })
  //     this.scene.getObjectByName(result.object.id + '_bvh').visible = true
  //   }
  // }

  public debugShowBatches() {
    this.batcher.resetBatchesDrawRanges()
    for (const k in this.batcher.batches) {
      this.batcher.batches[k].setDrawRanges({
        offset: 0,
        count: Infinity,
        material: this.batcher.materials.getDebugBatchMaterial(
          this.batcher.batches[k].renderViews[0]
        )
      })
    }
  }

  public getBatchIds() {
    const batches = Object.values(this.batcher.batches)
    batches.sort((a, b) => a.renderViews.length - b.renderViews.length)
    const ids = []
    for (let k = 0; k < batches.length; k++) {
      ids.push(batches[k].id)
    }
    return ids.reverse()
  }

  public getBatchSize(batchId: string) {
    return this.batcher.batches[batchId].renderViews.length
  }

  public isolateBatch(batchId: string) {
    this.batcher.resetBatchesDrawRanges()
    this.batcher.isolateBatch(batchId)
  }

  public setExplode(time: number, range: number) {
    const batches: MeshBatch[] = this.batcher.getBatches(
      undefined,
      GeometryType.MESH
    ) as MeshBatch[]
    for (let k = 0; k < batches.length; k++) {
      const objects = batches[k].mesh.batchObjects
      for (let i = 0; i < objects.length; i++) {
        const center = objects[i].renderView.aabb.getCenter(new Vector3())
        const dir = center.sub(this.viewer.World.worldOrigin)
        dir.normalize().multiplyScalar(time * range)
        objects[i].transformTRS(dir, undefined, undefined, undefined)
      }
      batches[k].mesh.transformsDirty = true
    }
    this.renderer.shadowMap.needsUpdate = true
    this.needsRender = true
    this.resetPipeline()
  }

  public getObjects(id: string): BatchObject[] {
    const node = this.viewer.getWorldTree().findId(id)
    const rvs = this.viewer
      .getWorldTree()
      .getRenderTree()
      .getRenderViewsForNode(node, node)
    const batches = this.batcher.getBatches(undefined, GeometryType.MESH) as MeshBatch[]
    const meshes = batches.map((batch: MeshBatch) => batch.mesh)
    const objects = meshes.flatMap((mesh) => mesh.batchObjects)
    const selectedObjects = objects.filter((obj: BatchObject) =>
      rvs.includes(obj.renderView)
    )
    return selectedObjects
  }

  public markTransformsDirty(batchId: string) {
    ;(this.batcher.batches[batchId] as MeshBatch).mesh.transformsDirty = true
  }
}<|MERGE_RESOLUTION|>--- conflicted
+++ resolved
@@ -55,13 +55,9 @@
 import { PlaneId, SectionBoxOutlines } from './SectionBoxOutlines'
 import { Shadowcatcher } from './Shadowcatcher'
 import Logger from 'js-logger'
-<<<<<<< HEAD
-import { Differ } from './Differ'
-=======
 import SpeckleMesh from './objects/SpeckleMesh'
 import { ExtendedIntersection } from './objects/SpeckleRaycaster'
 import { BatchObject } from './batching/BatchObject'
->>>>>>> 4aef572a
 
 export enum ObjectLayers {
   STREAM_CONTENT_MESH = 10,
@@ -94,7 +90,6 @@
   private sectionPlanesChanged: Plane[] = []
   private sectionBoxOutlines: SectionBoxOutlines = null
   private _shadowcatcher: Shadowcatcher = null
-  private _differ: Differ = null
   private cancel: { [subtreeId: string]: boolean } = {}
 
   public get renderer(): WebGLRenderer {
@@ -182,10 +177,6 @@
 
   public get currentSectionBox() {
     return this.viewer.sectionBox.getCurrentBox()
-  }
-
-  public get differ() {
-    return this._differ
   }
 
   public constructor(viewer: Viewer /** TEMPORARY */) {
@@ -334,8 +325,6 @@
     }
 
     this._scene.add(this._shadowcatcher.shadowcatcherMesh)
-
-    this._differ = new Differ()
   }
 
   public update(deltaTime: number) {
