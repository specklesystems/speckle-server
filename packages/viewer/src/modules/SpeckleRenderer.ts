--- conflicted
+++ resolved
@@ -696,12 +696,8 @@
       const drawRanges = rvs[k].map((value: NodeRenderView) => {
         return { offset: value.batchStart, count: value.batchCount, material }
       })
-<<<<<<< HEAD
-      if (this.batcher.batches[k]) this.batcher.batches[k].setDrawRanges(ranges)
-=======
       if (this.batcher.batches[k])
-        this.batcher.batches[k].setDrawRanges(...this.flattenDrawRanges(drawRanges))
->>>>>>> 23b07e82
+        this.batcher.batches[k].setDrawRanges(this.flattenDrawRanges(drawRanges))
     }
   }
 
@@ -718,12 +714,8 @@
           materialOptions: this.batcher.materials.getFilterMaterialOptions(material)
         }
       })
-<<<<<<< HEAD
-      if (this.batcher.batches[k]) this.batcher.batches[k].setDrawRanges(drawRanges)
-=======
       if (this.batcher.batches[k])
-        this.batcher.batches[k].setDrawRanges(...this.flattenDrawRanges(drawRanges))
->>>>>>> 23b07e82
+        this.batcher.batches[k].setDrawRanges(this.flattenDrawRanges(drawRanges))
     }
   }
 
@@ -741,12 +733,9 @@
           material
         }
       })
-<<<<<<< HEAD
-      if (this.batcher.batches[k]) this.batcher.batches[k].setDrawRanges(drawRanges)
-=======
 
       if (this.batcher.batches[k])
-        this.batcher.batches[k].setDrawRanges(...this.flattenDrawRanges(drawRanges))
+        this.batcher.batches[k].setDrawRanges(this.flattenDrawRanges(drawRanges))
     }
   }
 
@@ -791,7 +780,6 @@
           })
         })
       }
->>>>>>> 23b07e82
     }
 
     return flatRanges
