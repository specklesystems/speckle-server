--- conflicted
+++ resolved
@@ -53,11 +53,8 @@
 import { MeshBVHVisualizer } from 'three-mesh-bvh'
 import MeshBatch from './batching/MeshBatch'
 import { PlaneId, SectionBoxOutlines } from './SectionBoxOutlines'
-<<<<<<< HEAD
 import { Shadowcatcher } from './Shadowcatcher'
-=======
 import Logger from 'js-logger'
->>>>>>> 9e66e66f
 
 export enum ObjectLayers {
   STREAM_CONTENT = 1,
