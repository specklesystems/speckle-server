--- conflicted
+++ resolved
@@ -284,16 +284,10 @@
 
   async postLoadFunction() {
     if ( this.skipPostLoad ) return
-<<<<<<< HEAD
-    //this.viewer.interactions.zoomExtents()
-    this.viewer.interactions.hideSectionBox()
-    this.viewer.reflectionsNeedUpdate = true
-=======
     this.viewer.sectionBox.off()
     await this.sceneObjects.applyFilter()
     this.viewer.interactions.zoomExtents( undefined, false )
     this.viewer.reflectionsNeedUpdate = false
->>>>>>> ae9beb8d
   }
 
   getSceneBoundingBox() {
