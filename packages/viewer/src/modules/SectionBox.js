--- conflicted
+++ resolved
@@ -431,7 +431,6 @@
   displayOn() {
     this.display.visible = true
   }
-<<<<<<< HEAD
 
   getCurrentBox() {
     if( !this.display.visible ) return null
@@ -439,6 +438,4 @@
     return box
   }
 
-=======
->>>>>>> 8010bf3c
 }