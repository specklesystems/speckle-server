/* eslint-disable camelcase */
import {
  Box3,
  BufferAttribute,
  BufferGeometry,
  Float32BufferAttribute,
  InstancedInterleavedBuffer,
  InterleavedBufferAttribute,
  Matrix4,
  Vector2,
<<<<<<< HEAD
  Vector3,
  Vector4
} from 'three'
import { type SpeckleObject } from '../../IViewer.js'
import { getRelativeOffset, makePerspectiveProjection } from '../Helpers.js'

const vecBuff0: Vector3 = new Vector3()
const floatArrayBuff: Float32Array = new Float32Array(16)
=======
  Vector3
} from 'three'
import { type SpeckleObject } from '../../IViewer.js'
import earcut from 'earcut'
>>>>>>> f38556db

export enum GeometryAttributes {
  POSITION = 'POSITION',
  COLOR = 'COLOR',
  NORMAL = 'NORMAL',
  UV = 'UV',
  TANGENT = 'TANGENT',
  INDEX = 'INDEX'
}

export interface GeometryData {
  attributes:
    | ({
        [GeometryAttributes.POSITION]: number[]
      } & Partial<
        Record<Exclude<GeometryAttributes, GeometryAttributes.POSITION>, number[]>
      >)
    | null
  bakeTransform: Matrix4 | null
  transform: Matrix4 | null
  metaData?: SpeckleObject
  instanced?: boolean
}

export class Geometry {
  public static updateRTEGeometry(
    geometry: BufferGeometry,
    doublePositions: Float64Array | Float32Array
  ) {
    if (
      geometry.type === 'BufferGeometry' ||
      geometry.type === 'PlaneGeometry' ||
      geometry.type === 'CircleGeometry'
    ) {
      const position_low = new Float32Array(doublePositions.length)
      /** We'll store the high component of the encoding inside three's default `position` attribute */
      const position_high = geometry.attributes.position.array as Float32Array
      Geometry.DoubleToHighLowBuffer(doublePositions, position_low, position_high)
      geometry.setAttribute('position_low', new Float32BufferAttribute(position_low, 3))
    } else if (
      geometry.type === 'LineGeometry' ||
      geometry.type === 'LineSegmentsGeometry'
    ) {
      const position_low = new Float32Array(doublePositions.length)
      /** This is the default instanceStart + instanceEnd interleaved attribute buffer
       *  We're not altering it in reality since the high part of our encoding is the
       *  original position double value casted down to float
       */
      const position_high = geometry.attributes.instanceStart.array as Float32Array

      Geometry.DoubleToHighLowBuffer(doublePositions, position_low, position_high)

      const instanceBufferLow = new InstancedInterleavedBuffer(
        new Float32Array(position_low),
        6,
        1
      ) // xyz, xyz
      geometry.setAttribute(
        'instanceStartLow',
        new InterleavedBufferAttribute(instanceBufferLow, 3, 0)
      ) // xyz
      geometry.setAttribute(
        'instanceEndLow',
        new InterleavedBufferAttribute(instanceBufferLow, 3, 3)
      ) // xyz
    }
  }

  static mergeGeometryAttribute(
    attributes: (number[] | undefined)[],
    target: Float32Array | Float64Array
  ): ArrayLike<number> {
    let offset = 0
    for (let k = 0; k < attributes.length; k++) {
      const attribute = attributes[k]
      if (!attribute || !target) {
        throw new Error('Cannot merge geometries. Indices or positions are undefined')
      }
      target.set(attribute, offset)
      offset += attribute.length
    }
    return target
  }

  static mergeIndexAttribute(
    indexAttributes: (number[] | undefined)[],
    positionAttributes: (number[] | undefined)[]
  ): number[] {
    let indexOffset = 0
    const mergedIndex = []

    for (let i = 0; i < indexAttributes.length; ++i) {
      const index = indexAttributes[i]
      const positions = positionAttributes[i]
      if (!index || !positions) {
        throw new Error('Cannot merge geometries. Indices or positions are undefined')
      }

      for (let j = 0; j < index.length; ++j) {
        mergedIndex.push(index[j] + indexOffset / 3)
      }

      indexOffset += positions.length
    }
    return mergedIndex
  }

  static mergeGeometryData(geometries: GeometryData[]): GeometryData {
    const sampleAttributes = geometries[0].attributes
    const mergedGeometry = {
      attributes: {},
      bakeTransform: null,
      transform: null
    } as GeometryData

    for (let i = 0; i < geometries.length; i++) {
      /** Catering to typescript */
      if (geometries[i].bakeTransform !== null)
        Geometry.transformGeometryData(geometries[i], geometries[i].bakeTransform)
    }

    if (sampleAttributes && sampleAttributes[GeometryAttributes.INDEX]) {
      const indexAttributes: (number[] | undefined)[] = geometries.map(
        (item: GeometryData) => {
          /** Catering to typescript */
          if (!item.attributes) return
          return item.attributes[GeometryAttributes.INDEX]
        }
      )
      const positionAttributes: (number[] | undefined)[] = geometries.map((item) => {
        /** Catering to typescript */
        if (!item.attributes) return
        return item.attributes[GeometryAttributes.POSITION]
      })
      /** o_0 Catering to typescript*/
      if (mergedGeometry.attributes)
        mergedGeometry.attributes[GeometryAttributes.INDEX] =
          Geometry.mergeIndexAttribute(indexAttributes, positionAttributes)
    }

    for (const k in sampleAttributes) {
      if (k !== GeometryAttributes.INDEX) {
        const attributes: (number[] | undefined)[] = geometries.map((item) => {
          /** Catering to typescript */
          if (!item.attributes) return
          return item.attributes[k as GeometryAttributes] as number[]
        })
        /** Catering to typescript */
        if (mergedGeometry.attributes)
          mergedGeometry.attributes[k as GeometryAttributes] =
            Geometry.mergeGeometryAttribute(
              attributes,
              k === GeometryAttributes.POSITION
                ? new Float64Array(
                    attributes.reduce((prev, cur) => {
                      /** Catering to typescript */
                      if (!cur) return 0
                      return prev + cur.length
                    }, 0)
                  )
                : new Float32Array(
                    attributes.reduce((prev, cur) => {
                      /** Catering to typescript */
                      if (!cur) return 0
                      return prev + cur.length
                    }, 0)
                  )
            ) as number[]
      }
    }

    geometries.forEach((geometry) => {
      for (const k in geometry.attributes) {
        delete geometry.attributes[k as GeometryAttributes]
      }
    })

    return mergedGeometry
  }

  public static transformGeometryData(geometryData: GeometryData, m: Matrix4 | null) {
    if (!geometryData.attributes) return
    if (!geometryData.attributes.POSITION) return
    if (!m) return

    const e = m.elements

    for (let k = 0; k < geometryData.attributes.POSITION.length; k += 3) {
      const x = geometryData.attributes.POSITION[k],
        y = geometryData.attributes.POSITION[k + 1],
        z = geometryData.attributes.POSITION[k + 2]
      const w = 1 / (e[3] * x + e[7] * y + e[11] * z + e[15])

      geometryData.attributes.POSITION[k] = (e[0] * x + e[4] * y + e[8] * z + e[12]) * w
      geometryData.attributes.POSITION[k + 1] =
        (e[1] * x + e[5] * y + e[9] * z + e[13]) * w
      geometryData.attributes.POSITION[k + 2] =
        (e[2] * x + e[6] * y + e[10] * z + e[14]) * w
    }
  }

  public static unpackColors(int32Colors: number[]): number[] {
    const colors = new Array<number>(int32Colors.length * 3)
    for (let i = 0; i < int32Colors.length; i++) {
      const color = int32Colors[i]
      const r = (color >> 16) & 0xff
      const g = (color >> 8) & 0xff
      const b = color & 0xff
      colors[i * 3] = r / 255
      colors[i * 3 + 1] = g / 255
      colors[i * 3 + 2] = b / 255
    }
    return colors
  }

  /** Please see https://speckle.systems/blog/improving-speckles-rte-implementation/ for additional details
   *  regarding double -> <float low; float high> encoding.
   */
  public static DoubleToHighLowVector(input: Vector3, low: Vector3, high: Vector3) {
    let doubleValue = input.x
    if (doubleValue >= 0.0) {
      floatArrayBuff[0] = doubleValue
      const doubleHigh = floatArrayBuff[0]
      high.x = doubleHigh
      low.x = doubleValue - doubleHigh
    } else {
      floatArrayBuff[0] = -doubleValue
      const doubleHigh = floatArrayBuff[0]
      high.x = -doubleHigh
      low.x = doubleValue + doubleHigh
    }
    doubleValue = input.y
    if (doubleValue >= 0.0) {
      floatArrayBuff[0] = doubleValue
      const doubleHigh = floatArrayBuff[0]
      high.y = doubleHigh
      low.y = doubleValue - doubleHigh
    } else {
      floatArrayBuff[0] = -doubleValue
      const doubleHigh = floatArrayBuff[0]
      high.y = -doubleHigh
      low.y = doubleValue + doubleHigh
    }
    doubleValue = input.z
    if (doubleValue >= 0.0) {
      floatArrayBuff[0] = doubleValue
      const doubleHigh = floatArrayBuff[0]
      high.z = doubleHigh
      low.z = doubleValue - doubleHigh
    } else {
      floatArrayBuff[0] = -doubleValue
      const doubleHigh = floatArrayBuff[0]
      high.z = -doubleHigh
      low.z = doubleValue + doubleHigh
    }
  }

  public static DoubleToHighLowBuffer(
    input: ArrayLike<number>,
    position_low: number[] | Float32Array,
    position_high: number[] | Float32Array
  ) {
    for (let k = 0; k < input.length; k++) {
      const doubleValue = input[k]
      if (doubleValue >= 0.0) {
        floatArrayBuff[0] = doubleValue
        const doubleHigh = floatArrayBuff[0]
        position_high[k] = doubleHigh
        position_low[k] = doubleValue - doubleHigh
      } else {
        floatArrayBuff[0] = -doubleValue
        const doubleHigh = floatArrayBuff[0]
        position_high[k] = -doubleHigh
        position_low[k] = doubleValue + doubleHigh
      }
    }
  }

  public static needsRTE(bounds: Box3) {
    const cameraDistance = getRelativeOffset(bounds, 0.01)
    const cameraNear = getRelativeOffset(bounds, 0.009)
    const screenSize = new Vector2(1920, 1080)
    const cameraProjection = makePerspectiveProjection(
      screenSize,
      50,
      cameraNear,
      cameraNear * 10
    )

    const pixelDelta = new Vector2(-1, -1)
    const points = [bounds.min, bounds.max, bounds.getCenter(new Vector3())]
    for (let k = 0; k < points.length; k++) {
      const delta = Geometry.getFP32ProjectionDelta(
        points[k],
        cameraProjection,
        screenSize,
        cameraDistance
      )
      pixelDelta.x = Math.max(pixelDelta.x, delta.x)
      pixelDelta.y = Math.max(pixelDelta.y, delta.y)
    }

    return pixelDelta.x >= 0.5 || pixelDelta.y >= 0.5
  }

  public static getFP32ProjectionDelta(
    point: Vector3,
    projection: Matrix4,
    screenSize: Vector2,
    relativeOffset: number = 1
  ) {
    /** Cast to float, loose precision */
    floatArrayBuff[0] = point.x
    floatArrayBuff[1] = point.y
    floatArrayBuff[2] = point.z

    /** Single precision version */
    const floatVector = vecBuff0.set(
      floatArrayBuff[0],
      floatArrayBuff[1],
      floatArrayBuff[2]
    )

    /** A bit of randomness so camera has a rotation */
    const camPos = new Vector3()
      .copy(point)
      .add(
        new Vector3(
          Math.random() * relativeOffset,
          Math.random() * relativeOffset,
          -relativeOffset
        )
      )
    /** Double precision */
    const viewProjectionFp64 = new Matrix4().lookAt(camPos, point, new Vector3(0, 1, 0))
    viewProjectionFp64.setPosition(camPos)
    viewProjectionFp64.invert()
    viewProjectionFp64.premultiply(projection)
    /** Single precision */
    const viewProjectionFp32 = new Matrix4().copy(viewProjectionFp64)
    viewProjectionFp32.toArray(floatArrayBuff)
    viewProjectionFp32.fromArray(floatArrayBuff)

    /** Project and turn into pixels */
    const float4 = new Vector4(floatVector.x, floatVector.y, floatVector.z, 1)
    const double4 = new Vector4(floatVector.x, floatVector.y, floatVector.z, 1)
    float4.applyMatrix4(viewProjectionFp32)
    float4.multiplyScalar(0.5 / float4.w)
    float4.addScalar(0.5)
    float4.multiply(new Vector4(screenSize.x, screenSize.y, 0, 0))
    double4.applyMatrix4(viewProjectionFp64)
    double4.multiplyScalar(0.5 / double4.w)
    double4.addScalar(0.5)
    double4.multiply(new Vector4(screenSize.x, screenSize.y, 0, 0))

    // console.log('Float -> ', float4)
    // console.log('Double -> ', double4)

    /** Pixel difference */
    return new Vector2(Math.abs(double4.x - float4.x), Math.abs(double4.y - float4.y))
  }

  /** Only supports indexed geometry */
  public static computeVertexNormalsBuffer(
    buffer: number[],
    position: number[],
    index: number[]
  ) {
    const pA = new Vector3(),
      pB = new Vector3(),
      pC = new Vector3()
    const nA = new Vector3(),
      nB = new Vector3(),
      nC = new Vector3()
    const cb = new Vector3(),
      ab = new Vector3()

    // indexed elements
    for (let i = 0, il = index.length; i < il; i += 3) {
      const vA = index[i + 0]
      const vB = index[i + 1]
      const vC = index[i + 2]

      pA.fromArray(position, vA * 3)
      pB.fromArray(position, vB * 3)
      pC.fromArray(position, vC * 3)

      cb.subVectors(pC, pB)
      ab.subVectors(pA, pB)
      cb.cross(ab)

      nA.fromArray(buffer, vA * 3)
      nB.fromArray(buffer, vB * 3)
      nC.fromArray(buffer, vC * 3)

      nA.add(cb)
      nB.add(cb)
      nC.add(cb)

      buffer[vA * 3] = nA.x
      buffer[vA * 3 + 1] = nA.y
      buffer[vA * 3 + 2] = nA.z

      buffer[vB * 3] = nB.x
      buffer[vB * 3 + 1] = nB.y
      buffer[vB * 3 + 2] = nB.z

      buffer[vC * 3] = nC.x
      buffer[vC * 3 + 1] = nC.y
      buffer[vC * 3 + 2] = nC.z
    }
  }

  public static computeVertexNormals(
    buffer: BufferGeometry,
    doublePositions: Float64Array
  ) {
    const index = buffer.index
    const positionAttribute = buffer.getAttribute('position')

    if (positionAttribute !== undefined) {
      let normalAttribute = buffer.getAttribute('normal')

      if (normalAttribute === undefined) {
        normalAttribute = new BufferAttribute(
          new Float32Array(positionAttribute.count * 3),
          3
        )
        buffer.setAttribute('normal', normalAttribute)
      } else {
        // reset existing normals to zero
        for (let i = 0, il = normalAttribute.count; i < il; i++) {
          normalAttribute.setXYZ(i, 0, 0, 0)
        }
      }

      const pA = new Vector3(),
        pB = new Vector3(),
        pC = new Vector3()
      const nA = new Vector3(),
        nB = new Vector3(),
        nC = new Vector3()
      const cb = new Vector3(),
        ab = new Vector3()

      // indexed elements
      if (index) {
        for (let i = 0, il = index.count; i < il; i += 3) {
          const vA = index.getX(i + 0)
          const vB = index.getX(i + 1)
          const vC = index.getX(i + 2)

          pA.fromArray(doublePositions, vA * 3)
          pB.fromArray(doublePositions, vB * 3)
          pC.fromArray(doublePositions, vC * 3)

          cb.subVectors(pC, pB)
          ab.subVectors(pA, pB)
          cb.cross(ab)

          nA.fromBufferAttribute(normalAttribute, vA)
          nB.fromBufferAttribute(normalAttribute, vB)
          nC.fromBufferAttribute(normalAttribute, vC)

          nA.add(cb)
          nB.add(cb)
          nC.add(cb)

          normalAttribute.setXYZ(vA, nA.x, nA.y, nA.z)
          normalAttribute.setXYZ(vB, nB.x, nB.y, nB.z)
          normalAttribute.setXYZ(vC, nC.x, nC.y, nC.z)
        }
      } else {
        // non-indexed elements (unconnected triangle soup)

        for (let i = 0, il = positionAttribute.count; i < il; i += 3) {
          /** This is done blind. Don't think speckle supports non-indexed geometry */
          pA.fromArray(doublePositions, i * 3)
          pB.fromArray(doublePositions, i * 3 + 1)
          pC.fromArray(doublePositions, i * 3 + 2)

          cb.subVectors(pC, pB)
          ab.subVectors(pA, pB)
          cb.cross(ab)

          normalAttribute.setXYZ(i + 0, cb.x, cb.y, cb.z)
          normalAttribute.setXYZ(i + 1, cb.x, cb.y, cb.z)
          normalAttribute.setXYZ(i + 2, cb.x, cb.y, cb.z)
        }
      }

      buffer.normalizeNormals()

      normalAttribute.needsUpdate = true
    }
  }

  public static triangulatePolygon(points: Vector2[]): number[] {
    const flatArray = new Array<number>(points.length * 2)
    points.forEach((point: Vector2, index) => point.toArray(flatArray, index * 2))

    return earcut(flatArray)
  }
}<|MERGE_RESOLUTION|>--- conflicted
+++ resolved
@@ -8,21 +8,16 @@
   InterleavedBufferAttribute,
   Matrix4,
   Vector2,
-<<<<<<< HEAD
   Vector3,
   Vector4
 } from 'three'
 import { type SpeckleObject } from '../../IViewer.js'
 import { getRelativeOffset, makePerspectiveProjection } from '../Helpers.js'
+import earcut from 'earcut'
 
 const vecBuff0: Vector3 = new Vector3()
 const floatArrayBuff: Float32Array = new Float32Array(16)
-=======
-  Vector3
-} from 'three'
-import { type SpeckleObject } from '../../IViewer.js'
-import earcut from 'earcut'
->>>>>>> f38556db
+Vector3
 
 export enum GeometryAttributes {
   POSITION = 'POSITION',
