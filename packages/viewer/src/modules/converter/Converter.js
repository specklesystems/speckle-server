import * as THREE from 'three'
import * as BufferGeometryUtils from 'three/examples/jsm/utils/BufferGeometryUtils'
// import { BufferGeometryUtils } from 'three/examples/jsm/utils/BufferGeometryUtils'

import ObjectWrapper from './ObjectWrapper'
import { getConversionFactor } from './Units'
import MeshTriangulationHelper from './MeshTriangulationHelper'
import { Matrix4 } from 'three'
import { Vector3 } from 'three'
import { Line3 } from 'three'

/**
 * Utility class providing some top level conversion methods.
 * Warning: HIC SVNT DRACONES.
 */
export default class Coverter {
  constructor(objectLoader) {
    if (!objectLoader) {
      console.warn(
        'Converter initialized without a corresponding object loader. Any objects that include references will throw errors.'
      )
    }

    this.objectLoader = objectLoader
    this.curveSegmentLength = 0.1

    this.lastAsyncPause = Date.now()
    this.activePromises = 0
    this.maxChildrenPromises = 200
  }

  async asyncPause() {
    // Don't freeze the UI when doing all those traversals
    if (Date.now() - this.lastAsyncPause >= 100) {
      this.lastAsyncPause = Date.now()
      await new Promise((resolve) => setTimeout(resolve, 0))
    }
  }

  /**
   * If the object is convertible (there is a direct conversion routine), it will invoke the callback with the conversion result.
   * If the object is not convertible, it will recursively iterate through it (arrays & objects) and invoke the callback on any positive conversion result.
   * @param  {[type]}   obj      [description]
   * @param  {Function} callback [description]
   * @return {[type]}            [description]
   */
  async traverseAndConvert(obj, callback, scale = true, parents = []) {
    await this.asyncPause()

    // Exit on primitives (string, ints, bools, bigints, etc.)
    if (obj === null || typeof obj !== 'object') return
    if (obj.referencedId) obj = await this.resolveReference(obj)

    const childrenConversionPromisses = []

    // Traverse arrays, and exit early (we don't want to iterate through many numbers)
    if (Array.isArray(obj)) {
      for (const element of obj) {
        if (typeof element !== 'object') break // exit early for non-object based arrays
        if (this.activePromises >= this.maxChildrenPromises) {
          await this.traverseAndConvert(element, callback, scale, parents)
        } else {
          const childPromise = this.traverseAndConvert(
            element,
            callback,
            scale,
            parents
          )
          childrenConversionPromisses.push(childPromise)
        }
      }
      this.activePromises += childrenConversionPromisses.length
      await Promise.all(childrenConversionPromisses)
      this.activePromises -= childrenConversionPromisses.length
      return
    }

    // Keep track of parents. An object is his own parent, for the simplicity of working with subtrees
    obj.__parents = [...parents, obj.id]

    // If we can convert it, we should invoke the respective conversion routine.
    const type = this.getSpeckleType(obj)

    if (this[`${type}ToBufferGeometry`]) {
      try {
        await callback(await this[`${type}ToBufferGeometry`](obj.data || obj, scale))
        return
      } catch (e) {
        console.warn(
          `(Traversing - direct) Failed to convert ${type} with id: ${obj.id}`,
          e
        )
      }
    }

    const target = obj //obj.data || obj

    // Check if the object has a display value of sorts
    let displayValue =
      target['displayMesh'] ||
      target['@displayMesh'] ||
      target['displayValue'] ||
      target['@displayValue']
    if (displayValue) {
      if (!Array.isArray(displayValue)) {
        displayValue = await this.resolveReference(displayValue)
        if (!displayValue.units) displayValue.units = obj.units
        try {
          const convertedElement = await this.convert(displayValue, scale)
          await callback(
            new ObjectWrapper(
              convertedElement.bufferGeometry,
              obj,
              convertedElement.geometryType
            )
          ) // use the parent's metadata!
        } catch (e) {
          console.warn(
            `(Traversing) Failed to convert obj with id: ${obj.id} — ${e.message}`
          )
        }
      } else {
        for (const element of displayValue) {
          const val = await this.resolveReference(element)
          if (!val.units) val.units = obj.units
          const convertedElement = await this.convert(val, scale)
          await callback(
            new ObjectWrapper(
              convertedElement.bufferGeometry,
              { renderMaterial: val.renderMaterial, ...obj },
              convertedElement.geometryType
            )
          )
        }
      }

      // If this is a built element and has a display value, only iterate through the "elements" prop if it exists.
      if (obj.speckle_type.toLowerCase().includes('builtelements')) {
        if (obj['elements']) {
          childrenConversionPromisses.push(
            this.traverseAndConvert(obj['elements'], callback, scale, obj.__parents)
          )
          this.activePromises += childrenConversionPromisses.length
          await Promise.all(childrenConversionPromisses)
          this.activePromises -= childrenConversionPromisses.length
        }

        return
      }
    }

    // Last attempt: iterate through all object keys and see if we can display anything!
    // traverses the object in case there's any sub-objects we can convert.
    for (const prop in target) {
      if (prop === '__parents' || prop === 'bbox') continue
      if (
        ['displayMesh', '@displayMesh', 'displayValue', '@displayValue'].includes(prop)
      )
        continue
      if (typeof target[prop] !== 'object' || target[prop] === null) continue

      if (this.activePromises >= this.maxChildrenPromises) {
        await this.traverseAndConvert(target[prop], callback, scale, obj.__parents)
      } else {
        const childPromise = this.traverseAndConvert(
          target[prop],
          callback,
          scale,
          obj.__parents
        )
        childrenConversionPromisses.push(childPromise)
      }
    }
    this.activePromises += childrenConversionPromisses.length
    await Promise.all(childrenConversionPromisses)
    this.activePromises -= childrenConversionPromisses.length
  }

  directConverterExists(obj) {
    return this[`${this.getSpeckleType(obj)}ToBufferGeometry`] !== undefined
  }

  getDisplayValue(obj) {
    return (
<<<<<<< HEAD
      obj['displayValue'] ||
      obj['@displayValue'] ||
      obj['displayMesh'] ||
      obj['@displayMesh']
=======
      obj['displayMesh'] ||
      obj['@displayMesh'] ||
      obj['displayValue'] ||
      obj['@displayValue']
>>>>>>> 47fadee3
    )
  }

  /**
   * Directly converts an object and invokes the callback with the the conversion result.
   * If you don't know what you're doing, use traverseAndConvert() instead.
   * @param  {[type]} obj [description]
   * @param  {Function} callback [description]
   * @return {[type]}     [description]
   */
  async convert(obj, scale = true) {
    if (obj.referencedId) obj = await this.resolveReference(obj)
    try {
      const type = this.getSpeckleType(obj)
      if (this[`${type}ToBufferGeometry`]) {
        return await this[`${type}ToBufferGeometry`](obj.data || obj, scale)
      }
      /**
       * Regarding #723. This would be more generic and possibly handle other
       * types with missing direct convertor, however I don't feel it is the
       * 'convert' fuction's place to handle this...
       */
      // else {
      //   let element;
      //   if((element = this.getDisplayValue(obj)) !== undefined) {
      //     return await this.convert(element, scale);
      //   }
      // }
      return null
    } catch (e) {
      console.warn(`(Direct convert) Failed to convert object with id: ${obj.id}`)
      throw e
    }
  }

  /**
   * Takes an array composed of chunked references and dechunks it.
   * @param  {[type]} arr [description]
   * @return {[type]}     [description]
   */
  async dechunk(arr) {
    if (!arr || arr.length === 0) return arr
    // Handles pre-chunking objects, or arrs that have not been chunked
    if (!arr[0].referencedId) return arr

    const chunked = []
    for (const ref of arr) {
      const real = await this.objectLoader.getObject(ref.referencedId)
      chunked.push(real.data)
      // await this.asyncPause()
    }

    const dechunked = [].concat(...chunked)

    return dechunked
  }

  /**
   * Resolves an object reference by waiting for the loader to load it up.
   * @param  {[type]} obj [description]
   * @return {[type]}     [description]
   */
  async resolveReference(obj) {
    if (obj.referencedId) {
      const resolvedObj = await this.objectLoader.getObject(obj.referencedId)
      // this.asyncPause()
      return resolvedObj
    } else return obj
  }

  /**
   * Gets the speckle type of an object in various scenarios.
   * @param  {[type]} obj [description]
   * @return {[type]}     [description]
   */
  getSpeckleType(obj) {
    let type = 'Base'
    if (obj.data)
      type = obj.data.speckle_type
        ? obj.data.speckle_type.split('.').reverse()[0]
        : type
    else type = obj.speckle_type ? obj.speckle_type.split('.').reverse()[0] : type
    return type
  }

  async View3DToBufferGeometry(obj) {
    obj.origin.units = obj.units
    obj.target.units = obj.units
    const origin = this.PointToVector3(obj.origin)
    const target = this.PointToVector3(obj.target)
    obj.origin = origin
    obj.target = target
    return new ObjectWrapper(obj, obj, 'View')
  }

  async BlockInstanceToBufferGeometry(obj, scale) {
    const cF = scale ? getConversionFactor(obj.units) : 1
    const definition = await this.resolveReference(obj.blockDefinition)

    const matrix = new THREE.Matrix4().set(
      ...(Array.isArray(obj.transform) ? obj.transform : obj.transform.value)
    )
    const geoms = []
    for (const obj of definition.geometry) {
      // Note: we are passing scale = false to the conversion of all objects, as scaling *needs* to happen
      // at a global group level.
      const res = await this.convert(await this.resolveReference(obj), false)
      // We are not baking the matrix transform in the vertices so as to allow
      // for easy composed transforms coming in at nested block levels
      // res.bufferGeometry.applyMatrix4( matrix )
      geoms.push(res)
    }

    return new ObjectWrapper(geoms, obj, 'block', {
      transformMatrix: matrix,
      scaleMatrix: new THREE.Matrix4().makeScale(cF, cF, cF)
    })
  }

  async PointcloudToBufferGeometry(obj, scale = true) {
    const conversionFactor = scale ? getConversionFactor(obj.units) : 1
    const buffer = new THREE.BufferGeometry()

    const vertices = await this.dechunk(obj.points)

    buffer.setAttribute(
      'position',
      new THREE.Float32BufferAttribute(
        !scale || conversionFactor === 1
          ? vertices
          : vertices.map((v) => v * conversionFactor),
        3
      )
    )

    const colorsRaw = await this.dechunk(obj.colors)

    if (colorsRaw && colorsRaw.length !== 0) {
      if (colorsRaw.length !== buffer.attributes.position.count) {
        console.warn(
          `Mesh (id ${obj.id}) colours are mismatched with vertice counts. The number of colours must equal the number of vertices.`
        )
      }

      buffer.setAttribute(
        'color',
        new THREE.BufferAttribute(
          new Float32Array(buffer.attributes.position.count * 3),
          3
        )
      )

      for (let i = 0; i < buffer.attributes.position.count; i++) {
        const color = colorsRaw[i]
        const r = (color >> 16) & 0xff
        const g = (color >> 8) & 0xff
        const b = color & 0xff
        buffer.attributes.color.setXYZ(i, r / 255, g / 255, b / 255)
      }
    }

    // delete obj.points
    // delete obj.colors
    // delete obj.sizes // note, these might be used in the future

    return new ObjectWrapper(buffer, obj, 'pointcloud')
  }

  async BrepToBufferGeometry(obj, scale = true) {
    try {
      if (!obj) return

      let displayValue = obj.displayValue || obj.displayMesh
      if (Array.isArray(displayValue)) displayValue = displayValue[0] //Just take the first display value for now (not ideal)

      const { bufferGeometry } = await this.MeshToBufferGeometry(
        await this.resolveReference(displayValue),
        scale
      )

      // deletes known unneeded fields
      // delete obj.displayMesh
      // delete obj.displayValue
      delete obj.Edges
      delete obj.Faces
      delete obj.Loops
      delete obj.Trims
      delete obj.Curve2D
      delete obj.Curve3D
      delete obj.Surfaces
      delete obj.Vertices

      return new ObjectWrapper(bufferGeometry, obj)
    } catch (e) {
      console.warn(`Failed to convert brep id: ${obj.id}`)
      throw e
    }
  }

  async MeshToBufferGeometry(obj, scale = true) {
    try {
      if (!obj) return

      const conversionFactor = getConversionFactor(obj.units)
      const buffer = new THREE.BufferGeometry()
      const indices = []

      if (!obj.vertices) return
      if (!obj.faces) return

      const vertices = await this.dechunk(obj.vertices)
      const faces = await this.dechunk(obj.faces)

      let k = 0
      while (k < faces.length) {
        let n = faces[k]
        if (n <= 3) n += 3 // 0 -> 3, 1 -> 4

        if (n === 3) {
          // Triangle face
          indices.push(faces[k + 1], faces[k + 2], faces[k + 3])
        } else {
          // Quad or N-gon face
          const triangulation = MeshTriangulationHelper.triangulateFace(
            k,
            faces,
            vertices
          )
          indices.push(...triangulation)
        }

        k += n + 1
      }

      if (vertices.length >= 65535 || indices.length >= 65535) {
        buffer.setIndex(new THREE.Uint32BufferAttribute(indices, 1))
      } else {
        buffer.setIndex(new THREE.Uint16BufferAttribute(indices, 1))
      }

      buffer.setAttribute(
        'position',
        new THREE.Float32BufferAttribute(
          !scale || conversionFactor === 1
            ? vertices
            : vertices.map((v) => v * conversionFactor),
          3
        )
      )

      const colorsRaw = await this.dechunk(obj.colors)

      if (colorsRaw && colorsRaw.length !== 0) {
        if (colorsRaw.length !== buffer.attributes.position.count) {
          console.warn(
            `Mesh (id ${obj.id}) colours are mismatched with vertice counts. The number of colours must equal the number of vertices.`
          )
        }

        buffer.setAttribute(
          'color',
          new THREE.BufferAttribute(
            new Float32Array(buffer.attributes.position.count * 3),
            3
          )
        )

        for (let i = 0; i < buffer.attributes.position.count; i++) {
          const color = colorsRaw[i]
          const r = (color >> 16) & 0xff
          const g = (color >> 8) & 0xff
          const b = color & 0xff
          buffer.attributes.color.setXYZ(i, r / 255, g / 255, b / 255)
        }
      }

      buffer.computeVertexNormals()
      //buffer.computeFaceNormals( )
      buffer.computeBoundingSphere()

      // delete obj.vertices
      // delete obj.faces
      // delete obj.colors

      return new ObjectWrapper(buffer, obj)
    } catch (e) {
      console.warn(`Failed to convert mesh with id: ${obj.id}`)
      throw e
    }
  }

  async PointToBufferGeometry(obj, scale = true) {
    const v = this.PointToVector3(obj, scale)
    const buf = new THREE.BufferGeometry().setFromPoints([v])

    return new ObjectWrapper(buf, obj, 'point')
  }

  async LineToBufferGeometry(object, scale = true) {
    if (object.value) {
      //Old line format, treat as polyline
      return this.PolylineToBufferGeometry(object, scale)
    }
    const obj = {}
    Object.assign(obj, object)

    const geometry = new THREE.BufferGeometry().setFromPoints([
      this.PointToVector3(obj.start, scale),
      this.PointToVector3(obj.end, scale)
    ])
    return new ObjectWrapper(geometry, obj, 'line')
  }

  async PolylineToBufferGeometry(object, scale = true) {
    const obj = {}
    Object.assign(obj, object)

    const conversionFactor = scale ? getConversionFactor(obj.units) : 1

    obj.value = await this.dechunk(obj.value)

    const points = []
    for (let i = 0; i < obj.value.length; i += 3) {
      points.push(
        new THREE.Vector3(
          obj.value[i] * conversionFactor,
          obj.value[i + 1] * conversionFactor,
          obj.value[i + 2] * conversionFactor
        )
      )
    }
    if (obj.closed) points.push(points[0])

    const geometry = new THREE.BufferGeometry().setFromPoints(points)

    delete obj.value
    delete obj.bbox

    return new ObjectWrapper(geometry, obj, 'line')
  }

  async BoxToBufferGeometry(object, scale = true) {
    const conversionFactor = scale ? getConversionFactor(object.units) : 1

    const move = this.PointToVector3(object.basePlane.origin)
    const width = (object.xSize.end - object.xSize.start) * conversionFactor
    const depth = (object.ySize.end - object.ySize.start) * conversionFactor
    const height = (object.zSize.end - object.zSize.start) * conversionFactor

    const box = new THREE.BoxBufferGeometry(width, depth, height, 1, 1, 1)
    box.applyMatrix4(new THREE.Matrix4().setPosition(move))

    return new ObjectWrapper(box, object)
  }

  async PolycurveToBufferGeometry(object, scale = true) {
    const obj = {}
    Object.assign(obj, object)

    const buffers = []
    for (let i = 0; i < obj.segments.length; i++) {
      let element = obj.segments[i]
      let conv
      if (this.directConverterExists(element)) conv = await this.convert(element, scale)
      else if ((element = this.getDisplayValue(element)) !== undefined)
        conv = await this.convert(element, scale)

      buffers.push(conv?.bufferGeometry)
    }
    const geometry = BufferGeometryUtils.mergeBufferGeometries(buffers)

    return new ObjectWrapper(geometry, obj, 'line')
  }

  async CurveToBufferGeometry(object, scale = true) {
    const obj = {}
    Object.assign(obj, object)
    const displayValue = await this.resolveReference(obj.displayValue)
    displayValue.units = displayValue.units || obj.units

    const poly = await this.PolylineToBufferGeometry(displayValue, scale)

    return new ObjectWrapper(poly.bufferGeometry, obj, 'line')
  }

  async CircleToBufferGeometry(obj, scale = true) {
    const conversionFactor = scale ? getConversionFactor(obj.units) : 1
    const points = this.getCircularCurvePoints(obj.plane, obj.radius * conversionFactor)
    const geometry = new THREE.BufferGeometry().setFromPoints(points)

    // delete obj.plane
    // delete obj.value
    // delete obj.speckle_type
    // delete obj.bbox

    return new ObjectWrapper(geometry, obj, 'line')
  }

  async ArcToBufferGeometry(obj, scale = true) {
    /**
     * Old implementation
     */
    // const radius = obj.radius
    // const curve = new THREE.EllipseCurve(
    //   0,
    //   0, // ax, aY
    //   radius,
    //   radius, // xRadius, yRadius
    //   obj.startAngle,
    //   obj.endAngle, // aStartAngle, aEndAngle
    //   false, // aClockwise
    //   0 // aRotation
    // )
    // const points = curve.getPoints(50);
    // const t = this.PlaneToMatrix4(obj.plane, scale);
    // const geometry = new THREE.BufferGeometry()
    //   .setFromPoints(points)
    //   .applyMatrix4(t)
    // return new ObjectWrapper(geometry, obj, 'line')

    /**
     * New implementation, a bit verbose, but it's more clear this way.
     */
    const origin = new Vector3(
      obj.plane.origin.x,
      obj.plane.origin.y,
      obj.plane.origin.z
    )
    const startPoint = new Vector3(obj.startPoint.x, obj.startPoint.y, obj.startPoint.z)
    const endPoint = new Vector3(obj.endPoint.x, obj.endPoint.y, obj.endPoint.z)
    const midPoint = new Vector3(obj.midPoint.x, obj.midPoint.y, obj.midPoint.z)

    const chord = new Line3(startPoint, endPoint)
    // This the projection of the origin on the chord
    const chordCenter = chord.getCenter(new Vector3())
    // Direction from the origin to the mid point
    const d0 = new Vector3().subVectors(midPoint, origin)
    d0.normalize()
    // Direction from the origin to it;s projection on the chord
    const d1 = new Vector3().subVectors(chordCenter, origin)
    d1.normalize()
    // If the two above directions point in opposite directions, we need to reverse the arc's winding order
    const _clockwise = d0.dot(d1) < 0

    // Here we compute arc's orthonormal basis vectors using the origin and the two end points.
    const v0 = new Vector3().subVectors(startPoint, origin)
    v0.normalize()
    const v1 = new Vector3().subVectors(endPoint, origin)
    v1.normalize()
    const v2 = new Vector3().crossVectors(v0, v1)
    v2.normalize()
    const v3 = new Vector3().crossVectors(v2, v0)
    v3.normalize()

    // This is just the angle between the start and end points. Should be same as obj.angleRadians(or something)
    const angle = Math.acos(v0.dot(v1))
    const radius = obj.radius
    // We draw the arc in a local un-rotated coordinate system. We rotate it later on via transformation
    const curve = new THREE.EllipseCurve(
      0,
      0, // ax, aY
      radius,
      radius, // xRadius, yRadius
      0,
      angle, // aStartAngle, aEndAngle
      _clockwise, // aClockwise
      0 // aRotation
    )
    // This just samples points along the arc curve
    const points = curve.getPoints(50)

    const matrix = new Matrix4()
    // Scale first, in order for the composition to work correctly
    const conversionFactor = scale ? getConversionFactor(obj.plane.units) : 1
    if (scale) {
      matrix.scale(
        new THREE.Vector3(conversionFactor, conversionFactor, conversionFactor)
      )
    }
    // We determine the orientation of the plane using the three basis vectors computed above
    matrix.makeBasis(v0, v3, v2)
    // We translate it to the circle's origin
    matrix.setPosition(origin)

    const geometry = new THREE.BufferGeometry()
      .setFromPoints(points)
      .applyMatrix4(matrix)

    return new ObjectWrapper(geometry, obj, 'line')
  }

  async EllipseToBufferGeometry(obj, scale = true) {
    const conversionFactor = scale ? getConversionFactor(obj.units) : 1

    const center = new THREE.Vector3(
      obj.plane.origin.x,
      obj.plane.origin.y,
      obj.plane.origin.z
    ).multiplyScalar(conversionFactor)
    const xAxis = new THREE.Vector3(
      obj.plane.xdir.x,
      obj.plane.xdir.y,
      obj.plane.xdir.z
    ).normalize()
    const yAxis = new THREE.Vector3(
      obj.plane.ydir.x,
      obj.plane.ydir.y,
      obj.plane.ydir.z
    ).normalize()

    let resolution = 2 * Math.PI * obj.firstRadius * conversionFactor * 10
    resolution = parseInt(resolution.toString())
    const points = []

    for (let index = 0; index <= resolution; index++) {
      const t = (index * Math.PI * 2) / resolution
      const x = Math.cos(t) * obj.firstRadius * conversionFactor
      const y = Math.sin(t) * obj.secondRadius * conversionFactor
      const xMove = new THREE.Vector3(xAxis.x * x, xAxis.y * x, xAxis.z * x)
      const yMove = new THREE.Vector3(yAxis.x * y, yAxis.y * y, yAxis.z * y)

      const pt = new THREE.Vector3().addVectors(xMove, yMove).add(center)
      points.push(pt)
    }

    const geometry = new THREE.BufferGeometry().setFromPoints(points)
    return new ObjectWrapper(geometry, obj, 'line')
  }

  PlaneToMatrix4(plane, scale = true) {
    const m = new THREE.Matrix4()
    const conversionFactor = scale ? getConversionFactor(plane.units) : 1

    m.makeBasis(
      this.PointToVector3(plane.xdir).normalize(),
      this.PointToVector3(plane.ydir).normalize(),
      this.PointToVector3(plane.normal).normalize()
    )
    m.setPosition(this.PointToVector3(plane.origin))
<<<<<<< HEAD

=======
    /**
     * I think scaling should be done first.
     */
>>>>>>> 47fadee3
    if (scale) {
      m.scale(new THREE.Vector3(conversionFactor, conversionFactor, conversionFactor))
    }
    return m
  }

  getCircularCurvePoints(
    plane,
    radius,
    startAngle = 0,
    endAngle = 2 * Math.PI,
    res = this.curveSegmentLength
  ) {
    // Get alignment vectors
    const center = this.PointToVector3(plane.origin)
    const xAxis = this.PointToVector3(plane.xdir)
    const yAxis = this.PointToVector3(plane.ydir)

    // Make sure plane axis are unit length!!!!
    xAxis.normalize()
    yAxis.normalize()

    // Determine resolution
    let resolution = ((endAngle - startAngle) * radius) / res
    resolution = parseInt(resolution.toString())

    const points = []

    for (let index = 0; index <= resolution; index++) {
      const t = startAngle + (index * (endAngle - startAngle)) / resolution
      const x = Math.cos(t) * radius
      const y = Math.sin(t) * radius
      const xMove = new THREE.Vector3(xAxis.x * x, xAxis.y * x, xAxis.z * x)
      const yMove = new THREE.Vector3(yAxis.x * y, yAxis.y * y, yAxis.z * y)

      const pt = new THREE.Vector3().addVectors(xMove, yMove).add(center)
      points.push(pt)
    }
    return points
  }

  PointToVector3(obj, scale = true) {
    const conversionFactor = scale ? getConversionFactor(obj.units) : 1
    let v = null
    if (obj.value) {
      // Old point format based on value list
      v = new THREE.Vector3(
        obj.value[0] * conversionFactor,
        obj.value[1] * conversionFactor,
        obj.value[2] * conversionFactor
      )
    } else {
      // New point format based on cartesian coords
      v = new THREE.Vector3(
        obj.x * conversionFactor,
        obj.y * conversionFactor,
        obj.z * conversionFactor
      )
    }
    return v
  }
}<|MERGE_RESOLUTION|>--- conflicted
+++ resolved
@@ -182,17 +182,10 @@
 
   getDisplayValue(obj) {
     return (
-<<<<<<< HEAD
       obj['displayValue'] ||
       obj['@displayValue'] ||
       obj['displayMesh'] ||
       obj['@displayMesh']
-=======
-      obj['displayMesh'] ||
-      obj['@displayMesh'] ||
-      obj['displayValue'] ||
-      obj['@displayValue']
->>>>>>> 47fadee3
     )
   }
 
@@ -732,13 +725,9 @@
       this.PointToVector3(plane.normal).normalize()
     )
     m.setPosition(this.PointToVector3(plane.origin))
-<<<<<<< HEAD
-
-=======
     /**
      * I think scaling should be done first.
      */
->>>>>>> 47fadee3
     if (scale) {
       m.scale(new THREE.Vector3(conversionFactor, conversionFactor, conversionFactor))
     }
