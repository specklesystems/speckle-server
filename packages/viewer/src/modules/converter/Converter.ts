/* eslint-disable @typescript-eslint/no-unused-vars */
import { generateUUID } from 'three/src/math/MathUtils'
import { TreeNode, WorldTree } from '../tree/WorldTree'

export type ConverterResultDelegate = (object) => Promise<void>

export type ConverterNodeDelegate = (object, node) => Promise<void>
/**
 * Utility class providing some top level conversion methods.
 * Warning: HIC SVNT DRACONES.
 */
export default class Coverter {
  private objectLoader
  private lastAsyncPause: number
  private activePromises: number
  private maxChildrenPromises: number
  private spoofIDs = true
  private isRoot = true

  private readonly NodeConverterMapping: {
    [name: string]: ConverterNodeDelegate
  } = {
    View3D: this.View3DToNode.bind(this),
    BlockInstance: this.BlockInstanceToNode.bind(this),
    Pointcloud: this.PointcloudToNode.bind(this),
    Brep: this.BrepToNode.bind(this),
    Mesh: this.MeshToNode.bind(this),
    Point: this.PointToNode.bind(this),
    Line: this.LineToNode.bind(this),
    Polyline: this.PolylineToNode.bind(this),
    Box: this.BoxToNode.bind(this),
    Polycurve: this.PolycurveToNode.bind(this),
    Curve: this.CurveToNode.bind(this),
    Circle: this.CircleToNode.bind(this),
    Arc: this.ArcToNode.bind(this),
    Ellipse: this.EllipseToNode.bind(this)
  }

  constructor(objectLoader: unknown) {
    if (!objectLoader) {
      console.warn(
        'Converter initialized without a corresponding object loader. Any objects that include references will throw errors.'
      )
    }

    this.objectLoader = objectLoader

    this.lastAsyncPause = Date.now()
    this.activePromises = 0
    this.maxChildrenPromises = 200
    WorldTree.getInstance()
  }

  public async asyncPause() {
    // Don't freeze the UI when doing all those traversals
    if (Date.now() - this.lastAsyncPause >= 100) {
      this.lastAsyncPause = Date.now()
      await new Promise((resolve) => setTimeout(resolve, 0))
    }
  }

  /**
   * If the object is convertible (there is a direct conversion routine), it will invoke the callback with the conversion result.
   * If the object is not convertible, it will recursively iterate through it (arrays & objects) and invoke the callback on any positive conversion result.
   * @param  {[type]}   obj      [description]
   * @param  {Function} callback [description]
   * @return {[type]}            [description]
   */
  public async traverse(
    objectURL: string,
    obj,
    callback: ConverterResultDelegate,
    node: TreeNode = null
  ) {
    await this.asyncPause()

    // Exit on primitives (string, ints, bools, bigints, etc.)
    if (obj === null || typeof obj !== 'object') return
    if (obj.referencedId) obj = await this.resolveReference(obj)

    const childrenConversionPromisses = []

    // Traverse arrays, and exit early (we don't want to iterate through many numbers)
    if (Array.isArray(obj)) {
      for (const element of obj) {
        if (typeof element !== 'object') break // exit early for non-object based arrays
        if (this.activePromises >= this.maxChildrenPromises) {
          await this.traverse(objectURL, element, callback, node)
        } else {
          const childPromise = this.traverse(objectURL, element, callback, node)
          childrenConversionPromisses.push(childPromise)
        }
      }
      this.activePromises += childrenConversionPromisses.length
      await Promise.all(childrenConversionPromisses)
      this.activePromises -= childrenConversionPromisses.length
      return
    }

    const childNode: TreeNode = WorldTree.getInstance().parse({
      id: !node ? objectURL : this.getNodeId(obj),
      raw: Object.assign({}, obj),
      atomic: true,
      root: this.isRoot,
      children: []
    })
    this.isRoot = false

    if (node === null) {
      WorldTree.getInstance().addSubtree(childNode)
      // console.warn(`Added root node with id ${obj.id}`)
    } else {
      WorldTree.getInstance().addNode(childNode, node)
      // console.warn(`Added child node with id ${obj.id} to parent node ${node.model.id}`)
    }

    // If we can convert it, we should invoke the respective conversion routine.
    const type = this.getSpeckleType(obj)

    if (this.directNodeConverterExists(obj)) {
      try {
        await this.convertToNode(obj.data || obj, childNode)
        await callback(null /*await this.directConvert(obj.data || obj, scale)*/)
        return
      } catch (e) {
        console.warn(
          `(Traversing - direct) Failed to convert ${type} with id: ${obj.id}`,
          e
        )
      }
    }

    const target = obj //obj.data || obj

    // Check if the object has a display value of sorts
    let displayValue = this.getDisplayValue(target)

    if (displayValue) {
      childNode.model.atomic = true
    } else {
      childNode.model.atomic = false
    }

    if (displayValue) {
      if (!Array.isArray(displayValue)) {
        displayValue = await this.resolveReference(displayValue)
        if (!displayValue.units) displayValue.units = obj.units
        try {
          const nestedNode: TreeNode = WorldTree.getInstance().parse({
            id: this.getNodeId(displayValue),
            raw: Object.assign({}, displayValue),
            atomic: false,
            children: []
          })
          await this.convertToNode(displayValue, nestedNode)
          WorldTree.getInstance().addNode(nestedNode, childNode)
          await callback({}) // use the parent's metadata!
        } catch (e) {
          console.warn(
            `(Traversing) Failed to convert obj with id: ${obj.id} — ${e.message}`
          )
        }
      } else {
        for (const element of displayValue) {
          const val = await this.resolveReference(element)
          if (!val.units) val.units = obj.units
          const nestedNode: TreeNode = WorldTree.getInstance().parse({
            id: this.getNodeId(val),
            raw: Object.assign({}, val),
            atomic: false,
            children: []
          })
          await this.convertToNode(val, nestedNode)
          WorldTree.getInstance().addNode(nestedNode, childNode)
          await callback({})
        }
      }

      // If this is a built element and has a display value, only iterate through the "elements" prop if it exists.
      if (obj.speckle_type.toLowerCase().includes('builtelements')) {
        if (obj['elements']) {
          childrenConversionPromisses.push(
            this.traverse(objectURL, obj['elements'], callback, childNode)
          )
          this.activePromises += childrenConversionPromisses.length
          await Promise.all(childrenConversionPromisses)
          this.activePromises -= childrenConversionPromisses.length
        }

        return
      }
    }

    // Last attempt: iterate through all object keys and see if we can display anything!
    // traverses the object in case there's any sub-objects we can convert.
    for (const prop in target) {
      if (prop === '__parents' || prop === 'bbox' || prop === '__closure') continue
      if (
        ['displayMesh', '@displayMesh', 'displayValue', '@displayValue'].includes(prop)
      )
        continue
      if (typeof target[prop] !== 'object' || target[prop] === null) continue

      if (this.activePromises >= this.maxChildrenPromises) {
        await this.traverse(objectURL, target[prop], callback, childNode)
      } else {
        const childPromise = this.traverse(objectURL, target[prop], callback, childNode)
        childrenConversionPromisses.push(childPromise)
      }
    }
    this.activePromises += childrenConversionPromisses.length
    await Promise.all(childrenConversionPromisses)
    this.activePromises -= childrenConversionPromisses.length
  }

  private getNodeId(obj) {
    if (this.spoofIDs) return generateUUID()
    return obj.id
  }
  /**
   * Takes an array composed of chunked references and dechunks it.
   * @param  {[type]} arr [description]
   * @return {[type]}     [description]
   */
  private async dechunk(arr) {
    if (!arr || arr.length === 0) return arr
    // Handles pre-chunking objects, or arrs that have not been chunked
    if (!arr[0].referencedId) return arr

    const chunked = []
    for (const ref of arr) {
      const real = await this.objectLoader.getObject(ref.referencedId)
      chunked.push(real.data)
      // await this.asyncPause()
    }

    const dechunked = [].concat(...chunked)

    return dechunked
  }

  /**
   * Resolves an object reference by waiting for the loader to load it up.
   * @param  {[type]} obj [description]
   * @return {[type]}     [description]
   */
  private async resolveReference(obj) {
    if (obj.referencedId) {
      const resolvedObj = await this.objectLoader.getObject(obj.referencedId)
      // this.asyncPause()
      return resolvedObj
    } else return obj
  }

  /**
   * Gets the speckle type of an object in various scenarios.
   * @param  {[type]} obj [description]
   * @return {[type]}     [description]
   */
  private getSpeckleType(obj): string {
    let type = 'Base'
    if (obj.data)
      type = obj.data.speckle_type
        ? obj.data.speckle_type.split('.').reverse()[0]
        : type
    else type = obj.speckle_type ? obj.speckle_type.split('.').reverse()[0] : type
    return type
  }

  private directNodeConverterExists(obj) {
    return this.getSpeckleType(obj) in this.NodeConverterMapping
  }

  private async convertToNode(obj, node) {
    if (obj.referencedId) obj = await this.resolveReference(obj)
    try {
      if (this.directNodeConverterExists(obj)) {
        return await this.NodeConverterMapping[this.getSpeckleType(obj)](obj, node)
      }
      return null
    } catch (e) {
      console.warn(`(Direct convert) Failed to convert object with id: ${obj.id}`)
      throw e
    }
  }

  private getDisplayValue(obj) {
    return (
      obj['displayValue'] ||
      obj['@displayValue'] ||
      obj['displayMesh'] ||
      obj['@displayMesh']
    )
  }

  /**
   * 
    NODES
   */
  private async View3DToNode(obj, node) {
<<<<<<< HEAD
    node.model.raw = obj
=======
    obj.origin.units = obj.units
    obj.target.units = obj.units
>>>>>>> 7ebd96fe
  }

  private async BlockInstanceToNode(obj, node) {
    const definition = await this.resolveReference(obj.blockDefinition)
    node.model.raw.definition = definition
    for (const def of definition.geometry) {
      const ref = await this.resolveReference(def)
      const childNode: TreeNode = WorldTree.getInstance().parse({
        id: this.getNodeId(ref),
        raw: Object.assign({}, ref),
        atomic: true,
        children: []
      })
      WorldTree.getInstance().addNode(childNode, node)
      // console.warn(
      //   `Added child node with id ${childNode.model.id} to parent node ${node.model.id}`
      // )

      await this.convertToNode(ref, childNode)
    }
  }

  private async PointcloudToNode(obj, node) {
    node.model.raw.points = await this.dechunk(obj.points)
    node.model.raw.colors = await this.dechunk(obj.colors)
  }

  private async BrepToNode(obj, node) {
    try {
      if (!obj) return

      let displayValue = obj.displayValue || obj.displayMesh
      if (Array.isArray(displayValue)) displayValue = displayValue[0] //Just take the first display value for now (not ideal)
      const ref = await this.resolveReference(displayValue)
      const nestedNode: TreeNode = WorldTree.getInstance().parse({
        id: this.getNodeId(ref),
        raw: Object.assign({}, ref),
        atomic: false,
        children: []
      })
      await this.convertToNode(ref, nestedNode)
      WorldTree.getInstance().addNode(nestedNode, node)

      // deletes known unneeded fields
      delete obj.Edges
      delete obj.Faces
      delete obj.Loops
      delete obj.Trims
      delete obj.Curve2D
      delete obj.Curve3D
      delete obj.Surfaces
      delete obj.Vertices
    } catch (e) {
      console.warn(`Failed to convert brep id: ${obj.id}`)
      throw e
    }
  }

  private async MeshToNode(obj, node) {
    if (!obj) return

    if (!obj.vertices) return
    if (!obj.faces) return

    node.model.raw.vertices = await this.dechunk(obj.vertices)
    node.model.raw.faces = await this.dechunk(obj.faces)
    node.model.raw.colors = await this.dechunk(obj.colors)
  }

  private async PointToNode(obj, node) {
    return
  }
  private async LineToNode(obj, node) {
    return
  }

  private async PolylineToNode(obj, node) {
    node.model.raw.value = await this.dechunk(obj.value)
  }

  private async BoxToNode(obj, node) {
    return
  }

  private async PolycurveToNode(obj, node) {
    for (let i = 0; i < obj.segments.length; i++) {
      let element = obj.segments[i]
      /** Not a big fan of this... */
      if (!this.directNodeConverterExists(element)) {
        element = this.getDisplayValue(element)
        if (element.referencedId) {
          element = await this.resolveReference(element)
        }
      }
      const nestedNode: TreeNode = WorldTree.getInstance().parse({
        id: this.getNodeId(element),
        raw: Object.assign({}, element),
        atomic: false,
        children: []
      })
      await this.convertToNode(element, nestedNode)
      WorldTree.getInstance().addNode(nestedNode, node)
    }
  }

  private async CurveToNode(obj, node) {
    const displayValue = await this.resolveReference(obj.displayValue)
    displayValue.units = displayValue.units || obj.units
    const nestedNode: TreeNode = WorldTree.getInstance().parse({
      id: this.getNodeId(displayValue),
      raw: Object.assign({}, displayValue),
      atomic: false,
      children: []
    })
    await this.convertToNode(displayValue, nestedNode)
    WorldTree.getInstance().addNode(nestedNode, node)
  }

  private async CircleToNode(obj, node) {
    return
  }

  private async ArcToNode(obj, node) {
    return
  }

  private async EllipseToNode(obj, node) {
    return
  }
}<|MERGE_RESOLUTION|>--- conflicted
+++ resolved
@@ -298,12 +298,8 @@
     NODES
    */
   private async View3DToNode(obj, node) {
-<<<<<<< HEAD
-    node.model.raw = obj
-=======
     obj.origin.units = obj.units
     obj.target.units = obj.units
->>>>>>> 7ebd96fe
   }
 
   private async BlockInstanceToNode(obj, node) {
