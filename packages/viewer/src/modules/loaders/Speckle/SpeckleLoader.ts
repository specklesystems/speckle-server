import SpeckleConverter from './SpeckleConverter.js'
import { Loader, LoaderEvent } from '../Loader.js'
import ObjectLoader from '@speckle/objectloader'
import { SpeckleGeometryConverter } from './SpeckleGeometryConverter.js'
import { WorldTree, type SpeckleObject } from '../../../index.js'
import { AsyncPause } from '../../World.js'
import Logger from '../../utils/Logger.js'
import { obj as _obj, base64ToBytes } from './obj.js'

export class SpeckleLoader extends Loader {
  protected loader: ObjectLoader
  protected converter: SpeckleConverter
  protected tree: WorldTree
  protected isCancelled = false
  protected isFinished = false

  public get resource(): string {
    return this._resource
  }

  public get finished(): boolean {
    return this.isFinished
  }

  constructor(
    targetTree: WorldTree,
    resource: string,
    authToken?: string,
    enableCaching?: boolean,
    resourceData?: string | ArrayBuffer
  ) {
    super(resource, resourceData)
    this.tree = targetTree
    let token = undefined
    try {
      token = authToken || (localStorage.getItem('AuthToken') as string | undefined)
    } catch (error) {
      // Accessing localStorage may throw when executing on sandboxed document, ignore.
    }

    if (!token) {
      Logger.error(
        'Viewer: no auth token present. Requests to non-public stream objects will fail.'
      )
    }

    // const url = new URL(resource)

    // const segments = url.pathname.split('/')
    // if (
    //   segments.length < 5 ||
    //   url.pathname.indexOf('streams') === -1 ||
    //   url.pathname.indexOf('objects') === -1
    // ) {
    //   throw new Error('Unexpected object url format.')
    // }

    const serverUrl = 'plm' //url.origin
    const streamId = 'plm' //segments[2]
    const objectId = 'plm' //segments[4]

    this.loader = new ObjectLoader({
      serverUrl,
      token,
      streamId,
      objectId,
      // eslint-disable-next-line @typescript-eslint/no-explicit-any
      options: { enableCaching, customLogger: (Logger as any).log }
    })

    this.converter = new SpeckleConverter(this.loader, this.tree)
  }

  public async load(): Promise<boolean> {
    const start = performance.now()
    let first = true
    let current = 0
    const total = 10 //await this.loader.getTotalObjectCount()
    let viewerLoads = 0
    let firstObjectPromise = null

    Logger.warn('Downloading object ', this._resource)

    const pause = new AsyncPause()
<<<<<<< HEAD
    for await (const obj of this.loader.getObjectIterator2(
      new TextDecoder().decode(base64ToBytes(_obj))
    )) {
=======

    for await (const obj of this.loader.getObjectIterator()) {
>>>>>>> 4e37a0ea
      if (this.isCancelled) {
        this.emit(LoaderEvent.LoadCancelled, this._resource)
        return Promise.resolve(false)
      }
      if (first) {
        firstObjectPromise = this.converter.traverse(
          this._resource,
          obj as SpeckleObject,
          async () => {
            viewerLoads++
            pause.tick(100)
            if (pause.needsWait) {
              await pause.wait(16)
            }
          }
        )
        first = false
      }
      current++
      this.emit(LoaderEvent.LoadProgress, {
        progress: current / (total + 1),
        id: this._resource
      })
    }

    if (firstObjectPromise) {
      await firstObjectPromise
    }

    Logger.warn(
      `Finished converting object ${this._resource} in ${
        (performance.now() - start) / 1000
      } seconds. Node count: ${this.tree.nodeCount}`
    )

    if (viewerLoads === 0) {
      Logger.warn(`Viewer: no 3d objects found in object ${this._resource}`)
      this.emit(LoaderEvent.LoadWarning, {
        message: `No displayable objects found in object ${this._resource}.`
      })
    }
    if (this.isCancelled) {
      return Promise.resolve(false)
    }

    await this.converter.convertInstances()
    await this.converter.applyMaterials()

    const t0 = performance.now()
    const geometryConverter = new SpeckleGeometryConverter()

    const renderTree = this.tree.getRenderTree(this._resource)
    if (!renderTree) return Promise.resolve(false)
    const p = renderTree.buildRenderTree(geometryConverter)

    void p.then(() => {
      Logger.log('ASYNC Tree build time -> ', performance.now() - t0)
      Logger.log('Node build time -> ', renderTree.buildNodeTime)
      Logger.log('Apply transform time -> ', renderTree.applyTransformTime)
      Logger.log('Geometry build time -> ', renderTree.convertTime)
      Logger.log('Get Node time -> ', renderTree.getNodeTime)
      Logger.log('Other time -> ', renderTree.otherTime)
      Logger.log('Triangulation time -> ', geometryConverter.meshTriangulationTime)
      Logger.log(
        'ACTUAL Triangulation time -> ',
        geometryConverter.actualTriangulateTime
      )
      Logger.log('Push time -> ', geometryConverter.pushTime)
      this.isFinished = true
    })

    return p
  }

  cancel() {
    this.isCancelled = true
    this.isFinished = false
  }

  dispose() {
    super.dispose()
    this.loader.dispose()
  }
}<|MERGE_RESOLUTION|>--- conflicted
+++ resolved
@@ -82,14 +82,9 @@
     Logger.warn('Downloading object ', this._resource)
 
     const pause = new AsyncPause()
-<<<<<<< HEAD
     for await (const obj of this.loader.getObjectIterator2(
       new TextDecoder().decode(base64ToBytes(_obj))
     )) {
-=======
-
-    for await (const obj of this.loader.getObjectIterator()) {
->>>>>>> 4e37a0ea
       if (this.isCancelled) {
         this.emit(LoaderEvent.LoadCancelled, this._resource)
         return Promise.resolve(false)
