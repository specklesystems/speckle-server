--- conflicted
+++ resolved
@@ -30,11 +30,8 @@
   protected renderMaterialMap: { [id: string]: SpeckleObject } = {}
   protected colorMap: { [id: string]: SpeckleObject } = {}
   protected instanceCounter = 0
-<<<<<<< HEAD
   protected duplicateCounter = 0
-=======
   private traverseCount = 0
->>>>>>> 92b0d02a
 
   protected readonly NodeConverterMapping: {
     [name: string]: SpeckleConverterNodeDelegate
@@ -134,14 +131,6 @@
         atomic: true,
         children: []
       })
-<<<<<<< HEAD
-      this.tree.addSubtree(this.subtree)
-      this.addNode(childNode, this.subtree)
-    } else {
-      this.addNode(childNode, node)
-    }
-=======
->>>>>>> 92b0d02a
 
       if (node === null) {
         /** We're adding a parent for the entire model (subtree) */
@@ -153,28 +142,16 @@
           children: []
         })
         this.tree.addSubtree(this.subtree)
-        this.tree.addNode(childNode, this.subtree)
+        this.addNode(childNode, this.subtree)
       } else {
-        this.tree.addNode(childNode, node)
+        this.addNode(childNode, node)
       }
 
       // If we can convert it, we should invoke the respective conversion routine.
       if (this.directNodeConverterExists(obj)) {
         try {
-<<<<<<< HEAD
-          const nestedNode: TreeNode = this.tree.parse({
-            id: this.getNodeId(displayValue),
-            raw: displayValue,
-            atomic: false,
-            children: []
-          })
-          this.addNode(nestedNode, childNode)
-          await this.convertToNode(displayValue, nestedNode)
-          await callback()
-=======
           await this.convertToNode(obj, childNode)
           return
->>>>>>> 92b0d02a
         } catch (e) {
           Logger.warn(
             `(Traversing - direct) Failed to convert ${this.getSpeckleType(
@@ -194,23 +171,7 @@
       if (displayValue) {
         childNode.model.atomic = true
       } else {
-<<<<<<< HEAD
-        for (const element of displayValue) {
-          const val = await this.resolveReference(element)
-          if (!val.units) val.units = obj.units
-          const nestedNode: TreeNode = this.tree.parse({
-            id: this.getNodeId(val),
-            raw: val,
-            atomic: false,
-            children: []
-          })
-          this.addNode(nestedNode, childNode)
-          await this.convertToNode(val, nestedNode)
-          await callback()
-        }
-=======
         childNode.model.atomic = false
->>>>>>> 92b0d02a
       }
 
       if (displayValue) {
@@ -224,7 +185,7 @@
               atomic: false,
               children: []
             })
-            this.tree.addNode(nestedNode, childNode)
+            this.addNode(nestedNode, childNode)
             await this.convertToNode(displayValue, nestedNode)
           } catch (e) {
             Logger.warn(
@@ -243,7 +204,7 @@
               atomic: false,
               children: []
             })
-            this.tree.addNode(nestedNode, childNode)
+            this.addNode(nestedNode, childNode)
             await this.convertToNode(val, nestedNode)
           }
         }
