--- conflicted
+++ resolved
@@ -65,10 +65,7 @@
       const displayStyleNode = this.getDisplayStyleNode(node)
       ret = {
         id: node.model.id,
-<<<<<<< HEAD
-=======
         subtreeId: node.model.subtreeId,
->>>>>>> bbd0883e
         speckleType: geometryConverter.getSpeckleType(node.model),
         geometry: geometryData,
         renderMaterial: Materials.renderMaterialFromNode(
