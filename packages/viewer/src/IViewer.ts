import { Vector3 } from 'three'
import sampleHdri from './assets/sample-hdri.png'
import { FilteringState } from './modules/filtering/FilteringManager'
import { PropertyInfo } from './modules/filtering/PropertyManager'
import { Query, QueryResult } from './modules/queries/Query'
import { DataTree } from './modules/tree/DataTree'
import { WorldTree } from './modules/tree/WorldTree'

export interface ViewerParams {
  showStats: boolean
  environmentSrc: Asset | string
  verbose: boolean
}
export enum AssetType {
  TEXTURE_8BPP = 'png', // For now
  TEXTURE_HDR = 'hdr',
  TEXTURE_EXR = 'exr'
}

export interface Asset {
  src: string
  type: AssetType
}

/**
 * The default HDRI the viewer uses is actually a true HDR image (.exr),
 * specified by the explicit TEXTURE_EXR
 *
 * We do this because bundling an actual .exr or .hdr image format would require
 * anybody consuming the viewer to make adjustments to their build config, to enable
 * its import.
 *
 * Three.js doesn't mind the extension of the asset you load, so an .exr hidden behind
 * a .png will work just fine.
 */
export const DefaultViewerParams: ViewerParams = {
  showStats: false,
  verbose: false,
  environmentSrc: {
    src: sampleHdri,
    type: AssetType.TEXTURE_EXR
  }
}

export enum ViewerEvent {
  ObjectClicked = 'object-clicked',
  ObjectDoubleClicked = 'object-doubleclicked',
  LoadComplete = 'load-complete',
  LoadProgress = 'load-progress',
  UnloadComplete = 'unload-complete',
  UnloadAllComplete = 'unload-all-complete',
  Busy = 'busy',
  SectionBoxChanged = 'section-box-changed',
  SectionBoxUpdated = 'section-box-updated'
}

export type SelectionEvent = {
  multiple: boolean
  event?: PointerEvent
  hits: Array<{
    guid?: string
    object: Record<string, unknown>
    point: Vector3
  }>
}

export interface LightConfiguration {
  enabled?: boolean
  castShadow?: boolean
  intensity?: number
  color?: number
  indirectLightIntensity?: number
  shadowcatcher?: boolean
}

export interface SunLightConfiguration extends LightConfiguration {
  elevation?: number
  azimuth?: number
  radius?: number
}

export const DefaultLightConfiguration: SunLightConfiguration = {
  enabled: true,
  castShadow: true,
  intensity: 5,
  color: 0xffffff,
  elevation: 1.33,
  azimuth: 0.75,
  radius: 0,
  indirectLightIntensity: 1.2,
  shadowcatcher: true
}

export type CanonicalView =
  | 'front'
  | 'back'
  | 'up'
  | 'top'
  | 'down'
  | 'bottom'
  | 'right'
  | 'left'
  | '3d'
  | '3D'

export type SpeckleView = {
  name: string
  id: string
  view: Record<string, unknown>
}

export type InlineView = {
  position: Vector3
  target: Vector3
}

export type PolarView = {
  azimuth: number
  polar: number
  radius?: number
  origin?: Vector3
}

export interface IViewer {
  init(): Promise<void>
  resize(): void
  on(eventType: ViewerEvent, handler: (arg) => void)
  requestRender(): void
  setSectionBox(
    box?: {
      min: { x: number; y: number; z: number }
      max: { x: number; y: number; z: number }
    },
    offset?: number
  )
  setSectionBoxFromObjects(objectIds: string[], offset?: number)
  getCurrentSectionBox(): {
    min: { x: number; y: number; z: number }
    max: { x: number; y: number; z: number }
  } | null
  toggleSectionBox(): void
  sectionBoxOff(): void
  sectionBoxOn(): void

  zoom(objectIds?: string[], fit?: number, transition?: boolean): void

  toggleCameraProjection(): void
  setLightConfiguration(config: LightConfiguration): void

  getViews(): SpeckleView[]
  setView(
    view: CanonicalView | SpeckleView | InlineView | PolarView,
    transition?: boolean
  )

  loadObject(url: string, token?: string, enableCaching?: boolean): Promise<void>
  cancelLoad(url: string, unload?: boolean): Promise<void>
  unloadObject(url: string): Promise<void>
  unloadAll(): Promise<void>

  screenshot(): Promise<string>

  /** Old Filtering members. Deprecated */
  applyFilter(filter: unknown): Promise<void>

  /** New Filtering members */
  getObjectProperties(resourceURL?: string, bypassCache?: boolean): PropertyInfo[]
  showObjects(
    objectIds: string[],
    stateKey?: string,
    includeDescendants?
  ): Promise<FilteringState>
  hideObjects(
    objectIds: string[],
    stateKey?: string,
    includeDescendants?,
    ghost?: boolean
  ): Promise<FilteringState>
  isolateObjects(
    objectIds: string[],
    stateKey?: string,
    includeDescendants?,
    ghost?: boolean
  ): Promise<FilteringState>
  unIsolateObjects(
    objectIds: string[],
    stateKey?: string,
    includeDescendants?
  ): Promise<FilteringState>

  selectObjects(objectIds: string[]): Promise<FilteringState>
  resetSelection(): Promise<FilteringState>
  highlightObjects(objectIds: string[], ghost?: boolean): Promise<FilteringState>
  resetHighlight(): Promise<FilteringState>

  setColorFilter(prop: PropertyInfo, ghost?: boolean): Promise<FilteringState>
  setUserObjectColors(
    groups: [{ objectIds: string[]; color: string }]
  ): Promise<FilteringState>
  removeColorFilter(): Promise<FilteringState>
  resetFilters(): Promise<FilteringState>

  /** Data ops */
  getDataTree(): DataTree
<<<<<<< HEAD
  getWorldTree(): WorldTree
=======
  query<T extends Query>(query: T): QueryResult
  queryAsync(query: Query): Promise<QueryResult>
>>>>>>> 94f94e19

  dispose(): void
}<|MERGE_RESOLUTION|>--- conflicted
+++ resolved
@@ -202,12 +202,9 @@
 
   /** Data ops */
   getDataTree(): DataTree
-<<<<<<< HEAD
-  getWorldTree(): WorldTree
-=======
   query<T extends Query>(query: T): QueryResult
   queryAsync(query: Query): Promise<QueryResult>
->>>>>>> 94f94e19
+  getWorldTree(): WorldTree
 
   dispose(): void
 }