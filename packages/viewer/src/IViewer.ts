--- conflicted
+++ resolved
@@ -1,18 +1,9 @@
 import { Vector3 } from 'three'
-<<<<<<< HEAD
-import sampleHdri from './assets/sample-hdri.png'
 import { type PropertyInfo } from './modules/filtering/PropertyManager'
 import type { Query, QueryArgsResultMap } from './modules/queries/Query'
 import { type TreeNode, WorldTree } from './modules/tree/WorldTree'
 import { type Utils } from './modules/Utils'
-=======
 import defaultHdri from './assets/hdri/Mild-dwab.png'
-import { PropertyInfo } from './modules/filtering/PropertyManager'
-import { Query, QueryArgsResultMap, QueryResult } from './modules/queries/Query'
-import { DataTree } from './modules/tree/DataTree'
-import { TreeNode, WorldTree } from './modules/tree/WorldTree'
-import { Utils } from './modules/Utils'
->>>>>>> ed511fb0
 import { World } from './modules/World'
 import SpeckleRenderer from './modules/SpeckleRenderer'
 import { Extension } from './modules/extensions/Extension'
