import { Vector3 } from 'three'
import sampleHdri from './assets/sample-hdri.png'
import { DiffResult } from './modules/Differ'
<<<<<<< HEAD
=======
import { BatchObject } from './modules/batching/BatchObject'
>>>>>>> 7ea5e357
import { FilteringState } from './modules/filtering/FilteringManager'
import { PropertyInfo } from './modules/filtering/PropertyManager'
import { Query, QueryArgsResultMap, QueryResult } from './modules/queries/Query'
import { DataTree } from './modules/tree/DataTree'
import { WorldTree } from './modules/tree/WorldTree'
import { Utils } from './modules/Utils'
import { WorldTree } from './modules/tree/WorldTree'
import { World } from './modules/World'

export interface ViewerParams {
  showStats: boolean
  environmentSrc: Asset | string
  verbose: boolean
  keepGeometryData: boolean
}
export enum AssetType {
  TEXTURE_8BPP = 'png', // For now
  TEXTURE_HDR = 'hdr',
  TEXTURE_EXR = 'exr'
}

export interface Asset {
  src: string
  type: AssetType
}

/**
 * The default HDRI the viewer uses is actually a true HDR image (.exr),
 * specified by the explicit TEXTURE_EXR
 *
 * We do this because bundling an actual .exr or .hdr image format would require
 * anybody consuming the viewer to make adjustments to their build config, to enable
 * its import.
 *
 * Three.js doesn't mind the extension of the asset you load, so an .exr hidden behind
 * a .png will work just fine.
 */
export const DefaultViewerParams: ViewerParams = {
  showStats: false,
  verbose: false,
  keepGeometryData: false,
  environmentSrc: {
    src: sampleHdri,
    type: AssetType.TEXTURE_EXR
  }
}

export enum ViewerEvent {
  ObjectClicked = 'object-clicked',
  ObjectDoubleClicked = 'object-doubleclicked',
  DownloadComplete = 'download-complete',
  LoadComplete = 'load-complete',
  LoadProgress = 'load-progress',
  UnloadComplete = 'unload-complete',
  LoadCancelled = 'load-cancelled',
  UnloadAllComplete = 'unload-all-complete',
  Busy = 'busy',
  SectionBoxChanged = 'section-box-changed',
  SectionBoxUpdated = 'section-box-updated',
  FilteringStateSet = 'filtering-state-set',
  LightConfigUpdated = 'light-config-updated'
}

export type SelectionEvent = {
  multiple: boolean
  event?: PointerEvent
  hits: Array<{
    guid?: string
    object: Record<string, unknown> & { id: string }
    point: Vector3
  }>
}

export interface LightConfiguration {
  enabled?: boolean
  castShadow?: boolean
  intensity?: number
  color?: number
  indirectLightIntensity?: number
  shadowcatcher?: boolean
}

export interface SunLightConfiguration extends LightConfiguration {
  elevation?: number
  azimuth?: number
  radius?: number
}

export const DefaultLightConfiguration: SunLightConfiguration = {
  enabled: true,
  castShadow: true,
  intensity: 5,
  color: 0xffffff,
  elevation: 1.33,
  azimuth: 0.75,
  radius: 0,
  indirectLightIntensity: 1.2,
  shadowcatcher: true
}

export type CanonicalView =
  | 'front'
  | 'back'
  | 'up'
  | 'top'
  | 'down'
  | 'bottom'
  | 'right'
  | 'left'
  | '3d'
  | '3D'

export type SpeckleView = {
  name: string
  id: string
  view: Record<string, unknown>
}

export type InlineView = {
  position: Vector3
  target: Vector3
}

export type PolarView = {
  azimuth: number
  polar: number
  radius?: number
  origin?: Vector3
}

export interface IViewer {
  init(): Promise<void>
  resize(): void
  on(eventType: ViewerEvent, handler: (arg) => void)
  requestRender(): void
  setSectionBox(
    box?: {
      min: { x: number; y: number; z: number }
      max: { x: number; y: number; z: number }
    },
    offset?: number
  )
  setSectionBoxFromObjects(objectIds: string[], offset?: number)
  getCurrentSectionBox(): {
    min: { x: number; y: number; z: number }
    max: { x: number; y: number; z: number }
  } | null
  toggleSectionBox(): void
  sectionBoxOff(): void
  sectionBoxOn(): void

  zoom(objectIds?: string[], fit?: number, transition?: boolean): void

  toggleCameraProjection(): void
  setLightConfiguration(config: LightConfiguration): void

  getViews(): SpeckleView[]
  setView(
    view: CanonicalView | SpeckleView | InlineView | PolarView,
    transition?: boolean
  )

  loadObject(url: string, token?: string, enableCaching?: boolean): Promise<void>
  loadObjectAsync(
    url: string,
    token?: string,
    enableCaching?: boolean,
    priority?: number
  ): Promise<void>
  cancelLoad(url: string, unload?: boolean): Promise<void>
  unloadObject(url: string): Promise<void>
  unloadAll(): Promise<void>

  /** Diffing */
  diff(urlA: string, urlB: string): Promise<DiffResult>
  undiff(): void
<<<<<<< HEAD
  setDiffTime(time: number): void
=======
  setDiffTime(diffResult: DiffResult, time: number): void
>>>>>>> 7ea5e357

  screenshot(): Promise<string>

  /** Old Filtering members. Deprecated */
  applyFilter(filter: unknown): Promise<void>

  /** New Filtering members */
  getObjectProperties(resourceURL?: string, bypassCache?: boolean): PropertyInfo[]
  showObjects(
    objectIds: string[],
    stateKey?: string,
    includeDescendants?
  ): Promise<FilteringState>
  hideObjects(
    objectIds: string[],
    stateKey?: string,
    includeDescendants?,
    ghost?: boolean
  ): Promise<FilteringState>
  isolateObjects(
    objectIds: string[],
    stateKey?: string,
    includeDescendants?,
    ghost?: boolean
  ): Promise<FilteringState>
  unIsolateObjects(
    objectIds: string[],
    stateKey?: string,
    includeDescendants?
  ): Promise<FilteringState>

  selectObjects(objectIds: string[]): Promise<FilteringState>
  resetSelection(): Promise<FilteringState>
  highlightObjects(objectIds: string[], ghost?: boolean): Promise<FilteringState>
  resetHighlight(): Promise<FilteringState>

  setColorFilter(prop: PropertyInfo, ghost?: boolean): Promise<FilteringState>
  setUserObjectColors(
    groups: [{ objectIds: string[]; color: string }]
  ): Promise<FilteringState>
  removeColorFilter(): Promise<FilteringState>
  resetFilters(): Promise<FilteringState>

  /** Data ops */
  getDataTree(): DataTree
  getWorldTree(): WorldTree
  query<T extends Query>(query: T): QueryArgsResultMap[T['operation']]
  queryAsync(query: Query): Promise<QueryResult>
  getWorldTree(): WorldTree
  get Utils(): Utils
  get World(): World

  getObjects(id: string): BatchObject[]
  explode(time: number, range: number)

  dispose(): void
}<|MERGE_RESOLUTION|>--- conflicted
+++ resolved
@@ -1,17 +1,13 @@
 import { Vector3 } from 'three'
 import sampleHdri from './assets/sample-hdri.png'
 import { DiffResult } from './modules/Differ'
-<<<<<<< HEAD
-=======
 import { BatchObject } from './modules/batching/BatchObject'
->>>>>>> 7ea5e357
 import { FilteringState } from './modules/filtering/FilteringManager'
 import { PropertyInfo } from './modules/filtering/PropertyManager'
 import { Query, QueryArgsResultMap, QueryResult } from './modules/queries/Query'
 import { DataTree } from './modules/tree/DataTree'
 import { WorldTree } from './modules/tree/WorldTree'
 import { Utils } from './modules/Utils'
-import { WorldTree } from './modules/tree/WorldTree'
 import { World } from './modules/World'
 
 export interface ViewerParams {
@@ -181,11 +177,7 @@
   /** Diffing */
   diff(urlA: string, urlB: string): Promise<DiffResult>
   undiff(): void
-<<<<<<< HEAD
-  setDiffTime(time: number): void
-=======
   setDiffTime(diffResult: DiffResult, time: number): void
->>>>>>> 7ea5e357
 
   screenshot(): Promise<string>
 
@@ -234,7 +226,6 @@
   getWorldTree(): WorldTree
   query<T extends Query>(query: T): QueryArgsResultMap[T['operation']]
   queryAsync(query: Query): Promise<QueryResult>
-  getWorldTree(): WorldTree
   get Utils(): Utils
   get World(): World
 
