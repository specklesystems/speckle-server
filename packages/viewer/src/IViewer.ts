import { Vector3 } from 'three'
import sampleHdri from './assets/sample-hdri.png'

export interface ViewerParams {
  postprocessing: boolean
  reflections: boolean
  showStats: boolean
  environmentSrc: Asset | string
}
export enum AssetType {
  TEXTURE_8BPP = 'png', // For now
  TEXTURE_HDR = 'hdr',
  TEXTURE_EXR = 'exr'
}

export interface Asset {
  src: string
  type: AssetType
}

/**
 * The default HDRI the viewer uses is actually a true HDR image (.exr),
 * specified by the explicit TEXTURE_EXR
 *
 * We do this because bundling an actual .exr or .hdr image format would require
 * anybody consuming the viewer to make adjustments to their build config, to enable
 * its import.
 *
 * Three.js doesn't mind the extension of the asset you load, so an .exr hidden behind
 * a .png will work just fine.
 */
export const DefaultViewerParams: ViewerParams = {
  postprocessing: false,
  reflections: true,
  showStats: false,
  environmentSrc: {
    src: sampleHdri,
    type: AssetType.TEXTURE_EXR
  }
}

export type SelectionEvent = {
  userData: Record<string, unknown>
  location: Vector3
  selectionCenter: Vector3
  multiple: boolean
}

/**
 * Carried over from the old Viewer. To be extended/changed
 */
export interface IViewer {
  init(): Promise<void>
  toggleSectionBox(): void
  sectionBoxOff(): void
  sectionBoxOn(): void
  zoomExtents(fit?: number, transition?: boolean): void
  toggleCameraProjection(): void
  getViews()
  setView(id: string, transition: boolean)
  // This shouldn't be part of the API, it should be handled through `setView`
  rotateTo(side: string, transition: boolean)

  loadObject(url: string, token?: string, enableCaching?: boolean): Promise<void>
  cancelLoad(url: string, unload?: boolean): Promise<void>
  unloadObject(url: string): Promise<void>
  unloadAll(): Promise<void>

  screenshot(): Promise<string>

<<<<<<< HEAD
  applyFilter(filter: unknown): Promise<void>
=======
  applyFilter(filter: unknown): Promise<unknown>
>>>>>>> 09564e64
  // getObjectsProperties(includeAll?: boolean): unknown

  dispose(): void
}<|MERGE_RESOLUTION|>--- conflicted
+++ resolved
@@ -68,12 +68,8 @@
 
   screenshot(): Promise<string>
 
-<<<<<<< HEAD
   applyFilter(filter: unknown): Promise<void>
-=======
-  applyFilter(filter: unknown): Promise<unknown>
->>>>>>> 09564e64
-  // getObjectsProperties(includeAll?: boolean): unknown
+  getObjectsProperties(includeAll?: boolean): unknown
 
   dispose(): void
 }