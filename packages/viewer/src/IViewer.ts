import { Vector3 } from 'three'
import sampleHdri from './assets/sample-hdri.png'
import { PropertyInfo } from './modules/filtering/PropertyManager'
import { Query, QueryArgsResultMap } from './modules/queries/Query'
import { TreeNode, WorldTree } from './modules/tree/WorldTree'
import { Utils } from './modules/Utils'
import { World } from './modules/World'
import SpeckleRenderer from './modules/SpeckleRenderer'
<<<<<<< HEAD
import { Extension } from './modules/extensions/core-extensions/Extension'
=======
import { Extension } from './modules/extensions/Extension'
import Input from './modules/input/Input'
>>>>>>> d7f03251
import { Loader } from './modules/loaders/Loader'
import { type Constructor } from 'type-fest'

export type SpeckleObject = Record<string, unknown>

export interface ViewerParams {
  showStats: boolean
  environmentSrc: Asset
  verbose: boolean
}
export enum AssetType {
  TEXTURE_8BPP = 'png', // For now
  TEXTURE_HDR = 'hdr',
  TEXTURE_EXR = 'exr',
  FONT_JSON = 'font-json'
}

export interface Asset {
  id: string
  src: string
  type: AssetType
}

/**
 * The default HDRI the viewer uses is actually a true HDR image (.exr),
 * specified by the explicit TEXTURE_EXR
 *
 * We do this because bundling an actual .exr or .hdr image format would require
 * anybody consuming the viewer to make adjustments to their build config, to enable
 * its import.
 *
 * Three.js doesn't mind the extension of the asset you load, so an .exr hidden behind
 * a .png will work just fine.
 */
export const DefaultViewerParams: ViewerParams = {
  showStats: false,
  verbose: false,
  environmentSrc: {
    id: 'defaultHDRI',
    src: sampleHdri,
    type: AssetType.TEXTURE_EXR
  }
}

export enum ViewerEvent {
  ObjectClicked = 'object-clicked',
  ObjectDoubleClicked = 'object-doubleclicked',
  DownloadComplete = 'download-complete',
  LoadComplete = 'load-complete',
  LoadProgress = 'load-progress',
  UnloadComplete = 'unload-complete',
  LoadCancelled = 'load-cancelled',
  UnloadAllComplete = 'unload-all-complete',
  Busy = 'busy',
  FilteringStateSet = 'filtering-state-set',
  LightConfigUpdated = 'light-config-updated'
}

export type SpeckleView = {
  name: string
  id: string
  view: Record<string, unknown>
}

export type SelectionEvent = {
  multiple: boolean
  event?: PointerEvent
  hits: Array<{
    node: TreeNode
    point: Vector3
  }>
}

export interface LightConfiguration {
  enabled?: boolean
  castShadow?: boolean
  intensity?: number
  color?: number
  indirectLightIntensity?: number
  shadowcatcher?: boolean
}

export interface SunLightConfiguration extends LightConfiguration {
  elevation?: number
  azimuth?: number
  radius?: number
}

export const DefaultLightConfiguration: SunLightConfiguration = {
  enabled: true,
  castShadow: true,
  intensity: 5,
  color: 0xffffff,
  elevation: 1.33,
  azimuth: 0.75,
  radius: 0,
  indirectLightIntensity: 1.2,
  shadowcatcher: true
}

export enum ObjectLayers {
  STREAM_CONTENT_MESH = 10,
  STREAM_CONTENT_LINE = 11,
  STREAM_CONTENT_POINT = 12,
  STREAM_CONTENT_TEXT = 13,
  STREAM_CONTENT_POINT_CLOUD = 14,

  NONE = 0,
  STREAM_CONTENT = 1,
  PROPS = 2,
  SHADOWCATCHER = 3,
  OVERLAY = 4,
  MEASUREMENTS = 5
}

export enum UpdateFlags {
  RENDER = 0b1,
  SHADOWS = 0b10,
  CLIPPING_PLANES = 0b100
}

export interface MaterialOptions {
  stencilOutlines?: StencilOutlineType
  pointSize?: number
  depthWrite?: number
}
export enum StencilOutlineType {
  NONE,
  OVERLAY,
  OUTLINE_ONLY
}

export interface IViewer {
  get Utils(): Utils
  get World(): World

  init(): Promise<void>
  resize(): void
  on(eventType: ViewerEvent, handler: (arg) => void)
  requestRender(flags?: UpdateFlags): void

  setLightConfiguration(config: LightConfiguration): void

  getViews(): SpeckleView[]

  loadObject(loader: Loader, zoomToObject?: boolean): Promise<void>
  cancelLoad(url: string, unload?: boolean): Promise<void>
  unloadObject(url: string): Promise<void>
  unloadAll(): Promise<void>

  screenshot(): Promise<string>

  getObjectProperties(
    resourceURL?: string,
    bypassCache?: boolean
  ): Promise<PropertyInfo[]>

  /** Data ops */
  getWorldTree(): WorldTree
  query<T extends Query>(query: T): QueryArgsResultMap[T['operation']]

  getRenderer(): SpeckleRenderer
  getContainer(): HTMLElement

  createExtension<T extends Extension>(type: Constructor<T>): T
  getExtension<T extends Extension>(type: Constructor<T>): T

  dispose(): void
}<|MERGE_RESOLUTION|>--- conflicted
+++ resolved
@@ -6,12 +6,7 @@
 import { Utils } from './modules/Utils'
 import { World } from './modules/World'
 import SpeckleRenderer from './modules/SpeckleRenderer'
-<<<<<<< HEAD
-import { Extension } from './modules/extensions/core-extensions/Extension'
-=======
 import { Extension } from './modules/extensions/Extension'
-import Input from './modules/input/Input'
->>>>>>> d7f03251
 import { Loader } from './modules/loaders/Loader'
 import { type Constructor } from 'type-fest'
 
