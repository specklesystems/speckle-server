<template>
<<<<<<< HEAD
  <v-card class="my-4 elevation-1" :loading="$apollo.loading">
    <div v-if="!$apollo.loading && file">
      <v-toolbar dense flat color="transparent">
        <v-app-bar-nav-icon>
          <v-icon>mdi-download</v-icon>
        </v-app-bar-nav-icon>
        <v-toolbar-title>
          {{ file.fileName }}
        </v-toolbar-title>
        <v-spacer></v-spacer>
        <template v-if="file.convertedStatus === 0">
          <v-btn text disabled>
            <span class="mr-2">Queued</span>
            <v-progress-circular indeterminate :size="20" :width="2"></v-progress-circular>
          </v-btn>
        </template>
        <template v-if="file.convertedStatus === 1">
          <v-btn text>
            <span class="mr-2">Converting</span>
            <v-progress-circular indeterminate :size="20" :width="2"></v-progress-circular>
          </v-btn>
        </template>
        <template v-if="file.convertedStatus === 2">
          <v-btn
            text
            color="primary"
            :to="`/streams/${$route.params.streamId}/commits/${file.convertedCommitId}`"
          >
            <span class="mr-2">View Commit</span>
            <v-icon class="">mdi-open-in-new</v-icon>
          </v-btn>
        </template>
        <template v-if="file.convertedStatus === 3">
          <v-btn v-tooltip="file.convertedMessage" text>
            <span class="mr-2 error--text">Error</span>
            <v-icon color="error">mdi-bug</v-icon>
          </v-btn>
        </template>
      </v-toolbar>
=======
  <v-card class="my-4 pa-1 elevation-0" :loading="$apollo.loading">
    <div v-if="!$apollo.loading && file" class="d-flex align-center">
      <v-btn v-tooltip="`Download the original file`" icon small @click="downloadOriginalFile()">
        <v-icon small>mdi-download</v-icon>
      </v-btn>

      <div class="text-truncate">
        {{ file.fileName }}
      </div>
      <v-spacer></v-spacer>
      <template v-if="file.convertedStatus === 0">
        <v-btn text small disabled>
          <span class="mr-2">Queued</span>
          <v-progress-circular indeterminate :size="20" :width="2"></v-progress-circular>
        </v-btn>
      </template>
      <template v-if="file.convertedStatus === 1">
        <v-btn text small>
          <span class="mr-2">Converting</span>
          <v-progress-circular indeterminate :size="20" :width="2"></v-progress-circular>
        </v-btn>
      </template>
      <template v-if="file.convertedStatus === 2">
        <v-btn
          text
          small
          color="primary"
          :to="`/streams/${$route.params.streamId}/commits/${file.convertedCommitId}`"
        >
          <span class="mr-2">View Commit</span>
          <v-icon small class="">mdi-open-in-new</v-icon>
        </v-btn>
      </template>
      <template v-if="file.convertedStatus === 3">
        <v-btn v-tooltip="file.convertedMessage" text small>
          <span class="mr-2 error--text">Error</span>
          <v-icon color="error">mdi-bug</v-icon>
        </v-btn>
      </template>
>>>>>>> d9712b9c
    </div>
    <div v-else>
      <v-skeleton-loader
        class="mx-auto"
        max-width="300"
        type="list-item-one-line"
      ></v-skeleton-loader>
    </div>
  </v-card>
</template>
<script>
import gql from 'graphql-tag'

export default {
  props: {
    fileId: {
      type: String,
      default: null
    }
  },
  data: () => ({
    percentCompleted: -1,
    error: null,
    file: null
  }),
  apollo: {
    file: {
      query: gql`
        query File($id: String!, $streamId: String!) {
          stream(id: $streamId) {
            id
            fileUpload(id: $id) {
              id
              convertedCommitId
              userId
              convertedStatus
              convertedMessage
              fileName
              fileType
              uploadComplete
              uploadDate
              convertedLastUpdate
            }
          }
        }
      `,
      variables() {
        return {
          id: this.fileId,
          streamId: this.$route.params.streamId
        }
      },
      skip() {
        return !this.fileId
      },
      update: (data) => data.stream.fileUpload
    }
  },
  watch: {
    file(val) {
      if (val.convertedStatus >= 2) this.$apollo.queries.file.stopPolling()
    }
  },
  mounted() {
    this.$apollo.queries.file.startPolling(1000)
  },
  methods: {}
}
</script><|MERGE_RESOLUTION|>--- conflicted
+++ resolved
@@ -1,45 +1,4 @@
 <template>
-<<<<<<< HEAD
-  <v-card class="my-4 elevation-1" :loading="$apollo.loading">
-    <div v-if="!$apollo.loading && file">
-      <v-toolbar dense flat color="transparent">
-        <v-app-bar-nav-icon>
-          <v-icon>mdi-download</v-icon>
-        </v-app-bar-nav-icon>
-        <v-toolbar-title>
-          {{ file.fileName }}
-        </v-toolbar-title>
-        <v-spacer></v-spacer>
-        <template v-if="file.convertedStatus === 0">
-          <v-btn text disabled>
-            <span class="mr-2">Queued</span>
-            <v-progress-circular indeterminate :size="20" :width="2"></v-progress-circular>
-          </v-btn>
-        </template>
-        <template v-if="file.convertedStatus === 1">
-          <v-btn text>
-            <span class="mr-2">Converting</span>
-            <v-progress-circular indeterminate :size="20" :width="2"></v-progress-circular>
-          </v-btn>
-        </template>
-        <template v-if="file.convertedStatus === 2">
-          <v-btn
-            text
-            color="primary"
-            :to="`/streams/${$route.params.streamId}/commits/${file.convertedCommitId}`"
-          >
-            <span class="mr-2">View Commit</span>
-            <v-icon class="">mdi-open-in-new</v-icon>
-          </v-btn>
-        </template>
-        <template v-if="file.convertedStatus === 3">
-          <v-btn v-tooltip="file.convertedMessage" text>
-            <span class="mr-2 error--text">Error</span>
-            <v-icon color="error">mdi-bug</v-icon>
-          </v-btn>
-        </template>
-      </v-toolbar>
-=======
   <v-card class="my-4 pa-1 elevation-0" :loading="$apollo.loading">
     <div v-if="!$apollo.loading && file" class="d-flex align-center">
       <v-btn v-tooltip="`Download the original file`" icon small @click="downloadOriginalFile()">
@@ -79,7 +38,6 @@
           <v-icon color="error">mdi-bug</v-icon>
         </v-btn>
       </template>
->>>>>>> d9712b9c
     </div>
     <div v-else>
       <v-skeleton-loader
