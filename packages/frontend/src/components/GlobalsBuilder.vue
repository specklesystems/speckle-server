--- conflicted
+++ resolved
@@ -1,14 +1,4 @@
 <template>
-<<<<<<< HEAD
-  <v-card elevation="0" rounded="lg" :class="`${!$vuetify.theme.dark ? 'grey lighten-5' : ''}`">
-    <v-toolbar :class="`${!$vuetify.theme.dark ? 'grey lighten-4' : ''} mb-2`" flat>
-      <v-toolbar-title v-if="commitMessage">
-        Current:
-        <v-icon dense class="text-subtitle-1">mdi-source-commit</v-icon>
-        {{ commitMessage }}
-      </v-toolbar-title>
-      <v-spacer />
-=======
   <!-- <v-card elevation="0" rounded="lg" :class="`${!$vuetify.theme.dark ? 'grey lighten-5' : ''}`"> -->
   <section-card>
     <template slot="header">
@@ -17,8 +7,7 @@
       {{ commitMessage }}
     </template>
     <template slot="actions">
-      <v-spacer/>
->>>>>>> d9712b9c
+      <v-spacer />
       <v-btn v-tooltip="'Clear all globals'" color="error" icon class="mr-2" @click="clearGlobals">
         <v-icon>mdi-close</v-icon>
       </v-btn>
