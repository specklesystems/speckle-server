<template>
<<<<<<< HEAD
  <v-card rounded="lg" class="pa-3 mb-3" elevation="0">
    <v-row class="ma-3">
      <v-col>
        <v-switch dense inset color="error" v-model="deleteEntries" :label="`DELETE`"></v-switch>
      </v-col>
      <v-col>
        <v-btn color="primary" small @click="resetGlobals">reset all</v-btn>
      </v-col>
    </v-row>
    <globals-entry
      v-if="!$apollo.loading"
      :entries="globalsArray"
      :path="[]"
      :remove="deleteEntries"
      @add-prop="addProp"
      @remove-prop="removeProp"
      @field-to-object="fieldToObject"
      @object-to-field="objectToField"
    />
=======
  <v-card rounded="lg" class="py-4 px-0 mb-4" elevation="0">
    <v-dialog v-model="saveDialog" max-width="500">
      <globals-save-dialog :stream-id="$route.params.streamId" @close="closeSaveDialog" />
    </v-dialog>
    <v-card-title>Globals</v-card-title>
    <v-card-actions>
      <v-spacer />
      <v-btn color="primary" small @click="resetGlobals">reset globals</v-btn>
      <v-btn
        v-if="userRole === 'contributor' || userRole === 'owner'"
        v-tooltip="'Save your changes with a message'"
        small
        color="primary"
        @click="saveDialog = true"
      >
        save
      </v-btn>
    </v-card-actions>
    <v-card-text>
      <globals-entry
        v-if="!$apollo.loading"
        :entries="globalsArray"
        :path="[]"
        @add-prop="addProp"
        @remove-prop="removeProp"
        @field-to-object="fieldToObject"
        @object-to-field="objectToField"
      />
      <div v-else>
        <v-skeleton-loader type="list-item-three-line" />
      </div>
    </v-card-text>
>>>>>>> 3087dcf7
  </v-card>
</template>

<script>
import objectQuery from '../graphql/objectSingle.gql'

export default {
  name: 'GlobalsBuilder',
  components: {
    GlobalsEntry: () => import('../components/GlobalsEntry'),
    GlobalsSaveDialog: () => import('../components/dialogs/GlobalsSaveDialog')
  },
  apollo: {
    object: {
      query: objectQuery,
      variables() {
        return {
          streamId: this.streamId,
          id: this.commitId
        }
      },
      update(data) {
        delete data.stream.object.data.__closure
        this.globalsArray = this.nestedGlobals(data.stream.object.data)
        return data.stream.object
      }
    }
  },
  props: {
    userRole: {
      type: String,
      default: null
    },
    commitId: {
      type: String,
      default: null
    },
    streamId: {
      type: String,
      default: null
    }
  },
  data() {
    return {
      globalsArray: [],
<<<<<<< HEAD
      object: null,
      deleteEntries: false,
=======
      saveDialog: false
>>>>>>> 3087dcf7
    }
  },
  computed: {
    globalsCommit() {
      let base = this.globalsToBase(this.globalsArray)
      console.log(base)
      return base
    }
  },
  mounted() {
    //?: how to run this only once but after apollo query is finished loading
    // this.globalsArray = this.nestedGlobals(this.object.data)
  },
  methods: {
    nestedGlobals(data) {
      if (!data) return []
      let entries = Object.entries(data)
      let arr = []
      for (let [key, val] of entries) {
        if (key.startsWith('__')) continue
        if (['totalChildrenCount', 'speckle_type', 'id'].includes(key)) continue

        if (Array.isArray(val)) {
          arr.push({
            key,
            value: val,
            type: 'array'
          })
        } else if (typeof val === 'object' && val !== null) {
          if (val.speckle_type && val.speckle_type === 'reference') {
            arr.push({
              key,
              value: val,
              globals: this.nestedGlobals(val),
              type: 'object' //TODO: handle references
            })
          } else {
            arr.push({
              key,
              value: val,
              globals: this.nestedGlobals(val),
              type: 'object'
            })
          }
        } else {
          arr.push({
            key,
            value: val,
            type: 'field'
          })
        }
      }

      return arr
    },
    globalsToBase(arr) {
      let base = {
        speckle_type: 'Base',
        id: null
      }
      arr.forEach((entry) => {
        if (entry.value) return

        if (Array.isArray(entry.value)) base[entry.key] = entry.value
        else if (entry.value.includes(',')) {
          base[entry.key] = entry.value
            .replace(/\s/g, '')
            .split(',')
            .map((el) => (isNaN(el) ? el : parseFloat(el)))
        } else if (entry.type == 'object') {
          base[entry.key] = this.globalsToBase(entry.globals)
        }
      })
      return base
    },
    resetGlobals() {
      if (!this.object.data) return

      this.globalsArray = this.nestedGlobals(this.object.data)
    },
    addProp(kwargs) {
      let globals = this.getNestedGlobals(kwargs.path)
      globals.push(kwargs.field)
    },
    removeProp(kwargs) {
      let globals = this.getNestedGlobals(kwargs.path)
      globals.splice(kwargs.index, 1)
    },
    fieldToObject(kwargs) {
      let globals = this.getNestedGlobals(kwargs.path)

      globals.splice(kwargs.index, 1, kwargs.obj)
    },
    objectToField(kwargs) {
      let globals = this.getNestedGlobals(kwargs.path)

      globals.splice(kwargs.index, 1, ...kwargs.fields)
    },
    getNestedGlobals(path) {
      let entry = this.globalsArray
      if (!path) return entry

      let depth = path.length

      if (depth > 0) {
        let key = path.shift()
        entry = entry.find((e) => e.key == key)
      }

      if (depth > 1) {
        path.forEach((key) => {
          entry = entry.globals.find((e) => e.key == key)
        })
      }

      if (!Array.isArray(entry)) entry = entry.globals

      return entry
    },
    closeSaveDialog() {
      this.dialogBranch = false
      this.$apollo.queries.object.refetch()
    }
  }
}
</script>

<style scoped></style><|MERGE_RESOLUTION|>--- conflicted
+++ resolved
@@ -1,33 +1,12 @@
 <template>
-<<<<<<< HEAD
   <v-card rounded="lg" class="pa-3 mb-3" elevation="0">
-    <v-row class="ma-3">
-      <v-col>
-        <v-switch dense inset color="error" v-model="deleteEntries" :label="`DELETE`"></v-switch>
-      </v-col>
-      <v-col>
-        <v-btn color="primary" small @click="resetGlobals">reset all</v-btn>
-      </v-col>
-    </v-row>
-    <globals-entry
-      v-if="!$apollo.loading"
-      :entries="globalsArray"
-      :path="[]"
-      :remove="deleteEntries"
-      @add-prop="addProp"
-      @remove-prop="removeProp"
-      @field-to-object="fieldToObject"
-      @object-to-field="objectToField"
-    />
-=======
-  <v-card rounded="lg" class="py-4 px-0 mb-4" elevation="0">
     <v-dialog v-model="saveDialog" max-width="500">
       <globals-save-dialog :stream-id="$route.params.streamId" @close="closeSaveDialog" />
     </v-dialog>
     <v-card-title>Globals</v-card-title>
     <v-card-actions>
       <v-spacer />
-      <v-btn color="primary" small @click="resetGlobals">reset globals</v-btn>
+      <v-btn color="primary" small @click="resetGlobals">reset all</v-btn>
       <v-btn
         v-if="userRole === 'contributor' || userRole === 'owner'"
         v-tooltip="'Save your changes with a message'"
@@ -37,6 +16,7 @@
       >
         save
       </v-btn>
+      <v-switch dense inset color="error" v-model="deleteEntries" :label="`DELETE`"></v-switch>
     </v-card-actions>
     <v-card-text>
       <globals-entry
@@ -52,7 +32,6 @@
         <v-skeleton-loader type="list-item-three-line" />
       </div>
     </v-card-text>
->>>>>>> 3087dcf7
   </v-card>
 </template>
 
@@ -98,12 +77,8 @@
   data() {
     return {
       globalsArray: [],
-<<<<<<< HEAD
-      object: null,
-      deleteEntries: false,
-=======
-      saveDialog: false
->>>>>>> 3087dcf7
+      saveDialog: false,
+      deleteEntries: false
     }
   },
   computed: {
