--- conflicted
+++ resolved
@@ -1,18 +1,5 @@
 <template>
   <v-container>
-<<<<<<< HEAD
-    <!-- TODO: dropdown to choose diff globals branches? -->
-    <v-row>
-      <v-col>
-        <globals-builder
-          v-if="stream"
-          :stream-id="streamId"
-          :commit-id="commitId"
-          :user-role="$attrs['user-role']"
-        />
-      </v-col>
-    </v-row>
-=======
     <div v-if="!commitId && !$apollo.loading">
       <h1>Empty State</h1>
       <p>TODO: Help, there's no globals branch and/or no commits on it!</p>
@@ -21,13 +8,17 @@
       <h1>wow globals</h1>
       <v-row>
         <v-col>
-          <globals-builder v-if="stream" :stream-id="streamId" :commit-id="commitId" />
+          <globals-builder
+            v-if="stream"
+            :stream-id="streamId"
+            :commit-id="commitId"
+            :user-role="$attrs['user-role']"
+          />
         </v-col>
       </v-row>
       <h1>History</h1>
       <p>TODO</p>
     </div>
->>>>>>> fbc9b3a2
   </v-container>
 </template>
 
