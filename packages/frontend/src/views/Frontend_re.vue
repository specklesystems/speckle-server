<template>
  <v-app id="speckle">
    <v-navigation-drawer
      :app="!$vuetify.breakpoint.xsOnly"
      permanent
      mini-variant
      :expand-on-hover="true || $vuetify.breakpoint.mdAndUp"
      floating
      stateless
      fixed
      :color="`${$vuetify.theme.dark ? 'grey darken-4' : 'grey lighten-4'}`"
      :dark="$vuetify.theme.dark"
      style="z-index: 100"
      :class="`elevation-5 hidden-xs-only`"
      mini-variant-width="56"
    >
      <v-toolbar class="transparent elevation-0">
        <v-toolbar-title class="space-grotesk primary--text">
          <router-link to="/" class="text-decoration-none">
            <v-img
              class="mt-2 hover-tada"
              width="24"
              src="@/assets/specklebrick.png"
              style="display: inline-block"
            />
          </router-link>
          <router-link
            to="/"
            class="text-decoration-none"
            style="position: relative; top: -4px; margin-left: 20px"
          >
            <span class="pb-4"><b>Speckle</b></span>
          </router-link>
        </v-toolbar-title>
      </v-toolbar>

      <v-list>
        <v-list-item link to="/" style="height: 59px">
          <v-list-item-icon>
            <v-icon>mdi-clock-fast</v-icon>
          </v-list-item-icon>
          <v-list-item-content>
            <v-list-item-title>Feed</v-list-item-title>
            <v-list-item-subtitle class="caption">Latest events.</v-list-item-subtitle>
          </v-list-item-content>
        </v-list-item>

        <v-list-item link to="/streams" style="height: 59px">
          <v-list-item-icon>
            <v-icon>mdi-folder</v-icon>
          </v-list-item-icon>
          <v-list-item-content>
            <v-list-item-title>Streams</v-list-item-title>
            <v-list-item-subtitle class="caption">All your streams.</v-list-item-subtitle>
          </v-list-item-content>
        </v-list-item>

        <v-list-item v-if="user" link to="/profile" style="height: 59px">
          <v-list-item-icon>
            <v-avatar size="25">
              <v-img v-if="user.avatar" :src="user.avatar" />
              <v-img v-else :src="`https://robohash.org/` + user.id + `.png?size=38x38`" />
            </v-avatar>
          </v-list-item-icon>

          <v-list-item-content>
            <v-list-item-title>Profile</v-list-item-title>
            <v-list-item-subtitle class="caption">
              Your profile & dev settings.
            </v-list-item-subtitle>
          </v-list-item-content>
        </v-list-item>
        <v-divider></v-divider>
        <v-list-item v-if="serverInfo">
          <v-list-item-icon>
            <v-icon
              v-if="isDevServer"
              v-tooltip="`This is a test server and should not be used in production!`"
              color="red"
            >
              mdi-alert
            </v-icon>
            <v-icon v-else>mdi-information-variant</v-icon>
          </v-list-item-icon>
          <v-list-item-content>
            <v-list-item-title class="caption">{{ serverInfo.name }}</v-list-item-title>
            <v-list-item-subtitle class="caption">
              {{ serverInfo.version }}
            </v-list-item-subtitle>
            <div class="caption">
              {{ serverInfo.description }}
            </div>
          </v-list-item-content>
        </v-list-item>
      </v-list>

      <template #append>
        <v-list dense>
          <v-list-item
            link
            href="https://speckle.community/new-topic?category=features"
            target="_blank"
            class="primary"
            dark
          >
            <v-list-item-icon>
              <v-icon small class="ml-1">mdi-comment-arrow-right</v-icon>
            </v-list-item-icon>
            <v-list-item-content>
              <v-list-item-title>Feedback</v-list-item-title>
            </v-list-item-content>
          </v-list-item>

          <v-list-item v-if="user" link color="primary" @click="signOut()">
            <v-list-item-icon>
              <v-icon small class="ml-1">mdi-account-off</v-icon>
            </v-list-item-icon>
            <v-list-item-content>
              <v-list-item-title>Logout</v-list-item-title>
            </v-list-item-content>
          </v-list-item>

          <v-list-item v-if="user && user.role === 'server:admin'" link to="/admin" color="primary">
            <v-list-item-icon>
              <v-icon small class="ml-1">mdi-cog</v-icon>
            </v-list-item-icon>
            <v-list-item-content>
              <v-list-item-title>Server Admin</v-list-item-title>
            </v-list-item-content>
          </v-list-item>

          <v-list-item link @click="switchTheme">
            <v-list-item-icon>
              <v-icon small class="ml-1">mdi-theme-light-dark</v-icon>
            </v-list-item-icon>
            <v-list-item-content>
              <v-list-item-title>Switch Theme</v-list-item-title>
            </v-list-item-content>
          </v-list-item>
        </v-list>
      </template>
    </v-navigation-drawer>

    <v-bottom-navigation fixed xxx-hide-on-scroll class="hidden-sm-and-up elevation-20">
      <v-btn color="primary" text to="/" style="height: 100%">
        <span>Feed</span>
        <v-icon>mdi-clock-fast</v-icon>
      </v-btn>

      <v-btn color="primary" text to="/streams" style="height: 100%">
        <span>Streams</span>
        <v-icon>mdi-folder</v-icon>
      </v-btn>

      <v-btn color="primary" text to="/profile" style="height: 100%">
        <span>Profile</span>
        <v-icon>mdi-account</v-icon>
      </v-btn>

      <v-btn text style="height: 100%" @click="bottomSheet = true">
        <span>More</span>
        <v-icon>mdi-dots-horizontal</v-icon>
      </v-btn>
    </v-bottom-navigation>

    <v-bottom-sheet v-model="bottomSheet">
      <v-sheet class="">
        <v-toolbar class="transparent elevation-0">
          <v-toolbar-title class="space-grotesk primary--text">
            <router-link to="/" class="text-decoration-none">
              <v-img
                class="mt-2"
                max-width="30"
                src="@/assets/logo.svg"
                style="display: inline-block"
              />
            </router-link>
            <router-link
              to="/"
              class="text-decoration-none"
              style="position: relative; top: -4px; margin-left: 20px"
            >
              <span class="pb-4"><b>Speckle</b></span>
            </router-link>
          </v-toolbar-title>
        </v-toolbar>
        <v-list>
          <v-list-item
            link
            href="https://speckle.community/new-topic?category=features"
            target="_blank"
            class="primary"
            dark
          >
            <v-list-item-icon>
              <v-icon small class="ml-1">mdi-comment-arrow-right</v-icon>
            </v-list-item-icon>
            <v-list-item-content>
              <v-list-item-title>Feedback</v-list-item-title>
            </v-list-item-content>
          </v-list-item>

          <v-list-item v-if="user" link color="primary" @click="signOut()">
            <v-list-item-icon>
              <v-icon small class="ml-1">mdi-account-off</v-icon>
            </v-list-item-icon>
            <v-list-item-content>
              <v-list-item-title>Logout</v-list-item-title>
            </v-list-item-content>
          </v-list-item>

          <v-list-item v-if="user && user.role === 'server:admin'" link to="/admin" color="primary">
            <v-list-item-icon>
              <v-icon small class="ml-1">mdi-cog</v-icon>
            </v-list-item-icon>
            <v-list-item-content>
              <v-list-item-title>Server Admin</v-list-item-title>
            </v-list-item-content>
          </v-list-item>

          <v-list-item link @click="switchTheme">
            <v-list-item-icon>
              <v-icon small class="ml-1">mdi-theme-light-dark</v-icon>
            </v-list-item-icon>
            <v-list-item-content>
              <v-list-item-title>Switch Theme</v-list-item-title>
            </v-list-item-content>
          </v-list-item>

          <v-list-item v-if="serverInfo">
            <v-list-item-icon>
              <v-icon
                v-if="serverInfo && isDevServer"
                v-tooltip="`This is a test server and should not be used in production!`"
                color="red"
              >
                mdi-alert
              </v-icon>
              <v-icon v-else>mdi-information-variant</v-icon>
            </v-list-item-icon>
            <v-list-item-content>
              <v-list-item-title class="caption">{{ serverInfo.name }}</v-list-item-title>
              <v-list-item-subtitle class="caption">
                {{ serverInfo.version }}
              </v-list-item-subtitle>
              <div class="caption">This is a test server and should not be used in production!</div>
            </v-list-item-content>
          </v-list-item>
        </v-list>
      </v-sheet>
    </v-bottom-sheet>
    <v-main style="overflow: hidden">
      <transition name="fade">
        <router-view></router-view>
      </transition>
    </v-main>
    <v-snackbar
      v-model="streamSnackbar"
      rounded="pill"
      :timeout="10000"
      style="z-index: 10000"
      :color="`${$vuetify.theme.dark ? 'primary' : 'primary'}`"
    >
      <span v-if="streamSnackbarInfo.sharedBy">You have been granted access to a new stream!</span>
      <span v-else>New stream created!</span>
      <template #action="{ attrs }">
        <v-btn color="white" text v-bind="attrs" @click="goToStreamAndCloseSnackbar()">View</v-btn>
        <v-btn color="pink" icon v-bind="attrs" @click="streamSnackbar = false">
          <v-icon>mdi-close</v-icon>
        </v-btn>
      </template>
    </v-snackbar>
  </v-app>
</template>
<script>
import gql from 'graphql-tag'
import { signOut } from '@/auth-helpers'
import userQuery from '../graphql/user.gql'

export default {
  components: {},
  data() {
    return {
      streamSnackbar: false,
      streamSnackbarInfo: {},
      bottomSheet: false
    }
  },
  apollo: {
    serverInfo: {
      query: gql`
        query {
          serverInfo {
            name
            company
            description
            adminContact
            version
          }
        }
      `
    },
    user: {
      query: userQuery,
      skip() {
        return !this.loggedIn
      }
    },
    $subscribe: {
      userStreamAdded: {
        query: gql`
          subscription {
            userStreamAdded
          }
        `,
        result(streamInfo) {
          console.log(streamInfo)
          if (!streamInfo.data.userStreamAdded) return
          this.streamSnackbar = true
          this.streamSnackbarInfo = streamInfo.data.userStreamAdded
        },
        skip() {
          return !this.loggedIn
        }
      }
    }
  },
  computed: {
    background() {
      let theme = this.$vuetify.theme.dark ? 'dark' : 'light'
      return `background-color: ${this.$vuetify.theme.themes[theme].background};`
    },
    isDevServer() {
      return this.serverInfo.version[0] !== 'v' ? true : false
    },
    loggedIn() {
      return localStorage.getItem('uuid') !== null
    }
  },
  watch: {
<<<<<<< HEAD
    $route(to) {
      this.bottomSheet = false
      // close the snackbar if it's a stream create event in this window
      if (to.params.streamId === this.streamSnackbarInfo.id) this.streamSnackbar = false
=======
    $route(to, from) {
      this.bottomSheet = false
>>>>>>> bffc2d0c
    }
  },
  methods: {
    signOut() {
      signOut()
    },
    switchTheme() {
      this.$vuetify.theme.dark = !this.$vuetify.theme.dark
      localStorage.setItem('darkModeEnabled', this.$vuetify.theme.dark ? 'dark' : 'light')
    },
    showStreamInviteDialog() {
      this.$refs.streamInviteDialog.show()
    },
    goToStreamAndCloseSnackbar() {
      this.streamSnackbar = false
      this.$router.push(`/streams/${this.streamSnackbarInfo.id}`)
    }
  }
}
</script>
<style>
.space-grotesk {
  font-family: 'Space Grotesk' !important;
}

.logo {
  font-family: 'Space Grotesk', sans-serif;
  text-transform: none;
  color: rgb(37, 99, 235);
  font-weight: 500;
  font-size: 1rem;
}

.fade-enter-active,
.fade-leave-active {
  transition: opacity 0.15s;
}
.fade-enter, .fade-leave-to /* .fade-leave-active below version 2.1.8 */ {
  opacity: 0;
}

.no-hover:before {
  display: none;
}
</style><|MERGE_RESOLUTION|>--- conflicted
+++ resolved
@@ -338,15 +338,11 @@
     }
   },
   watch: {
-<<<<<<< HEAD
     $route(to) {
       this.bottomSheet = false
       // close the snackbar if it's a stream create event in this window
       if (to.params.streamId === this.streamSnackbarInfo.id) this.streamSnackbar = false
-=======
-    $route(to, from) {
       this.bottomSheet = false
->>>>>>> bffc2d0c
     }
   },
   methods: {
