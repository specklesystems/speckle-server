--- conflicted
+++ resolved
@@ -241,15 +241,8 @@
   setup() {
     const route = useRoute()
     const streamId = computed(() => route.params.streamId)
-<<<<<<< HEAD
-
     const { localBranches, refetchBranches, totalBranchCount, branchesLoading } =
       useAllStreamBranches(streamId)
-
-=======
-    const { localBranches, refetchBranches, totalBranchCount, branchesLoading } =
-      useAllStreamBranches(streamId)
->>>>>>> 94f94e19
     return {
       localBranches,
       refetchBranches,
