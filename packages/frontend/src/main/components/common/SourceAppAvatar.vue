<template>
  <v-chip
    v-tooltip="`Source Application: ${applicationName ? applicationName : 'unknown'}`"
    small
    class="ma-1 caption white--text no-hover"
    :style="{ backgroundColor: color }"
  >
    {{ shortName }}
  </v-chip>
</template>
<script>
import { SourceApps } from '@speckle/shared'

export default {
  props: {
    applicationName: {
      type: String,
      default: '?'
    }
  },
<<<<<<< HEAD
  data: () => ({
    apps: [
      { name: 'dynamo', color: 'purple', short: 'DYN' },
      { name: 'revit', color: 'blue darken-1', short: 'RVT' },
      { name: 'autocad', color: 'red lighten-1', short: 'ACAD' },
      { name: 'civil', color: 'cyan', short: 'C3D' },
      { name: 'blender', color: 'orange  darken-1', short: 'BLEND' },
      { name: 'rhino', color: 'black', short: 'RH' },
      { name: 'grasshopper', color: 'green darken-2', short: 'GH' },
      { name: 'excel', color: 'green lighten-1', short: 'XLSX' },
      { name: 'unity', color: 'teal', short: 'UNITY' },
      { name: 'unreal', color: 'brown', short: 'UE' },
      { name: '.net', color: 'purple darken-2', short: '.NET' },
      { name: 'ifc', color: 'red darken-4', short: 'IFC' },
      { name: 'qgis', color: 'light-green accent-4', short: 'QGIS' },
      { name: 'arcgis', color: 'blue accent-4', short: 'AGIS' },
      { name: 'etabs', color: 'grey darken-2', short: 'ETABS' },
      { name: 'powerbi', color: 'yellow accent-1', short: 'PBI' },
      { name: 'sketchup', color: 'blue accent-1', short: 'SKP' },
      { name: 'sap', color: 'grey darken-2', short: 'SAP' },
      { name: 'csibridge', color: 'grey darken-2', short: 'CSIB' },
      { name: 'safe', color: 'grey darken-2', short: 'SAFE' },
      { name: 'archicad', color: 'blue darken-1', short: 'ARCHI' },
      { name: 'teklastructures', color: 'blue accent-4', short: 'TEKLAS' },
      { name: 'openroads', color: 'brown accent-4', short: 'OROAD' },
      { name: 'openrail', color: 'brown accent-4', short: 'ORAIL' },
      { name: 'openbuildings', color: 'brown accent-4', short: 'OBUILD' },
      { name: 'microstation', color: 'brown accent-4', short: 'MICRO' },
      { name: 'navisworks', color: 'green darken-3', short: 'NAVIS' },
      { name: 'python', color: 'yellow darken-1', short: 'PY' }
    ]
  }),
=======
>>>>>>> 10d9a644
  computed: {
    // adding new colors?
    // this can help: https://codepen.io/teocomi/pen/vYxvREG?editors=1010
    color() {
      const grey = '#a6a6a6'
      if (!this.applicationName) return grey

      const appname = this.applicationName.toLowerCase()

      for (const app of SourceApps) {
        if (appname.includes(app.searchKey)) return app.bgColor
      }
      return grey
    },
    shortName() {
      if (!this.applicationName) return '?'

      const appname = this.applicationName.toLowerCase()

      for (const app of SourceApps) {
        if (appname.includes(app.searchKey)) return app.short
      }
      return appname
    }
  }
}
</script><|MERGE_RESOLUTION|>--- conflicted
+++ resolved
@@ -18,41 +18,6 @@
       default: '?'
     }
   },
-<<<<<<< HEAD
-  data: () => ({
-    apps: [
-      { name: 'dynamo', color: 'purple', short: 'DYN' },
-      { name: 'revit', color: 'blue darken-1', short: 'RVT' },
-      { name: 'autocad', color: 'red lighten-1', short: 'ACAD' },
-      { name: 'civil', color: 'cyan', short: 'C3D' },
-      { name: 'blender', color: 'orange  darken-1', short: 'BLEND' },
-      { name: 'rhino', color: 'black', short: 'RH' },
-      { name: 'grasshopper', color: 'green darken-2', short: 'GH' },
-      { name: 'excel', color: 'green lighten-1', short: 'XLSX' },
-      { name: 'unity', color: 'teal', short: 'UNITY' },
-      { name: 'unreal', color: 'brown', short: 'UE' },
-      { name: '.net', color: 'purple darken-2', short: '.NET' },
-      { name: 'ifc', color: 'red darken-4', short: 'IFC' },
-      { name: 'qgis', color: 'light-green accent-4', short: 'QGIS' },
-      { name: 'arcgis', color: 'blue accent-4', short: 'AGIS' },
-      { name: 'etabs', color: 'grey darken-2', short: 'ETABS' },
-      { name: 'powerbi', color: 'yellow accent-1', short: 'PBI' },
-      { name: 'sketchup', color: 'blue accent-1', short: 'SKP' },
-      { name: 'sap', color: 'grey darken-2', short: 'SAP' },
-      { name: 'csibridge', color: 'grey darken-2', short: 'CSIB' },
-      { name: 'safe', color: 'grey darken-2', short: 'SAFE' },
-      { name: 'archicad', color: 'blue darken-1', short: 'ARCHI' },
-      { name: 'teklastructures', color: 'blue accent-4', short: 'TEKLAS' },
-      { name: 'openroads', color: 'brown accent-4', short: 'OROAD' },
-      { name: 'openrail', color: 'brown accent-4', short: 'ORAIL' },
-      { name: 'openbuildings', color: 'brown accent-4', short: 'OBUILD' },
-      { name: 'microstation', color: 'brown accent-4', short: 'MICRO' },
-      { name: 'navisworks', color: 'green darken-3', short: 'NAVIS' },
-      { name: 'python', color: 'yellow darken-1', short: 'PY' }
-    ]
-  }),
-=======
->>>>>>> 10d9a644
   computed: {
     // adding new colors?
     // this can help: https://codepen.io/teocomi/pen/vYxvREG?editors=1010
