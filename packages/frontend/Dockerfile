# NOTE: Docker context should be set to git root directory, to include the viewer
# build stage
FROM node:16.15-bullseye-slim as build-stage
 
WORKDIR /speckle-server
COPY .yarnrc.yml .
COPY .yarn ./.yarn
COPY package.json yarn.lock ./

# Onyl copy in the relevant package.json files for the dependencies
COPY packages/frontend/package.json ./packages/frontend/
COPY packages/viewer/package.json ./packages/viewer/
COPY packages/objectloader/package.json ./packages/objectloader/
COPY packages/shared/package.json ./packages/shared/

RUN yarn workspaces focus -A

# Onyl copy in the relevant source files for the dependencies
COPY packages/objectloader ./packages/objectloader/
COPY packages/viewer ./packages/viewer/
COPY packages/frontend ./packages/frontend/
COPY packages/shared ./packages/shared/

# This way the foreach only builds the frontend and its deps
RUN yarn workspaces foreach run build

# production stage
<<<<<<< HEAD
=======

>>>>>>> 708f75e2
FROM openresty/openresty:1.21.4.1-bullseye as production-stage

ARG FILE_SIZE_LIMIT_MB=100
ENV FILE_SIZE_LIMIT_MB=${FILE_SIZE_LIMIT_MB}
COPY --from=build-stage /speckle-server/packages/frontend/dist /usr/share/nginx/html
RUN rm /etc/nginx/conf.d/default.conf

COPY packages/frontend/nginx/ /etc/nginx/

# prepare the environment
ENTRYPOINT ["/etc/nginx/docker-entrypoint.sh"]

EXPOSE 80
CMD ["nginx", "-g", "daemon off;"]<|MERGE_RESOLUTION|>--- conflicted
+++ resolved
@@ -25,10 +25,6 @@
 RUN yarn workspaces foreach run build
 
 # production stage
-<<<<<<< HEAD
-=======
-
->>>>>>> 708f75e2
 FROM openresty/openresty:1.21.4.1-bullseye as production-stage
 
 ARG FILE_SIZE_LIMIT_MB=100
