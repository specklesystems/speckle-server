--- conflicted
+++ resolved
@@ -40,17 +40,10 @@
       if (err) {
         boundLogger.error(err, `Error streaming objects.`)
       } else {
-<<<<<<< HEAD
-        logger.info(
-          `Streamed ${childrenList.length} objects from stream ${
-            req.params.streamId
-          } (size: ${gzipStream.bytesWritten / 1000000} MB)`
-=======
-        boundLogger.error(
+        boundLogger.info(
           `Streamed ${childrenList.length} objects (size: ${
             gzipStream.bytesWritten / 1000000
           } MB)`
->>>>>>> 96bed710
         )
       }
     }
