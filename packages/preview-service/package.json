--- conflicted
+++ resolved
@@ -38,11 +38,7 @@
     "pino-http": "^8.2.1",
     "pino-pretty": "^9.1.1",
     "prom-client": "^14.0.1",
-<<<<<<< HEAD
-    "puppeteer": "^21.7.0",
-=======
     "puppeteer": "^22.11.1",
->>>>>>> c7fdc6ac
     "sharp": "^0.32.6",
     "yargs": "^17.3.0",
     "zlib": "^1.0.5"
