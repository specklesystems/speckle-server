import { knexLogger as logger } from '@/observability/logging.js'
import {
  getConnectionAcquireTimeoutMillis,
  getConnectionCreateTimeoutMillis,
  getPostgresConnectionString,
  getPostgresMaxConnections,
  isDevOrTestEnv,
  isTest
} from '@/utils/env.js'
import Environment from '@speckle/shared/dist/commonjs/environment/index.js'
import {
  loadMultiRegionsConfig,
  configureKnexClient
} from '@speckle/shared/dist/commonjs/environment/multiRegionConfig.js'
import { Knex } from 'knex'

const { FF_WORKSPACES_MULTI_REGION_ENABLED } = Environment.getFeatureFlags()

type ConfiguredKnexClient = ReturnType<typeof configureKnexClient>
export type DbClients = Record<'main', ConfiguredKnexClient> &
  Record<string, ConfiguredKnexClient>
let dbClients: DbClients

export const getDbClients = async () => {
  if (dbClients) return dbClients
  const maxConnections = getPostgresMaxConnections()
  const connectionAcquireTimeoutMillis = getConnectionAcquireTimeoutMillis()
  const connectionCreateTimeoutMillis = getConnectionCreateTimeoutMillis()

  const configArgs = {
    migrationDirs: [],
    isTestEnv: isTest(),
    isDevOrTestEnv: isDevOrTestEnv(),
    logger,
    maxConnections,
<<<<<<< HEAD
    applicationName: 'speckle_preview_service'
=======
    applicationName: 'speckle_fileimport_service',
    connectionAcquireTimeoutMillis,
    connectionCreateTimeoutMillis
>>>>>>> 1f7620a2
  }
  if (!FF_WORKSPACES_MULTI_REGION_ENABLED) {
    const mainClient = configureKnexClient(
      {
        postgres: {
          connectionUri: getPostgresConnectionString()
        }
      },
      configArgs
    )
    dbClients = { main: mainClient }
  } else {
    const configPath = process.env.MULTI_REGION_CONFIG_PATH || 'multiregion.json'
    const config = await loadMultiRegionsConfig({ path: configPath })
    const clients = [['main', configureKnexClient(config.main, configArgs)]]
    Object.entries(config.regions).map(([key, config]) => {
      clients.push([key, configureKnexClient(config, configArgs)])
    })
    dbClients = Object.fromEntries(clients) as DbClients
  }
  return dbClients
}

export const getProjectDbClient = async ({
  projectId
}: {
  projectId: string
}): Promise<Knex> => {
  const dbClients = await getDbClients()
  const mainDb = dbClients.main.public
  if (!FF_WORKSPACES_MULTI_REGION_ENABLED) return mainDb

  const projectRegion = await mainDb<{ id: string; regionKey: string | null }>(
    'streams'
  )
    .select('id', 'regionKey')
    .where({ id: projectId })
    .first()

  if (!projectRegion?.regionKey) return mainDb

  const regionDb = dbClients[projectRegion.regionKey]
  if (!regionDb)
    throw new Error(`Project region client not found for ${projectRegion.regionKey}`)

  return regionDb.public
}<|MERGE_RESOLUTION|>--- conflicted
+++ resolved
@@ -33,13 +33,9 @@
     isDevOrTestEnv: isDevOrTestEnv(),
     logger,
     maxConnections,
-<<<<<<< HEAD
-    applicationName: 'speckle_preview_service'
-=======
-    applicationName: 'speckle_fileimport_service',
+    applicationName: 'speckle_preview_service',
     connectionAcquireTimeoutMillis,
     connectionCreateTimeoutMillis
->>>>>>> 1f7620a2
   }
   if (!FF_WORKSPACES_MULTI_REGION_ENABLED) {
     const mainClient = configureKnexClient(
