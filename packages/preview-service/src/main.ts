--- conflicted
+++ resolved
@@ -94,8 +94,12 @@
       // slowMo: 3000, // Use for debugging during development
       // we trust the web content that is running, so can disable the sandbox
       // disabling the sandbox allows us to run the docker image without linux kernel privileges
-<<<<<<< HEAD
-      args: ['--no-sandbox', '--disable-setuid-sandbox', '--disable-dev-shm-usage'],
+      args: [
+        '--no-sandbox',
+        '--disable-setuid-sandbox',
+        '--disable-dev-shm-usage',
+        ...(GPU_ENABLED ? gpuWithVulkanArgs : [])
+      ],
       protocolTimeout: PREVIEW_TIMEOUT,
       // handle closing of the browser by the preview-service, not puppeteer
       // this is important for the preview-service to be able to shut down gracefully,
@@ -103,15 +107,6 @@
       handleSIGHUP: false,
       handleSIGINT: false,
       handleSIGTERM: false
-=======
-      args: [
-        '--no-sandbox',
-        '--disable-setuid-sandbox',
-        '--disable-dev-shm-usage',
-        ...(GPU_ENABLED ? gpuWithVulkanArgs : [])
-      ],
-      protocolTimeout: PREVIEW_TIMEOUT
->>>>>>> c63a2f9f
     })
   }
   logger.debug('Starting message queues')
