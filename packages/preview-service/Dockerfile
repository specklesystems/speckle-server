--- conflicted
+++ resolved
@@ -34,14 +34,6 @@
 
 FROM node:16.15-bullseye-slim as node
 
-<<<<<<< HEAD
-# chromium dependencies
-RUN apt-get update && apt-get install -y \
-  tini \
-  ca-certificates fonts-liberation libasound2 libatk-bridge2.0-0 libatk1.0-0 libatspi2.0-0 libcairo2 libcups2 libdbus-1-3 libdrm2 libexpat1 libgbm1 libglib2.0-0 libnspr4 libnss3 libpango-1.0-0 libx11-6 libxcb1 libxcomposite1 libxdamage1 libxext6 libxfixes3 libxkbcommon0 libxrandr2 wget xdg-utils \
-  && rm -rf /var/lib/apt/lists/* \
-  && rm -rf /usr/share/man /usr/share/doc
-=======
 RUN apt-get update && \
   DEBIAN_FRONTEND=noninteractive apt-get install -y \
   --no-install-recommends \
@@ -75,7 +67,6 @@
   xdg-utils=1.1.3-4.1 \
   && apt-get clean \
   && rm -rf /var/lib/apt/lists/*
->>>>>>> 1c5964fc
 
 COPY --from=build-stage /speckle-server/wait /wait
 
