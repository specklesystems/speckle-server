import legacy from '@vitejs/plugin-legacy'

// https://nuxt.com/docs/api/configuration/nuxt-config
export default defineNuxtConfig({
  typescript: {
    shim: false,
    strict: true
  },
<<<<<<< HEAD
  modules: ['@nuxtjs/tailwindcss', '@speckle/ui-components-nuxt', '@pinia/nuxt'],
=======
  modules: [
    '@nuxt/eslint',
    '@nuxtjs/tailwindcss',
    '@speckle/ui-components-nuxt',
    '@pinia/nuxt'
  ],
  alias: {
    // Rewriting all lodash calls to lodash-es for proper tree-shaking & chunk splitting
    lodash: 'lodash-es'
  },
>>>>>>> 08d1bffd

  pinia: {
    autoImports: ['defineStore', 'storeToRefs']
  },
  runtimeConfig: {
    public: {
      mixpanelApiHost: 'UNDEFINED',
      mixpanelTokenId: 'UNDEFINED',
      speckleAccountId: process.env.SPECKLE_ACCOUNT_ID,
      speckleToken: process.env.SPECKLE_TOKEN,
      speckleUserId: process.env.SPECKLE_USER_ID,
      speckleUrl: process.env.SPECKLE_URL,
      speckleSampleProjectId: process.env.SPECKLE_SAMPLE_PROJECT_ID,
      speckleSampleModelId: process.env.SPECKLE_SAMPLE_MODEL_ID
    }
  },
  vite: {
    resolve: {
      alias: [{ find: /^lodash$/, replacement: 'lodash-es' }]
    },

    build: {
      // older chrome version for CEF 65 support. all identifiers except the chrome one are default ones.
      target: ['es2020', 'edge88', 'firefox78', 'chrome65', 'safari14'],
      // optionally disable minification for debugging
      minify: false
    },
    plugins: [
      // again - only for CEF 65
      legacy({
        renderLegacyChunks: false,
        // only adding the specific polyfills we need to reduce bundle size
        modernPolyfills: ['es.global-this', 'es/object', 'es/array']
      })
    ]
  },
  ssr: false,
  build: {
    transpile: [
      /^@apollo\/client/,
      'ts-invariant/process',
      '@vue/apollo-composable',
      '@headlessui/vue',
      /^@heroicons\/vue/,
      '@vueuse/core',
      '@vueuse/shared',
      '@speckle/ui-components'
    ]
  },
  hooks: {
    'build:manifest': (manifest) => {
      // kinda hacky, vite polyfills are incorrectly being loaded last so we have to move them to appear first in the object.
      // we can't replace `manifest` entirely, cause then we're only mutating a local variable, not the actual manifest
      // which is why we have to mutate the reference.
      // since ES2015 object string property order is more or less guaranteed - the order is chronological
      const polyfillKey = 'vite/legacy-polyfills'
      const polyfillEntry = manifest[polyfillKey]
      if (!polyfillEntry) return

      const oldManifest = { ...manifest }
      delete oldManifest[polyfillKey]

      for (const key in manifest) {
        delete manifest[key]
      }

      manifest[polyfillKey] = polyfillEntry
      for (const key in oldManifest) {
        manifest[key] = oldManifest[key]
      }
    }
  }
})<|MERGE_RESOLUTION|>--- conflicted
+++ resolved
@@ -6,9 +6,6 @@
     shim: false,
     strict: true
   },
-<<<<<<< HEAD
-  modules: ['@nuxtjs/tailwindcss', '@speckle/ui-components-nuxt', '@pinia/nuxt'],
-=======
   modules: [
     '@nuxt/eslint',
     '@nuxtjs/tailwindcss',
@@ -19,7 +16,6 @@
     // Rewriting all lodash calls to lodash-es for proper tree-shaking & chunk splitting
     lodash: 'lodash-es'
   },
->>>>>>> 08d1bffd
 
   pinia: {
     autoImports: ['defineStore', 'storeToRefs']
