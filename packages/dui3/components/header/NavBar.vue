<template>
  <nav
<<<<<<< HEAD
=======
    v-if="!hasNoModelCards"
>>>>>>> 24f62b16
    class="fixed top-0 h-10 bg-foundation max-w-full w-full shadow hover:shadow-md transition z-20"
  >
    <div class="px-2">
      <div class="flex items-center h-10 transition-all justify-between">
        <div class="flex items-center">
          <HeaderLogoBlock :active="false" minimal class="mr-0" />
          <div class="flex flex-shrink-0 items-center -ml-2 md:ml-0">
            <PortalTarget name="navigation"></PortalTarget>
          </div>
        </div>
        <div class="flex justify-between items-center">
          <!-- ONLY FOR TESTS FOR NOW-->
          <div v-if="testSettings && hasConfigBindings" class="flex justify-end">
            <FormButton
              v-tippy="'Settings'"
              class="px-1"
              text
              hide-text
              :icon-left="Cog6ToothIcon"
              @click="openConfigDialog = true"
            ></FormButton>
            <LayoutDialog v-model:open="openConfigDialog">
              <ConfigDialog @close="openConfigDialog = false" />
            </LayoutDialog>
          </div>
          <div>
            <HeaderUserMenu />
          </div>
        </div>
      </div>
    </div>
  </nav>
  <div v-else class="fixed top-1 right-2 z-100">
    <FormButton size="xs" text @click="uiConfigStore.toggleTheme()">
      {{ isDarkTheme ? 'Switch to light theme' : 'Switch to dark theme' }}
    </FormButton>
  </div>
</template>
<script setup lang="ts">
import { useConfigStore } from '~/store/config'
import { Cog6ToothIcon } from '@heroicons/vue/24/outline'
import { useHostAppStore } from '~/store/hostApp'

const openConfigDialog = ref(false)

// NOTE: make it true to test settings, it might be removed later. TBD
const testSettings = ref(false)

const uiConfigStore = useConfigStore()
const { isDarkTheme, hasConfigBindings } = storeToRefs(uiConfigStore)

const hostAppStore = useHostAppStore()
const hasNoModelCards = computed(() => hostAppStore.projectModelGroups.length === 0)
</script><|MERGE_RESOLUTION|>--- conflicted
+++ resolved
@@ -1,9 +1,6 @@
 <template>
   <nav
-<<<<<<< HEAD
-=======
     v-if="!hasNoModelCards"
->>>>>>> 24f62b16
     class="fixed top-0 h-10 bg-foundation max-w-full w-full shadow hover:shadow-md transition z-20"
   >
     <div class="px-2">
