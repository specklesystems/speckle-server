<template>
  <div class="space-y-2">
    <div class="flex items-center space-x-2"></div>
<<<<<<< HEAD
    <div class="space-y-2">
      <div
        class="flex items-center space-x-2 justify-between items-center items-centre"
      >
        <FormTextInput
          v-model="searchText"
          placeholder="search"
          name="search"
          :show-clear="!!searchText"
          full-width
        />
        <div class="mt-1">
          <AccountsMenu
            :current-selected-account-id="accountId"
            @select="(e) => selectAccount(e)"
=======
    <div class="space-y-2 relative">
      <div class="sticky -top-4 bg-foundation z-10 py-4 border-b space-y-2">
        <div class="flex items-center space-x-2 justify-between">
          <FormTextInput
            v-model="searchText"
            placeholder="Search your projects"
            name="search"
            autocomplete="off"
            :show-clear="!!searchText"
            full-width
            size="lg"
>>>>>>> 02792ef6
          />
          <FormButton
            v-if="showNewProject"
            v-tippy="'New project'"
            @click="showNewProjectDialog = true"
          >
            <PlusIcon class="w-4" />
          </FormButton>
          <div class="mt-1">
            <AccountsMenu
              :current-selected-account-id="accountId"
              @select="(e) => (selectedAccountId = e.accountInfo.id)"
            />
          </div>
        </div>
        <CommonLoadingBar v-if="loading" loading />
      </div>
      <div class="grid grid-cols-1 gap-2 relative z-0">
        <WizardListProjectCard
          v-for="project in projects"
          :key="project.id"
          :project="project"
          @click="$emit('next', accountId, project)"
        />
        <FormButton
          v-if="searchText && hasReachedEnd && showNewProject"
          full-width
          @click="createNewProject(searchText)"
        >
          Create "{{ searchText }}"
        </FormButton>
        <FormButton
          v-else
          color="invert"
          full-width
          :disabled="hasReachedEnd"
          @click="loadMore"
        >
          {{ hasReachedEnd ? 'No more projects found' : 'Load older projects' }}
        </FormButton>
      </div>
    </div>
    <LayoutDialog
      v-model:open="showNewProjectDialog"
      title="Create new project"
      chromium65-compatibility
    >
      <form @submit="onSubmitCreateNewProject">
        <FormTextInput
          v-model="newProjectName"
          placeholder="A Beautiful Home, A Small Bridge..."
          autocomplete="off"
          name="name"
          :show-clear="!!newProjectName"
          :rules="[
            ValidationHelpers.isRequired,
            ValidationHelpers.isStringOfLength({ minLength: 3 })
          ]"
          full-width
          size="lg"
        />
        <div class="mt-4 flex">
          <FormButton class="flex-grow" text @click="showNewProjectDialog = false">
            Cancel
          </FormButton>
          <FormButton class="flex-grow" submit>Create</FormButton>
        </div>
      </form>
    </LayoutDialog>
  </div>
</template>
<script setup lang="ts">
import { PlusIcon } from '@heroicons/vue/20/solid'

import { DUIAccount, useAccountStore } from '~/store/accounts'
import {
  createProjectMutation,
  projectsListQuery
} from '~/lib/graphql/mutationsAndQueries'
import { useMutation, useQuery, provideApolloClient } from '@vue/apollo-composable'
import { ProjectListProjectItemFragment } from 'lib/common/generated/gql/graphql'
import { useForm } from 'vee-validate'
import { ValidationHelpers } from '@speckle/ui-components'
import { useMixpanel } from '~/lib/core/composables/mixpanel'

const emit = defineEmits<{
  (e: 'next', accountId: string, project: ProjectListProjectItemFragment): void
}>()

withDefaults(
  defineProps<{
    showNewProject?: boolean
  }>(),
  { showNewProject: true }
)

const searchText = ref<string>()
const newProjectName = ref<string>()

watch(searchText, () => (newProjectName.value = searchText.value))

const showNewProjectDialog = ref(false)
const accountStore = useAccountStore()
const { activeAccount } = storeToRefs(accountStore)

const accountId = computed(() => activeAccount.value.accountInfo.id)
const selectedAccountId = ref<string>()

const selectAccount = (account: DUIAccount) => {
  selectedAccountId.value = account.accountInfo.id
  const { trackEvent } = useMixpanel()
  trackEvent('DUI3 Action', { name: 'Account Select' }, account.accountInfo.id)
}

const { handleSubmit } = useForm<{ name: string }>()
const onSubmitCreateNewProject = handleSubmit(() => {
  // TODO: Chat with Fabians
  // This works, but if we use handleSubmit(args) > args.name -> it is undefined in Production on netlify, but works fine on local dev
  void createNewProject(newProjectName.value as string)
})

const createNewProject = async (name: string) => {
  const account = accountStore.accounts.find(
    (acc) => acc.accountInfo.id === accountId.value
  ) as DUIAccount

  const { mutate } = provideApolloClient(account.client)(() =>
    useMutation(createProjectMutation)
  )
  const res = await mutate({ input: { name } })
  if (res?.data?.projectMutations.create) {
    refetch() // Sorts the list with newly created project otherwise it will put the project at the bottom.
    emit('next', accountId.value, res?.data?.projectMutations.create)
  } else {
    // TODO: Error out
  }
}

const {
  result: projectsResult,
  loading,
  fetchMore,
  refetch
} = useQuery(
  projectsListQuery,
  () => ({
    limit: 5,
    filter: {
      search: (searchText.value || '').trim() || null
    }
  }),
  () => ({ clientId: accountId.value, debounce: 500, fetchPolicy: 'network-only' })
)

const projects = computed(() => projectsResult.value?.activeUser?.projects.items)
const hasReachedEnd = ref(false)

watch(searchText, () => {
  hasReachedEnd.value = false
})

watch(projectsResult, (newVal) => {
  if (
    newVal &&
    newVal?.activeUser?.projects.items.length >= newVal?.activeUser?.projects.totalCount
  ) {
    hasReachedEnd.value = true
  } else {
    hasReachedEnd.value = false
  }
})

const loadMore = () => {
  fetchMore({
    variables: { cursor: projectsResult.value?.activeUser?.projects.cursor },
    updateQuery: (previousResult, { fetchMoreResult }) => {
      if (!fetchMoreResult || fetchMoreResult.activeUser?.projects.items.length === 0) {
        hasReachedEnd.value = true
        return previousResult
      }

      if (!previousResult.activeUser || !fetchMoreResult.activeUser)
        return previousResult

      return {
        activeUser: {
          id: previousResult.activeUser?.id,
          __typename: previousResult.activeUser?.__typename,
          projects: {
            __typename: previousResult.activeUser?.projects.__typename,
            cursor: fetchMoreResult?.activeUser?.projects.cursor,
            totalCount: fetchMoreResult?.activeUser?.projects.totalCount,
            items: [
              ...previousResult.activeUser.projects.items,
              ...fetchMoreResult.activeUser.projects.items
            ]
          }
        }
      }
    }
  })
}
</script><|MERGE_RESOLUTION|>--- conflicted
+++ resolved
@@ -1,23 +1,6 @@
 <template>
   <div class="space-y-2">
     <div class="flex items-center space-x-2"></div>
-<<<<<<< HEAD
-    <div class="space-y-2">
-      <div
-        class="flex items-center space-x-2 justify-between items-center items-centre"
-      >
-        <FormTextInput
-          v-model="searchText"
-          placeholder="search"
-          name="search"
-          :show-clear="!!searchText"
-          full-width
-        />
-        <div class="mt-1">
-          <AccountsMenu
-            :current-selected-account-id="accountId"
-            @select="(e) => selectAccount(e)"
-=======
     <div class="space-y-2 relative">
       <div class="sticky -top-4 bg-foundation z-10 py-4 border-b space-y-2">
         <div class="flex items-center space-x-2 justify-between">
@@ -29,7 +12,6 @@
             :show-clear="!!searchText"
             full-width
             size="lg"
->>>>>>> 02792ef6
           />
           <FormButton
             v-if="showNewProject"
@@ -41,7 +23,7 @@
           <div class="mt-1">
             <AccountsMenu
               :current-selected-account-id="accountId"
-              @select="(e) => (selectedAccountId = e.accountInfo.id)"
+              @select="(e) => selectAccount(e)"
             />
           </div>
         </div>
