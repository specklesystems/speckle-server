import type { ConnectorConfig } from 'lib/bindings/definitions/IConfigBinding'
import { defineStore } from 'pinia'

export const useConfigStore = defineStore('configStore', () => {
  const { $configBinding } = useNuxtApp()

  const hasConfigBindings = ref(!!$configBinding)

  const userSelectedWorkspaceId = ref<string>()

  const config = ref<ConnectorConfig>({ darkTheme: true })

  const isDarkTheme = computed(() => {
    return config.value?.darkTheme
  })
  const isDevMode = ref(false)

  const toggleTheme = () => {
    config.value.darkTheme = !config.value.darkTheme
    $configBinding.updateConfig(config.value)
  }

  const setUserSelectedWorkspace = (workspaceId: string) => {
    userSelectedWorkspaceId.value = workspaceId
<<<<<<< HEAD
    $configBinding.setUserSelectedWorkspaceId(workspaceId)
=======
    try {
      $configBinding.setUserSelectedWorkspaceId(workspaceId)
    } catch (error) {
      console.warn(error) // for the users who do not have latest version with workspace config handling
    }
>>>>>>> 623f49ae
  }

  const isInitialized = ref(false)

  const init = async () => {
    if (!$configBinding) return
    config.value = await $configBinding.getConfig()
    const workspacesConfig = await $configBinding.getWorkspacesConfig()
    if (workspacesConfig && workspacesConfig.userSelectedWorkspaceId) {
      userSelectedWorkspaceId.value = workspacesConfig.userSelectedWorkspaceId
    }
  }
  init()

  const getIsDevMode = async () =>
    (isDevMode.value = await $configBinding.getIsDevMode())

  void getIsDevMode()

  return {
    isInitialized,
    config,
    hasConfigBindings,
    isDarkTheme,
    isDevMode,
    userSelectedWorkspaceId,
    toggleTheme,
    setUserSelectedWorkspace
  }
})<|MERGE_RESOLUTION|>--- conflicted
+++ resolved
@@ -22,15 +22,11 @@
 
   const setUserSelectedWorkspace = (workspaceId: string) => {
     userSelectedWorkspaceId.value = workspaceId
-<<<<<<< HEAD
-    $configBinding.setUserSelectedWorkspaceId(workspaceId)
-=======
     try {
       $configBinding.setUserSelectedWorkspaceId(workspaceId)
     } catch (error) {
       console.warn(error) // for the users who do not have latest version with workspace config handling
     }
->>>>>>> 623f49ae
   }
 
   const isInitialized = ref(false)
