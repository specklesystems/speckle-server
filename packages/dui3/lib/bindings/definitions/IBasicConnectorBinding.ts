/* eslint-disable @typescript-eslint/require-await */

import { BaseBridge } from '~~/lib/bridge/base'
<<<<<<< HEAD
import { IBinding, IBindingSharedEvents } from '~~/lib/bindings/definitions/IBinding'
import { IModelCard, IModelCardSharedEvents } from '~~/lib/models/card'
=======
import type { IBinding } from '~~/lib/bindings/definitions/IBinding'
>>>>>>> 08d1bffd

export const IBasicConnectorBindingKey = 'baseBinding'

// Needs to be agreed between Frontend and Core
export interface IBasicConnectorBinding
  extends IBinding<IBasicConnectorBindingHostEvents> {
  // Various
  getSourceApplicationName: () => Promise<string>
  getSourceApplicationVersion: () => Promise<string>
  getConnectorVersion: () => Promise<string>
  getDocumentInfo: () => Promise<DocumentInfo>

  // Document state calls
  getDocumentState: () => Promise<DocumentModelStore>
  addModel: (model: IModelCard) => Promise<void>
  updateModel: (model: IModelCard) => Promise<void>
  highlightModel: (modelCardId: string) => Promise<void>
  highlightObjects: (objectIds: string[]) => Promise<void>
  removeModel: (model: IModelCard) => Promise<void>
}

export interface IBasicConnectorBindingHostEvents
  extends IBindingSharedEvents,
    IModelCardSharedEvents {
  documentChanged: () => void
}

export type DocumentModelStore = {
  models: IModelCard[]
}

export type DocumentInfo = {
  location: string
  name: string
  id: string
  message?: string
}

export type ToastInfo = {
  modelCardId: string
  text: string
  level: 'info' | 'danger' | 'warning' | 'success'
  action?: ToastAction
  timeout?: number
}

export type ToastAction = {
  url: string
  name: string
}

export class MockedBaseBinding extends BaseBridge {
<<<<<<< HEAD
  constructor() {
    super()
  }

  private documentModelStore: IModelCard[] = [
    {
      typeDiscriminator: 'SenderModelCard',
      modelCardId: 'sender_test',
      projectId: useRuntimeConfig().public.speckleSampleProjectId,
      modelId: useRuntimeConfig().public.speckleSampleModelId,
      accountId: useRuntimeConfig().public.speckleAccountId,
      expired: false,
      lastLocalUpdate: '',
      notifications: [],
      sendFilter: {
        name: 'Selection',
        selectedObjectIds: ['test'],
        summary: 'Test',
        typeDiscriminator: 'RhinoSelectionFilter'
      },
      settings: [
        {
          id: 'includeAttributes',
          type: 'boolean',
          title: 'Include Attributes',
          value: true,
          typeDiscriminator: 'CardSetting'
        }
      ]
    } as IModelCard,
    {
      typeDiscriminator: 'ReceiverModelCard',
      modelCardId: 'receiver_test',
      projectId: useRuntimeConfig().public.speckleSampleProjectId,
      modelId: useRuntimeConfig().public.speckleSampleModelId,
      accountId: useRuntimeConfig().public.speckleAccountId,
      expired: false,
      lastLocalUpdate: '',
      notifications: [],
      settings: [
        {
          id: 'includeAttributes',
          type: 'boolean',
          title: 'Include Attributes',
          value: true,
          typeDiscriminator: 'CardSetting'
        },
        {
          id: 'mergeCoplanarFaces',
          type: 'boolean',
          title: 'Merge Coplanar Faces',
          value: true,
          typeDiscriminator: 'CardSetting'
        },
        {
          id: 'receiveMode',
          type: 'string',
          title: 'Receive Mode',
          value: 'Update',
          enum: ['Update', 'Create', 'Ignore'],
          typeDiscriminator: 'CardSetting'
        }
      ]
    } as IModelCard
  ]

  public addModel(model: IModelCard) {
    this.documentModelStore = this.documentModelStore.concat([model])
=======
  public async getAccounts() {
    return []
>>>>>>> 08d1bffd
  }

  public removeModel(model: IModelCard) {
    const modelIndex = this.documentModelStore.findIndex(
      (m) => m.modelCardId === model.modelCardId
    )
    if (modelIndex > -1) {
      this.documentModelStore = this.documentModelStore.splice(modelIndex, 1)
    }
  }

  public updateModel(model: IModelCard) {
    const modelIndex = this.documentModelStore.findIndex(
      (m) => m.modelId === model.modelId
    )
    this.documentModelStore[modelIndex] = model
  }

  public getConnectorVersion() {
    return '0.0.0'
  }

  public getSourceApplicationName() {
    return 'Mock'
  }

  public getSourceApplicationVersion() {
    return Math.random().toString()
  }

  public getDocumentInfo() {
    return {
      name: 'Mocked File',
      location: 'www',
      id: Math.random().toString()
    }
  }

  public getDocumentState() {
    return {
      models: this.documentModelStore
    }
  }

  public showDevTools() {
    console.log('Mocked bindings cannot do this')
  }
}<|MERGE_RESOLUTION|>--- conflicted
+++ resolved
@@ -1,12 +1,9 @@
-/* eslint-disable @typescript-eslint/require-await */
-
 import { BaseBridge } from '~~/lib/bridge/base'
-<<<<<<< HEAD
-import { IBinding, IBindingSharedEvents } from '~~/lib/bindings/definitions/IBinding'
-import { IModelCard, IModelCardSharedEvents } from '~~/lib/models/card'
-=======
-import type { IBinding } from '~~/lib/bindings/definitions/IBinding'
->>>>>>> 08d1bffd
+import type {
+  IBinding,
+  IBindingSharedEvents
+} from '~~/lib/bindings/definitions/IBinding'
+import type { IModelCard, IModelCardSharedEvents } from '~~/lib/models/card'
 
 export const IBasicConnectorBindingKey = 'baseBinding'
 
@@ -59,7 +56,6 @@
 }
 
 export class MockedBaseBinding extends BaseBridge {
-<<<<<<< HEAD
   constructor() {
     super()
   }
@@ -128,10 +124,6 @@
 
   public addModel(model: IModelCard) {
     this.documentModelStore = this.documentModelStore.concat([model])
-=======
-  public async getAccounts() {
-    return []
->>>>>>> 08d1bffd
   }
 
   public removeModel(model: IModelCard) {
