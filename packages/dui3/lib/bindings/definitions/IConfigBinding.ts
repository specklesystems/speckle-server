--- conflicted
+++ resolved
@@ -1,10 +1,8 @@
-<<<<<<< HEAD
 import { BaseBridge } from '~/lib/bridge/base'
-import { IBinding, IBindingSharedEvents } from '~/lib/bindings/definitions/IBinding'
-=======
-import { BaseBridge } from '~~/lib/bridge/base'
-import type { IBinding } from '~~/lib/bindings/definitions/IBinding'
->>>>>>> 08d1bffd
+import type {
+  IBinding,
+  IBindingSharedEvents
+} from '~/lib/bindings/definitions/IBinding'
 
 /**
  * The name under which this binding will be registered.
@@ -25,20 +23,5 @@
   darkTheme: boolean
 }
 
-<<<<<<< HEAD
 // Useless, but will do for now :)
-export class MockedConfigBinding extends BaseBridge {}
-=======
-export class MockedConfigBinding extends BaseBridge {
-  getConfig() {
-    return {
-      darkTheme: false
-    }
-  }
-
-  // eslint-disable-next-line @typescript-eslint/no-unused-vars
-  updateConfig(config: Config) {
-    // do nothing
-  }
-}
->>>>>>> 08d1bffd
+export class MockedConfigBinding extends BaseBridge {}