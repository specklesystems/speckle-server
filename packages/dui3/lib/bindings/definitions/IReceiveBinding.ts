<<<<<<< HEAD
import { ModelCardProgress } from '~/lib/models/card'
=======
>>>>>>> 24f62b16
import { CardSetting } from 'lib/models/card/setting'
import { IBinding } from '~~/lib/bindings/definitions/IBinding'
import { BaseBridge } from '~~/lib/bridge/base'

export const IReceiveBindingKey = 'receiveBinding'

export interface IReceiveBinding extends IBinding<IReceiveBindingEvents> {
  receive: (modelCardId: string) => Promise<void>
  getReceiveSettings: () => Promise<CardSetting[]>
  cancelReceive: (modelId: string) => Promise<void>
}

export interface IReceiveBindingEvents {
<<<<<<< HEAD
  setModelProgress: (args: {
    modelCardId: string
    progress?: ModelCardProgress
  }) => void
=======
>>>>>>> 24f62b16
  // See note oon timeout in bridge v2; we might not need this
  setModelReceiveResult: (args: {
    modelCardId: string
    receiveResult: { bakedObjectIds: string[]; display: boolean }
  }) => void
<<<<<<< HEAD
  setModelError: (args: { modelCardId: string; error: string }) => void
=======
>>>>>>> 24f62b16
}

export class MockedReceiveBinding extends BaseBridge {
  constructor() {
    super()
  }

  getReceiveSettings() {
    return [
      {
        id: 'includeAttributes',
        type: 'boolean',
        title: 'Include Attributes',
        value: true,
        typeDiscriminator: 'CardSetting'
      },
      {
        id: 'mergeCoplanarFaces',
        type: 'boolean',
        title: 'Merge Coplanar Faces',
        value: true,
        typeDiscriminator: 'CardSetting'
      },
      {
        id: 'receiveMode',
        type: 'string',
        title: 'Receive Mode',
        value: 'Update',
        enum: ['Update', 'Create', 'Ignore'],
        typeDiscriminator: 'CardSetting'
      }
    ]
  }
}<|MERGE_RESOLUTION|>--- conflicted
+++ resolved
@@ -1,7 +1,4 @@
-<<<<<<< HEAD
-import { ModelCardProgress } from '~/lib/models/card'
-=======
->>>>>>> 24f62b16
+import { IModelCardSharedEvents } from 'lib/models/card'
 import { CardSetting } from 'lib/models/card/setting'
 import { IBinding } from '~~/lib/bindings/definitions/IBinding'
 import { BaseBridge } from '~~/lib/bridge/base'
@@ -14,23 +11,12 @@
   cancelReceive: (modelId: string) => Promise<void>
 }
 
-export interface IReceiveBindingEvents {
-<<<<<<< HEAD
-  setModelProgress: (args: {
-    modelCardId: string
-    progress?: ModelCardProgress
-  }) => void
-=======
->>>>>>> 24f62b16
+export interface IReceiveBindingEvents extends IModelCardSharedEvents {
   // See note oon timeout in bridge v2; we might not need this
   setModelReceiveResult: (args: {
     modelCardId: string
     receiveResult: { bakedObjectIds: string[]; display: boolean }
   }) => void
-<<<<<<< HEAD
-  setModelError: (args: { modelCardId: string; error: string }) => void
-=======
->>>>>>> 24f62b16
 }
 
 export class MockedReceiveBinding extends BaseBridge {
