--- conflicted
+++ resolved
@@ -2767,13 +2767,6 @@
   workspacesEnabled: Scalars['Boolean']['output'];
 };
 
-<<<<<<< HEAD
-export type SetPrimaryUserEmailInput = {
-  id: Scalars['ID']['input'];
-};
-
-=======
->>>>>>> d6453675
 export type SmartTextEditorValue = {
   __typename?: 'SmartTextEditorValue';
   /** File attachments, if any */
@@ -3580,19 +3573,6 @@
   name?: InputMaybe<Scalars['String']['input']>;
 };
 
-<<<<<<< HEAD
-export type UserWorkspaceMutations = {
-  __typename?: 'UserWorkspaceMutations';
-  leave: Scalars['Boolean']['output'];
-};
-
-
-export type UserWorkspaceMutationsLeaveArgs = {
-  id: Scalars['ID']['input'];
-};
-
-=======
->>>>>>> d6453675
 export type UserWorkspacesFilter = {
   search?: InputMaybe<Scalars['String']['input']>;
 };
@@ -3813,15 +3793,6 @@
   __typename?: 'Workspace';
   createdAt: Scalars['DateTime']['output'];
   description?: Maybe<Scalars['String']['output']>;
-<<<<<<< HEAD
-  /** Enable/Disable discovery of the workspace */
-  discoverabilityEnabled: Scalars['Boolean']['output'];
-  /** Enable/Disable restriction to invite users to workspace as Guests only */
-  domainBasedMembershipProtectionEnabled: Scalars['Boolean']['output'];
-  /** Verified workspace domains */
-  domains: Array<WorkspaceDomain>;
-=======
->>>>>>> d6453675
   id: Scalars['ID']['output'];
   /** Only available to workspace owners */
   invitedTeam?: Maybe<Array<PendingWorkspaceCollaborator>>;
@@ -3861,20 +3832,6 @@
   name: Scalars['String']['input'];
 };
 
-<<<<<<< HEAD
-export type WorkspaceDomain = {
-  __typename?: 'WorkspaceDomain';
-  domain: Scalars['String']['output'];
-  id: Scalars['ID']['output'];
-};
-
-export type WorkspaceDomainDeleteInput = {
-  id: Scalars['ID']['input'];
-  workspaceId: Scalars['ID']['input'];
-};
-
-=======
->>>>>>> d6453675
 export type WorkspaceInviteCreateInput = {
   /** Either this or userId must be filled */
   email?: InputMaybe<Scalars['String']['input']>;
@@ -3922,29 +3879,14 @@
 
 export type WorkspaceMutations = {
   __typename?: 'WorkspaceMutations';
-<<<<<<< HEAD
-  addDomain: Workspace;
   create: Workspace;
   delete: Scalars['Boolean']['output'];
-  deleteDomain: Workspace;
-=======
-  create: Workspace;
-  delete: Scalars['Boolean']['output'];
->>>>>>> d6453675
   invites: WorkspaceInviteMutations;
   update: Workspace;
   updateRole: Workspace;
 };
 
 
-<<<<<<< HEAD
-export type WorkspaceMutationsAddDomainArgs = {
-  input: AddDomainToWorkspaceInput;
-};
-
-
-=======
->>>>>>> d6453675
 export type WorkspaceMutationsCreateArgs = {
   input: WorkspaceCreateInput;
 };
@@ -3955,14 +3897,6 @@
 };
 
 
-<<<<<<< HEAD
-export type WorkspaceMutationsDeleteDomainArgs = {
-  input: WorkspaceDomainDeleteInput;
-};
-
-
-=======
->>>>>>> d6453675
 export type WorkspaceMutationsUpdateArgs = {
   input: WorkspaceUpdateInput;
 };
@@ -3972,22 +3906,6 @@
   input: WorkspaceRoleUpdateInput;
 };
 
-<<<<<<< HEAD
-export type WorkspaceProjectInviteCreateInput = {
-  /** Either this or userId must be filled */
-  email?: InputMaybe<Scalars['String']['input']>;
-  /** Defaults to the contributor role, if not specified */
-  role?: InputMaybe<Scalars['String']['input']>;
-  /** Can only be specified if guest mode is on or if the user is an admin */
-  serverRole?: InputMaybe<Scalars['String']['input']>;
-  /** Either this or email must be filled */
-  userId?: InputMaybe<Scalars['String']['input']>;
-  /** Only taken into account, if project belongs to a workspace. Defaults to guest access. */
-  workspaceRole?: InputMaybe<Scalars['String']['input']>;
-};
-
-=======
->>>>>>> d6453675
 export type WorkspaceProjectsFilter = {
   /** Filter out projects by name */
   search?: InputMaybe<Scalars['String']['input']>;
@@ -4013,11 +3931,6 @@
 
 export type WorkspaceUpdateInput = {
   description?: InputMaybe<Scalars['String']['input']>;
-<<<<<<< HEAD
-  discoverabilityEnabled?: InputMaybe<Scalars['Boolean']['input']>;
-  domainBasedMembershipProtectionEnabled?: InputMaybe<Scalars['Boolean']['input']>;
-=======
->>>>>>> d6453675
   id: Scalars['String']['input'];
   /** Logo image as base64-encoded string */
   logo?: InputMaybe<Scalars['String']['input']>;
@@ -4030,4 +3943,4 @@
 export type AcccountTestQueryQuery = { __typename?: 'Query', serverInfo: { __typename?: 'ServerInfo', version?: string | null, name: string, company?: string | null } };
 
 
-export const AcccountTestQueryDocument = {"kind":"Document","definitions":[{"kind":"OperationDefinition","operation":"query","name":{"kind":"Name","value":"AcccountTestQuery"},"selectionSet":{"kind":"SelectionSet","selections":[{"kind":"Field","name":{"kind":"Name","value":"serverInfo"},"selectionSet":{"kind":"SelectionSet","selections":[{"kind":"Field","name":{"kind":"Name","value":"version"}},{"kind":"Field","name":{"kind":"Name","value":"name"}},{"kind":"Field","name":{"kind":"Name","value":"company"}}]}}]}}]} as unknown as DocumentNode<AcccountTestQueryQuery, AcccountTestQueryQueryVariables>;+export const AcccountTestQueryDocument = { "kind": "Document", "definitions": [{ "kind": "OperationDefinition", "operation": "query", "name": { "kind": "Name", "value": "AcccountTestQuery" }, "selectionSet": { "kind": "SelectionSet", "selections": [{ "kind": "Field", "name": { "kind": "Name", "value": "serverInfo" }, "selectionSet": { "kind": "SelectionSet", "selections": [{ "kind": "Field", "name": { "kind": "Name", "value": "version" } }, { "kind": "Field", "name": { "kind": "Name", "value": "name" } }, { "kind": "Field", "name": { "kind": "Name", "value": "company" } }] } }] } }] } as unknown as DocumentNode<AcccountTestQueryQuery, AcccountTestQueryQueryVariables>;