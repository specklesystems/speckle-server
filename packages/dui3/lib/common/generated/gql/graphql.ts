/* eslint-disable */
import type { TypedDocumentNode as DocumentNode } from '@graphql-typed-document-node/core';
export type Maybe<T> = T | null;
export type InputMaybe<T> = Maybe<T>;
export type Exact<T extends { [key: string]: unknown }> = { [K in keyof T]: T[K] };
export type MakeOptional<T, K extends keyof T> = Omit<T, K> & { [SubKey in K]?: Maybe<T[SubKey]> };
export type MakeMaybe<T, K extends keyof T> = Omit<T, K> & { [SubKey in K]: Maybe<T[SubKey]> };
export type MakeEmpty<T extends { [key: string]: unknown }, K extends keyof T> = { [_ in K]?: never };
export type Incremental<T> = T | { [P in keyof T]?: P extends ' $fragmentName' | '__typename' ? T[P] : never };
/** All built-in and custom scalars, mapped to their actual values */
export type Scalars = {
  ID: { input: string; output: string; }
  String: { input: string; output: string; }
  Boolean: { input: boolean; output: boolean; }
  Int: { input: number; output: number; }
  Float: { input: number; output: number; }
  /** The `BigInt` scalar type represents non-fractional signed whole numeric values. */
  BigInt: { input: any; output: any; }
  /** A date-time string at UTC, such as 2007-12-03T10:15:30Z, compliant with the `date-time` format outlined in section 5.6 of the RFC 3339 profile of the ISO 8601 standard for representation of dates and times using the Gregorian calendar. */
  DateTime: { input: string; output: string; }
  /** The `JSONObject` scalar type represents JSON objects as specified by [ECMA-404](http://www.ecma-international.org/publications/files/ECMA-ST/ECMA-404.pdf). */
  JSONObject: { input: {}; output: {}; }
};

export type ActiveUserMutations = {
  __typename?: 'ActiveUserMutations';
  emailMutations: UserEmailMutations;
  /** Mark onboarding as complete */
  finishOnboarding: Scalars['Boolean']['output'];
  meta: UserMetaMutations;
  setActiveWorkspace: Scalars['Boolean']['output'];
  /** Edit a user's profile */
  update: User;
};


export type ActiveUserMutationsFinishOnboardingArgs = {
  input?: InputMaybe<OnboardingCompletionInput>;
};


export type ActiveUserMutationsSetActiveWorkspaceArgs = {
  isProjectsActive?: InputMaybe<Scalars['Boolean']['input']>;
  slug?: InputMaybe<Scalars['String']['input']>;
};


export type ActiveUserMutationsUpdateArgs = {
  user: UserUpdateInput;
};

export type Activity = {
  __typename?: 'Activity';
  actionType: Scalars['String']['output'];
  id: Scalars['ID']['output'];
  info: Scalars['JSONObject']['output'];
  message: Scalars['String']['output'];
  resourceId: Scalars['String']['output'];
  resourceType: Scalars['String']['output'];
  streamId?: Maybe<Scalars['String']['output']>;
  time: Scalars['DateTime']['output'];
  userId: Scalars['String']['output'];
};

export type ActivityCollection = {
  __typename?: 'ActivityCollection';
  cursor?: Maybe<Scalars['String']['output']>;
  items: Array<Activity>;
  totalCount: Scalars['Int']['output'];
};

export type AddDomainToWorkspaceInput = {
  domain: Scalars['String']['input'];
  workspaceId: Scalars['ID']['input'];
};

export type AdminInviteList = {
  __typename?: 'AdminInviteList';
  cursor?: Maybe<Scalars['String']['output']>;
  items: Array<ServerInvite>;
  totalCount: Scalars['Int']['output'];
};

export type AdminMutations = {
  __typename?: 'AdminMutations';
  updateWorkspacePlan: Scalars['Boolean']['output'];
};


export type AdminMutationsUpdateWorkspacePlanArgs = {
  input: AdminUpdateWorkspacePlanInput;
};

export type AdminQueries = {
  __typename?: 'AdminQueries';
  inviteList: AdminInviteList;
  projectList: ProjectCollection;
  serverStatistics: ServerStatistics;
  userList: AdminUserList;
  workspaceList: WorkspaceCollection;
};


export type AdminQueriesInviteListArgs = {
  cursor?: InputMaybe<Scalars['String']['input']>;
  limit?: Scalars['Int']['input'];
  query?: InputMaybe<Scalars['String']['input']>;
};


export type AdminQueriesProjectListArgs = {
  cursor?: InputMaybe<Scalars['String']['input']>;
  limit?: Scalars['Int']['input'];
  orderBy?: InputMaybe<Scalars['String']['input']>;
  query?: InputMaybe<Scalars['String']['input']>;
  visibility?: InputMaybe<Scalars['String']['input']>;
};


export type AdminQueriesUserListArgs = {
  cursor?: InputMaybe<Scalars['String']['input']>;
  limit?: Scalars['Int']['input'];
  query?: InputMaybe<Scalars['String']['input']>;
  role?: InputMaybe<ServerRole>;
};


export type AdminQueriesWorkspaceListArgs = {
  cursor?: InputMaybe<Scalars['String']['input']>;
  limit?: Scalars['Int']['input'];
  query?: InputMaybe<Scalars['String']['input']>;
};

export type AdminUpdateWorkspacePlanInput = {
  plan: WorkspacePlans;
  status: WorkspacePlanStatuses;
  workspaceId: Scalars['ID']['input'];
};

export type AdminUserList = {
  __typename?: 'AdminUserList';
  cursor?: Maybe<Scalars['String']['output']>;
  items: Array<AdminUserListItem>;
  totalCount: Scalars['Int']['output'];
};

export type AdminUserListItem = {
  __typename?: 'AdminUserListItem';
  avatar?: Maybe<Scalars['String']['output']>;
  company?: Maybe<Scalars['String']['output']>;
  email?: Maybe<Scalars['String']['output']>;
  id: Scalars['ID']['output'];
  name: Scalars['String']['output'];
  role?: Maybe<Scalars['String']['output']>;
  verified?: Maybe<Scalars['Boolean']['output']>;
};

export type AdminUsersListCollection = {
  __typename?: 'AdminUsersListCollection';
  items: Array<AdminUsersListItem>;
  totalCount: Scalars['Int']['output'];
};

/**
 * A representation of a registered or invited user in the admin users list. Either registeredUser
 * or invitedUser will always be set, both values can't be null.
 */
export type AdminUsersListItem = {
  __typename?: 'AdminUsersListItem';
  id: Scalars['String']['output'];
  invitedUser?: Maybe<ServerInvite>;
  registeredUser?: Maybe<User>;
};

export type AdminWorkspaceJoinRequestFilter = {
  status?: InputMaybe<WorkspaceJoinRequestStatus>;
};

export type ApiToken = {
  __typename?: 'ApiToken';
  createdAt: Scalars['DateTime']['output'];
  id: Scalars['String']['output'];
  lastChars: Scalars['String']['output'];
  lastUsed: Scalars['DateTime']['output'];
  lifespan: Scalars['BigInt']['output'];
  name: Scalars['String']['output'];
  scopes: Array<Maybe<Scalars['String']['output']>>;
};

export type ApiTokenCreateInput = {
  lifespan?: InputMaybe<Scalars['BigInt']['input']>;
  name: Scalars['String']['input'];
  scopes: Array<Scalars['String']['input']>;
};

export type AppAuthor = {
  __typename?: 'AppAuthor';
  avatar?: Maybe<Scalars['String']['output']>;
  id: Scalars['String']['output'];
  name: Scalars['String']['output'];
};

export type AppCreateInput = {
  description: Scalars['String']['input'];
  logo?: InputMaybe<Scalars['String']['input']>;
  name: Scalars['String']['input'];
  public?: InputMaybe<Scalars['Boolean']['input']>;
  redirectUrl: Scalars['String']['input'];
  scopes: Array<InputMaybe<Scalars['String']['input']>>;
  termsAndConditionsLink?: InputMaybe<Scalars['String']['input']>;
};

export type AppTokenCreateInput = {
  lifespan?: InputMaybe<Scalars['BigInt']['input']>;
  /** Optionally limit the token to only have access to specific resources */
  limitResources?: InputMaybe<Array<TokenResourceIdentifierInput>>;
  name: Scalars['String']['input'];
  scopes: Array<Scalars['String']['input']>;
};

export type AppUpdateInput = {
  description: Scalars['String']['input'];
  id: Scalars['String']['input'];
  logo?: InputMaybe<Scalars['String']['input']>;
  name: Scalars['String']['input'];
  public?: InputMaybe<Scalars['Boolean']['input']>;
  redirectUrl: Scalars['String']['input'];
  scopes: Array<InputMaybe<Scalars['String']['input']>>;
  termsAndConditionsLink?: InputMaybe<Scalars['String']['input']>;
};

export type ApproveWorkspaceJoinRequestInput = {
  userId: Scalars['String']['input'];
  workspaceId: Scalars['String']['input'];
};

export type ArchiveCommentInput = {
  archived: Scalars['Boolean']['input'];
  commentId: Scalars['String']['input'];
  projectId: Scalars['String']['input'];
};

export type AuthStrategy = {
  __typename?: 'AuthStrategy';
  color?: Maybe<Scalars['String']['output']>;
  icon: Scalars['String']['output'];
  id: Scalars['String']['output'];
  name: Scalars['String']['output'];
  url: Scalars['String']['output'];
};

export type AutomateAuthCodePayloadTest = {
  action: Scalars['String']['input'];
  code: Scalars['String']['input'];
  userId: Scalars['String']['input'];
  workspaceId?: InputMaybe<Scalars['String']['input']>;
};

/** Additional resources to validate user access to. */
export type AutomateAuthCodeResources = {
  workspaceId?: InputMaybe<Scalars['String']['input']>;
};

export type AutomateFunction = {
  __typename?: 'AutomateFunction';
  /** Only returned if user is a part of this speckle server */
  creator?: Maybe<LimitedUser>;
  description: Scalars['String']['output'];
  id: Scalars['ID']['output'];
  isFeatured: Scalars['Boolean']['output'];
  logo?: Maybe<Scalars['String']['output']>;
  name: Scalars['String']['output'];
  releases: AutomateFunctionReleaseCollection;
  repo: BasicGitRepositoryMetadata;
  /** SourceAppNames values from @speckle/shared. Empty array means - all of them */
  supportedSourceApps: Array<Scalars['String']['output']>;
  tags: Array<Scalars['String']['output']>;
  workspaceIds?: Maybe<Array<Scalars['String']['output']>>;
};


export type AutomateFunctionReleasesArgs = {
  cursor?: InputMaybe<Scalars['String']['input']>;
  filter?: InputMaybe<AutomateFunctionReleasesFilter>;
  limit?: InputMaybe<Scalars['Int']['input']>;
};

export type AutomateFunctionCollection = {
  __typename?: 'AutomateFunctionCollection';
  cursor?: Maybe<Scalars['String']['output']>;
  items: Array<AutomateFunction>;
  totalCount: Scalars['Int']['output'];
};

export type AutomateFunctionRelease = {
  __typename?: 'AutomateFunctionRelease';
  commitId: Scalars['String']['output'];
  createdAt: Scalars['DateTime']['output'];
  function: AutomateFunction;
  functionId: Scalars['String']['output'];
  id: Scalars['ID']['output'];
  inputSchema?: Maybe<Scalars['JSONObject']['output']>;
  versionTag: Scalars['String']['output'];
};

export type AutomateFunctionReleaseCollection = {
  __typename?: 'AutomateFunctionReleaseCollection';
  cursor?: Maybe<Scalars['String']['output']>;
  items: Array<AutomateFunctionRelease>;
  totalCount: Scalars['Int']['output'];
};

export type AutomateFunctionReleasesFilter = {
  search?: InputMaybe<Scalars['String']['input']>;
};

export type AutomateFunctionRun = {
  __typename?: 'AutomateFunctionRun';
  contextView?: Maybe<Scalars['String']['output']>;
  createdAt: Scalars['DateTime']['output'];
  elapsed: Scalars['Float']['output'];
  /** Nullable, in case the function is not retrievable due to poor network conditions */
  function?: Maybe<AutomateFunction>;
  functionId?: Maybe<Scalars['String']['output']>;
  functionReleaseId?: Maybe<Scalars['String']['output']>;
  id: Scalars['ID']['output'];
  /** AutomateTypes.ResultsSchema type from @speckle/shared */
  results?: Maybe<Scalars['JSONObject']['output']>;
  status: AutomateRunStatus;
  statusMessage?: Maybe<Scalars['String']['output']>;
  updatedAt: Scalars['DateTime']['output'];
};

export type AutomateFunctionRunStatusReportInput = {
  contextView?: InputMaybe<Scalars['String']['input']>;
  functionRunId: Scalars['String']['input'];
  projectId: Scalars['String']['input'];
  /** AutomateTypes.ResultsSchema type from @speckle/shared */
  results?: InputMaybe<Scalars['JSONObject']['input']>;
  status: AutomateRunStatus;
  statusMessage?: InputMaybe<Scalars['String']['input']>;
};

export type AutomateFunctionTemplate = {
  __typename?: 'AutomateFunctionTemplate';
  id: AutomateFunctionTemplateLanguage;
  logo: Scalars['String']['output'];
  title: Scalars['String']['output'];
  url: Scalars['String']['output'];
};

export enum AutomateFunctionTemplateLanguage {
  DotNet = 'DOT_NET',
  Python = 'PYTHON',
  Typescript = 'TYPESCRIPT'
}

export type AutomateFunctionToken = {
  __typename?: 'AutomateFunctionToken';
  functionId: Scalars['String']['output'];
  functionToken: Scalars['String']['output'];
};

export type AutomateFunctionsFilter = {
  /** By default, we include featured ("public") functions. Set this to false to exclude them. */
  includeFeatured?: InputMaybe<Scalars['Boolean']['input']>;
  /** By default, we exclude functions without releases. Set this to false to include them. */
  requireRelease?: InputMaybe<Scalars['Boolean']['input']>;
  search?: InputMaybe<Scalars['String']['input']>;
};

export type AutomateMutations = {
  __typename?: 'AutomateMutations';
  createFunction: AutomateFunction;
  createFunctionWithoutVersion: AutomateFunctionToken;
  updateFunction: AutomateFunction;
};


export type AutomateMutationsCreateFunctionArgs = {
  input: CreateAutomateFunctionInput;
};


export type AutomateMutationsCreateFunctionWithoutVersionArgs = {
  input: CreateAutomateFunctionWithoutVersionInput;
};


export type AutomateMutationsUpdateFunctionArgs = {
  input: UpdateAutomateFunctionInput;
};

export type AutomateRun = {
  __typename?: 'AutomateRun';
  automation: Automation;
  automationId: Scalars['String']['output'];
  createdAt: Scalars['DateTime']['output'];
  functionRuns: Array<AutomateFunctionRun>;
  id: Scalars['ID']['output'];
  status: AutomateRunStatus;
  trigger: AutomationRunTrigger;
  updatedAt: Scalars['DateTime']['output'];
};

export type AutomateRunCollection = {
  __typename?: 'AutomateRunCollection';
  cursor?: Maybe<Scalars['String']['output']>;
  items: Array<AutomateRun>;
  totalCount: Scalars['Int']['output'];
};

export enum AutomateRunStatus {
  Canceled = 'CANCELED',
  Exception = 'EXCEPTION',
  Failed = 'FAILED',
  Initializing = 'INITIALIZING',
  Pending = 'PENDING',
  Running = 'RUNNING',
  Succeeded = 'SUCCEEDED',
  Timeout = 'TIMEOUT'
}

export enum AutomateRunTriggerType {
  VersionCreated = 'VERSION_CREATED'
}

export type Automation = {
  __typename?: 'Automation';
  createdAt: Scalars['DateTime']['output'];
  /** Only accessible to automation owners */
  creationPublicKeys: Array<Scalars['String']['output']>;
  currentRevision?: Maybe<AutomationRevision>;
  enabled: Scalars['Boolean']['output'];
  id: Scalars['ID']['output'];
  isTestAutomation: Scalars['Boolean']['output'];
  name: Scalars['String']['output'];
  permissions: AutomationPermissionChecks;
  runs: AutomateRunCollection;
  updatedAt: Scalars['DateTime']['output'];
};


export type AutomationRunsArgs = {
  cursor?: InputMaybe<Scalars['String']['input']>;
  limit?: InputMaybe<Scalars['Int']['input']>;
};

export type AutomationCollection = {
  __typename?: 'AutomationCollection';
  cursor?: Maybe<Scalars['String']['output']>;
  items: Array<Automation>;
  totalCount: Scalars['Int']['output'];
};

export type AutomationPermissionChecks = {
  __typename?: 'AutomationPermissionChecks';
  canDelete: PermissionCheckResult;
  canRead: PermissionCheckResult;
  canUpdate: PermissionCheckResult;
};

export type AutomationRevision = {
  __typename?: 'AutomationRevision';
  functions: Array<AutomationRevisionFunction>;
  id: Scalars['ID']['output'];
  triggerDefinitions: Array<AutomationRevisionTriggerDefinition>;
};

export type AutomationRevisionCreateFunctionInput = {
  functionId: Scalars['String']['input'];
  functionReleaseId: Scalars['String']['input'];
  /** Should be encrypted from the client side */
  parameters?: InputMaybe<Scalars['String']['input']>;
};

export type AutomationRevisionFunction = {
  __typename?: 'AutomationRevisionFunction';
  /** The secrets in parameters are redacted with six asterisks - ****** */
  parameters?: Maybe<Scalars['JSONObject']['output']>;
  release: AutomateFunctionRelease;
};

export type AutomationRevisionTriggerDefinition = VersionCreatedTriggerDefinition;

export type AutomationRunTrigger = VersionCreatedTrigger;

export type BasicGitRepositoryMetadata = {
  __typename?: 'BasicGitRepositoryMetadata';
  id: Scalars['ID']['output'];
  name: Scalars['String']['output'];
  owner: Scalars['String']['output'];
  url: Scalars['String']['output'];
};

export enum BillingInterval {
  Monthly = 'monthly',
  Yearly = 'yearly'
}

export type BlobMetadata = {
  __typename?: 'BlobMetadata';
  createdAt: Scalars['DateTime']['output'];
  fileHash?: Maybe<Scalars['String']['output']>;
  fileName: Scalars['String']['output'];
  fileSize?: Maybe<Scalars['Int']['output']>;
  fileType: Scalars['String']['output'];
  id: Scalars['String']['output'];
  streamId: Scalars['String']['output'];
  uploadError?: Maybe<Scalars['String']['output']>;
  uploadStatus: Scalars['Int']['output'];
  userId: Scalars['String']['output'];
};

export type BlobMetadataCollection = {
  __typename?: 'BlobMetadataCollection';
  cursor?: Maybe<Scalars['String']['output']>;
  items?: Maybe<Array<BlobMetadata>>;
  totalCount: Scalars['Int']['output'];
  totalSize: Scalars['Int']['output'];
};

export type Branch = {
  __typename?: 'Branch';
  /**
   * All the recent activity on this branch in chronological order
   * @deprecated Part of the old API surface and will be removed in the future.
   */
  activity?: Maybe<ActivityCollection>;
  author?: Maybe<User>;
  commits?: Maybe<CommitCollection>;
  createdAt?: Maybe<Scalars['DateTime']['output']>;
  description?: Maybe<Scalars['String']['output']>;
  id: Scalars['String']['output'];
  name: Scalars['String']['output'];
};


export type BranchActivityArgs = {
  actionType?: InputMaybe<Scalars['String']['input']>;
  after?: InputMaybe<Scalars['DateTime']['input']>;
  before?: InputMaybe<Scalars['DateTime']['input']>;
  cursor?: InputMaybe<Scalars['DateTime']['input']>;
  limit?: Scalars['Int']['input'];
};


export type BranchCommitsArgs = {
  cursor?: InputMaybe<Scalars['String']['input']>;
  limit?: Scalars['Int']['input'];
};

export type BranchCollection = {
  __typename?: 'BranchCollection';
  cursor?: Maybe<Scalars['String']['output']>;
  items?: Maybe<Array<Branch>>;
  totalCount: Scalars['Int']['output'];
};

export type BranchCreateInput = {
  description?: InputMaybe<Scalars['String']['input']>;
  name: Scalars['String']['input'];
  streamId: Scalars['String']['input'];
};

export type BranchDeleteInput = {
  id: Scalars['String']['input'];
  streamId: Scalars['String']['input'];
};

export type BranchUpdateInput = {
  description?: InputMaybe<Scalars['String']['input']>;
  id: Scalars['String']['input'];
  name?: InputMaybe<Scalars['String']['input']>;
  streamId: Scalars['String']['input'];
};

export type BulkUsersRetrievalInput = {
  cursor?: InputMaybe<Scalars['String']['input']>;
  emails: Array<Scalars['String']['input']>;
  limit?: InputMaybe<Scalars['Int']['input']>;
};

export type CancelCheckoutSessionInput = {
  sessionId: Scalars['ID']['input'];
  workspaceId: Scalars['ID']['input'];
};

export type CheckoutSession = {
  __typename?: 'CheckoutSession';
  billingInterval: BillingInterval;
  createdAt: Scalars['DateTime']['output'];
  id: Scalars['ID']['output'];
  paymentStatus: SessionPaymentStatus;
  updatedAt: Scalars['DateTime']['output'];
  url: Scalars['String']['output'];
  workspacePlan: PaidWorkspacePlans;
};

export type CheckoutSessionInput = {
  billingInterval: BillingInterval;
  currency?: InputMaybe<Currency>;
  isCreateFlow?: InputMaybe<Scalars['Boolean']['input']>;
  workspaceId: Scalars['ID']['input'];
  workspacePlan: PaidWorkspacePlans;
};

export type Comment = {
  __typename?: 'Comment';
  archived: Scalars['Boolean']['output'];
  author: LimitedUser;
  authorId: Scalars['String']['output'];
  createdAt: Scalars['DateTime']['output'];
  /**
   * Legacy comment viewer data field
   * @deprecated Use the new viewerState field instead
   */
  data?: Maybe<Scalars['JSONObject']['output']>;
  /** Whether or not comment is a reply to another comment */
  hasParent: Scalars['Boolean']['output'];
  id: Scalars['String']['output'];
  /** Parent thread, if there's any */
  parent?: Maybe<Comment>;
  permissions: CommentPermissionChecks;
  /** Plain-text version of the comment text, ideal for previews */
  rawText?: Maybe<Scalars['String']['output']>;
  /** @deprecated Not actually implemented */
  reactions?: Maybe<Array<Maybe<Scalars['String']['output']>>>;
  /** Gets the replies to this comment. */
  replies: CommentCollection;
  /** Get authors of replies to this comment */
  replyAuthors: CommentReplyAuthorCollection;
  /** Resources that this comment targets. Can be a mixture of either one stream, or multiple commits and objects. */
  resources: Array<ResourceIdentifier>;
  screenshot?: Maybe<Scalars['String']['output']>;
  text?: Maybe<SmartTextEditorValue>;
  /** The time this comment was last updated. Corresponds also to the latest reply to this comment, if any. */
  updatedAt: Scalars['DateTime']['output'];
  /** The last time you viewed this comment. Present only if an auth'ed request. Relevant only if a top level commit. */
  viewedAt?: Maybe<Scalars['DateTime']['output']>;
  /** Resource identifiers as defined and implemented in the Viewer of the new frontend */
  viewerResources: Array<ViewerResourceItem>;
  /** SerializedViewerState */
  viewerState?: Maybe<Scalars['JSONObject']['output']>;
};


export type CommentRepliesArgs = {
  cursor?: InputMaybe<Scalars['String']['input']>;
  limit?: InputMaybe<Scalars['Int']['input']>;
};


export type CommentReplyAuthorsArgs = {
  limit?: Scalars['Int']['input'];
};

export type CommentActivityMessage = {
  __typename?: 'CommentActivityMessage';
  comment: Comment;
  type: Scalars['String']['output'];
};

export type CommentCollection = {
  __typename?: 'CommentCollection';
  cursor?: Maybe<Scalars['String']['output']>;
  items: Array<Comment>;
  totalCount: Scalars['Int']['output'];
};

export type CommentContentInput = {
  blobIds?: InputMaybe<Array<Scalars['String']['input']>>;
  doc?: InputMaybe<Scalars['JSONObject']['input']>;
};

/** Deprecated: Used by old stream-based mutations */
export type CommentCreateInput = {
  /** IDs of uploaded blobs that should be attached to this comment */
  blobIds: Array<Scalars['String']['input']>;
  data: Scalars['JSONObject']['input'];
  /**
   * Specifies the resources this comment is linked to. There are several use cases:
   * - a comment targets only one resource (commit or object)
   * - a comment targets one or more resources (commits or objects)
   * - a comment targets only a stream
   */
  resources: Array<InputMaybe<ResourceIdentifierInput>>;
  screenshot?: InputMaybe<Scalars['String']['input']>;
  streamId: Scalars['String']['input'];
  /** ProseMirror document object */
  text?: InputMaybe<Scalars['JSONObject']['input']>;
};

export type CommentDataFilters = {
  __typename?: 'CommentDataFilters';
  hiddenIds?: Maybe<Array<Scalars['String']['output']>>;
  isolatedIds?: Maybe<Array<Scalars['String']['output']>>;
  passMax?: Maybe<Scalars['Float']['output']>;
  passMin?: Maybe<Scalars['Float']['output']>;
  propertyInfoKey?: Maybe<Scalars['String']['output']>;
  sectionBox?: Maybe<Scalars['JSONObject']['output']>;
};

/** Equivalent to frontend-1's LocalFilterState */
export type CommentDataFiltersInput = {
  hiddenIds?: InputMaybe<Array<Scalars['String']['input']>>;
  isolatedIds?: InputMaybe<Array<Scalars['String']['input']>>;
  passMax?: InputMaybe<Scalars['Float']['input']>;
  passMin?: InputMaybe<Scalars['Float']['input']>;
  propertyInfoKey?: InputMaybe<Scalars['String']['input']>;
  sectionBox?: InputMaybe<Scalars['JSONObject']['input']>;
};

/** Deprecated: Used by old stream-based mutations */
export type CommentEditInput = {
  /** IDs of uploaded blobs that should be attached to this comment */
  blobIds: Array<Scalars['String']['input']>;
  id: Scalars['String']['input'];
  streamId: Scalars['String']['input'];
  /** ProseMirror document object */
  text?: InputMaybe<Scalars['JSONObject']['input']>;
};

export type CommentMutations = {
  __typename?: 'CommentMutations';
  archive: Scalars['Boolean']['output'];
  create: Comment;
  edit: Comment;
  markViewed: Scalars['Boolean']['output'];
  reply: Comment;
};


export type CommentMutationsArchiveArgs = {
  input: ArchiveCommentInput;
};


export type CommentMutationsCreateArgs = {
  input: CreateCommentInput;
};


export type CommentMutationsEditArgs = {
  input: EditCommentInput;
};


export type CommentMutationsMarkViewedArgs = {
  input: MarkCommentViewedInput;
};


export type CommentMutationsReplyArgs = {
  input: CreateCommentReplyInput;
};

export type CommentPermissionChecks = {
  __typename?: 'CommentPermissionChecks';
  canArchive: PermissionCheckResult;
};

export type CommentReplyAuthorCollection = {
  __typename?: 'CommentReplyAuthorCollection';
  items: Array<LimitedUser>;
  totalCount: Scalars['Int']['output'];
};

export type CommentThreadActivityMessage = {
  __typename?: 'CommentThreadActivityMessage';
  data?: Maybe<Scalars['JSONObject']['output']>;
  reply?: Maybe<Comment>;
  type: Scalars['String']['output'];
};

export type Commit = {
  __typename?: 'Commit';
  /**
   * All the recent activity on this commit in chronological order
   * @deprecated Part of the old API surface and will be removed in the future.
   */
  activity?: Maybe<ActivityCollection>;
  authorAvatar?: Maybe<Scalars['String']['output']>;
  authorId?: Maybe<Scalars['String']['output']>;
  authorName?: Maybe<Scalars['String']['output']>;
  branch?: Maybe<Branch>;
  branchName?: Maybe<Scalars['String']['output']>;
  /**
   * The total number of comments for this commit. To actually get the comments, use the comments query and pass in a resource array consisting of of this commit's id.
   * E.g.,
   * ```
   * query{
   *   comments(streamId:"streamId" resources:[{resourceType: commit, resourceId:"commitId"}] ){
   *     ...
   *   }
   * ```
   * @deprecated Part of the old API surface and will be removed in the future.
   */
  commentCount: Scalars['Int']['output'];
  createdAt?: Maybe<Scalars['DateTime']['output']>;
  id: Scalars['String']['output'];
  message?: Maybe<Scalars['String']['output']>;
  parents?: Maybe<Array<Maybe<Scalars['String']['output']>>>;
  referencedObject: Scalars['String']['output'];
  sourceApplication?: Maybe<Scalars['String']['output']>;
  /**
   * Will throw an authorization error if active user isn't authorized to see it, for example,
   * if a stream isn't public and the user doesn't have the appropriate rights.
   */
  stream: Stream;
  /** @deprecated Use the stream field instead */
  streamId?: Maybe<Scalars['String']['output']>;
  /** @deprecated Use the stream field instead */
  streamName?: Maybe<Scalars['String']['output']>;
  totalChildrenCount?: Maybe<Scalars['Int']['output']>;
};


export type CommitActivityArgs = {
  actionType?: InputMaybe<Scalars['String']['input']>;
  after?: InputMaybe<Scalars['DateTime']['input']>;
  before?: InputMaybe<Scalars['DateTime']['input']>;
  cursor?: InputMaybe<Scalars['DateTime']['input']>;
  limit?: Scalars['Int']['input'];
};

export type CommitCollection = {
  __typename?: 'CommitCollection';
  cursor?: Maybe<Scalars['String']['output']>;
  items?: Maybe<Array<Commit>>;
  totalCount: Scalars['Int']['output'];
};

export type CommitCreateInput = {
  branchName: Scalars['String']['input'];
  message?: InputMaybe<Scalars['String']['input']>;
  objectId: Scalars['String']['input'];
  parents?: InputMaybe<Array<InputMaybe<Scalars['String']['input']>>>;
  sourceApplication?: InputMaybe<Scalars['String']['input']>;
  streamId: Scalars['String']['input'];
  totalChildrenCount?: InputMaybe<Scalars['Int']['input']>;
};

export type CommitDeleteInput = {
  id: Scalars['String']['input'];
  streamId: Scalars['String']['input'];
};

export type CommitReceivedInput = {
  commitId: Scalars['String']['input'];
  message?: InputMaybe<Scalars['String']['input']>;
  sourceApplication: Scalars['String']['input'];
  streamId: Scalars['String']['input'];
};

export type CommitUpdateInput = {
  id: Scalars['String']['input'];
  message?: InputMaybe<Scalars['String']['input']>;
  /** To move the commit to a different branch, please the name of the branch. */
  newBranchName?: InputMaybe<Scalars['String']['input']>;
  streamId: Scalars['String']['input'];
};

export type CommitsDeleteInput = {
  commitIds: Array<Scalars['String']['input']>;
  streamId: Scalars['ID']['input'];
};

export type CommitsMoveInput = {
  commitIds: Array<Scalars['String']['input']>;
  streamId: Scalars['ID']['input'];
  targetBranch: Scalars['String']['input'];
};

/**
 * Can be used instead of a full item collection, when the implementation doesn't call for it yet. Because
 * of the structure, it can be swapped out to a full item collection in the future
 */
export type CountOnlyCollection = {
  __typename?: 'CountOnlyCollection';
  totalCount: Scalars['Int']['output'];
};

export type CreateAutomateFunctionInput = {
  description: Scalars['String']['input'];
  /** Base64 encoded image data string */
  logo?: InputMaybe<Scalars['String']['input']>;
  name: Scalars['String']['input'];
  /** GitHub organization to create the repository in */
  org?: InputMaybe<Scalars['String']['input']>;
  /** SourceAppNames values from @speckle/shared */
  supportedSourceApps: Array<Scalars['String']['input']>;
  tags: Array<Scalars['String']['input']>;
  template: AutomateFunctionTemplateLanguage;
};

export type CreateAutomateFunctionWithoutVersionInput = {
  description: Scalars['String']['input'];
  name: Scalars['String']['input'];
};

export type CreateCommentInput = {
  content: CommentContentInput;
  projectId: Scalars['String']['input'];
  /** Resources that this comment should be attached to */
  resourceIdString: Scalars['String']['input'];
  screenshot?: InputMaybe<Scalars['String']['input']>;
  /**
   * SerializedViewerState. If omitted, comment won't render (correctly) inside the
   * viewer, but will still be retrievable through the API
   */
  viewerState?: InputMaybe<Scalars['JSONObject']['input']>;
};

export type CreateCommentReplyInput = {
  content: CommentContentInput;
  projectId: Scalars['String']['input'];
  threadId: Scalars['String']['input'];
};

export type CreateModelInput = {
  description?: InputMaybe<Scalars['String']['input']>;
  name: Scalars['String']['input'];
  projectId: Scalars['ID']['input'];
};

export type CreateServerRegionInput = {
  description?: InputMaybe<Scalars['String']['input']>;
  key: Scalars['String']['input'];
  name: Scalars['String']['input'];
};

export type CreateUserEmailInput = {
  email: Scalars['String']['input'];
};

export type CreateVersionInput = {
  message?: InputMaybe<Scalars['String']['input']>;
  modelId: Scalars['String']['input'];
  objectId: Scalars['String']['input'];
  parents?: InputMaybe<Array<Scalars['String']['input']>>;
  projectId: Scalars['String']['input'];
  sourceApplication?: InputMaybe<Scalars['String']['input']>;
  totalChildrenCount?: InputMaybe<Scalars['Int']['input']>;
};

export enum Currency {
  Gbp = 'gbp',
  Usd = 'usd'
}

export type CurrencyBasedPrices = {
  __typename?: 'CurrencyBasedPrices';
  gbp: WorkspacePaidPlanPrices;
  usd: WorkspacePaidPlanPrices;
};

export type DeleteModelInput = {
  id: Scalars['ID']['input'];
  projectId: Scalars['ID']['input'];
};

export type DeleteUserEmailInput = {
  id: Scalars['ID']['input'];
};

export type DeleteVersionsInput = {
  projectId: Scalars['ID']['input'];
  versionIds: Array<Scalars['ID']['input']>;
};

export type DenyWorkspaceJoinRequestInput = {
  userId: Scalars['String']['input'];
  workspaceId: Scalars['String']['input'];
};

export enum DiscoverableStreamsSortType {
  CreatedDate = 'CREATED_DATE',
  FavoritesCount = 'FAVORITES_COUNT'
}

export type DiscoverableStreamsSortingInput = {
  direction: SortDirection;
  type: DiscoverableStreamsSortType;
};

export type DiscoverableWorkspaceCollaborator = {
  __typename?: 'DiscoverableWorkspaceCollaborator';
  avatar?: Maybe<Scalars['String']['output']>;
};

export type DiscoverableWorkspaceCollaboratorCollection = {
  __typename?: 'DiscoverableWorkspaceCollaboratorCollection';
  cursor?: Maybe<Scalars['String']['output']>;
  items: Array<DiscoverableWorkspaceCollaborator>;
  totalCount: Scalars['Int']['output'];
};

export type EditCommentInput = {
  commentId: Scalars['String']['input'];
  content: CommentContentInput;
  projectId: Scalars['String']['input'];
};

export type EmailVerificationRequestInput = {
  id: Scalars['ID']['input'];
};

export type FileUpload = {
  __typename?: 'FileUpload';
  branchName: Scalars['String']['output'];
  /** If present, the conversion result is stored in this commit. */
  convertedCommitId?: Maybe<Scalars['String']['output']>;
  convertedLastUpdate: Scalars['DateTime']['output'];
  /** Holds any errors or info. */
  convertedMessage?: Maybe<Scalars['String']['output']>;
  /** 0 = queued, 1 = processing, 2 = success, 3 = error */
  convertedStatus: Scalars['Int']['output'];
  /** Alias for convertedCommitId */
  convertedVersionId?: Maybe<Scalars['String']['output']>;
  fileName: Scalars['String']['output'];
  fileSize: Scalars['Int']['output'];
  fileType: Scalars['String']['output'];
  id: Scalars['String']['output'];
  /** Model associated with the file upload, if it exists already */
  model?: Maybe<Model>;
  /** Alias for branchName */
  modelName: Scalars['String']['output'];
  /** Alias for streamId */
  projectId: Scalars['String']['output'];
  streamId: Scalars['String']['output'];
  uploadComplete: Scalars['Boolean']['output'];
  uploadDate: Scalars['DateTime']['output'];
  /** The user's id that uploaded this file. */
  userId: Scalars['String']['output'];
};

export type GendoAiRender = {
  __typename?: 'GendoAIRender';
  camera?: Maybe<Scalars['JSONObject']['output']>;
  createdAt: Scalars['DateTime']['output'];
  gendoGenerationId?: Maybe<Scalars['String']['output']>;
  id: Scalars['ID']['output'];
  modelId: Scalars['String']['output'];
  projectId: Scalars['String']['output'];
  prompt: Scalars['String']['output'];
  /** This is a blob id. */
  responseImage?: Maybe<Scalars['String']['output']>;
  status: Scalars['String']['output'];
  updatedAt: Scalars['DateTime']['output'];
  user?: Maybe<LimitedUser>;
  userId: Scalars['String']['output'];
  versionId: Scalars['String']['output'];
};

export type GendoAiRenderCollection = {
  __typename?: 'GendoAIRenderCollection';
  items: Array<Maybe<GendoAiRender>>;
  totalCount: Scalars['Int']['output'];
};

export type GendoAiRenderInput = {
  /** Base64 encoded image of the depthmap. */
  baseImage: Scalars['String']['input'];
  camera: Scalars['JSONObject']['input'];
  modelId: Scalars['ID']['input'];
  projectId: Scalars['ID']['input'];
  /** The generation prompt. */
  prompt: Scalars['String']['input'];
  versionId: Scalars['ID']['input'];
};

export type InvitableCollaboratorsFilter = {
  search?: InputMaybe<Scalars['String']['input']>;
};

export type JoinWorkspaceInput = {
  workspaceId: Scalars['ID']['input'];
};

export type LegacyCommentViewerData = {
  __typename?: 'LegacyCommentViewerData';
  /**
   * An array representing a user's camera position:
   * [camPos.x, camPos.y, camPos.z, camTarget.x, camTarget.y, camTarget.z, isOrtho, zoomNumber]
   */
  camPos: Array<Scalars['Float']['output']>;
  /** Old FE LocalFilterState type */
  filters: CommentDataFilters;
  /** THREE.Vector3 {x, y, z} */
  location: Scalars['JSONObject']['output'];
  /** Viewer.getCurrentSectionBox(): THREE.Box3 */
  sectionBox?: Maybe<Scalars['JSONObject']['output']>;
  /** Currently unused. Ideally comments should keep track of selected objects. */
  selection?: Maybe<Scalars['JSONObject']['output']>;
};

/**
 * Limited user type, for showing public info about a user
 * to another user
 */
export type LimitedUser = {
  __typename?: 'LimitedUser';
  /**
   * All the recent activity from this user in chronological order
   * @deprecated Part of the old API surface and will be removed in the future.
   */
  activity?: Maybe<ActivityCollection>;
  avatar?: Maybe<Scalars['String']['output']>;
  bio?: Maybe<Scalars['String']['output']>;
  /**
   * Get public stream commits authored by the user
   * @deprecated Part of the old API surface and will be removed in the future.
   */
  commits?: Maybe<CommitCollection>;
  company?: Maybe<Scalars['String']['output']>;
  id: Scalars['ID']['output'];
  name: Scalars['String']['output'];
  role?: Maybe<Scalars['String']['output']>;
  /**
   * Returns all discoverable streams that the user is a collaborator on
   * @deprecated Part of the old API surface and will be removed in the future.
   */
  streams: UserStreamCollection;
  /**
   * The user's timeline in chronological order
   * @deprecated Part of the old API surface and will be removed in the future.
   */
  timeline?: Maybe<ActivityCollection>;
  /**
   * Total amount of favorites attached to streams owned by the user
   * @deprecated Part of the old API surface and will be removed in the future.
   */
  totalOwnedStreamsFavorites: Scalars['Int']['output'];
  verified?: Maybe<Scalars['Boolean']['output']>;
  workspaceDomainPolicyCompliant?: Maybe<Scalars['Boolean']['output']>;
  workspaceRole?: Maybe<Scalars['String']['output']>;
};


/**
 * Limited user type, for showing public info about a user
 * to another user
 */
export type LimitedUserActivityArgs = {
  actionType?: InputMaybe<Scalars['String']['input']>;
  after?: InputMaybe<Scalars['DateTime']['input']>;
  before?: InputMaybe<Scalars['DateTime']['input']>;
  cursor?: InputMaybe<Scalars['DateTime']['input']>;
  limit?: Scalars['Int']['input'];
};


/**
 * Limited user type, for showing public info about a user
 * to another user
 */
export type LimitedUserCommitsArgs = {
  cursor?: InputMaybe<Scalars['String']['input']>;
  limit?: Scalars['Int']['input'];
};


/**
 * Limited user type, for showing public info about a user
 * to another user
 */
export type LimitedUserStreamsArgs = {
  cursor?: InputMaybe<Scalars['String']['input']>;
  limit?: Scalars['Int']['input'];
};


/**
 * Limited user type, for showing public info about a user
 * to another user
 */
export type LimitedUserTimelineArgs = {
  after?: InputMaybe<Scalars['DateTime']['input']>;
  before?: InputMaybe<Scalars['DateTime']['input']>;
  cursor?: InputMaybe<Scalars['DateTime']['input']>;
  limit?: Scalars['Int']['input'];
};


/**
 * Limited user type, for showing public info about a user
 * to another user
 */
export type LimitedUserWorkspaceDomainPolicyCompliantArgs = {
  workspaceSlug?: InputMaybe<Scalars['String']['input']>;
};


/**
 * Limited user type, for showing public info about a user
 * to another user
 */
export type LimitedUserWorkspaceRoleArgs = {
  workspaceId?: InputMaybe<Scalars['String']['input']>;
};

/** Workspace metadata visible to non-workspace members. */
export type LimitedWorkspace = {
  __typename?: 'LimitedWorkspace';
  /** Workspace description */
  description?: Maybe<Scalars['String']['output']>;
  /** Workspace id */
  id: Scalars['ID']['output'];
  /** Optional base64 encoded workspace logo image */
  logo?: Maybe<Scalars['String']['output']>;
  /** Workspace name */
  name: Scalars['String']['output'];
  /** Unique workspace short id. Used for navigation. */
  slug: Scalars['String']['output'];
  /** Workspace members visible to people with verified email domain */
  team?: Maybe<DiscoverableWorkspaceCollaboratorCollection>;
};


/** Workspace metadata visible to non-workspace members. */
export type LimitedWorkspaceTeamArgs = {
  cursor?: InputMaybe<Scalars['String']['input']>;
  limit?: Scalars['Int']['input'];
};

export type LimitedWorkspaceJoinRequest = {
  __typename?: 'LimitedWorkspaceJoinRequest';
  createdAt: Scalars['DateTime']['output'];
  id: Scalars['String']['output'];
  status: WorkspaceJoinRequestStatus;
  user: LimitedUser;
  workspace: LimitedWorkspace;
};

export type LimitedWorkspaceJoinRequestCollection = {
  __typename?: 'LimitedWorkspaceJoinRequestCollection';
  cursor?: Maybe<Scalars['String']['output']>;
  items: Array<LimitedWorkspaceJoinRequest>;
  totalCount: Scalars['Int']['output'];
};

export type MarkCommentViewedInput = {
  commentId: Scalars['String']['input'];
  projectId: Scalars['String']['input'];
};

export type MarkReceivedVersionInput = {
  message?: InputMaybe<Scalars['String']['input']>;
  projectId: Scalars['String']['input'];
  sourceApplication: Scalars['String']['input'];
  versionId: Scalars['String']['input'];
};

export type Model = {
  __typename?: 'Model';
  author?: Maybe<LimitedUser>;
  automationsStatus?: Maybe<TriggeredAutomationsStatus>;
  /** Return a model tree of children */
  childrenTree: Array<ModelsTreeItem>;
  /** All comment threads in this model */
  commentThreads: CommentCollection;
  createdAt: Scalars['DateTime']['output'];
  description?: Maybe<Scalars['String']['output']>;
  /** The shortened/display name that doesn't include the names of parent models */
  displayName: Scalars['String']['output'];
  id: Scalars['ID']['output'];
  /** Full name including the names of parent models delimited by forward slashes */
  name: Scalars['String']['output'];
  /** Returns a list of versions that are being created from a file import */
  pendingImportedVersions: Array<FileUpload>;
  permissions: ModelPermissionChecks;
  previewUrl?: Maybe<Scalars['String']['output']>;
  updatedAt: Scalars['DateTime']['output'];
  version: Version;
  versions: VersionCollection;
};


export type ModelCommentThreadsArgs = {
  cursor?: InputMaybe<Scalars['String']['input']>;
  limit?: Scalars['Int']['input'];
};


export type ModelPendingImportedVersionsArgs = {
  limit?: InputMaybe<Scalars['Int']['input']>;
};


export type ModelVersionArgs = {
  id: Scalars['String']['input'];
};


export type ModelVersionsArgs = {
  cursor?: InputMaybe<Scalars['String']['input']>;
  filter?: InputMaybe<ModelVersionsFilter>;
  limit?: Scalars['Int']['input'];
};

export type ModelCollection = {
  __typename?: 'ModelCollection';
  cursor?: Maybe<Scalars['String']['output']>;
  items: Array<Model>;
  totalCount: Scalars['Int']['output'];
};

export type ModelMutations = {
  __typename?: 'ModelMutations';
  create: Model;
  delete: Scalars['Boolean']['output'];
  update: Model;
};


export type ModelMutationsCreateArgs = {
  input: CreateModelInput;
};


export type ModelMutationsDeleteArgs = {
  input: DeleteModelInput;
};


export type ModelMutationsUpdateArgs = {
  input: UpdateModelInput;
};

export type ModelPermissionChecks = {
  __typename?: 'ModelPermissionChecks';
  canCreateVersion: PermissionCheckResult;
  canDelete: PermissionCheckResult;
  canUpdate: PermissionCheckResult;
};

export type ModelVersionsFilter = {
  /** Make sure these specified versions are always loaded first */
  priorityIds?: InputMaybe<Array<Scalars['String']['input']>>;
  /** Only return versions specified in `priorityIds` */
  priorityIdsOnly?: InputMaybe<Scalars['Boolean']['input']>;
};

export type ModelsTreeItem = {
  __typename?: 'ModelsTreeItem';
  children: Array<ModelsTreeItem>;
  fullName: Scalars['String']['output'];
  /** Whether or not this item has nested children models */
  hasChildren: Scalars['Boolean']['output'];
  id: Scalars['ID']['output'];
  /**
   * Nullable cause the item can represent a parent that doesn't actually exist as a model on its own.
   * E.g. A model named "foo/bar" is supposed to be a child of "foo" and will be represented as such,
   * even if "foo" doesn't exist as its own model.
   */
  model?: Maybe<Model>;
  name: Scalars['String']['output'];
  updatedAt: Scalars['DateTime']['output'];
};

export type ModelsTreeItemCollection = {
  __typename?: 'ModelsTreeItemCollection';
  cursor?: Maybe<Scalars['String']['output']>;
  items: Array<ModelsTreeItem>;
  totalCount: Scalars['Int']['output'];
};

export type MoveVersionsInput = {
  projectId: Scalars['ID']['input'];
  /** If the name references a nonexistant model, it will be created */
  targetModelName: Scalars['String']['input'];
  versionIds: Array<Scalars['ID']['input']>;
};

export type Mutation = {
  __typename?: 'Mutation';
  /** The void stares back. */
  _?: Maybe<Scalars['String']['output']>;
  /** Various Active User oriented mutations */
  activeUserMutations: ActiveUserMutations;
  admin: AdminMutations;
  adminDeleteUser: Scalars['Boolean']['output'];
  /** Creates an personal api token. */
  apiTokenCreate: Scalars['String']['output'];
  /** Revokes (deletes) an personal api token/app token. */
  apiTokenRevoke: Scalars['Boolean']['output'];
  /** Register a new third party application. */
  appCreate: Scalars['String']['output'];
  /** Deletes a thirty party application. */
  appDelete: Scalars['Boolean']['output'];
  /** Revokes (de-authorizes) an application that you have previously authorized. */
  appRevokeAccess?: Maybe<Scalars['Boolean']['output']>;
  /** Create an app token. Only apps can create app tokens and they don't show up under personal access tokens. */
  appTokenCreate: Scalars['String']['output'];
  /** Update an existing third party application. **Note: This will invalidate all existing tokens, refresh tokens and access codes and will require existing users to re-authorize it.** */
  appUpdate: Scalars['Boolean']['output'];
  automateFunctionRunStatusReport: Scalars['Boolean']['output'];
  automateMutations: AutomateMutations;
  /** @deprecated Part of the old API surface and will be removed in the future. Use ModelMutations.create instead. */
  branchCreate: Scalars['String']['output'];
  /** @deprecated Part of the old API surface and will be removed in the future. Use ModelMutations.delete instead. */
  branchDelete: Scalars['Boolean']['output'];
  /** @deprecated Part of the old API surface and will be removed in the future. Use ModelMutations.update instead. */
  branchUpdate: Scalars['Boolean']['output'];
  /** Broadcast user activity in the viewer */
  broadcastViewerUserActivity: Scalars['Boolean']['output'];
  /**
   * Archives a comment.
   * @deprecated Use commentMutations version
   */
  commentArchive: Scalars['Boolean']['output'];
  /**
   * Creates a comment
   * @deprecated Use commentMutations version
   */
  commentCreate: Scalars['String']['output'];
  /**
   * Edits a comment.
   * @deprecated Use commentMutations version
   */
  commentEdit: Scalars['Boolean']['output'];
  commentMutations: CommentMutations;
  /**
   * Adds a reply to a comment.
   * @deprecated Use commentMutations version
   */
  commentReply: Scalars['String']['output'];
  /**
   * Flags a comment as viewed by you (the logged in user).
   * @deprecated Use commentMutations version
   */
  commentView: Scalars['Boolean']['output'];
  /** @deprecated Part of the old API surface and will be removed in the future. Use VersionMutations.create instead. */
  commitCreate: Scalars['String']['output'];
  /** @deprecated Part of the old API surface and will be removed in the future. Use VersionMutations.delete instead. */
  commitDelete: Scalars['Boolean']['output'];
  /** @deprecated Part of the old API surface and will be removed in the future. Use VersionMutations.markReceived instead. */
  commitReceive: Scalars['Boolean']['output'];
  /** @deprecated Part of the old API surface and will be removed in the future. Use VersionMutations.update/moveToModel instead. */
  commitUpdate: Scalars['Boolean']['output'];
  /**
   * Delete a batch of commits
   * @deprecated Part of the old API surface and will be removed in the future. Use VersionMutations.delete instead.
   */
  commitsDelete: Scalars['Boolean']['output'];
  /**
   * Move a batch of commits to a new branch
   * @deprecated Part of the old API surface and will be removed in the future. Use VersionMutations.moveToModel instead.
   */
  commitsMove: Scalars['Boolean']['output'];
  /**
   * Delete a pending invite
   * Note: The required scope to invoke this is not given out to app or personal access tokens
   */
  inviteDelete: Scalars['Boolean']['output'];
  /**
   * Re-send a pending invite
   * Note: The required scope to invoke this is not given out to app or personal access tokens
   */
  inviteResend: Scalars['Boolean']['output'];
  modelMutations: ModelMutations;
  /** @deprecated Part of the old API surface and will be removed in the future. */
  objectCreate: Array<Scalars['String']['output']>;
  projectMutations: ProjectMutations;
  /** (Re-)send the account verification e-mail */
  requestVerification: Scalars['Boolean']['output'];
  requestVerificationByEmail: Scalars['Boolean']['output'];
  serverInfoMutations: ServerInfoMutations;
  serverInfoUpdate?: Maybe<Scalars['Boolean']['output']>;
  /** Note: The required scope to invoke this is not given out to app or personal access tokens */
  serverInviteBatchCreate: Scalars['Boolean']['output'];
  /** Invite a new user to the speckle server and return the invite ID */
  serverInviteCreate: Scalars['Boolean']['output'];
  /**
   * Request access to a specific stream
   * @deprecated Part of the old API surface and will be removed in the future. Use ProjectAccessRequestMutations.create instead.
   */
  streamAccessRequestCreate: StreamAccessRequest;
  /**
   * Accept or decline a stream access request. Must be a stream owner to invoke this.
   * @deprecated Part of the old API surface and will be removed in the future. Use ProjectAccessRequestMutations.use instead.
   */
  streamAccessRequestUse: Scalars['Boolean']['output'];
  /**
   * Creates a new stream.
   * @deprecated Part of the old API surface and will be removed in the future. Use ProjectMutations.create instead.
   */
  streamCreate?: Maybe<Scalars['String']['output']>;
  /**
   * Deletes an existing stream.
   * @deprecated Part of the old API surface and will be removed in the future. Use ProjectMutations.delete instead.
   */
  streamDelete: Scalars['Boolean']['output'];
  /** @deprecated Part of the old API surface and will be removed in the future. */
  streamFavorite?: Maybe<Stream>;
  /**
   * Note: The required scope to invoke this is not given out to app or personal access tokens
   * @deprecated Part of the old API surface and will be removed in the future. Use ProjectInviteMutations.batchCreate instead.
   */
  streamInviteBatchCreate: Scalars['Boolean']['output'];
  /**
   * Cancel a pending stream invite. Can only be invoked by a stream owner.
   * Note: The required scope to invoke this is not given out to app or personal access tokens
   * @deprecated Part of the old API surface and will be removed in the future. Use ProjectInviteMutations.cancel instead.
   */
  streamInviteCancel: Scalars['Boolean']['output'];
  /**
   * Invite a new or registered user to the specified stream
   * Note: The required scope to invoke this is not given out to app or personal access tokens
   * @deprecated Part of the old API surface and will be removed in the future. Use ProjectInviteMutations.create instead.
   */
  streamInviteCreate: Scalars['Boolean']['output'];
  /**
   * Accept or decline a stream invite
   * @deprecated Part of the old API surface and will be removed in the future. Use ProjectInviteMutations.use instead.
   */
  streamInviteUse: Scalars['Boolean']['output'];
  /**
   * Remove yourself from stream collaborators (not possible for the owner)
   * @deprecated Part of the old API surface and will be removed in the future. Use ProjectMutations.leave instead.
   */
  streamLeave: Scalars['Boolean']['output'];
  /**
   * Revokes the permissions of a user on a given stream.
   * @deprecated Part of the old API surface and will be removed in the future. Use ProjectMutations.updateRole instead.
   */
  streamRevokePermission?: Maybe<Scalars['Boolean']['output']>;
  /**
   * Updates an existing stream.
   * @deprecated Part of the old API surface and will be removed in the future. Use ProjectMutations.update instead.
   */
  streamUpdate: Scalars['Boolean']['output'];
  /**
   * Update permissions of a user on a given stream.
   * @deprecated Part of the old API surface and will be removed in the future. Use ProjectMutations.updateRole instead.
   */
  streamUpdatePermission?: Maybe<Scalars['Boolean']['output']>;
  /** @deprecated Part of the old API surface and will be removed in the future. Use ProjectMutations.batchDelete instead. */
  streamsDelete: Scalars['Boolean']['output'];
  /**
   * Used for broadcasting real time typing status in comment threads. Does not persist any info.
   * @deprecated Use broadcastViewerUserActivity
   */
  userCommentThreadActivityBroadcast: Scalars['Boolean']['output'];
  /** Delete a user's account. */
  userDelete: Scalars['Boolean']['output'];
  userNotificationPreferencesUpdate?: Maybe<Scalars['Boolean']['output']>;
  userRoleChange: Scalars['Boolean']['output'];
  /**
   * Edits a user's profile.
   * @deprecated Use activeUserMutations version
   */
  userUpdate: Scalars['Boolean']['output'];
  /**
   * Used for broadcasting real time chat head bubbles and status. Does not persist any info.
   * @deprecated Use broadcastViewerUserActivity
   */
  userViewerActivityBroadcast: Scalars['Boolean']['output'];
  versionMutations: VersionMutations;
  /** Creates a new webhook on a stream */
  webhookCreate: Scalars['String']['output'];
  /** Deletes an existing webhook */
  webhookDelete: Scalars['String']['output'];
  /** Updates an existing webhook */
  webhookUpdate: Scalars['String']['output'];
  workspaceJoinRequestMutations: WorkspaceJoinRequestMutations;
  workspaceMutations: WorkspaceMutations;
};


export type MutationAdminDeleteUserArgs = {
  userConfirmation: UserDeleteInput;
};


export type MutationApiTokenCreateArgs = {
  token: ApiTokenCreateInput;
};


export type MutationApiTokenRevokeArgs = {
  token: Scalars['String']['input'];
};


export type MutationAppCreateArgs = {
  app: AppCreateInput;
};


export type MutationAppDeleteArgs = {
  appId: Scalars['String']['input'];
};


export type MutationAppRevokeAccessArgs = {
  appId: Scalars['String']['input'];
};


export type MutationAppTokenCreateArgs = {
  token: AppTokenCreateInput;
};


export type MutationAppUpdateArgs = {
  app: AppUpdateInput;
};


export type MutationAutomateFunctionRunStatusReportArgs = {
  input: AutomateFunctionRunStatusReportInput;
};


export type MutationBranchCreateArgs = {
  branch: BranchCreateInput;
};


export type MutationBranchDeleteArgs = {
  branch: BranchDeleteInput;
};


export type MutationBranchUpdateArgs = {
  branch: BranchUpdateInput;
};


export type MutationBroadcastViewerUserActivityArgs = {
  message: ViewerUserActivityMessageInput;
  projectId: Scalars['String']['input'];
  resourceIdString: Scalars['String']['input'];
};


export type MutationCommentArchiveArgs = {
  archived?: Scalars['Boolean']['input'];
  commentId: Scalars['String']['input'];
  streamId: Scalars['String']['input'];
};


export type MutationCommentCreateArgs = {
  input: CommentCreateInput;
};


export type MutationCommentEditArgs = {
  input: CommentEditInput;
};


export type MutationCommentReplyArgs = {
  input: ReplyCreateInput;
};


export type MutationCommentViewArgs = {
  commentId: Scalars['String']['input'];
  streamId: Scalars['String']['input'];
};


export type MutationCommitCreateArgs = {
  commit: CommitCreateInput;
};


export type MutationCommitDeleteArgs = {
  commit: CommitDeleteInput;
};


export type MutationCommitReceiveArgs = {
  input: CommitReceivedInput;
};


export type MutationCommitUpdateArgs = {
  commit: CommitUpdateInput;
};


export type MutationCommitsDeleteArgs = {
  input: CommitsDeleteInput;
};


export type MutationCommitsMoveArgs = {
  input: CommitsMoveInput;
};


export type MutationInviteDeleteArgs = {
  inviteId: Scalars['String']['input'];
};


export type MutationInviteResendArgs = {
  inviteId: Scalars['String']['input'];
};


export type MutationObjectCreateArgs = {
  objectInput: ObjectCreateInput;
};


export type MutationRequestVerificationByEmailArgs = {
  email: Scalars['String']['input'];
};


export type MutationServerInfoUpdateArgs = {
  info: ServerInfoUpdateInput;
};


export type MutationServerInviteBatchCreateArgs = {
  input: Array<ServerInviteCreateInput>;
};


export type MutationServerInviteCreateArgs = {
  input: ServerInviteCreateInput;
};


export type MutationStreamAccessRequestCreateArgs = {
  streamId: Scalars['String']['input'];
};


export type MutationStreamAccessRequestUseArgs = {
  accept: Scalars['Boolean']['input'];
  requestId: Scalars['String']['input'];
  role?: StreamRole;
};


export type MutationStreamCreateArgs = {
  stream: StreamCreateInput;
};


export type MutationStreamDeleteArgs = {
  id: Scalars['String']['input'];
};


export type MutationStreamFavoriteArgs = {
  favorited: Scalars['Boolean']['input'];
  streamId: Scalars['String']['input'];
};


export type MutationStreamInviteBatchCreateArgs = {
  input: Array<StreamInviteCreateInput>;
};


export type MutationStreamInviteCancelArgs = {
  inviteId: Scalars['String']['input'];
  streamId: Scalars['String']['input'];
};


export type MutationStreamInviteCreateArgs = {
  input: StreamInviteCreateInput;
};


export type MutationStreamInviteUseArgs = {
  accept: Scalars['Boolean']['input'];
  streamId: Scalars['String']['input'];
  token: Scalars['String']['input'];
};


export type MutationStreamLeaveArgs = {
  streamId: Scalars['String']['input'];
};


export type MutationStreamRevokePermissionArgs = {
  permissionParams: StreamRevokePermissionInput;
};


export type MutationStreamUpdateArgs = {
  stream: StreamUpdateInput;
};


export type MutationStreamUpdatePermissionArgs = {
  permissionParams: StreamUpdatePermissionInput;
};


export type MutationStreamsDeleteArgs = {
  ids?: InputMaybe<Array<Scalars['String']['input']>>;
};


export type MutationUserCommentThreadActivityBroadcastArgs = {
  commentId: Scalars['String']['input'];
  data?: InputMaybe<Scalars['JSONObject']['input']>;
  streamId: Scalars['String']['input'];
};


export type MutationUserDeleteArgs = {
  userConfirmation: UserDeleteInput;
};


export type MutationUserNotificationPreferencesUpdateArgs = {
  preferences: Scalars['JSONObject']['input'];
};


export type MutationUserRoleChangeArgs = {
  userRoleInput: UserRoleInput;
};


export type MutationUserUpdateArgs = {
  user: UserUpdateInput;
};


export type MutationUserViewerActivityBroadcastArgs = {
  data?: InputMaybe<Scalars['JSONObject']['input']>;
  resourceId: Scalars['String']['input'];
  streamId: Scalars['String']['input'];
};


export type MutationWebhookCreateArgs = {
  webhook: WebhookCreateInput;
};


export type MutationWebhookDeleteArgs = {
  webhook: WebhookDeleteInput;
};


export type MutationWebhookUpdateArgs = {
  webhook: WebhookUpdateInput;
};

export type Object = {
  __typename?: 'Object';
  /** @deprecated Not implemented. */
  applicationId?: Maybe<Scalars['String']['output']>;
  /**
   * Get any objects that this object references. In the case of commits, this will give you a commit's constituent objects.
   * **NOTE**: Providing any of the two last arguments ( `query`, `orderBy` ) will trigger a different code branch that executes a much more expensive SQL query. It is not recommended to do so for basic clients that are interested in purely getting all the objects of a given commit.
   */
  children: ObjectCollection;
  /**
   * The total number of comments for this commit. To actually get the comments, use the comments query and pass in a resource array consisting of of this object's id.
   * E.g.,
   * ```
   * query{
   *   comments(streamId:"streamId" resources:[{resourceType: object, resourceId:"objectId"}] ){
   *     ...
   *   }
   * ```
   * @deprecated Part of the old API surface and will be removed in the future.
   */
  commentCount: Scalars['Int']['output'];
  createdAt?: Maybe<Scalars['DateTime']['output']>;
  /** The full object, with all its props & other things. **NOTE:** If you're requesting objects for the purpose of recreating & displaying, you probably only want to request this specific field. */
  data?: Maybe<Scalars['JSONObject']['output']>;
  id: Scalars['String']['output'];
  speckleType?: Maybe<Scalars['String']['output']>;
  totalChildrenCount?: Maybe<Scalars['Int']['output']>;
};


export type ObjectChildrenArgs = {
  cursor?: InputMaybe<Scalars['String']['input']>;
  depth?: Scalars['Int']['input'];
  limit?: Scalars['Int']['input'];
  orderBy?: InputMaybe<Scalars['JSONObject']['input']>;
  query?: InputMaybe<Array<Scalars['JSONObject']['input']>>;
  select?: InputMaybe<Array<InputMaybe<Scalars['String']['input']>>>;
};

export type ObjectCollection = {
  __typename?: 'ObjectCollection';
  cursor?: Maybe<Scalars['String']['output']>;
  objects: Array<Object>;
  totalCount: Scalars['Int']['output'];
};

export type ObjectCreateInput = {
  /** The objects you want to create. */
  objects: Array<InputMaybe<Scalars['JSONObject']['input']>>;
  /** The stream against which these objects will be created. */
  streamId: Scalars['String']['input'];
};

export type OnboardingCompletionInput = {
  plans?: InputMaybe<Array<Scalars['String']['input']>>;
  role?: InputMaybe<Scalars['String']['input']>;
  source?: InputMaybe<Scalars['String']['input']>;
};

export enum PaidWorkspacePlans {
  Pro = 'pro',
  ProUnlimited = 'proUnlimited',
<<<<<<< HEAD
  Starter = 'starter',
=======
>>>>>>> 17efb42b
  Team = 'team',
  TeamUnlimited = 'teamUnlimited'
}

export type PasswordStrengthCheckFeedback = {
  __typename?: 'PasswordStrengthCheckFeedback';
  suggestions: Array<Scalars['String']['output']>;
  warning?: Maybe<Scalars['String']['output']>;
};

export type PasswordStrengthCheckResults = {
  __typename?: 'PasswordStrengthCheckResults';
  /** Verbal feedback to help choose better passwords. set when score <= 2. */
  feedback: PasswordStrengthCheckFeedback;
  /**
   * Integer from 0-4 (useful for implementing a strength bar):
   * 0 too guessable: risky password. (guesses < 10^3)
   * 1 very guessable: protection from throttled online attacks. (guesses < 10^6)
   * 2 somewhat guessable: protection from unthrottled online attacks. (guesses < 10^8)
   * 3 safely unguessable: moderate protection from offline slow-hash scenario. (guesses < 10^10)
   * 4 very unguessable: strong protection from offline slow-hash scenario. (guesses >= 10^10)
   */
  score: Scalars['Int']['output'];
};

export type PendingStreamCollaborator = {
  __typename?: 'PendingStreamCollaborator';
  id: Scalars['String']['output'];
  inviteId: Scalars['String']['output'];
  invitedBy: LimitedUser;
  projectId: Scalars['String']['output'];
  projectName: Scalars['String']['output'];
  role: Scalars['String']['output'];
  /** @deprecated Use projectId instead */
  streamId: Scalars['String']['output'];
  /** @deprecated Use projectName instead */
  streamName: Scalars['String']['output'];
  /** E-mail address or name of the invited user */
  title: Scalars['String']['output'];
  /** Only available if the active user is the pending stream collaborator */
  token?: Maybe<Scalars['String']['output']>;
  /** Set only if user is registered */
  user?: Maybe<LimitedUser>;
};

export type PendingWorkspaceCollaborator = {
  __typename?: 'PendingWorkspaceCollaborator';
  /**
   * E-mail address if target is unregistered or primary e-mail of target registered user
   * if token was specified to retrieve this invite
   */
  email?: Maybe<Scalars['String']['output']>;
  id: Scalars['ID']['output'];
  inviteId: Scalars['String']['output'];
  invitedBy: LimitedUser;
  /** Target workspace role */
  role: Scalars['String']['output'];
  /** E-mail address or name of the invited user */
  title: Scalars['String']['output'];
  /**
   * Only available if the active user is the pending workspace collaborator or if it was already
   * specified when retrieving this invite
   */
  token?: Maybe<Scalars['String']['output']>;
  updatedAt: Scalars['DateTime']['output'];
  /** Set only if user is registered */
  user?: Maybe<LimitedUser>;
  workspaceId: Scalars['String']['output'];
  workspaceName: Scalars['String']['output'];
  workspaceSlug: Scalars['String']['output'];
};

export type PendingWorkspaceCollaboratorsFilter = {
  search?: InputMaybe<Scalars['String']['input']>;
};

export type PermissionCheckResult = {
  __typename?: 'PermissionCheckResult';
  authorized: Scalars['Boolean']['output'];
  code: Scalars['String']['output'];
  message: Scalars['String']['output'];
  payload?: Maybe<Scalars['JSONObject']['output']>;
};

export type Price = {
  __typename?: 'Price';
  amount: Scalars['Float']['output'];
  currency: Scalars['String']['output'];
  currencySymbol: Scalars['String']['output'];
};

export type Project = {
  __typename?: 'Project';
  allowPublicComments: Scalars['Boolean']['output'];
  /** Get a single automation by id. Error will be thrown if automation is not found or inaccessible. */
  automation: Automation;
  automations: AutomationCollection;
  blob?: Maybe<BlobMetadata>;
  /** Get the metadata collection of blobs stored for this stream. */
  blobs?: Maybe<BlobMetadataCollection>;
  /** Get specific project comment/thread by ID */
  comment?: Maybe<Comment>;
  /** All comment threads in this project */
  commentThreads: ProjectCommentCollection;
  createdAt: Scalars['DateTime']['output'];
  description?: Maybe<Scalars['String']['output']>;
  id: Scalars['ID']['output'];
  invitableCollaborators: WorkspaceCollaboratorCollection;
  /** Collaborators who have been invited, but not yet accepted. */
  invitedTeam?: Maybe<Array<PendingStreamCollaborator>>;
  /** Returns a specific model by its ID */
  model: Model;
  /** Retrieve a specific project model by its ID */
  modelByName: Model;
  /** Return a model tree of children for the specified model name */
  modelChildrenTree: Array<ModelsTreeItem>;
  /** Returns a flat list of all models */
  models: ModelCollection;
  /**
   * Return's a project's models in a tree view with submodels being nested under parent models
   * real or fake (e.g., with a foo/bar model, it will be nested under foo even if such a model doesn't actually exist)
   */
  modelsTree: ModelsTreeItemCollection;
  /** Returns information about the potential effects of moving a project to a given workspace. */
  moveToWorkspaceDryRun: ProjectMoveToWorkspaceDryRun;
  name: Scalars['String']['output'];
  object?: Maybe<Object>;
  /** Pending project access requests */
  pendingAccessRequests?: Maybe<Array<ProjectAccessRequest>>;
  /** Returns a list models that are being created from a file import */
  pendingImportedModels: Array<FileUpload>;
  permissions: ProjectPermissionChecks;
  /** Active user's role for this project. `null` if request is not authenticated, or the project is not explicitly shared with you. */
  role?: Maybe<Scalars['String']['output']>;
  /** Source apps used in any models of this project */
  sourceApps: Array<Scalars['String']['output']>;
  team: Array<ProjectCollaborator>;
  updatedAt: Scalars['DateTime']['output'];
  /** Retrieve a specific project version by its ID */
  version: Version;
  /** Returns a flat list of all project versions */
  versions: VersionCollection;
  /** Return metadata about resources being requested in the viewer */
  viewerResources: Array<ViewerResourceGroup>;
  visibility: SimpleProjectVisibility;
  webhooks: WebhookCollection;
  workspace?: Maybe<Workspace>;
  workspaceId?: Maybe<Scalars['String']['output']>;
};


export type ProjectAutomationArgs = {
  id: Scalars['String']['input'];
};


export type ProjectAutomationsArgs = {
  cursor?: InputMaybe<Scalars['String']['input']>;
  filter?: InputMaybe<Scalars['String']['input']>;
  limit?: InputMaybe<Scalars['Int']['input']>;
};


export type ProjectBlobArgs = {
  id: Scalars['String']['input'];
};


export type ProjectBlobsArgs = {
  cursor?: InputMaybe<Scalars['String']['input']>;
  limit?: InputMaybe<Scalars['Int']['input']>;
  query?: InputMaybe<Scalars['String']['input']>;
};


export type ProjectCommentArgs = {
  id: Scalars['String']['input'];
};


export type ProjectCommentThreadsArgs = {
  cursor?: InputMaybe<Scalars['String']['input']>;
  filter?: InputMaybe<ProjectCommentsFilter>;
  limit?: InputMaybe<Scalars['Int']['input']>;
};


export type ProjectInvitableCollaboratorsArgs = {
  cursor?: InputMaybe<Scalars['String']['input']>;
  filter?: InputMaybe<InvitableCollaboratorsFilter>;
  limit?: Scalars['Int']['input'];
};


export type ProjectModelArgs = {
  id: Scalars['String']['input'];
};


export type ProjectModelByNameArgs = {
  name: Scalars['String']['input'];
};


export type ProjectModelChildrenTreeArgs = {
  fullName: Scalars['String']['input'];
};


export type ProjectModelsArgs = {
  cursor?: InputMaybe<Scalars['String']['input']>;
  filter?: InputMaybe<ProjectModelsFilter>;
  limit?: Scalars['Int']['input'];
};


export type ProjectModelsTreeArgs = {
  cursor?: InputMaybe<Scalars['String']['input']>;
  filter?: InputMaybe<ProjectModelsTreeFilter>;
  limit?: Scalars['Int']['input'];
};


export type ProjectMoveToWorkspaceDryRunArgs = {
  workspaceId: Scalars['String']['input'];
};


export type ProjectObjectArgs = {
  id: Scalars['String']['input'];
};


export type ProjectPendingImportedModelsArgs = {
  limit?: InputMaybe<Scalars['Int']['input']>;
};


export type ProjectVersionArgs = {
  id: Scalars['String']['input'];
};


export type ProjectVersionsArgs = {
  cursor?: InputMaybe<Scalars['String']['input']>;
  limit?: Scalars['Int']['input'];
};


export type ProjectViewerResourcesArgs = {
  loadedVersionsOnly?: InputMaybe<Scalars['Boolean']['input']>;
  resourceIdString: Scalars['String']['input'];
};


export type ProjectWebhooksArgs = {
  id?: InputMaybe<Scalars['String']['input']>;
};

/** Created when a user requests to become a contributor on a project */
export type ProjectAccessRequest = {
  __typename?: 'ProjectAccessRequest';
  createdAt: Scalars['DateTime']['output'];
  id: Scalars['ID']['output'];
  /** Can only be selected if authed user has proper access */
  project: Project;
  projectId: Scalars['String']['output'];
  requester: LimitedUser;
  requesterId: Scalars['String']['output'];
};

export type ProjectAccessRequestMutations = {
  __typename?: 'ProjectAccessRequestMutations';
  /** Request access to a specific project */
  create: ProjectAccessRequest;
  /** Accept or decline a project access request. Must be a project owner to invoke this. */
  use: Project;
};


export type ProjectAccessRequestMutationsCreateArgs = {
  projectId: Scalars['String']['input'];
};


export type ProjectAccessRequestMutationsUseArgs = {
  accept: Scalars['Boolean']['input'];
  requestId: Scalars['String']['input'];
  role?: StreamRole;
};

export type ProjectAutomationCreateInput = {
  enabled: Scalars['Boolean']['input'];
  name: Scalars['String']['input'];
};

export type ProjectAutomationMutations = {
  __typename?: 'ProjectAutomationMutations';
  create: Automation;
  createRevision: AutomationRevision;
  createTestAutomation: Automation;
  createTestAutomationRun: TestAutomationRun;
  delete: Scalars['Boolean']['output'];
  /**
   * Trigger an automation with a fake "version created" trigger. The "version created" will
   * just refer to the last version of the model.
   */
  trigger: Scalars['String']['output'];
  update: Automation;
};


export type ProjectAutomationMutationsCreateArgs = {
  input: ProjectAutomationCreateInput;
};


export type ProjectAutomationMutationsCreateRevisionArgs = {
  input: ProjectAutomationRevisionCreateInput;
};


export type ProjectAutomationMutationsCreateTestAutomationArgs = {
  input: ProjectTestAutomationCreateInput;
};


export type ProjectAutomationMutationsCreateTestAutomationRunArgs = {
  automationId: Scalars['ID']['input'];
};


export type ProjectAutomationMutationsDeleteArgs = {
  automationId: Scalars['ID']['input'];
};


export type ProjectAutomationMutationsTriggerArgs = {
  automationId: Scalars['ID']['input'];
};


export type ProjectAutomationMutationsUpdateArgs = {
  input: ProjectAutomationUpdateInput;
};

export type ProjectAutomationRevisionCreateInput = {
  automationId: Scalars['ID']['input'];
  functions: Array<AutomationRevisionCreateFunctionInput>;
  /** AutomateTypes.TriggerDefinitionsSchema type from @speckle/shared */
  triggerDefinitions: Scalars['JSONObject']['input'];
};

export type ProjectAutomationUpdateInput = {
  enabled?: InputMaybe<Scalars['Boolean']['input']>;
  id: Scalars['ID']['input'];
  name?: InputMaybe<Scalars['String']['input']>;
};

export type ProjectAutomationsUpdatedMessage = {
  __typename?: 'ProjectAutomationsUpdatedMessage';
  automation?: Maybe<Automation>;
  automationId: Scalars['String']['output'];
  /** Only set if type === CREATED_REVISION */
  revision?: Maybe<AutomationRevision>;
  type: ProjectAutomationsUpdatedMessageType;
};

export enum ProjectAutomationsUpdatedMessageType {
  Created = 'CREATED',
  CreatedRevision = 'CREATED_REVISION',
  Updated = 'UPDATED'
}

export type ProjectCollaborator = {
  __typename?: 'ProjectCollaborator';
  id: Scalars['ID']['output'];
  role: Scalars['String']['output'];
  /** The collaborator's workspace seat type for the workspace this project is in */
  seatType?: Maybe<WorkspaceSeatType>;
  user: LimitedUser;
  /** The collaborator's workspace role for the workspace this project is in, if any */
  workspaceRole?: Maybe<Scalars['String']['output']>;
};

export type ProjectCollection = {
  __typename?: 'ProjectCollection';
  cursor?: Maybe<Scalars['String']['output']>;
  items: Array<Project>;
  totalCount: Scalars['Int']['output'];
};

export type ProjectCommentCollection = {
  __typename?: 'ProjectCommentCollection';
  cursor?: Maybe<Scalars['String']['output']>;
  items: Array<Comment>;
  totalArchivedCount: Scalars['Int']['output'];
  totalCount: Scalars['Int']['output'];
};

export type ProjectCommentsFilter = {
  /** Whether or not to include archived/resolved threads */
  includeArchived?: InputMaybe<Scalars['Boolean']['input']>;
  /**
   * By default if resourceIdString is set, the "versionId" part of model resource identifiers will be ignored
   * and all comments of all versions of any of the referenced models will be returned. If `loadedVersionsOnly` is
   * enabled, then only comment threads of loaded/referenced versions in resourceIdString will be returned.
   */
  loadedVersionsOnly?: InputMaybe<Scalars['Boolean']['input']>;
  /**
   * Only request comments belonging to the resources identified by this
   * comma-delimited resouce string (same format that's used in the viewer URL)
   */
  resourceIdString?: InputMaybe<Scalars['String']['input']>;
};

export type ProjectCommentsUpdatedMessage = {
  __typename?: 'ProjectCommentsUpdatedMessage';
  /** Null if deleted */
  comment?: Maybe<Comment>;
  id: Scalars['String']['output'];
  type: ProjectCommentsUpdatedMessageType;
};

export enum ProjectCommentsUpdatedMessageType {
  Archived = 'ARCHIVED',
  Created = 'CREATED',
  Updated = 'UPDATED'
}

/** Any values left null will be ignored */
export type ProjectCreateInput = {
  description?: InputMaybe<Scalars['String']['input']>;
  name?: InputMaybe<Scalars['String']['input']>;
  visibility?: InputMaybe<ProjectVisibility>;
};

export type ProjectFileImportUpdatedMessage = {
  __typename?: 'ProjectFileImportUpdatedMessage';
  /** Upload ID */
  id: Scalars['String']['output'];
  type: ProjectFileImportUpdatedMessageType;
  upload: FileUpload;
};

export enum ProjectFileImportUpdatedMessageType {
  Created = 'CREATED',
  Updated = 'UPDATED'
}

export type ProjectInviteCreateInput = {
  /** Either this or userId must be filled */
  email?: InputMaybe<Scalars['String']['input']>;
  /** Defaults to the contributor role, if not specified */
  role?: InputMaybe<Scalars['String']['input']>;
  /** Can only be specified if guest mode is on or if the user is an admin */
  serverRole?: InputMaybe<Scalars['String']['input']>;
  /** Either this or email must be filled */
  userId?: InputMaybe<Scalars['String']['input']>;
};

export type ProjectInviteMutations = {
  __typename?: 'ProjectInviteMutations';
  /** Batch invite to project */
  batchCreate: Project;
  /** Cancel a pending stream invite. Can only be invoked by a project owner. */
  cancel: Project;
  /** Invite a new or registered user to be a project collaborator. Can only be invoked by a project owner. */
  create: Project;
  /**
   * Create invite(-s) for a project in a workspace. Unlike the base create() mutation, this allows
   * configuring the workspace role.
   */
  createForWorkspace: Project;
  /** Accept or decline a project invite */
  use: Scalars['Boolean']['output'];
};


export type ProjectInviteMutationsBatchCreateArgs = {
  input: Array<ProjectInviteCreateInput>;
  projectId: Scalars['ID']['input'];
};


export type ProjectInviteMutationsCancelArgs = {
  inviteId: Scalars['String']['input'];
  projectId: Scalars['ID']['input'];
};


export type ProjectInviteMutationsCreateArgs = {
  input: ProjectInviteCreateInput;
  projectId: Scalars['ID']['input'];
};


export type ProjectInviteMutationsCreateForWorkspaceArgs = {
  inputs: Array<WorkspaceProjectInviteCreateInput>;
  projectId: Scalars['ID']['input'];
};


export type ProjectInviteMutationsUseArgs = {
  input: ProjectInviteUseInput;
};

export type ProjectInviteUseInput = {
  accept: Scalars['Boolean']['input'];
  projectId: Scalars['ID']['input'];
  token: Scalars['String']['input'];
};

export type ProjectModelsFilter = {
  /** Filter by IDs of contributors who participated in models */
  contributors?: InputMaybe<Array<Scalars['String']['input']>>;
  /** Excldue models w/ the specified IDs */
  excludeIds?: InputMaybe<Array<Scalars['String']['input']>>;
  /** Only select models w/ the specified IDs */
  ids?: InputMaybe<Array<Scalars['String']['input']>>;
  /** Filter out models that don't have any versions */
  onlyWithVersions?: InputMaybe<Scalars['Boolean']['input']>;
  /** Filter by model names */
  search?: InputMaybe<Scalars['String']['input']>;
  /** Filter by source apps used in models */
  sourceApps?: InputMaybe<Array<Scalars['String']['input']>>;
};

export type ProjectModelsTreeFilter = {
  /** Filter by IDs of contributors who participated in models */
  contributors?: InputMaybe<Array<Scalars['String']['input']>>;
  /** Search for specific models. If used, tree items from different levels may be mixed. */
  search?: InputMaybe<Scalars['String']['input']>;
  /** Filter by source apps used in models */
  sourceApps?: InputMaybe<Array<Scalars['String']['input']>>;
};

export type ProjectModelsUpdatedMessage = {
  __typename?: 'ProjectModelsUpdatedMessage';
  /** Model ID */
  id: Scalars['String']['output'];
  /** Null if model was deleted */
  model?: Maybe<Model>;
  type: ProjectModelsUpdatedMessageType;
};

export enum ProjectModelsUpdatedMessageType {
  Created = 'CREATED',
  Deleted = 'DELETED',
  Updated = 'UPDATED'
}

export type ProjectMoveToWorkspaceDryRun = {
  __typename?: 'ProjectMoveToWorkspaceDryRun';
  addedToWorkspace: Array<LimitedUser>;
  addedToWorkspaceTotalCount: Scalars['Int']['output'];
};


export type ProjectMoveToWorkspaceDryRunAddedToWorkspaceArgs = {
  limit?: InputMaybe<Scalars['Int']['input']>;
};

export type ProjectMutations = {
  __typename?: 'ProjectMutations';
  /** Access request related mutations */
  accessRequestMutations: ProjectAccessRequestMutations;
  automationMutations: ProjectAutomationMutations;
  /** Batch delete projects */
  batchDelete: Scalars['Boolean']['output'];
  /** Create new project */
  create: Project;
  /**
   * Create onboarding/tutorial project. If one is already created for the active user, that
   * one will be returned instead.
   */
  createForOnboarding: Project;
  /** Delete an existing project */
  delete: Scalars['Boolean']['output'];
  /** Invite related mutations */
  invites: ProjectInviteMutations;
  /** Leave a project. Only possible if you're not the last remaining owner. */
  leave: Scalars['Boolean']['output'];
  /** Updates an existing project */
  update: Project;
  /** Update role for a collaborator */
  updateRole: Project;
};


export type ProjectMutationsAutomationMutationsArgs = {
  projectId: Scalars['ID']['input'];
};


export type ProjectMutationsBatchDeleteArgs = {
  ids: Array<Scalars['String']['input']>;
};


export type ProjectMutationsCreateArgs = {
  input?: InputMaybe<ProjectCreateInput>;
};


export type ProjectMutationsDeleteArgs = {
  id: Scalars['String']['input'];
};


export type ProjectMutationsLeaveArgs = {
  id: Scalars['String']['input'];
};


export type ProjectMutationsUpdateArgs = {
  update: ProjectUpdateInput;
};


export type ProjectMutationsUpdateRoleArgs = {
  input: ProjectUpdateRoleInput;
};

export type ProjectPendingModelsUpdatedMessage = {
  __typename?: 'ProjectPendingModelsUpdatedMessage';
  /** Upload ID */
  id: Scalars['String']['output'];
  model: FileUpload;
  type: ProjectPendingModelsUpdatedMessageType;
};

export enum ProjectPendingModelsUpdatedMessageType {
  Created = 'CREATED',
  Updated = 'UPDATED'
}

export type ProjectPendingVersionsUpdatedMessage = {
  __typename?: 'ProjectPendingVersionsUpdatedMessage';
  /** Upload ID */
  id: Scalars['String']['output'];
  type: ProjectPendingVersionsUpdatedMessageType;
  version: FileUpload;
};

export enum ProjectPendingVersionsUpdatedMessageType {
  Created = 'CREATED',
  Updated = 'UPDATED'
}

export type ProjectPermissionChecks = {
  __typename?: 'ProjectPermissionChecks';
<<<<<<< HEAD
  canCreateModel: PermissionCheckResult;
=======
  canBroadcastActivity: PermissionCheckResult;
  canCreateAutomation: PermissionCheckResult;
  canCreateComment: PermissionCheckResult;
  canCreateModel: PermissionCheckResult;
  canDelete: PermissionCheckResult;
  canLeave: PermissionCheckResult;
>>>>>>> 17efb42b
  canMoveToWorkspace: PermissionCheckResult;
  canRead: PermissionCheckResult;
  canReadSettings: PermissionCheckResult;
  canReadWebhooks: PermissionCheckResult;
  canRequestRender: PermissionCheckResult;
  canUpdate: PermissionCheckResult;
  canUpdateAllowPublicComments: PermissionCheckResult;
};


export type ProjectPermissionChecksCanMoveToWorkspaceArgs = {
  workspaceId?: InputMaybe<Scalars['String']['input']>;
};


export type ProjectPermissionChecksCanMoveToWorkspaceArgs = {
  workspaceId: Scalars['String']['input'];
};

export type ProjectRole = {
  __typename?: 'ProjectRole';
  project: Project;
  role: Scalars['String']['output'];
};

export type ProjectTestAutomationCreateInput = {
  functionId: Scalars['String']['input'];
  modelId: Scalars['String']['input'];
  name: Scalars['String']['input'];
};

export type ProjectTriggeredAutomationsStatusUpdatedMessage = {
  __typename?: 'ProjectTriggeredAutomationsStatusUpdatedMessage';
  model: Model;
  project: Project;
  run: AutomateRun;
  type: ProjectTriggeredAutomationsStatusUpdatedMessageType;
  version: Version;
};

export enum ProjectTriggeredAutomationsStatusUpdatedMessageType {
  RunCreated = 'RUN_CREATED',
  RunUpdated = 'RUN_UPDATED'
}

/** Any values left null will be ignored, so only set the properties that you want updated */
export type ProjectUpdateInput = {
  allowPublicComments?: InputMaybe<Scalars['Boolean']['input']>;
  description?: InputMaybe<Scalars['String']['input']>;
  id: Scalars['ID']['input'];
  name?: InputMaybe<Scalars['String']['input']>;
  visibility?: InputMaybe<ProjectVisibility>;
};

export type ProjectUpdateRoleInput = {
  projectId: Scalars['String']['input'];
  /** Leave role as null to revoke access entirely */
  role?: InputMaybe<Scalars['String']['input']>;
  userId: Scalars['String']['input'];
};

export type ProjectUpdatedMessage = {
  __typename?: 'ProjectUpdatedMessage';
  /** Project ID */
  id: Scalars['String']['output'];
  /** Project entity, null if project was deleted */
  project?: Maybe<Project>;
  /** Message type */
  type: ProjectUpdatedMessageType;
};

export enum ProjectUpdatedMessageType {
  Deleted = 'DELETED',
  Updated = 'UPDATED'
}

export type ProjectVersionsPreviewGeneratedMessage = {
  __typename?: 'ProjectVersionsPreviewGeneratedMessage';
  objectId: Scalars['String']['output'];
  projectId: Scalars['String']['output'];
  versionId: Scalars['String']['output'];
};

export type ProjectVersionsUpdatedMessage = {
  __typename?: 'ProjectVersionsUpdatedMessage';
  /** Version ID */
  id: Scalars['String']['output'];
  /** Version's model ID */
  modelId: Scalars['String']['output'];
  type: ProjectVersionsUpdatedMessageType;
  /** Null if version was deleted */
  version?: Maybe<Version>;
};

export enum ProjectVersionsUpdatedMessageType {
  Created = 'CREATED',
  Deleted = 'DELETED',
  Updated = 'UPDATED'
}

export enum ProjectVisibility {
  Private = 'PRIVATE',
  Public = 'PUBLIC',
  Unlisted = 'UNLISTED'
}

export type Query = {
  __typename?: 'Query';
  /** Stare into the void. */
  _?: Maybe<Scalars['String']['output']>;
  /** Gets the profile of the authenticated user or null if not authenticated */
  activeUser?: Maybe<User>;
  admin: AdminQueries;
  /**
   * All the streams of the server. Available to admins only.
   * @deprecated use admin.projectList instead
   */
  adminStreams?: Maybe<StreamCollection>;
  /**
   * Get all (or search for specific) users, registered or invited, from the server in a paginated view.
   * The query looks for matches in name, company and email.
   * @deprecated use admin.UserList instead
   */
  adminUsers?: Maybe<AdminUsersListCollection>;
  /** Gets a specific app from the server. */
  app?: Maybe<ServerApp>;
  /**
   * Returns all the publicly available apps on this server.
   * @deprecated Part of the old API surface and will be removed in the future.
   */
  apps?: Maybe<Array<Maybe<ServerAppListItem>>>;
  /** If user is authenticated using an app token, this will describe the app */
  authenticatedAsApp?: Maybe<ServerAppListItem>;
  /** Get a single automate function by id. Error will be thrown if function is not found or inaccessible. */
  automateFunction: AutomateFunction;
  automateFunctions: AutomateFunctionCollection;
  /** Part of the automation/function creation handshake mechanism */
  automateValidateAuthCode: Scalars['Boolean']['output'];
  /** @deprecated Part of the old API surface and will be removed in the future. Use Project.comment instead. */
  comment?: Maybe<Comment>;
  /**
   * This query can be used in the following ways:
   * - get all the comments for a stream: **do not pass in any resource identifiers**.
   * - get the comments targeting any of a set of provided resources (comments/objects): **pass in an array of resources.**
   * @deprecated Use Project/Version/Model 'commentThreads' fields instead
   */
  comments?: Maybe<CommentCollection>;
  /**
   * All of the discoverable streams of the server
   * @deprecated Part of the old API surface and will be removed in the future.
   */
  discoverableStreams?: Maybe<StreamCollection>;
  /** Get the (limited) profile information of another server user */
  otherUser?: Maybe<LimitedUser>;
  /**
   * Find a specific project. Will throw an authorization error if active user isn't authorized
   * to see it, for example, if a project isn't public and the user doesn't have the appropriate rights.
   */
  project: Project;
  /**
   * Look for an invitation to a project, for the current user (authed or not). If token
   * isn't specified, the server will look for any valid invite.
   */
  projectInvite?: Maybe<PendingStreamCollaborator>;
  serverInfo: ServerInfo;
  /** Receive metadata about an invite by the invite token */
  serverInviteByToken?: Maybe<ServerInvite>;
  /** @deprecated use admin.serverStatistics instead */
  serverStats: ServerStats;
  /**
   * Returns a specific stream. Will throw an authorization error if active user isn't authorized
   * to see it, for example, if a stream isn't public and the user doesn't have the appropriate rights.
   * @deprecated Part of the old API surface and will be removed in the future. Use Query.project instead.
   */
  stream?: Maybe<Stream>;
  /**
   * Get authed user's stream access request
   * @deprecated Part of the old API surface and will be removed in the future. Use User.projectAccessRequest instead.
   */
  streamAccessRequest?: Maybe<StreamAccessRequest>;
  /**
   * Look for an invitation to a stream, for the current user (authed or not). If token
   * isn't specified, the server will look for any valid invite.
   * @deprecated Part of the old API surface and will be removed in the future. Use Query.projectInvite instead.
   */
  streamInvite?: Maybe<PendingStreamCollaborator>;
  /**
   * Get all invitations to streams that the active user has
   * @deprecated Part of the old API surface and will be removed in the future. Use User.projectInvites instead.
   */
  streamInvites: Array<PendingStreamCollaborator>;
  /**
   * Returns all streams that the active user is a collaborator on.
   * Pass in the `query` parameter to search by name, description or ID.
   * @deprecated Part of the old API surface and will be removed in the future. Use User.projects instead.
   */
  streams?: Maybe<UserStreamCollection>;
  /**
   * Gets the profile of a user. If no id argument is provided, will return the current authenticated user's profile (as extracted from the authorization header).
   * @deprecated To be removed in the near future! Use 'activeUser' to get info about the active user or 'otherUser' to get info about another user.
   */
  user?: Maybe<User>;
  /**
   * Validate password strength
   * @deprecated Part of the old API surface and will be removed in the future.
   */
  userPwdStrength: PasswordStrengthCheckResults;
  /**
   * Search for users and return limited metadata about them, if you have the server:user role.
   * The query looks for matches in name & email
   * @deprecated Use users() instead.
   */
  userSearch: UserSearchResultCollection;
  /** Look up server users */
  users: UserSearchResultCollection;
  /** Look up server users with a collection of emails */
  usersByEmail: Array<Maybe<LimitedUser>>;
  /** Validates the slug, to make sure it contains only valid characters and its not taken. */
  validateWorkspaceSlug: Scalars['Boolean']['output'];
  workspace: Workspace;
  workspaceBySlug: Workspace;
  /**
   * Look for an invitation to a workspace, for the current user (authed or not).
   *
   * If token is specified, it will return the corresponding invite even if it belongs to a different user.
   *
   * Either token or workspaceId must be specified, or both
   */
  workspaceInvite?: Maybe<PendingWorkspaceCollaborator>;
  /** Find workspaces a given user email can use SSO to sign with */
  workspaceSsoByEmail: Array<LimitedWorkspace>;
};


export type QueryAdminStreamsArgs = {
  limit?: InputMaybe<Scalars['Int']['input']>;
  offset?: InputMaybe<Scalars['Int']['input']>;
  orderBy?: InputMaybe<Scalars['String']['input']>;
  query?: InputMaybe<Scalars['String']['input']>;
  visibility?: InputMaybe<Scalars['String']['input']>;
};


export type QueryAdminUsersArgs = {
  limit?: Scalars['Int']['input'];
  offset?: Scalars['Int']['input'];
  query?: InputMaybe<Scalars['String']['input']>;
};


export type QueryAppArgs = {
  id: Scalars['String']['input'];
};


export type QueryAutomateFunctionArgs = {
  id: Scalars['ID']['input'];
};


export type QueryAutomateFunctionsArgs = {
  cursor?: InputMaybe<Scalars['String']['input']>;
  filter?: InputMaybe<AutomateFunctionsFilter>;
  limit?: InputMaybe<Scalars['Int']['input']>;
};


export type QueryAutomateValidateAuthCodeArgs = {
  payload: AutomateAuthCodePayloadTest;
  resources?: InputMaybe<AutomateAuthCodeResources>;
};


export type QueryCommentArgs = {
  id: Scalars['String']['input'];
  streamId: Scalars['String']['input'];
};


export type QueryCommentsArgs = {
  archived?: Scalars['Boolean']['input'];
  cursor?: InputMaybe<Scalars['String']['input']>;
  limit?: InputMaybe<Scalars['Int']['input']>;
  resources?: InputMaybe<Array<InputMaybe<ResourceIdentifierInput>>>;
  streamId: Scalars['String']['input'];
};


export type QueryDiscoverableStreamsArgs = {
  cursor?: InputMaybe<Scalars['String']['input']>;
  limit?: Scalars['Int']['input'];
  sort?: InputMaybe<DiscoverableStreamsSortingInput>;
};


export type QueryOtherUserArgs = {
  id: Scalars['String']['input'];
};


export type QueryProjectArgs = {
  id: Scalars['String']['input'];
};


export type QueryProjectInviteArgs = {
  projectId: Scalars['String']['input'];
  token?: InputMaybe<Scalars['String']['input']>;
};


export type QueryServerInviteByTokenArgs = {
  token?: InputMaybe<Scalars['String']['input']>;
};


export type QueryStreamArgs = {
  id: Scalars['String']['input'];
};


export type QueryStreamAccessRequestArgs = {
  streamId: Scalars['String']['input'];
};


export type QueryStreamInviteArgs = {
  streamId: Scalars['String']['input'];
  token?: InputMaybe<Scalars['String']['input']>;
};


export type QueryStreamsArgs = {
  cursor?: InputMaybe<Scalars['String']['input']>;
  limit?: InputMaybe<Scalars['Int']['input']>;
  query?: InputMaybe<Scalars['String']['input']>;
};


export type QueryUserArgs = {
  id?: InputMaybe<Scalars['String']['input']>;
};


export type QueryUserPwdStrengthArgs = {
  pwd: Scalars['String']['input'];
};


export type QueryUserSearchArgs = {
  archived?: InputMaybe<Scalars['Boolean']['input']>;
  cursor?: InputMaybe<Scalars['String']['input']>;
  emailOnly?: InputMaybe<Scalars['Boolean']['input']>;
  limit?: Scalars['Int']['input'];
  query: Scalars['String']['input'];
};


export type QueryUsersArgs = {
  input: UsersRetrievalInput;
};


export type QueryUsersByEmailArgs = {
  input: BulkUsersRetrievalInput;
};


export type QueryValidateWorkspaceSlugArgs = {
  slug: Scalars['String']['input'];
};


export type QueryWorkspaceArgs = {
  id: Scalars['String']['input'];
};


export type QueryWorkspaceBySlugArgs = {
  slug: Scalars['String']['input'];
};


export type QueryWorkspaceInviteArgs = {
  options?: InputMaybe<WorkspaceInviteLookupOptions>;
  token?: InputMaybe<Scalars['String']['input']>;
  workspaceId?: InputMaybe<Scalars['String']['input']>;
};


export type QueryWorkspaceSsoByEmailArgs = {
  email: Scalars['String']['input'];
};

/** Deprecated: Used by old stream-based mutations */
export type ReplyCreateInput = {
  /** IDs of uploaded blobs that should be attached to this reply */
  blobIds: Array<Scalars['String']['input']>;
  data?: InputMaybe<Scalars['JSONObject']['input']>;
  parentComment: Scalars['String']['input'];
  streamId: Scalars['String']['input'];
  /** ProseMirror document object */
  text?: InputMaybe<Scalars['JSONObject']['input']>;
};

export type ResourceIdentifier = {
  __typename?: 'ResourceIdentifier';
  resourceId: Scalars['String']['output'];
  resourceType: ResourceType;
};

export type ResourceIdentifierInput = {
  resourceId: Scalars['String']['input'];
  resourceType: ResourceType;
};

export enum ResourceType {
  Comment = 'comment',
  Commit = 'commit',
  Object = 'object',
  Stream = 'stream'
}

export type Role = {
  __typename?: 'Role';
  description: Scalars['String']['output'];
  name: Scalars['String']['output'];
  resourceTarget: Scalars['String']['output'];
};

export type RootPermissionChecks = {
  __typename?: 'RootPermissionChecks';
  canCreatePersonalProject: PermissionCheckResult;
};

/** Available scopes. */
export type Scope = {
  __typename?: 'Scope';
  description: Scalars['String']['output'];
  name: Scalars['String']['output'];
};

export type ServerApp = {
  __typename?: 'ServerApp';
  author?: Maybe<AppAuthor>;
  createdAt: Scalars['DateTime']['output'];
  description?: Maybe<Scalars['String']['output']>;
  id: Scalars['String']['output'];
  logo?: Maybe<Scalars['String']['output']>;
  name: Scalars['String']['output'];
  public?: Maybe<Scalars['Boolean']['output']>;
  redirectUrl: Scalars['String']['output'];
  scopes: Array<Scope>;
  secret?: Maybe<Scalars['String']['output']>;
  termsAndConditionsLink?: Maybe<Scalars['String']['output']>;
  trustByDefault?: Maybe<Scalars['Boolean']['output']>;
};

export type ServerAppListItem = {
  __typename?: 'ServerAppListItem';
  author?: Maybe<AppAuthor>;
  description?: Maybe<Scalars['String']['output']>;
  id: Scalars['String']['output'];
  logo?: Maybe<Scalars['String']['output']>;
  name: Scalars['String']['output'];
  redirectUrl: Scalars['String']['output'];
  termsAndConditionsLink?: Maybe<Scalars['String']['output']>;
  trustByDefault?: Maybe<Scalars['Boolean']['output']>;
};

export type ServerAutomateInfo = {
  __typename?: 'ServerAutomateInfo';
  availableFunctionTemplates: Array<AutomateFunctionTemplate>;
};

/** Server configuration. */
export type ServerConfiguration = {
  __typename?: 'ServerConfiguration';
  blobSizeLimitBytes: Scalars['Int']['output'];
  /** Whether the email feature is enabled on this server */
  isEmailEnabled: Scalars['Boolean']['output'];
  objectMultipartUploadSizeLimitBytes: Scalars['Int']['output'];
  objectSizeLimitBytes: Scalars['Int']['output'];
};

/** Information about this server. */
export type ServerInfo = {
  __typename?: 'ServerInfo';
  adminContact?: Maybe<Scalars['String']['output']>;
  /** The authentication strategies available on this server. */
  authStrategies: Array<AuthStrategy>;
  automate: ServerAutomateInfo;
  /** Base URL of Speckle Automate, if set */
  automateUrl?: Maybe<Scalars['String']['output']>;
  /** @deprecated Use the ServerInfo{configuration{blobSizeLimitBytes}} field instead. */
  blobSizeLimitBytes: Scalars['Int']['output'];
  canonicalUrl?: Maybe<Scalars['String']['output']>;
  company?: Maybe<Scalars['String']['output']>;
  /**
   * Configuration values that are specific to this server.
   * These are read-only and can only be adjusted during server setup.
   * Please contact your server administrator if you wish to suggest a change to these values.
   */
  configuration: ServerConfiguration;
  description?: Maybe<Scalars['String']['output']>;
  /** Whether or not to show messaging about FE2 (banners etc.) */
  enableNewWebUiMessaging?: Maybe<Scalars['Boolean']['output']>;
  guestModeEnabled: Scalars['Boolean']['output'];
  inviteOnly?: Maybe<Scalars['Boolean']['output']>;
  /** Server relocation / migration info */
  migration?: Maybe<ServerMigration>;
  /** Info about server regions */
  multiRegion: ServerMultiRegionConfiguration;
  name: Scalars['String']['output'];
  /** @deprecated Use role constants from the @speckle/shared npm package instead */
  roles: Array<Role>;
  scopes: Array<Scope>;
  serverRoles: Array<ServerRoleItem>;
  termsOfService?: Maybe<Scalars['String']['output']>;
  version?: Maybe<Scalars['String']['output']>;
  workspaces: ServerWorkspacesInfo;
};

export type ServerInfoMutations = {
  __typename?: 'ServerInfoMutations';
  multiRegion: ServerRegionMutations;
};

export type ServerInfoUpdateInput = {
  adminContact?: InputMaybe<Scalars['String']['input']>;
  company?: InputMaybe<Scalars['String']['input']>;
  description?: InputMaybe<Scalars['String']['input']>;
  guestModeEnabled?: InputMaybe<Scalars['Boolean']['input']>;
  inviteOnly?: InputMaybe<Scalars['Boolean']['input']>;
  name: Scalars['String']['input'];
  termsOfService?: InputMaybe<Scalars['String']['input']>;
};

export type ServerInvite = {
  __typename?: 'ServerInvite';
  email: Scalars['String']['output'];
  id: Scalars['String']['output'];
  invitedBy: LimitedUser;
};

export type ServerInviteCreateInput = {
  email: Scalars['String']['input'];
  message?: InputMaybe<Scalars['String']['input']>;
  /** Can only be specified if guest mode is on or if the user is an admin */
  serverRole?: InputMaybe<Scalars['String']['input']>;
};

export type ServerMigration = {
  __typename?: 'ServerMigration';
  movedFrom?: Maybe<Scalars['String']['output']>;
  movedTo?: Maybe<Scalars['String']['output']>;
};

export type ServerMultiRegionConfiguration = {
  __typename?: 'ServerMultiRegionConfiguration';
  /**
   * Keys of available regions defined in the multi region config file. Used keys will
   * be filtered out from the result.
   */
  availableKeys: Array<Scalars['String']['output']>;
  /** Regions available for project data residency */
  regions: Array<ServerRegionItem>;
};

export type ServerRegionItem = {
  __typename?: 'ServerRegionItem';
  description?: Maybe<Scalars['String']['output']>;
  id: Scalars['String']['output'];
  key: Scalars['String']['output'];
  name: Scalars['String']['output'];
};

export type ServerRegionMutations = {
  __typename?: 'ServerRegionMutations';
  create: ServerRegionItem;
  update: ServerRegionItem;
};


export type ServerRegionMutationsCreateArgs = {
  input: CreateServerRegionInput;
};


export type ServerRegionMutationsUpdateArgs = {
  input: UpdateServerRegionInput;
};

export enum ServerRole {
  ServerAdmin = 'SERVER_ADMIN',
  ServerArchivedUser = 'SERVER_ARCHIVED_USER',
  ServerGuest = 'SERVER_GUEST',
  ServerUser = 'SERVER_USER'
}

export type ServerRoleItem = {
  __typename?: 'ServerRoleItem';
  id: Scalars['String']['output'];
  title: Scalars['String']['output'];
};

export type ServerStatistics = {
  __typename?: 'ServerStatistics';
  totalPendingInvites: Scalars['Int']['output'];
  totalProjectCount: Scalars['Int']['output'];
  totalUserCount: Scalars['Int']['output'];
};

export type ServerStats = {
  __typename?: 'ServerStats';
  /** An array of objects currently structured as { created_month: Date, count: int }. */
  commitHistory?: Maybe<Array<Maybe<Scalars['JSONObject']['output']>>>;
  /** An array of objects currently structured as { created_month: Date, count: int }. */
  objectHistory?: Maybe<Array<Maybe<Scalars['JSONObject']['output']>>>;
  /** An array of objects currently structured as { created_month: Date, count: int }. */
  streamHistory?: Maybe<Array<Maybe<Scalars['JSONObject']['output']>>>;
  totalCommitCount: Scalars['Int']['output'];
  totalObjectCount: Scalars['Int']['output'];
  totalStreamCount: Scalars['Int']['output'];
  totalUserCount: Scalars['Int']['output'];
  /** An array of objects currently structured as { created_month: Date, count: int }. */
  userHistory?: Maybe<Array<Maybe<Scalars['JSONObject']['output']>>>;
};

export type ServerWorkspacesInfo = {
  __typename?: 'ServerWorkspacesInfo';
  /** Up-to-date prices for paid & non-invoiced Workspace plans */
  planPrices?: Maybe<CurrencyBasedPrices>;
  /**
   * This is a backend control variable for the workspaces feature set.
   * Since workspaces need a backend logic to be enabled, this is not enough as a feature flag.
   */
  workspacesEnabled: Scalars['Boolean']['output'];
};

export enum SessionPaymentStatus {
  Paid = 'paid',
  Unpaid = 'unpaid'
}

export type SetPrimaryUserEmailInput = {
  id: Scalars['ID']['input'];
};

/** Visibility without the "discoverable" option */
export enum SimpleProjectVisibility {
  Private = 'PRIVATE',
  Unlisted = 'UNLISTED'
}

export type SmartTextEditorValue = {
  __typename?: 'SmartTextEditorValue';
  /** File attachments, if any */
  attachments?: Maybe<Array<BlobMetadata>>;
  /**
   * The actual (ProseMirror) document representing the text. Can be empty,
   * if there are attachments.
   */
  doc?: Maybe<Scalars['JSONObject']['output']>;
  /** The type of editor value (comment, blog post etc.) */
  type: Scalars['String']['output'];
  /** The version of the schema */
  version: Scalars['String']['output'];
};

export enum SortDirection {
  Asc = 'ASC',
  Desc = 'DESC'
}

export type Stream = {
  __typename?: 'Stream';
  /**
   * All the recent activity on this stream in chronological order
   * @deprecated Part of the old API surface and will be removed in the future.
   */
  activity?: Maybe<ActivityCollection>;
  allowPublicComments: Scalars['Boolean']['output'];
  /** @deprecated Part of the old API surface and will be removed in the future. Use Project.blob instead. */
  blob?: Maybe<BlobMetadata>;
  /**
   * Get the metadata collection of blobs stored for this stream.
   * @deprecated Part of the old API surface and will be removed in the future. Use Project.blobs instead.
   */
  blobs?: Maybe<BlobMetadataCollection>;
  /** @deprecated Part of the old API surface and will be removed in the future. Use Project.model or Project.modelByName instead. */
  branch?: Maybe<Branch>;
  /** @deprecated Part of the old API surface and will be removed in the future. Use Project.models or Project.modelsTree instead. */
  branches?: Maybe<BranchCollection>;
  collaborators: Array<StreamCollaborator>;
  /**
   * The total number of comments for this stream. To actually get the comments, use the comments query without passing in a resource array. E.g.:
   *
   * ```
   * query{
   *   comments(streamId:"streamId"){
   *     ...
   *   }
   * ```
   * @deprecated Part of the old API surface and will be removed in the future.
   */
  commentCount: Scalars['Int']['output'];
  /** @deprecated Part of the old API surface and will be removed in the future. Use Project.version instead. */
  commit?: Maybe<Commit>;
  /** @deprecated Part of the old API surface and will be removed in the future. Use Project.versions instead. */
  commits?: Maybe<CommitCollection>;
  createdAt: Scalars['DateTime']['output'];
  description?: Maybe<Scalars['String']['output']>;
  /** Date when you favorited this stream. `null` if stream isn't viewed from a specific user's perspective or if it isn't favorited. */
  favoritedDate?: Maybe<Scalars['DateTime']['output']>;
  favoritesCount: Scalars['Int']['output'];
  /**
   * Returns a specific file upload that belongs to this stream.
   * @deprecated Part of the old API surface and will be removed in the future. Use Project.pendingImportedModels or Model.pendingImportedVersions instead.
   */
  fileUpload?: Maybe<FileUpload>;
  /**
   * Returns a list of all the file uploads for this stream.
   * @deprecated Part of the old API surface and will be removed in the future. Use Project.pendingImportedModels or Model.pendingImportedVersions instead.
   */
  fileUploads: Array<FileUpload>;
  id: Scalars['String']['output'];
  /**
   * Whether the stream (if public) can be found on public stream exploration pages
   * and searches
   */
  isDiscoverable: Scalars['Boolean']['output'];
  /** Whether the stream can be viewed by non-contributors */
  isPublic: Scalars['Boolean']['output'];
  name: Scalars['String']['output'];
  /** @deprecated Part of the old API surface and will be removed in the future. Use Project.object instead. */
  object?: Maybe<Object>;
  /**
   * Pending stream access requests
   * @deprecated Part of the old API surface and will be removed in the future. Use Project.pendingAccessRequests instead.
   */
  pendingAccessRequests?: Maybe<Array<StreamAccessRequest>>;
  /** Collaborators who have been invited, but not yet accepted. */
  pendingCollaborators?: Maybe<Array<PendingStreamCollaborator>>;
  /** Your role for this stream. `null` if request is not authenticated, or the stream is not explicitly shared with you. */
  role?: Maybe<Scalars['String']['output']>;
  size?: Maybe<Scalars['String']['output']>;
  updatedAt: Scalars['DateTime']['output'];
  /** @deprecated Part of the old API surface and will be removed in the future. Use Project.webhooks instead. */
  webhooks: WebhookCollection;
};


export type StreamActivityArgs = {
  actionType?: InputMaybe<Scalars['String']['input']>;
  after?: InputMaybe<Scalars['DateTime']['input']>;
  before?: InputMaybe<Scalars['DateTime']['input']>;
  cursor?: InputMaybe<Scalars['DateTime']['input']>;
  limit?: Scalars['Int']['input'];
};


export type StreamBlobArgs = {
  id: Scalars['String']['input'];
};


export type StreamBlobsArgs = {
  cursor?: InputMaybe<Scalars['String']['input']>;
  limit?: InputMaybe<Scalars['Int']['input']>;
  query?: InputMaybe<Scalars['String']['input']>;
};


export type StreamBranchArgs = {
  name?: InputMaybe<Scalars['String']['input']>;
};


export type StreamBranchesArgs = {
  cursor?: InputMaybe<Scalars['String']['input']>;
  limit?: Scalars['Int']['input'];
};


export type StreamCommitArgs = {
  id?: InputMaybe<Scalars['String']['input']>;
};


export type StreamCommitsArgs = {
  cursor?: InputMaybe<Scalars['String']['input']>;
  limit?: Scalars['Int']['input'];
};


export type StreamFileUploadArgs = {
  id: Scalars['String']['input'];
};


export type StreamObjectArgs = {
  id: Scalars['String']['input'];
};


export type StreamWebhooksArgs = {
  id?: InputMaybe<Scalars['String']['input']>;
};

/** Created when a user requests to become a contributor on a stream */
export type StreamAccessRequest = {
  __typename?: 'StreamAccessRequest';
  createdAt: Scalars['DateTime']['output'];
  id: Scalars['ID']['output'];
  requester: LimitedUser;
  requesterId: Scalars['String']['output'];
  /** Can only be selected if authed user has proper access */
  stream: Stream;
  streamId: Scalars['String']['output'];
};

export type StreamCollaborator = {
  __typename?: 'StreamCollaborator';
  avatar?: Maybe<Scalars['String']['output']>;
  company?: Maybe<Scalars['String']['output']>;
  id: Scalars['String']['output'];
  name: Scalars['String']['output'];
  role: Scalars['String']['output'];
  serverRole: Scalars['String']['output'];
};

export type StreamCollection = {
  __typename?: 'StreamCollection';
  cursor?: Maybe<Scalars['String']['output']>;
  items?: Maybe<Array<Stream>>;
  totalCount: Scalars['Int']['output'];
};

export type StreamCreateInput = {
  description?: InputMaybe<Scalars['String']['input']>;
  /**
   * Whether the stream (if public) can be found on public stream exploration pages
   * and searches
   */
  isDiscoverable?: InputMaybe<Scalars['Boolean']['input']>;
  /** Whether the stream can be viewed by non-contributors */
  isPublic?: InputMaybe<Scalars['Boolean']['input']>;
  name?: InputMaybe<Scalars['String']['input']>;
  /** Optionally specify user IDs of users that you want to invite to be contributors to this stream */
  withContributors?: InputMaybe<Array<Scalars['String']['input']>>;
};

export type StreamInviteCreateInput = {
  email?: InputMaybe<Scalars['String']['input']>;
  message?: InputMaybe<Scalars['String']['input']>;
  /** Defaults to the contributor role, if not specified */
  role?: InputMaybe<Scalars['String']['input']>;
  /** Can only be specified if guest mode is on or if the user is an admin */
  serverRole?: InputMaybe<Scalars['String']['input']>;
  streamId: Scalars['String']['input'];
  userId?: InputMaybe<Scalars['String']['input']>;
};

export type StreamRevokePermissionInput = {
  streamId: Scalars['String']['input'];
  userId: Scalars['String']['input'];
};

export enum StreamRole {
  StreamContributor = 'STREAM_CONTRIBUTOR',
  StreamOwner = 'STREAM_OWNER',
  StreamReviewer = 'STREAM_REVIEWER'
}

export type StreamUpdateInput = {
  allowPublicComments?: InputMaybe<Scalars['Boolean']['input']>;
  description?: InputMaybe<Scalars['String']['input']>;
  id: Scalars['String']['input'];
  /**
   * Whether the stream (if public) can be found on public stream exploration pages
   * and searches
   */
  isDiscoverable?: InputMaybe<Scalars['Boolean']['input']>;
  /** Whether the stream can be viewed by non-contributors */
  isPublic?: InputMaybe<Scalars['Boolean']['input']>;
  name?: InputMaybe<Scalars['String']['input']>;
};

export type StreamUpdatePermissionInput = {
  role: Scalars['String']['input'];
  streamId: Scalars['String']['input'];
  userId: Scalars['String']['input'];
};

export type Subscription = {
  __typename?: 'Subscription';
  /** It's lonely in the void. */
  _?: Maybe<Scalars['String']['output']>;
  /**
   * Subscribe to branch created event
   * @deprecated Part of the old API surface and will be removed in the future. Use 'projectModelsUpdated' instead.
   */
  branchCreated?: Maybe<Scalars['JSONObject']['output']>;
  /**
   * Subscribe to branch deleted event
   * @deprecated Part of the old API surface and will be removed in the future. Use 'projectModelsUpdated' instead.
   */
  branchDeleted?: Maybe<Scalars['JSONObject']['output']>;
  /**
   * Subscribe to branch updated event.
   * @deprecated Part of the old API surface and will be removed in the future. Use 'projectModelsUpdated' instead.
   */
  branchUpdated?: Maybe<Scalars['JSONObject']['output']>;
  /**
   * Subscribe to new comment events. There's two ways to use this subscription:
   * - for a whole stream: do not pass in any resourceIds; this sub will get called whenever a comment (not reply) is added to any of the stream's resources.
   * - for a specific resource/set of resources: pass in a list of resourceIds (commit or object ids); this sub will get called when *any* of the resources provided get a comment.
   * @deprecated Use projectCommentsUpdated
   */
  commentActivity: CommentActivityMessage;
  /**
   * Subscribes to events on a specific comment. Use to find out when:
   * - a top level comment is deleted (trigger a deletion event outside)
   * - a top level comment receives a reply.
   * @deprecated Use projectCommentsUpdated or viewerUserActivityBroadcasted for reply status
   */
  commentThreadActivity: CommentThreadActivityMessage;
  /**
   * Subscribe to commit created event
   * @deprecated Part of the old API surface and will be removed in the future. Use 'projectVersionsUpdated' instead.
   */
  commitCreated?: Maybe<Scalars['JSONObject']['output']>;
  /**
   * Subscribe to commit deleted event
   * @deprecated Part of the old API surface and will be removed in the future. Use 'projectVersionsUpdated' instead.
   */
  commitDeleted?: Maybe<Scalars['JSONObject']['output']>;
  /**
   * Subscribe to commit updated event.
   * @deprecated Part of the old API surface and will be removed in the future. Use 'projectVersionsUpdated' instead.
   */
  commitUpdated?: Maybe<Scalars['JSONObject']['output']>;
  /**
   * Cyclically sends a message to the client, used for testing
   * Note: Only works in test environment
   */
  ping: Scalars['String']['output'];
  /** Subscribe to updates to automations in the project */
  projectAutomationsUpdated: ProjectAutomationsUpdatedMessage;
  /**
   * Subscribe to updates to resource comments/threads. Optionally specify resource ID string to only receive
   * updates regarding comments for those resources.
   */
  projectCommentsUpdated: ProjectCommentsUpdatedMessage;
  /**
   * Subscribe to changes to any of a project's file imports
   * @deprecated Part of the old API surface and will be removed in the future. Use projectPendingModelsUpdated or projectPendingVersionsUpdated instead.
   */
  projectFileImportUpdated: ProjectFileImportUpdatedMessage;
  /** Subscribe to changes to a project's models. Optionally specify modelIds to track. */
  projectModelsUpdated: ProjectModelsUpdatedMessage;
  /** Subscribe to changes to a project's pending models */
  projectPendingModelsUpdated: ProjectPendingModelsUpdatedMessage;
  /** Subscribe to changes to a project's pending versions */
  projectPendingVersionsUpdated: ProjectPendingVersionsUpdatedMessage;
  /** Subscribe to updates to any triggered automations statuses in the project */
  projectTriggeredAutomationsStatusUpdated: ProjectTriggeredAutomationsStatusUpdatedMessage;
  /** Track updates to a specific project */
  projectUpdated: ProjectUpdatedMessage;
  projectVersionGendoAIRenderCreated: GendoAiRender;
  projectVersionGendoAIRenderUpdated: GendoAiRender;
  /** Subscribe to when a project's versions get their preview image fully generated. */
  projectVersionsPreviewGenerated: ProjectVersionsPreviewGeneratedMessage;
  /** Subscribe to changes to a project's versions. */
  projectVersionsUpdated: ProjectVersionsUpdatedMessage;
  /**
   * Subscribes to stream deleted event. Use this in clients/components that pertain only to this stream.
   * @deprecated Part of the old API surface and will be removed in the future. Use projectUpdated instead.
   */
  streamDeleted?: Maybe<Scalars['JSONObject']['output']>;
  /**
   * Subscribes to stream updated event. Use this in clients/components that pertain only to this stream.
   * @deprecated Part of the old API surface and will be removed in the future. Use projectUpdated instead.
   */
  streamUpdated?: Maybe<Scalars['JSONObject']['output']>;
  /** Track newly added or deleted projects owned by the active user */
  userProjectsUpdated: UserProjectsUpdatedMessage;
  /**
   * Subscribes to new stream added event for your profile. Use this to display an up-to-date list of streams.
   * **NOTE**: If someone shares a stream with you, this subscription will be triggered with an extra value of `sharedBy` in the payload.
   * @deprecated Part of the old API surface and will be removed in the future. Use userProjectsUpdated instead.
   */
  userStreamAdded?: Maybe<Scalars['JSONObject']['output']>;
  /**
   * Subscribes to stream removed event for your profile. Use this to display an up-to-date list of streams for your profile.
   * **NOTE**: If someone revokes your permissions on a stream, this subscription will be triggered with an extra value of `revokedBy` in the payload.
   * @deprecated Part of the old API surface and will be removed in the future. Use userProjectsUpdated instead.
   */
  userStreamRemoved?: Maybe<Scalars['JSONObject']['output']>;
  /**
   * Broadcasts "real-time" location data for viewer users.
   * @deprecated Use viewerUserActivityBroadcasted
   */
  userViewerActivity?: Maybe<Scalars['JSONObject']['output']>;
  /** Track user activities in the viewer relating to the specified resources */
  viewerUserActivityBroadcasted: ViewerUserActivityMessage;
  /**
   * Track newly added or deleted projects in a specific workspace.
   * Either slug or id must be set.
   */
  workspaceProjectsUpdated: WorkspaceProjectsUpdatedMessage;
  /**
   * Track updates to a specific workspace.
   * Either slug or id must be set.
   */
  workspaceUpdated: WorkspaceUpdatedMessage;
};


export type SubscriptionBranchCreatedArgs = {
  streamId: Scalars['String']['input'];
};


export type SubscriptionBranchDeletedArgs = {
  streamId: Scalars['String']['input'];
};


export type SubscriptionBranchUpdatedArgs = {
  branchId?: InputMaybe<Scalars['String']['input']>;
  streamId: Scalars['String']['input'];
};


export type SubscriptionCommentActivityArgs = {
  resourceIds?: InputMaybe<Array<InputMaybe<Scalars['String']['input']>>>;
  streamId: Scalars['String']['input'];
};


export type SubscriptionCommentThreadActivityArgs = {
  commentId: Scalars['String']['input'];
  streamId: Scalars['String']['input'];
};


export type SubscriptionCommitCreatedArgs = {
  streamId: Scalars['String']['input'];
};


export type SubscriptionCommitDeletedArgs = {
  streamId: Scalars['String']['input'];
};


export type SubscriptionCommitUpdatedArgs = {
  commitId?: InputMaybe<Scalars['String']['input']>;
  streamId: Scalars['String']['input'];
};


export type SubscriptionProjectAutomationsUpdatedArgs = {
  projectId: Scalars['String']['input'];
};


export type SubscriptionProjectCommentsUpdatedArgs = {
  target: ViewerUpdateTrackingTarget;
};


export type SubscriptionProjectFileImportUpdatedArgs = {
  id: Scalars['String']['input'];
};


export type SubscriptionProjectModelsUpdatedArgs = {
  id: Scalars['String']['input'];
  modelIds?: InputMaybe<Array<Scalars['String']['input']>>;
};


export type SubscriptionProjectPendingModelsUpdatedArgs = {
  id: Scalars['String']['input'];
};


export type SubscriptionProjectPendingVersionsUpdatedArgs = {
  id: Scalars['String']['input'];
};


export type SubscriptionProjectTriggeredAutomationsStatusUpdatedArgs = {
  projectId: Scalars['String']['input'];
};


export type SubscriptionProjectUpdatedArgs = {
  id: Scalars['String']['input'];
};


export type SubscriptionProjectVersionGendoAiRenderCreatedArgs = {
  id: Scalars['String']['input'];
  versionId: Scalars['String']['input'];
};


export type SubscriptionProjectVersionGendoAiRenderUpdatedArgs = {
  id: Scalars['String']['input'];
  versionId: Scalars['String']['input'];
};


export type SubscriptionProjectVersionsPreviewGeneratedArgs = {
  id: Scalars['String']['input'];
};


export type SubscriptionProjectVersionsUpdatedArgs = {
  id: Scalars['String']['input'];
};


export type SubscriptionStreamDeletedArgs = {
  streamId?: InputMaybe<Scalars['String']['input']>;
};


export type SubscriptionStreamUpdatedArgs = {
  streamId?: InputMaybe<Scalars['String']['input']>;
};


export type SubscriptionUserViewerActivityArgs = {
  resourceId: Scalars['String']['input'];
  streamId: Scalars['String']['input'];
};


export type SubscriptionViewerUserActivityBroadcastedArgs = {
  sessionId?: InputMaybe<Scalars['String']['input']>;
  target: ViewerUpdateTrackingTarget;
};


export type SubscriptionWorkspaceProjectsUpdatedArgs = {
  workspaceId?: InputMaybe<Scalars['String']['input']>;
  workspaceSlug?: InputMaybe<Scalars['String']['input']>;
};


export type SubscriptionWorkspaceUpdatedArgs = {
  workspaceId?: InputMaybe<Scalars['String']['input']>;
  workspaceSlug?: InputMaybe<Scalars['String']['input']>;
};

export type TestAutomationRun = {
  __typename?: 'TestAutomationRun';
  automationRunId: Scalars['String']['output'];
  functionRunId: Scalars['String']['output'];
  triggers: Array<TestAutomationRunTrigger>;
};

export type TestAutomationRunTrigger = {
  __typename?: 'TestAutomationRunTrigger';
  payload: TestAutomationRunTriggerPayload;
  triggerType: Scalars['String']['output'];
};

export type TestAutomationRunTriggerPayload = {
  __typename?: 'TestAutomationRunTriggerPayload';
  modelId: Scalars['String']['output'];
  versionId: Scalars['String']['output'];
};

export type TokenResourceIdentifier = {
  __typename?: 'TokenResourceIdentifier';
  id: Scalars['String']['output'];
  type: TokenResourceIdentifierType;
};

export type TokenResourceIdentifierInput = {
  id: Scalars['String']['input'];
  type: TokenResourceIdentifierType;
};

export enum TokenResourceIdentifierType {
  Project = 'project',
  Workspace = 'workspace'
}

export type TriggeredAutomationsStatus = {
  __typename?: 'TriggeredAutomationsStatus';
  automationRuns: Array<AutomateRun>;
  id: Scalars['ID']['output'];
  status: AutomateRunStatus;
  statusMessage?: Maybe<Scalars['String']['output']>;
};

/** Any null values will be ignored */
export type UpdateAutomateFunctionInput = {
  description?: InputMaybe<Scalars['String']['input']>;
  id: Scalars['ID']['input'];
  logo?: InputMaybe<Scalars['String']['input']>;
  name?: InputMaybe<Scalars['String']['input']>;
  /** SourceAppNames values from @speckle/shared */
  supportedSourceApps?: InputMaybe<Array<Scalars['String']['input']>>;
  tags?: InputMaybe<Array<Scalars['String']['input']>>;
  workspaceIds?: InputMaybe<Array<Scalars['String']['input']>>;
};

export type UpdateModelInput = {
  description?: InputMaybe<Scalars['String']['input']>;
  id: Scalars['ID']['input'];
  name?: InputMaybe<Scalars['String']['input']>;
  projectId: Scalars['ID']['input'];
};

export type UpdateServerRegionInput = {
  description?: InputMaybe<Scalars['String']['input']>;
  key: Scalars['String']['input'];
  name?: InputMaybe<Scalars['String']['input']>;
};

/** Only non-null values will be updated */
export type UpdateVersionInput = {
  message?: InputMaybe<Scalars['String']['input']>;
  projectId: Scalars['ID']['input'];
  versionId: Scalars['ID']['input'];
};

export type UpgradePlanInput = {
  billingInterval: BillingInterval;
  workspaceId: Scalars['ID']['input'];
  workspacePlan: PaidWorkspacePlans;
};

/**
 * Full user type, should only be used in the context of admin operations or
 * when a user is reading/writing info about himself
 */
export type User = {
  __typename?: 'User';
  /** The last-visited workspace for the given user */
  activeWorkspace?: Maybe<Workspace>;
  /**
   * All the recent activity from this user in chronological order
   * @deprecated Part of the old API surface and will be removed in the future.
   */
  activity?: Maybe<ActivityCollection>;
  /** Returns a list of your personal api tokens. */
  apiTokens: Array<ApiToken>;
  /** Returns the apps you have authorized. */
  authorizedApps?: Maybe<Array<ServerAppListItem>>;
  automateFunctions: AutomateFunctionCollection;
  automateInfo: UserAutomateInfo;
  avatar?: Maybe<Scalars['String']['output']>;
  bio?: Maybe<Scalars['String']['output']>;
  /**
   * Get commits authored by the user. If requested for another user, then only commits
   * from public streams will be returned.
   * @deprecated Part of the old API surface and will be removed in the future. Use User.versions instead.
   */
  commits?: Maybe<CommitCollection>;
  company?: Maybe<Scalars['String']['output']>;
  /** Returns the apps you have created. */
  createdApps?: Maybe<Array<ServerApp>>;
  createdAt?: Maybe<Scalars['DateTime']['output']>;
  /** Get discoverable workspaces with verified domains that match the active user's */
  discoverableWorkspaces: Array<LimitedWorkspace>;
  /** Only returned if API user is the user being requested or an admin */
  email?: Maybe<Scalars['String']['output']>;
  emails: Array<UserEmail>;
  /**
   * A list of workspaces for the active user where:
   * (1) The user is a member or admin
   * (2) The workspace has SSO provider enabled
   * (3) The user does not have a valid SSO session for the given SSO provider
   */
  expiredSsoSessions: Array<LimitedWorkspace>;
  /**
   * All the streams that a active user has favorited.
   * Note: You can't use this to retrieve another user's favorite streams.
   * @deprecated Part of the old API surface and will be removed in the future.
   */
  favoriteStreams: StreamCollection;
  gendoAICredits: UserGendoAiCredits;
  /** Whether the user has a pending/active email verification token */
  hasPendingVerification?: Maybe<Scalars['Boolean']['output']>;
  id: Scalars['ID']['output'];
  /** Whether post-sign up onboarding has been finished or skipped entirely */
  isOnboardingFinished?: Maybe<Scalars['Boolean']['output']>;
  /** Returns `true` if last visited project was "legacy" "personal project" outside of a workspace */
  isProjectsActive?: Maybe<Scalars['Boolean']['output']>;
  meta: UserMeta;
  name: Scalars['String']['output'];
  notificationPreferences: Scalars['JSONObject']['output'];
  permissions: RootPermissionChecks;
  profiles?: Maybe<Scalars['JSONObject']['output']>;
  /** Get pending project access request, that the user made */
  projectAccessRequest?: Maybe<ProjectAccessRequest>;
  /** Get all invitations to projects that the active user has */
  projectInvites: Array<PendingStreamCollaborator>;
  /** Get projects that the user participates in */
  projects: UserProjectCollection;
  role?: Maybe<Scalars['String']['output']>;
  /**
   * Returns all streams that the user is a collaborator on. If requested for a user, who isn't the
   * authenticated user, then this will only return discoverable streams.
   * @deprecated Part of the old API surface and will be removed in the future. Use User.projects instead.
   */
  streams: UserStreamCollection;
  /**
   * The user's timeline in chronological order
   * @deprecated Part of the old API surface and will be removed in the future.
   */
  timeline?: Maybe<ActivityCollection>;
  /**
   * Total amount of favorites attached to streams owned by the user
   * @deprecated Part of the old API surface and will be removed in the future.
   */
  totalOwnedStreamsFavorites: Scalars['Int']['output'];
  verified?: Maybe<Scalars['Boolean']['output']>;
  /**
   * Get (count of) user's versions. By default gets all versions of all projects the user has access to.
   * Set authoredOnly=true to only retrieve versions authored by the user.
   *
   * Note: Only count resolution is currently implemented
   */
  versions: CountOnlyCollection;
  /** Get all invitations to workspaces that the active user has */
  workspaceInvites: Array<PendingWorkspaceCollaborator>;
  workspaceJoinRequests?: Maybe<LimitedWorkspaceJoinRequestCollection>;
  /** Get the workspaces for the user */
  workspaces: WorkspaceCollection;
};


/**
 * Full user type, should only be used in the context of admin operations or
 * when a user is reading/writing info about himself
 */
export type UserActivityArgs = {
  actionType?: InputMaybe<Scalars['String']['input']>;
  after?: InputMaybe<Scalars['DateTime']['input']>;
  before?: InputMaybe<Scalars['DateTime']['input']>;
  cursor?: InputMaybe<Scalars['DateTime']['input']>;
  limit?: Scalars['Int']['input'];
};


/**
 * Full user type, should only be used in the context of admin operations or
 * when a user is reading/writing info about himself
 */
export type UserAutomateFunctionsArgs = {
  cursor?: InputMaybe<Scalars['String']['input']>;
  filter?: InputMaybe<AutomateFunctionsFilter>;
  limit?: InputMaybe<Scalars['Int']['input']>;
};


/**
 * Full user type, should only be used in the context of admin operations or
 * when a user is reading/writing info about himself
 */
export type UserCommitsArgs = {
  cursor?: InputMaybe<Scalars['String']['input']>;
  limit?: Scalars['Int']['input'];
};


/**
 * Full user type, should only be used in the context of admin operations or
 * when a user is reading/writing info about himself
 */
export type UserFavoriteStreamsArgs = {
  cursor?: InputMaybe<Scalars['String']['input']>;
  limit?: Scalars['Int']['input'];
};


/**
 * Full user type, should only be used in the context of admin operations or
 * when a user is reading/writing info about himself
 */
export type UserProjectAccessRequestArgs = {
  projectId: Scalars['String']['input'];
};


/**
 * Full user type, should only be used in the context of admin operations or
 * when a user is reading/writing info about himself
 */
export type UserProjectsArgs = {
  cursor?: InputMaybe<Scalars['String']['input']>;
  filter?: InputMaybe<UserProjectsFilter>;
  limit?: Scalars['Int']['input'];
  sortBy?: InputMaybe<Array<Scalars['String']['input']>>;
};


/**
 * Full user type, should only be used in the context of admin operations or
 * when a user is reading/writing info about himself
 */
export type UserStreamsArgs = {
  cursor?: InputMaybe<Scalars['String']['input']>;
  limit?: Scalars['Int']['input'];
};


/**
 * Full user type, should only be used in the context of admin operations or
 * when a user is reading/writing info about himself
 */
export type UserTimelineArgs = {
  after?: InputMaybe<Scalars['DateTime']['input']>;
  before?: InputMaybe<Scalars['DateTime']['input']>;
  cursor?: InputMaybe<Scalars['DateTime']['input']>;
  limit?: Scalars['Int']['input'];
};


/**
 * Full user type, should only be used in the context of admin operations or
 * when a user is reading/writing info about himself
 */
export type UserVersionsArgs = {
  authoredOnly?: Scalars['Boolean']['input'];
  limit?: Scalars['Int']['input'];
};


/**
 * Full user type, should only be used in the context of admin operations or
 * when a user is reading/writing info about himself
 */
export type UserWorkspaceJoinRequestsArgs = {
  cursor?: InputMaybe<Scalars['String']['input']>;
  filter?: InputMaybe<WorkspaceJoinRequestFilter>;
  limit?: Scalars['Int']['input'];
};


/**
 * Full user type, should only be used in the context of admin operations or
 * when a user is reading/writing info about himself
 */
export type UserWorkspacesArgs = {
  cursor?: InputMaybe<Scalars['String']['input']>;
  filter?: InputMaybe<UserWorkspacesFilter>;
  limit?: Scalars['Int']['input'];
};

export type UserAutomateInfo = {
  __typename?: 'UserAutomateInfo';
  availableGithubOrgs: Array<Scalars['String']['output']>;
  hasAutomateGithubApp: Scalars['Boolean']['output'];
};

export type UserDeleteInput = {
  email: Scalars['String']['input'];
};

export type UserEmail = {
  __typename?: 'UserEmail';
  email: Scalars['String']['output'];
  id: Scalars['ID']['output'];
  primary: Scalars['Boolean']['output'];
  userId: Scalars['ID']['output'];
  verified: Scalars['Boolean']['output'];
};

export type UserEmailMutations = {
  __typename?: 'UserEmailMutations';
  create: User;
  delete: User;
  requestNewEmailVerification?: Maybe<Scalars['Boolean']['output']>;
  setPrimary: User;
  verify?: Maybe<Scalars['Boolean']['output']>;
};


export type UserEmailMutationsCreateArgs = {
  input: CreateUserEmailInput;
};


export type UserEmailMutationsDeleteArgs = {
  input: DeleteUserEmailInput;
};


export type UserEmailMutationsRequestNewEmailVerificationArgs = {
  input: EmailVerificationRequestInput;
};


export type UserEmailMutationsSetPrimaryArgs = {
  input: SetPrimaryUserEmailInput;
};


export type UserEmailMutationsVerifyArgs = {
  input: VerifyUserEmailInput;
};

export type UserGendoAiCredits = {
  __typename?: 'UserGendoAICredits';
  limit: Scalars['Int']['output'];
  resetDate: Scalars['DateTime']['output'];
  used: Scalars['Int']['output'];
};

export type UserMeta = {
  __typename?: 'UserMeta';
  legacyProjectsExplainerCollapsed: Scalars['Boolean']['output'];
  newWorkspaceExplainerDismissed: Scalars['Boolean']['output'];
};

export type UserMetaMutations = {
  __typename?: 'UserMetaMutations';
  setLegacyProjectsExplainerCollapsed: Scalars['Boolean']['output'];
  setNewWorkspaceExplainerDismissed: Scalars['Boolean']['output'];
};


export type UserMetaMutationsSetLegacyProjectsExplainerCollapsedArgs = {
  value: Scalars['Boolean']['input'];
};


export type UserMetaMutationsSetNewWorkspaceExplainerDismissedArgs = {
  value: Scalars['Boolean']['input'];
};

export type UserProjectCollection = {
  __typename?: 'UserProjectCollection';
  cursor?: Maybe<Scalars['String']['output']>;
  items: Array<Project>;
  numberOfHidden: Scalars['Int']['output'];
  totalCount: Scalars['Int']['output'];
};

export type UserProjectsFilter = {
  /**
   * If set to true, will also include streams that the user may not have an explicit role on,
   * but has implicit access to because of workspaces
   */
  includeImplicitAccess?: InputMaybe<Scalars['Boolean']['input']>;
  /** Only include projects where user has the specified roles */
  onlyWithRoles?: InputMaybe<Array<Scalars['String']['input']>>;
  /** Only include personal projects (not in any workspace) */
  personalOnly?: InputMaybe<Scalars['Boolean']['input']>;
  /** Filter out projects by name */
  search?: InputMaybe<Scalars['String']['input']>;
  /** Only include projects in the specified workspace */
  workspaceId?: InputMaybe<Scalars['ID']['input']>;
};

export type UserProjectsUpdatedMessage = {
  __typename?: 'UserProjectsUpdatedMessage';
  /** Project ID */
  id: Scalars['String']['output'];
  /** Project entity, null if project was deleted */
  project?: Maybe<Project>;
  /** Message type */
  type: UserProjectsUpdatedMessageType;
};

export enum UserProjectsUpdatedMessageType {
  Added = 'ADDED',
  Removed = 'REMOVED'
}

export type UserRoleInput = {
  id: Scalars['String']['input'];
  role: Scalars['String']['input'];
};

export type UserSearchResultCollection = {
  __typename?: 'UserSearchResultCollection';
  cursor?: Maybe<Scalars['String']['output']>;
  items: Array<LimitedUser>;
};

export type UserStreamCollection = {
  __typename?: 'UserStreamCollection';
  cursor?: Maybe<Scalars['String']['output']>;
  items?: Maybe<Array<Stream>>;
  numberOfHidden: Scalars['Int']['output'];
  totalCount: Scalars['Int']['output'];
};

export type UserUpdateInput = {
  avatar?: InputMaybe<Scalars['String']['input']>;
  bio?: InputMaybe<Scalars['String']['input']>;
  company?: InputMaybe<Scalars['String']['input']>;
  name?: InputMaybe<Scalars['String']['input']>;
};

export type UserWorkspacesFilter = {
  search?: InputMaybe<Scalars['String']['input']>;
};

export type UsersRetrievalInput = {
  cursor?: InputMaybe<Scalars['String']['input']>;
  /** Only find users with directly matching emails */
  emailOnly?: InputMaybe<Scalars['Boolean']['input']>;
  /** Limit defaults to 10 */
  limit?: InputMaybe<Scalars['Int']['input']>;
  /** Only find users that are collaborators of the specified project */
  projectId?: InputMaybe<Scalars['String']['input']>;
  /** The query looks for matches in user name & email */
  query: Scalars['String']['input'];
};

export type VerifyUserEmailInput = {
  code: Scalars['String']['input'];
  email: Scalars['String']['input'];
};

export type Version = {
  __typename?: 'Version';
  authorUser?: Maybe<LimitedUser>;
  automationsStatus?: Maybe<TriggeredAutomationsStatus>;
  /** All comment threads in this version */
  commentThreads: CommentCollection;
  createdAt: Scalars['DateTime']['output'];
  gendoAIRender: GendoAiRender;
  gendoAIRenders: GendoAiRenderCollection;
  id: Scalars['ID']['output'];
  message?: Maybe<Scalars['String']['output']>;
  model: Model;
  parents?: Maybe<Array<Maybe<Scalars['String']['output']>>>;
  permissions: VersionPermissionChecks;
  previewUrl: Scalars['String']['output'];
  referencedObject?: Maybe<Scalars['String']['output']>;
  sourceApplication?: Maybe<Scalars['String']['output']>;
  totalChildrenCount?: Maybe<Scalars['Int']['output']>;
};


export type VersionCommentThreadsArgs = {
  cursor?: InputMaybe<Scalars['String']['input']>;
  limit?: Scalars['Int']['input'];
};


export type VersionGendoAiRenderArgs = {
  id: Scalars['String']['input'];
};

export type VersionCollection = {
  __typename?: 'VersionCollection';
  cursor?: Maybe<Scalars['String']['output']>;
  items: Array<Version>;
  totalCount: Scalars['Int']['output'];
};

export type VersionCreatedTrigger = {
  __typename?: 'VersionCreatedTrigger';
  model?: Maybe<Model>;
  type: AutomateRunTriggerType;
  version?: Maybe<Version>;
};

export type VersionCreatedTriggerDefinition = {
  __typename?: 'VersionCreatedTriggerDefinition';
  model?: Maybe<Model>;
  type: AutomateRunTriggerType;
};

export type VersionMutations = {
  __typename?: 'VersionMutations';
  create: Version;
  delete: Scalars['Boolean']['output'];
  markReceived: Scalars['Boolean']['output'];
  moveToModel: Model;
  requestGendoAIRender: Scalars['Boolean']['output'];
  update: Version;
};


export type VersionMutationsCreateArgs = {
  input: CreateVersionInput;
};


export type VersionMutationsDeleteArgs = {
  input: DeleteVersionsInput;
};


export type VersionMutationsMarkReceivedArgs = {
  input: MarkReceivedVersionInput;
};


export type VersionMutationsMoveToModelArgs = {
  input: MoveVersionsInput;
};


export type VersionMutationsRequestGendoAiRenderArgs = {
  input: GendoAiRenderInput;
};


export type VersionMutationsUpdateArgs = {
  input: UpdateVersionInput;
};

export type VersionPermissionChecks = {
  __typename?: 'VersionPermissionChecks';
  canReceive: PermissionCheckResult;
  canUpdate: PermissionCheckResult;
};

export type ViewerResourceGroup = {
  __typename?: 'ViewerResourceGroup';
  /** Resource identifier used to refer to a collection of resource items */
  identifier: Scalars['String']['output'];
  /** Viewer resources that the identifier refers to */
  items: Array<ViewerResourceItem>;
};

export type ViewerResourceItem = {
  __typename?: 'ViewerResourceItem';
  /** Null if resource represents an object */
  modelId?: Maybe<Scalars['String']['output']>;
  objectId: Scalars['String']['output'];
  /** Null if resource represents an object */
  versionId?: Maybe<Scalars['String']['output']>;
};

export type ViewerUpdateTrackingTarget = {
  /**
   * By default if resourceIdString is set, the "versionId" part of model resource identifiers will be ignored
   * and all updates to of all versions of any of the referenced models will be returned. If `loadedVersionsOnly` is
   * enabled, then only updates of loaded/referenced versions in resourceIdString will be returned.
   */
  loadedVersionsOnly?: InputMaybe<Scalars['Boolean']['input']>;
  projectId: Scalars['String']['input'];
  /**
   * Only request updates to the resources identified by this
   * comma-delimited resouce string (same format that's used in the viewer URL)
   */
  resourceIdString: Scalars['String']['input'];
};

export type ViewerUserActivityMessage = {
  __typename?: 'ViewerUserActivityMessage';
  sessionId: Scalars['String']['output'];
  /** SerializedViewerState, only null if DISCONNECTED */
  state?: Maybe<Scalars['JSONObject']['output']>;
  status: ViewerUserActivityStatus;
  user?: Maybe<LimitedUser>;
  userId?: Maybe<Scalars['String']['output']>;
  userName: Scalars['String']['output'];
};

export type ViewerUserActivityMessageInput = {
  sessionId: Scalars['String']['input'];
  /** SerializedViewerState, only null if DISCONNECTED */
  state?: InputMaybe<Scalars['JSONObject']['input']>;
  status: ViewerUserActivityStatus;
  userId?: InputMaybe<Scalars['String']['input']>;
  userName: Scalars['String']['input'];
};

export enum ViewerUserActivityStatus {
  Disconnected = 'DISCONNECTED',
  Viewing = 'VIEWING'
}

export type Webhook = {
  __typename?: 'Webhook';
  description?: Maybe<Scalars['String']['output']>;
  enabled?: Maybe<Scalars['Boolean']['output']>;
  hasSecret: Scalars['Boolean']['output'];
  history?: Maybe<WebhookEventCollection>;
  id: Scalars['String']['output'];
  projectId: Scalars['String']['output'];
  streamId: Scalars['String']['output'];
  triggers: Array<Scalars['String']['output']>;
  url: Scalars['String']['output'];
};


export type WebhookHistoryArgs = {
  limit?: Scalars['Int']['input'];
};

export type WebhookCollection = {
  __typename?: 'WebhookCollection';
  items: Array<Webhook>;
  totalCount: Scalars['Int']['output'];
};

export type WebhookCreateInput = {
  description?: InputMaybe<Scalars['String']['input']>;
  enabled?: InputMaybe<Scalars['Boolean']['input']>;
  secret?: InputMaybe<Scalars['String']['input']>;
  streamId: Scalars['String']['input'];
  triggers: Array<Scalars['String']['input']>;
  url: Scalars['String']['input'];
};

export type WebhookDeleteInput = {
  id: Scalars['String']['input'];
  streamId: Scalars['String']['input'];
};

export type WebhookEvent = {
  __typename?: 'WebhookEvent';
  id: Scalars['String']['output'];
  lastUpdate: Scalars['DateTime']['output'];
  payload: Scalars['String']['output'];
  retryCount: Scalars['Int']['output'];
  status: Scalars['Int']['output'];
  statusInfo: Scalars['String']['output'];
  webhookId: Scalars['String']['output'];
};

export type WebhookEventCollection = {
  __typename?: 'WebhookEventCollection';
  items?: Maybe<Array<Maybe<WebhookEvent>>>;
  totalCount?: Maybe<Scalars['Int']['output']>;
};

export type WebhookUpdateInput = {
  description?: InputMaybe<Scalars['String']['input']>;
  enabled?: InputMaybe<Scalars['Boolean']['input']>;
  id: Scalars['String']['input'];
  secret?: InputMaybe<Scalars['String']['input']>;
  streamId: Scalars['String']['input'];
  triggers?: InputMaybe<Array<Scalars['String']['input']>>;
  url?: InputMaybe<Scalars['String']['input']>;
};

export type Workspace = {
  __typename?: 'Workspace';
  /** Get all join requests for all the workspaces the user is an admin of */
  adminWorkspacesJoinRequests?: Maybe<WorkspaceJoinRequestCollection>;
  automateFunctions: AutomateFunctionCollection;
  createdAt: Scalars['DateTime']['output'];
  /** Info about the workspace creation state */
  creationState?: Maybe<WorkspaceCreationState>;
  customerPortalUrl?: Maybe<Scalars['String']['output']>;
  /**
   * The default role workspace members will receive for workspace projects.
   * @deprecated Always the reviewer role. Will be removed in the future.
   */
  defaultProjectRole: Scalars['String']['output'];
  /**
   * The default region where project data will be stored, if set. If undefined, defaults to main/default
   * region.
   */
  defaultRegion?: Maybe<ServerRegionItem>;
  description?: Maybe<Scalars['String']['output']>;
  /** Enable/Disable discovery of the workspace */
  discoverabilityEnabled: Scalars['Boolean']['output'];
  /** Enable/Disable restriction to invite users to workspace as Guests only */
  domainBasedMembershipProtectionEnabled: Scalars['Boolean']['output'];
  /** Verified workspace domains */
  domains?: Maybe<Array<WorkspaceDomain>>;
  hasAccessToFeature: Scalars['Boolean']['output'];
  id: Scalars['ID']['output'];
  /** Only available to workspace owners/members */
  invitedTeam?: Maybe<Array<PendingWorkspaceCollaborator>>;
  /** Logo image as base64-encoded string */
  logo?: Maybe<Scalars['String']['output']>;
  name: Scalars['String']['output'];
  permissions: WorkspacePermissionChecks;
  plan?: Maybe<WorkspacePlan>;
  /** Shows the plan prices localized for the given workspace */
  planPrices?: Maybe<WorkspacePaidPlanPrices>;
  projects: ProjectCollection;
  /** A Workspace is marked as readOnly if its trial period is finished or a paid plan is subscribed but payment has failed */
  readOnly: Scalars['Boolean']['output'];
  /** Active user's role for this workspace. `null` if request is not authenticated, or the workspace is not explicitly shared with you. */
  role?: Maybe<Scalars['String']['output']>;
  /** Active user's seat type for this workspace. `null` if request is not authenticated, or the workspace is not explicitly shared with you. */
  seatType?: Maybe<WorkspaceSeatType>;
  seats?: Maybe<WorkspaceSubscriptionSeats>;
  slug: Scalars['String']['output'];
  /** Information about the workspace's SSO configuration and the current user's SSO session, if present */
  sso?: Maybe<WorkspaceSso>;
  subscription?: Maybe<WorkspaceSubscription>;
  team: WorkspaceCollaboratorCollection;
  teamByRole: WorkspaceTeamByRole;
  updatedAt: Scalars['DateTime']['output'];
};


export type WorkspaceAdminWorkspacesJoinRequestsArgs = {
  cursor?: InputMaybe<Scalars['String']['input']>;
  filter?: InputMaybe<AdminWorkspaceJoinRequestFilter>;
  limit?: Scalars['Int']['input'];
};


export type WorkspaceAutomateFunctionsArgs = {
  cursor?: InputMaybe<Scalars['String']['input']>;
  filter?: InputMaybe<AutomateFunctionsFilter>;
  limit?: Scalars['Int']['input'];
};


export type WorkspaceHasAccessToFeatureArgs = {
  featureName: WorkspaceFeatureName;
};


export type WorkspaceInvitedTeamArgs = {
  filter?: InputMaybe<PendingWorkspaceCollaboratorsFilter>;
};


export type WorkspaceProjectsArgs = {
  cursor?: InputMaybe<Scalars['String']['input']>;
  filter?: InputMaybe<WorkspaceProjectsFilter>;
  limit?: Scalars['Int']['input'];
};


export type WorkspaceTeamArgs = {
  cursor?: InputMaybe<Scalars['String']['input']>;
  filter?: InputMaybe<WorkspaceTeamFilter>;
  limit?: Scalars['Int']['input'];
};

export type WorkspaceBillingMutations = {
  __typename?: 'WorkspaceBillingMutations';
  cancelCheckoutSession: Scalars['Boolean']['output'];
  createCheckoutSession: CheckoutSession;
  upgradePlan: Scalars['Boolean']['output'];
};


export type WorkspaceBillingMutationsCancelCheckoutSessionArgs = {
  input: CancelCheckoutSessionInput;
};


export type WorkspaceBillingMutationsCreateCheckoutSessionArgs = {
  input: CheckoutSessionInput;
};


export type WorkspaceBillingMutationsUpgradePlanArgs = {
  input: UpgradePlanInput;
};

/** Overridden by `WorkspaceCollaboratorGraphQLReturn` */
export type WorkspaceCollaborator = {
  __typename?: 'WorkspaceCollaborator';
  id: Scalars['ID']['output'];
  /** Date that the user joined the workspace. */
  joinDate: Scalars['DateTime']['output'];
  projectRoles: Array<ProjectRole>;
  role: Scalars['String']['output'];
  seatType?: Maybe<WorkspaceSeatType>;
  user: LimitedUser;
};

export type WorkspaceCollaboratorCollection = {
  __typename?: 'WorkspaceCollaboratorCollection';
  cursor?: Maybe<Scalars['String']['output']>;
  items: Array<WorkspaceCollaborator>;
  totalCount: Scalars['Int']['output'];
};

export type WorkspaceCollection = {
  __typename?: 'WorkspaceCollection';
  cursor?: Maybe<Scalars['String']['output']>;
  items: Array<Workspace>;
  totalCount: Scalars['Int']['output'];
};

export type WorkspaceCreateInput = {
  description?: InputMaybe<Scalars['String']['input']>;
  /** Add this domain to the workspace as a verified domain and enable domain discoverability */
  enableDomainDiscoverabilityForDomain?: InputMaybe<Scalars['String']['input']>;
  /** Logo image as base64-encoded string */
  logo?: InputMaybe<Scalars['String']['input']>;
  name: Scalars['String']['input'];
  slug?: InputMaybe<Scalars['String']['input']>;
};

export type WorkspaceCreationState = {
  __typename?: 'WorkspaceCreationState';
  completed: Scalars['Boolean']['output'];
  state: Scalars['JSONObject']['output'];
};

export type WorkspaceCreationStateInput = {
  completed: Scalars['Boolean']['input'];
  state: Scalars['JSONObject']['input'];
  workspaceId: Scalars['ID']['input'];
};

export type WorkspaceDismissInput = {
  workspaceId: Scalars['ID']['input'];
};

export type WorkspaceDomain = {
  __typename?: 'WorkspaceDomain';
  domain: Scalars['String']['output'];
  id: Scalars['ID']['output'];
};

export type WorkspaceDomainDeleteInput = {
  id: Scalars['ID']['input'];
  workspaceId: Scalars['ID']['input'];
};

export enum WorkspaceFeatureName {
  DomainBasedSecurityPolicies = 'domainBasedSecurityPolicies',
  OidcSso = 'oidcSso',
  WorkspaceDataRegionSpecificity = 'workspaceDataRegionSpecificity'
}

export type WorkspaceInviteCreateInput = {
  /** Either this or userId must be filled */
  email?: InputMaybe<Scalars['String']['input']>;
  /** Defaults to the member role, if not specified */
  role?: InputMaybe<WorkspaceRole>;
  /** Defaults to User, if not specified */
  serverRole?: InputMaybe<ServerRole>;
  /** Either this or email must be filled */
  userId?: InputMaybe<Scalars['String']['input']>;
};

export type WorkspaceInviteLookupOptions = {
  /** If true, the query will assume workspaceId is actually the workspace slug, and do the lookup by slug */
  useSlug?: InputMaybe<Scalars['Boolean']['input']>;
};

export type WorkspaceInviteMutations = {
  __typename?: 'WorkspaceInviteMutations';
  batchCreate: Workspace;
  cancel: Workspace;
  create: Workspace;
  resend: Scalars['Boolean']['output'];
  use: Scalars['Boolean']['output'];
};


export type WorkspaceInviteMutationsBatchCreateArgs = {
  input: Array<WorkspaceInviteCreateInput>;
  workspaceId: Scalars['String']['input'];
};


export type WorkspaceInviteMutationsCancelArgs = {
  inviteId: Scalars['String']['input'];
  workspaceId: Scalars['String']['input'];
};


export type WorkspaceInviteMutationsCreateArgs = {
  input: WorkspaceInviteCreateInput;
  workspaceId: Scalars['String']['input'];
};


export type WorkspaceInviteMutationsResendArgs = {
  input: WorkspaceInviteResendInput;
};


export type WorkspaceInviteMutationsUseArgs = {
  input: WorkspaceInviteUseInput;
};

export type WorkspaceInviteResendInput = {
  inviteId: Scalars['String']['input'];
  workspaceId: Scalars['String']['input'];
};

export type WorkspaceInviteUseInput = {
  accept: Scalars['Boolean']['input'];
  /**
   * If invite is attached to an unregistered email, the invite can only be used if this is set to true.
   * Upon accepting such an invite, the unregistered email will be added to the user's account as well.
   */
  addNewEmail?: InputMaybe<Scalars['Boolean']['input']>;
  token: Scalars['String']['input'];
};

export type WorkspaceJoinRequest = {
  __typename?: 'WorkspaceJoinRequest';
  createdAt: Scalars['DateTime']['output'];
  id: Scalars['String']['output'];
  status: WorkspaceJoinRequestStatus;
  user: LimitedUser;
  workspace: Workspace;
};

export type WorkspaceJoinRequestCollection = {
  __typename?: 'WorkspaceJoinRequestCollection';
  cursor?: Maybe<Scalars['String']['output']>;
  items: Array<WorkspaceJoinRequest>;
  totalCount: Scalars['Int']['output'];
};

export type WorkspaceJoinRequestFilter = {
  status?: InputMaybe<WorkspaceJoinRequestStatus>;
};

export type WorkspaceJoinRequestMutations = {
  __typename?: 'WorkspaceJoinRequestMutations';
  approve: Scalars['Boolean']['output'];
  deny: Scalars['Boolean']['output'];
};


export type WorkspaceJoinRequestMutationsApproveArgs = {
  input: ApproveWorkspaceJoinRequestInput;
};


export type WorkspaceJoinRequestMutationsDenyArgs = {
  input: DenyWorkspaceJoinRequestInput;
};

export enum WorkspaceJoinRequestStatus {
  Approved = 'approved',
  Denied = 'denied',
  Pending = 'pending'
}

export type WorkspaceMutations = {
  __typename?: 'WorkspaceMutations';
  addDomain: Workspace;
  billing: WorkspaceBillingMutations;
  create: Workspace;
  delete: Scalars['Boolean']['output'];
  deleteDomain: Workspace;
  deleteSsoProvider: Scalars['Boolean']['output'];
  /** Dismiss a workspace from the discoverable list, behind the scene a join request is created with the status "dismissed" */
  dismiss: Scalars['Boolean']['output'];
  invites: WorkspaceInviteMutations;
  join: Workspace;
  leave: Scalars['Boolean']['output'];
  projects: WorkspaceProjectMutations;
  requestToJoin: Scalars['Boolean']['output'];
  /** Set the default region where project data will be stored. Only available to admins. */
  setDefaultRegion: Workspace;
  update: Workspace;
  updateCreationState: Scalars['Boolean']['output'];
  updateRole: Workspace;
  updateSeatType: Workspace;
};


export type WorkspaceMutationsAddDomainArgs = {
  input: AddDomainToWorkspaceInput;
};


export type WorkspaceMutationsCreateArgs = {
  input: WorkspaceCreateInput;
};


export type WorkspaceMutationsDeleteArgs = {
  workspaceId: Scalars['String']['input'];
};


export type WorkspaceMutationsDeleteDomainArgs = {
  input: WorkspaceDomainDeleteInput;
};


export type WorkspaceMutationsDeleteSsoProviderArgs = {
  workspaceId: Scalars['String']['input'];
};


export type WorkspaceMutationsDismissArgs = {
  input: WorkspaceDismissInput;
};


export type WorkspaceMutationsJoinArgs = {
  input: JoinWorkspaceInput;
};


export type WorkspaceMutationsLeaveArgs = {
  id: Scalars['ID']['input'];
};


export type WorkspaceMutationsRequestToJoinArgs = {
  input: WorkspaceRequestToJoinInput;
};


export type WorkspaceMutationsSetDefaultRegionArgs = {
  regionKey: Scalars['String']['input'];
  workspaceId: Scalars['String']['input'];
};


export type WorkspaceMutationsUpdateArgs = {
  input: WorkspaceUpdateInput;
};


export type WorkspaceMutationsUpdateCreationStateArgs = {
  input: WorkspaceCreationStateInput;
};


export type WorkspaceMutationsUpdateRoleArgs = {
  input: WorkspaceRoleUpdateInput;
};


export type WorkspaceMutationsUpdateSeatTypeArgs = {
  input: WorkspaceUpdateSeatTypeInput;
};

export type WorkspacePaidPlanPrices = {
  __typename?: 'WorkspacePaidPlanPrices';
  pro: WorkspacePlanPrice;
  proUnlimited: WorkspacePlanPrice;
  team: WorkspacePlanPrice;
  teamUnlimited: WorkspacePlanPrice;
};

export enum WorkspacePaymentMethod {
  Billing = 'billing',
  Invoice = 'invoice',
  Unpaid = 'unpaid'
}

export type WorkspacePermissionChecks = {
  __typename?: 'WorkspacePermissionChecks';
  canCreateProject: PermissionCheckResult;
  canMoveProjectToWorkspace: PermissionCheckResult;
};


export type WorkspacePermissionChecksCanMoveProjectToWorkspaceArgs = {
<<<<<<< HEAD
  projectId: Scalars['String']['input'];
=======
  projectId?: InputMaybe<Scalars['String']['input']>;
>>>>>>> 17efb42b
};

export type WorkspacePlan = {
  __typename?: 'WorkspacePlan';
  createdAt: Scalars['DateTime']['output'];
  name: WorkspacePlans;
  paymentMethod: WorkspacePaymentMethod;
  status: WorkspacePlanStatuses;
  usage: WorkspacePlanUsage;
};

export type WorkspacePlanPrice = {
  __typename?: 'WorkspacePlanPrice';
  monthly: Price;
  yearly: Price;
};

export enum WorkspacePlanStatuses {
  CancelationScheduled = 'cancelationScheduled',
  Canceled = 'canceled',
  PaymentFailed = 'paymentFailed',
  Valid = 'valid'
}

export type WorkspacePlanUsage = {
  __typename?: 'WorkspacePlanUsage';
  modelCount: Scalars['Int']['output'];
  projectCount: Scalars['Int']['output'];
};

export enum WorkspacePlans {
  Academia = 'academia',
  Free = 'free',
  Pro = 'pro',
  ProUnlimited = 'proUnlimited',
  ProUnlimitedInvoiced = 'proUnlimitedInvoiced',
<<<<<<< HEAD
  Starter = 'starter',
  StarterInvoiced = 'starterInvoiced',
=======
>>>>>>> 17efb42b
  Team = 'team',
  TeamUnlimited = 'teamUnlimited',
  TeamUnlimitedInvoiced = 'teamUnlimitedInvoiced',
  Unlimited = 'unlimited'
}

export type WorkspaceProjectCreateInput = {
  description?: InputMaybe<Scalars['String']['input']>;
  name?: InputMaybe<Scalars['String']['input']>;
  visibility?: InputMaybe<ProjectVisibility>;
  workspaceId: Scalars['String']['input'];
};

export type WorkspaceProjectInviteCreateInput = {
  /** Either this or userId must be filled */
  email?: InputMaybe<Scalars['String']['input']>;
  /** Defaults to the contributor role, if not specified */
  role?: InputMaybe<Scalars['String']['input']>;
  /** Can only be specified if guest mode is on or if the user is an admin */
  serverRole?: InputMaybe<Scalars['String']['input']>;
  /** Either this or email must be filled */
  userId?: InputMaybe<Scalars['String']['input']>;
  /** Only taken into account, if project belongs to a workspace. Defaults to guest access. */
  workspaceRole?: InputMaybe<Scalars['String']['input']>;
};

export type WorkspaceProjectMutations = {
  __typename?: 'WorkspaceProjectMutations';
  create: Project;
  /**
   * Schedule a job that will:
   * - Move all regional data to target region
   * - Update project region key
   * - TODO: Eventually delete data in previous region
   */
  moveToRegion: Scalars['String']['output'];
  moveToWorkspace: Project;
  updateRole: Project;
};


export type WorkspaceProjectMutationsCreateArgs = {
  input: WorkspaceProjectCreateInput;
};


export type WorkspaceProjectMutationsMoveToRegionArgs = {
  projectId: Scalars['String']['input'];
  regionKey: Scalars['String']['input'];
};


export type WorkspaceProjectMutationsMoveToWorkspaceArgs = {
  projectId: Scalars['String']['input'];
  workspaceId: Scalars['String']['input'];
};


export type WorkspaceProjectMutationsUpdateRoleArgs = {
  input: ProjectUpdateRoleInput;
};

export type WorkspaceProjectsFilter = {
  /** Filter out projects by name */
  search?: InputMaybe<Scalars['String']['input']>;
  /** Only return workspace projects that the active user has an explicit project role in */
  withProjectRoleOnly?: InputMaybe<Scalars['Boolean']['input']>;
};

export type WorkspaceProjectsUpdatedMessage = {
  __typename?: 'WorkspaceProjectsUpdatedMessage';
  /** Project entity, null if project was deleted */
  project?: Maybe<Project>;
  /** Project ID */
  projectId: Scalars['String']['output'];
  /** Message type */
  type: WorkspaceProjectsUpdatedMessageType;
  /** Workspace ID */
  workspaceId: Scalars['String']['output'];
};

export enum WorkspaceProjectsUpdatedMessageType {
  Added = 'ADDED',
  Removed = 'REMOVED'
}

export type WorkspaceRequestToJoinInput = {
  workspaceId: Scalars['ID']['input'];
};

export enum WorkspaceRole {
  Admin = 'ADMIN',
  Guest = 'GUEST',
  Member = 'MEMBER'
}

export type WorkspaceRoleCollection = {
  __typename?: 'WorkspaceRoleCollection';
  totalCount: Scalars['Int']['output'];
};

export type WorkspaceRoleDeleteInput = {
  userId: Scalars['String']['input'];
  workspaceId: Scalars['String']['input'];
};

export type WorkspaceRoleUpdateInput = {
  /** Leave role null to revoke access entirely */
  role?: InputMaybe<Scalars['String']['input']>;
  userId: Scalars['String']['input'];
  workspaceId: Scalars['String']['input'];
};

export type WorkspaceSeatCollection = {
  __typename?: 'WorkspaceSeatCollection';
  totalCount: Scalars['Int']['output'];
};

export enum WorkspaceSeatType {
  Editor = 'editor',
  Viewer = 'viewer'
}

export type WorkspaceSeatsByType = {
  __typename?: 'WorkspaceSeatsByType';
  editors?: Maybe<WorkspaceSeatCollection>;
  viewers?: Maybe<WorkspaceSeatCollection>;
};

export type WorkspaceSso = {
  __typename?: 'WorkspaceSso';
  /** If null, the workspace does not have SSO configured */
  provider?: Maybe<WorkspaceSsoProvider>;
  session?: Maybe<WorkspaceSsoSession>;
};

export type WorkspaceSsoProvider = {
  __typename?: 'WorkspaceSsoProvider';
  clientId: Scalars['String']['output'];
  id: Scalars['ID']['output'];
  issuerUrl: Scalars['String']['output'];
  name: Scalars['String']['output'];
};

export type WorkspaceSsoSession = {
  __typename?: 'WorkspaceSsoSession';
  createdAt: Scalars['DateTime']['output'];
  validUntil: Scalars['DateTime']['output'];
};

export type WorkspaceSubscription = {
  __typename?: 'WorkspaceSubscription';
  billingInterval: BillingInterval;
  createdAt: Scalars['DateTime']['output'];
  currency: Currency;
  currentBillingCycleEnd: Scalars['DateTime']['output'];
  seats: WorkspaceSubscriptionSeats;
  updatedAt: Scalars['DateTime']['output'];
};

export type WorkspaceSubscriptionSeatCount = {
  __typename?: 'WorkspaceSubscriptionSeatCount';
  /** Total number of seats in use by workspace users */
  assigned: Scalars['Int']['output'];
  /** Total number of seats purchased and available in the current subscription cycle */
  available: Scalars['Int']['output'];
};

export type WorkspaceSubscriptionSeats = {
  __typename?: 'WorkspaceSubscriptionSeats';
  editors: WorkspaceSubscriptionSeatCount;
  viewers: WorkspaceSubscriptionSeatCount;
};

export type WorkspaceTeamByRole = {
  __typename?: 'WorkspaceTeamByRole';
  admins?: Maybe<WorkspaceRoleCollection>;
  guests?: Maybe<WorkspaceRoleCollection>;
  members?: Maybe<WorkspaceRoleCollection>;
};

export type WorkspaceTeamFilter = {
  /** Limit team members to provided role(s) */
  roles?: InputMaybe<Array<Scalars['String']['input']>>;
  /** Search for team members by name or email */
  search?: InputMaybe<Scalars['String']['input']>;
  seatType?: InputMaybe<WorkspaceSeatType>;
};

export type WorkspaceUpdateInput = {
  description?: InputMaybe<Scalars['String']['input']>;
  discoverabilityEnabled?: InputMaybe<Scalars['Boolean']['input']>;
  domainBasedMembershipProtectionEnabled?: InputMaybe<Scalars['Boolean']['input']>;
  id: Scalars['String']['input'];
  /** Logo image as base64-encoded string */
  logo?: InputMaybe<Scalars['String']['input']>;
  name?: InputMaybe<Scalars['String']['input']>;
  slug?: InputMaybe<Scalars['String']['input']>;
};

export type WorkspaceUpdateSeatTypeInput = {
  seatType: WorkspaceSeatType;
  userId: Scalars['String']['input'];
  workspaceId: Scalars['String']['input'];
};

export type WorkspaceUpdatedMessage = {
  __typename?: 'WorkspaceUpdatedMessage';
  /** Workspace ID */
  id: Scalars['String']['output'];
  /** Workspace itself */
  workspace: Workspace;
};

export type AcccountTestQueryQueryVariables = Exact<{ [key: string]: never; }>;


export type AcccountTestQueryQuery = { __typename?: 'Query', serverInfo: { __typename?: 'ServerInfo', version?: string | null, name: string, company?: string | null } };

export type VersionMutationsMutationVariables = Exact<{
  input: CreateVersionInput;
}>;


export type VersionMutationsMutation = { __typename?: 'Mutation', versionMutations: { __typename?: 'VersionMutations', create: { __typename?: 'Version', id: string } } };

export type MarkReceivedVersionMutationVariables = Exact<{
  input: MarkReceivedVersionInput;
}>;


export type MarkReceivedVersionMutation = { __typename?: 'Mutation', versionMutations: { __typename?: 'VersionMutations', markReceived: boolean } };

export type CreateModelMutationVariables = Exact<{
  input: CreateModelInput;
}>;


export type CreateModelMutation = { __typename?: 'Mutation', modelMutations: { __typename?: 'ModelMutations', create: { __typename?: 'Model', displayName: string, name: string, id: string, previewUrl?: string | null, updatedAt: string, versions: { __typename?: 'VersionCollection', totalCount: number, items: Array<{ __typename?: 'Version', id: string, referencedObject?: string | null, message?: string | null, sourceApplication?: string | null, createdAt: string, previewUrl: string, authorUser?: { __typename?: 'LimitedUser', avatar?: string | null, id: string, name: string } | null }> } } } };

export type CreateProjectMutationVariables = Exact<{
  input?: InputMaybe<ProjectCreateInput>;
}>;


export type CreateProjectMutation = { __typename?: 'Mutation', projectMutations: { __typename?: 'ProjectMutations', create: { __typename?: 'Project', id: string, name: string, role?: string | null, updatedAt: string, workspaceId?: string | null, workspace?: { __typename?: 'Workspace', id: string, name: string, slug: string } | null, models: { __typename?: 'ModelCollection', totalCount: number } } } };

export type CreateProjectInWorkspaceMutationVariables = Exact<{
  input: WorkspaceProjectCreateInput;
}>;


export type CreateProjectInWorkspaceMutation = { __typename?: 'Mutation', workspaceMutations: { __typename?: 'WorkspaceMutations', projects: { __typename?: 'WorkspaceProjectMutations', create: { __typename?: 'Project', id: string, name: string, role?: string | null, updatedAt: string, workspaceId?: string | null, workspace?: { __typename?: 'Workspace', id: string, name: string, slug: string } | null, models: { __typename?: 'ModelCollection', totalCount: number } } } } };

export type StreamAccessRequestCreateMutationVariables = Exact<{
  input: Scalars['String']['input'];
}>;


export type StreamAccessRequestCreateMutation = { __typename?: 'Mutation', streamAccessRequestCreate: { __typename?: 'StreamAccessRequest', id: string } };

export type WorkspaceListWorkspaceItemFragment = { __typename?: 'Workspace', id: string, slug: string, name: string, description?: string | null, createdAt: string, updatedAt: string, logo?: string | null, role?: string | null, readOnly: boolean };

export type AutomateFunctionItemFragment = { __typename?: 'AutomateFunction', name: string, isFeatured: boolean, id: string, creator?: { __typename?: 'LimitedUser', name: string } | null, releases: { __typename?: 'AutomateFunctionReleaseCollection', items: Array<{ __typename?: 'AutomateFunctionRelease', inputSchema?: {} | null }> } };

export type CreateAutomationMutationVariables = Exact<{
  projectId: Scalars['ID']['input'];
  input: ProjectAutomationCreateInput;
}>;


export type CreateAutomationMutation = { __typename?: 'Mutation', projectMutations: { __typename?: 'ProjectMutations', automationMutations: { __typename?: 'ProjectAutomationMutations', create: { __typename?: 'Automation', id: string, name: string } } } };

export type AutomateFunctionRunItemFragment = { __typename?: 'AutomateFunctionRun', id: string, status: AutomateRunStatus, statusMessage?: string | null, results?: {} | null, contextView?: string | null, function?: { __typename?: 'AutomateFunction', id: string, name: string, logo?: string | null } | null };

export type AutomationRunItemFragment = { __typename?: 'AutomateRun', id: string, status: AutomateRunStatus, automation: { __typename?: 'Automation', id: string, name: string }, functionRuns: Array<{ __typename?: 'AutomateFunctionRun', id: string, status: AutomateRunStatus, statusMessage?: string | null, results?: {} | null, contextView?: string | null, function?: { __typename?: 'AutomateFunction', id: string, name: string, logo?: string | null } | null }> };

export type AutomationStatusQueryVariables = Exact<{
  projectId: Scalars['String']['input'];
  modelId: Scalars['String']['input'];
}>;


export type AutomationStatusQuery = { __typename?: 'Query', project: { __typename?: 'Project', model: { __typename?: 'Model', automationsStatus?: { __typename?: 'TriggeredAutomationsStatus', id: string, status: AutomateRunStatus, automationRuns: Array<{ __typename?: 'AutomateRun', id: string, status: AutomateRunStatus, automation: { __typename?: 'Automation', id: string, name: string }, functionRuns: Array<{ __typename?: 'AutomateFunctionRun', id: string, status: AutomateRunStatus, statusMessage?: string | null, results?: {} | null, contextView?: string | null, function?: { __typename?: 'AutomateFunction', id: string, name: string, logo?: string | null } | null }> }> } | null } } };

export type WorkspaceListQueryQueryVariables = Exact<{
  limit: Scalars['Int']['input'];
  filter?: InputMaybe<UserWorkspacesFilter>;
  cursor?: InputMaybe<Scalars['String']['input']>;
}>;


export type WorkspaceListQueryQuery = { __typename?: 'Query', activeUser?: { __typename?: 'User', id: string, workspaces: { __typename?: 'WorkspaceCollection', totalCount: number, cursor?: string | null, items: Array<{ __typename?: 'Workspace', id: string, slug: string, name: string, description?: string | null, createdAt: string, updatedAt: string, logo?: string | null, role?: string | null, readOnly: boolean }> } } | null };

export type CanCreatePersonalProjectQueryVariables = Exact<{ [key: string]: never; }>;


export type CanCreatePersonalProjectQuery = { __typename?: 'Query', activeUser?: { __typename?: 'User', permissions: { __typename?: 'RootPermissionChecks', canCreatePersonalProject: { __typename?: 'PermissionCheckResult', authorized: boolean, code: string, message: string, payload?: {} | null } } } | null };

export type CanCreateProjectInWorkspaceQueryVariables = Exact<{
  workspaceId: Scalars['String']['input'];
}>;


export type CanCreateProjectInWorkspaceQuery = { __typename?: 'Query', workspace: { __typename?: 'Workspace', permissions: { __typename?: 'WorkspacePermissionChecks', canCreateProject: { __typename?: 'PermissionCheckResult', authorized: boolean, code: string, message: string, payload?: {} | null } } } };

export type CanCreateModelInProjectQueryVariables = Exact<{
  projectId: Scalars['String']['input'];
}>;


export type CanCreateModelInProjectQuery = { __typename?: 'Query', project: { __typename?: 'Project', permissions: { __typename?: 'ProjectPermissionChecks', canCreateModel: { __typename?: 'PermissionCheckResult', authorized: boolean, code: string, message: string, payload?: {} | null } } } };

export type ActiveWorkspaceQueryVariables = Exact<{ [key: string]: never; }>;


export type ActiveWorkspaceQuery = { __typename?: 'Query', activeUser?: { __typename?: 'User', activeWorkspace?: { __typename?: 'Workspace', id: string, slug: string, name: string, description?: string | null, createdAt: string, updatedAt: string, logo?: string | null, role?: string | null, readOnly: boolean } | null } | null };

export type ProjectListProjectItemFragment = { __typename?: 'Project', id: string, name: string, role?: string | null, updatedAt: string, workspaceId?: string | null, workspace?: { __typename?: 'Workspace', id: string, name: string, slug: string } | null, models: { __typename?: 'ModelCollection', totalCount: number } };

export type ProjectListQueryQueryVariables = Exact<{
  limit: Scalars['Int']['input'];
  filter?: InputMaybe<UserProjectsFilter>;
  cursor?: InputMaybe<Scalars['String']['input']>;
}>;


export type ProjectListQueryQuery = { __typename?: 'Query', activeUser?: { __typename?: 'User', id: string, projects: { __typename?: 'UserProjectCollection', totalCount: number, cursor?: string | null, items: Array<{ __typename?: 'Project', id: string, name: string, role?: string | null, updatedAt: string, workspaceId?: string | null, workspace?: { __typename?: 'Workspace', id: string, name: string, slug: string } | null, models: { __typename?: 'ModelCollection', totalCount: number } }> } } | null };

export type ModelListModelItemFragment = { __typename?: 'Model', displayName: string, name: string, id: string, previewUrl?: string | null, updatedAt: string, versions: { __typename?: 'VersionCollection', totalCount: number, items: Array<{ __typename?: 'Version', id: string, referencedObject?: string | null, message?: string | null, sourceApplication?: string | null, createdAt: string, previewUrl: string, authorUser?: { __typename?: 'LimitedUser', avatar?: string | null, id: string, name: string } | null }> } };

export type ProjectModelsQueryVariables = Exact<{
  projectId: Scalars['String']['input'];
  cursor?: InputMaybe<Scalars['String']['input']>;
  limit: Scalars['Int']['input'];
  filter?: InputMaybe<ProjectModelsFilter>;
}>;


export type ProjectModelsQuery = { __typename?: 'Query', project: { __typename?: 'Project', id: string, models: { __typename?: 'ModelCollection', totalCount: number, cursor?: string | null, items: Array<{ __typename?: 'Model', displayName: string, name: string, id: string, previewUrl?: string | null, updatedAt: string, versions: { __typename?: 'VersionCollection', totalCount: number, items: Array<{ __typename?: 'Version', id: string, referencedObject?: string | null, message?: string | null, sourceApplication?: string | null, createdAt: string, previewUrl: string, authorUser?: { __typename?: 'LimitedUser', avatar?: string | null, id: string, name: string } | null }> } }> } } };

export type VersionListItemFragment = { __typename?: 'Version', id: string, referencedObject?: string | null, message?: string | null, sourceApplication?: string | null, createdAt: string, previewUrl: string, authorUser?: { __typename?: 'LimitedUser', avatar?: string | null, id: string, name: string } | null };

export type ModelVersionsQueryVariables = Exact<{
  modelId: Scalars['String']['input'];
  projectId: Scalars['String']['input'];
  limit: Scalars['Int']['input'];
  cursor?: InputMaybe<Scalars['String']['input']>;
  filter?: InputMaybe<ModelVersionsFilter>;
}>;


export type ModelVersionsQuery = { __typename?: 'Query', project: { __typename?: 'Project', id: string, model: { __typename?: 'Model', id: string, versions: { __typename?: 'VersionCollection', totalCount: number, cursor?: string | null, items: Array<{ __typename?: 'Version', id: string, referencedObject?: string | null, message?: string | null, sourceApplication?: string | null, createdAt: string, previewUrl: string, authorUser?: { __typename?: 'LimitedUser', avatar?: string | null, id: string, name: string } | null }> } } } };

export type ObjectQueryQueryVariables = Exact<{
  projectId: Scalars['String']['input'];
  objectId: Scalars['String']['input'];
}>;


export type ObjectQueryQuery = { __typename?: 'Query', project: { __typename?: 'Project', object?: { __typename?: 'Object', id: string, data?: {} | null } | null } };

export type ProjectAddByUrlQueryWithVersionQueryVariables = Exact<{
  projectId: Scalars['String']['input'];
  modelId: Scalars['String']['input'];
  versionId: Scalars['String']['input'];
}>;


export type ProjectAddByUrlQueryWithVersionQuery = { __typename?: 'Query', project: { __typename?: 'Project', id: string, name: string, role?: string | null, updatedAt: string, workspaceId?: string | null, model: { __typename?: 'Model', displayName: string, name: string, id: string, previewUrl?: string | null, updatedAt: string, version: { __typename?: 'Version', id: string, referencedObject?: string | null, message?: string | null, sourceApplication?: string | null, createdAt: string, previewUrl: string, authorUser?: { __typename?: 'LimitedUser', avatar?: string | null, id: string, name: string } | null }, versions: { __typename?: 'VersionCollection', totalCount: number, items: Array<{ __typename?: 'Version', id: string, referencedObject?: string | null, message?: string | null, sourceApplication?: string | null, createdAt: string, previewUrl: string, authorUser?: { __typename?: 'LimitedUser', avatar?: string | null, id: string, name: string } | null }> } }, workspace?: { __typename?: 'Workspace', id: string, name: string, slug: string } | null, models: { __typename?: 'ModelCollection', totalCount: number } } };

export type ProjectAddByUrlQueryWithoutVersionQueryVariables = Exact<{
  projectId: Scalars['String']['input'];
  modelId: Scalars['String']['input'];
}>;


export type ProjectAddByUrlQueryWithoutVersionQuery = { __typename?: 'Query', project: { __typename?: 'Project', id: string, name: string, role?: string | null, updatedAt: string, workspaceId?: string | null, model: { __typename?: 'Model', displayName: string, name: string, id: string, previewUrl?: string | null, updatedAt: string, versions: { __typename?: 'VersionCollection', totalCount: number, items: Array<{ __typename?: 'Version', id: string, referencedObject?: string | null, message?: string | null, sourceApplication?: string | null, createdAt: string, previewUrl: string, authorUser?: { __typename?: 'LimitedUser', avatar?: string | null, id: string, name: string } | null }> } }, workspace?: { __typename?: 'Workspace', id: string, name: string, slug: string } | null, models: { __typename?: 'ModelCollection', totalCount: number } } };

export type ProjectDetailsQueryVariables = Exact<{
  projectId: Scalars['String']['input'];
}>;


export type ProjectDetailsQuery = { __typename?: 'Query', project: { __typename?: 'Project', id: string, role?: string | null, name: string, visibility: SimpleProjectVisibility, workspace?: { __typename?: 'Workspace', name: string, slug: string, readOnly: boolean } | null, team: Array<{ __typename?: 'ProjectCollaborator', user: { __typename?: 'LimitedUser', avatar?: string | null, id: string, name: string } }> } };

export type AutomateFunctionsQueryVariables = Exact<{ [key: string]: never; }>;


export type AutomateFunctionsQuery = { __typename?: 'Query', automateFunctions: { __typename?: 'AutomateFunctionCollection', items: Array<{ __typename?: 'AutomateFunction', name: string, isFeatured: boolean, id: string, creator?: { __typename?: 'LimitedUser', name: string } | null, releases: { __typename?: 'AutomateFunctionReleaseCollection', items: Array<{ __typename?: 'AutomateFunctionRelease', inputSchema?: {} | null }> } }> } };

export type ModelDetailsQueryVariables = Exact<{
  modelId: Scalars['String']['input'];
  projectId: Scalars['String']['input'];
}>;


export type ModelDetailsQuery = { __typename?: 'Query', project: { __typename?: 'Project', id: string, name: string, model: { __typename?: 'Model', id: string, displayName: string, name: string, versions: { __typename?: 'VersionCollection', totalCount: number, items: Array<{ __typename?: 'Version', id: string }> }, author?: { __typename?: 'LimitedUser', id: string, name: string, avatar?: string | null } | null } } };

export type VersionDetailsQueryVariables = Exact<{
  projectId: Scalars['String']['input'];
  versionId: Scalars['String']['input'];
  modelId: Scalars['String']['input'];
}>;


export type VersionDetailsQuery = { __typename?: 'Query', project: { __typename?: 'Project', id: string, name: string, model: { __typename?: 'Model', id: string, name: string, versions: { __typename?: 'VersionCollection', items: Array<{ __typename?: 'Version', id: string, createdAt: string, sourceApplication?: string | null, authorUser?: { __typename?: 'LimitedUser', id: string } | null }> }, version: { __typename?: 'Version', id: string, referencedObject?: string | null, message?: string | null, sourceApplication?: string | null, createdAt: string, previewUrl: string } } } };

export type ServerInfoQueryVariables = Exact<{ [key: string]: never; }>;


export type ServerInfoQuery = { __typename?: 'Query', serverInfo: { __typename?: 'ServerInfo', workspaces: { __typename?: 'ServerWorkspacesInfo', workspacesEnabled: boolean } } };

export type OnProjectVersionsUpdateSubscriptionVariables = Exact<{
  projectId: Scalars['String']['input'];
}>;


export type OnProjectVersionsUpdateSubscription = { __typename?: 'Subscription', projectVersionsUpdated: { __typename?: 'ProjectVersionsUpdatedMessage', id: string, type: ProjectVersionsUpdatedMessageType, version?: { __typename?: 'Version', id: string, createdAt: string, message?: string | null, sourceApplication?: string | null, authorUser?: { __typename?: 'LimitedUser', id: string, name: string, avatar?: string | null } | null, model: { __typename?: 'Model', id: string, name: string, displayName: string } } | null } };

export type ProjectTriggeredAutomationsStatusUpdatedSubscriptionVariables = Exact<{
  projectId: Scalars['String']['input'];
}>;


export type ProjectTriggeredAutomationsStatusUpdatedSubscription = { __typename?: 'Subscription', projectTriggeredAutomationsStatusUpdated: { __typename?: 'ProjectTriggeredAutomationsStatusUpdatedMessage', type: ProjectTriggeredAutomationsStatusUpdatedMessageType, version: { __typename?: 'Version', id: string }, model: { __typename?: 'Model', id: string }, project: { __typename?: 'Project', id: string }, run: { __typename?: 'AutomateRun', id: string, status: AutomateRunStatus, automation: { __typename?: 'Automation', id: string, name: string }, functionRuns: Array<{ __typename?: 'AutomateFunctionRun', id: string, status: AutomateRunStatus, statusMessage?: string | null, results?: {} | null, contextView?: string | null, function?: { __typename?: 'AutomateFunction', id: string, name: string, logo?: string | null } | null }> } } };

export type OnUserProjectsUpdatedSubscriptionVariables = Exact<{ [key: string]: never; }>;


export type OnUserProjectsUpdatedSubscription = { __typename?: 'Subscription', userProjectsUpdated: { __typename?: 'UserProjectsUpdatedMessage', id: string, project?: { __typename?: 'Project', id: string, visibility: SimpleProjectVisibility, team: Array<{ __typename?: 'ProjectCollaborator', id: string, role: string }> } | null } };

export type ProjectUpdatedSubscriptionVariables = Exact<{
  projectId: Scalars['String']['input'];
}>;


export type ProjectUpdatedSubscription = { __typename?: 'Subscription', projectUpdated: { __typename?: 'ProjectUpdatedMessage', id: string, project?: { __typename?: 'Project', visibility: SimpleProjectVisibility } | null } };

export type SubscriptionSubscriptionVariables = Exact<{
  target: ViewerUpdateTrackingTarget;
}>;


export type SubscriptionSubscription = { __typename?: 'Subscription', viewerUserActivityBroadcasted: { __typename?: 'ViewerUserActivityMessage', userName: string, userId?: string | null, sessionId: string, status: ViewerUserActivityStatus, user?: { __typename?: 'LimitedUser', name: string, id: string, avatar?: string | null } | null } };

export type ProjectCommentsUpdatedSubscriptionVariables = Exact<{
  target: ViewerUpdateTrackingTarget;
}>;


export type ProjectCommentsUpdatedSubscription = { __typename?: 'Subscription', projectCommentsUpdated: { __typename?: 'ProjectCommentsUpdatedMessage', type: ProjectCommentsUpdatedMessageType, comment?: { __typename?: 'Comment', id: string, hasParent: boolean, author: { __typename?: 'LimitedUser', avatar?: string | null, id: string, name: string }, parent?: { __typename?: 'Comment', id: string } | null } | null } };

export const WorkspaceListWorkspaceItemFragmentDoc = {"kind":"Document","definitions":[{"kind":"FragmentDefinition","name":{"kind":"Name","value":"WorkspaceListWorkspaceItem"},"typeCondition":{"kind":"NamedType","name":{"kind":"Name","value":"Workspace"}},"selectionSet":{"kind":"SelectionSet","selections":[{"kind":"Field","name":{"kind":"Name","value":"id"}},{"kind":"Field","name":{"kind":"Name","value":"slug"}},{"kind":"Field","name":{"kind":"Name","value":"name"}},{"kind":"Field","name":{"kind":"Name","value":"description"}},{"kind":"Field","name":{"kind":"Name","value":"createdAt"}},{"kind":"Field","name":{"kind":"Name","value":"updatedAt"}},{"kind":"Field","name":{"kind":"Name","value":"logo"}},{"kind":"Field","name":{"kind":"Name","value":"role"}},{"kind":"Field","name":{"kind":"Name","value":"readOnly"}}]}}]} as unknown as DocumentNode<WorkspaceListWorkspaceItemFragment, unknown>;
export const AutomateFunctionItemFragmentDoc = {"kind":"Document","definitions":[{"kind":"FragmentDefinition","name":{"kind":"Name","value":"AutomateFunctionItem"},"typeCondition":{"kind":"NamedType","name":{"kind":"Name","value":"AutomateFunction"}},"selectionSet":{"kind":"SelectionSet","selections":[{"kind":"Field","name":{"kind":"Name","value":"name"}},{"kind":"Field","name":{"kind":"Name","value":"isFeatured"}},{"kind":"Field","name":{"kind":"Name","value":"id"}},{"kind":"Field","name":{"kind":"Name","value":"creator"},"selectionSet":{"kind":"SelectionSet","selections":[{"kind":"Field","name":{"kind":"Name","value":"name"}}]}},{"kind":"Field","name":{"kind":"Name","value":"releases"},"selectionSet":{"kind":"SelectionSet","selections":[{"kind":"Field","name":{"kind":"Name","value":"items"},"selectionSet":{"kind":"SelectionSet","selections":[{"kind":"Field","name":{"kind":"Name","value":"inputSchema"}}]}}]}}]}}]} as unknown as DocumentNode<AutomateFunctionItemFragment, unknown>;
export const AutomateFunctionRunItemFragmentDoc = {"kind":"Document","definitions":[{"kind":"FragmentDefinition","name":{"kind":"Name","value":"AutomateFunctionRunItem"},"typeCondition":{"kind":"NamedType","name":{"kind":"Name","value":"AutomateFunctionRun"}},"selectionSet":{"kind":"SelectionSet","selections":[{"kind":"Field","name":{"kind":"Name","value":"id"}},{"kind":"Field","name":{"kind":"Name","value":"status"}},{"kind":"Field","name":{"kind":"Name","value":"statusMessage"}},{"kind":"Field","name":{"kind":"Name","value":"results"}},{"kind":"Field","name":{"kind":"Name","value":"contextView"}},{"kind":"Field","name":{"kind":"Name","value":"function"},"selectionSet":{"kind":"SelectionSet","selections":[{"kind":"Field","name":{"kind":"Name","value":"id"}},{"kind":"Field","name":{"kind":"Name","value":"name"}},{"kind":"Field","name":{"kind":"Name","value":"logo"}}]}}]}}]} as unknown as DocumentNode<AutomateFunctionRunItemFragment, unknown>;
export const AutomationRunItemFragmentDoc = {"kind":"Document","definitions":[{"kind":"FragmentDefinition","name":{"kind":"Name","value":"AutomationRunItem"},"typeCondition":{"kind":"NamedType","name":{"kind":"Name","value":"AutomateRun"}},"selectionSet":{"kind":"SelectionSet","selections":[{"kind":"Field","name":{"kind":"Name","value":"id"}},{"kind":"Field","name":{"kind":"Name","value":"status"}},{"kind":"Field","name":{"kind":"Name","value":"automation"},"selectionSet":{"kind":"SelectionSet","selections":[{"kind":"Field","name":{"kind":"Name","value":"id"}},{"kind":"Field","name":{"kind":"Name","value":"name"}}]}},{"kind":"Field","name":{"kind":"Name","value":"functionRuns"},"selectionSet":{"kind":"SelectionSet","selections":[{"kind":"FragmentSpread","name":{"kind":"Name","value":"AutomateFunctionRunItem"}}]}}]}},{"kind":"FragmentDefinition","name":{"kind":"Name","value":"AutomateFunctionRunItem"},"typeCondition":{"kind":"NamedType","name":{"kind":"Name","value":"AutomateFunctionRun"}},"selectionSet":{"kind":"SelectionSet","selections":[{"kind":"Field","name":{"kind":"Name","value":"id"}},{"kind":"Field","name":{"kind":"Name","value":"status"}},{"kind":"Field","name":{"kind":"Name","value":"statusMessage"}},{"kind":"Field","name":{"kind":"Name","value":"results"}},{"kind":"Field","name":{"kind":"Name","value":"contextView"}},{"kind":"Field","name":{"kind":"Name","value":"function"},"selectionSet":{"kind":"SelectionSet","selections":[{"kind":"Field","name":{"kind":"Name","value":"id"}},{"kind":"Field","name":{"kind":"Name","value":"name"}},{"kind":"Field","name":{"kind":"Name","value":"logo"}}]}}]}}]} as unknown as DocumentNode<AutomationRunItemFragment, unknown>;
export const ProjectListProjectItemFragmentDoc = {"kind":"Document","definitions":[{"kind":"FragmentDefinition","name":{"kind":"Name","value":"ProjectListProjectItem"},"typeCondition":{"kind":"NamedType","name":{"kind":"Name","value":"Project"}},"selectionSet":{"kind":"SelectionSet","selections":[{"kind":"Field","name":{"kind":"Name","value":"id"}},{"kind":"Field","name":{"kind":"Name","value":"name"}},{"kind":"Field","name":{"kind":"Name","value":"role"}},{"kind":"Field","name":{"kind":"Name","value":"updatedAt"}},{"kind":"Field","name":{"kind":"Name","value":"workspaceId"}},{"kind":"Field","name":{"kind":"Name","value":"workspace"},"selectionSet":{"kind":"SelectionSet","selections":[{"kind":"Field","name":{"kind":"Name","value":"id"}},{"kind":"Field","name":{"kind":"Name","value":"name"}},{"kind":"Field","name":{"kind":"Name","value":"slug"}}]}},{"kind":"Field","name":{"kind":"Name","value":"models"},"selectionSet":{"kind":"SelectionSet","selections":[{"kind":"Field","name":{"kind":"Name","value":"totalCount"}}]}}]}}]} as unknown as DocumentNode<ProjectListProjectItemFragment, unknown>;
export const VersionListItemFragmentDoc = {"kind":"Document","definitions":[{"kind":"FragmentDefinition","name":{"kind":"Name","value":"VersionListItem"},"typeCondition":{"kind":"NamedType","name":{"kind":"Name","value":"Version"}},"selectionSet":{"kind":"SelectionSet","selections":[{"kind":"Field","name":{"kind":"Name","value":"id"}},{"kind":"Field","name":{"kind":"Name","value":"referencedObject"}},{"kind":"Field","name":{"kind":"Name","value":"message"}},{"kind":"Field","name":{"kind":"Name","value":"sourceApplication"}},{"kind":"Field","name":{"kind":"Name","value":"authorUser"},"selectionSet":{"kind":"SelectionSet","selections":[{"kind":"Field","name":{"kind":"Name","value":"avatar"}},{"kind":"Field","name":{"kind":"Name","value":"id"}},{"kind":"Field","name":{"kind":"Name","value":"name"}}]}},{"kind":"Field","name":{"kind":"Name","value":"createdAt"}},{"kind":"Field","name":{"kind":"Name","value":"previewUrl"}}]}}]} as unknown as DocumentNode<VersionListItemFragment, unknown>;
export const ModelListModelItemFragmentDoc = {"kind":"Document","definitions":[{"kind":"FragmentDefinition","name":{"kind":"Name","value":"ModelListModelItem"},"typeCondition":{"kind":"NamedType","name":{"kind":"Name","value":"Model"}},"selectionSet":{"kind":"SelectionSet","selections":[{"kind":"Field","name":{"kind":"Name","value":"displayName"}},{"kind":"Field","name":{"kind":"Name","value":"name"}},{"kind":"Field","name":{"kind":"Name","value":"id"}},{"kind":"Field","name":{"kind":"Name","value":"previewUrl"}},{"kind":"Field","name":{"kind":"Name","value":"updatedAt"}},{"kind":"Field","name":{"kind":"Name","value":"versions"},"arguments":[{"kind":"Argument","name":{"kind":"Name","value":"limit"},"value":{"kind":"IntValue","value":"1"}}],"selectionSet":{"kind":"SelectionSet","selections":[{"kind":"Field","name":{"kind":"Name","value":"totalCount"}},{"kind":"Field","name":{"kind":"Name","value":"items"},"selectionSet":{"kind":"SelectionSet","selections":[{"kind":"FragmentSpread","name":{"kind":"Name","value":"VersionListItem"}}]}}]}}]}},{"kind":"FragmentDefinition","name":{"kind":"Name","value":"VersionListItem"},"typeCondition":{"kind":"NamedType","name":{"kind":"Name","value":"Version"}},"selectionSet":{"kind":"SelectionSet","selections":[{"kind":"Field","name":{"kind":"Name","value":"id"}},{"kind":"Field","name":{"kind":"Name","value":"referencedObject"}},{"kind":"Field","name":{"kind":"Name","value":"message"}},{"kind":"Field","name":{"kind":"Name","value":"sourceApplication"}},{"kind":"Field","name":{"kind":"Name","value":"authorUser"},"selectionSet":{"kind":"SelectionSet","selections":[{"kind":"Field","name":{"kind":"Name","value":"avatar"}},{"kind":"Field","name":{"kind":"Name","value":"id"}},{"kind":"Field","name":{"kind":"Name","value":"name"}}]}},{"kind":"Field","name":{"kind":"Name","value":"createdAt"}},{"kind":"Field","name":{"kind":"Name","value":"previewUrl"}}]}}]} as unknown as DocumentNode<ModelListModelItemFragment, unknown>;
export const AcccountTestQueryDocument = {"kind":"Document","definitions":[{"kind":"OperationDefinition","operation":"query","name":{"kind":"Name","value":"AcccountTestQuery"},"selectionSet":{"kind":"SelectionSet","selections":[{"kind":"Field","name":{"kind":"Name","value":"serverInfo"},"selectionSet":{"kind":"SelectionSet","selections":[{"kind":"Field","name":{"kind":"Name","value":"version"}},{"kind":"Field","name":{"kind":"Name","value":"name"}},{"kind":"Field","name":{"kind":"Name","value":"company"}}]}}]}}]} as unknown as DocumentNode<AcccountTestQueryQuery, AcccountTestQueryQueryVariables>;
export const VersionMutationsDocument = {"kind":"Document","definitions":[{"kind":"OperationDefinition","operation":"mutation","name":{"kind":"Name","value":"VersionMutations"},"variableDefinitions":[{"kind":"VariableDefinition","variable":{"kind":"Variable","name":{"kind":"Name","value":"input"}},"type":{"kind":"NonNullType","type":{"kind":"NamedType","name":{"kind":"Name","value":"CreateVersionInput"}}}}],"selectionSet":{"kind":"SelectionSet","selections":[{"kind":"Field","name":{"kind":"Name","value":"versionMutations"},"selectionSet":{"kind":"SelectionSet","selections":[{"kind":"Field","name":{"kind":"Name","value":"create"},"arguments":[{"kind":"Argument","name":{"kind":"Name","value":"input"},"value":{"kind":"Variable","name":{"kind":"Name","value":"input"}}}],"selectionSet":{"kind":"SelectionSet","selections":[{"kind":"Field","name":{"kind":"Name","value":"id"}}]}}]}}]}}]} as unknown as DocumentNode<VersionMutationsMutation, VersionMutationsMutationVariables>;
export const MarkReceivedVersionDocument = {"kind":"Document","definitions":[{"kind":"OperationDefinition","operation":"mutation","name":{"kind":"Name","value":"MarkReceivedVersion"},"variableDefinitions":[{"kind":"VariableDefinition","variable":{"kind":"Variable","name":{"kind":"Name","value":"input"}},"type":{"kind":"NonNullType","type":{"kind":"NamedType","name":{"kind":"Name","value":"MarkReceivedVersionInput"}}}}],"selectionSet":{"kind":"SelectionSet","selections":[{"kind":"Field","name":{"kind":"Name","value":"versionMutations"},"selectionSet":{"kind":"SelectionSet","selections":[{"kind":"Field","name":{"kind":"Name","value":"markReceived"},"arguments":[{"kind":"Argument","name":{"kind":"Name","value":"input"},"value":{"kind":"Variable","name":{"kind":"Name","value":"input"}}}]}]}}]}}]} as unknown as DocumentNode<MarkReceivedVersionMutation, MarkReceivedVersionMutationVariables>;
export const CreateModelDocument = {"kind":"Document","definitions":[{"kind":"OperationDefinition","operation":"mutation","name":{"kind":"Name","value":"CreateModel"},"variableDefinitions":[{"kind":"VariableDefinition","variable":{"kind":"Variable","name":{"kind":"Name","value":"input"}},"type":{"kind":"NonNullType","type":{"kind":"NamedType","name":{"kind":"Name","value":"CreateModelInput"}}}}],"selectionSet":{"kind":"SelectionSet","selections":[{"kind":"Field","name":{"kind":"Name","value":"modelMutations"},"selectionSet":{"kind":"SelectionSet","selections":[{"kind":"Field","name":{"kind":"Name","value":"create"},"arguments":[{"kind":"Argument","name":{"kind":"Name","value":"input"},"value":{"kind":"Variable","name":{"kind":"Name","value":"input"}}}],"selectionSet":{"kind":"SelectionSet","selections":[{"kind":"FragmentSpread","name":{"kind":"Name","value":"ModelListModelItem"}}]}}]}}]}},{"kind":"FragmentDefinition","name":{"kind":"Name","value":"VersionListItem"},"typeCondition":{"kind":"NamedType","name":{"kind":"Name","value":"Version"}},"selectionSet":{"kind":"SelectionSet","selections":[{"kind":"Field","name":{"kind":"Name","value":"id"}},{"kind":"Field","name":{"kind":"Name","value":"referencedObject"}},{"kind":"Field","name":{"kind":"Name","value":"message"}},{"kind":"Field","name":{"kind":"Name","value":"sourceApplication"}},{"kind":"Field","name":{"kind":"Name","value":"authorUser"},"selectionSet":{"kind":"SelectionSet","selections":[{"kind":"Field","name":{"kind":"Name","value":"avatar"}},{"kind":"Field","name":{"kind":"Name","value":"id"}},{"kind":"Field","name":{"kind":"Name","value":"name"}}]}},{"kind":"Field","name":{"kind":"Name","value":"createdAt"}},{"kind":"Field","name":{"kind":"Name","value":"previewUrl"}}]}},{"kind":"FragmentDefinition","name":{"kind":"Name","value":"ModelListModelItem"},"typeCondition":{"kind":"NamedType","name":{"kind":"Name","value":"Model"}},"selectionSet":{"kind":"SelectionSet","selections":[{"kind":"Field","name":{"kind":"Name","value":"displayName"}},{"kind":"Field","name":{"kind":"Name","value":"name"}},{"kind":"Field","name":{"kind":"Name","value":"id"}},{"kind":"Field","name":{"kind":"Name","value":"previewUrl"}},{"kind":"Field","name":{"kind":"Name","value":"updatedAt"}},{"kind":"Field","name":{"kind":"Name","value":"versions"},"arguments":[{"kind":"Argument","name":{"kind":"Name","value":"limit"},"value":{"kind":"IntValue","value":"1"}}],"selectionSet":{"kind":"SelectionSet","selections":[{"kind":"Field","name":{"kind":"Name","value":"totalCount"}},{"kind":"Field","name":{"kind":"Name","value":"items"},"selectionSet":{"kind":"SelectionSet","selections":[{"kind":"FragmentSpread","name":{"kind":"Name","value":"VersionListItem"}}]}}]}}]}}]} as unknown as DocumentNode<CreateModelMutation, CreateModelMutationVariables>;
export const CreateProjectDocument = {"kind":"Document","definitions":[{"kind":"OperationDefinition","operation":"mutation","name":{"kind":"Name","value":"CreateProject"},"variableDefinitions":[{"kind":"VariableDefinition","variable":{"kind":"Variable","name":{"kind":"Name","value":"input"}},"type":{"kind":"NamedType","name":{"kind":"Name","value":"ProjectCreateInput"}}}],"selectionSet":{"kind":"SelectionSet","selections":[{"kind":"Field","name":{"kind":"Name","value":"projectMutations"},"selectionSet":{"kind":"SelectionSet","selections":[{"kind":"Field","name":{"kind":"Name","value":"create"},"arguments":[{"kind":"Argument","name":{"kind":"Name","value":"input"},"value":{"kind":"Variable","name":{"kind":"Name","value":"input"}}}],"selectionSet":{"kind":"SelectionSet","selections":[{"kind":"FragmentSpread","name":{"kind":"Name","value":"ProjectListProjectItem"}}]}}]}}]}},{"kind":"FragmentDefinition","name":{"kind":"Name","value":"ProjectListProjectItem"},"typeCondition":{"kind":"NamedType","name":{"kind":"Name","value":"Project"}},"selectionSet":{"kind":"SelectionSet","selections":[{"kind":"Field","name":{"kind":"Name","value":"id"}},{"kind":"Field","name":{"kind":"Name","value":"name"}},{"kind":"Field","name":{"kind":"Name","value":"role"}},{"kind":"Field","name":{"kind":"Name","value":"updatedAt"}},{"kind":"Field","name":{"kind":"Name","value":"workspaceId"}},{"kind":"Field","name":{"kind":"Name","value":"workspace"},"selectionSet":{"kind":"SelectionSet","selections":[{"kind":"Field","name":{"kind":"Name","value":"id"}},{"kind":"Field","name":{"kind":"Name","value":"name"}},{"kind":"Field","name":{"kind":"Name","value":"slug"}}]}},{"kind":"Field","name":{"kind":"Name","value":"models"},"selectionSet":{"kind":"SelectionSet","selections":[{"kind":"Field","name":{"kind":"Name","value":"totalCount"}}]}}]}}]} as unknown as DocumentNode<CreateProjectMutation, CreateProjectMutationVariables>;
export const CreateProjectInWorkspaceDocument = {"kind":"Document","definitions":[{"kind":"OperationDefinition","operation":"mutation","name":{"kind":"Name","value":"CreateProjectInWorkspace"},"variableDefinitions":[{"kind":"VariableDefinition","variable":{"kind":"Variable","name":{"kind":"Name","value":"input"}},"type":{"kind":"NonNullType","type":{"kind":"NamedType","name":{"kind":"Name","value":"WorkspaceProjectCreateInput"}}}}],"selectionSet":{"kind":"SelectionSet","selections":[{"kind":"Field","name":{"kind":"Name","value":"workspaceMutations"},"selectionSet":{"kind":"SelectionSet","selections":[{"kind":"Field","name":{"kind":"Name","value":"projects"},"selectionSet":{"kind":"SelectionSet","selections":[{"kind":"Field","name":{"kind":"Name","value":"create"},"arguments":[{"kind":"Argument","name":{"kind":"Name","value":"input"},"value":{"kind":"Variable","name":{"kind":"Name","value":"input"}}}],"selectionSet":{"kind":"SelectionSet","selections":[{"kind":"FragmentSpread","name":{"kind":"Name","value":"ProjectListProjectItem"}}]}}]}}]}}]}},{"kind":"FragmentDefinition","name":{"kind":"Name","value":"ProjectListProjectItem"},"typeCondition":{"kind":"NamedType","name":{"kind":"Name","value":"Project"}},"selectionSet":{"kind":"SelectionSet","selections":[{"kind":"Field","name":{"kind":"Name","value":"id"}},{"kind":"Field","name":{"kind":"Name","value":"name"}},{"kind":"Field","name":{"kind":"Name","value":"role"}},{"kind":"Field","name":{"kind":"Name","value":"updatedAt"}},{"kind":"Field","name":{"kind":"Name","value":"workspaceId"}},{"kind":"Field","name":{"kind":"Name","value":"workspace"},"selectionSet":{"kind":"SelectionSet","selections":[{"kind":"Field","name":{"kind":"Name","value":"id"}},{"kind":"Field","name":{"kind":"Name","value":"name"}},{"kind":"Field","name":{"kind":"Name","value":"slug"}}]}},{"kind":"Field","name":{"kind":"Name","value":"models"},"selectionSet":{"kind":"SelectionSet","selections":[{"kind":"Field","name":{"kind":"Name","value":"totalCount"}}]}}]}}]} as unknown as DocumentNode<CreateProjectInWorkspaceMutation, CreateProjectInWorkspaceMutationVariables>;
export const StreamAccessRequestCreateDocument = {"kind":"Document","definitions":[{"kind":"OperationDefinition","operation":"mutation","name":{"kind":"Name","value":"StreamAccessRequestCreate"},"variableDefinitions":[{"kind":"VariableDefinition","variable":{"kind":"Variable","name":{"kind":"Name","value":"input"}},"type":{"kind":"NonNullType","type":{"kind":"NamedType","name":{"kind":"Name","value":"String"}}}}],"selectionSet":{"kind":"SelectionSet","selections":[{"kind":"Field","name":{"kind":"Name","value":"streamAccessRequestCreate"},"arguments":[{"kind":"Argument","name":{"kind":"Name","value":"streamId"},"value":{"kind":"Variable","name":{"kind":"Name","value":"input"}}}],"selectionSet":{"kind":"SelectionSet","selections":[{"kind":"Field","name":{"kind":"Name","value":"id"}}]}}]}}]} as unknown as DocumentNode<StreamAccessRequestCreateMutation, StreamAccessRequestCreateMutationVariables>;
export const CreateAutomationDocument = {"kind":"Document","definitions":[{"kind":"OperationDefinition","operation":"mutation","name":{"kind":"Name","value":"CreateAutomation"},"variableDefinitions":[{"kind":"VariableDefinition","variable":{"kind":"Variable","name":{"kind":"Name","value":"projectId"}},"type":{"kind":"NonNullType","type":{"kind":"NamedType","name":{"kind":"Name","value":"ID"}}}},{"kind":"VariableDefinition","variable":{"kind":"Variable","name":{"kind":"Name","value":"input"}},"type":{"kind":"NonNullType","type":{"kind":"NamedType","name":{"kind":"Name","value":"ProjectAutomationCreateInput"}}}}],"selectionSet":{"kind":"SelectionSet","selections":[{"kind":"Field","name":{"kind":"Name","value":"projectMutations"},"selectionSet":{"kind":"SelectionSet","selections":[{"kind":"Field","name":{"kind":"Name","value":"automationMutations"},"arguments":[{"kind":"Argument","name":{"kind":"Name","value":"projectId"},"value":{"kind":"Variable","name":{"kind":"Name","value":"projectId"}}}],"selectionSet":{"kind":"SelectionSet","selections":[{"kind":"Field","name":{"kind":"Name","value":"create"},"arguments":[{"kind":"Argument","name":{"kind":"Name","value":"input"},"value":{"kind":"Variable","name":{"kind":"Name","value":"input"}}}],"selectionSet":{"kind":"SelectionSet","selections":[{"kind":"Field","name":{"kind":"Name","value":"id"}},{"kind":"Field","name":{"kind":"Name","value":"name"}}]}}]}}]}}]}}]} as unknown as DocumentNode<CreateAutomationMutation, CreateAutomationMutationVariables>;
export const AutomationStatusDocument = {"kind":"Document","definitions":[{"kind":"OperationDefinition","operation":"query","name":{"kind":"Name","value":"AutomationStatus"},"variableDefinitions":[{"kind":"VariableDefinition","variable":{"kind":"Variable","name":{"kind":"Name","value":"projectId"}},"type":{"kind":"NonNullType","type":{"kind":"NamedType","name":{"kind":"Name","value":"String"}}}},{"kind":"VariableDefinition","variable":{"kind":"Variable","name":{"kind":"Name","value":"modelId"}},"type":{"kind":"NonNullType","type":{"kind":"NamedType","name":{"kind":"Name","value":"String"}}}}],"selectionSet":{"kind":"SelectionSet","selections":[{"kind":"Field","name":{"kind":"Name","value":"project"},"arguments":[{"kind":"Argument","name":{"kind":"Name","value":"id"},"value":{"kind":"Variable","name":{"kind":"Name","value":"projectId"}}}],"selectionSet":{"kind":"SelectionSet","selections":[{"kind":"Field","name":{"kind":"Name","value":"model"},"arguments":[{"kind":"Argument","name":{"kind":"Name","value":"id"},"value":{"kind":"Variable","name":{"kind":"Name","value":"modelId"}}}],"selectionSet":{"kind":"SelectionSet","selections":[{"kind":"Field","name":{"kind":"Name","value":"automationsStatus"},"selectionSet":{"kind":"SelectionSet","selections":[{"kind":"Field","name":{"kind":"Name","value":"id"}},{"kind":"Field","name":{"kind":"Name","value":"status"}},{"kind":"Field","name":{"kind":"Name","value":"automationRuns"},"selectionSet":{"kind":"SelectionSet","selections":[{"kind":"FragmentSpread","name":{"kind":"Name","value":"AutomationRunItem"}}]}}]}}]}}]}}]}},{"kind":"FragmentDefinition","name":{"kind":"Name","value":"AutomateFunctionRunItem"},"typeCondition":{"kind":"NamedType","name":{"kind":"Name","value":"AutomateFunctionRun"}},"selectionSet":{"kind":"SelectionSet","selections":[{"kind":"Field","name":{"kind":"Name","value":"id"}},{"kind":"Field","name":{"kind":"Name","value":"status"}},{"kind":"Field","name":{"kind":"Name","value":"statusMessage"}},{"kind":"Field","name":{"kind":"Name","value":"results"}},{"kind":"Field","name":{"kind":"Name","value":"contextView"}},{"kind":"Field","name":{"kind":"Name","value":"function"},"selectionSet":{"kind":"SelectionSet","selections":[{"kind":"Field","name":{"kind":"Name","value":"id"}},{"kind":"Field","name":{"kind":"Name","value":"name"}},{"kind":"Field","name":{"kind":"Name","value":"logo"}}]}}]}},{"kind":"FragmentDefinition","name":{"kind":"Name","value":"AutomationRunItem"},"typeCondition":{"kind":"NamedType","name":{"kind":"Name","value":"AutomateRun"}},"selectionSet":{"kind":"SelectionSet","selections":[{"kind":"Field","name":{"kind":"Name","value":"id"}},{"kind":"Field","name":{"kind":"Name","value":"status"}},{"kind":"Field","name":{"kind":"Name","value":"automation"},"selectionSet":{"kind":"SelectionSet","selections":[{"kind":"Field","name":{"kind":"Name","value":"id"}},{"kind":"Field","name":{"kind":"Name","value":"name"}}]}},{"kind":"Field","name":{"kind":"Name","value":"functionRuns"},"selectionSet":{"kind":"SelectionSet","selections":[{"kind":"FragmentSpread","name":{"kind":"Name","value":"AutomateFunctionRunItem"}}]}}]}}]} as unknown as DocumentNode<AutomationStatusQuery, AutomationStatusQueryVariables>;
export const WorkspaceListQueryDocument = {"kind":"Document","definitions":[{"kind":"OperationDefinition","operation":"query","name":{"kind":"Name","value":"WorkspaceListQuery"},"variableDefinitions":[{"kind":"VariableDefinition","variable":{"kind":"Variable","name":{"kind":"Name","value":"limit"}},"type":{"kind":"NonNullType","type":{"kind":"NamedType","name":{"kind":"Name","value":"Int"}}}},{"kind":"VariableDefinition","variable":{"kind":"Variable","name":{"kind":"Name","value":"filter"}},"type":{"kind":"NamedType","name":{"kind":"Name","value":"UserWorkspacesFilter"}}},{"kind":"VariableDefinition","variable":{"kind":"Variable","name":{"kind":"Name","value":"cursor"}},"type":{"kind":"NamedType","name":{"kind":"Name","value":"String"}}}],"selectionSet":{"kind":"SelectionSet","selections":[{"kind":"Field","name":{"kind":"Name","value":"activeUser"},"selectionSet":{"kind":"SelectionSet","selections":[{"kind":"Field","name":{"kind":"Name","value":"id"}},{"kind":"Field","name":{"kind":"Name","value":"workspaces"},"arguments":[{"kind":"Argument","name":{"kind":"Name","value":"limit"},"value":{"kind":"Variable","name":{"kind":"Name","value":"limit"}}},{"kind":"Argument","name":{"kind":"Name","value":"filter"},"value":{"kind":"Variable","name":{"kind":"Name","value":"filter"}}},{"kind":"Argument","name":{"kind":"Name","value":"cursor"},"value":{"kind":"Variable","name":{"kind":"Name","value":"cursor"}}}],"selectionSet":{"kind":"SelectionSet","selections":[{"kind":"Field","name":{"kind":"Name","value":"totalCount"}},{"kind":"Field","name":{"kind":"Name","value":"cursor"}},{"kind":"Field","name":{"kind":"Name","value":"items"},"selectionSet":{"kind":"SelectionSet","selections":[{"kind":"FragmentSpread","name":{"kind":"Name","value":"WorkspaceListWorkspaceItem"}}]}}]}}]}}]}},{"kind":"FragmentDefinition","name":{"kind":"Name","value":"WorkspaceListWorkspaceItem"},"typeCondition":{"kind":"NamedType","name":{"kind":"Name","value":"Workspace"}},"selectionSet":{"kind":"SelectionSet","selections":[{"kind":"Field","name":{"kind":"Name","value":"id"}},{"kind":"Field","name":{"kind":"Name","value":"slug"}},{"kind":"Field","name":{"kind":"Name","value":"name"}},{"kind":"Field","name":{"kind":"Name","value":"description"}},{"kind":"Field","name":{"kind":"Name","value":"createdAt"}},{"kind":"Field","name":{"kind":"Name","value":"updatedAt"}},{"kind":"Field","name":{"kind":"Name","value":"logo"}},{"kind":"Field","name":{"kind":"Name","value":"role"}},{"kind":"Field","name":{"kind":"Name","value":"readOnly"}}]}}]} as unknown as DocumentNode<WorkspaceListQueryQuery, WorkspaceListQueryQueryVariables>;
export const CanCreatePersonalProjectDocument = {"kind":"Document","definitions":[{"kind":"OperationDefinition","operation":"query","name":{"kind":"Name","value":"CanCreatePersonalProject"},"selectionSet":{"kind":"SelectionSet","selections":[{"kind":"Field","name":{"kind":"Name","value":"activeUser"},"selectionSet":{"kind":"SelectionSet","selections":[{"kind":"Field","name":{"kind":"Name","value":"permissions"},"selectionSet":{"kind":"SelectionSet","selections":[{"kind":"Field","name":{"kind":"Name","value":"canCreatePersonalProject"},"selectionSet":{"kind":"SelectionSet","selections":[{"kind":"Field","name":{"kind":"Name","value":"authorized"}},{"kind":"Field","name":{"kind":"Name","value":"code"}},{"kind":"Field","name":{"kind":"Name","value":"message"}},{"kind":"Field","name":{"kind":"Name","value":"payload"}}]}}]}}]}}]}}]} as unknown as DocumentNode<CanCreatePersonalProjectQuery, CanCreatePersonalProjectQueryVariables>;
export const CanCreateProjectInWorkspaceDocument = {"kind":"Document","definitions":[{"kind":"OperationDefinition","operation":"query","name":{"kind":"Name","value":"CanCreateProjectInWorkspace"},"variableDefinitions":[{"kind":"VariableDefinition","variable":{"kind":"Variable","name":{"kind":"Name","value":"workspaceId"}},"type":{"kind":"NonNullType","type":{"kind":"NamedType","name":{"kind":"Name","value":"String"}}}}],"selectionSet":{"kind":"SelectionSet","selections":[{"kind":"Field","name":{"kind":"Name","value":"workspace"},"arguments":[{"kind":"Argument","name":{"kind":"Name","value":"id"},"value":{"kind":"Variable","name":{"kind":"Name","value":"workspaceId"}}}],"selectionSet":{"kind":"SelectionSet","selections":[{"kind":"Field","name":{"kind":"Name","value":"permissions"},"selectionSet":{"kind":"SelectionSet","selections":[{"kind":"Field","name":{"kind":"Name","value":"canCreateProject"},"selectionSet":{"kind":"SelectionSet","selections":[{"kind":"Field","name":{"kind":"Name","value":"authorized"}},{"kind":"Field","name":{"kind":"Name","value":"code"}},{"kind":"Field","name":{"kind":"Name","value":"message"}},{"kind":"Field","name":{"kind":"Name","value":"payload"}}]}}]}}]}}]}}]} as unknown as DocumentNode<CanCreateProjectInWorkspaceQuery, CanCreateProjectInWorkspaceQueryVariables>;
export const CanCreateModelInProjectDocument = {"kind":"Document","definitions":[{"kind":"OperationDefinition","operation":"query","name":{"kind":"Name","value":"CanCreateModelInProject"},"variableDefinitions":[{"kind":"VariableDefinition","variable":{"kind":"Variable","name":{"kind":"Name","value":"projectId"}},"type":{"kind":"NonNullType","type":{"kind":"NamedType","name":{"kind":"Name","value":"String"}}}}],"selectionSet":{"kind":"SelectionSet","selections":[{"kind":"Field","name":{"kind":"Name","value":"project"},"arguments":[{"kind":"Argument","name":{"kind":"Name","value":"id"},"value":{"kind":"Variable","name":{"kind":"Name","value":"projectId"}}}],"selectionSet":{"kind":"SelectionSet","selections":[{"kind":"Field","name":{"kind":"Name","value":"permissions"},"selectionSet":{"kind":"SelectionSet","selections":[{"kind":"Field","name":{"kind":"Name","value":"canCreateModel"},"selectionSet":{"kind":"SelectionSet","selections":[{"kind":"Field","name":{"kind":"Name","value":"authorized"}},{"kind":"Field","name":{"kind":"Name","value":"code"}},{"kind":"Field","name":{"kind":"Name","value":"message"}},{"kind":"Field","name":{"kind":"Name","value":"payload"}}]}}]}}]}}]}}]} as unknown as DocumentNode<CanCreateModelInProjectQuery, CanCreateModelInProjectQueryVariables>;
export const ActiveWorkspaceDocument = {"kind":"Document","definitions":[{"kind":"OperationDefinition","operation":"query","name":{"kind":"Name","value":"ActiveWorkspace"},"selectionSet":{"kind":"SelectionSet","selections":[{"kind":"Field","name":{"kind":"Name","value":"activeUser"},"selectionSet":{"kind":"SelectionSet","selections":[{"kind":"Field","name":{"kind":"Name","value":"activeWorkspace"},"selectionSet":{"kind":"SelectionSet","selections":[{"kind":"FragmentSpread","name":{"kind":"Name","value":"WorkspaceListWorkspaceItem"}}]}}]}}]}},{"kind":"FragmentDefinition","name":{"kind":"Name","value":"WorkspaceListWorkspaceItem"},"typeCondition":{"kind":"NamedType","name":{"kind":"Name","value":"Workspace"}},"selectionSet":{"kind":"SelectionSet","selections":[{"kind":"Field","name":{"kind":"Name","value":"id"}},{"kind":"Field","name":{"kind":"Name","value":"slug"}},{"kind":"Field","name":{"kind":"Name","value":"name"}},{"kind":"Field","name":{"kind":"Name","value":"description"}},{"kind":"Field","name":{"kind":"Name","value":"createdAt"}},{"kind":"Field","name":{"kind":"Name","value":"updatedAt"}},{"kind":"Field","name":{"kind":"Name","value":"logo"}},{"kind":"Field","name":{"kind":"Name","value":"role"}},{"kind":"Field","name":{"kind":"Name","value":"readOnly"}}]}}]} as unknown as DocumentNode<ActiveWorkspaceQuery, ActiveWorkspaceQueryVariables>;
export const ProjectListQueryDocument = {"kind":"Document","definitions":[{"kind":"OperationDefinition","operation":"query","name":{"kind":"Name","value":"ProjectListQuery"},"variableDefinitions":[{"kind":"VariableDefinition","variable":{"kind":"Variable","name":{"kind":"Name","value":"limit"}},"type":{"kind":"NonNullType","type":{"kind":"NamedType","name":{"kind":"Name","value":"Int"}}}},{"kind":"VariableDefinition","variable":{"kind":"Variable","name":{"kind":"Name","value":"filter"}},"type":{"kind":"NamedType","name":{"kind":"Name","value":"UserProjectsFilter"}}},{"kind":"VariableDefinition","variable":{"kind":"Variable","name":{"kind":"Name","value":"cursor"}},"type":{"kind":"NamedType","name":{"kind":"Name","value":"String"}}}],"selectionSet":{"kind":"SelectionSet","selections":[{"kind":"Field","name":{"kind":"Name","value":"activeUser"},"selectionSet":{"kind":"SelectionSet","selections":[{"kind":"Field","name":{"kind":"Name","value":"id"}},{"kind":"Field","name":{"kind":"Name","value":"projects"},"arguments":[{"kind":"Argument","name":{"kind":"Name","value":"limit"},"value":{"kind":"Variable","name":{"kind":"Name","value":"limit"}}},{"kind":"Argument","name":{"kind":"Name","value":"filter"},"value":{"kind":"Variable","name":{"kind":"Name","value":"filter"}}},{"kind":"Argument","name":{"kind":"Name","value":"cursor"},"value":{"kind":"Variable","name":{"kind":"Name","value":"cursor"}}}],"selectionSet":{"kind":"SelectionSet","selections":[{"kind":"Field","name":{"kind":"Name","value":"totalCount"}},{"kind":"Field","name":{"kind":"Name","value":"cursor"}},{"kind":"Field","name":{"kind":"Name","value":"items"},"selectionSet":{"kind":"SelectionSet","selections":[{"kind":"FragmentSpread","name":{"kind":"Name","value":"ProjectListProjectItem"}}]}}]}}]}}]}},{"kind":"FragmentDefinition","name":{"kind":"Name","value":"ProjectListProjectItem"},"typeCondition":{"kind":"NamedType","name":{"kind":"Name","value":"Project"}},"selectionSet":{"kind":"SelectionSet","selections":[{"kind":"Field","name":{"kind":"Name","value":"id"}},{"kind":"Field","name":{"kind":"Name","value":"name"}},{"kind":"Field","name":{"kind":"Name","value":"role"}},{"kind":"Field","name":{"kind":"Name","value":"updatedAt"}},{"kind":"Field","name":{"kind":"Name","value":"workspaceId"}},{"kind":"Field","name":{"kind":"Name","value":"workspace"},"selectionSet":{"kind":"SelectionSet","selections":[{"kind":"Field","name":{"kind":"Name","value":"id"}},{"kind":"Field","name":{"kind":"Name","value":"name"}},{"kind":"Field","name":{"kind":"Name","value":"slug"}}]}},{"kind":"Field","name":{"kind":"Name","value":"models"},"selectionSet":{"kind":"SelectionSet","selections":[{"kind":"Field","name":{"kind":"Name","value":"totalCount"}}]}}]}}]} as unknown as DocumentNode<ProjectListQueryQuery, ProjectListQueryQueryVariables>;
export const ProjectModelsDocument = {"kind":"Document","definitions":[{"kind":"OperationDefinition","operation":"query","name":{"kind":"Name","value":"ProjectModels"},"variableDefinitions":[{"kind":"VariableDefinition","variable":{"kind":"Variable","name":{"kind":"Name","value":"projectId"}},"type":{"kind":"NonNullType","type":{"kind":"NamedType","name":{"kind":"Name","value":"String"}}}},{"kind":"VariableDefinition","variable":{"kind":"Variable","name":{"kind":"Name","value":"cursor"}},"type":{"kind":"NamedType","name":{"kind":"Name","value":"String"}}},{"kind":"VariableDefinition","variable":{"kind":"Variable","name":{"kind":"Name","value":"limit"}},"type":{"kind":"NonNullType","type":{"kind":"NamedType","name":{"kind":"Name","value":"Int"}}}},{"kind":"VariableDefinition","variable":{"kind":"Variable","name":{"kind":"Name","value":"filter"}},"type":{"kind":"NamedType","name":{"kind":"Name","value":"ProjectModelsFilter"}}}],"selectionSet":{"kind":"SelectionSet","selections":[{"kind":"Field","name":{"kind":"Name","value":"project"},"arguments":[{"kind":"Argument","name":{"kind":"Name","value":"id"},"value":{"kind":"Variable","name":{"kind":"Name","value":"projectId"}}}],"selectionSet":{"kind":"SelectionSet","selections":[{"kind":"Field","name":{"kind":"Name","value":"id"}},{"kind":"Field","name":{"kind":"Name","value":"models"},"arguments":[{"kind":"Argument","name":{"kind":"Name","value":"cursor"},"value":{"kind":"Variable","name":{"kind":"Name","value":"cursor"}}},{"kind":"Argument","name":{"kind":"Name","value":"limit"},"value":{"kind":"Variable","name":{"kind":"Name","value":"limit"}}},{"kind":"Argument","name":{"kind":"Name","value":"filter"},"value":{"kind":"Variable","name":{"kind":"Name","value":"filter"}}}],"selectionSet":{"kind":"SelectionSet","selections":[{"kind":"Field","name":{"kind":"Name","value":"totalCount"}},{"kind":"Field","name":{"kind":"Name","value":"cursor"}},{"kind":"Field","name":{"kind":"Name","value":"items"},"selectionSet":{"kind":"SelectionSet","selections":[{"kind":"FragmentSpread","name":{"kind":"Name","value":"ModelListModelItem"}}]}}]}}]}}]}},{"kind":"FragmentDefinition","name":{"kind":"Name","value":"VersionListItem"},"typeCondition":{"kind":"NamedType","name":{"kind":"Name","value":"Version"}},"selectionSet":{"kind":"SelectionSet","selections":[{"kind":"Field","name":{"kind":"Name","value":"id"}},{"kind":"Field","name":{"kind":"Name","value":"referencedObject"}},{"kind":"Field","name":{"kind":"Name","value":"message"}},{"kind":"Field","name":{"kind":"Name","value":"sourceApplication"}},{"kind":"Field","name":{"kind":"Name","value":"authorUser"},"selectionSet":{"kind":"SelectionSet","selections":[{"kind":"Field","name":{"kind":"Name","value":"avatar"}},{"kind":"Field","name":{"kind":"Name","value":"id"}},{"kind":"Field","name":{"kind":"Name","value":"name"}}]}},{"kind":"Field","name":{"kind":"Name","value":"createdAt"}},{"kind":"Field","name":{"kind":"Name","value":"previewUrl"}}]}},{"kind":"FragmentDefinition","name":{"kind":"Name","value":"ModelListModelItem"},"typeCondition":{"kind":"NamedType","name":{"kind":"Name","value":"Model"}},"selectionSet":{"kind":"SelectionSet","selections":[{"kind":"Field","name":{"kind":"Name","value":"displayName"}},{"kind":"Field","name":{"kind":"Name","value":"name"}},{"kind":"Field","name":{"kind":"Name","value":"id"}},{"kind":"Field","name":{"kind":"Name","value":"previewUrl"}},{"kind":"Field","name":{"kind":"Name","value":"updatedAt"}},{"kind":"Field","name":{"kind":"Name","value":"versions"},"arguments":[{"kind":"Argument","name":{"kind":"Name","value":"limit"},"value":{"kind":"IntValue","value":"1"}}],"selectionSet":{"kind":"SelectionSet","selections":[{"kind":"Field","name":{"kind":"Name","value":"totalCount"}},{"kind":"Field","name":{"kind":"Name","value":"items"},"selectionSet":{"kind":"SelectionSet","selections":[{"kind":"FragmentSpread","name":{"kind":"Name","value":"VersionListItem"}}]}}]}}]}}]} as unknown as DocumentNode<ProjectModelsQuery, ProjectModelsQueryVariables>;
export const ModelVersionsDocument = {"kind":"Document","definitions":[{"kind":"OperationDefinition","operation":"query","name":{"kind":"Name","value":"ModelVersions"},"variableDefinitions":[{"kind":"VariableDefinition","variable":{"kind":"Variable","name":{"kind":"Name","value":"modelId"}},"type":{"kind":"NonNullType","type":{"kind":"NamedType","name":{"kind":"Name","value":"String"}}}},{"kind":"VariableDefinition","variable":{"kind":"Variable","name":{"kind":"Name","value":"projectId"}},"type":{"kind":"NonNullType","type":{"kind":"NamedType","name":{"kind":"Name","value":"String"}}}},{"kind":"VariableDefinition","variable":{"kind":"Variable","name":{"kind":"Name","value":"limit"}},"type":{"kind":"NonNullType","type":{"kind":"NamedType","name":{"kind":"Name","value":"Int"}}}},{"kind":"VariableDefinition","variable":{"kind":"Variable","name":{"kind":"Name","value":"cursor"}},"type":{"kind":"NamedType","name":{"kind":"Name","value":"String"}}},{"kind":"VariableDefinition","variable":{"kind":"Variable","name":{"kind":"Name","value":"filter"}},"type":{"kind":"NamedType","name":{"kind":"Name","value":"ModelVersionsFilter"}}}],"selectionSet":{"kind":"SelectionSet","selections":[{"kind":"Field","name":{"kind":"Name","value":"project"},"arguments":[{"kind":"Argument","name":{"kind":"Name","value":"id"},"value":{"kind":"Variable","name":{"kind":"Name","value":"projectId"}}}],"selectionSet":{"kind":"SelectionSet","selections":[{"kind":"Field","name":{"kind":"Name","value":"id"}},{"kind":"Field","name":{"kind":"Name","value":"model"},"arguments":[{"kind":"Argument","name":{"kind":"Name","value":"id"},"value":{"kind":"Variable","name":{"kind":"Name","value":"modelId"}}}],"selectionSet":{"kind":"SelectionSet","selections":[{"kind":"Field","name":{"kind":"Name","value":"id"}},{"kind":"Field","name":{"kind":"Name","value":"versions"},"arguments":[{"kind":"Argument","name":{"kind":"Name","value":"limit"},"value":{"kind":"Variable","name":{"kind":"Name","value":"limit"}}},{"kind":"Argument","name":{"kind":"Name","value":"cursor"},"value":{"kind":"Variable","name":{"kind":"Name","value":"cursor"}}},{"kind":"Argument","name":{"kind":"Name","value":"filter"},"value":{"kind":"Variable","name":{"kind":"Name","value":"filter"}}}],"selectionSet":{"kind":"SelectionSet","selections":[{"kind":"Field","name":{"kind":"Name","value":"totalCount"}},{"kind":"Field","name":{"kind":"Name","value":"cursor"}},{"kind":"Field","name":{"kind":"Name","value":"items"},"selectionSet":{"kind":"SelectionSet","selections":[{"kind":"FragmentSpread","name":{"kind":"Name","value":"VersionListItem"}}]}}]}}]}}]}}]}},{"kind":"FragmentDefinition","name":{"kind":"Name","value":"VersionListItem"},"typeCondition":{"kind":"NamedType","name":{"kind":"Name","value":"Version"}},"selectionSet":{"kind":"SelectionSet","selections":[{"kind":"Field","name":{"kind":"Name","value":"id"}},{"kind":"Field","name":{"kind":"Name","value":"referencedObject"}},{"kind":"Field","name":{"kind":"Name","value":"message"}},{"kind":"Field","name":{"kind":"Name","value":"sourceApplication"}},{"kind":"Field","name":{"kind":"Name","value":"authorUser"},"selectionSet":{"kind":"SelectionSet","selections":[{"kind":"Field","name":{"kind":"Name","value":"avatar"}},{"kind":"Field","name":{"kind":"Name","value":"id"}},{"kind":"Field","name":{"kind":"Name","value":"name"}}]}},{"kind":"Field","name":{"kind":"Name","value":"createdAt"}},{"kind":"Field","name":{"kind":"Name","value":"previewUrl"}}]}}]} as unknown as DocumentNode<ModelVersionsQuery, ModelVersionsQueryVariables>;
export const ObjectQueryDocument = {"kind":"Document","definitions":[{"kind":"OperationDefinition","operation":"query","name":{"kind":"Name","value":"ObjectQuery"},"variableDefinitions":[{"kind":"VariableDefinition","variable":{"kind":"Variable","name":{"kind":"Name","value":"projectId"}},"type":{"kind":"NonNullType","type":{"kind":"NamedType","name":{"kind":"Name","value":"String"}}}},{"kind":"VariableDefinition","variable":{"kind":"Variable","name":{"kind":"Name","value":"objectId"}},"type":{"kind":"NonNullType","type":{"kind":"NamedType","name":{"kind":"Name","value":"String"}}}}],"selectionSet":{"kind":"SelectionSet","selections":[{"kind":"Field","name":{"kind":"Name","value":"project"},"arguments":[{"kind":"Argument","name":{"kind":"Name","value":"id"},"value":{"kind":"Variable","name":{"kind":"Name","value":"projectId"}}}],"selectionSet":{"kind":"SelectionSet","selections":[{"kind":"Field","name":{"kind":"Name","value":"object"},"arguments":[{"kind":"Argument","name":{"kind":"Name","value":"id"},"value":{"kind":"Variable","name":{"kind":"Name","value":"objectId"}}}],"selectionSet":{"kind":"SelectionSet","selections":[{"kind":"Field","name":{"kind":"Name","value":"id"}},{"kind":"Field","name":{"kind":"Name","value":"data"}}]}}]}}]}}]} as unknown as DocumentNode<ObjectQueryQuery, ObjectQueryQueryVariables>;
export const ProjectAddByUrlQueryWithVersionDocument = {"kind":"Document","definitions":[{"kind":"OperationDefinition","operation":"query","name":{"kind":"Name","value":"ProjectAddByUrlQueryWithVersion"},"variableDefinitions":[{"kind":"VariableDefinition","variable":{"kind":"Variable","name":{"kind":"Name","value":"projectId"}},"type":{"kind":"NonNullType","type":{"kind":"NamedType","name":{"kind":"Name","value":"String"}}}},{"kind":"VariableDefinition","variable":{"kind":"Variable","name":{"kind":"Name","value":"modelId"}},"type":{"kind":"NonNullType","type":{"kind":"NamedType","name":{"kind":"Name","value":"String"}}}},{"kind":"VariableDefinition","variable":{"kind":"Variable","name":{"kind":"Name","value":"versionId"}},"type":{"kind":"NonNullType","type":{"kind":"NamedType","name":{"kind":"Name","value":"String"}}}}],"selectionSet":{"kind":"SelectionSet","selections":[{"kind":"Field","name":{"kind":"Name","value":"project"},"arguments":[{"kind":"Argument","name":{"kind":"Name","value":"id"},"value":{"kind":"Variable","name":{"kind":"Name","value":"projectId"}}}],"selectionSet":{"kind":"SelectionSet","selections":[{"kind":"FragmentSpread","name":{"kind":"Name","value":"ProjectListProjectItem"}},{"kind":"Field","name":{"kind":"Name","value":"model"},"arguments":[{"kind":"Argument","name":{"kind":"Name","value":"id"},"value":{"kind":"Variable","name":{"kind":"Name","value":"modelId"}}}],"selectionSet":{"kind":"SelectionSet","selections":[{"kind":"FragmentSpread","name":{"kind":"Name","value":"ModelListModelItem"}},{"kind":"Field","name":{"kind":"Name","value":"version"},"arguments":[{"kind":"Argument","name":{"kind":"Name","value":"id"},"value":{"kind":"Variable","name":{"kind":"Name","value":"versionId"}}}],"selectionSet":{"kind":"SelectionSet","selections":[{"kind":"FragmentSpread","name":{"kind":"Name","value":"VersionListItem"}}]}}]}}]}}]}},{"kind":"FragmentDefinition","name":{"kind":"Name","value":"VersionListItem"},"typeCondition":{"kind":"NamedType","name":{"kind":"Name","value":"Version"}},"selectionSet":{"kind":"SelectionSet","selections":[{"kind":"Field","name":{"kind":"Name","value":"id"}},{"kind":"Field","name":{"kind":"Name","value":"referencedObject"}},{"kind":"Field","name":{"kind":"Name","value":"message"}},{"kind":"Field","name":{"kind":"Name","value":"sourceApplication"}},{"kind":"Field","name":{"kind":"Name","value":"authorUser"},"selectionSet":{"kind":"SelectionSet","selections":[{"kind":"Field","name":{"kind":"Name","value":"avatar"}},{"kind":"Field","name":{"kind":"Name","value":"id"}},{"kind":"Field","name":{"kind":"Name","value":"name"}}]}},{"kind":"Field","name":{"kind":"Name","value":"createdAt"}},{"kind":"Field","name":{"kind":"Name","value":"previewUrl"}}]}},{"kind":"FragmentDefinition","name":{"kind":"Name","value":"ProjectListProjectItem"},"typeCondition":{"kind":"NamedType","name":{"kind":"Name","value":"Project"}},"selectionSet":{"kind":"SelectionSet","selections":[{"kind":"Field","name":{"kind":"Name","value":"id"}},{"kind":"Field","name":{"kind":"Name","value":"name"}},{"kind":"Field","name":{"kind":"Name","value":"role"}},{"kind":"Field","name":{"kind":"Name","value":"updatedAt"}},{"kind":"Field","name":{"kind":"Name","value":"workspaceId"}},{"kind":"Field","name":{"kind":"Name","value":"workspace"},"selectionSet":{"kind":"SelectionSet","selections":[{"kind":"Field","name":{"kind":"Name","value":"id"}},{"kind":"Field","name":{"kind":"Name","value":"name"}},{"kind":"Field","name":{"kind":"Name","value":"slug"}}]}},{"kind":"Field","name":{"kind":"Name","value":"models"},"selectionSet":{"kind":"SelectionSet","selections":[{"kind":"Field","name":{"kind":"Name","value":"totalCount"}}]}}]}},{"kind":"FragmentDefinition","name":{"kind":"Name","value":"ModelListModelItem"},"typeCondition":{"kind":"NamedType","name":{"kind":"Name","value":"Model"}},"selectionSet":{"kind":"SelectionSet","selections":[{"kind":"Field","name":{"kind":"Name","value":"displayName"}},{"kind":"Field","name":{"kind":"Name","value":"name"}},{"kind":"Field","name":{"kind":"Name","value":"id"}},{"kind":"Field","name":{"kind":"Name","value":"previewUrl"}},{"kind":"Field","name":{"kind":"Name","value":"updatedAt"}},{"kind":"Field","name":{"kind":"Name","value":"versions"},"arguments":[{"kind":"Argument","name":{"kind":"Name","value":"limit"},"value":{"kind":"IntValue","value":"1"}}],"selectionSet":{"kind":"SelectionSet","selections":[{"kind":"Field","name":{"kind":"Name","value":"totalCount"}},{"kind":"Field","name":{"kind":"Name","value":"items"},"selectionSet":{"kind":"SelectionSet","selections":[{"kind":"FragmentSpread","name":{"kind":"Name","value":"VersionListItem"}}]}}]}}]}}]} as unknown as DocumentNode<ProjectAddByUrlQueryWithVersionQuery, ProjectAddByUrlQueryWithVersionQueryVariables>;
export const ProjectAddByUrlQueryWithoutVersionDocument = {"kind":"Document","definitions":[{"kind":"OperationDefinition","operation":"query","name":{"kind":"Name","value":"ProjectAddByUrlQueryWithoutVersion"},"variableDefinitions":[{"kind":"VariableDefinition","variable":{"kind":"Variable","name":{"kind":"Name","value":"projectId"}},"type":{"kind":"NonNullType","type":{"kind":"NamedType","name":{"kind":"Name","value":"String"}}}},{"kind":"VariableDefinition","variable":{"kind":"Variable","name":{"kind":"Name","value":"modelId"}},"type":{"kind":"NonNullType","type":{"kind":"NamedType","name":{"kind":"Name","value":"String"}}}}],"selectionSet":{"kind":"SelectionSet","selections":[{"kind":"Field","name":{"kind":"Name","value":"project"},"arguments":[{"kind":"Argument","name":{"kind":"Name","value":"id"},"value":{"kind":"Variable","name":{"kind":"Name","value":"projectId"}}}],"selectionSet":{"kind":"SelectionSet","selections":[{"kind":"FragmentSpread","name":{"kind":"Name","value":"ProjectListProjectItem"}},{"kind":"Field","name":{"kind":"Name","value":"model"},"arguments":[{"kind":"Argument","name":{"kind":"Name","value":"id"},"value":{"kind":"Variable","name":{"kind":"Name","value":"modelId"}}}],"selectionSet":{"kind":"SelectionSet","selections":[{"kind":"FragmentSpread","name":{"kind":"Name","value":"ModelListModelItem"}}]}}]}}]}},{"kind":"FragmentDefinition","name":{"kind":"Name","value":"VersionListItem"},"typeCondition":{"kind":"NamedType","name":{"kind":"Name","value":"Version"}},"selectionSet":{"kind":"SelectionSet","selections":[{"kind":"Field","name":{"kind":"Name","value":"id"}},{"kind":"Field","name":{"kind":"Name","value":"referencedObject"}},{"kind":"Field","name":{"kind":"Name","value":"message"}},{"kind":"Field","name":{"kind":"Name","value":"sourceApplication"}},{"kind":"Field","name":{"kind":"Name","value":"authorUser"},"selectionSet":{"kind":"SelectionSet","selections":[{"kind":"Field","name":{"kind":"Name","value":"avatar"}},{"kind":"Field","name":{"kind":"Name","value":"id"}},{"kind":"Field","name":{"kind":"Name","value":"name"}}]}},{"kind":"Field","name":{"kind":"Name","value":"createdAt"}},{"kind":"Field","name":{"kind":"Name","value":"previewUrl"}}]}},{"kind":"FragmentDefinition","name":{"kind":"Name","value":"ProjectListProjectItem"},"typeCondition":{"kind":"NamedType","name":{"kind":"Name","value":"Project"}},"selectionSet":{"kind":"SelectionSet","selections":[{"kind":"Field","name":{"kind":"Name","value":"id"}},{"kind":"Field","name":{"kind":"Name","value":"name"}},{"kind":"Field","name":{"kind":"Name","value":"role"}},{"kind":"Field","name":{"kind":"Name","value":"updatedAt"}},{"kind":"Field","name":{"kind":"Name","value":"workspaceId"}},{"kind":"Field","name":{"kind":"Name","value":"workspace"},"selectionSet":{"kind":"SelectionSet","selections":[{"kind":"Field","name":{"kind":"Name","value":"id"}},{"kind":"Field","name":{"kind":"Name","value":"name"}},{"kind":"Field","name":{"kind":"Name","value":"slug"}}]}},{"kind":"Field","name":{"kind":"Name","value":"models"},"selectionSet":{"kind":"SelectionSet","selections":[{"kind":"Field","name":{"kind":"Name","value":"totalCount"}}]}}]}},{"kind":"FragmentDefinition","name":{"kind":"Name","value":"ModelListModelItem"},"typeCondition":{"kind":"NamedType","name":{"kind":"Name","value":"Model"}},"selectionSet":{"kind":"SelectionSet","selections":[{"kind":"Field","name":{"kind":"Name","value":"displayName"}},{"kind":"Field","name":{"kind":"Name","value":"name"}},{"kind":"Field","name":{"kind":"Name","value":"id"}},{"kind":"Field","name":{"kind":"Name","value":"previewUrl"}},{"kind":"Field","name":{"kind":"Name","value":"updatedAt"}},{"kind":"Field","name":{"kind":"Name","value":"versions"},"arguments":[{"kind":"Argument","name":{"kind":"Name","value":"limit"},"value":{"kind":"IntValue","value":"1"}}],"selectionSet":{"kind":"SelectionSet","selections":[{"kind":"Field","name":{"kind":"Name","value":"totalCount"}},{"kind":"Field","name":{"kind":"Name","value":"items"},"selectionSet":{"kind":"SelectionSet","selections":[{"kind":"FragmentSpread","name":{"kind":"Name","value":"VersionListItem"}}]}}]}}]}}]} as unknown as DocumentNode<ProjectAddByUrlQueryWithoutVersionQuery, ProjectAddByUrlQueryWithoutVersionQueryVariables>;
export const ProjectDetailsDocument = {"kind":"Document","definitions":[{"kind":"OperationDefinition","operation":"query","name":{"kind":"Name","value":"ProjectDetails"},"variableDefinitions":[{"kind":"VariableDefinition","variable":{"kind":"Variable","name":{"kind":"Name","value":"projectId"}},"type":{"kind":"NonNullType","type":{"kind":"NamedType","name":{"kind":"Name","value":"String"}}}}],"selectionSet":{"kind":"SelectionSet","selections":[{"kind":"Field","name":{"kind":"Name","value":"project"},"arguments":[{"kind":"Argument","name":{"kind":"Name","value":"id"},"value":{"kind":"Variable","name":{"kind":"Name","value":"projectId"}}}],"selectionSet":{"kind":"SelectionSet","selections":[{"kind":"Field","name":{"kind":"Name","value":"id"}},{"kind":"Field","name":{"kind":"Name","value":"role"}},{"kind":"Field","name":{"kind":"Name","value":"name"}},{"kind":"Field","name":{"kind":"Name","value":"workspace"},"selectionSet":{"kind":"SelectionSet","selections":[{"kind":"Field","name":{"kind":"Name","value":"name"}},{"kind":"Field","name":{"kind":"Name","value":"slug"}},{"kind":"Field","name":{"kind":"Name","value":"readOnly"}}]}},{"kind":"Field","name":{"kind":"Name","value":"team"},"selectionSet":{"kind":"SelectionSet","selections":[{"kind":"Field","name":{"kind":"Name","value":"user"},"selectionSet":{"kind":"SelectionSet","selections":[{"kind":"Field","name":{"kind":"Name","value":"avatar"}},{"kind":"Field","name":{"kind":"Name","value":"id"}},{"kind":"Field","name":{"kind":"Name","value":"name"}}]}}]}},{"kind":"Field","name":{"kind":"Name","value":"visibility"}}]}}]}}]} as unknown as DocumentNode<ProjectDetailsQuery, ProjectDetailsQueryVariables>;
export const AutomateFunctionsDocument = {"kind":"Document","definitions":[{"kind":"OperationDefinition","operation":"query","name":{"kind":"Name","value":"AutomateFunctions"},"selectionSet":{"kind":"SelectionSet","selections":[{"kind":"Field","name":{"kind":"Name","value":"automateFunctions"},"selectionSet":{"kind":"SelectionSet","selections":[{"kind":"Field","name":{"kind":"Name","value":"items"},"selectionSet":{"kind":"SelectionSet","selections":[{"kind":"FragmentSpread","name":{"kind":"Name","value":"AutomateFunctionItem"}}]}}]}}]}},{"kind":"FragmentDefinition","name":{"kind":"Name","value":"AutomateFunctionItem"},"typeCondition":{"kind":"NamedType","name":{"kind":"Name","value":"AutomateFunction"}},"selectionSet":{"kind":"SelectionSet","selections":[{"kind":"Field","name":{"kind":"Name","value":"name"}},{"kind":"Field","name":{"kind":"Name","value":"isFeatured"}},{"kind":"Field","name":{"kind":"Name","value":"id"}},{"kind":"Field","name":{"kind":"Name","value":"creator"},"selectionSet":{"kind":"SelectionSet","selections":[{"kind":"Field","name":{"kind":"Name","value":"name"}}]}},{"kind":"Field","name":{"kind":"Name","value":"releases"},"selectionSet":{"kind":"SelectionSet","selections":[{"kind":"Field","name":{"kind":"Name","value":"items"},"selectionSet":{"kind":"SelectionSet","selections":[{"kind":"Field","name":{"kind":"Name","value":"inputSchema"}}]}}]}}]}}]} as unknown as DocumentNode<AutomateFunctionsQuery, AutomateFunctionsQueryVariables>;
export const ModelDetailsDocument = {"kind":"Document","definitions":[{"kind":"OperationDefinition","operation":"query","name":{"kind":"Name","value":"ModelDetails"},"variableDefinitions":[{"kind":"VariableDefinition","variable":{"kind":"Variable","name":{"kind":"Name","value":"modelId"}},"type":{"kind":"NonNullType","type":{"kind":"NamedType","name":{"kind":"Name","value":"String"}}}},{"kind":"VariableDefinition","variable":{"kind":"Variable","name":{"kind":"Name","value":"projectId"}},"type":{"kind":"NonNullType","type":{"kind":"NamedType","name":{"kind":"Name","value":"String"}}}}],"selectionSet":{"kind":"SelectionSet","selections":[{"kind":"Field","name":{"kind":"Name","value":"project"},"arguments":[{"kind":"Argument","name":{"kind":"Name","value":"id"},"value":{"kind":"Variable","name":{"kind":"Name","value":"projectId"}}}],"selectionSet":{"kind":"SelectionSet","selections":[{"kind":"Field","name":{"kind":"Name","value":"id"}},{"kind":"Field","name":{"kind":"Name","value":"name"}},{"kind":"Field","name":{"kind":"Name","value":"model"},"arguments":[{"kind":"Argument","name":{"kind":"Name","value":"id"},"value":{"kind":"Variable","name":{"kind":"Name","value":"modelId"}}}],"selectionSet":{"kind":"SelectionSet","selections":[{"kind":"Field","name":{"kind":"Name","value":"id"}},{"kind":"Field","name":{"kind":"Name","value":"displayName"}},{"kind":"Field","name":{"kind":"Name","value":"name"}},{"kind":"Field","name":{"kind":"Name","value":"versions"},"selectionSet":{"kind":"SelectionSet","selections":[{"kind":"Field","name":{"kind":"Name","value":"totalCount"}},{"kind":"Field","name":{"kind":"Name","value":"items"},"selectionSet":{"kind":"SelectionSet","selections":[{"kind":"Field","name":{"kind":"Name","value":"id"}}]}}]}},{"kind":"Field","name":{"kind":"Name","value":"author"},"selectionSet":{"kind":"SelectionSet","selections":[{"kind":"Field","name":{"kind":"Name","value":"id"}},{"kind":"Field","name":{"kind":"Name","value":"name"}},{"kind":"Field","name":{"kind":"Name","value":"avatar"}}]}}]}}]}}]}}]} as unknown as DocumentNode<ModelDetailsQuery, ModelDetailsQueryVariables>;
export const VersionDetailsDocument = {"kind":"Document","definitions":[{"kind":"OperationDefinition","operation":"query","name":{"kind":"Name","value":"VersionDetails"},"variableDefinitions":[{"kind":"VariableDefinition","variable":{"kind":"Variable","name":{"kind":"Name","value":"projectId"}},"type":{"kind":"NonNullType","type":{"kind":"NamedType","name":{"kind":"Name","value":"String"}}}},{"kind":"VariableDefinition","variable":{"kind":"Variable","name":{"kind":"Name","value":"versionId"}},"type":{"kind":"NonNullType","type":{"kind":"NamedType","name":{"kind":"Name","value":"String"}}}},{"kind":"VariableDefinition","variable":{"kind":"Variable","name":{"kind":"Name","value":"modelId"}},"type":{"kind":"NonNullType","type":{"kind":"NamedType","name":{"kind":"Name","value":"String"}}}}],"selectionSet":{"kind":"SelectionSet","selections":[{"kind":"Field","name":{"kind":"Name","value":"project"},"arguments":[{"kind":"Argument","name":{"kind":"Name","value":"id"},"value":{"kind":"Variable","name":{"kind":"Name","value":"projectId"}}}],"selectionSet":{"kind":"SelectionSet","selections":[{"kind":"Field","name":{"kind":"Name","value":"id"}},{"kind":"Field","name":{"kind":"Name","value":"name"}},{"kind":"Field","name":{"kind":"Name","value":"model"},"arguments":[{"kind":"Argument","name":{"kind":"Name","value":"id"},"value":{"kind":"Variable","name":{"kind":"Name","value":"modelId"}}}],"selectionSet":{"kind":"SelectionSet","selections":[{"kind":"Field","name":{"kind":"Name","value":"id"}},{"kind":"Field","name":{"kind":"Name","value":"name"}},{"kind":"Field","name":{"kind":"Name","value":"versions"},"arguments":[{"kind":"Argument","name":{"kind":"Name","value":"limit"},"value":{"kind":"IntValue","value":"1"}}],"selectionSet":{"kind":"SelectionSet","selections":[{"kind":"Field","name":{"kind":"Name","value":"items"},"selectionSet":{"kind":"SelectionSet","selections":[{"kind":"Field","name":{"kind":"Name","value":"id"}},{"kind":"Field","name":{"kind":"Name","value":"createdAt"}},{"kind":"Field","name":{"kind":"Name","value":"sourceApplication"}},{"kind":"Field","name":{"kind":"Name","value":"authorUser"},"selectionSet":{"kind":"SelectionSet","selections":[{"kind":"Field","name":{"kind":"Name","value":"id"}}]}}]}}]}},{"kind":"Field","name":{"kind":"Name","value":"version"},"arguments":[{"kind":"Argument","name":{"kind":"Name","value":"id"},"value":{"kind":"Variable","name":{"kind":"Name","value":"versionId"}}}],"selectionSet":{"kind":"SelectionSet","selections":[{"kind":"Field","name":{"kind":"Name","value":"id"}},{"kind":"Field","name":{"kind":"Name","value":"referencedObject"}},{"kind":"Field","name":{"kind":"Name","value":"message"}},{"kind":"Field","name":{"kind":"Name","value":"sourceApplication"}},{"kind":"Field","name":{"kind":"Name","value":"createdAt"}},{"kind":"Field","name":{"kind":"Name","value":"previewUrl"}}]}}]}}]}}]}}]} as unknown as DocumentNode<VersionDetailsQuery, VersionDetailsQueryVariables>;
export const ServerInfoDocument = {"kind":"Document","definitions":[{"kind":"OperationDefinition","operation":"query","name":{"kind":"Name","value":"ServerInfo"},"selectionSet":{"kind":"SelectionSet","selections":[{"kind":"Field","name":{"kind":"Name","value":"serverInfo"},"selectionSet":{"kind":"SelectionSet","selections":[{"kind":"Field","name":{"kind":"Name","value":"workspaces"},"selectionSet":{"kind":"SelectionSet","selections":[{"kind":"Field","name":{"kind":"Name","value":"workspacesEnabled"}}]}}]}}]}}]} as unknown as DocumentNode<ServerInfoQuery, ServerInfoQueryVariables>;
export const OnProjectVersionsUpdateDocument = {"kind":"Document","definitions":[{"kind":"OperationDefinition","operation":"subscription","name":{"kind":"Name","value":"OnProjectVersionsUpdate"},"variableDefinitions":[{"kind":"VariableDefinition","variable":{"kind":"Variable","name":{"kind":"Name","value":"projectId"}},"type":{"kind":"NonNullType","type":{"kind":"NamedType","name":{"kind":"Name","value":"String"}}}}],"selectionSet":{"kind":"SelectionSet","selections":[{"kind":"Field","name":{"kind":"Name","value":"projectVersionsUpdated"},"arguments":[{"kind":"Argument","name":{"kind":"Name","value":"id"},"value":{"kind":"Variable","name":{"kind":"Name","value":"projectId"}}}],"selectionSet":{"kind":"SelectionSet","selections":[{"kind":"Field","name":{"kind":"Name","value":"id"}},{"kind":"Field","name":{"kind":"Name","value":"type"}},{"kind":"Field","name":{"kind":"Name","value":"version"},"selectionSet":{"kind":"SelectionSet","selections":[{"kind":"Field","name":{"kind":"Name","value":"id"}},{"kind":"Field","name":{"kind":"Name","value":"createdAt"}},{"kind":"Field","name":{"kind":"Name","value":"message"}},{"kind":"Field","name":{"kind":"Name","value":"sourceApplication"}},{"kind":"Field","name":{"kind":"Name","value":"authorUser"},"selectionSet":{"kind":"SelectionSet","selections":[{"kind":"Field","name":{"kind":"Name","value":"id"}},{"kind":"Field","name":{"kind":"Name","value":"name"}},{"kind":"Field","name":{"kind":"Name","value":"avatar"}}]}},{"kind":"Field","name":{"kind":"Name","value":"model"},"selectionSet":{"kind":"SelectionSet","selections":[{"kind":"Field","name":{"kind":"Name","value":"id"}},{"kind":"Field","name":{"kind":"Name","value":"name"}},{"kind":"Field","name":{"kind":"Name","value":"displayName"}}]}}]}}]}}]}}]} as unknown as DocumentNode<OnProjectVersionsUpdateSubscription, OnProjectVersionsUpdateSubscriptionVariables>;
export const ProjectTriggeredAutomationsStatusUpdatedDocument = {"kind":"Document","definitions":[{"kind":"OperationDefinition","operation":"subscription","name":{"kind":"Name","value":"ProjectTriggeredAutomationsStatusUpdated"},"variableDefinitions":[{"kind":"VariableDefinition","variable":{"kind":"Variable","name":{"kind":"Name","value":"projectId"}},"type":{"kind":"NonNullType","type":{"kind":"NamedType","name":{"kind":"Name","value":"String"}}}}],"selectionSet":{"kind":"SelectionSet","selections":[{"kind":"Field","name":{"kind":"Name","value":"projectTriggeredAutomationsStatusUpdated"},"arguments":[{"kind":"Argument","name":{"kind":"Name","value":"projectId"},"value":{"kind":"Variable","name":{"kind":"Name","value":"projectId"}}}],"selectionSet":{"kind":"SelectionSet","selections":[{"kind":"Field","name":{"kind":"Name","value":"type"}},{"kind":"Field","name":{"kind":"Name","value":"version"},"selectionSet":{"kind":"SelectionSet","selections":[{"kind":"Field","name":{"kind":"Name","value":"id"}}]}},{"kind":"Field","name":{"kind":"Name","value":"model"},"selectionSet":{"kind":"SelectionSet","selections":[{"kind":"Field","name":{"kind":"Name","value":"id"}}]}},{"kind":"Field","name":{"kind":"Name","value":"project"},"selectionSet":{"kind":"SelectionSet","selections":[{"kind":"Field","name":{"kind":"Name","value":"id"}}]}},{"kind":"Field","name":{"kind":"Name","value":"run"},"selectionSet":{"kind":"SelectionSet","selections":[{"kind":"FragmentSpread","name":{"kind":"Name","value":"AutomationRunItem"}}]}}]}}]}},{"kind":"FragmentDefinition","name":{"kind":"Name","value":"AutomateFunctionRunItem"},"typeCondition":{"kind":"NamedType","name":{"kind":"Name","value":"AutomateFunctionRun"}},"selectionSet":{"kind":"SelectionSet","selections":[{"kind":"Field","name":{"kind":"Name","value":"id"}},{"kind":"Field","name":{"kind":"Name","value":"status"}},{"kind":"Field","name":{"kind":"Name","value":"statusMessage"}},{"kind":"Field","name":{"kind":"Name","value":"results"}},{"kind":"Field","name":{"kind":"Name","value":"contextView"}},{"kind":"Field","name":{"kind":"Name","value":"function"},"selectionSet":{"kind":"SelectionSet","selections":[{"kind":"Field","name":{"kind":"Name","value":"id"}},{"kind":"Field","name":{"kind":"Name","value":"name"}},{"kind":"Field","name":{"kind":"Name","value":"logo"}}]}}]}},{"kind":"FragmentDefinition","name":{"kind":"Name","value":"AutomationRunItem"},"typeCondition":{"kind":"NamedType","name":{"kind":"Name","value":"AutomateRun"}},"selectionSet":{"kind":"SelectionSet","selections":[{"kind":"Field","name":{"kind":"Name","value":"id"}},{"kind":"Field","name":{"kind":"Name","value":"status"}},{"kind":"Field","name":{"kind":"Name","value":"automation"},"selectionSet":{"kind":"SelectionSet","selections":[{"kind":"Field","name":{"kind":"Name","value":"id"}},{"kind":"Field","name":{"kind":"Name","value":"name"}}]}},{"kind":"Field","name":{"kind":"Name","value":"functionRuns"},"selectionSet":{"kind":"SelectionSet","selections":[{"kind":"FragmentSpread","name":{"kind":"Name","value":"AutomateFunctionRunItem"}}]}}]}}]} as unknown as DocumentNode<ProjectTriggeredAutomationsStatusUpdatedSubscription, ProjectTriggeredAutomationsStatusUpdatedSubscriptionVariables>;
export const OnUserProjectsUpdatedDocument = {"kind":"Document","definitions":[{"kind":"OperationDefinition","operation":"subscription","name":{"kind":"Name","value":"OnUserProjectsUpdated"},"selectionSet":{"kind":"SelectionSet","selections":[{"kind":"Field","name":{"kind":"Name","value":"userProjectsUpdated"},"selectionSet":{"kind":"SelectionSet","selections":[{"kind":"Field","name":{"kind":"Name","value":"id"}},{"kind":"Field","name":{"kind":"Name","value":"project"},"selectionSet":{"kind":"SelectionSet","selections":[{"kind":"Field","name":{"kind":"Name","value":"id"}},{"kind":"Field","name":{"kind":"Name","value":"visibility"}},{"kind":"Field","name":{"kind":"Name","value":"team"},"selectionSet":{"kind":"SelectionSet","selections":[{"kind":"Field","name":{"kind":"Name","value":"id"}},{"kind":"Field","name":{"kind":"Name","value":"role"}}]}}]}}]}}]}}]} as unknown as DocumentNode<OnUserProjectsUpdatedSubscription, OnUserProjectsUpdatedSubscriptionVariables>;
export const ProjectUpdatedDocument = {"kind":"Document","definitions":[{"kind":"OperationDefinition","operation":"subscription","name":{"kind":"Name","value":"ProjectUpdated"},"variableDefinitions":[{"kind":"VariableDefinition","variable":{"kind":"Variable","name":{"kind":"Name","value":"projectId"}},"type":{"kind":"NonNullType","type":{"kind":"NamedType","name":{"kind":"Name","value":"String"}}}}],"selectionSet":{"kind":"SelectionSet","selections":[{"kind":"Field","name":{"kind":"Name","value":"projectUpdated"},"arguments":[{"kind":"Argument","name":{"kind":"Name","value":"id"},"value":{"kind":"Variable","name":{"kind":"Name","value":"projectId"}}}],"selectionSet":{"kind":"SelectionSet","selections":[{"kind":"Field","name":{"kind":"Name","value":"id"}},{"kind":"Field","name":{"kind":"Name","value":"project"},"selectionSet":{"kind":"SelectionSet","selections":[{"kind":"Field","name":{"kind":"Name","value":"visibility"}}]}}]}}]}}]} as unknown as DocumentNode<ProjectUpdatedSubscription, ProjectUpdatedSubscriptionVariables>;
export const SubscriptionDocument = {"kind":"Document","definitions":[{"kind":"OperationDefinition","operation":"subscription","name":{"kind":"Name","value":"Subscription"},"variableDefinitions":[{"kind":"VariableDefinition","variable":{"kind":"Variable","name":{"kind":"Name","value":"target"}},"type":{"kind":"NonNullType","type":{"kind":"NamedType","name":{"kind":"Name","value":"ViewerUpdateTrackingTarget"}}}}],"selectionSet":{"kind":"SelectionSet","selections":[{"kind":"Field","name":{"kind":"Name","value":"viewerUserActivityBroadcasted"},"arguments":[{"kind":"Argument","name":{"kind":"Name","value":"target"},"value":{"kind":"Variable","name":{"kind":"Name","value":"target"}}}],"selectionSet":{"kind":"SelectionSet","selections":[{"kind":"Field","name":{"kind":"Name","value":"userName"}},{"kind":"Field","name":{"kind":"Name","value":"userId"}},{"kind":"Field","name":{"kind":"Name","value":"sessionId"}},{"kind":"Field","name":{"kind":"Name","value":"user"},"selectionSet":{"kind":"SelectionSet","selections":[{"kind":"Field","name":{"kind":"Name","value":"name"}},{"kind":"Field","name":{"kind":"Name","value":"id"}},{"kind":"Field","name":{"kind":"Name","value":"avatar"}}]}},{"kind":"Field","name":{"kind":"Name","value":"status"}}]}}]}}]} as unknown as DocumentNode<SubscriptionSubscription, SubscriptionSubscriptionVariables>;
export const ProjectCommentsUpdatedDocument = {"kind":"Document","definitions":[{"kind":"OperationDefinition","operation":"subscription","name":{"kind":"Name","value":"ProjectCommentsUpdated"},"variableDefinitions":[{"kind":"VariableDefinition","variable":{"kind":"Variable","name":{"kind":"Name","value":"target"}},"type":{"kind":"NonNullType","type":{"kind":"NamedType","name":{"kind":"Name","value":"ViewerUpdateTrackingTarget"}}}}],"selectionSet":{"kind":"SelectionSet","selections":[{"kind":"Field","name":{"kind":"Name","value":"projectCommentsUpdated"},"arguments":[{"kind":"Argument","name":{"kind":"Name","value":"target"},"value":{"kind":"Variable","name":{"kind":"Name","value":"target"}}}],"selectionSet":{"kind":"SelectionSet","selections":[{"kind":"Field","name":{"kind":"Name","value":"comment"},"selectionSet":{"kind":"SelectionSet","selections":[{"kind":"Field","name":{"kind":"Name","value":"author"},"selectionSet":{"kind":"SelectionSet","selections":[{"kind":"Field","name":{"kind":"Name","value":"avatar"}},{"kind":"Field","name":{"kind":"Name","value":"id"}},{"kind":"Field","name":{"kind":"Name","value":"name"}}]}},{"kind":"Field","name":{"kind":"Name","value":"id"}},{"kind":"Field","name":{"kind":"Name","value":"hasParent"}},{"kind":"Field","name":{"kind":"Name","value":"parent"},"selectionSet":{"kind":"SelectionSet","selections":[{"kind":"Field","name":{"kind":"Name","value":"id"}}]}}]}},{"kind":"Field","name":{"kind":"Name","value":"type"}}]}}]}}]} as unknown as DocumentNode<ProjectCommentsUpdatedSubscription, ProjectCommentsUpdatedSubscriptionVariables>;<|MERGE_RESOLUTION|>--- conflicted
+++ resolved
@@ -984,18 +984,6 @@
   type: DiscoverableStreamsSortType;
 };
 
-export type DiscoverableWorkspaceCollaborator = {
-  __typename?: 'DiscoverableWorkspaceCollaborator';
-  avatar?: Maybe<Scalars['String']['output']>;
-};
-
-export type DiscoverableWorkspaceCollaboratorCollection = {
-  __typename?: 'DiscoverableWorkspaceCollaboratorCollection';
-  cursor?: Maybe<Scalars['String']['output']>;
-  items: Array<DiscoverableWorkspaceCollaborator>;
-  totalCount: Scalars['Int']['output'];
-};
-
 export type EditCommentInput = {
   commentId: Scalars['String']['input'];
   content: CommentContentInput;
@@ -1214,7 +1202,7 @@
   /** Unique workspace short id. Used for navigation. */
   slug: Scalars['String']['output'];
   /** Workspace members visible to people with verified email domain */
-  team?: Maybe<DiscoverableWorkspaceCollaboratorCollection>;
+  team?: Maybe<LimitedWorkspaceCollaboratorCollection>;
 };
 
 
@@ -1222,6 +1210,18 @@
 export type LimitedWorkspaceTeamArgs = {
   cursor?: InputMaybe<Scalars['String']['input']>;
   limit?: Scalars['Int']['input'];
+};
+
+export type LimitedWorkspaceCollaborator = {
+  __typename?: 'LimitedWorkspaceCollaborator';
+  user: LimitedUser;
+};
+
+export type LimitedWorkspaceCollaboratorCollection = {
+  __typename?: 'LimitedWorkspaceCollaboratorCollection';
+  cursor?: Maybe<Scalars['String']['output']>;
+  items: Array<LimitedWorkspaceCollaborator>;
+  totalCount: Scalars['Int']['output'];
 };
 
 export type LimitedWorkspaceJoinRequest = {
@@ -1915,10 +1915,6 @@
 export enum PaidWorkspacePlans {
   Pro = 'pro',
   ProUnlimited = 'proUnlimited',
-<<<<<<< HEAD
-  Starter = 'starter',
-=======
->>>>>>> 17efb42b
   Team = 'team',
   TeamUnlimited = 'teamUnlimited'
 }
@@ -1962,6 +1958,7 @@
   token?: Maybe<Scalars['String']['output']>;
   /** Set only if user is registered */
   user?: Maybe<LimitedUser>;
+  workspaceSlug?: Maybe<Scalars['String']['output']>;
 };
 
 export type PendingWorkspaceCollaborator = {
@@ -2571,16 +2568,12 @@
 
 export type ProjectPermissionChecks = {
   __typename?: 'ProjectPermissionChecks';
-<<<<<<< HEAD
-  canCreateModel: PermissionCheckResult;
-=======
   canBroadcastActivity: PermissionCheckResult;
   canCreateAutomation: PermissionCheckResult;
   canCreateComment: PermissionCheckResult;
   canCreateModel: PermissionCheckResult;
   canDelete: PermissionCheckResult;
   canLeave: PermissionCheckResult;
->>>>>>> 17efb42b
   canMoveToWorkspace: PermissionCheckResult;
   canRead: PermissionCheckResult;
   canReadSettings: PermissionCheckResult;
@@ -2593,11 +2586,6 @@
 
 export type ProjectPermissionChecksCanMoveToWorkspaceArgs = {
   workspaceId?: InputMaybe<Scalars['String']['input']>;
-};
-
-
-export type ProjectPermissionChecksCanMoveToWorkspaceArgs = {
-  workspaceId: Scalars['String']['input'];
 };
 
 export type ProjectRole = {
@@ -4837,11 +4825,7 @@
 
 
 export type WorkspacePermissionChecksCanMoveProjectToWorkspaceArgs = {
-<<<<<<< HEAD
-  projectId: Scalars['String']['input'];
-=======
   projectId?: InputMaybe<Scalars['String']['input']>;
->>>>>>> 17efb42b
 };
 
 export type WorkspacePlan = {
@@ -4878,11 +4862,6 @@
   Pro = 'pro',
   ProUnlimited = 'proUnlimited',
   ProUnlimitedInvoiced = 'proUnlimitedInvoiced',
-<<<<<<< HEAD
-  Starter = 'starter',
-  StarterInvoiced = 'starterInvoiced',
-=======
->>>>>>> 17efb42b
   Team = 'team',
   TeamUnlimited = 'teamUnlimited',
   TeamUnlimitedInvoiced = 'teamUnlimitedInvoiced',
