/* eslint-disable */
import type { TypedDocumentNode as DocumentNode } from '@graphql-typed-document-node/core';
export type Maybe<T> = T | null;
export type InputMaybe<T> = Maybe<T>;
export type Exact<T extends { [key: string]: unknown }> = { [K in keyof T]: T[K] };
export type MakeOptional<T, K extends keyof T> = Omit<T, K> & { [SubKey in K]?: Maybe<T[SubKey]> };
export type MakeMaybe<T, K extends keyof T> = Omit<T, K> & { [SubKey in K]: Maybe<T[SubKey]> };
export type MakeEmpty<T extends { [key: string]: unknown }, K extends keyof T> = { [_ in K]?: never };
export type Incremental<T> = T | { [P in keyof T]?: P extends ' $fragmentName' | '__typename' ? T[P] : never };
/** All built-in and custom scalars, mapped to their actual values */
export type Scalars = {
  ID: { input: string; output: string; }
  String: { input: string; output: string; }
  Boolean: { input: boolean; output: boolean; }
  Int: { input: number; output: number; }
  Float: { input: number; output: number; }
  /** The `BigInt` scalar type represents non-fractional signed whole numeric values. */
  BigInt: { input: any; output: any; }
  /** A date-time string at UTC, such as 2007-12-03T10:15:30Z, compliant with the `date-time` format outlined in section 5.6 of the RFC 3339 profile of the ISO 8601 standard for representation of dates and times using the Gregorian calendar. */
  DateTime: { input: string; output: string; }
  EmailAddress: { input: any; output: any; }
  /** The `JSONObject` scalar type represents JSON objects as specified by [ECMA-404](http://www.ecma-international.org/publications/files/ECMA-ST/ECMA-404.pdf). */
  JSONObject: { input: {}; output: {}; }
};

export type ActiveUserMutations = {
  __typename?: 'ActiveUserMutations';
  /** Mark onboarding as complete */
  finishOnboarding: Scalars['Boolean']['output'];
  /** Edit a user's profile */
  update: User;
};


export type ActiveUserMutationsUpdateArgs = {
  user: UserUpdateInput;
};

export type Activity = {
  __typename?: 'Activity';
  actionType: Scalars['String']['output'];
  id: Scalars['ID']['output'];
  info: Scalars['JSONObject']['output'];
  message: Scalars['String']['output'];
  resourceId: Scalars['String']['output'];
  resourceType: Scalars['String']['output'];
  streamId?: Maybe<Scalars['String']['output']>;
  time: Scalars['DateTime']['output'];
  userId: Scalars['String']['output'];
};

export type ActivityCollection = {
  __typename?: 'ActivityCollection';
  cursor?: Maybe<Scalars['String']['output']>;
  items?: Maybe<Array<Maybe<Activity>>>;
  totalCount: Scalars['Int']['output'];
};

export type AdminInviteList = {
  __typename?: 'AdminInviteList';
  cursor?: Maybe<Scalars['String']['output']>;
  items: Array<ServerInvite>;
  totalCount: Scalars['Int']['output'];
};

export type AdminQueries = {
  __typename?: 'AdminQueries';
  inviteList: AdminInviteList;
  projectList: ProjectCollection;
  serverStatistics: ServerStatistics;
  userList: AdminUserList;
};


export type AdminQueriesInviteListArgs = {
  cursor?: InputMaybe<Scalars['String']['input']>;
  limit?: Scalars['Int']['input'];
  query?: InputMaybe<Scalars['String']['input']>;
};


export type AdminQueriesProjectListArgs = {
  cursor?: InputMaybe<Scalars['String']['input']>;
  limit?: Scalars['Int']['input'];
  orderBy?: InputMaybe<Scalars['String']['input']>;
  query?: InputMaybe<Scalars['String']['input']>;
  visibility?: InputMaybe<Scalars['String']['input']>;
};


export type AdminQueriesUserListArgs = {
  cursor?: InputMaybe<Scalars['String']['input']>;
  limit?: Scalars['Int']['input'];
  query?: InputMaybe<Scalars['String']['input']>;
  role?: InputMaybe<ServerRole>;
};

export type AdminUserList = {
  __typename?: 'AdminUserList';
  cursor?: Maybe<Scalars['String']['output']>;
  items: Array<AdminUserListItem>;
  totalCount: Scalars['Int']['output'];
};

export type AdminUserListItem = {
  __typename?: 'AdminUserListItem';
  avatar?: Maybe<Scalars['String']['output']>;
  company?: Maybe<Scalars['String']['output']>;
  email?: Maybe<Scalars['String']['output']>;
  id: Scalars['ID']['output'];
  name: Scalars['String']['output'];
  role?: Maybe<Scalars['String']['output']>;
  verified?: Maybe<Scalars['Boolean']['output']>;
};

export type AdminUsersListCollection = {
  __typename?: 'AdminUsersListCollection';
  items: Array<AdminUsersListItem>;
  totalCount: Scalars['Int']['output'];
};

/**
 * A representation of a registered or invited user in the admin users list. Either registeredUser
 * or invitedUser will always be set, both values can't be null.
 */
export type AdminUsersListItem = {
  __typename?: 'AdminUsersListItem';
  id: Scalars['String']['output'];
  invitedUser?: Maybe<ServerInvite>;
  registeredUser?: Maybe<User>;
};

export type ApiToken = {
  __typename?: 'ApiToken';
  createdAt: Scalars['DateTime']['output'];
  id: Scalars['String']['output'];
  lastChars: Scalars['String']['output'];
  lastUsed: Scalars['DateTime']['output'];
  lifespan: Scalars['BigInt']['output'];
  name: Scalars['String']['output'];
  scopes: Array<Maybe<Scalars['String']['output']>>;
};

export type ApiTokenCreateInput = {
  lifespan?: InputMaybe<Scalars['BigInt']['input']>;
  name: Scalars['String']['input'];
  scopes: Array<Scalars['String']['input']>;
};

export type AppAuthor = {
  __typename?: 'AppAuthor';
<<<<<<< HEAD
  avatar?: Maybe<Scalars['String']>;
  id: Scalars['String'];
  name: Scalars['String'];
=======
  avatar?: Maybe<Scalars['String']['output']>;
  id: Scalars['String']['output'];
  name: Scalars['String']['output'];
>>>>>>> 08d1bffd
};

export type AppCreateInput = {
  description: Scalars['String']['input'];
  logo?: InputMaybe<Scalars['String']['input']>;
  name: Scalars['String']['input'];
  public?: InputMaybe<Scalars['Boolean']['input']>;
  redirectUrl: Scalars['String']['input'];
  scopes: Array<InputMaybe<Scalars['String']['input']>>;
  termsAndConditionsLink?: InputMaybe<Scalars['String']['input']>;
};

export type AppTokenCreateInput = {
  lifespan?: InputMaybe<Scalars['BigInt']['input']>;
  /** Optionally limit the token to only have access to specific resources */
  limitResources?: InputMaybe<Array<TokenResourceIdentifierInput>>;
  name: Scalars['String']['input'];
  scopes: Array<Scalars['String']['input']>;
};

export type AppTokenCreateInput = {
  lifespan?: InputMaybe<Scalars['BigInt']>;
  /** Optionally limit the token to only have access to specific resources */
  limitResources?: InputMaybe<Array<TokenResourceIdentifierInput>>;
  name: Scalars['String'];
  scopes: Array<Scalars['String']>;
};

export type AppUpdateInput = {
  description: Scalars['String']['input'];
  id: Scalars['String']['input'];
  logo?: InputMaybe<Scalars['String']['input']>;
  name: Scalars['String']['input'];
  public?: InputMaybe<Scalars['Boolean']['input']>;
  redirectUrl: Scalars['String']['input'];
  scopes: Array<InputMaybe<Scalars['String']['input']>>;
  termsAndConditionsLink?: InputMaybe<Scalars['String']['input']>;
};

export type AuthStrategy = {
  __typename?: 'AuthStrategy';
  color?: Maybe<Scalars['String']['output']>;
  icon: Scalars['String']['output'];
  id: Scalars['String']['output'];
  name: Scalars['String']['output'];
  url: Scalars['String']['output'];
};

export type AutomateAuthCodePayloadTest = {
  action: Scalars['String']['input'];
  code: Scalars['String']['input'];
  userId: Scalars['String']['input'];
};

export type AutomateFunction = {
  __typename?: 'AutomateFunction';
  automationCount: Scalars['Int']['output'];
  description: Scalars['String']['output'];
  id: Scalars['ID']['output'];
  isFeatured: Scalars['Boolean']['output'];
  logo?: Maybe<Scalars['String']['output']>;
  name: Scalars['String']['output'];
  releases: AutomateFunctionReleaseCollection;
  repo: BasicGitRepositoryMetadata;
  /** SourceAppNames values from @speckle/shared. Empty array means - all of them */
  supportedSourceApps: Array<Scalars['String']['output']>;
  tags: Array<Scalars['String']['output']>;
};


export type AutomateFunctionReleasesArgs = {
  cursor?: InputMaybe<Scalars['String']['input']>;
  filter?: InputMaybe<AutomateFunctionReleasesFilter>;
  limit?: InputMaybe<Scalars['Int']['input']>;
};

export type AutomateFunctionCollection = {
  __typename?: 'AutomateFunctionCollection';
  cursor?: Maybe<Scalars['String']['output']>;
  items: Array<AutomateFunction>;
  totalCount: Scalars['Int']['output'];
};

export type AutomateFunctionRelease = {
  __typename?: 'AutomateFunctionRelease';
  commitId: Scalars['String']['output'];
  createdAt: Scalars['DateTime']['output'];
  function: AutomateFunction;
  functionId: Scalars['String']['output'];
  id: Scalars['ID']['output'];
  inputSchema?: Maybe<Scalars['JSONObject']['output']>;
  versionTag: Scalars['String']['output'];
};

export type AutomateFunctionReleaseCollection = {
  __typename?: 'AutomateFunctionReleaseCollection';
  cursor?: Maybe<Scalars['String']['output']>;
  items: Array<AutomateFunctionRelease>;
  totalCount: Scalars['Int']['output'];
};

export type AutomateFunctionReleasesFilter = {
  search?: InputMaybe<Scalars['String']['input']>;
};

export type AutomateFunctionRun = {
  __typename?: 'AutomateFunctionRun';
  contextView?: Maybe<Scalars['String']['output']>;
  createdAt: Scalars['DateTime']['output'];
  elapsed: Scalars['Float']['output'];
  /** Nullable, in case the function is not retrievable due to poor network conditions */
  function?: Maybe<AutomateFunction>;
  functionId?: Maybe<Scalars['String']['output']>;
  functionReleaseId?: Maybe<Scalars['String']['output']>;
  id: Scalars['ID']['output'];
  /** AutomateTypes.ResultsSchema type from @speckle/shared */
  results?: Maybe<Scalars['JSONObject']['output']>;
  status: AutomateRunStatus;
  statusMessage?: Maybe<Scalars['String']['output']>;
  updatedAt: Scalars['DateTime']['output'];
};

export type AutomateFunctionRunStatusReportInput = {
  contextView?: InputMaybe<Scalars['String']['input']>;
  functionRunId: Scalars['String']['input'];
  /** AutomateTypes.ResultsSchema type from @speckle/shared */
  results?: InputMaybe<Scalars['JSONObject']['input']>;
  status: AutomateRunStatus;
  statusMessage?: InputMaybe<Scalars['String']['input']>;
};

export type AutomateFunctionTemplate = {
  __typename?: 'AutomateFunctionTemplate';
  id: AutomateFunctionTemplateLanguage;
  logo: Scalars['String']['output'];
  title: Scalars['String']['output'];
  url: Scalars['String']['output'];
};

export enum AutomateFunctionTemplateLanguage {
  DotNet = 'DOT_NET',
  Python = 'PYTHON',
  Typescript = 'TYPESCRIPT'
}

export type AutomateFunctionsFilter = {
  featuredFunctionsOnly?: InputMaybe<Scalars['Boolean']['input']>;
  /** By default we skip functions without releases. Set this to true to include them. */
  functionsWithoutReleases?: InputMaybe<Scalars['Boolean']['input']>;
  search?: InputMaybe<Scalars['String']['input']>;
};

export type AutomateMutations = {
  __typename?: 'AutomateMutations';
  createFunction: AutomateFunction;
  updateFunction: AutomateFunction;
};


export type AutomateMutationsCreateFunctionArgs = {
  input: CreateAutomateFunctionInput;
};


export type AutomateMutationsUpdateFunctionArgs = {
  input: UpdateAutomateFunctionInput;
};

export type AutomateRun = {
  __typename?: 'AutomateRun';
  automation: Automation;
  automationId: Scalars['String']['output'];
  createdAt: Scalars['DateTime']['output'];
  functionRuns: Array<AutomateFunctionRun>;
  id: Scalars['ID']['output'];
  status: AutomateRunStatus;
  trigger: AutomationRunTrigger;
  updatedAt: Scalars['DateTime']['output'];
};

export type AutomateRunCollection = {
  __typename?: 'AutomateRunCollection';
  cursor?: Maybe<Scalars['String']['output']>;
  items: Array<AutomateRun>;
  totalCount: Scalars['Int']['output'];
};

export enum AutomateRunStatus {
  Canceled = 'CANCELED',
  Exception = 'EXCEPTION',
  Failed = 'FAILED',
  Initializing = 'INITIALIZING',
  Pending = 'PENDING',
  Running = 'RUNNING',
  Succeeded = 'SUCCEEDED',
  Timeout = 'TIMEOUT'
}

export enum AutomateRunTriggerType {
  VersionCreated = 'VERSION_CREATED'
}

export type Automation = {
  __typename?: 'Automation';
  createdAt: Scalars['DateTime']['output'];
  /** Only accessible to automation owners */
  creationPublicKeys: Array<Scalars['String']['output']>;
  currentRevision?: Maybe<AutomationRevision>;
  enabled: Scalars['Boolean']['output'];
  id: Scalars['ID']['output'];
  isTestAutomation: Scalars['Boolean']['output'];
  name: Scalars['String']['output'];
  runs: AutomateRunCollection;
  updatedAt: Scalars['DateTime']['output'];
};


export type AutomationRunsArgs = {
  cursor?: InputMaybe<Scalars['String']['input']>;
  limit?: InputMaybe<Scalars['Int']['input']>;
};

export type AutomationCollection = {
  __typename?: 'AutomationCollection';
  cursor?: Maybe<Scalars['String']['output']>;
  items: Array<Automation>;
  totalCount: Scalars['Int']['output'];
};

export type AutomationCreateInput = {
  automationId: Scalars['String']['input'];
  automationName: Scalars['String']['input'];
  automationRevisionId: Scalars['String']['input'];
  modelId: Scalars['String']['input'];
  projectId: Scalars['String']['input'];
  webhookId?: InputMaybe<Scalars['String']['input']>;
};

export type AutomationFunctionRun = {
  __typename?: 'AutomationFunctionRun';
  contextView?: Maybe<Scalars['String']['output']>;
  elapsed: Scalars['Float']['output'];
  functionId: Scalars['String']['output'];
  functionLogo?: Maybe<Scalars['String']['output']>;
  functionName: Scalars['String']['output'];
  id: Scalars['ID']['output'];
  resultVersions: Array<Version>;
  /**
   * NOTE: this is the schema for the results field below!
   * Current schema: {
   *   version: "1.0.0",
   *   values: {
   *     objectResults: Record<str, {
   *       category: string
   *       level: ObjectResultLevel
   *       objectIds: string[]
   *       message: str | null
   *       metadata: Records<str, unknown> | null
   *       visualoverrides: Records<str, unknown> | null
   *     }[]>
   *     blobIds?: string[]
   *   }
   * }
   */
  results?: Maybe<Scalars['JSONObject']['output']>;
  status: AutomationRunStatus;
  statusMessage?: Maybe<Scalars['String']['output']>;
};

export type AutomationMutations = {
  __typename?: 'AutomationMutations';
  create: Scalars['Boolean']['output'];
  functionRunStatusReport: Scalars['Boolean']['output'];
};


export type AutomationMutationsCreateArgs = {
  input: AutomationCreateInput;
};


export type AutomationMutationsFunctionRunStatusReportArgs = {
  input: AutomationRunStatusUpdateInput;
};

export type AutomationRevision = {
  __typename?: 'AutomationRevision';
  functions: Array<AutomationRevisionFunction>;
  id: Scalars['ID']['output'];
  triggerDefinitions: Array<AutomationRevisionTriggerDefinition>;
};

export type AutomationRevisionCreateFunctionInput = {
  functionId: Scalars['String']['input'];
  functionReleaseId: Scalars['String']['input'];
  /** Should be encrypted from the client side */
  parameters?: InputMaybe<Scalars['String']['input']>;
};

export type AutomationRevisionFunction = {
  __typename?: 'AutomationRevisionFunction';
  /** The secrets in parameters are redacted with six asterisks - ****** */
  parameters?: Maybe<Scalars['JSONObject']['output']>;
  release: AutomateFunctionRelease;
};

export type AutomationRevisionTriggerDefinition = VersionCreatedTriggerDefinition;

export type AutomationRun = {
  __typename?: 'AutomationRun';
  automationId: Scalars['String']['output'];
  automationName: Scalars['String']['output'];
  createdAt: Scalars['DateTime']['output'];
  functionRuns: Array<AutomationFunctionRun>;
  id: Scalars['ID']['output'];
  /** Resolved from all function run statuses */
  status: AutomationRunStatus;
  updatedAt: Scalars['DateTime']['output'];
  versionId: Scalars['String']['output'];
};

export enum AutomationRunStatus {
  Failed = 'FAILED',
  Initializing = 'INITIALIZING',
  Running = 'RUNNING',
  Succeeded = 'SUCCEEDED'
}

export type AutomationRunStatusUpdateInput = {
  automationId: Scalars['String']['input'];
  automationRevisionId: Scalars['String']['input'];
  automationRunId: Scalars['String']['input'];
  functionRuns: Array<FunctionRunStatusInput>;
  versionId: Scalars['String']['input'];
};

export type AutomationRunTrigger = VersionCreatedTrigger;

export type AutomationsStatus = {
  __typename?: 'AutomationsStatus';
  automationRuns: Array<AutomationRun>;
  id: Scalars['ID']['output'];
  status: AutomationRunStatus;
  statusMessage?: Maybe<Scalars['String']['output']>;
};

export type AvatarUser = {
  __typename?: 'AvatarUser';
  avatar?: Maybe<Scalars['String']['output']>;
  id: Scalars['ID']['output'];
  name: Scalars['String']['output'];
};

export type BasicGitRepositoryMetadata = {
  __typename?: 'BasicGitRepositoryMetadata';
  id: Scalars['ID']['output'];
  name: Scalars['String']['output'];
  owner: Scalars['String']['output'];
  url: Scalars['String']['output'];
};

export type AutomationCreateInput = {
  automationId: Scalars['String'];
  automationName: Scalars['String'];
  automationRevisionId: Scalars['String'];
  modelId: Scalars['String'];
  projectId: Scalars['String'];
  webhookId?: InputMaybe<Scalars['String']>;
};

export type AutomationFunctionRun = {
  __typename?: 'AutomationFunctionRun';
  contextView?: Maybe<Scalars['String']>;
  elapsed: Scalars['Float'];
  functionId: Scalars['String'];
  functionLogo?: Maybe<Scalars['String']>;
  functionName: Scalars['String'];
  id: Scalars['ID'];
  resultVersions: Array<Version>;
  /**
   * NOTE: this is the schema for the results field below!
   * Current schema: {
   *   version: "1.0.0",
   *   values: {
   *     objectResults: Record<str, {
   *       category: string
   *       level: ObjectResultLevel
   *       objectIds: string[]
   *       message: str | null
   *       metadata: Records<str, unknown> | null
   *       visualoverrides: Records<str, unknown> | null
   *     }[]>
   *     blobIds?: string[]
   *   }
   * }
   */
  results?: Maybe<Scalars['JSONObject']>;
  status: AutomationRunStatus;
  statusMessage?: Maybe<Scalars['String']>;
};

export type AutomationMutations = {
  __typename?: 'AutomationMutations';
  create: Scalars['Boolean'];
  functionRunStatusReport: Scalars['Boolean'];
};


export type AutomationMutationsCreateArgs = {
  input: AutomationCreateInput;
};


export type AutomationMutationsFunctionRunStatusReportArgs = {
  input: AutomationRunStatusUpdateInput;
};

export type AutomationRun = {
  __typename?: 'AutomationRun';
  automationId: Scalars['String'];
  automationName: Scalars['String'];
  createdAt: Scalars['DateTime'];
  functionRuns: Array<AutomationFunctionRun>;
  id: Scalars['ID'];
  /** Resolved from all function run statuses */
  status: AutomationRunStatus;
  updatedAt: Scalars['DateTime'];
  versionId: Scalars['String'];
};

export enum AutomationRunStatus {
  Failed = 'FAILED',
  Initializing = 'INITIALIZING',
  Running = 'RUNNING',
  Succeeded = 'SUCCEEDED'
}

export type AutomationRunStatusUpdateInput = {
  automationId: Scalars['String'];
  automationRevisionId: Scalars['String'];
  automationRunId: Scalars['String'];
  functionRuns: Array<FunctionRunStatusInput>;
  versionId: Scalars['String'];
};

export type AutomationsStatus = {
  __typename?: 'AutomationsStatus';
  automationRuns: Array<AutomationRun>;
  id: Scalars['ID'];
  status: AutomationRunStatus;
  statusMessage?: Maybe<Scalars['String']>;
};

export type BlobMetadata = {
  __typename?: 'BlobMetadata';
  createdAt: Scalars['DateTime']['output'];
  fileHash?: Maybe<Scalars['String']['output']>;
  fileName: Scalars['String']['output'];
  fileSize?: Maybe<Scalars['Int']['output']>;
  fileType: Scalars['String']['output'];
  id: Scalars['String']['output'];
  streamId: Scalars['String']['output'];
  uploadError?: Maybe<Scalars['String']['output']>;
  uploadStatus: Scalars['Int']['output'];
  userId: Scalars['String']['output'];
};

export type BlobMetadataCollection = {
  __typename?: 'BlobMetadataCollection';
  cursor?: Maybe<Scalars['String']['output']>;
  items?: Maybe<Array<BlobMetadata>>;
  totalCount: Scalars['Int']['output'];
  totalSize: Scalars['Int']['output'];
};

export type Branch = {
  __typename?: 'Branch';
  /** All the recent activity on this branch in chronological order */
  activity?: Maybe<ActivityCollection>;
  author?: Maybe<User>;
  commits?: Maybe<CommitCollection>;
  createdAt?: Maybe<Scalars['DateTime']['output']>;
  description?: Maybe<Scalars['String']['output']>;
  id: Scalars['String']['output'];
  name: Scalars['String']['output'];
};


export type BranchActivityArgs = {
  actionType?: InputMaybe<Scalars['String']['input']>;
  after?: InputMaybe<Scalars['DateTime']['input']>;
  before?: InputMaybe<Scalars['DateTime']['input']>;
  cursor?: InputMaybe<Scalars['DateTime']['input']>;
  limit?: Scalars['Int']['input'];
};


export type BranchCommitsArgs = {
  cursor?: InputMaybe<Scalars['String']['input']>;
  limit?: Scalars['Int']['input'];
};

export type BranchCollection = {
  __typename?: 'BranchCollection';
  cursor?: Maybe<Scalars['String']['output']>;
  items?: Maybe<Array<Branch>>;
  totalCount: Scalars['Int']['output'];
};

export type BranchCreateInput = {
  description?: InputMaybe<Scalars['String']['input']>;
  name: Scalars['String']['input'];
  streamId: Scalars['String']['input'];
};

export type BranchDeleteInput = {
  id: Scalars['String']['input'];
  streamId: Scalars['String']['input'];
};

export type BranchUpdateInput = {
  description?: InputMaybe<Scalars['String']['input']>;
  id: Scalars['String']['input'];
  name?: InputMaybe<Scalars['String']['input']>;
  streamId: Scalars['String']['input'];
};

export type Comment = {
  __typename?: 'Comment';
  archived: Scalars['Boolean']['output'];
  author: LimitedUser;
  authorId: Scalars['String']['output'];
  createdAt: Scalars['DateTime']['output'];
  /**
   * Legacy comment viewer data field
   * @deprecated Use the new viewerState field instead
   */
  data?: Maybe<Scalars['JSONObject']['output']>;
  /** Whether or not comment is a reply to another comment */
  hasParent: Scalars['Boolean']['output'];
  id: Scalars['String']['output'];
  /** Parent thread, if there's any */
  parent?: Maybe<Comment>;
  /** Plain-text version of the comment text, ideal for previews */
  rawText: Scalars['String']['output'];
  /** @deprecated Not actually implemented */
  reactions?: Maybe<Array<Maybe<Scalars['String']['output']>>>;
  /** Gets the replies to this comment. */
  replies: CommentCollection;
  /** Get authors of replies to this comment */
  replyAuthors: CommentReplyAuthorCollection;
  /** Resources that this comment targets. Can be a mixture of either one stream, or multiple commits and objects. */
  resources: Array<ResourceIdentifier>;
  screenshot?: Maybe<Scalars['String']['output']>;
  text: SmartTextEditorValue;
  /** The time this comment was last updated. Corresponds also to the latest reply to this comment, if any. */
  updatedAt: Scalars['DateTime']['output'];
  /** The last time you viewed this comment. Present only if an auth'ed request. Relevant only if a top level commit. */
  viewedAt?: Maybe<Scalars['DateTime']['output']>;
  /** Resource identifiers as defined and implemented in the Viewer of the new frontend */
  viewerResources: Array<ViewerResourceItem>;
  /** SerializedViewerState */
  viewerState?: Maybe<Scalars['JSONObject']['output']>;
};


export type CommentRepliesArgs = {
  cursor?: InputMaybe<Scalars['String']['input']>;
  limit?: InputMaybe<Scalars['Int']['input']>;
};


export type CommentReplyAuthorsArgs = {
  limit?: Scalars['Int']['input'];
};

export type CommentActivityMessage = {
  __typename?: 'CommentActivityMessage';
  comment: Comment;
  type: Scalars['String']['output'];
};

export type CommentCollection = {
  __typename?: 'CommentCollection';
  cursor?: Maybe<Scalars['String']['output']>;
  items: Array<Comment>;
  totalCount: Scalars['Int']['output'];
};

export type CommentContentInput = {
  blobIds?: InputMaybe<Array<Scalars['String']['input']>>;
  doc?: InputMaybe<Scalars['JSONObject']['input']>;
};

/** Deprecated: Used by old stream-based mutations */
export type CommentCreateInput = {
  /** IDs of uploaded blobs that should be attached to this comment */
  blobIds: Array<Scalars['String']['input']>;
  data: Scalars['JSONObject']['input'];
  /**
   * Specifies the resources this comment is linked to. There are several use cases:
   * - a comment targets only one resource (commit or object)
   * - a comment targets one or more resources (commits or objects)
   * - a comment targets only a stream
   */
  resources: Array<InputMaybe<ResourceIdentifierInput>>;
  screenshot?: InputMaybe<Scalars['String']['input']>;
  streamId: Scalars['String']['input'];
  /** ProseMirror document object */
  text?: InputMaybe<Scalars['JSONObject']['input']>;
};

export type CommentDataFilters = {
  __typename?: 'CommentDataFilters';
  hiddenIds?: Maybe<Array<Scalars['String']['output']>>;
  isolatedIds?: Maybe<Array<Scalars['String']['output']>>;
  passMax?: Maybe<Scalars['Float']['output']>;
  passMin?: Maybe<Scalars['Float']['output']>;
  propertyInfoKey?: Maybe<Scalars['String']['output']>;
  sectionBox?: Maybe<Scalars['JSONObject']['output']>;
};

/** Equivalent to frontend-1's LocalFilterState */
export type CommentDataFiltersInput = {
  hiddenIds?: InputMaybe<Array<Scalars['String']['input']>>;
  isolatedIds?: InputMaybe<Array<Scalars['String']['input']>>;
  passMax?: InputMaybe<Scalars['Float']['input']>;
  passMin?: InputMaybe<Scalars['Float']['input']>;
  propertyInfoKey?: InputMaybe<Scalars['String']['input']>;
  sectionBox?: InputMaybe<Scalars['JSONObject']['input']>;
};

/** Deprecated: Used by old stream-based mutations */
export type CommentEditInput = {
  /** IDs of uploaded blobs that should be attached to this comment */
  blobIds: Array<Scalars['String']['input']>;
  id: Scalars['String']['input'];
  streamId: Scalars['String']['input'];
  /** ProseMirror document object */
  text?: InputMaybe<Scalars['JSONObject']['input']>;
};

export type CommentMutations = {
  __typename?: 'CommentMutations';
  archive: Scalars['Boolean']['output'];
  create: Comment;
  edit: Comment;
  markViewed: Scalars['Boolean']['output'];
  reply: Comment;
};


export type CommentMutationsArchiveArgs = {
  archived?: Scalars['Boolean']['input'];
  commentId: Scalars['String']['input'];
};


export type CommentMutationsCreateArgs = {
  input: CreateCommentInput;
};


export type CommentMutationsEditArgs = {
  input: EditCommentInput;
};


export type CommentMutationsMarkViewedArgs = {
  commentId: Scalars['String']['input'];
};


export type CommentMutationsReplyArgs = {
  input: CreateCommentReplyInput;
};

export type CommentReplyAuthorCollection = {
  __typename?: 'CommentReplyAuthorCollection';
  items: Array<LimitedUser>;
  totalCount: Scalars['Int']['output'];
};

export type CommentThreadActivityMessage = {
  __typename?: 'CommentThreadActivityMessage';
  data?: Maybe<Scalars['JSONObject']['output']>;
  reply?: Maybe<Comment>;
  type: Scalars['String']['output'];
};

export type Commit = {
  __typename?: 'Commit';
  /** All the recent activity on this commit in chronological order */
  activity?: Maybe<ActivityCollection>;
  authorAvatar?: Maybe<Scalars['String']['output']>;
  authorId?: Maybe<Scalars['String']['output']>;
  authorName?: Maybe<Scalars['String']['output']>;
  branch?: Maybe<Branch>;
  branchName?: Maybe<Scalars['String']['output']>;
  /**
   * The total number of comments for this commit. To actually get the comments, use the comments query and pass in a resource array consisting of of this commit's id.
   * E.g.,
   * ```
   * query{
   *   comments(streamId:"streamId" resources:[{resourceType: commit, resourceId:"commitId"}] ){
   *     ...
   *   }
   * ```
   */
  commentCount: Scalars['Int']['output'];
  createdAt?: Maybe<Scalars['DateTime']['output']>;
  id: Scalars['String']['output'];
  message?: Maybe<Scalars['String']['output']>;
  parents?: Maybe<Array<Maybe<Scalars['String']['output']>>>;
  referencedObject: Scalars['String']['output'];
  sourceApplication?: Maybe<Scalars['String']['output']>;
  /**
   * Will throw an authorization error if active user isn't authorized to see it, for example,
   * if a stream isn't public and the user doesn't have the appropriate rights.
   */
  stream: Stream;
  /** @deprecated Use the stream field instead */
  streamId?: Maybe<Scalars['String']['output']>;
  /** @deprecated Use the stream field instead */
  streamName?: Maybe<Scalars['String']['output']>;
  totalChildrenCount?: Maybe<Scalars['Int']['output']>;
};


export type CommitActivityArgs = {
  actionType?: InputMaybe<Scalars['String']['input']>;
  after?: InputMaybe<Scalars['DateTime']['input']>;
  before?: InputMaybe<Scalars['DateTime']['input']>;
  cursor?: InputMaybe<Scalars['DateTime']['input']>;
  limit?: Scalars['Int']['input'];
};

export type CommitCollection = {
  __typename?: 'CommitCollection';
  cursor?: Maybe<Scalars['String']['output']>;
  items?: Maybe<Array<Commit>>;
  totalCount: Scalars['Int']['output'];
};

export type CommitCreateInput = {
  branchName: Scalars['String']['input'];
  message?: InputMaybe<Scalars['String']['input']>;
  objectId: Scalars['String']['input'];
  parents?: InputMaybe<Array<InputMaybe<Scalars['String']['input']>>>;
  sourceApplication?: InputMaybe<Scalars['String']['input']>;
  streamId: Scalars['String']['input'];
  totalChildrenCount?: InputMaybe<Scalars['Int']['input']>;
};

export type CommitDeleteInput = {
  id: Scalars['String']['input'];
  streamId: Scalars['String']['input'];
};

export type CommitReceivedInput = {
  commitId: Scalars['String']['input'];
  message?: InputMaybe<Scalars['String']['input']>;
  sourceApplication: Scalars['String']['input'];
  streamId: Scalars['String']['input'];
};

export type CommitUpdateInput = {
  id: Scalars['String']['input'];
  message?: InputMaybe<Scalars['String']['input']>;
  /** To move the commit to a different branch, please the name of the branch. */
  newBranchName?: InputMaybe<Scalars['String']['input']>;
  streamId: Scalars['String']['input'];
};

export type CommitsDeleteInput = {
  commitIds: Array<Scalars['String']['input']>;
};

export type CommitsMoveInput = {
  commitIds: Array<Scalars['String']['input']>;
  targetBranch: Scalars['String']['input'];
};

/**
 * Can be used instead of a full item collection, when the implementation doesn't call for it yet. Because
 * of the structure, it can be swapped out to a full item collection in the future
 */
export type CountOnlyCollection = {
  __typename?: 'CountOnlyCollection';
  totalCount: Scalars['Int']['output'];
};

export type CreateAutomateFunctionInput = {
  description: Scalars['String']['input'];
  /** Base64 encoded image data string */
  logo?: InputMaybe<Scalars['String']['input']>;
  name: Scalars['String']['input'];
  /** GitHub organization to create the repository in */
  org?: InputMaybe<Scalars['String']['input']>;
  /** SourceAppNames values from @speckle/shared */
  supportedSourceApps: Array<Scalars['String']['input']>;
  tags: Array<Scalars['String']['input']>;
  template: AutomateFunctionTemplateLanguage;
};

/**
 * Can be used instead of a full item collection, when the implementation doesn't call for it yet. Because
 * of the structure, it can be swapped out to a full item collection in the future
 */
export type CountOnlyCollection = {
  __typename?: 'CountOnlyCollection';
  totalCount: Scalars['Int'];
};

export type CreateCommentInput = {
  content: CommentContentInput;
  projectId: Scalars['String']['input'];
  /** Resources that this comment should be attached to */
  resourceIdString: Scalars['String']['input'];
  screenshot?: InputMaybe<Scalars['String']['input']>;
  /**
   * SerializedViewerState. If omitted, comment won't render (correctly) inside the
   * viewer, but will still be retrievable through the API
   */
  viewerState?: InputMaybe<Scalars['JSONObject']['input']>;
};

export type CreateCommentReplyInput = {
  content: CommentContentInput;
  threadId: Scalars['String']['input'];
};

export type CreateModelInput = {
<<<<<<< HEAD
  description?: InputMaybe<Scalars['String']>;
  name: Scalars['String'];
  projectId: Scalars['ID'];
=======
  description?: InputMaybe<Scalars['String']['input']>;
  name: Scalars['String']['input'];
  projectId: Scalars['ID']['input'];
>>>>>>> 08d1bffd
};

export type DeleteModelInput = {
  id: Scalars['ID']['input'];
  projectId: Scalars['ID']['input'];
};

export type DeleteVersionsInput = {
  versionIds: Array<Scalars['String']['input']>;
};

export enum DiscoverableStreamsSortType {
  CreatedDate = 'CREATED_DATE',
  FavoritesCount = 'FAVORITES_COUNT'
}

export type DiscoverableStreamsSortingInput = {
  direction: SortDirection;
  type: DiscoverableStreamsSortType;
};

export type EditCommentInput = {
  commentId: Scalars['String']['input'];
  content: CommentContentInput;
};

export type FileUpload = {
  __typename?: 'FileUpload';
  branchName: Scalars['String']['output'];
  /** If present, the conversion result is stored in this commit. */
  convertedCommitId?: Maybe<Scalars['String']['output']>;
  convertedLastUpdate: Scalars['DateTime']['output'];
  /** Holds any errors or info. */
  convertedMessage?: Maybe<Scalars['String']['output']>;
  /** 0 = queued, 1 = processing, 2 = success, 3 = error */
  convertedStatus: Scalars['Int']['output'];
  /** Alias for convertedCommitId */
  convertedVersionId?: Maybe<Scalars['String']['output']>;
  fileName: Scalars['String']['output'];
  fileSize: Scalars['Int']['output'];
  fileType: Scalars['String']['output'];
  id: Scalars['String']['output'];
  /** Model associated with the file upload, if it exists already */
  model?: Maybe<Model>;
  /** Alias for branchName */
  modelName: Scalars['String']['output'];
  /** Alias for streamId */
  projectId: Scalars['String']['output'];
  streamId: Scalars['String']['output'];
  uploadComplete: Scalars['Boolean']['output'];
  uploadDate: Scalars['DateTime']['output'];
  /** The user's id that uploaded this file. */
  userId: Scalars['String']['output'];
};

export type FunctionRunStatusInput = {
  contextView?: InputMaybe<Scalars['String']['input']>;
  elapsed: Scalars['Float']['input'];
  functionId: Scalars['String']['input'];
  functionLogo?: InputMaybe<Scalars['String']['input']>;
  functionName: Scalars['String']['input'];
  resultVersionIds: Array<Scalars['String']['input']>;
  /**
   * Current schema: {
   *   version: "1.0.0",
   *   values: {
   *     speckleObjects: Record<ObjectId, {level: string; statusMessage: string}[]>
   *     blobIds?: string[]
   *   }
   * }
   */
  results?: InputMaybe<Scalars['JSONObject']['input']>;
  status: AutomationRunStatus;
  statusMessage?: InputMaybe<Scalars['String']['input']>;
};

export type GendoAiRender = {
  __typename?: 'GendoAIRender';
  camera?: Maybe<Scalars['JSONObject']['output']>;
  createdAt: Scalars['String']['output'];
  gendoGenerationId?: Maybe<Scalars['String']['output']>;
  id: Scalars['ID']['output'];
  modelId: Scalars['String']['output'];
  projectId: Scalars['String']['output'];
  prompt: Scalars['String']['output'];
  /** This is a blob id. */
  responseImage?: Maybe<Scalars['String']['output']>;
  status: Scalars['String']['output'];
  updatedAt: Scalars['String']['output'];
  user?: Maybe<AvatarUser>;
  userId: Scalars['String']['output'];
  versionId: Scalars['String']['output'];
};

export type GendoAiRenderCollection = {
  __typename?: 'GendoAIRenderCollection';
  items: Array<Maybe<GendoAiRender>>;
  totalCount: Scalars['Int']['output'];
};

export type GendoAiRenderInput = {
  /** Base64 encoded image of the depthmap. */
  baseImage: Scalars['String']['input'];
  camera: Scalars['JSONObject']['input'];
  modelId: Scalars['ID']['input'];
  projectId: Scalars['ID']['input'];
  /** The generation prompt. */
  prompt: Scalars['String']['input'];
  versionId: Scalars['ID']['input'];
};

export type FunctionRunStatusInput = {
  contextView?: InputMaybe<Scalars['String']>;
  elapsed: Scalars['Float'];
  functionId: Scalars['String'];
  functionLogo?: InputMaybe<Scalars['String']>;
  functionName: Scalars['String'];
  resultVersionIds: Array<Scalars['String']>;
  /**
   * Current schema: {
   *   version: "1.0.0",
   *   values: {
   *     speckleObjects: Record<ObjectId, {level: string; statusMessage: string}[]>
   *     blobIds?: string[]
   *   }
   * }
   */
  results?: InputMaybe<Scalars['JSONObject']>;
  status: AutomationRunStatus;
  statusMessage?: InputMaybe<Scalars['String']>;
};

export type LegacyCommentViewerData = {
  __typename?: 'LegacyCommentViewerData';
  /**
   * An array representing a user's camera position:
   * [camPos.x, camPos.y, camPos.z, camTarget.x, camTarget.y, camTarget.z, isOrtho, zoomNumber]
   */
  camPos: Array<Scalars['Float']['output']>;
  /** Old FE LocalFilterState type */
  filters: CommentDataFilters;
  /** THREE.Vector3 {x, y, z} */
  location: Scalars['JSONObject']['output'];
  /** Viewer.getCurrentSectionBox(): THREE.Box3 */
  sectionBox?: Maybe<Scalars['JSONObject']['output']>;
  /** Currently unused. Ideally comments should keep track of selected objects. */
  selection?: Maybe<Scalars['JSONObject']['output']>;
};

/**
 * Limited user type, for showing public info about a user
 * to another user
 */
export type LimitedUser = {
  __typename?: 'LimitedUser';
  /** All the recent activity from this user in chronological order */
  activity?: Maybe<ActivityCollection>;
  avatar?: Maybe<Scalars['String']['output']>;
  bio?: Maybe<Scalars['String']['output']>;
  /** Get public stream commits authored by the user */
  commits?: Maybe<CommitCollection>;
  company?: Maybe<Scalars['String']['output']>;
  id: Scalars['ID']['output'];
  name: Scalars['String']['output'];
  role?: Maybe<Scalars['String']['output']>;
  /** Returns all discoverable streams that the user is a collaborator on */
  streams: StreamCollection;
  /** The user's timeline in chronological order */
  timeline?: Maybe<ActivityCollection>;
  /** Total amount of favorites attached to streams owned by the user */
  totalOwnedStreamsFavorites: Scalars['Int']['output'];
  verified?: Maybe<Scalars['Boolean']['output']>;
};


/**
 * Limited user type, for showing public info about a user
 * to another user
 */
export type LimitedUserActivityArgs = {
  actionType?: InputMaybe<Scalars['String']['input']>;
  after?: InputMaybe<Scalars['DateTime']['input']>;
  before?: InputMaybe<Scalars['DateTime']['input']>;
  cursor?: InputMaybe<Scalars['DateTime']['input']>;
  limit?: Scalars['Int']['input'];
};


/**
 * Limited user type, for showing public info about a user
 * to another user
 */
export type LimitedUserCommitsArgs = {
  cursor?: InputMaybe<Scalars['String']['input']>;
  limit?: Scalars['Int']['input'];
};


/**
 * Limited user type, for showing public info about a user
 * to another user
 */
export type LimitedUserStreamsArgs = {
  cursor?: InputMaybe<Scalars['String']['input']>;
  limit?: Scalars['Int']['input'];
};


/**
 * Limited user type, for showing public info about a user
 * to another user
 */
export type LimitedUserTimelineArgs = {
  after?: InputMaybe<Scalars['DateTime']['input']>;
  before?: InputMaybe<Scalars['DateTime']['input']>;
  cursor?: InputMaybe<Scalars['DateTime']['input']>;
  limit?: Scalars['Int']['input'];
};

export type Model = {
  __typename?: 'Model';
  author: LimitedUser;
  automationStatus?: Maybe<AutomationsStatus>;
<<<<<<< HEAD
=======
  automationsStatus?: Maybe<TriggeredAutomationsStatus>;
>>>>>>> 08d1bffd
  /** Return a model tree of children */
  childrenTree: Array<ModelsTreeItem>;
  /** All comment threads in this model */
  commentThreads: CommentCollection;
  createdAt: Scalars['DateTime']['output'];
  description?: Maybe<Scalars['String']['output']>;
  /** The shortened/display name that doesn't include the names of parent models */
  displayName: Scalars['String']['output'];
  id: Scalars['ID']['output'];
  /** Full name including the names of parent models delimited by forward slashes */
  name: Scalars['String']['output'];
  /** Returns a list of versions that are being created from a file import */
  pendingImportedVersions: Array<FileUpload>;
  previewUrl?: Maybe<Scalars['String']['output']>;
  updatedAt: Scalars['DateTime']['output'];
  version: Version;
  versions: VersionCollection;
};


export type ModelCommentThreadsArgs = {
  cursor?: InputMaybe<Scalars['String']['input']>;
  limit?: Scalars['Int']['input'];
};


export type ModelPendingImportedVersionsArgs = {
  limit?: InputMaybe<Scalars['Int']['input']>;
};


export type ModelVersionArgs = {
  id: Scalars['String']['input'];
};


export type ModelVersionsArgs = {
  cursor?: InputMaybe<Scalars['String']['input']>;
  filter?: InputMaybe<ModelVersionsFilter>;
  limit?: Scalars['Int']['input'];
};

export type ModelCollection = {
  __typename?: 'ModelCollection';
  cursor?: Maybe<Scalars['String']['output']>;
  items: Array<Model>;
  totalCount: Scalars['Int']['output'];
};

export type ModelMutations = {
  __typename?: 'ModelMutations';
  create: Model;
  delete: Scalars['Boolean']['output'];
  update: Model;
};


export type ModelMutationsCreateArgs = {
  input: CreateModelInput;
};


export type ModelMutationsDeleteArgs = {
  input: DeleteModelInput;
};


export type ModelMutationsUpdateArgs = {
  input: UpdateModelInput;
};

export type ModelVersionsFilter = {
  /** Make sure these specified versions are always loaded first */
  priorityIds?: InputMaybe<Array<Scalars['String']['input']>>;
  /** Only return versions specified in `priorityIds` */
  priorityIdsOnly?: InputMaybe<Scalars['Boolean']['input']>;
};

export type ModelsTreeItem = {
  __typename?: 'ModelsTreeItem';
  children: Array<ModelsTreeItem>;
  fullName: Scalars['String']['output'];
  /** Whether or not this item has nested children models */
  hasChildren: Scalars['Boolean']['output'];
  id: Scalars['ID']['output'];
  /**
   * Nullable cause the item can represent a parent that doesn't actually exist as a model on its own.
   * E.g. A model named "foo/bar" is supposed to be a child of "foo" and will be represented as such,
   * even if "foo" doesn't exist as its own model.
   */
  model?: Maybe<Model>;
  name: Scalars['String']['output'];
  updatedAt: Scalars['DateTime']['output'];
};

export type ModelsTreeItemCollection = {
  __typename?: 'ModelsTreeItemCollection';
  cursor?: Maybe<Scalars['String']['output']>;
  items: Array<ModelsTreeItem>;
  totalCount: Scalars['Int']['output'];
};

export type MoveVersionsInput = {
  /** If the name references a nonexistant model, it will be created */
  targetModelName: Scalars['String']['input'];
  versionIds: Array<Scalars['String']['input']>;
};

export type Mutation = {
  __typename?: 'Mutation';
  /** The void stares back. */
  _?: Maybe<Scalars['String']['output']>;
  /** Various Active User oriented mutations */
  activeUserMutations: ActiveUserMutations;
  adminDeleteUser: Scalars['Boolean']['output'];
  /** Creates an personal api token. */
<<<<<<< HEAD
  apiTokenCreate: Scalars['String'];
  /** Revokes (deletes) an personal api token/app token. */
  apiTokenRevoke: Scalars['Boolean'];
=======
  apiTokenCreate: Scalars['String']['output'];
  /** Revokes (deletes) an personal api token/app token. */
  apiTokenRevoke: Scalars['Boolean']['output'];
>>>>>>> 08d1bffd
  /** Register a new third party application. */
  appCreate: Scalars['String']['output'];
  /** Deletes a thirty party application. */
  appDelete: Scalars['Boolean']['output'];
  /** Revokes (de-authorizes) an application that you have previously authorized. */
<<<<<<< HEAD
  appRevokeAccess?: Maybe<Scalars['Boolean']>;
  /** Create an app token. Only apps can create app tokens and they don't show up under personal access tokens. */
  appTokenCreate: Scalars['String'];
  /** Update an existing third party application. **Note: This will invalidate all existing tokens, refresh tokens and access codes and will require existing users to re-authorize it.** */
  appUpdate: Scalars['Boolean'];
  automationMutations: AutomationMutations;
  branchCreate: Scalars['String'];
  branchDelete: Scalars['Boolean'];
  branchUpdate: Scalars['Boolean'];
=======
  appRevokeAccess?: Maybe<Scalars['Boolean']['output']>;
  /** Create an app token. Only apps can create app tokens and they don't show up under personal access tokens. */
  appTokenCreate: Scalars['String']['output'];
  /** Update an existing third party application. **Note: This will invalidate all existing tokens, refresh tokens and access codes and will require existing users to re-authorize it.** */
  appUpdate: Scalars['Boolean']['output'];
  automateFunctionRunStatusReport: Scalars['Boolean']['output'];
  automateMutations: AutomateMutations;
  automationMutations: AutomationMutations;
  branchCreate: Scalars['String']['output'];
  branchDelete: Scalars['Boolean']['output'];
  branchUpdate: Scalars['Boolean']['output'];
>>>>>>> 08d1bffd
  /** Broadcast user activity in the viewer */
  broadcastViewerUserActivity: Scalars['Boolean']['output'];
  /**
   * Archives a comment.
   * @deprecated Use commentMutations version
   */
  commentArchive: Scalars['Boolean']['output'];
  /**
   * Creates a comment
   * @deprecated Use commentMutations version
   */
  commentCreate: Scalars['String']['output'];
  /**
   * Edits a comment.
   * @deprecated Use commentMutations version
   */
  commentEdit: Scalars['Boolean']['output'];
  commentMutations: CommentMutations;
  /**
   * Adds a reply to a comment.
   * @deprecated Use commentMutations version
   */
  commentReply: Scalars['String']['output'];
  /**
   * Flags a comment as viewed by you (the logged in user).
   * @deprecated Use commentMutations version
   */
  commentView: Scalars['Boolean']['output'];
  commitCreate: Scalars['String']['output'];
  commitDelete: Scalars['Boolean']['output'];
  commitReceive: Scalars['Boolean']['output'];
  commitUpdate: Scalars['Boolean']['output'];
  /** Delete a batch of commits */
  commitsDelete: Scalars['Boolean']['output'];
  /** Move a batch of commits to a new branch */
  commitsMove: Scalars['Boolean']['output'];
  /**
   * Delete a pending invite
   * Note: The required scope to invoke this is not given out to app or personal access tokens
   */
  inviteDelete: Scalars['Boolean']['output'];
  /**
   * Re-send a pending invite
   * Note: The required scope to invoke this is not given out to app or personal access tokens
   */
  inviteResend: Scalars['Boolean']['output'];
  modelMutations: ModelMutations;
  objectCreate: Array<Maybe<Scalars['String']['output']>>;
  projectMutations: ProjectMutations;
  /** (Re-)send the account verification e-mail */
<<<<<<< HEAD
  requestVerification: Scalars['Boolean'];
  requestVerificationByEmail: Scalars['Boolean'];
  serverInfoUpdate?: Maybe<Scalars['Boolean']>;
  serverInviteBatchCreate: Scalars['Boolean'];
=======
  requestVerification: Scalars['Boolean']['output'];
  requestVerificationByEmail: Scalars['Boolean']['output'];
  serverInfoUpdate?: Maybe<Scalars['Boolean']['output']>;
  /** Note: The required scope to invoke this is not given out to app or personal access tokens */
  serverInviteBatchCreate: Scalars['Boolean']['output'];
>>>>>>> 08d1bffd
  /** Invite a new user to the speckle server and return the invite ID */
  serverInviteCreate: Scalars['Boolean']['output'];
  /** Request access to a specific stream */
  streamAccessRequestCreate: StreamAccessRequest;
  /** Accept or decline a stream access request. Must be a stream owner to invoke this. */
  streamAccessRequestUse: Scalars['Boolean']['output'];
  /** Creates a new stream. */
  streamCreate?: Maybe<Scalars['String']['output']>;
  /** Deletes an existing stream. */
  streamDelete: Scalars['Boolean']['output'];
  streamFavorite?: Maybe<Stream>;
  /** Note: The required scope to invoke this is not given out to app or personal access tokens */
  streamInviteBatchCreate: Scalars['Boolean']['output'];
  /**
   * Cancel a pending stream invite. Can only be invoked by a stream owner.
   * Note: The required scope to invoke this is not given out to app or personal access tokens
   */
  streamInviteCancel: Scalars['Boolean']['output'];
  /**
   * Invite a new or registered user to the specified stream
   * Note: The required scope to invoke this is not given out to app or personal access tokens
   */
  streamInviteCreate: Scalars['Boolean']['output'];
  /** Accept or decline a stream invite */
  streamInviteUse: Scalars['Boolean']['output'];
  /** Remove yourself from stream collaborators (not possible for the owner) */
  streamLeave: Scalars['Boolean']['output'];
  /** Revokes the permissions of a user on a given stream. */
  streamRevokePermission?: Maybe<Scalars['Boolean']['output']>;
  /** Updates an existing stream. */
  streamUpdate: Scalars['Boolean']['output'];
  /** Update permissions of a user on a given stream. */
  streamUpdatePermission?: Maybe<Scalars['Boolean']['output']>;
  streamsDelete: Scalars['Boolean']['output'];
  /**
   * Used for broadcasting real time typing status in comment threads. Does not persist any info.
   * @deprecated Use broadcastViewerUserActivity
   */
  userCommentThreadActivityBroadcast: Scalars['Boolean']['output'];
  /** Delete a user's account. */
  userDelete: Scalars['Boolean']['output'];
  userNotificationPreferencesUpdate?: Maybe<Scalars['Boolean']['output']>;
  userRoleChange: Scalars['Boolean']['output'];
  /**
   * Edits a user's profile.
   * @deprecated Use activeUserMutations version
   */
  userUpdate: Scalars['Boolean']['output'];
  /**
   * Used for broadcasting real time chat head bubbles and status. Does not persist any info.
   * @deprecated Use broadcastViewerUserActivity
   */
  userViewerActivityBroadcast: Scalars['Boolean']['output'];
  versionMutations: VersionMutations;
  /** Creates a new webhook on a stream */
  webhookCreate: Scalars['String']['output'];
  /** Deletes an existing webhook */
  webhookDelete: Scalars['String']['output'];
  /** Updates an existing webhook */
  webhookUpdate: Scalars['String']['output'];
};


export type MutationAdminDeleteUserArgs = {
  userConfirmation: UserDeleteInput;
};


export type MutationApiTokenCreateArgs = {
  token: ApiTokenCreateInput;
};


export type MutationApiTokenRevokeArgs = {
  token: Scalars['String']['input'];
};


export type MutationAppCreateArgs = {
  app: AppCreateInput;
};


export type MutationAppDeleteArgs = {
  appId: Scalars['String']['input'];
};


export type MutationAppRevokeAccessArgs = {
  appId: Scalars['String']['input'];
};


export type MutationAppTokenCreateArgs = {
  token: AppTokenCreateInput;
};


export type MutationAppTokenCreateArgs = {
  token: AppTokenCreateInput;
};


export type MutationAppUpdateArgs = {
  app: AppUpdateInput;
};


export type MutationAutomateFunctionRunStatusReportArgs = {
  input: AutomateFunctionRunStatusReportInput;
};


export type MutationBranchCreateArgs = {
  branch: BranchCreateInput;
};


export type MutationBranchDeleteArgs = {
  branch: BranchDeleteInput;
};


export type MutationBranchUpdateArgs = {
  branch: BranchUpdateInput;
};


export type MutationBroadcastViewerUserActivityArgs = {
  message: ViewerUserActivityMessageInput;
  projectId: Scalars['String']['input'];
  resourceIdString: Scalars['String']['input'];
};


export type MutationCommentArchiveArgs = {
  archived?: Scalars['Boolean']['input'];
  commentId: Scalars['String']['input'];
  streamId: Scalars['String']['input'];
};


export type MutationCommentCreateArgs = {
  input: CommentCreateInput;
};


export type MutationCommentEditArgs = {
  input: CommentEditInput;
};


export type MutationCommentReplyArgs = {
  input: ReplyCreateInput;
};


export type MutationCommentViewArgs = {
  commentId: Scalars['String']['input'];
  streamId: Scalars['String']['input'];
};


export type MutationCommitCreateArgs = {
  commit: CommitCreateInput;
};


export type MutationCommitDeleteArgs = {
  commit: CommitDeleteInput;
};


export type MutationCommitReceiveArgs = {
  input: CommitReceivedInput;
};


export type MutationCommitUpdateArgs = {
  commit: CommitUpdateInput;
};


export type MutationCommitsDeleteArgs = {
  input: CommitsDeleteInput;
};


export type MutationCommitsMoveArgs = {
  input: CommitsMoveInput;
};


export type MutationInviteDeleteArgs = {
  inviteId: Scalars['String']['input'];
};


export type MutationInviteResendArgs = {
  inviteId: Scalars['String']['input'];
};


export type MutationObjectCreateArgs = {
  objectInput: ObjectCreateInput;
};


export type MutationRequestVerificationByEmailArgs = {
<<<<<<< HEAD
  email: Scalars['String'];
=======
  email: Scalars['String']['input'];
>>>>>>> 08d1bffd
};


export type MutationServerInfoUpdateArgs = {
  info: ServerInfoUpdateInput;
};


export type MutationServerInviteBatchCreateArgs = {
  input: Array<ServerInviteCreateInput>;
};


export type MutationServerInviteCreateArgs = {
  input: ServerInviteCreateInput;
};


export type MutationStreamAccessRequestCreateArgs = {
  streamId: Scalars['String']['input'];
};


export type MutationStreamAccessRequestUseArgs = {
  accept: Scalars['Boolean']['input'];
  requestId: Scalars['String']['input'];
  role?: StreamRole;
};


export type MutationStreamCreateArgs = {
  stream: StreamCreateInput;
};


export type MutationStreamDeleteArgs = {
  id: Scalars['String']['input'];
};


export type MutationStreamFavoriteArgs = {
  favorited: Scalars['Boolean']['input'];
  streamId: Scalars['String']['input'];
};


export type MutationStreamInviteBatchCreateArgs = {
  input: Array<StreamInviteCreateInput>;
};


export type MutationStreamInviteCancelArgs = {
  inviteId: Scalars['String']['input'];
  streamId: Scalars['String']['input'];
};


export type MutationStreamInviteCreateArgs = {
  input: StreamInviteCreateInput;
};


export type MutationStreamInviteUseArgs = {
  accept: Scalars['Boolean']['input'];
  streamId: Scalars['String']['input'];
  token: Scalars['String']['input'];
};


export type MutationStreamLeaveArgs = {
  streamId: Scalars['String']['input'];
};


export type MutationStreamRevokePermissionArgs = {
  permissionParams: StreamRevokePermissionInput;
};


export type MutationStreamUpdateArgs = {
  stream: StreamUpdateInput;
};


export type MutationStreamUpdatePermissionArgs = {
  permissionParams: StreamUpdatePermissionInput;
};


export type MutationStreamsDeleteArgs = {
  ids?: InputMaybe<Array<Scalars['String']['input']>>;
};


export type MutationUserCommentThreadActivityBroadcastArgs = {
  commentId: Scalars['String']['input'];
  data?: InputMaybe<Scalars['JSONObject']['input']>;
  streamId: Scalars['String']['input'];
};


export type MutationUserDeleteArgs = {
  userConfirmation: UserDeleteInput;
};


export type MutationUserNotificationPreferencesUpdateArgs = {
  preferences: Scalars['JSONObject']['input'];
};


export type MutationUserRoleChangeArgs = {
  userRoleInput: UserRoleInput;
};


export type MutationUserUpdateArgs = {
  user: UserUpdateInput;
};


export type MutationUserViewerActivityBroadcastArgs = {
  data?: InputMaybe<Scalars['JSONObject']['input']>;
  resourceId: Scalars['String']['input'];
  streamId: Scalars['String']['input'];
};


export type MutationWebhookCreateArgs = {
  webhook: WebhookCreateInput;
};


export type MutationWebhookDeleteArgs = {
  webhook: WebhookDeleteInput;
};


export type MutationWebhookUpdateArgs = {
  webhook: WebhookUpdateInput;
};

export type Object = {
  __typename?: 'Object';
  applicationId?: Maybe<Scalars['String']['output']>;
  /**
   * Get any objects that this object references. In the case of commits, this will give you a commit's constituent objects.
   * **NOTE**: Providing any of the two last arguments ( `query`, `orderBy` ) will trigger a different code branch that executes a much more expensive SQL query. It is not recommended to do so for basic clients that are interested in purely getting all the objects of a given commit.
   */
  children: ObjectCollection;
  /**
   * The total number of comments for this commit. To actually get the comments, use the comments query and pass in a resource array consisting of of this object's id.
   * E.g.,
   * ```
   * query{
   *   comments(streamId:"streamId" resources:[{resourceType: object, resourceId:"objectId"}] ){
   *     ...
   *   }
   * ```
   */
  commentCount: Scalars['Int']['output'];
  createdAt?: Maybe<Scalars['DateTime']['output']>;
  /** The full object, with all its props & other things. **NOTE:** If you're requesting objects for the purpose of recreating & displaying, you probably only want to request this specific field. */
  data?: Maybe<Scalars['JSONObject']['output']>;
  id: Scalars['String']['output'];
  speckleType?: Maybe<Scalars['String']['output']>;
  totalChildrenCount?: Maybe<Scalars['Int']['output']>;
};


export type ObjectChildrenArgs = {
  cursor?: InputMaybe<Scalars['String']['input']>;
  depth?: Scalars['Int']['input'];
  limit?: Scalars['Int']['input'];
  orderBy?: InputMaybe<Scalars['JSONObject']['input']>;
  query?: InputMaybe<Array<Scalars['JSONObject']['input']>>;
  select?: InputMaybe<Array<InputMaybe<Scalars['String']['input']>>>;
};

export type ObjectCollection = {
  __typename?: 'ObjectCollection';
  cursor?: Maybe<Scalars['String']['output']>;
  objects: Array<Maybe<Object>>;
  totalCount: Scalars['Int']['output'];
};

export type ObjectCreateInput = {
  /** The objects you want to create. */
  objects: Array<InputMaybe<Scalars['JSONObject']['input']>>;
  /** The stream against which these objects will be created. */
  streamId: Scalars['String']['input'];
};

export type PasswordStrengthCheckFeedback = {
  __typename?: 'PasswordStrengthCheckFeedback';
  suggestions: Array<Scalars['String']['output']>;
  warning?: Maybe<Scalars['String']['output']>;
};

export type PasswordStrengthCheckResults = {
  __typename?: 'PasswordStrengthCheckResults';
  /** Verbal feedback to help choose better passwords. set when score <= 2. */
  feedback: PasswordStrengthCheckFeedback;
  /**
   * Integer from 0-4 (useful for implementing a strength bar):
   * 0 too guessable: risky password. (guesses < 10^3)
   * 1 very guessable: protection from throttled online attacks. (guesses < 10^6)
   * 2 somewhat guessable: protection from unthrottled online attacks. (guesses < 10^8)
   * 3 safely unguessable: moderate protection from offline slow-hash scenario. (guesses < 10^10)
   * 4 very unguessable: strong protection from offline slow-hash scenario. (guesses >= 10^10)
   */
  score: Scalars['Int']['output'];
};

export type PendingStreamCollaborator = {
  __typename?: 'PendingStreamCollaborator';
  id: Scalars['String']['output'];
  inviteId: Scalars['String']['output'];
  invitedBy: LimitedUser;
  projectId: Scalars['String']['output'];
  projectName: Scalars['String']['output'];
  role: Scalars['String']['output'];
  streamId: Scalars['String']['output'];
  streamName: Scalars['String']['output'];
  /** E-mail address or name of the invited user */
  title: Scalars['String']['output'];
  /** Only available if the active user is the pending stream collaborator */
  token?: Maybe<Scalars['String']['output']>;
  /** Set only if user is registered */
  user?: Maybe<LimitedUser>;
};

export type Project = {
  __typename?: 'Project';
  allowPublicComments: Scalars['Boolean']['output'];
  /** Get a single automation by id. Error will be thrown if automation is not found or inaccessible. */
  automation: Automation;
  automations: AutomationCollection;
  blob?: Maybe<BlobMetadata>;
  /** Get the metadata collection of blobs stored for this stream. */
  blobs?: Maybe<BlobMetadataCollection>;
  /** All comment threads in this project */
  commentThreads: ProjectCommentCollection;
  createdAt: Scalars['DateTime']['output'];
  description?: Maybe<Scalars['String']['output']>;
  id: Scalars['ID']['output'];
  /** Collaborators who have been invited, but not yet accepted. */
  invitedTeam?: Maybe<Array<PendingStreamCollaborator>>;
  /** Returns a specific model by its ID */
  model: Model;
  /** Return a model tree of children for the specified model name */
  modelChildrenTree: Array<ModelsTreeItem>;
  /** Returns a flat list of all models */
  models: ModelCollection;
  /**
   * Return's a project's models in a tree view with submodels being nested under parent models
   * real or fake (e.g., with a foo/bar model, it will be nested under foo even if such a model doesn't actually exist)
   */
  modelsTree: ModelsTreeItemCollection;
  name: Scalars['String']['output'];
  /** Returns a list models that are being created from a file import */
  pendingImportedModels: Array<FileUpload>;
  /** Active user's role for this project. `null` if request is not authenticated, or the project is not explicitly shared with you. */
  role?: Maybe<Scalars['String']['output']>;
  /** Source apps used in any models of this project */
  sourceApps: Array<Scalars['String']['output']>;
  team: Array<ProjectCollaborator>;
<<<<<<< HEAD
  updatedAt: Scalars['DateTime'];
=======
  updatedAt: Scalars['DateTime']['output'];
>>>>>>> 08d1bffd
  /** Retrieve a specific project version by its ID */
  version?: Maybe<Version>;
  /** Returns a flat list of all project versions */
  versions: VersionCollection;
  /** Return metadata about resources being requested in the viewer */
  viewerResources: Array<ViewerResourceGroup>;
  visibility: ProjectVisibility;
  webhooks: WebhookCollection;
<<<<<<< HEAD
=======
};


export type ProjectAutomationArgs = {
  id: Scalars['String']['input'];
};


export type ProjectAutomationsArgs = {
  cursor?: InputMaybe<Scalars['String']['input']>;
  filter?: InputMaybe<Scalars['String']['input']>;
  limit?: InputMaybe<Scalars['Int']['input']>;
};


export type ProjectBlobArgs = {
  id: Scalars['String']['input'];
};


export type ProjectBlobsArgs = {
  cursor?: InputMaybe<Scalars['String']['input']>;
  limit?: InputMaybe<Scalars['Int']['input']>;
  query?: InputMaybe<Scalars['String']['input']>;
>>>>>>> 08d1bffd
};


export type ProjectCommentThreadsArgs = {
  cursor?: InputMaybe<Scalars['String']['input']>;
  filter?: InputMaybe<ProjectCommentsFilter>;
  limit?: Scalars['Int']['input'];
};


export type ProjectModelArgs = {
  id: Scalars['String']['input'];
};


export type ProjectModelChildrenTreeArgs = {
  fullName: Scalars['String']['input'];
};


export type ProjectModelsArgs = {
  cursor?: InputMaybe<Scalars['String']['input']>;
  filter?: InputMaybe<ProjectModelsFilter>;
  limit?: Scalars['Int']['input'];
};


export type ProjectModelsTreeArgs = {
  cursor?: InputMaybe<Scalars['String']['input']>;
  filter?: InputMaybe<ProjectModelsTreeFilter>;
  limit?: Scalars['Int']['input'];
};


export type ProjectPendingImportedModelsArgs = {
  limit?: InputMaybe<Scalars['Int']['input']>;
};


export type ProjectVersionArgs = {
  id: Scalars['String']['input'];
};


export type ProjectVersionArgs = {
  id: Scalars['String'];
};


export type ProjectVersionsArgs = {
  cursor?: InputMaybe<Scalars['String']['input']>;
  limit?: Scalars['Int']['input'];
};


export type ProjectViewerResourcesArgs = {
  loadedVersionsOnly?: InputMaybe<Scalars['Boolean']['input']>;
  resourceIdString: Scalars['String']['input'];
};


export type ProjectWebhooksArgs = {
  id?: InputMaybe<Scalars['String']['input']>;
};

export type ProjectAutomationCreateInput = {
  enabled: Scalars['Boolean']['input'];
  name: Scalars['String']['input'];
};

export type ProjectAutomationMutations = {
  __typename?: 'ProjectAutomationMutations';
  create: Automation;
  createRevision: AutomationRevision;
  createTestAutomation: Automation;
  createTestAutomationRun: TestAutomationRun;
  /**
   * Trigger an automation with a fake "version created" trigger. The "version created" will
   * just refer to the last version of the model.
   */
  trigger: Scalars['String']['output'];
  update: Automation;
};


export type ProjectAutomationMutationsCreateArgs = {
  input: ProjectAutomationCreateInput;
};


export type ProjectAutomationMutationsCreateRevisionArgs = {
  input: ProjectAutomationRevisionCreateInput;
};


export type ProjectAutomationMutationsCreateTestAutomationArgs = {
  input: ProjectTestAutomationCreateInput;
};


export type ProjectAutomationMutationsCreateTestAutomationRunArgs = {
  automationId: Scalars['ID']['input'];
};


export type ProjectAutomationMutationsTriggerArgs = {
  automationId: Scalars['ID']['input'];
};


export type ProjectAutomationMutationsUpdateArgs = {
  input: ProjectAutomationUpdateInput;
};

export type ProjectAutomationRevisionCreateInput = {
  automationId: Scalars['ID']['input'];
  functions: Array<AutomationRevisionCreateFunctionInput>;
  /** AutomateTypes.TriggerDefinitionsSchema type from @speckle/shared */
  triggerDefinitions: Scalars['JSONObject']['input'];
};

export type ProjectAutomationUpdateInput = {
  enabled?: InputMaybe<Scalars['Boolean']['input']>;
  id: Scalars['ID']['input'];
  name?: InputMaybe<Scalars['String']['input']>;
};

export type ProjectAutomationsStatusUpdatedMessage = {
  __typename?: 'ProjectAutomationsStatusUpdatedMessage';
  model: Model;
  project: Project;
  status: AutomationsStatus;
  version: Version;
};

<<<<<<< HEAD

export type ProjectWebhooksArgs = {
  id?: InputMaybe<Scalars['String']>;
};

export type ProjectAutomationsStatusUpdatedMessage = {
  __typename?: 'ProjectAutomationsStatusUpdatedMessage';
  model: Model;
  project: Project;
  status: AutomationsStatus;
  version: Version;
};
=======
export type ProjectAutomationsUpdatedMessage = {
  __typename?: 'ProjectAutomationsUpdatedMessage';
  automation?: Maybe<Automation>;
  automationId: Scalars['String']['output'];
  /** Only set if type === CREATED_REVISION */
  revision?: Maybe<AutomationRevision>;
  type: ProjectAutomationsUpdatedMessageType;
};

export enum ProjectAutomationsUpdatedMessageType {
  Created = 'CREATED',
  CreatedRevision = 'CREATED_REVISION',
  Updated = 'UPDATED'
}
>>>>>>> 08d1bffd

export type ProjectCollaborator = {
  __typename?: 'ProjectCollaborator';
  id: Scalars['ID']['output'];
  role: Scalars['String']['output'];
  user: LimitedUser;
};

export type ProjectCollection = {
  __typename?: 'ProjectCollection';
  cursor?: Maybe<Scalars['String']['output']>;
  items: Array<Project>;
  totalCount: Scalars['Int']['output'];
};

export type ProjectCommentCollection = {
  __typename?: 'ProjectCommentCollection';
  cursor?: Maybe<Scalars['String']['output']>;
  items: Array<Comment>;
  totalArchivedCount: Scalars['Int']['output'];
  totalCount: Scalars['Int']['output'];
};

export type ProjectCommentsFilter = {
  /** Whether or not to include archived/resolved threads */
  includeArchived?: InputMaybe<Scalars['Boolean']['input']>;
  /**
   * By default if resourceIdString is set, the "versionId" part of model resource identifiers will be ignored
   * and all comments of all versions of any of the referenced models will be returned. If `loadedVersionsOnly` is
   * enabled, then only comment threads of loaded/referenced versions in resourceIdString will be returned.
   */
  loadedVersionsOnly?: InputMaybe<Scalars['Boolean']['input']>;
  /**
   * Only request comments belonging to the resources identified by this
   * comma-delimited resouce string (same format that's used in the viewer URL)
   */
  resourceIdString?: InputMaybe<Scalars['String']['input']>;
};

export type ProjectCommentsUpdatedMessage = {
  __typename?: 'ProjectCommentsUpdatedMessage';
  /** Null if deleted */
  comment?: Maybe<Comment>;
  id: Scalars['String']['output'];
  type: ProjectCommentsUpdatedMessageType;
};

export enum ProjectCommentsUpdatedMessageType {
  Archived = 'ARCHIVED',
  Created = 'CREATED',
  Updated = 'UPDATED'
}

/** Any values left null will be ignored */
export type ProjectCreateInput = {
  description?: InputMaybe<Scalars['String']['input']>;
  name?: InputMaybe<Scalars['String']['input']>;
  visibility?: InputMaybe<ProjectVisibility>;
};

export type ProjectFileImportUpdatedMessage = {
  __typename?: 'ProjectFileImportUpdatedMessage';
  /** Upload ID */
<<<<<<< HEAD
  id: Scalars['String'];
=======
  id: Scalars['String']['output'];
>>>>>>> 08d1bffd
  type: ProjectFileImportUpdatedMessageType;
  upload: FileUpload;
};

export enum ProjectFileImportUpdatedMessageType {
  Created = 'CREATED',
  Updated = 'UPDATED'
}

export type ProjectInviteCreateInput = {
  /** Either this or userId must be filled */
  email?: InputMaybe<Scalars['String']['input']>;
  /** Defaults to the contributor role, if not specified */
  role?: InputMaybe<Scalars['String']['input']>;
  /** Can only be specified if guest mode is on or if the user is an admin */
  serverRole?: InputMaybe<Scalars['String']['input']>;
  /** Either this or email must be filled */
  userId?: InputMaybe<Scalars['String']['input']>;
};

export type ProjectInviteMutations = {
  __typename?: 'ProjectInviteMutations';
  /** Batch invite to project */
  batchCreate: Project;
  /** Cancel a pending stream invite. Can only be invoked by a project owner. */
  cancel: Project;
  /** Invite a new or registered user to be a project collaborator. Can only be invoked by a project owner. */
  create: Project;
  /** Accept or decline a project invite */
  use: Scalars['Boolean']['output'];
};


export type ProjectInviteMutationsBatchCreateArgs = {
  input: Array<ProjectInviteCreateInput>;
  projectId: Scalars['ID']['input'];
};


export type ProjectInviteMutationsCancelArgs = {
  inviteId: Scalars['String']['input'];
  projectId: Scalars['ID']['input'];
};


export type ProjectInviteMutationsCreateArgs = {
  input: ProjectInviteCreateInput;
  projectId: Scalars['ID']['input'];
};


export type ProjectInviteMutationsUseArgs = {
  input: ProjectInviteUseInput;
};

export type ProjectInviteUseInput = {
  accept: Scalars['Boolean']['input'];
  projectId: Scalars['ID']['input'];
  token: Scalars['String']['input'];
};

export type ProjectModelsFilter = {
  /** Filter by IDs of contributors who participated in models */
  contributors?: InputMaybe<Array<Scalars['String']['input']>>;
  /** Excldue models w/ the specified IDs */
  excludeIds?: InputMaybe<Array<Scalars['String']['input']>>;
  /** Only select models w/ the specified IDs */
  ids?: InputMaybe<Array<Scalars['String']['input']>>;
  /** Filter out models that don't have any versions */
  onlyWithVersions?: InputMaybe<Scalars['Boolean']['input']>;
  /** Filter by model names */
  search?: InputMaybe<Scalars['String']['input']>;
  /** Filter by source apps used in models */
  sourceApps?: InputMaybe<Array<Scalars['String']['input']>>;
};

export type ProjectModelsTreeFilter = {
  /** Filter by IDs of contributors who participated in models */
  contributors?: InputMaybe<Array<Scalars['String']['input']>>;
  /** Search for specific models. If used, tree items from different levels may be mixed. */
  search?: InputMaybe<Scalars['String']['input']>;
  /** Filter by source apps used in models */
  sourceApps?: InputMaybe<Array<Scalars['String']['input']>>;
};

export type ProjectModelsUpdatedMessage = {
  __typename?: 'ProjectModelsUpdatedMessage';
  /** Model ID */
  id: Scalars['String']['output'];
  /** Null if model was deleted */
  model?: Maybe<Model>;
  type: ProjectModelsUpdatedMessageType;
};

export enum ProjectModelsUpdatedMessageType {
  Created = 'CREATED',
  Deleted = 'DELETED',
  Updated = 'UPDATED'
}

export type ProjectMutations = {
  __typename?: 'ProjectMutations';
  automationMutations: ProjectAutomationMutations;
  /** Create new project */
  create: Project;
  /**
   * Create onboarding/tutorial project. If one is already created for the active user, that
   * one will be returned instead.
   */
  createForOnboarding: Project;
  /** Delete an existing project */
  delete: Scalars['Boolean']['output'];
  /** Invite related mutations */
  invites: ProjectInviteMutations;
  /** Leave a project. Only possible if you're not the last remaining owner. */
  leave: Scalars['Boolean']['output'];
  /** Updates an existing project */
  update: Project;
  /** Update role for a collaborator */
  updateRole: Project;
};


export type ProjectMutationsAutomationMutationsArgs = {
  projectId: Scalars['ID']['input'];
};


export type ProjectMutationsCreateArgs = {
  input?: InputMaybe<ProjectCreateInput>;
};


export type ProjectMutationsDeleteArgs = {
  id: Scalars['String']['input'];
};


export type ProjectMutationsLeaveArgs = {
  id: Scalars['String']['input'];
};


export type ProjectMutationsUpdateArgs = {
  update: ProjectUpdateInput;
};


export type ProjectMutationsUpdateRoleArgs = {
  input: ProjectUpdateRoleInput;
};

export type ProjectPendingModelsUpdatedMessage = {
  __typename?: 'ProjectPendingModelsUpdatedMessage';
  /** Upload ID */
  id: Scalars['String']['output'];
  model: FileUpload;
  type: ProjectPendingModelsUpdatedMessageType;
};

export enum ProjectPendingModelsUpdatedMessageType {
  Created = 'CREATED',
  Updated = 'UPDATED'
}

export type ProjectPendingVersionsUpdatedMessage = {
  __typename?: 'ProjectPendingVersionsUpdatedMessage';
  /** Upload ID */
  id: Scalars['String']['output'];
  type: ProjectPendingVersionsUpdatedMessageType;
  version: FileUpload;
};

export enum ProjectPendingVersionsUpdatedMessageType {
  Created = 'CREATED',
  Updated = 'UPDATED'
}

export type ProjectTestAutomationCreateInput = {
  functionId: Scalars['String']['input'];
  modelId: Scalars['String']['input'];
  name: Scalars['String']['input'];
};

export type ProjectTriggeredAutomationsStatusUpdatedMessage = {
  __typename?: 'ProjectTriggeredAutomationsStatusUpdatedMessage';
  model: Model;
  project: Project;
  run: AutomateRun;
  type: ProjectTriggeredAutomationsStatusUpdatedMessageType;
  version: Version;
};

export enum ProjectTriggeredAutomationsStatusUpdatedMessageType {
  RunCreated = 'RUN_CREATED',
  RunUpdated = 'RUN_UPDATED'
}

/** Any values left null will be ignored, so only set the properties that you want updated */
export type ProjectUpdateInput = {
  allowPublicComments?: InputMaybe<Scalars['Boolean']['input']>;
  description?: InputMaybe<Scalars['String']['input']>;
  id: Scalars['ID']['input'];
  name?: InputMaybe<Scalars['String']['input']>;
  visibility?: InputMaybe<ProjectVisibility>;
};

export type ProjectUpdateRoleInput = {
  projectId: Scalars['String']['input'];
  /** Leave role as null to revoke access entirely */
  role?: InputMaybe<Scalars['String']['input']>;
  userId: Scalars['String']['input'];
};

export type ProjectUpdatedMessage = {
  __typename?: 'ProjectUpdatedMessage';
  /** Project ID */
  id: Scalars['String']['output'];
  /** Project entity, null if project was deleted */
  project?: Maybe<Project>;
  /** Message type */
  type: ProjectUpdatedMessageType;
};

export enum ProjectUpdatedMessageType {
  Deleted = 'DELETED',
  Updated = 'UPDATED'
}

export type ProjectVersionsPreviewGeneratedMessage = {
  __typename?: 'ProjectVersionsPreviewGeneratedMessage';
  objectId: Scalars['String']['output'];
  projectId: Scalars['String']['output'];
  versionId: Scalars['String']['output'];
};

export type ProjectVersionsUpdatedMessage = {
  __typename?: 'ProjectVersionsUpdatedMessage';
  /** Version ID */
  id: Scalars['String']['output'];
  /** Only set if version was deleted, in other scenarios can be queried from 'version' */
  modelId?: Maybe<Scalars['String']['output']>;
  type: ProjectVersionsUpdatedMessageType;
  /** Null if version was deleted */
  version?: Maybe<Version>;
};

export enum ProjectVersionsUpdatedMessageType {
  Created = 'CREATED',
  Deleted = 'DELETED',
  Updated = 'UPDATED'
}

export enum ProjectVisibility {
  Private = 'PRIVATE',
  Public = 'PUBLIC',
  Unlisted = 'UNLISTED'
}

export type Query = {
  __typename?: 'Query';
  /** Stare into the void. */
  _?: Maybe<Scalars['String']['output']>;
  /** Gets the profile of the authenticated user or null if not authenticated */
  activeUser?: Maybe<User>;
  admin: AdminQueries;
  /**
   * All the streams of the server. Available to admins only.
   * @deprecated use admin.projectList instead
   */
  adminStreams?: Maybe<StreamCollection>;
  /**
   * Get all (or search for specific) users, registered or invited, from the server in a paginated view.
   * The query looks for matches in name, company and email.
   * @deprecated use admin.UserList instead
   */
  adminUsers?: Maybe<AdminUsersListCollection>;
  /** Gets a specific app from the server. */
  app?: Maybe<ServerApp>;
  /** Returns all the publicly available apps on this server. */
  apps?: Maybe<Array<Maybe<ServerAppListItem>>>;
  /** If user is authenticated using an app token, this will describe the app */
  authenticatedAsApp?: Maybe<ServerAppListItem>;
<<<<<<< HEAD
=======
  /** Get a single automate function by id. Error will be thrown if function is not found or inaccessible. */
  automateFunction: AutomateFunction;
  automateFunctions: AutomateFunctionCollection;
  /** Part of the automation/function creation handshake mechanism */
  automateValidateAuthCode: Scalars['Boolean']['output'];
>>>>>>> 08d1bffd
  comment?: Maybe<Comment>;
  /**
   * This query can be used in the following ways:
   * - get all the comments for a stream: **do not pass in any resource identifiers**.
   * - get the comments targeting any of a set of provided resources (comments/objects): **pass in an array of resources.**
   * @deprecated Use 'commentThreads' fields instead
   */
  comments?: Maybe<CommentCollection>;
  /** All of the discoverable streams of the server */
  discoverableStreams?: Maybe<StreamCollection>;
  /** Get the (limited) profile information of another server user */
  otherUser?: Maybe<LimitedUser>;
  /**
   * Find a specific project. Will throw an authorization error if active user isn't authorized
   * to see it, for example, if a project isn't public and the user doesn't have the appropriate rights.
   */
  project: Project;
  /**
   * Look for an invitation to a project, for the current user (authed or not). If token
   * isn't specified, the server will look for any valid invite.
   */
  projectInvite?: Maybe<PendingStreamCollaborator>;
  serverInfo: ServerInfo;
  /** Receive metadata about an invite by the invite token */
  serverInviteByToken?: Maybe<ServerInvite>;
  /** @deprecated use admin.serverStatistics instead */
  serverStats: ServerStats;
  /**
   * Returns a specific stream. Will throw an authorization error if active user isn't authorized
   * to see it, for example, if a stream isn't public and the user doesn't have the appropriate rights.
   */
  stream?: Maybe<Stream>;
  /** Get authed user's stream access request */
  streamAccessRequest?: Maybe<StreamAccessRequest>;
  /**
   * Look for an invitation to a stream, for the current user (authed or not). If token
   * isn't specified, the server will look for any valid invite.
   */
  streamInvite?: Maybe<PendingStreamCollaborator>;
  /** Get all invitations to streams that the active user has */
  streamInvites: Array<PendingStreamCollaborator>;
  /**
   * Returns all streams that the active user is a collaborator on.
   * Pass in the `query` parameter to search by name, description or ID.
   */
  streams?: Maybe<StreamCollection>;
  /**
   * Gets the profile of a user. If no id argument is provided, will return the current authenticated user's profile (as extracted from the authorization header).
   * @deprecated To be removed in the near future! Use 'activeUser' to get info about the active user or 'otherUser' to get info about another user.
   */
  user?: Maybe<User>;
  /** Validate password strength */
  userPwdStrength: PasswordStrengthCheckResults;
  /**
   * Search for users and return limited metadata about them, if you have the server:user role.
   * The query looks for matches in name & email
   */
  userSearch: UserSearchResultCollection;
};


export type QueryAdminStreamsArgs = {
  limit?: InputMaybe<Scalars['Int']['input']>;
  offset?: InputMaybe<Scalars['Int']['input']>;
  orderBy?: InputMaybe<Scalars['String']['input']>;
  query?: InputMaybe<Scalars['String']['input']>;
  visibility?: InputMaybe<Scalars['String']['input']>;
};


export type QueryAdminUsersArgs = {
  limit?: Scalars['Int']['input'];
  offset?: Scalars['Int']['input'];
  query?: InputMaybe<Scalars['String']['input']>;
};


export type QueryAppArgs = {
  id: Scalars['String']['input'];
};


export type QueryAutomateFunctionArgs = {
  id: Scalars['ID']['input'];
};


export type QueryAutomateFunctionsArgs = {
  cursor?: InputMaybe<Scalars['String']['input']>;
  filter?: InputMaybe<AutomateFunctionsFilter>;
  limit?: InputMaybe<Scalars['Int']['input']>;
};


export type QueryAutomateValidateAuthCodeArgs = {
  payload: AutomateAuthCodePayloadTest;
};


export type QueryCommentArgs = {
  id: Scalars['String']['input'];
  streamId: Scalars['String']['input'];
};


export type QueryCommentsArgs = {
  archived?: Scalars['Boolean']['input'];
  cursor?: InputMaybe<Scalars['String']['input']>;
  limit?: InputMaybe<Scalars['Int']['input']>;
  resources?: InputMaybe<Array<InputMaybe<ResourceIdentifierInput>>>;
  streamId: Scalars['String']['input'];
};


export type QueryDiscoverableStreamsArgs = {
  cursor?: InputMaybe<Scalars['String']['input']>;
  limit?: Scalars['Int']['input'];
  sort?: InputMaybe<DiscoverableStreamsSortingInput>;
};


export type QueryOtherUserArgs = {
  id: Scalars['String']['input'];
};


export type QueryProjectArgs = {
  id: Scalars['String']['input'];
};


export type QueryProjectInviteArgs = {
  projectId: Scalars['String']['input'];
  token?: InputMaybe<Scalars['String']['input']>;
};


export type QueryServerInviteByTokenArgs = {
  token: Scalars['String']['input'];
};


export type QueryServerInviteByTokenArgs = {
  token: Scalars['String'];
};


export type QueryStreamArgs = {
  id: Scalars['String']['input'];
};


export type QueryStreamAccessRequestArgs = {
  streamId: Scalars['String']['input'];
};


export type QueryStreamInviteArgs = {
  streamId: Scalars['String']['input'];
  token?: InputMaybe<Scalars['String']['input']>;
};


export type QueryStreamsArgs = {
  cursor?: InputMaybe<Scalars['String']['input']>;
  limit?: InputMaybe<Scalars['Int']['input']>;
  query?: InputMaybe<Scalars['String']['input']>;
};


export type QueryUserArgs = {
  id?: InputMaybe<Scalars['String']['input']>;
};


export type QueryUserPwdStrengthArgs = {
  pwd: Scalars['String']['input'];
};


export type QueryUserSearchArgs = {
  archived?: InputMaybe<Scalars['Boolean']['input']>;
  cursor?: InputMaybe<Scalars['String']['input']>;
  emailOnly?: InputMaybe<Scalars['Boolean']['input']>;
  limit?: Scalars['Int']['input'];
  query: Scalars['String']['input'];
};

/** Deprecated: Used by old stream-based mutations */
export type ReplyCreateInput = {
  /** IDs of uploaded blobs that should be attached to this reply */
  blobIds: Array<Scalars['String']['input']>;
  data?: InputMaybe<Scalars['JSONObject']['input']>;
  parentComment: Scalars['String']['input'];
  streamId: Scalars['String']['input'];
  /** ProseMirror document object */
  text?: InputMaybe<Scalars['JSONObject']['input']>;
};

export type ResourceIdentifier = {
  __typename?: 'ResourceIdentifier';
  resourceId: Scalars['String']['output'];
  resourceType: ResourceType;
};

export type ResourceIdentifierInput = {
  resourceId: Scalars['String']['input'];
  resourceType: ResourceType;
};

export enum ResourceType {
  Comment = 'comment',
  Commit = 'commit',
  Object = 'object',
  Stream = 'stream'
}

export type Role = {
  __typename?: 'Role';
  description: Scalars['String']['output'];
  name: Scalars['String']['output'];
  resourceTarget: Scalars['String']['output'];
};

/** Available scopes. */
export type Scope = {
  __typename?: 'Scope';
  description: Scalars['String']['output'];
  name: Scalars['String']['output'];
};

export type ServerApp = {
  __typename?: 'ServerApp';
  author?: Maybe<AppAuthor>;
  createdAt: Scalars['DateTime']['output'];
  description?: Maybe<Scalars['String']['output']>;
  id: Scalars['String']['output'];
  logo?: Maybe<Scalars['String']['output']>;
  name: Scalars['String']['output'];
  public?: Maybe<Scalars['Boolean']['output']>;
  redirectUrl: Scalars['String']['output'];
  scopes: Array<Scope>;
  secret?: Maybe<Scalars['String']['output']>;
  termsAndConditionsLink?: Maybe<Scalars['String']['output']>;
  trustByDefault?: Maybe<Scalars['Boolean']['output']>;
};

export type ServerAppListItem = {
  __typename?: 'ServerAppListItem';
  author?: Maybe<AppAuthor>;
  description?: Maybe<Scalars['String']['output']>;
  id: Scalars['String']['output'];
  logo?: Maybe<Scalars['String']['output']>;
  name: Scalars['String']['output'];
  redirectUrl: Scalars['String']['output'];
  termsAndConditionsLink?: Maybe<Scalars['String']['output']>;
  trustByDefault?: Maybe<Scalars['Boolean']['output']>;
};

export type ServerAutomateInfo = {
  __typename?: 'ServerAutomateInfo';
  availableFunctionTemplates: Array<AutomateFunctionTemplate>;
};

/** Information about this server. */
export type ServerInfo = {
  __typename?: 'ServerInfo';
  adminContact?: Maybe<Scalars['String']['output']>;
  /** The authentication strategies available on this server. */
  authStrategies: Array<AuthStrategy>;
<<<<<<< HEAD
  /** Base URL of Speckle Automate, if set */
  automateUrl?: Maybe<Scalars['String']>;
  blobSizeLimitBytes: Scalars['Int'];
  canonicalUrl?: Maybe<Scalars['String']>;
  company?: Maybe<Scalars['String']>;
  description?: Maybe<Scalars['String']>;
  /** Whether or not to show messaging about FE2 (banners etc.) */
  enableNewWebUiMessaging?: Maybe<Scalars['Boolean']>;
  guestModeEnabled: Scalars['Boolean'];
  inviteOnly?: Maybe<Scalars['Boolean']>;
  /** Server relocation / migration info */
  migration?: Maybe<ServerMigration>;
  name: Scalars['String'];
=======
  automate: ServerAutomateInfo;
  /** Base URL of Speckle Automate, if set */
  automateUrl?: Maybe<Scalars['String']['output']>;
  blobSizeLimitBytes: Scalars['Int']['output'];
  canonicalUrl?: Maybe<Scalars['String']['output']>;
  company?: Maybe<Scalars['String']['output']>;
  description?: Maybe<Scalars['String']['output']>;
  /** Whether or not to show messaging about FE2 (banners etc.) */
  enableNewWebUiMessaging?: Maybe<Scalars['Boolean']['output']>;
  guestModeEnabled: Scalars['Boolean']['output'];
  inviteOnly?: Maybe<Scalars['Boolean']['output']>;
  /** Server relocation / migration info */
  migration?: Maybe<ServerMigration>;
  name: Scalars['String']['output'];
>>>>>>> 08d1bffd
  /** @deprecated Use role constants from the @speckle/shared npm package instead */
  roles: Array<Role>;
  scopes: Array<Scope>;
  serverRoles: Array<ServerRoleItem>;
  termsOfService?: Maybe<Scalars['String']['output']>;
  version?: Maybe<Scalars['String']['output']>;
};

export type ServerInfoUpdateInput = {
  adminContact?: InputMaybe<Scalars['String']['input']>;
  company?: InputMaybe<Scalars['String']['input']>;
  description?: InputMaybe<Scalars['String']['input']>;
  guestModeEnabled?: InputMaybe<Scalars['Boolean']['input']>;
  inviteOnly?: InputMaybe<Scalars['Boolean']['input']>;
  name: Scalars['String']['input'];
  termsOfService?: InputMaybe<Scalars['String']['input']>;
};

export type ServerInvite = {
  __typename?: 'ServerInvite';
  email: Scalars['String']['output'];
  id: Scalars['String']['output'];
  invitedBy: LimitedUser;
};

export type ServerInviteCreateInput = {
  email: Scalars['String']['input'];
  message?: InputMaybe<Scalars['String']['input']>;
  /** Can only be specified if guest mode is on or if the user is an admin */
  serverRole?: InputMaybe<Scalars['String']['input']>;
};

export type ServerMigration = {
  __typename?: 'ServerMigration';
  movedFrom?: Maybe<Scalars['String']['output']>;
  movedTo?: Maybe<Scalars['String']['output']>;
};

export type ServerMigration = {
  __typename?: 'ServerMigration';
  movedFrom?: Maybe<Scalars['String']>;
  movedTo?: Maybe<Scalars['String']>;
};

export enum ServerRole {
  ServerAdmin = 'SERVER_ADMIN',
  ServerArchivedUser = 'SERVER_ARCHIVED_USER',
  ServerGuest = 'SERVER_GUEST',
  ServerUser = 'SERVER_USER'
}

export type ServerRoleItem = {
  __typename?: 'ServerRoleItem';
  id: Scalars['String']['output'];
  title: Scalars['String']['output'];
};

export type ServerStatistics = {
  __typename?: 'ServerStatistics';
  totalPendingInvites: Scalars['Int']['output'];
  totalProjectCount: Scalars['Int']['output'];
  totalUserCount: Scalars['Int']['output'];
};

export type ServerStats = {
  __typename?: 'ServerStats';
  /** An array of objects currently structured as { created_month: Date, count: int }. */
  commitHistory?: Maybe<Array<Maybe<Scalars['JSONObject']['output']>>>;
  /** An array of objects currently structured as { created_month: Date, count: int }. */
  objectHistory?: Maybe<Array<Maybe<Scalars['JSONObject']['output']>>>;
  /** An array of objects currently structured as { created_month: Date, count: int }. */
  streamHistory?: Maybe<Array<Maybe<Scalars['JSONObject']['output']>>>;
  totalCommitCount: Scalars['Int']['output'];
  totalObjectCount: Scalars['Int']['output'];
  totalStreamCount: Scalars['Int']['output'];
  totalUserCount: Scalars['Int']['output'];
  /** An array of objects currently structured as { created_month: Date, count: int }. */
  userHistory?: Maybe<Array<Maybe<Scalars['JSONObject']['output']>>>;
};

export type SmartTextEditorValue = {
  __typename?: 'SmartTextEditorValue';
  /** File attachments, if any */
  attachments?: Maybe<Array<BlobMetadata>>;
  /**
   * The actual (ProseMirror) document representing the text. Can be empty,
   * if there are attachments.
   */
  doc?: Maybe<Scalars['JSONObject']['output']>;
  /** The type of editor value (comment, blog post etc.) */
  type: Scalars['String']['output'];
  /** The version of the schema */
  version: Scalars['String']['output'];
};

export enum SortDirection {
  Asc = 'ASC',
  Desc = 'DESC'
}

export type Stream = {
  __typename?: 'Stream';
  /** All the recent activity on this stream in chronological order */
  activity?: Maybe<ActivityCollection>;
  allowPublicComments: Scalars['Boolean']['output'];
  blob?: Maybe<BlobMetadata>;
  /** Get the metadata collection of blobs stored for this stream. */
  blobs?: Maybe<BlobMetadataCollection>;
  branch?: Maybe<Branch>;
  branches?: Maybe<BranchCollection>;
  collaborators: Array<StreamCollaborator>;
  /**
   * The total number of comments for this stream. To actually get the comments, use the comments query without passing in a resource array. E.g.:
   *
   * ```
   * query{
   *   comments(streamId:"streamId"){
   *     ...
   *   }
   * ```
   */
  commentCount: Scalars['Int']['output'];
  commit?: Maybe<Commit>;
  commits?: Maybe<CommitCollection>;
  createdAt: Scalars['DateTime']['output'];
  description?: Maybe<Scalars['String']['output']>;
  /** Date when you favorited this stream. `null` if stream isn't viewed from a specific user's perspective or if it isn't favorited. */
  favoritedDate?: Maybe<Scalars['DateTime']['output']>;
  favoritesCount: Scalars['Int']['output'];
  /** Returns a specific file upload that belongs to this stream. */
  fileUpload?: Maybe<FileUpload>;
  /** Returns a list of all the file uploads for this stream. */
  fileUploads: Array<FileUpload>;
  id: Scalars['String']['output'];
  /**
   * Whether the stream (if public) can be found on public stream exploration pages
   * and searches
   */
  isDiscoverable: Scalars['Boolean']['output'];
  /** Whether the stream can be viewed by non-contributors */
  isPublic: Scalars['Boolean']['output'];
  name: Scalars['String']['output'];
  object?: Maybe<Object>;
  /** Pending stream access requests */
  pendingAccessRequests?: Maybe<Array<StreamAccessRequest>>;
  /** Collaborators who have been invited, but not yet accepted. */
  pendingCollaborators?: Maybe<Array<PendingStreamCollaborator>>;
  /** Your role for this stream. `null` if request is not authenticated, or the stream is not explicitly shared with you. */
<<<<<<< HEAD
  role?: Maybe<Scalars['String']>;
  size?: Maybe<Scalars['String']>;
  updatedAt: Scalars['DateTime'];
=======
  role?: Maybe<Scalars['String']['output']>;
  size?: Maybe<Scalars['String']['output']>;
  updatedAt: Scalars['DateTime']['output'];
>>>>>>> 08d1bffd
  webhooks: WebhookCollection;
};


export type StreamActivityArgs = {
  actionType?: InputMaybe<Scalars['String']['input']>;
  after?: InputMaybe<Scalars['DateTime']['input']>;
  before?: InputMaybe<Scalars['DateTime']['input']>;
  cursor?: InputMaybe<Scalars['DateTime']['input']>;
  limit?: Scalars['Int']['input'];
};


export type StreamBlobArgs = {
  id: Scalars['String']['input'];
};


export type StreamBlobsArgs = {
  cursor?: InputMaybe<Scalars['String']['input']>;
  limit?: InputMaybe<Scalars['Int']['input']>;
  query?: InputMaybe<Scalars['String']['input']>;
};


export type StreamBranchArgs = {
  name?: InputMaybe<Scalars['String']['input']>;
};


export type StreamBranchesArgs = {
  cursor?: InputMaybe<Scalars['String']['input']>;
  limit?: Scalars['Int']['input'];
};


export type StreamCommitArgs = {
  id?: InputMaybe<Scalars['String']['input']>;
};


export type StreamCommitsArgs = {
  cursor?: InputMaybe<Scalars['String']['input']>;
  limit?: Scalars['Int']['input'];
};


export type StreamFileUploadArgs = {
  id: Scalars['String']['input'];
};


export type StreamObjectArgs = {
  id: Scalars['String']['input'];
};


export type StreamWebhooksArgs = {
  id?: InputMaybe<Scalars['String']['input']>;
};

/** Created when a user requests to become a contributor on a stream */
export type StreamAccessRequest = {
  __typename?: 'StreamAccessRequest';
  createdAt: Scalars['DateTime']['output'];
  id: Scalars['ID']['output'];
  requester: LimitedUser;
  requesterId: Scalars['String']['output'];
  /** Can only be selected if authed user has proper access */
  stream: Stream;
  streamId: Scalars['String']['output'];
};

export type StreamCollaborator = {
  __typename?: 'StreamCollaborator';
  avatar?: Maybe<Scalars['String']['output']>;
  company?: Maybe<Scalars['String']['output']>;
  id: Scalars['String']['output'];
  name: Scalars['String']['output'];
  role: Scalars['String']['output'];
  serverRole: Scalars['String']['output'];
};

export type StreamCollection = {
  __typename?: 'StreamCollection';
  cursor?: Maybe<Scalars['String']['output']>;
  items?: Maybe<Array<Stream>>;
  totalCount: Scalars['Int']['output'];
};

export type StreamCreateInput = {
  description?: InputMaybe<Scalars['String']['input']>;
  /**
   * Whether the stream (if public) can be found on public stream exploration pages
   * and searches
   */
  isDiscoverable?: InputMaybe<Scalars['Boolean']['input']>;
  /** Whether the stream can be viewed by non-contributors */
  isPublic?: InputMaybe<Scalars['Boolean']['input']>;
  name?: InputMaybe<Scalars['String']['input']>;
  /** Optionally specify user IDs of users that you want to invite to be contributors to this stream */
  withContributors?: InputMaybe<Array<Scalars['String']['input']>>;
};

export type StreamInviteCreateInput = {
  email?: InputMaybe<Scalars['String']['input']>;
  message?: InputMaybe<Scalars['String']['input']>;
  /** Defaults to the contributor role, if not specified */
  role?: InputMaybe<Scalars['String']['input']>;
  /** Can only be specified if guest mode is on or if the user is an admin */
  serverRole?: InputMaybe<Scalars['String']['input']>;
  streamId: Scalars['String']['input'];
  userId?: InputMaybe<Scalars['String']['input']>;
};

export type StreamRevokePermissionInput = {
  streamId: Scalars['String']['input'];
  userId: Scalars['String']['input'];
};

export enum StreamRole {
  StreamContributor = 'STREAM_CONTRIBUTOR',
  StreamOwner = 'STREAM_OWNER',
  StreamReviewer = 'STREAM_REVIEWER'
}

export type StreamUpdateInput = {
  allowPublicComments?: InputMaybe<Scalars['Boolean']['input']>;
  description?: InputMaybe<Scalars['String']['input']>;
  id: Scalars['String']['input'];
  /**
   * Whether the stream (if public) can be found on public stream exploration pages
   * and searches
   */
  isDiscoverable?: InputMaybe<Scalars['Boolean']['input']>;
  /** Whether the stream can be viewed by non-contributors */
  isPublic?: InputMaybe<Scalars['Boolean']['input']>;
  name?: InputMaybe<Scalars['String']['input']>;
};

export type StreamUpdatePermissionInput = {
  role: Scalars['String']['input'];
  streamId: Scalars['String']['input'];
  userId: Scalars['String']['input'];
};

export type Subscription = {
  __typename?: 'Subscription';
  /** It's lonely in the void. */
  _?: Maybe<Scalars['String']['output']>;
  /** Subscribe to branch created event */
  branchCreated?: Maybe<Scalars['JSONObject']['output']>;
  /** Subscribe to branch deleted event */
  branchDeleted?: Maybe<Scalars['JSONObject']['output']>;
  /** Subscribe to branch updated event. */
  branchUpdated?: Maybe<Scalars['JSONObject']['output']>;
  /**
   * Subscribe to new comment events. There's two ways to use this subscription:
   * - for a whole stream: do not pass in any resourceIds; this sub will get called whenever a comment (not reply) is added to any of the stream's resources.
   * - for a specific resource/set of resources: pass in a list of resourceIds (commit or object ids); this sub will get called when *any* of the resources provided get a comment.
   * @deprecated Use projectCommentsUpdated
   */
  commentActivity: CommentActivityMessage;
  /**
   * Subscribes to events on a specific comment. Use to find out when:
   * - a top level comment is deleted (trigger a deletion event outside)
   * - a top level comment receives a reply.
   * @deprecated Use projectCommentsUpdated or viewerUserActivityBroadcasted for reply status
   */
  commentThreadActivity: CommentThreadActivityMessage;
  /** Subscribe to commit created event */
  commitCreated?: Maybe<Scalars['JSONObject']['output']>;
  /** Subscribe to commit deleted event */
  commitDeleted?: Maybe<Scalars['JSONObject']['output']>;
  /** Subscribe to commit updated event. */
<<<<<<< HEAD
  commitUpdated?: Maybe<Scalars['JSONObject']>;
  projectAutomationsStatusUpdated: ProjectAutomationsStatusUpdatedMessage;
=======
  commitUpdated?: Maybe<Scalars['JSONObject']['output']>;
  projectAutomationsStatusUpdated: ProjectAutomationsStatusUpdatedMessage;
  /** Subscribe to updates to automations in the project */
  projectAutomationsUpdated: ProjectAutomationsUpdatedMessage;
>>>>>>> 08d1bffd
  /**
   * Subscribe to updates to resource comments/threads. Optionally specify resource ID string to only receive
   * updates regarding comments for those resources.
   */
  projectCommentsUpdated: ProjectCommentsUpdatedMessage;
  /** Subscribe to changes to any of a project's file imports */
  projectFileImportUpdated: ProjectFileImportUpdatedMessage;
  /** Subscribe to changes to a project's models. Optionally specify modelIds to track. */
  projectModelsUpdated: ProjectModelsUpdatedMessage;
  /** Subscribe to changes to a project's pending models */
  projectPendingModelsUpdated: ProjectPendingModelsUpdatedMessage;
  /** Subscribe to changes to a project's pending versions */
  projectPendingVersionsUpdated: ProjectPendingVersionsUpdatedMessage;
  /** Subscribe to updates to any triggered automations statuses in the project */
  projectTriggeredAutomationsStatusUpdated: ProjectTriggeredAutomationsStatusUpdatedMessage;
  /** Track updates to a specific project */
  projectUpdated: ProjectUpdatedMessage;
  projectVersionGendoAIRenderCreated: GendoAiRender;
  projectVersionGendoAIRenderUpdated: GendoAiRender;
  /** Subscribe to when a project's versions get their preview image fully generated. */
  projectVersionsPreviewGenerated: ProjectVersionsPreviewGeneratedMessage;
  /** Subscribe to changes to a project's versions. */
  projectVersionsUpdated: ProjectVersionsUpdatedMessage;
  /** Subscribes to stream deleted event. Use this in clients/components that pertain only to this stream. */
  streamDeleted?: Maybe<Scalars['JSONObject']['output']>;
  /** Subscribes to stream updated event. Use this in clients/components that pertain only to this stream. */
  streamUpdated?: Maybe<Scalars['JSONObject']['output']>;
  /** Track newly added or deleted projects owned by the active user */
  userProjectsUpdated: UserProjectsUpdatedMessage;
  /**
   * Subscribes to new stream added event for your profile. Use this to display an up-to-date list of streams.
   * **NOTE**: If someone shares a stream with you, this subscription will be triggered with an extra value of `sharedBy` in the payload.
   */
  userStreamAdded?: Maybe<Scalars['JSONObject']['output']>;
  /**
   * Subscribes to stream removed event for your profile. Use this to display an up-to-date list of streams for your profile.
   * **NOTE**: If someone revokes your permissions on a stream, this subscription will be triggered with an extra value of `revokedBy` in the payload.
   */
  userStreamRemoved?: Maybe<Scalars['JSONObject']['output']>;
  /**
   * Broadcasts "real-time" location data for viewer users.
   * @deprecated Use viewerUserActivityBroadcasted
   */
  userViewerActivity?: Maybe<Scalars['JSONObject']['output']>;
  /** Track user activities in the viewer relating to the specified resources */
  viewerUserActivityBroadcasted: ViewerUserActivityMessage;
};


export type SubscriptionBranchCreatedArgs = {
  streamId: Scalars['String']['input'];
};


export type SubscriptionBranchDeletedArgs = {
  streamId: Scalars['String']['input'];
};


export type SubscriptionBranchUpdatedArgs = {
  branchId?: InputMaybe<Scalars['String']['input']>;
  streamId: Scalars['String']['input'];
};


export type SubscriptionCommentActivityArgs = {
  resourceIds?: InputMaybe<Array<InputMaybe<Scalars['String']['input']>>>;
  streamId: Scalars['String']['input'];
};


export type SubscriptionCommentThreadActivityArgs = {
  commentId: Scalars['String']['input'];
  streamId: Scalars['String']['input'];
};


export type SubscriptionCommitCreatedArgs = {
  streamId: Scalars['String']['input'];
};


export type SubscriptionCommitDeletedArgs = {
  streamId: Scalars['String']['input'];
};


export type SubscriptionCommitUpdatedArgs = {
  commitId?: InputMaybe<Scalars['String']['input']>;
  streamId: Scalars['String']['input'];
};


export type SubscriptionProjectAutomationsStatusUpdatedArgs = {
  projectId: Scalars['String']['input'];
};


export type SubscriptionProjectAutomationsUpdatedArgs = {
  projectId: Scalars['String']['input'];
};


export type SubscriptionProjectAutomationsStatusUpdatedArgs = {
  projectId: Scalars['String'];
};


export type SubscriptionProjectCommentsUpdatedArgs = {
  target: ViewerUpdateTrackingTarget;
};


export type SubscriptionProjectFileImportUpdatedArgs = {
<<<<<<< HEAD
  id: Scalars['String'];
=======
  id: Scalars['String']['input'];
>>>>>>> 08d1bffd
};


export type SubscriptionProjectModelsUpdatedArgs = {
  id: Scalars['String']['input'];
  modelIds?: InputMaybe<Array<Scalars['String']['input']>>;
};


export type SubscriptionProjectPendingModelsUpdatedArgs = {
  id: Scalars['String']['input'];
};


export type SubscriptionProjectPendingVersionsUpdatedArgs = {
  id: Scalars['String']['input'];
};


export type SubscriptionProjectTriggeredAutomationsStatusUpdatedArgs = {
  projectId: Scalars['String']['input'];
};


export type SubscriptionProjectUpdatedArgs = {
  id: Scalars['String']['input'];
};


export type SubscriptionProjectVersionGendoAiRenderCreatedArgs = {
  id: Scalars['String']['input'];
  versionId: Scalars['String']['input'];
};


export type SubscriptionProjectVersionGendoAiRenderUpdatedArgs = {
  id: Scalars['String']['input'];
  versionId: Scalars['String']['input'];
};


export type SubscriptionProjectVersionsPreviewGeneratedArgs = {
  id: Scalars['String']['input'];
};


export type SubscriptionProjectVersionsUpdatedArgs = {
  id: Scalars['String']['input'];
};


export type SubscriptionStreamDeletedArgs = {
  streamId?: InputMaybe<Scalars['String']['input']>;
};


export type SubscriptionStreamUpdatedArgs = {
  streamId?: InputMaybe<Scalars['String']['input']>;
};


export type SubscriptionUserViewerActivityArgs = {
  resourceId: Scalars['String']['input'];
  streamId: Scalars['String']['input'];
};


export type SubscriptionViewerUserActivityBroadcastedArgs = {
  sessionId?: InputMaybe<Scalars['String']['input']>;
  target: ViewerUpdateTrackingTarget;
};

<<<<<<< HEAD
export type TokenResourceIdentifier = {
  __typename?: 'TokenResourceIdentifier';
  id: Scalars['String'];
  type: TokenResourceIdentifierType;
=======
export type TestAutomationRun = {
  __typename?: 'TestAutomationRun';
  automationRunId: Scalars['String']['output'];
  functionRunId: Scalars['String']['output'];
  triggers: Array<TestAutomationRunTrigger>;
};

export type TestAutomationRunTrigger = {
  __typename?: 'TestAutomationRunTrigger';
  payload: TestAutomationRunTriggerPayload;
  triggerType: Scalars['String']['output'];
};

export type TestAutomationRunTriggerPayload = {
  __typename?: 'TestAutomationRunTriggerPayload';
  modelId: Scalars['String']['output'];
  versionId: Scalars['String']['output'];
};

export type TokenResourceIdentifier = {
  __typename?: 'TokenResourceIdentifier';
  id: Scalars['String']['output'];
  type: TokenResourceIdentifierType;
};

export type TokenResourceIdentifierInput = {
  id: Scalars['String']['input'];
  type: TokenResourceIdentifierType;
};

export enum TokenResourceIdentifierType {
  Project = 'project'
}

export type TriggeredAutomationsStatus = {
  __typename?: 'TriggeredAutomationsStatus';
  automationRuns: Array<AutomateRun>;
  id: Scalars['ID']['output'];
  status: AutomateRunStatus;
  statusMessage?: Maybe<Scalars['String']['output']>;
};

/** Any null values will be ignored */
export type UpdateAutomateFunctionInput = {
  description?: InputMaybe<Scalars['String']['input']>;
  id: Scalars['ID']['input'];
  logo?: InputMaybe<Scalars['String']['input']>;
  name?: InputMaybe<Scalars['String']['input']>;
  /** SourceAppNames values from @speckle/shared */
  supportedSourceApps?: InputMaybe<Array<Scalars['String']['input']>>;
  tags?: InputMaybe<Array<Scalars['String']['input']>>;
>>>>>>> 08d1bffd
};

export type TokenResourceIdentifierInput = {
  id: Scalars['String'];
  type: TokenResourceIdentifierType;
};

export enum TokenResourceIdentifierType {
  Project = 'project'
}

export type UpdateModelInput = {
<<<<<<< HEAD
  description?: InputMaybe<Scalars['String']>;
  id: Scalars['ID'];
  name?: InputMaybe<Scalars['String']>;
  projectId: Scalars['ID'];
=======
  description?: InputMaybe<Scalars['String']['input']>;
  id: Scalars['ID']['input'];
  name?: InputMaybe<Scalars['String']['input']>;
  projectId: Scalars['ID']['input'];
>>>>>>> 08d1bffd
};

/** Only non-null values will be updated */
export type UpdateVersionInput = {
  message?: InputMaybe<Scalars['String']['input']>;
  versionId: Scalars['String']['input'];
};

/**
 * Full user type, should only be used in the context of admin operations or
 * when a user is reading/writing info about himself
 */
export type User = {
  __typename?: 'User';
  /** All the recent activity from this user in chronological order */
  activity?: Maybe<ActivityCollection>;
  /** Returns a list of your personal api tokens. */
  apiTokens: Array<ApiToken>;
  /** Returns the apps you have authorized. */
  authorizedApps?: Maybe<Array<ServerAppListItem>>;
<<<<<<< HEAD
  avatar?: Maybe<Scalars['String']>;
  bio?: Maybe<Scalars['String']>;
=======
  automateInfo: UserAutomateInfo;
  avatar?: Maybe<Scalars['String']['output']>;
  bio?: Maybe<Scalars['String']['output']>;
>>>>>>> 08d1bffd
  /**
   * Get commits authored by the user. If requested for another user, then only commits
   * from public streams will be returned.
   */
  commits?: Maybe<CommitCollection>;
  company?: Maybe<Scalars['String']['output']>;
  /** Returns the apps you have created. */
  createdApps?: Maybe<Array<ServerApp>>;
  createdAt?: Maybe<Scalars['DateTime']['output']>;
  email?: Maybe<Scalars['String']['output']>;
  /**
   * All the streams that a active user has favorited.
   * Note: You can't use this to retrieve another user's favorite streams.
   */
  favoriteStreams: StreamCollection;
  /** Whether the user has a pending/active email verification token */
  hasPendingVerification?: Maybe<Scalars['Boolean']['output']>;
  id: Scalars['ID']['output'];
  /** Whether post-sign up onboarding has been finished or skipped entirely */
  isOnboardingFinished?: Maybe<Scalars['Boolean']['output']>;
  name: Scalars['String']['output'];
  notificationPreferences: Scalars['JSONObject']['output'];
  profiles?: Maybe<Scalars['JSONObject']['output']>;
  /** Get all invitations to projects that the active user has */
  projectInvites: Array<PendingStreamCollaborator>;
  /** Get projects that the user participates in */
  projects: ProjectCollection;
  role?: Maybe<Scalars['String']['output']>;
  /**
   * Returns all streams that the user is a collaborator on. If requested for a user, who isn't the
   * authenticated user, then this will only return discoverable streams.
   */
  streams: StreamCollection;
  /** The user's timeline in chronological order */
  timeline?: Maybe<ActivityCollection>;
  /** Total amount of favorites attached to streams owned by the user */
<<<<<<< HEAD
  totalOwnedStreamsFavorites: Scalars['Int'];
  verified?: Maybe<Scalars['Boolean']>;
=======
  totalOwnedStreamsFavorites: Scalars['Int']['output'];
  verified?: Maybe<Scalars['Boolean']['output']>;
>>>>>>> 08d1bffd
  /**
   * Get (count of) user's versions. By default gets all versions of all projects the user has access to.
   * Set authoredOnly=true to only retrieve versions authored by the user.
   *
   * Note: Only count resolution is currently implemented
   */
  versions: CountOnlyCollection;
};


/**
 * Full user type, should only be used in the context of admin operations or
 * when a user is reading/writing info about himself
 */
export type UserActivityArgs = {
  actionType?: InputMaybe<Scalars['String']['input']>;
  after?: InputMaybe<Scalars['DateTime']['input']>;
  before?: InputMaybe<Scalars['DateTime']['input']>;
  cursor?: InputMaybe<Scalars['DateTime']['input']>;
  limit?: Scalars['Int']['input'];
};


/**
 * Full user type, should only be used in the context of admin operations or
 * when a user is reading/writing info about himself
 */
export type UserCommitsArgs = {
  cursor?: InputMaybe<Scalars['String']['input']>;
  limit?: Scalars['Int']['input'];
};


/**
 * Full user type, should only be used in the context of admin operations or
 * when a user is reading/writing info about himself
 */
export type UserFavoriteStreamsArgs = {
  cursor?: InputMaybe<Scalars['String']['input']>;
  limit?: Scalars['Int']['input'];
};


/**
 * Full user type, should only be used in the context of admin operations or
 * when a user is reading/writing info about himself
 */
export type UserProjectsArgs = {
  cursor?: InputMaybe<Scalars['String']['input']>;
  filter?: InputMaybe<UserProjectsFilter>;
  limit?: Scalars['Int']['input'];
};


/**
 * Full user type, should only be used in the context of admin operations or
 * when a user is reading/writing info about himself
 */
export type UserStreamsArgs = {
  cursor?: InputMaybe<Scalars['String']['input']>;
  limit?: Scalars['Int']['input'];
};


/**
 * Full user type, should only be used in the context of admin operations or
 * when a user is reading/writing info about himself
 */
export type UserTimelineArgs = {
  after?: InputMaybe<Scalars['DateTime']['input']>;
  before?: InputMaybe<Scalars['DateTime']['input']>;
  cursor?: InputMaybe<Scalars['DateTime']['input']>;
  limit?: Scalars['Int']['input'];
};


/**
 * Full user type, should only be used in the context of admin operations or
 * when a user is reading/writing info about himself
 */
export type UserVersionsArgs = {
  authoredOnly?: Scalars['Boolean']['input'];
  limit?: Scalars['Int']['input'];
};

export type UserAutomateInfo = {
  __typename?: 'UserAutomateInfo';
  availableGithubOrgs: Array<Scalars['String']['output']>;
  hasAutomateGithubApp: Scalars['Boolean']['output'];
};


/**
 * Full user type, should only be used in the context of admin operations or
 * when a user is reading/writing info about himself
 */
export type UserVersionsArgs = {
  authoredOnly?: Scalars['Boolean'];
  limit?: Scalars['Int'];
};

export type UserDeleteInput = {
  email: Scalars['String']['input'];
};

export type UserProjectsFilter = {
  /** Only include projects where user has the specified roles */
  onlyWithRoles?: InputMaybe<Array<Scalars['String']['input']>>;
  /** Filter out projects by name */
  search?: InputMaybe<Scalars['String']['input']>;
};

export type UserProjectsUpdatedMessage = {
  __typename?: 'UserProjectsUpdatedMessage';
  /** Project ID */
  id: Scalars['String']['output'];
  /** Project entity, null if project was deleted */
  project?: Maybe<Project>;
  /** Message type */
  type: UserProjectsUpdatedMessageType;
};

export enum UserProjectsUpdatedMessageType {
  Added = 'ADDED',
  Removed = 'REMOVED'
}

export type UserRoleInput = {
  id: Scalars['String']['input'];
  role: Scalars['String']['input'];
};

export type UserSearchResultCollection = {
  __typename?: 'UserSearchResultCollection';
  cursor?: Maybe<Scalars['String']['output']>;
  items: Array<LimitedUser>;
};

export type UserUpdateInput = {
  avatar?: InputMaybe<Scalars['String']['input']>;
  bio?: InputMaybe<Scalars['String']['input']>;
  company?: InputMaybe<Scalars['String']['input']>;
  name?: InputMaybe<Scalars['String']['input']>;
};

export type Version = {
  __typename?: 'Version';
  authorUser?: Maybe<LimitedUser>;
  automationStatus?: Maybe<AutomationsStatus>;
<<<<<<< HEAD
=======
  automationsStatus?: Maybe<TriggeredAutomationsStatus>;
>>>>>>> 08d1bffd
  /** All comment threads in this version */
  commentThreads: CommentCollection;
  createdAt: Scalars['DateTime']['output'];
  gendoAIRender: GendoAiRender;
  gendoAIRenders: GendoAiRenderCollection;
  id: Scalars['ID']['output'];
  message?: Maybe<Scalars['String']['output']>;
  model: Model;
<<<<<<< HEAD
  parents?: Maybe<Array<Maybe<Scalars['String']>>>;
  previewUrl: Scalars['String'];
  referencedObject: Scalars['String'];
  sourceApplication?: Maybe<Scalars['String']>;
  totalChildrenCount?: Maybe<Scalars['Int']>;
=======
  parents?: Maybe<Array<Maybe<Scalars['String']['output']>>>;
  previewUrl: Scalars['String']['output'];
  referencedObject: Scalars['String']['output'];
  sourceApplication?: Maybe<Scalars['String']['output']>;
  totalChildrenCount?: Maybe<Scalars['Int']['output']>;
>>>>>>> 08d1bffd
};


export type VersionCommentThreadsArgs = {
  cursor?: InputMaybe<Scalars['String']['input']>;
  limit?: Scalars['Int']['input'];
};


export type VersionGendoAiRenderArgs = {
  id: Scalars['String']['input'];
};

export type VersionCollection = {
  __typename?: 'VersionCollection';
  cursor?: Maybe<Scalars['String']['output']>;
  items: Array<Version>;
  totalCount: Scalars['Int']['output'];
};

export type VersionCreatedTrigger = {
  __typename?: 'VersionCreatedTrigger';
  model?: Maybe<Model>;
  type: AutomateRunTriggerType;
  version?: Maybe<Version>;
};

export type VersionCreatedTriggerDefinition = {
  __typename?: 'VersionCreatedTriggerDefinition';
  model?: Maybe<Model>;
  type: AutomateRunTriggerType;
};

export type VersionCreateInput = {
  message?: InputMaybe<Scalars['String']>;
  modelId: Scalars['String'];
  objectId: Scalars['String'];
  projectId: Scalars['String'];
  sourceApplication?: InputMaybe<Scalars['String']>;
  totalChildrenCount?: InputMaybe<Scalars['Int']>;
};

export type VersionMutations = {
  __typename?: 'VersionMutations';
<<<<<<< HEAD
  create: Version;
  delete: Scalars['Boolean'];
=======
  delete: Scalars['Boolean']['output'];
>>>>>>> 08d1bffd
  moveToModel: Model;
  requestGendoAIRender: Scalars['Boolean']['output'];
  update: Version;
};


export type VersionMutationsCreateArgs = {
  input: VersionCreateInput;
};


export type VersionMutationsDeleteArgs = {
  input: DeleteVersionsInput;
};


export type VersionMutationsMoveToModelArgs = {
  input: MoveVersionsInput;
};


export type VersionMutationsRequestGendoAiRenderArgs = {
  input: GendoAiRenderInput;
};


export type VersionMutationsUpdateArgs = {
  input: UpdateVersionInput;
};

export type ViewerResourceGroup = {
  __typename?: 'ViewerResourceGroup';
  /** Resource identifier used to refer to a collection of resource items */
  identifier: Scalars['String']['output'];
  /** Viewer resources that the identifier refers to */
  items: Array<ViewerResourceItem>;
};

export type ViewerResourceItem = {
  __typename?: 'ViewerResourceItem';
  /** Null if resource represents an object */
  modelId?: Maybe<Scalars['String']['output']>;
  objectId: Scalars['String']['output'];
  /** Null if resource represents an object */
  versionId?: Maybe<Scalars['String']['output']>;
};

export type ViewerUpdateTrackingTarget = {
  /**
   * By default if resourceIdString is set, the "versionId" part of model resource identifiers will be ignored
   * and all updates to of all versions of any of the referenced models will be returned. If `loadedVersionsOnly` is
   * enabled, then only updates of loaded/referenced versions in resourceIdString will be returned.
   */
  loadedVersionsOnly?: InputMaybe<Scalars['Boolean']['input']>;
  projectId: Scalars['String']['input'];
  /**
   * Only request updates to the resources identified by this
   * comma-delimited resouce string (same format that's used in the viewer URL)
   */
  resourceIdString: Scalars['String']['input'];
};

export type ViewerUserActivityMessage = {
  __typename?: 'ViewerUserActivityMessage';
  sessionId: Scalars['String']['output'];
  /** SerializedViewerState, only null if DISCONNECTED */
  state?: Maybe<Scalars['JSONObject']['output']>;
  status: ViewerUserActivityStatus;
  user?: Maybe<LimitedUser>;
  userId?: Maybe<Scalars['String']['output']>;
  userName: Scalars['String']['output'];
};

export type ViewerUserActivityMessageInput = {
  sessionId: Scalars['String']['input'];
  /** SerializedViewerState, only null if DISCONNECTED */
  state?: InputMaybe<Scalars['JSONObject']['input']>;
  status: ViewerUserActivityStatus;
  userId?: InputMaybe<Scalars['String']['input']>;
  userName: Scalars['String']['input'];
};

export enum ViewerUserActivityStatus {
  Disconnected = 'DISCONNECTED',
  Viewing = 'VIEWING'
}

export type Webhook = {
  __typename?: 'Webhook';
<<<<<<< HEAD
  description?: Maybe<Scalars['String']>;
  enabled?: Maybe<Scalars['Boolean']>;
  hasSecret: Scalars['Boolean'];
  history?: Maybe<WebhookEventCollection>;
  id: Scalars['String'];
  projectId: Scalars['String'];
  streamId: Scalars['String'];
  triggers: Array<Scalars['String']>;
  url: Scalars['String'];
=======
  description?: Maybe<Scalars['String']['output']>;
  enabled?: Maybe<Scalars['Boolean']['output']>;
  hasSecret: Scalars['Boolean']['output'];
  history?: Maybe<WebhookEventCollection>;
  id: Scalars['String']['output'];
  projectId: Scalars['String']['output'];
  streamId: Scalars['String']['output'];
  triggers: Array<Scalars['String']['output']>;
  url: Scalars['String']['output'];
>>>>>>> 08d1bffd
};


export type WebhookHistoryArgs = {
  limit?: Scalars['Int']['input'];
};

export type WebhookCollection = {
  __typename?: 'WebhookCollection';
  items: Array<Webhook>;
<<<<<<< HEAD
  totalCount: Scalars['Int'];
=======
  totalCount: Scalars['Int']['output'];
>>>>>>> 08d1bffd
};

export type WebhookCreateInput = {
  description?: InputMaybe<Scalars['String']['input']>;
  enabled?: InputMaybe<Scalars['Boolean']['input']>;
  secret?: InputMaybe<Scalars['String']['input']>;
  streamId: Scalars['String']['input'];
  triggers: Array<InputMaybe<Scalars['String']['input']>>;
  url: Scalars['String']['input'];
};

export type WebhookDeleteInput = {
  id: Scalars['String']['input'];
  streamId: Scalars['String']['input'];
};

export type WebhookEvent = {
  __typename?: 'WebhookEvent';
  id: Scalars['String']['output'];
  lastUpdate: Scalars['DateTime']['output'];
  payload: Scalars['String']['output'];
  retryCount: Scalars['Int']['output'];
  status: Scalars['Int']['output'];
  statusInfo: Scalars['String']['output'];
  webhookId: Scalars['String']['output'];
};

export type WebhookEventCollection = {
  __typename?: 'WebhookEventCollection';
  items?: Maybe<Array<Maybe<WebhookEvent>>>;
  totalCount?: Maybe<Scalars['Int']['output']>;
};

export type WebhookUpdateInput = {
  description?: InputMaybe<Scalars['String']['input']>;
  enabled?: InputMaybe<Scalars['Boolean']['input']>;
  id: Scalars['String']['input'];
  secret?: InputMaybe<Scalars['String']['input']>;
  streamId: Scalars['String']['input'];
  triggers?: InputMaybe<Array<InputMaybe<Scalars['String']['input']>>>;
  url?: InputMaybe<Scalars['String']['input']>;
};

export type CommitCreateMutationVariables = Exact<{
  commit: CommitCreateInput;
}>;


export type CommitCreateMutation = { __typename?: 'Mutation', commitCreate: string };

export type CreateVersionMutationVariables = Exact<{
  input: VersionCreateInput;
}>;


export type CreateVersionMutation = { __typename?: 'Mutation', versionMutations: { __typename?: 'VersionMutations', create: { __typename?: 'Version', id: string, message?: string | null, referencedObject: string } } };

export type CreateModelMutationVariables = Exact<{
  input: CreateModelInput;
}>;


export type CreateModelMutation = { __typename?: 'Mutation', modelMutations: { __typename?: 'ModelMutations', create: { __typename?: 'Model', displayName: string, name: string, id: string, previewUrl?: string | null, updatedAt: string, versions: { __typename?: 'VersionCollection', totalCount: number, items: Array<{ __typename?: 'Version', id: string, sourceApplication?: string | null }> } } } };

export type CreateProjectMutationVariables = Exact<{
  input?: InputMaybe<ProjectCreateInput>;
}>;


export type CreateProjectMutation = { __typename?: 'Mutation', projectMutations: { __typename?: 'ProjectMutations', create: { __typename?: 'Project', id: string, name: string, role?: string | null, updatedAt: string, models: { __typename?: 'ModelCollection', totalCount: number } } } };

export type ProjectListProjectItemFragment = { __typename?: 'Project', id: string, name: string, role?: string | null, updatedAt: string, models: { __typename?: 'ModelCollection', totalCount: number } };

export type ProjectListQueryQueryVariables = Exact<{
  limit: Scalars['Int'];
  filter?: InputMaybe<UserProjectsFilter>;
  cursor?: InputMaybe<Scalars['String']>;
}>;


export type ProjectListQueryQuery = { __typename?: 'Query', activeUser?: { __typename?: 'User', id: string, projects: { __typename?: 'ProjectCollection', totalCount: number, cursor?: string | null, items: Array<{ __typename?: 'Project', id: string, name: string, role?: string | null, updatedAt: string, models: { __typename?: 'ModelCollection', totalCount: number } }> } } | null };

export type ModelListModelItemFragment = { __typename?: 'Model', displayName: string, name: string, id: string, previewUrl?: string | null, updatedAt: string, versions: { __typename?: 'VersionCollection', totalCount: number, items: Array<{ __typename?: 'Version', id: string, sourceApplication?: string | null }> } };

export type ProjectModelsQueryVariables = Exact<{
  projectId: Scalars['String'];
  cursor?: InputMaybe<Scalars['String']>;
  limit: Scalars['Int'];
  filter?: InputMaybe<ProjectModelsFilter>;
}>;


export type ProjectModelsQuery = { __typename?: 'Query', project: { __typename?: 'Project', id: string, models: { __typename?: 'ModelCollection', totalCount: number, cursor?: string | null, items: Array<{ __typename?: 'Model', displayName: string, name: string, id: string, previewUrl?: string | null, updatedAt: string, versions: { __typename?: 'VersionCollection', totalCount: number, items: Array<{ __typename?: 'Version', id: string, sourceApplication?: string | null }> } }> } } };

export type VersionListItemFragment = { __typename?: 'Version', id: string, referencedObject: string, message?: string | null, sourceApplication?: string | null, createdAt: string, previewUrl: string, authorUser?: { __typename?: 'LimitedUser', avatar?: string | null, id: string, name: string } | null };

export type ModelVersionsQueryVariables = Exact<{
  modelId: Scalars['String'];
  projectId: Scalars['String'];
  limit: Scalars['Int'];
  cursor?: InputMaybe<Scalars['String']>;
  filter?: InputMaybe<ModelVersionsFilter>;
}>;


export type ModelVersionsQuery = { __typename?: 'Query', project: { __typename?: 'Project', id: string, model: { __typename?: 'Model', id: string, versions: { __typename?: 'VersionCollection', totalCount: number, cursor?: string | null, items: Array<{ __typename?: 'Version', id: string, referencedObject: string, message?: string | null, sourceApplication?: string | null, createdAt: string, previewUrl: string, authorUser?: { __typename?: 'LimitedUser', avatar?: string | null, id: string, name: string } | null }> } } } };

export type ProjectDetailsQueryVariables = Exact<{
  projectId: Scalars['String'];
}>;


export type ProjectDetailsQuery = { __typename?: 'Query', project: { __typename?: 'Project', id: string, role?: string | null, name: string, visibility: ProjectVisibility, team: Array<{ __typename?: 'ProjectCollaborator', user: { __typename?: 'LimitedUser', avatar?: string | null, id: string, name: string } }> } };

export type ModelDetailsQueryVariables = Exact<{
  modelId: Scalars['String'];
  projectId: Scalars['String'];
}>;


export type ModelDetailsQuery = { __typename?: 'Query', project: { __typename?: 'Project', id: string, name: string, model: { __typename?: 'Model', id: string, displayName: string, name: string, versions: { __typename?: 'VersionCollection', totalCount: number }, author: { __typename?: 'LimitedUser', id: string, name: string, avatar?: string | null } } } };

export type VersionDetailsQueryVariables = Exact<{
  projectId: Scalars['String'];
  versionId: Scalars['String'];
  modelId: Scalars['String'];
}>;


export type VersionDetailsQuery = { __typename?: 'Query', project: { __typename?: 'Project', id: string, name: string, model: { __typename?: 'Model', id: string, name: string, versions: { __typename?: 'VersionCollection', items: Array<{ __typename?: 'Version', id: string, createdAt: string }> }, version: { __typename?: 'Version', id: string, referencedObject: string, message?: string | null, sourceApplication?: string | null, createdAt: string, previewUrl: string } } } };

export type OnProjectVersionsUpdateSubscriptionVariables = Exact<{
  projectId: Scalars['String'];
}>;


export type OnProjectVersionsUpdateSubscription = { __typename?: 'Subscription', projectVersionsUpdated: { __typename?: 'ProjectVersionsUpdatedMessage', id: string, type: ProjectVersionsUpdatedMessageType, version?: { __typename?: 'Version', id: string, createdAt: string, message?: string | null, sourceApplication?: string | null, authorUser?: { __typename?: 'LimitedUser', id: string, name: string, avatar?: string | null } | null, model: { __typename?: 'Model', id: string, name: string, displayName: string } } | null } };

export const ProjectListProjectItemFragmentDoc = {"kind":"Document","definitions":[{"kind":"FragmentDefinition","name":{"kind":"Name","value":"ProjectListProjectItem"},"typeCondition":{"kind":"NamedType","name":{"kind":"Name","value":"Project"}},"selectionSet":{"kind":"SelectionSet","selections":[{"kind":"Field","name":{"kind":"Name","value":"id"}},{"kind":"Field","name":{"kind":"Name","value":"name"}},{"kind":"Field","name":{"kind":"Name","value":"role"}},{"kind":"Field","name":{"kind":"Name","value":"updatedAt"}},{"kind":"Field","name":{"kind":"Name","value":"models"},"selectionSet":{"kind":"SelectionSet","selections":[{"kind":"Field","name":{"kind":"Name","value":"totalCount"}}]}}]}}]} as unknown as DocumentNode<ProjectListProjectItemFragment, unknown>;
export const ModelListModelItemFragmentDoc = {"kind":"Document","definitions":[{"kind":"FragmentDefinition","name":{"kind":"Name","value":"ModelListModelItem"},"typeCondition":{"kind":"NamedType","name":{"kind":"Name","value":"Model"}},"selectionSet":{"kind":"SelectionSet","selections":[{"kind":"Field","name":{"kind":"Name","value":"displayName"}},{"kind":"Field","name":{"kind":"Name","value":"name"}},{"kind":"Field","name":{"kind":"Name","value":"id"}},{"kind":"Field","name":{"kind":"Name","value":"previewUrl"}},{"kind":"Field","name":{"kind":"Name","value":"updatedAt"}},{"kind":"Field","name":{"kind":"Name","value":"versions"},"arguments":[{"kind":"Argument","name":{"kind":"Name","value":"limit"},"value":{"kind":"IntValue","value":"1"}}],"selectionSet":{"kind":"SelectionSet","selections":[{"kind":"Field","name":{"kind":"Name","value":"totalCount"}},{"kind":"Field","name":{"kind":"Name","value":"items"},"selectionSet":{"kind":"SelectionSet","selections":[{"kind":"Field","name":{"kind":"Name","value":"id"}},{"kind":"Field","name":{"kind":"Name","value":"sourceApplication"}}]}}]}}]}}]} as unknown as DocumentNode<ModelListModelItemFragment, unknown>;
export const VersionListItemFragmentDoc = {"kind":"Document","definitions":[{"kind":"FragmentDefinition","name":{"kind":"Name","value":"VersionListItem"},"typeCondition":{"kind":"NamedType","name":{"kind":"Name","value":"Version"}},"selectionSet":{"kind":"SelectionSet","selections":[{"kind":"Field","name":{"kind":"Name","value":"id"}},{"kind":"Field","name":{"kind":"Name","value":"referencedObject"}},{"kind":"Field","name":{"kind":"Name","value":"message"}},{"kind":"Field","name":{"kind":"Name","value":"sourceApplication"}},{"kind":"Field","name":{"kind":"Name","value":"authorUser"},"selectionSet":{"kind":"SelectionSet","selections":[{"kind":"Field","name":{"kind":"Name","value":"avatar"}},{"kind":"Field","name":{"kind":"Name","value":"id"}},{"kind":"Field","name":{"kind":"Name","value":"name"}}]}},{"kind":"Field","name":{"kind":"Name","value":"createdAt"}},{"kind":"Field","name":{"kind":"Name","value":"previewUrl"}}]}}]} as unknown as DocumentNode<VersionListItemFragment, unknown>;
export const CommitCreateDocument = {"kind":"Document","definitions":[{"kind":"OperationDefinition","operation":"mutation","name":{"kind":"Name","value":"CommitCreate"},"variableDefinitions":[{"kind":"VariableDefinition","variable":{"kind":"Variable","name":{"kind":"Name","value":"commit"}},"type":{"kind":"NonNullType","type":{"kind":"NamedType","name":{"kind":"Name","value":"CommitCreateInput"}}}}],"selectionSet":{"kind":"SelectionSet","selections":[{"kind":"Field","name":{"kind":"Name","value":"commitCreate"},"arguments":[{"kind":"Argument","name":{"kind":"Name","value":"commit"},"value":{"kind":"Variable","name":{"kind":"Name","value":"commit"}}}]}]}}]} as unknown as DocumentNode<CommitCreateMutation, CommitCreateMutationVariables>;
export const CreateVersionDocument = {"kind":"Document","definitions":[{"kind":"OperationDefinition","operation":"mutation","name":{"kind":"Name","value":"CreateVersion"},"variableDefinitions":[{"kind":"VariableDefinition","variable":{"kind":"Variable","name":{"kind":"Name","value":"input"}},"type":{"kind":"NonNullType","type":{"kind":"NamedType","name":{"kind":"Name","value":"VersionCreateInput"}}}}],"selectionSet":{"kind":"SelectionSet","selections":[{"kind":"Field","name":{"kind":"Name","value":"versionMutations"},"selectionSet":{"kind":"SelectionSet","selections":[{"kind":"Field","name":{"kind":"Name","value":"create"},"arguments":[{"kind":"Argument","name":{"kind":"Name","value":"input"},"value":{"kind":"Variable","name":{"kind":"Name","value":"input"}}}],"selectionSet":{"kind":"SelectionSet","selections":[{"kind":"Field","name":{"kind":"Name","value":"id"}},{"kind":"Field","name":{"kind":"Name","value":"message"}},{"kind":"Field","name":{"kind":"Name","value":"referencedObject"}}]}}]}}]}}]} as unknown as DocumentNode<CreateVersionMutation, CreateVersionMutationVariables>;
export const CreateModelDocument = {"kind":"Document","definitions":[{"kind":"OperationDefinition","operation":"mutation","name":{"kind":"Name","value":"CreateModel"},"variableDefinitions":[{"kind":"VariableDefinition","variable":{"kind":"Variable","name":{"kind":"Name","value":"input"}},"type":{"kind":"NonNullType","type":{"kind":"NamedType","name":{"kind":"Name","value":"CreateModelInput"}}}}],"selectionSet":{"kind":"SelectionSet","selections":[{"kind":"Field","name":{"kind":"Name","value":"modelMutations"},"selectionSet":{"kind":"SelectionSet","selections":[{"kind":"Field","name":{"kind":"Name","value":"create"},"arguments":[{"kind":"Argument","name":{"kind":"Name","value":"input"},"value":{"kind":"Variable","name":{"kind":"Name","value":"input"}}}],"selectionSet":{"kind":"SelectionSet","selections":[{"kind":"FragmentSpread","name":{"kind":"Name","value":"ModelListModelItem"}}]}}]}}]}},...ModelListModelItemFragmentDoc.definitions]} as unknown as DocumentNode<CreateModelMutation, CreateModelMutationVariables>;
export const CreateProjectDocument = {"kind":"Document","definitions":[{"kind":"OperationDefinition","operation":"mutation","name":{"kind":"Name","value":"CreateProject"},"variableDefinitions":[{"kind":"VariableDefinition","variable":{"kind":"Variable","name":{"kind":"Name","value":"input"}},"type":{"kind":"NamedType","name":{"kind":"Name","value":"ProjectCreateInput"}}}],"selectionSet":{"kind":"SelectionSet","selections":[{"kind":"Field","name":{"kind":"Name","value":"projectMutations"},"selectionSet":{"kind":"SelectionSet","selections":[{"kind":"Field","name":{"kind":"Name","value":"create"},"arguments":[{"kind":"Argument","name":{"kind":"Name","value":"input"},"value":{"kind":"Variable","name":{"kind":"Name","value":"input"}}}],"selectionSet":{"kind":"SelectionSet","selections":[{"kind":"FragmentSpread","name":{"kind":"Name","value":"ProjectListProjectItem"}}]}}]}}]}},...ProjectListProjectItemFragmentDoc.definitions]} as unknown as DocumentNode<CreateProjectMutation, CreateProjectMutationVariables>;
export const ProjectListQueryDocument = {"kind":"Document","definitions":[{"kind":"OperationDefinition","operation":"query","name":{"kind":"Name","value":"ProjectListQuery"},"variableDefinitions":[{"kind":"VariableDefinition","variable":{"kind":"Variable","name":{"kind":"Name","value":"limit"}},"type":{"kind":"NonNullType","type":{"kind":"NamedType","name":{"kind":"Name","value":"Int"}}}},{"kind":"VariableDefinition","variable":{"kind":"Variable","name":{"kind":"Name","value":"filter"}},"type":{"kind":"NamedType","name":{"kind":"Name","value":"UserProjectsFilter"}}},{"kind":"VariableDefinition","variable":{"kind":"Variable","name":{"kind":"Name","value":"cursor"}},"type":{"kind":"NamedType","name":{"kind":"Name","value":"String"}}}],"selectionSet":{"kind":"SelectionSet","selections":[{"kind":"Field","name":{"kind":"Name","value":"activeUser"},"selectionSet":{"kind":"SelectionSet","selections":[{"kind":"Field","name":{"kind":"Name","value":"id"}},{"kind":"Field","name":{"kind":"Name","value":"projects"},"arguments":[{"kind":"Argument","name":{"kind":"Name","value":"limit"},"value":{"kind":"Variable","name":{"kind":"Name","value":"limit"}}},{"kind":"Argument","name":{"kind":"Name","value":"filter"},"value":{"kind":"Variable","name":{"kind":"Name","value":"filter"}}},{"kind":"Argument","name":{"kind":"Name","value":"cursor"},"value":{"kind":"Variable","name":{"kind":"Name","value":"cursor"}}}],"selectionSet":{"kind":"SelectionSet","selections":[{"kind":"Field","name":{"kind":"Name","value":"totalCount"}},{"kind":"Field","name":{"kind":"Name","value":"cursor"}},{"kind":"Field","name":{"kind":"Name","value":"items"},"selectionSet":{"kind":"SelectionSet","selections":[{"kind":"FragmentSpread","name":{"kind":"Name","value":"ProjectListProjectItem"}}]}}]}}]}}]}},...ProjectListProjectItemFragmentDoc.definitions]} as unknown as DocumentNode<ProjectListQueryQuery, ProjectListQueryQueryVariables>;
export const ProjectModelsDocument = {"kind":"Document","definitions":[{"kind":"OperationDefinition","operation":"query","name":{"kind":"Name","value":"ProjectModels"},"variableDefinitions":[{"kind":"VariableDefinition","variable":{"kind":"Variable","name":{"kind":"Name","value":"projectId"}},"type":{"kind":"NonNullType","type":{"kind":"NamedType","name":{"kind":"Name","value":"String"}}}},{"kind":"VariableDefinition","variable":{"kind":"Variable","name":{"kind":"Name","value":"cursor"}},"type":{"kind":"NamedType","name":{"kind":"Name","value":"String"}}},{"kind":"VariableDefinition","variable":{"kind":"Variable","name":{"kind":"Name","value":"limit"}},"type":{"kind":"NonNullType","type":{"kind":"NamedType","name":{"kind":"Name","value":"Int"}}}},{"kind":"VariableDefinition","variable":{"kind":"Variable","name":{"kind":"Name","value":"filter"}},"type":{"kind":"NamedType","name":{"kind":"Name","value":"ProjectModelsFilter"}}}],"selectionSet":{"kind":"SelectionSet","selections":[{"kind":"Field","name":{"kind":"Name","value":"project"},"arguments":[{"kind":"Argument","name":{"kind":"Name","value":"id"},"value":{"kind":"Variable","name":{"kind":"Name","value":"projectId"}}}],"selectionSet":{"kind":"SelectionSet","selections":[{"kind":"Field","name":{"kind":"Name","value":"id"}},{"kind":"Field","name":{"kind":"Name","value":"models"},"arguments":[{"kind":"Argument","name":{"kind":"Name","value":"cursor"},"value":{"kind":"Variable","name":{"kind":"Name","value":"cursor"}}},{"kind":"Argument","name":{"kind":"Name","value":"limit"},"value":{"kind":"Variable","name":{"kind":"Name","value":"limit"}}},{"kind":"Argument","name":{"kind":"Name","value":"filter"},"value":{"kind":"Variable","name":{"kind":"Name","value":"filter"}}}],"selectionSet":{"kind":"SelectionSet","selections":[{"kind":"Field","name":{"kind":"Name","value":"totalCount"}},{"kind":"Field","name":{"kind":"Name","value":"cursor"}},{"kind":"Field","name":{"kind":"Name","value":"items"},"selectionSet":{"kind":"SelectionSet","selections":[{"kind":"FragmentSpread","name":{"kind":"Name","value":"ModelListModelItem"}}]}}]}}]}}]}},...ModelListModelItemFragmentDoc.definitions]} as unknown as DocumentNode<ProjectModelsQuery, ProjectModelsQueryVariables>;
export const ModelVersionsDocument = {"kind":"Document","definitions":[{"kind":"OperationDefinition","operation":"query","name":{"kind":"Name","value":"ModelVersions"},"variableDefinitions":[{"kind":"VariableDefinition","variable":{"kind":"Variable","name":{"kind":"Name","value":"modelId"}},"type":{"kind":"NonNullType","type":{"kind":"NamedType","name":{"kind":"Name","value":"String"}}}},{"kind":"VariableDefinition","variable":{"kind":"Variable","name":{"kind":"Name","value":"projectId"}},"type":{"kind":"NonNullType","type":{"kind":"NamedType","name":{"kind":"Name","value":"String"}}}},{"kind":"VariableDefinition","variable":{"kind":"Variable","name":{"kind":"Name","value":"limit"}},"type":{"kind":"NonNullType","type":{"kind":"NamedType","name":{"kind":"Name","value":"Int"}}}},{"kind":"VariableDefinition","variable":{"kind":"Variable","name":{"kind":"Name","value":"cursor"}},"type":{"kind":"NamedType","name":{"kind":"Name","value":"String"}}},{"kind":"VariableDefinition","variable":{"kind":"Variable","name":{"kind":"Name","value":"filter"}},"type":{"kind":"NamedType","name":{"kind":"Name","value":"ModelVersionsFilter"}}}],"selectionSet":{"kind":"SelectionSet","selections":[{"kind":"Field","name":{"kind":"Name","value":"project"},"arguments":[{"kind":"Argument","name":{"kind":"Name","value":"id"},"value":{"kind":"Variable","name":{"kind":"Name","value":"projectId"}}}],"selectionSet":{"kind":"SelectionSet","selections":[{"kind":"Field","name":{"kind":"Name","value":"id"}},{"kind":"Field","name":{"kind":"Name","value":"model"},"arguments":[{"kind":"Argument","name":{"kind":"Name","value":"id"},"value":{"kind":"Variable","name":{"kind":"Name","value":"modelId"}}}],"selectionSet":{"kind":"SelectionSet","selections":[{"kind":"Field","name":{"kind":"Name","value":"id"}},{"kind":"Field","name":{"kind":"Name","value":"versions"},"arguments":[{"kind":"Argument","name":{"kind":"Name","value":"limit"},"value":{"kind":"Variable","name":{"kind":"Name","value":"limit"}}},{"kind":"Argument","name":{"kind":"Name","value":"cursor"},"value":{"kind":"Variable","name":{"kind":"Name","value":"cursor"}}},{"kind":"Argument","name":{"kind":"Name","value":"filter"},"value":{"kind":"Variable","name":{"kind":"Name","value":"filter"}}}],"selectionSet":{"kind":"SelectionSet","selections":[{"kind":"Field","name":{"kind":"Name","value":"totalCount"}},{"kind":"Field","name":{"kind":"Name","value":"cursor"}},{"kind":"Field","name":{"kind":"Name","value":"items"},"selectionSet":{"kind":"SelectionSet","selections":[{"kind":"FragmentSpread","name":{"kind":"Name","value":"VersionListItem"}}]}}]}}]}}]}}]}},...VersionListItemFragmentDoc.definitions]} as unknown as DocumentNode<ModelVersionsQuery, ModelVersionsQueryVariables>;
export const ProjectDetailsDocument = {"kind":"Document","definitions":[{"kind":"OperationDefinition","operation":"query","name":{"kind":"Name","value":"ProjectDetails"},"variableDefinitions":[{"kind":"VariableDefinition","variable":{"kind":"Variable","name":{"kind":"Name","value":"projectId"}},"type":{"kind":"NonNullType","type":{"kind":"NamedType","name":{"kind":"Name","value":"String"}}}}],"selectionSet":{"kind":"SelectionSet","selections":[{"kind":"Field","name":{"kind":"Name","value":"project"},"arguments":[{"kind":"Argument","name":{"kind":"Name","value":"id"},"value":{"kind":"Variable","name":{"kind":"Name","value":"projectId"}}}],"selectionSet":{"kind":"SelectionSet","selections":[{"kind":"Field","name":{"kind":"Name","value":"id"}},{"kind":"Field","name":{"kind":"Name","value":"role"}},{"kind":"Field","name":{"kind":"Name","value":"name"}},{"kind":"Field","name":{"kind":"Name","value":"team"},"selectionSet":{"kind":"SelectionSet","selections":[{"kind":"Field","name":{"kind":"Name","value":"user"},"selectionSet":{"kind":"SelectionSet","selections":[{"kind":"Field","name":{"kind":"Name","value":"avatar"}},{"kind":"Field","name":{"kind":"Name","value":"id"}},{"kind":"Field","name":{"kind":"Name","value":"name"}}]}}]}},{"kind":"Field","name":{"kind":"Name","value":"visibility"}}]}}]}}]} as unknown as DocumentNode<ProjectDetailsQuery, ProjectDetailsQueryVariables>;
export const ModelDetailsDocument = {"kind":"Document","definitions":[{"kind":"OperationDefinition","operation":"query","name":{"kind":"Name","value":"ModelDetails"},"variableDefinitions":[{"kind":"VariableDefinition","variable":{"kind":"Variable","name":{"kind":"Name","value":"modelId"}},"type":{"kind":"NonNullType","type":{"kind":"NamedType","name":{"kind":"Name","value":"String"}}}},{"kind":"VariableDefinition","variable":{"kind":"Variable","name":{"kind":"Name","value":"projectId"}},"type":{"kind":"NonNullType","type":{"kind":"NamedType","name":{"kind":"Name","value":"String"}}}}],"selectionSet":{"kind":"SelectionSet","selections":[{"kind":"Field","name":{"kind":"Name","value":"project"},"arguments":[{"kind":"Argument","name":{"kind":"Name","value":"id"},"value":{"kind":"Variable","name":{"kind":"Name","value":"projectId"}}}],"selectionSet":{"kind":"SelectionSet","selections":[{"kind":"Field","name":{"kind":"Name","value":"id"}},{"kind":"Field","name":{"kind":"Name","value":"name"}},{"kind":"Field","name":{"kind":"Name","value":"model"},"arguments":[{"kind":"Argument","name":{"kind":"Name","value":"id"},"value":{"kind":"Variable","name":{"kind":"Name","value":"modelId"}}}],"selectionSet":{"kind":"SelectionSet","selections":[{"kind":"Field","name":{"kind":"Name","value":"id"}},{"kind":"Field","name":{"kind":"Name","value":"displayName"}},{"kind":"Field","name":{"kind":"Name","value":"name"}},{"kind":"Field","name":{"kind":"Name","value":"versions"},"selectionSet":{"kind":"SelectionSet","selections":[{"kind":"Field","name":{"kind":"Name","value":"totalCount"}}]}},{"kind":"Field","name":{"kind":"Name","value":"author"},"selectionSet":{"kind":"SelectionSet","selections":[{"kind":"Field","name":{"kind":"Name","value":"id"}},{"kind":"Field","name":{"kind":"Name","value":"name"}},{"kind":"Field","name":{"kind":"Name","value":"avatar"}}]}}]}}]}}]}}]} as unknown as DocumentNode<ModelDetailsQuery, ModelDetailsQueryVariables>;
export const VersionDetailsDocument = {"kind":"Document","definitions":[{"kind":"OperationDefinition","operation":"query","name":{"kind":"Name","value":"VersionDetails"},"variableDefinitions":[{"kind":"VariableDefinition","variable":{"kind":"Variable","name":{"kind":"Name","value":"projectId"}},"type":{"kind":"NonNullType","type":{"kind":"NamedType","name":{"kind":"Name","value":"String"}}}},{"kind":"VariableDefinition","variable":{"kind":"Variable","name":{"kind":"Name","value":"versionId"}},"type":{"kind":"NonNullType","type":{"kind":"NamedType","name":{"kind":"Name","value":"String"}}}},{"kind":"VariableDefinition","variable":{"kind":"Variable","name":{"kind":"Name","value":"modelId"}},"type":{"kind":"NonNullType","type":{"kind":"NamedType","name":{"kind":"Name","value":"String"}}}}],"selectionSet":{"kind":"SelectionSet","selections":[{"kind":"Field","name":{"kind":"Name","value":"project"},"arguments":[{"kind":"Argument","name":{"kind":"Name","value":"id"},"value":{"kind":"Variable","name":{"kind":"Name","value":"projectId"}}}],"selectionSet":{"kind":"SelectionSet","selections":[{"kind":"Field","name":{"kind":"Name","value":"id"}},{"kind":"Field","name":{"kind":"Name","value":"name"}},{"kind":"Field","name":{"kind":"Name","value":"model"},"arguments":[{"kind":"Argument","name":{"kind":"Name","value":"id"},"value":{"kind":"Variable","name":{"kind":"Name","value":"modelId"}}}],"selectionSet":{"kind":"SelectionSet","selections":[{"kind":"Field","name":{"kind":"Name","value":"id"}},{"kind":"Field","name":{"kind":"Name","value":"name"}},{"kind":"Field","name":{"kind":"Name","value":"versions"},"arguments":[{"kind":"Argument","name":{"kind":"Name","value":"limit"},"value":{"kind":"IntValue","value":"1"}}],"selectionSet":{"kind":"SelectionSet","selections":[{"kind":"Field","name":{"kind":"Name","value":"items"},"selectionSet":{"kind":"SelectionSet","selections":[{"kind":"Field","name":{"kind":"Name","value":"id"}},{"kind":"Field","name":{"kind":"Name","value":"createdAt"}}]}}]}},{"kind":"Field","name":{"kind":"Name","value":"version"},"arguments":[{"kind":"Argument","name":{"kind":"Name","value":"id"},"value":{"kind":"Variable","name":{"kind":"Name","value":"versionId"}}}],"selectionSet":{"kind":"SelectionSet","selections":[{"kind":"Field","name":{"kind":"Name","value":"id"}},{"kind":"Field","name":{"kind":"Name","value":"referencedObject"}},{"kind":"Field","name":{"kind":"Name","value":"message"}},{"kind":"Field","name":{"kind":"Name","value":"sourceApplication"}},{"kind":"Field","name":{"kind":"Name","value":"createdAt"}},{"kind":"Field","name":{"kind":"Name","value":"previewUrl"}}]}}]}}]}}]}}]} as unknown as DocumentNode<VersionDetailsQuery, VersionDetailsQueryVariables>;
export const OnProjectVersionsUpdateDocument = {"kind":"Document","definitions":[{"kind":"OperationDefinition","operation":"subscription","name":{"kind":"Name","value":"OnProjectVersionsUpdate"},"variableDefinitions":[{"kind":"VariableDefinition","variable":{"kind":"Variable","name":{"kind":"Name","value":"projectId"}},"type":{"kind":"NonNullType","type":{"kind":"NamedType","name":{"kind":"Name","value":"String"}}}}],"selectionSet":{"kind":"SelectionSet","selections":[{"kind":"Field","name":{"kind":"Name","value":"projectVersionsUpdated"},"arguments":[{"kind":"Argument","name":{"kind":"Name","value":"id"},"value":{"kind":"Variable","name":{"kind":"Name","value":"projectId"}}}],"selectionSet":{"kind":"SelectionSet","selections":[{"kind":"Field","name":{"kind":"Name","value":"id"}},{"kind":"Field","name":{"kind":"Name","value":"type"}},{"kind":"Field","name":{"kind":"Name","value":"version"},"selectionSet":{"kind":"SelectionSet","selections":[{"kind":"Field","name":{"kind":"Name","value":"id"}},{"kind":"Field","name":{"kind":"Name","value":"createdAt"}},{"kind":"Field","name":{"kind":"Name","value":"message"}},{"kind":"Field","name":{"kind":"Name","value":"sourceApplication"}},{"kind":"Field","name":{"kind":"Name","value":"authorUser"},"selectionSet":{"kind":"SelectionSet","selections":[{"kind":"Field","name":{"kind":"Name","value":"id"}},{"kind":"Field","name":{"kind":"Name","value":"name"}},{"kind":"Field","name":{"kind":"Name","value":"avatar"}}]}},{"kind":"Field","name":{"kind":"Name","value":"model"},"selectionSet":{"kind":"SelectionSet","selections":[{"kind":"Field","name":{"kind":"Name","value":"id"}},{"kind":"Field","name":{"kind":"Name","value":"name"}},{"kind":"Field","name":{"kind":"Name","value":"displayName"}}]}}]}}]}}]}}]} as unknown as DocumentNode<OnProjectVersionsUpdateSubscription, OnProjectVersionsUpdateSubscriptionVariables>;<|MERGE_RESOLUTION|>--- conflicted
+++ resolved
@@ -149,15 +149,9 @@
 
 export type AppAuthor = {
   __typename?: 'AppAuthor';
-<<<<<<< HEAD
-  avatar?: Maybe<Scalars['String']>;
-  id: Scalars['String'];
-  name: Scalars['String'];
-=======
   avatar?: Maybe<Scalars['String']['output']>;
   id: Scalars['String']['output'];
   name: Scalars['String']['output'];
->>>>>>> 08d1bffd
 };
 
 export type AppCreateInput = {
@@ -991,15 +985,9 @@
 };
 
 export type CreateModelInput = {
-<<<<<<< HEAD
-  description?: InputMaybe<Scalars['String']>;
-  name: Scalars['String'];
-  projectId: Scalars['ID'];
-=======
   description?: InputMaybe<Scalars['String']['input']>;
   name: Scalars['String']['input'];
   projectId: Scalars['ID']['input'];
->>>>>>> 08d1bffd
 };
 
 export type DeleteModelInput = {
@@ -1223,10 +1211,7 @@
   __typename?: 'Model';
   author: LimitedUser;
   automationStatus?: Maybe<AutomationsStatus>;
-<<<<<<< HEAD
-=======
   automationsStatus?: Maybe<TriggeredAutomationsStatus>;
->>>>>>> 08d1bffd
   /** Return a model tree of children */
   childrenTree: Array<ModelsTreeItem>;
   /** All comment threads in this model */
@@ -1343,31 +1328,14 @@
   activeUserMutations: ActiveUserMutations;
   adminDeleteUser: Scalars['Boolean']['output'];
   /** Creates an personal api token. */
-<<<<<<< HEAD
-  apiTokenCreate: Scalars['String'];
-  /** Revokes (deletes) an personal api token/app token. */
-  apiTokenRevoke: Scalars['Boolean'];
-=======
   apiTokenCreate: Scalars['String']['output'];
   /** Revokes (deletes) an personal api token/app token. */
   apiTokenRevoke: Scalars['Boolean']['output'];
->>>>>>> 08d1bffd
   /** Register a new third party application. */
   appCreate: Scalars['String']['output'];
   /** Deletes a thirty party application. */
   appDelete: Scalars['Boolean']['output'];
   /** Revokes (de-authorizes) an application that you have previously authorized. */
-<<<<<<< HEAD
-  appRevokeAccess?: Maybe<Scalars['Boolean']>;
-  /** Create an app token. Only apps can create app tokens and they don't show up under personal access tokens. */
-  appTokenCreate: Scalars['String'];
-  /** Update an existing third party application. **Note: This will invalidate all existing tokens, refresh tokens and access codes and will require existing users to re-authorize it.** */
-  appUpdate: Scalars['Boolean'];
-  automationMutations: AutomationMutations;
-  branchCreate: Scalars['String'];
-  branchDelete: Scalars['Boolean'];
-  branchUpdate: Scalars['Boolean'];
-=======
   appRevokeAccess?: Maybe<Scalars['Boolean']['output']>;
   /** Create an app token. Only apps can create app tokens and they don't show up under personal access tokens. */
   appTokenCreate: Scalars['String']['output'];
@@ -1379,7 +1347,6 @@
   branchCreate: Scalars['String']['output'];
   branchDelete: Scalars['Boolean']['output'];
   branchUpdate: Scalars['Boolean']['output'];
->>>>>>> 08d1bffd
   /** Broadcast user activity in the viewer */
   broadcastViewerUserActivity: Scalars['Boolean']['output'];
   /**
@@ -1430,18 +1397,11 @@
   objectCreate: Array<Maybe<Scalars['String']['output']>>;
   projectMutations: ProjectMutations;
   /** (Re-)send the account verification e-mail */
-<<<<<<< HEAD
-  requestVerification: Scalars['Boolean'];
-  requestVerificationByEmail: Scalars['Boolean'];
-  serverInfoUpdate?: Maybe<Scalars['Boolean']>;
-  serverInviteBatchCreate: Scalars['Boolean'];
-=======
   requestVerification: Scalars['Boolean']['output'];
   requestVerificationByEmail: Scalars['Boolean']['output'];
   serverInfoUpdate?: Maybe<Scalars['Boolean']['output']>;
   /** Note: The required scope to invoke this is not given out to app or personal access tokens */
   serverInviteBatchCreate: Scalars['Boolean']['output'];
->>>>>>> 08d1bffd
   /** Invite a new user to the speckle server and return the invite ID */
   serverInviteCreate: Scalars['Boolean']['output'];
   /** Request access to a specific stream */
@@ -1651,11 +1611,7 @@
 
 
 export type MutationRequestVerificationByEmailArgs = {
-<<<<<<< HEAD
-  email: Scalars['String'];
-=======
   email: Scalars['String']['input'];
->>>>>>> 08d1bffd
 };
 
 
@@ -1923,11 +1879,7 @@
   /** Source apps used in any models of this project */
   sourceApps: Array<Scalars['String']['output']>;
   team: Array<ProjectCollaborator>;
-<<<<<<< HEAD
-  updatedAt: Scalars['DateTime'];
-=======
   updatedAt: Scalars['DateTime']['output'];
->>>>>>> 08d1bffd
   /** Retrieve a specific project version by its ID */
   version?: Maybe<Version>;
   /** Returns a flat list of all project versions */
@@ -1936,8 +1888,6 @@
   viewerResources: Array<ViewerResourceGroup>;
   visibility: ProjectVisibility;
   webhooks: WebhookCollection;
-<<<<<<< HEAD
-=======
 };
 
 
@@ -1962,7 +1912,6 @@
   cursor?: InputMaybe<Scalars['String']['input']>;
   limit?: InputMaybe<Scalars['Int']['input']>;
   query?: InputMaybe<Scalars['String']['input']>;
->>>>>>> 08d1bffd
 };
 
 
@@ -2098,20 +2047,6 @@
   version: Version;
 };
 
-<<<<<<< HEAD
-
-export type ProjectWebhooksArgs = {
-  id?: InputMaybe<Scalars['String']>;
-};
-
-export type ProjectAutomationsStatusUpdatedMessage = {
-  __typename?: 'ProjectAutomationsStatusUpdatedMessage';
-  model: Model;
-  project: Project;
-  status: AutomationsStatus;
-  version: Version;
-};
-=======
 export type ProjectAutomationsUpdatedMessage = {
   __typename?: 'ProjectAutomationsUpdatedMessage';
   automation?: Maybe<Automation>;
@@ -2126,7 +2061,6 @@
   CreatedRevision = 'CREATED_REVISION',
   Updated = 'UPDATED'
 }
->>>>>>> 08d1bffd
 
 export type ProjectCollaborator = {
   __typename?: 'ProjectCollaborator';
@@ -2190,11 +2124,7 @@
 export type ProjectFileImportUpdatedMessage = {
   __typename?: 'ProjectFileImportUpdatedMessage';
   /** Upload ID */
-<<<<<<< HEAD
-  id: Scalars['String'];
-=======
   id: Scalars['String']['output'];
->>>>>>> 08d1bffd
   type: ProjectFileImportUpdatedMessageType;
   upload: FileUpload;
 };
@@ -2478,14 +2408,11 @@
   apps?: Maybe<Array<Maybe<ServerAppListItem>>>;
   /** If user is authenticated using an app token, this will describe the app */
   authenticatedAsApp?: Maybe<ServerAppListItem>;
-<<<<<<< HEAD
-=======
   /** Get a single automate function by id. Error will be thrown if function is not found or inaccessible. */
   automateFunction: AutomateFunction;
   automateFunctions: AutomateFunctionCollection;
   /** Part of the automation/function creation handshake mechanism */
   automateValidateAuthCode: Scalars['Boolean']['output'];
->>>>>>> 08d1bffd
   comment?: Maybe<Comment>;
   /**
    * This query can be used in the following ways:
@@ -2756,21 +2683,6 @@
   adminContact?: Maybe<Scalars['String']['output']>;
   /** The authentication strategies available on this server. */
   authStrategies: Array<AuthStrategy>;
-<<<<<<< HEAD
-  /** Base URL of Speckle Automate, if set */
-  automateUrl?: Maybe<Scalars['String']>;
-  blobSizeLimitBytes: Scalars['Int'];
-  canonicalUrl?: Maybe<Scalars['String']>;
-  company?: Maybe<Scalars['String']>;
-  description?: Maybe<Scalars['String']>;
-  /** Whether or not to show messaging about FE2 (banners etc.) */
-  enableNewWebUiMessaging?: Maybe<Scalars['Boolean']>;
-  guestModeEnabled: Scalars['Boolean'];
-  inviteOnly?: Maybe<Scalars['Boolean']>;
-  /** Server relocation / migration info */
-  migration?: Maybe<ServerMigration>;
-  name: Scalars['String'];
-=======
   automate: ServerAutomateInfo;
   /** Base URL of Speckle Automate, if set */
   automateUrl?: Maybe<Scalars['String']['output']>;
@@ -2785,7 +2697,6 @@
   /** Server relocation / migration info */
   migration?: Maybe<ServerMigration>;
   name: Scalars['String']['output'];
->>>>>>> 08d1bffd
   /** @deprecated Use role constants from the @speckle/shared npm package instead */
   roles: Array<Role>;
   scopes: Array<Scope>;
@@ -2934,15 +2845,9 @@
   /** Collaborators who have been invited, but not yet accepted. */
   pendingCollaborators?: Maybe<Array<PendingStreamCollaborator>>;
   /** Your role for this stream. `null` if request is not authenticated, or the stream is not explicitly shared with you. */
-<<<<<<< HEAD
-  role?: Maybe<Scalars['String']>;
-  size?: Maybe<Scalars['String']>;
-  updatedAt: Scalars['DateTime'];
-=======
   role?: Maybe<Scalars['String']['output']>;
   size?: Maybe<Scalars['String']['output']>;
   updatedAt: Scalars['DateTime']['output'];
->>>>>>> 08d1bffd
   webhooks: WebhookCollection;
 };
 
@@ -3118,15 +3023,10 @@
   /** Subscribe to commit deleted event */
   commitDeleted?: Maybe<Scalars['JSONObject']['output']>;
   /** Subscribe to commit updated event. */
-<<<<<<< HEAD
-  commitUpdated?: Maybe<Scalars['JSONObject']>;
-  projectAutomationsStatusUpdated: ProjectAutomationsStatusUpdatedMessage;
-=======
   commitUpdated?: Maybe<Scalars['JSONObject']['output']>;
   projectAutomationsStatusUpdated: ProjectAutomationsStatusUpdatedMessage;
   /** Subscribe to updates to automations in the project */
   projectAutomationsUpdated: ProjectAutomationsUpdatedMessage;
->>>>>>> 08d1bffd
   /**
    * Subscribe to updates to resource comments/threads. Optionally specify resource ID string to only receive
    * updates regarding comments for those resources.
@@ -3241,11 +3141,7 @@
 
 
 export type SubscriptionProjectFileImportUpdatedArgs = {
-<<<<<<< HEAD
-  id: Scalars['String'];
-=======
   id: Scalars['String']['input'];
->>>>>>> 08d1bffd
 };
 
 
@@ -3318,12 +3214,6 @@
   target: ViewerUpdateTrackingTarget;
 };
 
-<<<<<<< HEAD
-export type TokenResourceIdentifier = {
-  __typename?: 'TokenResourceIdentifier';
-  id: Scalars['String'];
-  type: TokenResourceIdentifierType;
-=======
 export type TestAutomationRun = {
   __typename?: 'TestAutomationRun';
   automationRunId: Scalars['String']['output'];
@@ -3375,7 +3265,6 @@
   /** SourceAppNames values from @speckle/shared */
   supportedSourceApps?: InputMaybe<Array<Scalars['String']['input']>>;
   tags?: InputMaybe<Array<Scalars['String']['input']>>;
->>>>>>> 08d1bffd
 };
 
 export type TokenResourceIdentifierInput = {
@@ -3388,17 +3277,10 @@
 }
 
 export type UpdateModelInput = {
-<<<<<<< HEAD
-  description?: InputMaybe<Scalars['String']>;
-  id: Scalars['ID'];
-  name?: InputMaybe<Scalars['String']>;
-  projectId: Scalars['ID'];
-=======
   description?: InputMaybe<Scalars['String']['input']>;
   id: Scalars['ID']['input'];
   name?: InputMaybe<Scalars['String']['input']>;
   projectId: Scalars['ID']['input'];
->>>>>>> 08d1bffd
 };
 
 /** Only non-null values will be updated */
@@ -3419,14 +3301,9 @@
   apiTokens: Array<ApiToken>;
   /** Returns the apps you have authorized. */
   authorizedApps?: Maybe<Array<ServerAppListItem>>;
-<<<<<<< HEAD
-  avatar?: Maybe<Scalars['String']>;
-  bio?: Maybe<Scalars['String']>;
-=======
   automateInfo: UserAutomateInfo;
   avatar?: Maybe<Scalars['String']['output']>;
   bio?: Maybe<Scalars['String']['output']>;
->>>>>>> 08d1bffd
   /**
    * Get commits authored by the user. If requested for another user, then only commits
    * from public streams will be returned.
@@ -3463,13 +3340,8 @@
   /** The user's timeline in chronological order */
   timeline?: Maybe<ActivityCollection>;
   /** Total amount of favorites attached to streams owned by the user */
-<<<<<<< HEAD
-  totalOwnedStreamsFavorites: Scalars['Int'];
-  verified?: Maybe<Scalars['Boolean']>;
-=======
   totalOwnedStreamsFavorites: Scalars['Int']['output'];
   verified?: Maybe<Scalars['Boolean']['output']>;
->>>>>>> 08d1bffd
   /**
    * Get (count of) user's versions. By default gets all versions of all projects the user has access to.
    * Set authoredOnly=true to only retrieve versions authored by the user.
@@ -3619,10 +3491,7 @@
   __typename?: 'Version';
   authorUser?: Maybe<LimitedUser>;
   automationStatus?: Maybe<AutomationsStatus>;
-<<<<<<< HEAD
-=======
   automationsStatus?: Maybe<TriggeredAutomationsStatus>;
->>>>>>> 08d1bffd
   /** All comment threads in this version */
   commentThreads: CommentCollection;
   createdAt: Scalars['DateTime']['output'];
@@ -3631,19 +3500,11 @@
   id: Scalars['ID']['output'];
   message?: Maybe<Scalars['String']['output']>;
   model: Model;
-<<<<<<< HEAD
-  parents?: Maybe<Array<Maybe<Scalars['String']>>>;
-  previewUrl: Scalars['String'];
-  referencedObject: Scalars['String'];
-  sourceApplication?: Maybe<Scalars['String']>;
-  totalChildrenCount?: Maybe<Scalars['Int']>;
-=======
   parents?: Maybe<Array<Maybe<Scalars['String']['output']>>>;
   previewUrl: Scalars['String']['output'];
   referencedObject: Scalars['String']['output'];
   sourceApplication?: Maybe<Scalars['String']['output']>;
   totalChildrenCount?: Maybe<Scalars['Int']['output']>;
->>>>>>> 08d1bffd
 };
 
 
@@ -3688,12 +3549,7 @@
 
 export type VersionMutations = {
   __typename?: 'VersionMutations';
-<<<<<<< HEAD
-  create: Version;
-  delete: Scalars['Boolean'];
-=======
   delete: Scalars['Boolean']['output'];
->>>>>>> 08d1bffd
   moveToModel: Model;
   requestGendoAIRender: Scalars['Boolean']['output'];
   update: Version;
@@ -3783,17 +3639,6 @@
 
 export type Webhook = {
   __typename?: 'Webhook';
-<<<<<<< HEAD
-  description?: Maybe<Scalars['String']>;
-  enabled?: Maybe<Scalars['Boolean']>;
-  hasSecret: Scalars['Boolean'];
-  history?: Maybe<WebhookEventCollection>;
-  id: Scalars['String'];
-  projectId: Scalars['String'];
-  streamId: Scalars['String'];
-  triggers: Array<Scalars['String']>;
-  url: Scalars['String'];
-=======
   description?: Maybe<Scalars['String']['output']>;
   enabled?: Maybe<Scalars['Boolean']['output']>;
   hasSecret: Scalars['Boolean']['output'];
@@ -3803,7 +3648,6 @@
   streamId: Scalars['String']['output'];
   triggers: Array<Scalars['String']['output']>;
   url: Scalars['String']['output'];
->>>>>>> 08d1bffd
 };
 
 
@@ -3814,11 +3658,7 @@
 export type WebhookCollection = {
   __typename?: 'WebhookCollection';
   items: Array<Webhook>;
-<<<<<<< HEAD
-  totalCount: Scalars['Int'];
-=======
   totalCount: Scalars['Int']['output'];
->>>>>>> 08d1bffd
 };
 
 export type WebhookCreateInput = {
