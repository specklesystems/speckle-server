{
  "name": "@speckle/server",
  "version": "2.5.4",
  "private": true,
  "description": "",
  "homepage": "https://github.com/specklesystems/server",
  "author": "AEC Systems",
  "license": "SEE LICENSE IN readme.md",
  "main": "./bin/www",
  "repository": {
    "type": "git",
    "url": "https://github.com/specklesystems/Server.git"
  },
  "type": "module",
  "engines": {
    "node": "^22.17.1"
  },
  "scripts": {
    "build": "tsc -p ./tsconfig.build.json",
    "build:watch": "tsc -p ./tsconfig.build.json -w",
    "run:watch": "cross-env NODE_ENV=development LOG_PRETTY=true TSX=true nodemon ./run.ts",
    "run:watch:js": "cross-env NODE_ENV=development LOG_PRETTY=true nodemon --import=./esmLoader.js ./bin/www --watch ./dist",
    "dev": "concurrently \"npm:run:watch\" \"yarn gqlgen:watch\" -n server,gqlgen",
    "dev:js": "concurrently \"npm:build:watch\" \"npm:run:watch:js\" \"yarn gqlgen:watch\" -n tsc,server,gqlgen",
    "build:clean": "rimraf ./dist && yarn build",
    "dev:clean": "yarn build:clean && yarn dev",
<<<<<<< HEAD
    "ts-mocha": "node --experimental-strip-types --experimental-transform-types --import ./esmLoader.js ./bin/mocha",
    "ts-gqlgen": "tsx --import ./esmLoader.js ./bin/gqlgen",
    "test": "cross-env TSX=true NODE_ENV=test LOG_FILTER=test LOG_PRETTY=true yarn ts-mocha",
=======
    "ts-mocha": "tsx ./bin/mocha",
    "ts-gqlgen": "tsx ./bin/gqlgen",
    "test": "cross-env NODE_ENV=test LOG_FILTER=test LOG_PRETTY=true TSX=true yarn ts-mocha",
>>>>>>> 3ff32d63
    "test:all-ff": "cross-env ENABLE_ALL_FFS=true yarn test",
    "test:multiregion": "cross-env RUN_TESTS_IN_MULTIREGION_MODE=true FF_WORKSPACES_MODULE_ENABLED=true FF_WORKSPACES_MULTI_REGION_ENABLED=true yarn test --grep @multiregion",
    "test:no-ff": "cross-env DISABLE_ALL_FFS=true yarn test",
    "test:coverage": "cross-env NODE_ENV=test LOG_FILTER=test LOG_PRETTY=true c8 yarn test",
    "test:report": "MOCHA_FILE=reports/test-results.xml yarn test:coverage -- --reporter mocha-multi --reporter-options spec=-,mocha-junit-reporter=reports/test-results.xml",
    "lint": "yarn lint:tsc && yarn lint:eslint",
    "lint:ci": "yarn lint:tsc",
    "lint:tsc": "tsc --noEmit",
    "lint:eslint": "eslint .",
<<<<<<< HEAD
    "cli": "cross-env LOG_LEVEL=debug LOG_PRETTY=true NODE_ENV=development tsx --import ./esmLoader.js ./modules/cli/index.ts",
    "cli:test": "cross-env LOG_LEVEL=debug LOG_PRETTY=true NODE_ENV=test tsx --import ./esmLoader.js ./modules/cli/index.ts",
=======
    "cli": "cross-env LOG_LEVEL=debug LOG_PRETTY=true NODE_ENV=development TSX=true tsx ./modules/cli/index.ts",
    "cli:test": "cross-env LOG_LEVEL=debug LOG_PRETTY=true NODE_ENV=test TSX=true tsx ./modules/cli/index.ts",
>>>>>>> 3ff32d63
    "cli:test:multiregion": "cross-env RUN_TESTS_IN_MULTIREGION_MODE=true yarn cli:test",
    "cli:download:commit": "cross-env LOG_PRETTY=true LOG_LEVEL=debug yarn cli download commit",
    "cli:purge-test-dbs": "yarn cli:test db purge-test-dbs",
    "migrate": "yarn cli db migrate",
    "migrate:test": "cross-env NODE_ENV=test tsx --import ./esmLoader.js ./modules/cli/index.js db migrate",
    "gqlgen": "yarn ts-gqlgen --config codegen.ts",
    "gqlgen:watch": "yarn gqlgen --watch",
    "stripe:listen": "stripe listen --forward-to 127.0.0.1:3000/api/v1/billing/webhooks"
  },
  "dependencies": {
    "@apollo/client": "^3.7.0",
    "@apollo/server": "^4.11.0",
    "@aws-sdk/client-s3": "^3.276.0",
    "@aws-sdk/lib-storage": "^3.100.0",
    "@aws-sdk/s3-request-presigner": "3.352.0",
    "@bull-board/express": "^4.2.2",
    "@godaddy/terminus": "^4.9.0",
    "@graphql-tools/mock": "^9.0.4",
    "@graphql-tools/schema": "^10.0.6",
    "@isaacs/ttlcache": "^1.4.1",
    "@lifeomic/attempt": "^3.1.0",
    "@mailchimp/mailchimp_marketing": "^3.0.80",
    "@opentelemetry/api": "^1.9.0",
    "@opentelemetry/exporter-trace-otlp-proto": "^0.53.0",
    "@opentelemetry/instrumentation-express": "^0.42.0",
    "@opentelemetry/instrumentation-graphql": "^0.43.0",
    "@opentelemetry/instrumentation-http": "^0.53.0",
    "@opentelemetry/instrumentation-knex": "^0.40.0",
    "@opentelemetry/instrumentation-pino": "^0.42.0",
    "@opentelemetry/sdk-trace-node": "^1.26.0",
    "@speckle/objectloader": "workspace:^",
    "@speckle/shared": "workspace:^",
    "ajv": "^8.12.0",
    "bcrypt": "^5.0.0",
    "bull": "^4.16.4",
    "bull-board": "^2.1.3",
    "busboy": "^1.4.0",
    "compression": "^1.7.4",
    "connect-redis": "^6.1.1",
    "content-disposition": "^0.5.4",
    "cookie-parser": "^1.4.6",
    "cors": "^2.8.5",
    "cross-fetch": "^3.1.5",
    "crypto-random-string": "^3.2.0",
    "dataloader": "^2.2.3",
    "dayjs": "^1.11.5",
    "dotenv": "^8.2.0",
    "ejs": "^3.1.8",
    "eventemitter2": "^6.4.7",
    "express": "^4.20.0",
    "express-async-errors": "^3.1.1",
    "express-prom-bundle": "^6.6.0",
    "express-session": "^1.17.1",
    "extensionless": "^1.9.9",
    "graphql": "^16.6.0",
    "graphql-redis-subscriptions": "^2.2.2",
    "graphql-scalars": "^1.24.1",
    "graphql-subscriptions": "^2.0.0",
    "graphql-tag": "^2.12.6",
    "ioredis": "^5.2.2",
    "join-images": "^1.1.5",
    "jose": "^5.6.3",
    "knex": "^2.5.1",
    "libsodium-wrappers": "^0.7.13",
    "lodash": "^4.17.21",
    "lodash-es": "^4.17.21",
    "lru-cache": "^11.0.1",
    "mixpanel": "^0.17.0",
    "mjml": "^4.13.0",
    "mjml-bullet-list": "^1.2.2",
    "module-alias": "^2.2.2",
    "netmask": "^2.0.2",
    "node-cron": "^3.0.2",
    "node-machine-id": "^1.1.12",
    "nodemailer": "^6.5.0",
    "openid-client": "^5.1.7",
    "passport": "^0.6.0",
    "passport-azure-ad": "^4.3.4",
    "passport-github2": "^0.1.12",
    "passport-google-oauth2": "^0.2.0",
    "passport-google-oauth20": "^2.0.0",
    "pg": "^8.7.3",
    "pg-query-stream": "^4.2.3",
    "pino": "^8.7.0",
    "pino-http": "^8.6.1",
    "pino-pretty": "^13.0.0",
    "prom-client": "^14.0.1",
    "rate-limiter-flexible": "^2.4.1",
    "request": "^2.88.2",
    "response-time": "^2.3.2",
    "sanitize-html": "^2.7.1",
    "sharp": "^0.34.3",
    "string-pixel-width": "^1.10.0",
    "stripe": "^17.1.0",
    "subscriptions-transport-ws": "^0.11.0",
    "true-myth": "^8.5.0",
    "ua-parser-js": "^1.0.38",
    "undici": "^5.28.4",
    "verror": "^1.10.1",
    "xml-escape": "^1.1.0",
    "znv": "^0.4.0",
    "zod": "^3.22.4",
    "zod-express": "^0.0.8",
    "zod-validation-error": "^1.5.0",
    "zxcvbn": "^4.4.2"
  },
  "devDependencies": {
    "@apollo/rover": "^0.23.0",
    "@faker-js/faker": "^8.4.1",
    "@graphql-codegen/cli": "^5.0.7",
    "@graphql-codegen/typed-document-node": "^5.1.2",
    "@graphql-codegen/typescript": "^4.1.6",
    "@graphql-codegen/typescript-operations": "^4.6.1",
    "@graphql-codegen/typescript-resolvers": "^4.5.1",
    "@parcel/watcher": "^2.5.1",
    "@tiptap/core": "^2.0.0-beta.176",
    "@types/bcrypt": "^5.0.0",
    "@types/bull": "^3.15.9",
    "@types/busboy": "^1.5.4",
    "@types/chai-as-promised": "^7.1.8",
    "@types/compression": "^1.7.2",
    "@types/connect-redis": "^0.0.23",
    "@types/content-disposition": "^0.5.9",
    "@types/cookie-parser": "^1.4.7",
    "@types/cors": "^2.8.17",
    "@types/deasync": "^0",
    "@types/debug": "^4.1.7",
    "@types/deep-equal-in-any-order": "^1.0.1",
    "@types/ejs": "^3.1.1",
    "@types/express": "^4.17.13",
    "@types/ioredis-mock": "^8.2.5",
    "@types/libsodium-wrappers": "^0",
    "@types/lodash": "^4.14.180",
    "@types/lodash-es": "^4.17.12",
    "@types/mailchimp__mailchimp_marketing": "^3.0.9",
    "@types/mjml": "^4.7.0",
    "@types/mocha": "^10.0.0",
    "@types/module-alias": "^2.0.1",
    "@types/netmask": "^2.0.0",
    "@types/node": "^18.19.38",
    "@types/node-cron": "^3.0.2",
    "@types/nodemailer": "^6.4.5",
    "@types/passport": "^1.0.16",
    "@types/passport-azure-ad": "^4.3.6",
    "@types/passport-github2": "^1.2.9",
    "@types/passport-google-oauth20": "^2.0.16",
    "@types/pg": "^8.6.6",
    "@types/pino-http": "^5.8.4",
    "@types/request": "^2.48.12",
    "@types/sanitize-html": "^2.6.2",
    "@types/string-pixel-width": "^1.10.3",
    "@types/supertest": "^2.0.12",
    "@types/ua-parser-js": "^0.7.39",
    "@types/uuid": "^9.0.0",
    "@types/verror": "^1.10.6",
    "@types/xml-escape": "^1.1.3",
    "@types/yargs": "^17.0.33",
    "@types/zxcvbn": "^4.4.5",
    "@typescript-eslint/eslint-plugin": "^5.39.0",
    "@typescript-eslint/parser": "^5.39.0",
    "axios": "^1.7.4",
    "c8": "^10.1.3",
    "chai": "^4.2.0",
    "chai-as-promised": "^7.1.2",
    "chai-http": "^4.3.0",
    "concurrently": "^7.0.0",
    "cross-env": "^7.0.3",
    "csv-parse": "^5.6.0",
    "deasync": "^0.1.30",
    "deep-equal-in-any-order": "^1.1.15",
    "enforce-unique": "^1.3.0",
    "eslint": "^8.11.0",
    "eslint-config-prettier": "^8.5.0",
    "http-proxy-middleware": "v3.0.0-beta.0",
    "ioredis-mock": "^8.9.0",
    "mocha": "^10.1.0",
    "mocha-junit-reporter": "^2.0.2",
    "mocha-multi": "1.1.7",
    "mock-socket": "^9.3.1",
    "moq.ts": "10.0.8",
    "node-mocks-http": "^1.12.1",
    "nodemon": "^3.1.9",
    "prettier": "^2.5.1",
    "rimraf": "^5.0.7",
    "supertest": "^4.0.2",
    "tsconfig-paths": "^4.0.0",
    "tsx": "^4.19.4",
    "type-fest": "^4.26.1",
    "typescript": "^4.6.4",
    "typescript-eslint": "^7.12.0",
    "why-is-node-running": "^3.2.2",
    "ws": "^8.17.1",
    "yargs": "^18.0.0"
  },
  "config": {
    "commitizen": {
      "path": "./node_modules/cz-conventional-changelog"
    }
  }
}<|MERGE_RESOLUTION|>--- conflicted
+++ resolved
@@ -24,15 +24,9 @@
     "dev:js": "concurrently \"npm:build:watch\" \"npm:run:watch:js\" \"yarn gqlgen:watch\" -n tsc,server,gqlgen",
     "build:clean": "rimraf ./dist && yarn build",
     "dev:clean": "yarn build:clean && yarn dev",
-<<<<<<< HEAD
     "ts-mocha": "node --experimental-strip-types --experimental-transform-types --import ./esmLoader.js ./bin/mocha",
     "ts-gqlgen": "tsx --import ./esmLoader.js ./bin/gqlgen",
     "test": "cross-env TSX=true NODE_ENV=test LOG_FILTER=test LOG_PRETTY=true yarn ts-mocha",
-=======
-    "ts-mocha": "tsx ./bin/mocha",
-    "ts-gqlgen": "tsx ./bin/gqlgen",
-    "test": "cross-env NODE_ENV=test LOG_FILTER=test LOG_PRETTY=true TSX=true yarn ts-mocha",
->>>>>>> 3ff32d63
     "test:all-ff": "cross-env ENABLE_ALL_FFS=true yarn test",
     "test:multiregion": "cross-env RUN_TESTS_IN_MULTIREGION_MODE=true FF_WORKSPACES_MODULE_ENABLED=true FF_WORKSPACES_MULTI_REGION_ENABLED=true yarn test --grep @multiregion",
     "test:no-ff": "cross-env DISABLE_ALL_FFS=true yarn test",
@@ -42,13 +36,8 @@
     "lint:ci": "yarn lint:tsc",
     "lint:tsc": "tsc --noEmit",
     "lint:eslint": "eslint .",
-<<<<<<< HEAD
-    "cli": "cross-env LOG_LEVEL=debug LOG_PRETTY=true NODE_ENV=development tsx --import ./esmLoader.js ./modules/cli/index.ts",
-    "cli:test": "cross-env LOG_LEVEL=debug LOG_PRETTY=true NODE_ENV=test tsx --import ./esmLoader.js ./modules/cli/index.ts",
-=======
-    "cli": "cross-env LOG_LEVEL=debug LOG_PRETTY=true NODE_ENV=development TSX=true tsx ./modules/cli/index.ts",
-    "cli:test": "cross-env LOG_LEVEL=debug LOG_PRETTY=true NODE_ENV=test TSX=true tsx ./modules/cli/index.ts",
->>>>>>> 3ff32d63
+    "cli": "cross-env LOG_LEVEL=debug LOG_PRETTY=true NODE_ENV=development TSX=true tsx --import ./esmLoader.js ./modules/cli/index.ts",
+    "cli:test": "cross-env LOG_LEVEL=debug LOG_PRETTY=true NODE_ENV=test TSX=true tsx --import ./esmLoader.js ./modules/cli/index.ts",
     "cli:test:multiregion": "cross-env RUN_TESTS_IN_MULTIREGION_MODE=true yarn cli:test",
     "cli:download:commit": "cross-env LOG_PRETTY=true LOG_LEVEL=debug yarn cli download commit",
     "cli:purge-test-dbs": "yarn cli:test db purge-test-dbs",
