--- conflicted
+++ resolved
@@ -1,13 +1,8 @@
 #!/usr/bin/env node
 'use strict'
 
-<<<<<<< HEAD
-import { logger } from '../dist/logging/logging.js'
+import { logger } from '../dist/observability/logging.js'
 import { init, startHttp } from '../dist/app.js'
-=======
-const { logger } = require('../dist/observability/logging')
-const { init, startHttp } = require('../dist/app')
->>>>>>> 9998ed25
 
 init()
   .then(({ app, graphqlServer, registers, server, readinessCheck }) =>
