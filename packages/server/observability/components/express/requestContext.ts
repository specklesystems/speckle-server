import { REQUEST_ID_HEADER } from '@/observability/components/express/expressLogging'
import { asyncRequestContextEnabled } from '@/modules/shared/helpers/envHelper'
import type express from 'express'
import { AsyncLocalStorage } from 'node:async_hooks'
import type { Logger } from 'pino'

type StorageType = {
  requestId: string
  dbMetrics: {
    totalDuration: number
    totalCount: number
  }
  logger: Logger
}

const storage = asyncRequestContextEnabled()
  ? new AsyncLocalStorage<StorageType>()
  : undefined

export const initiateRequestContextMiddleware: express.RequestHandler = (
  req,
  _res,
  next
) => {
  const reqId = req.id || req.headers[REQUEST_ID_HEADER] || 'unknown'
  enterNewRequestContext({ reqId: reqId as string, logger: req.log })
  next()
}

export const enterNewRequestContext = (params: { reqId: string; logger: Logger }) => {
  const { reqId, logger } = params
  const store: StorageType = {
    requestId: reqId,
    dbMetrics: {
      totalCount: 0,
      totalDuration: 0
    },
    logger
  }
  storage?.enterWith(store)
}

export const getRequestContext = () => storage?.getStore()
export const getRequestLogger = () => getRequestContext()?.logger

<<<<<<< HEAD
export const maybeLoggerWithContext = ({ logger }: { logger: Logger }) => {
  const reqCtx = getRequestContext()
  return reqCtx?.logger || logger
=======
export const loggerWithMaybeContext = ({ logger }: { logger: Logger }) => {
  const reqCtx = getRequestContext()
  if (!reqCtx) return logger
  return logger.child({
    req: { id: reqCtx.requestId },
    dbMetrics: reqCtx.dbMetrics
  })
>>>>>>> 876a0ee2
}<|MERGE_RESOLUTION|>--- conflicted
+++ resolved
@@ -43,17 +43,7 @@
 export const getRequestContext = () => storage?.getStore()
 export const getRequestLogger = () => getRequestContext()?.logger
 
-<<<<<<< HEAD
-export const maybeLoggerWithContext = ({ logger }: { logger: Logger }) => {
+export const loggerWithMaybeContext = ({ logger }: { logger: Logger }) => {
   const reqCtx = getRequestContext()
   return reqCtx?.logger || logger
-=======
-export const loggerWithMaybeContext = ({ logger }: { logger: Logger }) => {
-  const reqCtx = getRequestContext()
-  if (!reqCtx) return logger
-  return logger.child({
-    req: { id: reqCtx.requestId },
-    dbMetrics: reqCtx.dbMetrics
-  })
->>>>>>> 876a0ee2
 }