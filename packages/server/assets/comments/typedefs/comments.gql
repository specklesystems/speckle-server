--- conflicted
+++ resolved
@@ -1,14 +1,9 @@
 extend type Query {
   comment(id: String!, streamId: String!): Comment
     @deprecated(
-<<<<<<< HEAD
       reason: "Part of the old API surface and will be removed in the future. Use Project.comment instead."
     )
 
-=======
-      reason: "Part of the old API surface and will be removed in the future."
-    )
->>>>>>> e703bb74
   """
   This query can be used in the following ways:
   - get all the comments for a stream: **do not pass in any resource identifiers**.
