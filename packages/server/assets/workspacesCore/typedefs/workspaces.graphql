--- conflicted
+++ resolved
@@ -342,16 +342,9 @@
 
 type WorkspaceSsoProvider {
   id: ID!
-<<<<<<< HEAD
-  """
-  NOTE: there is additional decryption overhead when querying this field. Use `id` if you are just checking for the existence of SSO
-  """
-  name: String!
-=======
   name: String!
   clientId: String!
   issuerUrl: String!
->>>>>>> 1c0482b4
 }
 
 type WorkspaceSsoSession {
