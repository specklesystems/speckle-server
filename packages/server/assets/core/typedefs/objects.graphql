extend type Stream {
  object(id: String!): Object
    @deprecated(
<<<<<<< HEAD
      reason: "Part of the old API surface and will be removed in the future. Use Project.object instead."
    )
}

extend type Project {
  object(id: String!): Object
=======
      reason: "Part of the old API surface and will be removed in the future."
    )
>>>>>>> e703bb74
}

type Object {
  id: String!
  speckleType: String
  applicationId: String @deprecated(reason: "Not implemented.")
  createdAt: DateTime
  totalChildrenCount: Int
  """
  The full object, with all its props & other things. **NOTE:** If you're requesting objects for the purpose of recreating & displaying, you probably only want to request this specific field.
  """
  data: JSONObject
  """
  Get any objects that this object references. In the case of commits, this will give you a commit's constituent objects.
  **NOTE**: Providing any of the two last arguments ( `query`, `orderBy` ) will trigger a different code branch that executes a much more expensive SQL query. It is not recommended to do so for basic clients that are interested in purely getting all the objects of a given commit.
  """
  children(
    limit: Int! = 100
    depth: Int! = 50
    select: [String]
    cursor: String
    query: [JSONObject!]
    orderBy: JSONObject
  ): ObjectCollection!
}

type ObjectCollection {
  totalCount: Int!
  cursor: String
  objects: [Object!]!
}

extend type Mutation {
<<<<<<< HEAD
  objectCreate(objectInput: ObjectCreateInput!): [String!]!
    @hasServerRole(role: SERVER_GUEST)
    @hasScope(scope: "streams:write")
=======
  objectCreate(objectInput: ObjectCreateInput!): [String]!
    @deprecated(
      reason: "Part of the old API surface and will be removed in the future."
    )
>>>>>>> e703bb74
}

input ObjectCreateInput {
  """
  The stream against which these objects will be created.
  """
  streamId: String!
  """
  The objects you want to create.
  """
  objects: [JSONObject]!
}<|MERGE_RESOLUTION|>--- conflicted
+++ resolved
@@ -1,17 +1,12 @@
 extend type Stream {
   object(id: String!): Object
     @deprecated(
-<<<<<<< HEAD
       reason: "Part of the old API surface and will be removed in the future. Use Project.object instead."
     )
 }
 
 extend type Project {
   object(id: String!): Object
-=======
-      reason: "Part of the old API surface and will be removed in the future."
-    )
->>>>>>> e703bb74
 }
 
 type Object {
@@ -45,16 +40,12 @@
 }
 
 extend type Mutation {
-<<<<<<< HEAD
   objectCreate(objectInput: ObjectCreateInput!): [String!]!
     @hasServerRole(role: SERVER_GUEST)
     @hasScope(scope: "streams:write")
-=======
-  objectCreate(objectInput: ObjectCreateInput!): [String]!
     @deprecated(
       reason: "Part of the old API surface and will be removed in the future."
     )
->>>>>>> e703bb74
 }
 
 input ObjectCreateInput {
