--- conflicted
+++ resolved
@@ -206,18 +206,9 @@
   streamsDelete(ids: [String!]): Boolean!
     @hasServerRole(role: SERVER_ADMIN)
     @deprecated(
-      reason: "Part of the old API surface and will be removed in the future."
-    )
-
-<<<<<<< HEAD
-  streamsDelete(ids: [String!]): Boolean!
-    @hasServerRole(role: SERVER_ADMIN)
-    @deprecated(
       reason: "Part of the old API surface and will be removed in the future. Use ProjectMutations.batchDelete instead."
     )
 
-=======
->>>>>>> e703bb74
   """
   Update permissions of a user on a given stream.
   """
