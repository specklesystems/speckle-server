--- conflicted
+++ resolved
@@ -64,18 +64,7 @@
       name: 'speckle_server_knex_remaining_capacity',
       help: 'Remaining capacity of the DB connection pool',
       collect() {
-<<<<<<< HEAD
-        const pgMaxConnections = postgresMaxConnections()
-        const demand =
-          knex.client.pool.numUsed() +
-          knex.client.pool.numPendingCreates() +
-          knex.client.pool.numPendingValidations() +
-          knex.client.pool.numPendingAcquires()
-
-        this.set(Math.max(postgresMaxConnections - demand, 0))
-=======
         this.set(numberOfFreeConnections(knex))
->>>>>>> 1c048b41
       }
     })
 
