--- conflicted
+++ resolved
@@ -74,11 +74,7 @@
       name: 'speckle_server_knex_remaining_capacity',
       help: 'Remaining capacity of the DB connection pool',
       collect() {
-<<<<<<< HEAD
-        this.set(exports.calculateRemainingCapacity())
-=======
         this.set(numberOfFreeConnections(knex))
->>>>>>> 99edb378
       }
     })
 
