import { logger } from '@/logging/logging'
import { randomUUID } from 'crypto'
import HttpLogger from 'pino-http'
import type { NextFunction, Response } from 'express'
import pino from 'pino'
import type { SerializedResponse } from 'pino'
import type { GenReqId } from 'pino-http'
import type { IncomingMessage, ServerResponse } from 'http'
import { ensureError, type Optional } from '@speckle/shared'
import { getRequestParameters, getRequestPath } from '@/modules/core/helpers/server'
import { get } from 'lodash'

const REQUEST_ID_HEADER = 'x-request-id'

const GenerateRequestId: GenReqId = (req: IncomingMessage) => DetermineRequestId(req)

const DetermineRequestId = (
  req: IncomingMessage,
  uuidGenerator: () => string = randomUUID
): string => {
  const headers = req.headers[REQUEST_ID_HEADER]
  if (!Array.isArray(headers)) return headers || uuidGenerator()
  return headers[0] || uuidGenerator()
}

export const sanitizeHeaders = (headers: Record<string, unknown>) =>
  Object.fromEntries(
    Object.entries(headers).filter(
      ([key]) =>
        ![
          'cookie',
          'authorization',
          'cf-connecting-ip',
          'true-client-ip',
          'x-real-ip',
          'x-forwarded-for',
          'x-original-forwarded-for'
        ].includes(key.toLocaleLowerCase())
    )
  )

export const sanitizeQueryParams = (
  query: Record<string, string | string[] | undefined>
) => {
  Object.keys(query).forEach(function (key) {
    if (['code', 'state'].includes(key.toLocaleLowerCase())) {
      query[key] = '******'
    }
  })
  return query
}

export const LoggingExpressMiddleware = HttpLogger({
  logger,
  autoLogging: true,
  genReqId: GenerateRequestId,
  customLogLevel: (req, res, err) => {
    const path = getRequestPath(req)
<<<<<<< HEAD
    if (['/favicon.ico'].includes(path || '')) return 'debug'

    const shouldBeDebug =
      [
        '/metrics',
        '/readiness',
        '/liveness',
        '/openapi/json',
        '/openapi/html'
      ].includes(path || '') ?? false
=======
    const shouldBeDebug = ['/metrics', '/readiness', '/liveness'].includes(path || '')
    if (shouldBeDebug) return 'debug'
>>>>>>> 6e6d1a00

    if (res.statusCode >= 400 && res.statusCode < 500) {
      return 'info'
    } else if (res.statusCode >= 500 || err) {
      return 'error'
    } else if (res.statusCode >= 300 && res.statusCode < 400) {
      return 'info'
    }

    return 'info'
  },

  customReceivedMessage() {
    return '{requestPath} request received'
  },

  customReceivedObject(req, res, loggableObject: Record<string, unknown>) {
    const requestPath = getRequestPath(req) || 'unknown'
    const country = req.headers['cf-ipcountry'] as Optional<string>
    return {
      ...loggableObject,
      requestPath,
      country
    }
  },

  customSuccessMessage() {
    return '{requestPath} request {requestStatus} in {responseTime} ms'
  },

  customSuccessObject(req, res, val: Record<string, unknown>) {
    const isCompleted = !req.readableAborted && res.writableEnded
    const isError = !!req.context?.err
    const requestStatus = isCompleted ? (isError ? 'errored' : 'completed') : 'aborted'
    const requestPath = getRequestPath(req) || 'unknown'
    const country = req.headers['cf-ipcountry'] as Optional<string>

    return {
      ...val,
      requestStatus,
      requestPath,
      country,
      err: req.context?.err
    }
  },

  customErrorMessage() {
    return '{requestPath} request {requestStatus} in {responseTime} ms'
  },
  customErrorObject(req, _res, err, val: Record<string, unknown>) {
    const requestStatus = 'failed'
    const requestPath = getRequestPath(req) || 'unknown'
    const country = req.headers['cf-ipcountry'] as Optional<string>
    let e: Error | undefined = undefined
    if (err) e = ensureError(err)
    if (!err && req.context?.err) e = req.context.err

    return {
      ...val,
      requestStatus,
      requestPath,
      country,
      err: e
    }
  },

  // we need to redact any potential sensitive data from being logged.
  // as we do not know what headers may be sent in a request by a user or client
  // we have to allow list selected headers
  serializers: {
    req: pino.stdSerializers.wrapRequestSerializer((req) => {
      return {
        id: req.raw.id,
        method: req.raw.method,
        path: getRequestPath(req.raw),
        // Denylist potentially sensitive query parameters
        pathParameters: sanitizeQueryParams(getRequestParameters(req.raw)),
        // Denylist potentially sensitive headers
        headers: sanitizeHeaders(req.raw.headers)
      }
    }),
    res: pino.stdSerializers.wrapResponseSerializer((res) => {
      const resRaw = res as SerializedResponse & {
        raw: {
          headers: Record<string, string>
        }
      }
      const serverRes = get(res, 'raw.raw') as ServerResponse
      const auth = serverRes.req.context
      const statusCode = res.statusCode || res.raw.statusCode || serverRes.statusCode

      return {
        statusCode,
        // Allowlist useful headers
        headers: Object.fromEntries(
          Object.entries(resRaw.raw.headers).filter(
            ([key]) =>
              ![
                'set-cookie',
                'authorization',
                'cf-connecting-ip',
                'true-client-ip',
                'x-real-ip',
                'x-forwarded-for',
                'x-original-forwarded-for'
              ].includes(key.toLocaleLowerCase())
          )
        ),
        userId: auth?.userId
      }
    })
  }
})

export const DetermineRequestIdMiddleware = (
  req: IncomingMessage,
  res: Response,
  next: NextFunction
) => {
  const id = DetermineRequestId(req)
  req.headers[REQUEST_ID_HEADER] = id
  res.setHeader(REQUEST_ID_HEADER, id)
  next()
}<|MERGE_RESOLUTION|>--- conflicted
+++ resolved
@@ -56,21 +56,15 @@
   genReqId: GenerateRequestId,
   customLogLevel: (req, res, err) => {
     const path = getRequestPath(req)
-<<<<<<< HEAD
-    if (['/favicon.ico'].includes(path || '')) return 'debug'
-
-    const shouldBeDebug =
-      [
-        '/metrics',
-        '/readiness',
-        '/liveness',
-        '/openapi/json',
-        '/openapi/html'
-      ].includes(path || '') ?? false
-=======
-    const shouldBeDebug = ['/metrics', '/readiness', '/liveness'].includes(path || '')
+    const shouldBeDebug = [
+      '/metrics',
+      '/readiness',
+      '/liveness',
+      '/openapi/json',
+      '/openapi/html',
+      '/favicon.ico'
+    ].includes(path || '')
     if (shouldBeDebug) return 'debug'
->>>>>>> 6e6d1a00
 
     if (res.statusCode >= 400 && res.statusCode < 500) {
       return 'info'
