--- conflicted
+++ resolved
@@ -22,21 +22,11 @@
 import { errorLoggingMiddleware } from '@/logging/errorLogging'
 import prometheusClient from 'prom-client'
 
-<<<<<<< HEAD
-import { ApolloServer, ForbiddenError, ApolloError } from 'apollo-server-express'
-import type { ApolloServerExpressConfig } from 'apollo-server-express'
-import {
-  ApolloServerPluginLandingPageLocalDefault,
-  ApolloServerPluginUsageReportingDisabled,
-  ApolloServerPluginUsageReporting
-} from 'apollo-server-core'
-=======
 import { ApolloServer } from '@apollo/server'
 import { expressMiddleware } from '@apollo/server/express4'
 import { ApolloServerPluginLandingPageLocalDefault } from '@apollo/server/plugin/landingPage/default'
 import { ApolloServerPluginUsageReporting } from '@apollo/server/plugin/usageReporting'
 import { ApolloServerPluginUsageReportingDisabled } from '@apollo/server/plugin/disabled'
->>>>>>> a22a3506
 
 import type { ConnectionContext, ExecutionParams } from 'subscriptions-transport-ws'
 import { SubscriptionServer } from 'subscriptions-transport-ws'
@@ -158,16 +148,7 @@
       schema,
       execute,
       subscribe,
-<<<<<<< HEAD
-      validationRules: apolloServer.requestOptions.validationRules,
-      onConnect: async (
-        connectionParams: Record<string, unknown>,
-        webSocket: WebSocket,
-        connContext: ConnectionContext
-      ) => {
-=======
       onConnect: async (connectionParams: Record<string, unknown>) => {
->>>>>>> a22a3506
         metricConnectCounter.inc()
         metricConnectedClients.inc()
         const logger = connContext.request.log || subscriptionLogger
