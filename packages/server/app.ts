--- conflicted
+++ resolved
@@ -44,17 +44,12 @@
   getFileSizeLimitMB,
   isDevEnv,
   isTestEnv,
-<<<<<<< HEAD
-  isApolloMonitoringEnabled
-=======
-  useNewFrontend,
   isApolloMonitoringEnabled,
   enableMixpanel,
   getPort,
   getBindAddress,
   shutdownTimeoutSeconds,
   asyncRequestContextEnabled
->>>>>>> bf80347a
 } from '@/modules/shared/helpers/envHelper'
 import * as ModulesSetup from '@/modules'
 import { GraphQLContext, Optional } from '@/modules/shared/helpers/typeHelper'
