/* eslint-disable camelcase */
/* istanbul ignore file */
<<<<<<< HEAD
import './bootstrap.js'
=======
// eslint-disable-next-line no-restricted-imports
import './bootstrap'
>>>>>>> 9998ed25
import http from 'http'
import express, { Express } from 'express'

// `express-async-errors` patches express to catch errors in async handlers. no variable needed
import 'express-async-errors'
import cookieParser from 'cookie-parser'

import { createTerminus } from '@godaddy/terminus'
import Metrics, { initPrometheusRegistry } from '@/observability'
import {
  startupLogger,
  shutdownLogger,
  subscriptionLogger,
  graphqlLogger
} from '@/observability/logging'
import {
  DetermineRequestIdMiddleware,
  LoggingExpressMiddleware,
  sanitizeHeaders
} from '@/observability/components/express/expressLogging'

import { errorMetricsMiddlewareFactory } from '@/observability/components/express/metrics/errorMetrics'
import prometheusClient, { Registry } from 'prom-client'

import { ApolloServer } from '@apollo/server'
import { expressMiddleware } from '@apollo/server/express4'
import { ApolloServerPluginLandingPageLocalDefault } from '@apollo/server/plugin/landingPage/default'
import { ApolloServerPluginUsageReporting } from '@apollo/server/plugin/usageReporting'
import { ApolloServerPluginUsageReportingDisabled } from '@apollo/server/plugin/disabled'
import type { ConnectionContext } from 'subscriptions-transport-ws'
import { SubscriptionServer } from 'subscriptions-transport-ws'
import { execute, subscribe } from 'graphql'

import knex, { db } from '@/db/knex'
import { monitorActiveConnections } from '@/observability/components/httpServer/httpServerMonitoring'
import { buildErrorFormatter } from '@/modules/core/graph/setup'
import {
  getFileSizeLimitMB,
  isDevEnv,
  isTestEnv,
  isApolloMonitoringEnabled,
  enableMixpanel,
  getPort,
  getBindAddress,
  shutdownTimeoutSeconds,
  asyncRequestContextEnabled,
  getMaximumRequestBodySizeMB,
  isCompressionEnabled,
  isRateLimiterEnabled
} from '@/modules/shared/helpers/envHelper'
import * as ModulesSetup from '@/modules/index'
import { GraphQLContext, Optional } from '@/modules/shared/helpers/typeHelper'

import { get, has, isString } from 'lodash'
import { corsMiddlewareFactory } from '@/modules/core/configs/cors'
import {
  authContextMiddleware,
  buildContext,
  compressionMiddlewareFactory,
  determineClientIpAddressMiddleware,
  mixpanelTrackerHelperMiddlewareFactory,
  requestBodyParsingMiddlewareFactory,
  setContentSecurityPolicyHeaderMiddleware
} from '@/modules/shared/middleware'
import { buildMocksConfig } from '@/modules/mocks'
import { defaultErrorHandler } from '@/modules/core/rest/defaultErrorHandler'
import { migrateDbToLatest } from '@/db/migrations'
import { statusCodePlugin } from '@/modules/core/graph/plugins/statusCode'
import { BadRequestError, ForbiddenError } from '@/modules/shared/errors'
import { loggingPluginFactory } from '@/modules/core/graph/plugins/logging'
import { getUserFactory } from '@/modules/core/repositories/users'
import { initFactory as healthchecksInitFactory } from '@/healthchecks'
import type { ReadinessHandler } from '@/healthchecks/types'
import type ws from 'ws'
import type { Server as MockWsServer } from 'mock-socket'
import { SetOptional } from 'type-fest'
import {
  enterNewRequestContext,
  getRequestContext,
  isRequestContext
} from '@/observability/utils/requestContext'
import { randomUUID } from 'crypto'
import { onOperationHandlerFactory } from '@/observability/components/apollo/apolloSubscriptions'
import { initApolloSubscriptionMonitoring } from '@/observability/components/apollo/metrics/apolloSubscriptionMonitoring'
import { initiateRequestContextMiddleware } from '@/observability/components/express/requestContextMiddleware'
import { createRateLimiterMiddleware } from '@/modules/core/rest/ratelimiter'
import { TIME_MS } from '@speckle/shared'

const GRAPHQL_PATH = '/graphql'

/**
 * In mocked Ws connections, request will be undefined
 */
type PossiblyMockedConnectionContext = SetOptional<ConnectionContext, 'request'>

const isWsServer = (server: http.Server | MockWsServer): server is MockWsServer => {
  return 'on' in server && 'clients' in server
}

/**
 * TODO: subscriptions-transport-ws is no longer maintained, we should migrate to graphql-ws insted. The problem
 * is that graphql-ws uses an entirely different protocol, so the client-side has to change as well, and so old clients
 * will be unable to use any WebSocket/subscriptions functionality with the updated server
 */
export function buildApolloSubscriptionServer(params: {
  server: http.Server | MockWsServer
  registers?: Registry[]
}): SubscriptionServer {
  const { server, registers } = params
  const httpServer = isWsServer(server) ? undefined : server
  const mockServer = isWsServer(server) ? server : undefined

  // we have to break the type here, cause its a mock
  const wsServer = mockServer ? (mockServer as unknown as ws.Server) : undefined
  const schema = ModulesSetup.graphSchema()

  const {
    metricConnectCounter,
    metricConnectedClients,
    metricSubscriptionTotalOperations,
    metricSubscriptionTotalResponses
  } = initApolloSubscriptionMonitoring({
    registers: registers ?? [prometheusClient.register]
  })

  const getHeaders = (params: {
    connContext?: PossiblyMockedConnectionContext
    connectionParams?: Record<string, unknown>
  }) => {
    const { connContext, connectionParams } = params
    const connCtxHeaders = connContext?.request?.headers || {}
    const paramsHeaders = connectionParams?.headers || {}

    return {
      ...connCtxHeaders,
      ...paramsHeaders
    } as Record<string, string>
  }

  return SubscriptionServer.create(
    {
      schema,
      execute,
      subscribe,
      onConnect: async (
        connectionParams: Record<string, unknown>,
        webSocket: WebSocket,
        connContext: PossiblyMockedConnectionContext
      ) => {
        metricConnectCounter.inc()
        metricConnectedClients.inc()

        const logger = connContext.request?.log || subscriptionLogger

        const possiblePaths = [
          'Authorization',
          'authorization',
          'headers.Authorization',
          'headers.authorization'
        ]

        // Resolve token
        let token: string
        try {
          const headers = getHeaders({ connContext, connectionParams })
          const requestId = headers['x-request-id'] || `ws-${randomUUID()}`
          enterNewRequestContext({ reqId: requestId, logger })

          logger.debug(
            { requestId, headers: sanitizeHeaders(headers) },
            'New websocket connection'
          )
          let header: Optional<string>

          for (const possiblePath of possiblePaths) {
            if (has(connectionParams, possiblePath)) {
              header = get(connectionParams, possiblePath) as string
              if (header) break
            }
          }

          if (!header) {
            throw new BadRequestError("Couldn't resolve auth header for subscription")
          }

          token = header.split(' ')[1]
          if (!token) {
            throw new BadRequestError("Couldn't resolve token from auth header")
          }
        } catch {
          throw new ForbiddenError('You need a token to subscribe')
        }

        // Build context (Apollo Server v3 no longer triggers context building automatically
        // for subscriptions)
        try {
          const headers = getHeaders({ connContext, connectionParams })
          const buildCtx = await buildContext({ token })
          buildCtx.log.debug(
            {
              userId: buildCtx.userId,
              ws_protocol: webSocket.protocol,
              ws_url: webSocket.url,
              headers: sanitizeHeaders(headers)
            },
            'Websocket connected and subscription context built.'
          )
          return buildCtx
        } catch {
          throw new ForbiddenError('Subscription context build failed')
        }
      },
      onDisconnect: (
        webSocket: WebSocket,
        connContext: PossiblyMockedConnectionContext
      ) => {
        const reqCtx = getRequestContext()
        const logger = connContext.request?.log || subscriptionLogger
        const headers = getHeaders({ connContext })
        logger.debug(
          {
            ws_protocol: webSocket.protocol,
            ws_url: webSocket.url,
            headers: sanitizeHeaders(headers),
            ...(isRequestContext(reqCtx) ? { req: { id: reqCtx.requestId } } : {})
          },
          'Websocket disconnected.'
        )
        metricConnectedClients.dec()
      },
      onOperation: onOperationHandlerFactory({
        metricSubscriptionTotalOperations,
        metricSubscriptionTotalResponses
      }),
      keepAlive: 30000 //milliseconds. Loadbalancers may close the connection after inactivity. e.g. nginx default is 60000ms.
    },
    wsServer || {
      server: httpServer!,
      path: GRAPHQL_PATH
    }
  )
}

/**
 * Create Apollo Server instance
 */
export async function buildApolloServer(options?: {
  subscriptionServer?: SubscriptionServer
}): Promise<ApolloServer<GraphQLContext>> {
  const includeStacktraceInErrorResponses = isDevEnv() || isTestEnv()
  const subscriptionServer = options?.subscriptionServer
  const schema = ModulesSetup.graphSchema(await buildMocksConfig())

  const server = new ApolloServer({
    schema,
    plugins: [
      statusCodePlugin,
      loggingPluginFactory({ registers: [prometheusClient.register] }),
      ApolloServerPluginLandingPageLocalDefault({
        embed: true,
        includeCookies: true
      }),
      ...(subscriptionServer
        ? [
            {
              async serverWillStart() {
                return {
                  async drainServer() {
                    subscriptionServer?.close()
                  }
                }
              }
            }
          ]
        : []),
      ...(isApolloMonitoringEnabled()
        ? [
            ApolloServerPluginUsageReporting({
              // send all headers (except auth ones)
              sendHeaders: { all: true }
            })
          ]
        : [ApolloServerPluginUsageReportingDisabled()])
    ],
    introspection: true,
    cache: 'bounded',
    persistedQueries: false,
    csrfPrevention: true,
    formatError: buildErrorFormatter({ includeStacktraceInErrorResponses }),
    includeStacktraceInErrorResponses,
    status400ForVariableCoercionErrors: true,
    stopOnTerminationSignals: false, // handled by terminus and shutdown function
    logger: graphqlLogger
  })
  await server.start()

  return server
}

/**
 * Initialises all server (express/subscription/http) instances
 */
export async function init() {
  startupLogger.info('🖼️  Serving for frontend-2...')

  const app = express()
  const promRegister = initPrometheusRegistry() // has to be called before both Metrics and Modules are initialized

  app.disable('x-powered-by')

  // Moves things along automatically on restart.
  // Should perhaps be done manually?
  await migrateDbToLatest({ region: 'main', db: knex })

  app.use(cookieParser())
  app.use(DetermineRequestIdMiddleware)
  app.use(LoggingExpressMiddleware)
  app.use(initiateRequestContextMiddleware)
  app.use(determineClientIpAddressMiddleware)

  if (asyncRequestContextEnabled()) {
    startupLogger.info('Async request context tracking enabled 👀')
  }

  app.use(
    compressionMiddlewareFactory({ isCompressionEnabled: isCompressionEnabled() })
  )

  app.use(corsMiddlewareFactory())

  app.use(
    requestBodyParsingMiddlewareFactory({
      maximumRequestBodySizeMb: getMaximumRequestBodySizeMB()
    })
  ) // there are some paths that need the raw body, not a parsed body
  app.use(express.urlencoded({ limit: `${getFileSizeLimitMB()}mb`, extended: false }))

  // Trust X-Forwarded-* headers (for https protocol detection)
  app.enable('trust proxy')

  app.use(createRateLimiterMiddleware({ rateLimiterEnabled: isRateLimiterEnabled() })) // Rate limiting by IP address for all users
  app.use(authContextMiddleware)
  app.use(setContentSecurityPolicyHeaderMiddleware)
  if (enableMixpanel())
    app.use(mixpanelTrackerHelperMiddlewareFactory({ getUser: getUserFactory({ db }) }))

  // Initialize default modules, including rest api handlers
  await ModulesSetup.init({ app, metricsRegister: prometheusClient.register })

  // Initialize healthchecks
  const healthchecks = await healthchecksInitFactory()(app, true)

  // Metrics relies on 'regions' table in the database, so much be initialized after migrations in the main database ("migrateDbToLatest({ region: 'main'," etc..)
  // It also relies on the regional knex clients, which will initialize and run migrations in the respective regions.
  // It must be initialized after the multiregion module is initialized in ModulesSetup.init
  await Metrics({ app, registry: promRegister })

  // Init HTTP server & subscription server
  const server = http.createServer(app)
  const subscriptionServer = buildApolloSubscriptionServer({
    server,
    registers: [promRegister]
  })

  // Initialize graphql server
  const graphqlServer = await buildApolloServer({
    subscriptionServer
  })
  app.use(
    GRAPHQL_PATH,
    expressMiddleware(graphqlServer, {
      context: buildContext
    })
  )

  // At the very end adding default error handler middleware
  app.use(errorMetricsMiddlewareFactory({ promRegisters: [promRegister] }))
  app.use(defaultErrorHandler)

  return {
    app,
    graphqlServer,
    registers: [promRegister],
    server,
    subscriptionServer,
    readinessCheck: healthchecks.isReady
  }
}

export async function shutdown(params: {
  graphqlServer: Optional<ApolloServer<GraphQLContext>>
}): Promise<void> {
  await params.graphqlServer?.stop()
  await ModulesSetup.shutdown()
}

const shouldUseFrontendProxy = () => isDevEnv()

async function createFrontendProxy() {
  const frontendHost = process.env.FRONTEND_HOST || '127.0.0.1'
  const frontendPort = process.env.FRONTEND_PORT || 8081
  const { createProxyMiddleware } =
    require('http-proxy-middleware') as typeof import('http-proxy-middleware')

  // even tho it has default values, it fixes http-proxy setting `Connection: close` on each request
  // slowing everything down
  const defaultAgent = new http.Agent()

  return createProxyMiddleware({
    target: `http://${frontendHost}:${frontendPort}`,
    changeOrigin: true,
    ws: false,
    agent: defaultAgent
  })
}

/**
 * Starts a http server, hoisting the express app to it.
 */
export async function startHttp(params: {
  server: http.Server
  app: Express
  registers?: Registry[]
  graphqlServer: ApolloServer<GraphQLContext>
  readinessCheck: ReadinessHandler
  customPortOverride?: number
}) {
  const { server, app, registers, graphqlServer, readinessCheck, customPortOverride } =
    params
  let bindAddress = getBindAddress() // defaults to 127.0.0.1
  let port = getPort() // defaults to 3000

  if (customPortOverride || customPortOverride === 0) port = customPortOverride
  if (shouldUseFrontendProxy()) {
    // app.use('/', frontendProxy)
    app.use(await createFrontendProxy())

    startupLogger.info('✨ Proxying frontend (dev mode):')
    startupLogger.info(`👉 main application: http://127.0.0.1:${port}/`)
  }

  // Production mode
  else {
    bindAddress = getBindAddress('0.0.0.0')
  }

  monitorActiveConnections({
    httpServer: server,
    registers: registers ?? [prometheusClient.register]
  })

  app.set('port', port)

  // large timeout to allow large downloads on slow connections to finish
  createTerminus(server, {
    signals: ['SIGTERM', 'SIGINT'],
    timeout: shutdownTimeoutSeconds() * TIME_MS.second,
    beforeShutdown: async () => {
      shutdownLogger.info('Shutting down (signal received)...')
    },
    onSignal: async () => {
      await shutdown({ graphqlServer })
    },
    onShutdown: () => {
      shutdownLogger.info('Shutdown completed')
      shutdownLogger.flush()
      return Promise.resolve()
    },
    healthChecks: {
      '/readiness': readinessCheck,
      // '/liveness' should return true even if in shutdown phase, so app does not get restarted while draining connections
      // therefore we cannot use terminus to handle liveness checks.
      verbatim: true
    },
    logger: (message, err) => {
      if (err) {
        shutdownLogger.warn({ err }, message)
      } else {
        shutdownLogger.info(message)
      }
    }
  })

  server.on('listening', () => {
    const address = server.address()
    const addressString = isString(address) ? address : address?.address
    const port = isString(address) ? null : address?.port

    startupLogger.info(
      `🚀 My name is Speckle Server, and I'm running at ${addressString}:${port}`
    )
    app.emit('appStarted')
  })

  server.listen(port, bindAddress)

  server.keepAliveTimeout = 61 * TIME_MS.second
  server.headersTimeout = 65 * TIME_MS.second

  return { server }
}<|MERGE_RESOLUTION|>--- conflicted
+++ resolved
@@ -1,11 +1,7 @@
 /* eslint-disable camelcase */
 /* istanbul ignore file */
-<<<<<<< HEAD
+// eslint-disable-next-line no-restricted-imports
 import './bootstrap.js'
-=======
-// eslint-disable-next-line no-restricted-imports
-import './bootstrap'
->>>>>>> 9998ed25
 import http from 'http'
 import express, { Express } from 'express'
 
