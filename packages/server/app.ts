--- conflicted
+++ resolved
@@ -274,11 +274,7 @@
 
         return baseParams
       },
-<<<<<<< HEAD
-      keepAlive: 30000 //milliseconds. Loadbalancers may otherwise close the connection after 60000ms of inactivity
-=======
       keepAlive: 30000 //milliseconds. Loadbalancers may close the connection after inactivity. e.g. nginx default is 60000ms.
->>>>>>> 6715a030
     },
     {
       server,
