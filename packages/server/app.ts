/* eslint-disable camelcase */
/* eslint-disable  no-restricted-imports */
/* istanbul ignore file */
import './bootstrap'
import http from 'http'
import express, { Express } from 'express'

// `express-async-errors` patches express to catch errors in async handlers. no variable needed
import 'express-async-errors'
import compression from 'compression'
import cookieParser from 'cookie-parser'

import { createTerminus } from '@godaddy/terminus'
import Metrics from '@/logging'
import {
  startupLogger,
  shutdownLogger,
  subscriptionLogger,
  graphqlLogger
} from '@/logging/logging'
import {
  DetermineRequestIdMiddleware,
  LoggingExpressMiddleware,
  sanitizeHeaders
} from '@/logging/expressLogging'

import { errorLoggingMiddleware } from '@/logging/errorLogging'
import prometheusClient from 'prom-client'

import { ApolloServer } from '@apollo/server'
import { expressMiddleware } from '@apollo/server/express4'
import { ApolloServerPluginLandingPageLocalDefault } from '@apollo/server/plugin/landingPage/default'
import { ApolloServerPluginUsageReporting } from '@apollo/server/plugin/usageReporting'
import { ApolloServerPluginUsageReportingDisabled } from '@apollo/server/plugin/disabled'

import type { ConnectionContext, ExecutionParams } from 'subscriptions-transport-ws'
import { SubscriptionServer } from 'subscriptions-transport-ws'
import { execute, subscribe } from 'graphql'

import knex, { db } from '@/db/knex'
import { monitorActiveConnections } from '@/logging/httpServerMonitoring'
import { buildErrorFormatter } from '@/modules/core/graph/setup'
import {
  getFileSizeLimitMB,
  isDevEnv,
  isTestEnv,
  useNewFrontend,
  isApolloMonitoringEnabled,
  enableMixpanel,
  getPort,
  getBindAddress,
  shutdownTimeoutSeconds,
  asyncRequestContextEnabled
} from '@/modules/shared/helpers/envHelper'
import * as ModulesSetup from '@/modules'
import { GraphQLContext, Optional } from '@/modules/shared/helpers/typeHelper'
import { createRateLimiterMiddleware } from '@/modules/core/services/ratelimiter'

import { get, has, isString } from 'lodash'
import { corsMiddleware } from '@/modules/core/configs/cors'
import {
  authContextMiddleware,
  buildContext,
  determineClientIpAddressMiddleware,
  mixpanelTrackerHelperMiddlewareFactory
} from '@/modules/shared/middleware'
import { GraphQLError } from 'graphql'
import { redactSensitiveVariables } from '@/logging/loggingHelper'
import { buildMocksConfig } from '@/modules/mocks'
import { defaultErrorHandler } from '@/modules/core/rest/defaultErrorHandler'
import { migrateDbToLatest } from '@/db/migrations'
import { statusCodePlugin } from '@/modules/core/graph/plugins/statusCode'
<<<<<<< HEAD
import {
  BadRequestError,
  BaseError,
  ContextError,
  UnauthorizedError
} from '@/modules/shared/errors'
import { loggingPlugin } from '@/modules/core/graph/plugins/logging'
=======
import { BaseError, ForbiddenError } from '@/modules/shared/errors'
import { loggingPluginFactory } from '@/modules/core/graph/plugins/logging'
>>>>>>> 2e8863eb
import { shouldLogAsInfoLevel } from '@/logging/graphqlError'
import { getUserFactory } from '@/modules/core/repositories/users'
import { initFactory as healthchecksInitFactory } from '@/healthchecks'
import type { ReadinessHandler } from '@/healthchecks/types'
import type ws from 'ws'
import type { Server as MockWsServer } from 'mock-socket'
import { SetOptional } from 'type-fest'
import { initiateRequestContextMiddleware } from '@/logging/requestContext'

const GRAPHQL_PATH = '/graphql'

// eslint-disable-next-line @typescript-eslint/no-explicit-any
type SubscriptionResponse = { errors?: GraphQLError[]; data?: any }

/**
 * In mocked Ws connections, request will be undefined
 */
type PossiblyMockedConnectionContext = SetOptional<ConnectionContext, 'request'>

function logSubscriptionOperation(params: {
  ctx: GraphQLContext
  execParams: ExecutionParams
  error?: Error
  response?: SubscriptionResponse
}) {
  const { error, response, ctx, execParams } = params
  const userId = ctx.userId
  if (!error && !response) return

  const logger = ctx.log.child({
    graphql_query: execParams.query.toString(),
    graphql_variables: redactSensitiveVariables(execParams.variables),
    graphql_operation_name: execParams.operationName,
    graphql_operation_type: 'subscription',
    userId
  })

  const errMsg = 'GQL subscription event {graphql_operation_name} errored'
  const errors = response?.errors || (error ? [error] : [])
  if (errors.length) {
    for (const error of errors) {
      let errorLogger = logger
      if (error instanceof BaseError) {
        errorLogger = errorLogger.child({ ...error.info() })
      }
      if (shouldLogAsInfoLevel(error)) {
        errorLogger.info({ err: error }, errMsg)
      } else {
        errorLogger.error({ err: error }, errMsg)
      }
    }
  } else if (response?.data) {
    logger.info('GQL subscription event {graphql_operation_name} emitted')
  }
}

const isWsServer = (server: http.Server | MockWsServer): server is MockWsServer => {
  return 'on' in server && 'clients' in server
}

/**
 * TODO: subscriptions-transport-ws is no longer maintained, we should migrate to graphql-ws insted. The problem
 * is that graphql-ws uses an entirely different protocol, so the client-side has to change as well, and so old clients
 * will be unable to use any WebSocket/subscriptions functionality with the updated server
 */
export function buildApolloSubscriptionServer(
  server: http.Server | MockWsServer
): SubscriptionServer {
  const httpServer = isWsServer(server) ? undefined : server
  const mockServer = isWsServer(server) ? server : undefined

  // we have to break the type here, cause its a mock
  const wsServer = mockServer ? (mockServer as unknown as ws.Server) : undefined
  const schema = ModulesSetup.graphSchema()

  // Init metrics
  prometheusClient.register.removeSingleMetric('speckle_server_apollo_connect')
  const metricConnectCounter = new prometheusClient.Counter({
    name: 'speckle_server_apollo_connect',
    help: 'Number of connects'
  })
  prometheusClient.register.removeSingleMetric('speckle_server_apollo_clients')
  const metricConnectedClients = new prometheusClient.Gauge({
    name: 'speckle_server_apollo_clients',
    help: 'Number of currently connected clients'
  })

  prometheusClient.register.removeSingleMetric(
    'speckle_server_apollo_graphql_total_subscription_operations'
  )
  const metricSubscriptionTotalOperations = new prometheusClient.Counter({
    name: 'speckle_server_apollo_graphql_total_subscription_operations',
    help: 'Number of total subscription operations served by this instance',
    labelNames: ['subscriptionType'] as const
  })

  prometheusClient.register.removeSingleMetric(
    'speckle_server_apollo_graphql_total_subscription_responses'
  )
  const metricSubscriptionTotalResponses = new prometheusClient.Counter({
    name: 'speckle_server_apollo_graphql_total_subscription_responses',
    help: 'Number of total subscription responses served by this instance',
    labelNames: ['subscriptionType', 'status'] as const
  })

  const getHeaders = (params: {
    connContext?: PossiblyMockedConnectionContext
    connectionParams?: Record<string, unknown>
  }) => {
    const { connContext, connectionParams } = params
    const connCtxHeaders = connContext?.request?.headers || {}
    const paramsHeaders = connectionParams?.headers || {}

    return {
      ...connCtxHeaders,
      ...paramsHeaders
    } as Record<string, string>
  }

  return SubscriptionServer.create(
    {
      schema,
      execute,
      subscribe,
      onConnect: async (
        connectionParams: Record<string, unknown>,
        webSocket: WebSocket,
        connContext: PossiblyMockedConnectionContext
      ) => {
        metricConnectCounter.inc()
        metricConnectedClients.inc()

        const logger = connContext.request?.log || subscriptionLogger

        const possiblePaths = [
          'Authorization',
          'authorization',
          'headers.Authorization',
          'headers.authorization'
        ]

        // Resolve token
        let token: string
        try {
          const headers = getHeaders({ connContext, connectionParams })
          const requestId = headers['x-request-id'] || ''
          logger.debug(
            { requestId, headers: sanitizeHeaders(headers) },
            'New websocket connection'
          )
          let header: Optional<string>

          for (const possiblePath of possiblePaths) {
            if (has(connectionParams, possiblePath)) {
              header = get(connectionParams, possiblePath) as string
              if (header) break
            }
          }

          if (!header) {
            throw new BadRequestError("Couldn't resolve auth header for subscription")
          }

          token = header.split(' ')[1]
          if (!token) {
            throw new BadRequestError("Couldn't resolve token from auth header")
          }
        } catch (e) {
          throw new UnauthorizedError('You need a token to subscribe')
        }

        // Build context (Apollo Server v3 no longer triggers context building automatically
        // for subscriptions)
        try {
          const headers = getHeaders({ connContext, connectionParams })
          const buildCtx = await buildContext({
            req: null,
            token,
            cleanLoadersEarly: false
          })
          buildCtx.log.info(
            {
              userId: buildCtx.userId,
              ws_protocol: webSocket.protocol,
              ws_url: webSocket.url,
              headers: sanitizeHeaders(headers)
            },
            'Websocket connected and subscription context built.'
          )
          return buildCtx
        } catch (e) {
          throw new ContextError('Subscription context build failed')
        }
      },
      onDisconnect: (
        webSocket: WebSocket,
        connContext: PossiblyMockedConnectionContext
      ) => {
        const logger = connContext.request?.log || subscriptionLogger
        const headers = getHeaders({ connContext })
        logger.debug(
          {
            ws_protocol: webSocket.protocol,
            ws_url: webSocket.url,
            headers: sanitizeHeaders(headers)
          },
          'Websocket disconnected.'
        )
        metricConnectedClients.dec()
      },
      onOperation: (...params: [() => void, ExecutionParams]) => {
        // kinda hacky, but we're using this as an "subscription event emitted"
        // callback to clear subscription connection dataloaders to avoid stale cache
        const baseParams = params[1]
        metricSubscriptionTotalOperations.inc({
          subscriptionType: baseParams.operationName
        })
        const ctx = baseParams.context as GraphQLContext

        const logger = ctx.log || subscriptionLogger
        logger.info(
          {
            graphql_operation_name: baseParams.operationName,
            userId: baseParams.context.userId,
            graphql_query: baseParams.query.toString(),
            graphql_variables: redactSensitiveVariables(baseParams.variables),
            graphql_operation_type: 'subscription'
          },
          'Subscription started for {graphql_operation_name}'
        )

        baseParams.formatResponse = (val: SubscriptionResponse) => {
          ctx.loaders.clearAll()
          logSubscriptionOperation({ ctx, execParams: baseParams, response: val })
          metricSubscriptionTotalResponses.inc({
            subscriptionType: baseParams.operationName,
            status: 'success'
          })
          return val
        }
        baseParams.formatError = (e: Error) => {
          ctx.loaders.clearAll()
          logSubscriptionOperation({ ctx, execParams: baseParams, error: e })

          metricSubscriptionTotalResponses.inc({
            subscriptionType: baseParams.operationName,
            status: 'error'
          })
          return e
        }

        return baseParams
      },
      keepAlive: 30000 //milliseconds. Loadbalancers may close the connection after inactivity. e.g. nginx default is 60000ms.
    },
    wsServer || {
      server: httpServer!,
      path: GRAPHQL_PATH
    }
  )
}

/**
 * Create Apollo Server instance
 */
export async function buildApolloServer(options?: {
  subscriptionServer?: SubscriptionServer
}): Promise<ApolloServer<GraphQLContext>> {
  const includeStacktraceInErrorResponses = isDevEnv() || isTestEnv()
  const subscriptionServer = options?.subscriptionServer
  const schema = ModulesSetup.graphSchema(await buildMocksConfig())

  const server = new ApolloServer({
    schema,
    plugins: [
      statusCodePlugin,
      loggingPluginFactory({ register: prometheusClient.register }),
      ApolloServerPluginLandingPageLocalDefault({
        embed: true,
        includeCookies: true
      }),
      ...(subscriptionServer
        ? [
            {
              async serverWillStart() {
                return {
                  async drainServer() {
                    subscriptionServer?.close()
                  }
                }
              }
            }
          ]
        : []),
      ...(isApolloMonitoringEnabled()
        ? [
            ApolloServerPluginUsageReporting({
              // send all headers (except auth ones)
              sendHeaders: { all: true }
            })
          ]
        : [ApolloServerPluginUsageReportingDisabled()])
    ],
    introspection: true,
    cache: 'bounded',
    persistedQueries: false,
    csrfPrevention: true,
    formatError: buildErrorFormatter({ includeStacktraceInErrorResponses }),
    includeStacktraceInErrorResponses,
    status400ForVariableCoercionErrors: true,
    stopOnTerminationSignals: false, // handled by terminus and shutdown function
    logger: graphqlLogger
  })
  await server.start()

  return server
}

/**
 * Initialises all server (express/subscription/http) instances
 */
export async function init() {
  if (useNewFrontend()) {
    startupLogger.info('🖼️  Serving for frontend-2...')
  }

  const app = express()
  app.disable('x-powered-by')

  // Moves things along automatically on restart.
  // Should perhaps be done manually?
  await migrateDbToLatest({ region: 'main', db: knex })

  app.use(cookieParser())
  app.use(DetermineRequestIdMiddleware)
  app.use(initiateRequestContextMiddleware)
  app.use(determineClientIpAddressMiddleware)
  app.use(LoggingExpressMiddleware)

  if (asyncRequestContextEnabled()) {
    startupLogger.info('Async request context tracking enabled 👀')
  }

  if (process.env.COMPRESSION) {
    app.use(compression())
  }

  app.use(corsMiddleware())
  // there are some paths, that need the raw body
  app.use((req, res, next) => {
    const rawPaths = ['/api/v1/billing/webhooks', '/api/thirdparty/gendo/']
    if (rawPaths.some((p) => req.path.startsWith(p))) {
      express.raw({ type: 'application/json', limit: '100mb' })(req, res, next)
    } else {
      express.json({ limit: '100mb' })(req, res, next)
    }
  })
  app.use(express.urlencoded({ limit: `${getFileSizeLimitMB()}mb`, extended: false }))

  // Trust X-Forwarded-* headers (for https protocol detection)
  app.enable('trust proxy')

  // Log errors
  app.use(errorLoggingMiddleware)
  app.use(authContextMiddleware)
  app.use(createRateLimiterMiddleware())
  app.use(
    async (
      _req: express.Request,
      res: express.Response,
      next: express.NextFunction
    ) => {
      res.setHeader('Content-Security-Policy', "frame-ancestors 'none'")
      next()
    }
  )
  if (enableMixpanel())
    app.use(mixpanelTrackerHelperMiddlewareFactory({ getUser: getUserFactory({ db }) }))

  // Initialize default modules, including rest api handlers
  await ModulesSetup.init(app)

  // Initialize healthchecks
  const healthchecks = await healthchecksInitFactory()(app, true)

  // Metrics relies on 'regions' table in the database, so much be initialized after migrations in the main database ("migrateDbToLatest({ region: 'main'," etc..)
  // It also relies on the regional knex clients, which will initialize and run migrations in the respective regions.
  // It must be initialized after the multiregion module is initialized in ModulesSetup.init
  await Metrics(app)

  // Init HTTP server & subscription server
  const server = http.createServer(app)
  const subscriptionServer = buildApolloSubscriptionServer(server)

  // Initialize graphql server
  const graphqlServer = await buildApolloServer({
    subscriptionServer
  })
  app.use(
    GRAPHQL_PATH,
    expressMiddleware(graphqlServer, {
      context: buildContext
    })
  )

  // Expose prometheus metrics
  app.get('/metrics', async (req, res) => {
    try {
      res.set('Content-Type', prometheusClient.register.contentType)
      res.end(await prometheusClient.register.metrics())
    } catch (ex: unknown) {
      res.status(500).end(ex instanceof Error ? ex.message : `${ex}`)
    }
  })

  // At the very end adding default error handler middleware
  app.use(defaultErrorHandler)

  return {
    app,
    graphqlServer,
    server,
    subscriptionServer,
    readinessCheck: healthchecks.isReady
  }
}

export async function shutdown(params: {
  graphqlServer: Optional<ApolloServer<GraphQLContext>>
}): Promise<void> {
  await params.graphqlServer?.stop()
  await ModulesSetup.shutdown()
}

const shouldUseFrontendProxy = () =>
  process.env.NODE_ENV === 'development' && process.env.USE_FRONTEND_PROXY === 'true'

async function createFrontendProxy() {
  const frontendHost = process.env.FRONTEND_HOST || '127.0.0.1'
  const frontendPort = process.env.FRONTEND_PORT || 8080
  const { createProxyMiddleware } = await import('http-proxy-middleware')

  // even tho it has default values, it fixes http-proxy setting `Connection: close` on each request
  // slowing everything down
  const defaultAgent = new http.Agent()

  return createProxyMiddleware({
    target: `http://${frontendHost}:${frontendPort}`,
    changeOrigin: true,
    ws: false,
    agent: defaultAgent
  })
}

/**
 * Starts a http server, hoisting the express app to it.
 */
export async function startHttp(params: {
  server: http.Server
  app: Express
  graphqlServer: ApolloServer<GraphQLContext>
  readinessCheck: ReadinessHandler
  customPortOverride?: number
}) {
  const { server, app, graphqlServer, readinessCheck, customPortOverride } = params
  let bindAddress = getBindAddress() // defaults to 127.0.0.1
  let port = getPort() // defaults to 3000

  if (customPortOverride || customPortOverride === 0) port = customPortOverride
  if (shouldUseFrontendProxy()) {
    // app.use('/', frontendProxy)
    app.use(await createFrontendProxy())

    startupLogger.info('✨ Proxying frontend (dev mode):')
    startupLogger.info(`👉 main application: http://127.0.0.1:${port}/`)
  }

  // Production mode
  else {
    bindAddress = getBindAddress('0.0.0.0')
  }

  monitorActiveConnections(server)

  app.set('port', port)

  // large timeout to allow large downloads on slow connections to finish
  createTerminus(server, {
    signals: ['SIGTERM', 'SIGINT'],
    timeout: shutdownTimeoutSeconds() * 1000,
    beforeShutdown: async () => {
      shutdownLogger.info('Shutting down (signal received)...')
    },
    onSignal: async () => {
      await shutdown({ graphqlServer })
    },
    onShutdown: () => {
      shutdownLogger.info('Shutdown completed')
      shutdownLogger.flush()
      return Promise.resolve()
    },
    healthChecks: {
      '/readiness': readinessCheck,
      // '/liveness' should return true even if in shutdown phase, so app does not get restarted while draining connections
      // therefore we cannot use terminus to handle liveness checks.
      verbatim: true
    },
    logger: (message, err) => {
      if (err) {
        shutdownLogger.error({ err }, message)
      } else {
        shutdownLogger.info(message)
      }
    }
  })

  server.on('listening', () => {
    const address = server.address()
    const addressString = isString(address) ? address : address?.address
    const port = isString(address) ? null : address?.port

    startupLogger.info(
      `🚀 My name is Speckle Server, and I'm running at ${addressString}:${port}`
    )
    app.emit('appStarted')
  })

  server.listen(port, bindAddress)

  server.keepAliveTimeout = 61 * 1000
  server.headersTimeout = 65 * 1000

  return { server }
}<|MERGE_RESOLUTION|>--- conflicted
+++ resolved
@@ -70,18 +70,13 @@
 import { defaultErrorHandler } from '@/modules/core/rest/defaultErrorHandler'
 import { migrateDbToLatest } from '@/db/migrations'
 import { statusCodePlugin } from '@/modules/core/graph/plugins/statusCode'
-<<<<<<< HEAD
 import {
   BadRequestError,
   BaseError,
   ContextError,
   UnauthorizedError
 } from '@/modules/shared/errors'
-import { loggingPlugin } from '@/modules/core/graph/plugins/logging'
-=======
-import { BaseError, ForbiddenError } from '@/modules/shared/errors'
 import { loggingPluginFactory } from '@/modules/core/graph/plugins/logging'
->>>>>>> 2e8863eb
 import { shouldLogAsInfoLevel } from '@/logging/graphqlError'
 import { getUserFactory } from '@/modules/core/repositories/users'
 import { initFactory as healthchecksInitFactory } from '@/healthchecks'
