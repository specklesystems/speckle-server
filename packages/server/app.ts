/* eslint-disable camelcase */
/* eslint-disable  no-restricted-imports */
/* istanbul ignore file */
import './bootstrap'
import http from 'http'
import express, { Express } from 'express'

// `express-async-errors` patches express to catch errors in async handlers. no variable needed
import 'express-async-errors'
import compression from 'compression'
import cookieParser from 'cookie-parser'

import { createTerminus } from '@godaddy/terminus'
import Logging from '@/logging'
import {
  startupLogger,
  shutdownLogger,
  subscriptionLogger,
  graphqlLogger
} from '@/logging/logging'
import {
  DetermineRequestIdMiddleware,
  LoggingExpressMiddleware,
  sanitizeHeaders
} from '@/logging/expressLogging'

import { errorLoggingMiddleware } from '@/logging/errorLogging'
import prometheusClient from 'prom-client'

import { ApolloServer } from '@apollo/server'
import { expressMiddleware } from '@apollo/server/express4'
import { ApolloServerPluginLandingPageLocalDefault } from '@apollo/server/plugin/landingPage/default'
import { ApolloServerPluginUsageReporting } from '@apollo/server/plugin/usageReporting'
import { ApolloServerPluginUsageReportingDisabled } from '@apollo/server/plugin/disabled'

import type { ConnectionContext, ExecutionParams } from 'subscriptions-transport-ws'
import { SubscriptionServer } from 'subscriptions-transport-ws'
import { execute, subscribe } from 'graphql'

import knex, { db } from '@/db/knex'
import { monitorActiveConnections } from '@/logging/httpServerMonitoring'
import { buildErrorFormatter } from '@/modules/core/graph/setup'
import {
  getFileSizeLimitMB,
  isDevEnv,
  isTestEnv,
  useNewFrontend,
  isApolloMonitoringEnabled,
  enableMixpanel,
  getPort,
  getBindAddress,
  shutdownTimeoutSeconds
} from '@/modules/shared/helpers/envHelper'
import * as ModulesSetup from '@/modules'
import { GraphQLContext, Optional } from '@/modules/shared/helpers/typeHelper'
import { createRateLimiterMiddleware } from '@/modules/core/services/ratelimiter'

import { get, has, isString } from 'lodash'
import { corsMiddleware } from '@/modules/core/configs/cors'
import {
  authContextMiddleware,
  buildContext,
  determineClientIpAddressMiddleware,
  mixpanelTrackerHelperMiddlewareFactory
} from '@/modules/shared/middleware'
import { GraphQLError } from 'graphql'
import { redactSensitiveVariables } from '@/logging/loggingHelper'
import { buildMocksConfig } from '@/modules/mocks'
import { defaultErrorHandler } from '@/modules/core/rest/defaultErrorHandler'
import { migrateDbToLatestFactory } from '@/db/migrations'
import { statusCodePlugin } from '@/modules/core/graph/plugins/statusCode'
import { BaseError, ForbiddenError } from '@/modules/shared/errors'
import { loggingPlugin } from '@/modules/core/graph/plugins/logging'
import { shouldLogAsInfoLevel } from '@/logging/graphqlError'
import { getUserFactory } from '@/modules/core/repositories/users'
import { initFactory as healthchecksInitFactory } from '@/healthchecks'
import type { ReadinessHandler } from '@/healthchecks/health'
import type ws from 'ws'
import type { Server as MockWsServer } from 'mock-socket'
import { SetOptional } from 'type-fest'

const GRAPHQL_PATH = '/graphql'

// eslint-disable-next-line @typescript-eslint/no-explicit-any
type SubscriptionResponse = { errors?: GraphQLError[]; data?: any }

/**
 * In mocked Ws connections, request will be undefined
 */
type PossiblyMockedConnectionContext = SetOptional<ConnectionContext, 'request'>

function logSubscriptionOperation(params: {
  ctx: GraphQLContext
  execParams: ExecutionParams
  error?: Error
  response?: SubscriptionResponse
}) {
  const { error, response, ctx, execParams } = params
  const userId = ctx.userId
  if (!error && !response) return

  const logger = ctx.log.child({
    graphql_query: execParams.query.toString(),
    graphql_variables: redactSensitiveVariables(execParams.variables),
    graphql_operation_name: execParams.operationName,
    graphql_operation_type: 'subscription',
    userId
  })

  const errMsg = 'GQL subscription event {graphql_operation_name} errored'
  const errors = response?.errors || (error ? [error] : [])
  if (errors.length) {
    for (const error of errors) {
      let errorLogger = logger
      if (error instanceof BaseError) {
        errorLogger = errorLogger.child({ ...error.info() })
      }
      if (shouldLogAsInfoLevel(error)) {
        errorLogger.info({ err: error }, errMsg)
      } else {
        errorLogger.error({ err: error }, errMsg)
      }
    }
  } else if (response?.data) {
    logger.info('GQL subscription event {graphql_operation_name} emitted')
  }
}

const isWsServer = (server: http.Server | MockWsServer): server is MockWsServer => {
  return 'on' in server && 'clients' in server
}

/**
 * TODO: subscriptions-transport-ws is no longer maintained, we should migrate to graphql-ws insted. The problem
 * is that graphql-ws uses an entirely different protocol, so the client-side has to change as well, and so old clients
 * will be unable to use any WebSocket/subscriptions functionality with the updated server
 */
export function buildApolloSubscriptionServer(
  server: http.Server | MockWsServer
): SubscriptionServer {
  const httpServer = isWsServer(server) ? undefined : server
  const mockServer = isWsServer(server) ? server : undefined

  // we have to break the type here, cause its a mock
  const wsServer = mockServer ? (mockServer as unknown as ws.Server) : undefined
  const schema = ModulesSetup.graphSchema()

  // Init metrics
  prometheusClient.register.removeSingleMetric('speckle_server_apollo_connect')
  const metricConnectCounter = new prometheusClient.Counter({
    name: 'speckle_server_apollo_connect',
    help: 'Number of connects'
  })
  prometheusClient.register.removeSingleMetric('speckle_server_apollo_clients')
  const metricConnectedClients = new prometheusClient.Gauge({
    name: 'speckle_server_apollo_clients',
    help: 'Number of currently connected clients'
  })

  prometheusClient.register.removeSingleMetric(
    'speckle_server_apollo_graphql_total_subscription_operations'
  )
  const metricSubscriptionTotalOperations = new prometheusClient.Counter({
    name: 'speckle_server_apollo_graphql_total_subscription_operations',
    help: 'Number of total subscription operations served by this instance',
    labelNames: ['subscriptionType'] as const
  })

  prometheusClient.register.removeSingleMetric(
    'speckle_server_apollo_graphql_total_subscription_responses'
  )
  const metricSubscriptionTotalResponses = new prometheusClient.Counter({
    name: 'speckle_server_apollo_graphql_total_subscription_responses',
    help: 'Number of total subscription responses served by this instance',
    labelNames: ['subscriptionType', 'status'] as const
  })

  const getHeaders = (params: {
    connContext?: PossiblyMockedConnectionContext
    connectionParams?: Record<string, unknown>
  }) => {
    const { connContext, connectionParams } = params
    const connCtxHeaders = connContext?.request?.headers || {}
    const paramsHeaders = connectionParams?.headers || {}

    return {
      ...connCtxHeaders,
      ...paramsHeaders
    } as Record<string, string>
  }

  return SubscriptionServer.create(
    {
      schema,
      execute,
      subscribe,
      onConnect: async (
        connectionParams: Record<string, unknown>,
        webSocket: WebSocket,
        connContext: PossiblyMockedConnectionContext
      ) => {
        metricConnectCounter.inc()
        metricConnectedClients.inc()

        const logger = connContext.request?.log || subscriptionLogger

        const possiblePaths = [
          'Authorization',
          'authorization',
          'headers.Authorization',
          'headers.authorization'
        ]

        // Resolve token
        let token: string
        try {
          const headers = getHeaders({ connContext, connectionParams })
          const requestId = headers['x-request-id'] || ''
          logger.debug(
            { requestId, headers: sanitizeHeaders(headers) },
            'New websocket connection'
          )
          let header: Optional<string>

          for (const possiblePath of possiblePaths) {
            if (has(connectionParams, possiblePath)) {
              header = get(connectionParams, possiblePath) as string
              if (header) break
            }
          }

          if (!header) {
            throw new Error("Couldn't resolve auth header for subscription")
          }

          token = header.split(' ')[1]
          if (!token) {
            throw new Error("Couldn't resolve token from auth header")
          }
        } catch (e) {
          throw new ForbiddenError('You need a token to subscribe')
        }

        // Build context (Apollo Server v3 no longer triggers context building automatically
        // for subscriptions)
        try {
          const headers = getHeaders({ connContext, connectionParams })
          const buildCtx = await buildContext({
            req: null,
            token,
            cleanLoadersEarly: false
          })
          buildCtx.log.info(
            {
              userId: buildCtx.userId,
              ws_protocol: webSocket.protocol,
              ws_url: webSocket.url,
              headers: sanitizeHeaders(headers)
            },
            'Websocket connected and subscription context built.'
          )
          return buildCtx
        } catch (e) {
          throw new ForbiddenError('Subscription context build failed')
        }
      },
      onDisconnect: (
        webSocket: WebSocket,
        connContext: PossiblyMockedConnectionContext
      ) => {
        const logger = connContext.request?.log || subscriptionLogger
        const headers = getHeaders({ connContext })
        logger.debug(
          {
            ws_protocol: webSocket.protocol,
            ws_url: webSocket.url,
            headers: sanitizeHeaders(headers)
          },
          'Websocket disconnected.'
        )
        metricConnectedClients.dec()
      },
      onOperation: (...params: [() => void, ExecutionParams]) => {
        // kinda hacky, but we're using this as an "subscription event emitted"
        // callback to clear subscription connection dataloaders to avoid stale cache
        const baseParams = params[1]
        metricSubscriptionTotalOperations.inc({
          subscriptionType: baseParams.operationName
        })
        const ctx = baseParams.context as GraphQLContext

        const logger = ctx.log || subscriptionLogger
        logger.debug(
          {
            graphql_operation_name: baseParams.operationName,
            userId: baseParams.context.userId,
            graphql_query: baseParams.query.toString(),
            graphql_variables: redactSensitiveVariables(baseParams.variables),
            graphql_operation_type: 'subscription'
          },
          'Subscription started for {graphqlOperationName}'
        )

        baseParams.formatResponse = (val: SubscriptionResponse) => {
          ctx.loaders.clearAll()
          logSubscriptionOperation({ ctx, execParams: baseParams, response: val })
          metricSubscriptionTotalResponses.inc({
            subscriptionType: baseParams.operationName,
            status: 'success'
          })
          return val
        }
        baseParams.formatError = (e: Error) => {
          ctx.loaders.clearAll()
          logSubscriptionOperation({ ctx, execParams: baseParams, error: e })

          metricSubscriptionTotalResponses.inc({
            subscriptionType: baseParams.operationName,
            status: 'error'
          })
          return e
        }

        return baseParams
      },
      keepAlive: 30000 //milliseconds. Loadbalancers may close the connection after inactivity. e.g. nginx default is 60000ms.
    },
    wsServer || {
      server: httpServer!,
      path: GRAPHQL_PATH
    }
  )
}

/**
 * Create Apollo Server instance
 */
export async function buildApolloServer(options?: {
  subscriptionServer?: SubscriptionServer
}): Promise<ApolloServer<GraphQLContext>> {
  const includeStacktraceInErrorResponses = isDevEnv() || isTestEnv()
  const subscriptionServer = options?.subscriptionServer
  const schema = ModulesSetup.graphSchema(await buildMocksConfig())

  const server = new ApolloServer({
    schema,
    plugins: [
      statusCodePlugin,
      loggingPlugin,
      ApolloServerPluginLandingPageLocalDefault({
        embed: true,
        includeCookies: true
      }),
      ...(subscriptionServer
        ? [
            {
              async serverWillStart() {
                return {
                  async drainServer() {
                    subscriptionServer?.close()
                  }
                }
              }
            }
          ]
        : []),
      ...(isApolloMonitoringEnabled()
        ? [
            ApolloServerPluginUsageReporting({
              // send all headers (except auth ones)
              sendHeaders: { all: true }
            })
          ]
        : [ApolloServerPluginUsageReportingDisabled()])
    ],
    introspection: true,
    cache: 'bounded',
    persistedQueries: false,
    csrfPrevention: true,
    formatError: buildErrorFormatter({ includeStacktraceInErrorResponses }),
    includeStacktraceInErrorResponses,
    status400ForVariableCoercionErrors: true,
    stopOnTerminationSignals: false, // handled by terminus and shutdown function
    logger: graphqlLogger
  })
  await server.start()

  return server
}

/**
 * Initialises all server (express/subscription/http) instances
 */
export async function init() {
  if (useNewFrontend()) {
    startupLogger.info('🖼️  Serving for frontend-2...')
  }

  const app = express()
  app.disable('x-powered-by')

  await Logging(app)

  // Moves things along automatically on restart.
  // Should perhaps be done manually?
<<<<<<< HEAD
  await migrateDbToLatestFactory({ region: 'main', db: knex })()
=======
  await migrateDbToLatest({ region: 'main', db: knex })
>>>>>>> bde54310

  app.use(cookieParser())
  app.use(DetermineRequestIdMiddleware)
  app.use(determineClientIpAddressMiddleware)
  app.use(LoggingExpressMiddleware)

  if (process.env.COMPRESSION) {
    app.use(compression())
  }

  app.use(corsMiddleware())
  // there are some paths, that need the raw body
  app.use((req, res, next) => {
    const rawPaths = ['/api/v1/billing/webhooks', '/api/thirdparty/gendo/']
    if (rawPaths.some((p) => req.path.startsWith(p))) {
      express.raw({ type: 'application/json', limit: '100mb' })(req, res, next)
    } else {
      express.json({ limit: '100mb' })(req, res, next)
    }
  })
  app.use(express.urlencoded({ limit: `${getFileSizeLimitMB()}mb`, extended: false }))

  // Trust X-Forwarded-* headers (for https protocol detection)
  app.enable('trust proxy')

  // Log errors
  app.use(errorLoggingMiddleware)
  app.use(authContextMiddleware)
  app.use(createRateLimiterMiddleware())
  app.use(
    async (
      _req: express.Request,
      res: express.Response,
      next: express.NextFunction
    ) => {
      res.setHeader('Content-Security-Policy', "frame-ancestors 'none'")
      next()
    }
  )
  if (enableMixpanel())
    app.use(mixpanelTrackerHelperMiddlewareFactory({ getUser: getUserFactory({ db }) }))

  // Initialize default modules, including rest api handlers
  await ModulesSetup.init(app)

  // Initialize healthchecks
  const healthchecks = await healthchecksInitFactory()(app, true)

  // Init HTTP server & subscription server
  const server = http.createServer(app)
  const subscriptionServer = buildApolloSubscriptionServer(server)

  // Initialize graphql server
  const graphqlServer = await buildApolloServer({
    subscriptionServer
  })
  app.use(
    GRAPHQL_PATH,
    expressMiddleware(graphqlServer, {
      context: buildContext
    })
  )

  // Expose prometheus metrics
  app.get('/metrics', async (req, res) => {
    try {
      res.set('Content-Type', prometheusClient.register.contentType)
      res.end(await prometheusClient.register.metrics())
    } catch (ex: unknown) {
      res.status(500).end(ex instanceof Error ? ex.message : `${ex}`)
    }
  })

  // At the very end adding default error handler middleware
  app.use(defaultErrorHandler)

  return {
    app,
    graphqlServer,
    server,
    subscriptionServer,
    readinessCheck: healthchecks.isReady
  }
}

export async function shutdown(params: {
  graphqlServer: Optional<ApolloServer<GraphQLContext>>
}): Promise<void> {
  await params.graphqlServer?.stop()
  await ModulesSetup.shutdown()
}

const shouldUseFrontendProxy = () =>
  process.env.NODE_ENV === 'development' && process.env.USE_FRONTEND_2 !== 'true'

async function createFrontendProxy() {
  const frontendHost = process.env.FRONTEND_HOST || '127.0.0.1'
  const frontendPort = process.env.FRONTEND_PORT || 8080
  const { createProxyMiddleware } = await import('http-proxy-middleware')

  // even tho it has default values, it fixes http-proxy setting `Connection: close` on each request
  // slowing everything down
  const defaultAgent = new http.Agent()

  return createProxyMiddleware({
    target: `http://${frontendHost}:${frontendPort}`,
    changeOrigin: true,
    ws: false,
    agent: defaultAgent
  })
}

/**
 * Starts a http server, hoisting the express app to it.
 */
export async function startHttp(params: {
  server: http.Server
  app: Express
  graphqlServer: ApolloServer<GraphQLContext>
  readinessCheck: ReadinessHandler
  customPortOverride?: number
}) {
  const { server, app, graphqlServer, readinessCheck, customPortOverride } = params
  let bindAddress = getBindAddress() // defaults to 127.0.0.1
  let port = getPort() // defaults to 3000

  if (customPortOverride || customPortOverride === 0) port = customPortOverride
  if (shouldUseFrontendProxy()) {
    // app.use('/', frontendProxy)
    app.use(await createFrontendProxy())

    startupLogger.info('✨ Proxying frontend-1 (dev mode):')
    startupLogger.info(`👉 main application: http://127.0.0.1:${port}/`)
  }

  // Production mode
  else {
    bindAddress = getBindAddress('0.0.0.0')
  }

  monitorActiveConnections(server)

  app.set('port', port)

  // large timeout to allow large downloads on slow connections to finish
  createTerminus(server, {
    signals: ['SIGTERM', 'SIGINT'],
    timeout: shutdownTimeoutSeconds() * 1000,
    beforeShutdown: async () => {
      shutdownLogger.info('Shutting down (signal received)...')
    },
    onSignal: async () => {
      await shutdown({ graphqlServer })
    },
    onShutdown: () => {
      shutdownLogger.info('Shutdown completed')
      shutdownLogger.flush()
      return Promise.resolve()
    },
    healthChecks: {
      '/readiness': readinessCheck,
      // '/liveness' should return true even if in shutdown phase, so app does not get restarted while draining connections
      // therefore we cannot use terminus to handle liveness checks.
      verbatim: true
    },
    logger: (message, err) => {
      if (err) {
        shutdownLogger.error({ err }, message)
      } else {
        shutdownLogger.info(message)
      }
    }
  })

  server.on('listening', () => {
    const address = server.address()
    const addressString = isString(address) ? address : address?.address
    const port = isString(address) ? null : address?.port

    startupLogger.info(
      `🚀 My name is Speckle Server, and I'm running at ${addressString}:${port}`
    )
    app.emit('appStarted')
  })

  server.listen(port, bindAddress)

  server.keepAliveTimeout = 61 * 1000
  server.headersTimeout = 65 * 1000

  return { server }
}<|MERGE_RESOLUTION|>--- conflicted
+++ resolved
@@ -67,7 +67,7 @@
 import { redactSensitiveVariables } from '@/logging/loggingHelper'
 import { buildMocksConfig } from '@/modules/mocks'
 import { defaultErrorHandler } from '@/modules/core/rest/defaultErrorHandler'
-import { migrateDbToLatestFactory } from '@/db/migrations'
+import { migrateDbToLatest } from '@/db/migrations'
 import { statusCodePlugin } from '@/modules/core/graph/plugins/statusCode'
 import { BaseError, ForbiddenError } from '@/modules/shared/errors'
 import { loggingPlugin } from '@/modules/core/graph/plugins/logging'
@@ -403,11 +403,7 @@
 
   // Moves things along automatically on restart.
   // Should perhaps be done manually?
-<<<<<<< HEAD
-  await migrateDbToLatestFactory({ region: 'main', db: knex })()
-=======
   await migrateDbToLatest({ region: 'main', db: knex })
->>>>>>> bde54310
 
   app.use(cookieParser())
   app.use(DetermineRequestIdMiddleware)
