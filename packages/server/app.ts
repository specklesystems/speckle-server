--- conflicted
+++ resolved
@@ -21,20 +21,11 @@
 import { errorLoggingMiddleware } from '@/logging/errorLogging'
 import prometheusClient from 'prom-client'
 
-<<<<<<< HEAD
-import { ApolloServer, ApolloServerExpressConfig } from 'apollo-server-express'
-import {
-  ApolloServerPluginLandingPageLocalDefault,
-  ApolloServerPluginUsageReportingDisabled,
-  ApolloServerPluginUsageReporting
-} from 'apollo-server-core'
-=======
 import { ApolloServer } from '@apollo/server'
 import { expressMiddleware } from '@apollo/server/express4'
 import { ApolloServerPluginLandingPageLocalDefault } from '@apollo/server/plugin/landingPage/default'
 import { ApolloServerPluginUsageReporting } from '@apollo/server/plugin/usageReporting'
 import { ApolloServerPluginUsageReportingDisabled } from '@apollo/server/plugin/disabled'
->>>>>>> c92938ef
 
 import { ExecutionParams, SubscriptionServer } from 'subscriptions-transport-ws'
 import { execute, subscribe } from 'graphql'
@@ -68,21 +59,11 @@
 import { defaultErrorHandler } from '@/modules/core/rest/defaultErrorHandler'
 import { migrateDbToLatest } from '@/db/migrations'
 import { statusCodePlugin } from '@/modules/core/graph/plugins/statusCode'
-<<<<<<< HEAD
-import { shouldLogAsInfoLevel } from '@/logging/graphqlError'
-import {
-  BadRequestError,
-  BaseError,
-  ContextError,
-  UnauthorizedError
-} from '@/modules/shared/errors'
-=======
 import { ForbiddenError } from '@/modules/shared/errors'
 import { loggingPlugin } from '@/modules/core/graph/plugins/logging'
 import { isUserGraphqlError } from '@/modules/shared/helpers/graphqlHelper'
 
 const GRAPHQL_PATH = '/graphql'
->>>>>>> c92938ef
 
 let graphqlServer: ApolloServer<GraphQLContext>
 
@@ -111,17 +92,12 @@
   const errors = response?.errors || (error ? [error] : [])
   if (errors.length) {
     for (const error of errors) {
-<<<<<<< HEAD
       let errorLogger = logger
       if (error instanceof BaseError) {
         errorLogger = errorLogger.child({ ...error.info() })
       }
       if (shouldLogAsInfoLevel(error)) {
         errorLogger.info({ err: error }, errMsg)
-=======
-      if (error instanceof GraphQLError && isUserGraphqlError(error)) {
-        logger.info(error, errMsg)
->>>>>>> c92938ef
       } else {
         errorLogger.error({ err: error }, errMsg)
       }
