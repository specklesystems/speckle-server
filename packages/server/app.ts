/* eslint-disable camelcase */
/* eslint-disable  no-restricted-imports */
/* istanbul ignore file */
import './bootstrap'
import http from 'http'
import express, { Express } from 'express'

// `express-async-errors` patches express to catch errors in async handlers. no variable needed
import 'express-async-errors'
import compression from 'compression'
import cookieParser from 'cookie-parser'

import { createTerminus } from '@godaddy/terminus'
import Logging from '@/logging'
import {
  startupLogger,
  shutdownLogger,
  subscriptionLogger,
  graphqlLogger
} from '@/logging/logging'
import {
  DetermineRequestIdMiddleware,
  LoggingExpressMiddleware,
  sanitizeHeaders
} from '@/logging/expressLogging'

import { errorLoggingMiddleware } from '@/logging/errorLogging'
import prometheusClient from 'prom-client'

import { ApolloServer } from '@apollo/server'
import { expressMiddleware } from '@apollo/server/express4'
import { ApolloServerPluginLandingPageLocalDefault } from '@apollo/server/plugin/landingPage/default'
import { ApolloServerPluginUsageReporting } from '@apollo/server/plugin/usageReporting'
import { ApolloServerPluginUsageReportingDisabled } from '@apollo/server/plugin/disabled'

import type { ConnectionContext, ExecutionParams } from 'subscriptions-transport-ws'
import { SubscriptionServer } from 'subscriptions-transport-ws'
import { execute, subscribe } from 'graphql'

import knex, { db } from '@/db/knex'
import { monitorActiveConnections } from '@/logging/httpServerMonitoring'
import { buildErrorFormatter } from '@/modules/core/graph/setup'
import {
  getFileSizeLimitMB,
  isDevEnv,
  isTestEnv,
  useNewFrontend,
  isApolloMonitoringEnabled,
  enableMixpanel,
<<<<<<< HEAD
  shutdownTimeoutSeconds
=======
  getPort,
  getBindAddress
>>>>>>> 3006a20a
} from '@/modules/shared/helpers/envHelper'
import * as ModulesSetup from '@/modules'
import { GraphQLContext, Optional } from '@/modules/shared/helpers/typeHelper'
import { createRateLimiterMiddleware } from '@/modules/core/services/ratelimiter'

import { get, has, isString } from 'lodash'
import { corsMiddleware } from '@/modules/core/configs/cors'
import {
  authContextMiddleware,
  buildContext,
  determineClientIpAddressMiddleware,
  mixpanelTrackerHelperMiddlewareFactory
} from '@/modules/shared/middleware'
import { GraphQLError } from 'graphql'
import { redactSensitiveVariables } from '@/logging/loggingHelper'
import { buildMocksConfig } from '@/modules/mocks'
import { defaultErrorHandler } from '@/modules/core/rest/defaultErrorHandler'
import { migrateDbToLatest } from '@/db/migrations'
import { statusCodePlugin } from '@/modules/core/graph/plugins/statusCode'
import { BaseError, ForbiddenError } from '@/modules/shared/errors'
import { loggingPlugin } from '@/modules/core/graph/plugins/logging'
import { shouldLogAsInfoLevel } from '@/logging/graphqlError'
import { getUserFactory } from '@/modules/core/repositories/users'
import { initFactory as healthchecksInitFactory } from '@/healthchecks'
import type { ReadinessHandler } from '@/healthchecks/health'

const GRAPHQL_PATH = '/graphql'

// eslint-disable-next-line @typescript-eslint/no-explicit-any
type SubscriptionResponse = { errors?: GraphQLError[]; data?: any }

function logSubscriptionOperation(params: {
  ctx: GraphQLContext
  execParams: ExecutionParams
  error?: Error
  response?: SubscriptionResponse
}) {
  const { error, response, ctx, execParams } = params
  const userId = ctx.userId
  if (!error && !response) return

  const logger = ctx.log.child({
    graphql_query: execParams.query.toString(),
    graphql_variables: redactSensitiveVariables(execParams.variables),
    graphql_operation_name: execParams.operationName,
    graphql_operation_type: 'subscription',
    userId
  })

  const errMsg = 'GQL subscription event {graphql_operation_name} errored'
  const errors = response?.errors || (error ? [error] : [])
  if (errors.length) {
    for (const error of errors) {
      let errorLogger = logger
      if (error instanceof BaseError) {
        errorLogger = errorLogger.child({ ...error.info() })
      }
      if (shouldLogAsInfoLevel(error)) {
        errorLogger.info({ err: error }, errMsg)
      } else {
        errorLogger.error({ err: error }, errMsg)
      }
    }
  } else if (response?.data) {
    logger.info('GQL subscription event {graphql_operation_name} emitted')
  }
}

/**
 * TODO: subscriptions-transport-ws is no longer maintained, we should migrate to graphql-ws insted. The problem
 * is that graphql-ws uses an entirely different protocol, so the client-side has to change as well, and so old clients
 * will be unable to use any WebSocket/subscriptions functionality with the updated server
 */
function buildApolloSubscriptionServer(server: http.Server): SubscriptionServer {
  const schema = ModulesSetup.graphSchema()

  // Init metrics
  prometheusClient.register.removeSingleMetric('speckle_server_apollo_connect')
  const metricConnectCounter = new prometheusClient.Counter({
    name: 'speckle_server_apollo_connect',
    help: 'Number of connects'
  })
  prometheusClient.register.removeSingleMetric('speckle_server_apollo_clients')
  const metricConnectedClients = new prometheusClient.Gauge({
    name: 'speckle_server_apollo_clients',
    help: 'Number of currently connected clients'
  })

  prometheusClient.register.removeSingleMetric(
    'speckle_server_apollo_graphql_total_subscription_operations'
  )
  const metricSubscriptionTotalOperations = new prometheusClient.Counter({
    name: 'speckle_server_apollo_graphql_total_subscription_operations',
    help: 'Number of total subscription operations served by this instance',
    labelNames: ['subscriptionType'] as const
  })

  prometheusClient.register.removeSingleMetric(
    'speckle_server_apollo_graphql_total_subscription_responses'
  )
  const metricSubscriptionTotalResponses = new prometheusClient.Counter({
    name: 'speckle_server_apollo_graphql_total_subscription_responses',
    help: 'Number of total subscription responses served by this instance',
    labelNames: ['subscriptionType', 'status'] as const
  })

  return SubscriptionServer.create(
    {
      schema,
      execute,
      subscribe,
      onConnect: async (
        connectionParams: Record<string, unknown>,
        webSocket: WebSocket,
        connContext: ConnectionContext
      ) => {
        metricConnectCounter.inc()
        metricConnectedClients.inc()

        const logger = connContext.request.log || subscriptionLogger

        const possiblePaths = [
          'Authorization',
          'authorization',
          'headers.Authorization',
          'headers.authorization'
        ]

        // Resolve token
        let token: string
        try {
          const requestId = get(connectionParams, 'headers.x-request-id') as string
          logger.debug(
            { requestId, headers: sanitizeHeaders(connContext.request.headers) },
            'New websocket connection'
          )
          let header: Optional<string>

          for (const possiblePath of possiblePaths) {
            if (has(connectionParams, possiblePath)) {
              header = get(connectionParams, possiblePath) as string
              if (header) break
            }
          }

          if (!header) {
            throw new Error("Couldn't resolve auth header for subscription")
          }

          token = header.split(' ')[1]
          if (!token) {
            throw new Error("Couldn't resolve token from auth header")
          }
        } catch (e) {
          throw new ForbiddenError('You need a token to subscribe')
        }

        // Build context (Apollo Server v3 no longer triggers context building automatically
        // for subscriptions)
        try {
          const buildCtx = await buildContext({
            req: null,
            token,
            cleanLoadersEarly: false
          })
          buildCtx.log.info(
            {
              userId: buildCtx.userId,
              ws_protocol: webSocket.protocol,
              ws_url: webSocket.url,
              headers: sanitizeHeaders(connContext.request.headers)
            },
            'Websocket connected and subscription context built.'
          )
          return buildCtx
        } catch (e) {
          throw new ForbiddenError('Subscription context build failed')
        }
      },
      onDisconnect: (webSocket: WebSocket, connContext: ConnectionContext) => {
        const logger = connContext.request.log || subscriptionLogger
        logger.debug(
          {
            ws_protocol: webSocket.protocol,
            ws_url: webSocket.url,
            headers: sanitizeHeaders(connContext.request.headers)
          },
          'Websocket disconnected.'
        )
        metricConnectedClients.dec()
      },
      onOperation: (...params: [() => void, ExecutionParams]) => {
        // kinda hacky, but we're using this as an "subscription event emitted"
        // callback to clear subscription connection dataloaders to avoid stale cache
        const baseParams = params[1]
        metricSubscriptionTotalOperations.inc({
          subscriptionType: baseParams.operationName
        })
        const ctx = baseParams.context as GraphQLContext

        const logger = ctx.log || subscriptionLogger
        logger.debug(
          {
            graphql_operation_name: baseParams.operationName,
            userId: baseParams.context.userId,
            graphql_query: baseParams.query.toString(),
            graphql_variables: redactSensitiveVariables(baseParams.variables),
            graphql_operation_type: 'subscription'
          },
          'Subscription started for {graphqlOperationName}'
        )

        baseParams.formatResponse = (val: SubscriptionResponse) => {
          ctx.loaders.clearAll()
          logSubscriptionOperation({ ctx, execParams: baseParams, response: val })
          metricSubscriptionTotalResponses.inc({
            subscriptionType: baseParams.operationName,
            status: 'success'
          })
          return val
        }
        baseParams.formatError = (e: Error) => {
          ctx.loaders.clearAll()
          logSubscriptionOperation({ ctx, execParams: baseParams, error: e })

          metricSubscriptionTotalResponses.inc({
            subscriptionType: baseParams.operationName,
            status: 'error'
          })
          return e
        }

        return baseParams
      },
      keepAlive: 30000 //milliseconds. Loadbalancers may close the connection after inactivity. e.g. nginx default is 60000ms.
    },
    {
      server,
      path: GRAPHQL_PATH
    }
  )
}

/**
 * Create Apollo Server instance
 */
export async function buildApolloServer(options?: {
  subscriptionServer?: SubscriptionServer
}): Promise<ApolloServer<GraphQLContext>> {
  const includeStacktraceInErrorResponses = isDevEnv() || isTestEnv()
  const subscriptionServer = options?.subscriptionServer
  const schema = ModulesSetup.graphSchema(await buildMocksConfig())

  const server = new ApolloServer({
    schema,
    plugins: [
      statusCodePlugin,
      loggingPlugin,
      ApolloServerPluginLandingPageLocalDefault({
        embed: true,
        includeCookies: true
      }),
      ...(subscriptionServer
        ? [
            {
              async serverWillStart() {
                return {
                  async drainServer() {
                    subscriptionServer?.close()
                  }
                }
              }
            }
          ]
        : []),
      ...(isApolloMonitoringEnabled()
        ? [
            ApolloServerPluginUsageReporting({
              // send all headers (except auth ones)
              sendHeaders: { all: true }
            })
          ]
        : [ApolloServerPluginUsageReportingDisabled()])
    ],
    introspection: true,
    cache: 'bounded',
    persistedQueries: false,
    csrfPrevention: true,
    formatError: buildErrorFormatter({ includeStacktraceInErrorResponses }),
    includeStacktraceInErrorResponses,
    status400ForVariableCoercionErrors: true,
    stopOnTerminationSignals: false, // handled by terminus and shutdown function
    logger: graphqlLogger
  })
  await server.start()

  return server
}

/**
 * Initialises all server (express/subscription/http) instances
 */
export async function init() {
  if (useNewFrontend()) {
    startupLogger.info('🖼️  Serving for frontend-2...')
  }

  const app = express()
  app.disable('x-powered-by')

  Logging(app)

  // Moves things along automatically on restart.
  // Should perhaps be done manually?
  await migrateDbToLatest(knex)()

  app.use(cookieParser())
  app.use(DetermineRequestIdMiddleware)
  app.use(determineClientIpAddressMiddleware)
  app.use(LoggingExpressMiddleware)

  if (process.env.COMPRESSION) {
    app.use(compression())
  }

  app.use(corsMiddleware())
  // there are some paths, that need the raw body
  app.use((req, res, next) => {
    const rawPaths = ['/api/v1/billing/webhooks']
    if (rawPaths.includes(req.path)) {
      express.raw({ type: 'application/json' })(req, res, next)
    } else {
      express.json({ limit: '100mb' })(req, res, next)
    }
  })
  app.use(express.urlencoded({ limit: `${getFileSizeLimitMB()}mb`, extended: false }))

  // Trust X-Forwarded-* headers (for https protocol detection)
  app.enable('trust proxy')

  // Log errors
  app.use(errorLoggingMiddleware)
  app.use(authContextMiddleware)
  app.use(createRateLimiterMiddleware())
  app.use(
    async (
      _req: express.Request,
      res: express.Response,
      next: express.NextFunction
    ) => {
      res.setHeader('Content-Security-Policy', "frame-ancestors 'none'")
      next()
    }
  )
  if (enableMixpanel())
    app.use(mixpanelTrackerHelperMiddlewareFactory({ getUser: getUserFactory({ db }) }))

  // Initialize default modules, including rest api handlers
  await ModulesSetup.init(app)

  // Initialize healthchecks
  const healthchecks = await healthchecksInitFactory()(app, true)

  // Init HTTP server & subscription server
  const server = http.createServer(app)
  const subscriptionServer = buildApolloSubscriptionServer(server)

  // Initialize graphql server
  const graphqlServer = await buildApolloServer({
    subscriptionServer
  })
  app.use(
    GRAPHQL_PATH,
    expressMiddleware(graphqlServer, {
      context: buildContext
    })
  )

  // Expose prometheus metrics
  app.get('/metrics', async (req, res) => {
    try {
      res.set('Content-Type', prometheusClient.register.contentType)
      res.end(await prometheusClient.register.metrics())
    } catch (ex: unknown) {
      res.status(500).end(ex instanceof Error ? ex.message : `${ex}`)
    }
  })

  // At the very end adding default error handler middleware
  app.use(defaultErrorHandler)

  return {
    app,
    graphqlServer,
    server,
    subscriptionServer,
    readinessCheck: healthchecks.isReady
  }
}

export async function shutdown(params: {
  graphqlServer: ApolloServer<GraphQLContext>
}): Promise<void> {
  await params.graphqlServer.stop()
  await ModulesSetup.shutdown()
}

const shouldUseFrontendProxy = () =>
  process.env.NODE_ENV === 'development' && process.env.USE_FRONTEND_2 !== 'true'

async function createFrontendProxy() {
  const frontendHost = process.env.FRONTEND_HOST || '127.0.0.1'
  const frontendPort = process.env.FRONTEND_PORT || 8080
  const { createProxyMiddleware } = await import('http-proxy-middleware')

  // even tho it has default values, it fixes http-proxy setting `Connection: close` on each request
  // slowing everything down
  const defaultAgent = new http.Agent()

  return createProxyMiddleware({
    target: `http://${frontendHost}:${frontendPort}`,
    changeOrigin: true,
    ws: false,
    agent: defaultAgent
  })
}

/**
 * Starts a http server, hoisting the express app to it.
 */
export async function startHttp(params: {
  server: http.Server
  app: Express
  graphqlServer: ApolloServer<GraphQLContext>
  readinessCheck: ReadinessHandler
  customPortOverride?: number
<<<<<<< HEAD
}) {
  const { server, app, graphqlServer, readinessCheck, customPortOverride } = params
  let bindAddress = process.env.BIND_ADDRESS || '127.0.0.1'
  let port = process.env.PORT ? toNumber(process.env.PORT) : 3000
=======
) {
  let bindAddress = getBindAddress() // defaults to 127.0.0.1
  let port = getPort() // defaults to 3000
>>>>>>> 3006a20a

  if (customPortOverride || customPortOverride === 0) port = customPortOverride
  if (shouldUseFrontendProxy()) {
    // app.use('/', frontendProxy)
    app.use(await createFrontendProxy())

    startupLogger.info('✨ Proxying frontend-1 (dev mode):')
    startupLogger.info(`👉 main application: http://127.0.0.1:${port}/`)
  }

  // Production mode
  else {
    bindAddress = getBindAddress('0.0.0.0')
  }

  monitorActiveConnections(server)

  app.set('port', port)

  // large timeout to allow large downloads on slow connections to finish
  createTerminus(server, {
    signals: ['SIGTERM', 'SIGINT'],
    timeout: shutdownTimeoutSeconds() * 1000,
    beforeShutdown: async () => {
      shutdownLogger.info('Shutting down (signal received)...')
    },
    onSignal: async () => {
      await shutdown({ graphqlServer })
    },
    onShutdown: () => {
      shutdownLogger.info('Shutdown completed')
      shutdownLogger.flush()
      return Promise.resolve()
    },
    healthChecks: {
      '/readiness': readinessCheck,
      // '/liveness' should return true even if in shutdown phase, so app does not get restarted while draining connections
      // therefore we cannot use terminus to handle liveness checks.
      verbatim: true
    },
    logger: (message, err) => {
      if (err) {
        shutdownLogger.error({ err }, message)
      } else {
        shutdownLogger.info(message)
      }
    }
  })

  server.on('listening', () => {
    const address = server.address()
    const addressString = isString(address) ? address : address?.address
    const port = isString(address) ? null : address?.port

    startupLogger.info(
      `🚀 My name is Speckle Server, and I'm running at ${addressString}:${port}`
    )
    app.emit('appStarted')
  })

  server.listen(port, bindAddress)

  server.keepAliveTimeout = 61 * 1000
  server.headersTimeout = 65 * 1000

  return { server }
}<|MERGE_RESOLUTION|>--- conflicted
+++ resolved
@@ -47,12 +47,9 @@
   useNewFrontend,
   isApolloMonitoringEnabled,
   enableMixpanel,
-<<<<<<< HEAD
+  getPort,
+  getBindAddress,
   shutdownTimeoutSeconds
-=======
-  getPort,
-  getBindAddress
->>>>>>> 3006a20a
 } from '@/modules/shared/helpers/envHelper'
 import * as ModulesSetup from '@/modules'
 import { GraphQLContext, Optional } from '@/modules/shared/helpers/typeHelper'
@@ -489,16 +486,10 @@
   graphqlServer: ApolloServer<GraphQLContext>
   readinessCheck: ReadinessHandler
   customPortOverride?: number
-<<<<<<< HEAD
 }) {
   const { server, app, graphqlServer, readinessCheck, customPortOverride } = params
-  let bindAddress = process.env.BIND_ADDRESS || '127.0.0.1'
-  let port = process.env.PORT ? toNumber(process.env.PORT) : 3000
-=======
-) {
   let bindAddress = getBindAddress() // defaults to 127.0.0.1
   let port = getPort() // defaults to 3000
->>>>>>> 3006a20a
 
   if (customPortOverride || customPortOverride === 0) port = customPortOverride
   if (shouldUseFrontendProxy()) {
