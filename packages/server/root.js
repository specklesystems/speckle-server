import path from 'node:path'
import { fileURLToPath } from 'url'

// Conditionally change appRoot and packageRoot according to whether we're running from /dist/ or not (ts-node)
const isTsMode =
  !!process[Symbol.for('ts-node.register.instance')] ||
  process.env.VITEST === 'true' ||
<<<<<<< HEAD
  process.env.TSX === 'true' ||
  (process._preload_modules || []).some((m) => m.match(/node_modules\/tsx\//)) // tsx running
=======
  (process._preload_modules || []).some((m) => m.match(/node_modules\/tsx\//)) // tsx running ||
process.env.TSX === 'true'
>>>>>>> 3ff32d63

const __filename = fileURLToPath(import.meta.url)
const __dirname = path.dirname(__filename)

const packageRoot = __dirname // we know this file is located in the package root
const appRoot = isTsMode ? packageRoot : path.resolve(packageRoot, 'dist')

export { appRoot, packageRoot, isTsMode }<|MERGE_RESOLUTION|>--- conflicted
+++ resolved
@@ -5,13 +5,8 @@
 const isTsMode =
   !!process[Symbol.for('ts-node.register.instance')] ||
   process.env.VITEST === 'true' ||
-<<<<<<< HEAD
   process.env.TSX === 'true' ||
   (process._preload_modules || []).some((m) => m.match(/node_modules\/tsx\//)) // tsx running
-=======
-  (process._preload_modules || []).some((m) => m.match(/node_modules\/tsx\//)) // tsx running ||
-process.env.TSX === 'true'
->>>>>>> 3ff32d63
 
 const __filename = fileURLToPath(import.meta.url)
 const __dirname = path.dirname(__filename)
