import { db } from '@/db/knex'
import type { ServerRoles } from '@/modules/core/helpers/mainConstants'
import { AllScopes } from '@/modules/core/helpers/mainConstants'
import { createRandomEmail } from '@/modules/core/helpers/testHelpers'
import type { UserRecord } from '@/modules/core/helpers/types'
import { getServerInfoFactory } from '@/modules/core/repositories/server'
import {
  storeApiTokenFactory,
  storePersonalApiTokenFactory,
  storeTokenResourceAccessDefinitionsFactory,
  storeTokenScopesFactory
} from '@/modules/core/repositories/tokens'
import {
  createUserEmailFactory,
  ensureNoPrimaryEmailForUserFactory,
  findEmailFactory
} from '@/modules/core/repositories/userEmails'
import type { UserWithOptionalRole } from '@/modules/core/repositories/users'
import {
  countAdminUsersFactory,
  getUserFactory,
  storeUserAclFactory,
  storeUserFactory
} from '@/modules/core/repositories/users'
import { createPersonalAccessTokenFactory } from '@/modules/core/services/tokens'
import { validateAndCreateUserEmailFactory } from '@/modules/core/services/userEmails'
import { createUserFactory } from '@/modules/core/services/users/management'
import { deleteOldAndInsertNewVerificationFactory } from '@/modules/emails/repositories'
import { renderEmail } from '@/modules/emails/services/emailRendering'
import { sendEmail } from '@/modules/emails/services/sending'
import { requestNewEmailVerificationFactory } from '@/modules/emails/services/verification/request'
import { getRegisteredRegionClients } from '@/modules/multiregion/utils/dbSelector'
import {
  deleteServerOnlyInvitesFactory,
  updateAllInviteTargetsFactory
} from '@/modules/serverinvites/repositories/serverInvites'
import { finalizeInvitedServerRegistrationFactory } from '@/modules/serverinvites/services/processing'
import { replicateQuery } from '@/modules/shared/helpers/dbHelper'
import { getEventBus } from '@/modules/shared/services/eventBus'
import { createTestContext, testApolloServer } from '@/test/graphqlHelper'
import { isMultiRegionTestMode } from '@/test/speckle-helpers/regions'
import { faker } from '@faker-js/faker'
import type { ServerScope } from '@speckle/shared'
import { wait } from '@speckle/shared'
import cryptoRandomString from 'crypto-random-string'
import type { Knex } from 'knex'
import { assign, isArray, isNumber, omit, times } from 'lodash-es'

const getServerInfo = getServerInfoFactory({ db })
const findEmail = findEmailFactory({ db })
const requestNewEmailVerification = requestNewEmailVerificationFactory({
  findEmail,
  getUser: getUserFactory({ db }),
  getServerInfo,
  deleteOldAndInsertNewVerification: deleteOldAndInsertNewVerificationFactory({ db }),
  renderEmail,
  sendEmail
})

const createPersonalAccessToken = createPersonalAccessTokenFactory({
  storeApiToken: storeApiTokenFactory({ db }),
  storeTokenScopes: storeTokenScopesFactory({ db }),
  storeTokenResourceAccessDefinitions: storeTokenResourceAccessDefinitionsFactory({
    db
  }),
  storePersonalApiToken: storePersonalApiTokenFactory({ db })
})

export type BasicTestUser = {
  name: string
  email: string
  password?: string
  /**
   * Will be set by createTestUser(), but you need to set a default value to ''
   * so that you don't have to check if its empty cause of TS
   */
  id: string
  role?: ServerRoles
  /**
   * Even if disabled server-wide, allow personal emails for this user
   */
  allowPersonalEmail?: boolean
} & Partial<UserRecord>

const initTestUser = (user: Partial<BasicTestUser>): BasicTestUser => ({
  name: faker.person.fullName(),
  email: `${cryptoRandomString({ length: 15 })}@example.org`,
  id: '',
  ...user
})

/**
 * Create basic user for tests and on success mutate the input object to have
 * the new ID
 */
export async function createTestUser(userObj?: Partial<BasicTestUser>) {
  const baseUser = initTestUser(userObj || {})

  // Need to set values in both, in case userObj was defined outside of the function and passed in.
  // If we only set on baseUser, the param obj won't be updated
  const setVal = <Key extends keyof BasicTestUser>(
    key: Key,
    val: BasicTestUser[Key]
  ) => {
    baseUser[key] = val
    if (userObj) userObj[key] = val
  }

  if (!baseUser.password) {
    setVal('password', 'some-random-password-123456789#!@')
  }

  if (!baseUser.email) {
    setVal('email', createRandomEmail().toLowerCase())
  }

  const regionClients = await getRegisteredRegionClients()
  const regionDbs = Object.values(regionClients)
<<<<<<< HEAD
  const createUser = createUserFactory({
    getServerInfo,
    findEmail,
    storeUser: replicateQuery([db, ...regionDbs], storeUserFactory),
=======

  const dbs: [Knex, ...Knex[]] = isMultiRegionTestMode() ? [db, ...regionDbs] : [db]

  const createUser = createUserFactory({
    getServerInfo,
    findEmail,
    storeUser: replicateQuery(dbs, storeUserFactory),
>>>>>>> 68536329
    countAdminUsers: countAdminUsersFactory({ db }),
    storeUserAcl: storeUserAclFactory({ db }),
    validateAndCreateUserEmail: validateAndCreateUserEmailFactory({
      createUserEmail: createUserEmailFactory({ db }),
      ensureNoPrimaryEmailForUser: ensureNoPrimaryEmailForUserFactory({ db }),
      findEmail,
      updateEmailInvites: finalizeInvitedServerRegistrationFactory({
        deleteServerOnlyInvites: deleteServerOnlyInvitesFactory({ db }),
        updateAllInviteTargets: updateAllInviteTargetsFactory({ db })
      }),
      requestNewEmailVerification
    }),
    emitEvent: getEventBus().emit
  })

  const id = await createUser(omit(baseUser, ['id', 'allowPersonalEmail']), {
    skipPropertyValidation: true,
    allowPersonalEmail: baseUser.allowPersonalEmail
  })
  setVal('id', id)

  return baseUser
}

export type CreateTestUsersParams = {
  /**
   * Number of users to create. Either this or `users` must be set
   */
  count?: number
  /**
   * The users to create. Either this or `count` must be set
   */
  users?: BasicTestUser[]
  /**
   * Optional mapper to run on each user obj before insertion
   */
  mapper?: (params: { user: BasicTestUser; idx: number }) => BasicTestUser
  /**
   * For pagination purposes it might be imperative that users are serially created to ensure different timestamps
   * and avoid flaky pagination bugs
   */
  serial?: boolean
}

export const buildBasicTestUser = (overrides?: Partial<BasicTestUser>): BasicTestUser =>
  assign(
    {
      id: cryptoRandomString({ length: 10 }),
      name: cryptoRandomString({ length: 10 }),
      email: createRandomEmail(),
      verified: true
    },
    overrides
  )

export const buildTestUserWithOptionalRole = (
  overrides?: Partial<UserWithOptionalRole>
): UserWithOptionalRole =>
  assign(
    {
      suuid: cryptoRandomString({ length: 10 }),
      createdAt: new Date(),
      id: cryptoRandomString({ length: 10 }),
      bio: cryptoRandomString({ length: 10 }),
      company: cryptoRandomString({ length: 10 }),
      avatar: cryptoRandomString({ length: 10 }),
      name: cryptoRandomString({ length: 10 }),
      email: createRandomEmail(),
      verified: true,
      role: null
    },
    overrides
  )

/**
 * Create multiple users for tests and update them to include their ID
 */
export async function createTestUsers(
  usersOrParams: BasicTestUser[] | CreateTestUsersParams
) {
  const params: CreateTestUsersParams = isArray(usersOrParams)
    ? { users: usersOrParams }
    : usersOrParams
  if (!params.users && !isNumber(params.count)) {
    throw new Error('Either count or users must be set')
  }

  let finalUsers = params.users
    ? params.users
    : times(params.count || 1, () => initTestUser({}))

  const mapper = params.mapper
  if (mapper) {
    finalUsers = finalUsers.map((user, idx) => mapper({ user, idx }))
  }

  if (params.serial) {
    const results: BasicTestUser[] = []
    for (const finalUser of finalUsers) {
      results.push(await createTestUser(finalUser))
      await wait(1)
    }
    return results
  } else {
    return await Promise.all(finalUsers.map((o) => createTestUser(o)))
  }
}

/**
 * Create an auth token for the specified user (use only during tests, of course)
 * @param userId User's ID
 * @param Specify scopes you want to allow. Defaults to all scopes.
 */
export async function createAuthTokenForUser(
  userId: string,
  scopes: string[] = AllScopes
): Promise<string> {
  return await createPersonalAccessToken(
    userId,
    'test-runner-token',
    scopes as ServerScope[]
  )
}

/**
 * Login a user for tests and return the ApolloServer instance
 */
export async function login(user: Pick<BasicTestUser, 'id' | 'role'>) {
  const token = await createAuthTokenForUser(user.id, AllScopes)
  return await testApolloServer({
    context: await createTestContext({
      auth: true,
      userId: user.id,
      token,
      role: user.role,
      scopes: AllScopes
    })
  })
}<|MERGE_RESOLUTION|>--- conflicted
+++ resolved
@@ -116,20 +116,12 @@
 
   const regionClients = await getRegisteredRegionClients()
   const regionDbs = Object.values(regionClients)
-<<<<<<< HEAD
-  const createUser = createUserFactory({
-    getServerInfo,
-    findEmail,
-    storeUser: replicateQuery([db, ...regionDbs], storeUserFactory),
-=======
-
   const dbs: [Knex, ...Knex[]] = isMultiRegionTestMode() ? [db, ...regionDbs] : [db]
 
   const createUser = createUserFactory({
     getServerInfo,
     findEmail,
     storeUser: replicateQuery(dbs, storeUserFactory),
->>>>>>> 68536329
     countAdminUsers: countAdminUsersFactory({ db }),
     storeUserAcl: storeUserAclFactory({ db }),
     validateAndCreateUserEmail: validateAndCreateUserEmailFactory({
