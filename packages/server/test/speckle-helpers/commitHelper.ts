--- conflicted
+++ resolved
@@ -23,14 +23,10 @@
   createCommitByBranchNameFactory
 } from '@/modules/core/services/commit/management'
 import { createObjectFactory } from '@/modules/core/services/objects/management'
-import { getProjectDbClient } from '@/modules/multiregion/dbSelector'
 import { publish } from '@/modules/shared/utils/subscriptions'
 import { BasicTestUser } from '@/test/authHelper'
 import { BasicTestStream } from '@/test/speckle-helpers/streamHelper'
-<<<<<<< HEAD
-=======
 import { Knex } from 'knex'
->>>>>>> 853fb5e3
 
 export type BasicTestCommit = {
   /**
@@ -65,19 +61,10 @@
 }
 
 export async function createTestObject(params: { projectId: string }) {
-<<<<<<< HEAD
-  const projectDb = await getProjectDbClient(params)
-  const createObject = createObjectFactory({
-    storeSingleObjectIfNotFoundFactory: storeSingleObjectIfNotFoundFactory({
-      db: projectDb
-    }),
-    storeClosuresIfNotFound: storeClosuresIfNotFoundFactory({ db: projectDb })
-=======
   const db = mainDb
   const createObject = createObjectFactory({
     storeSingleObjectIfNotFoundFactory: storeSingleObjectIfNotFoundFactory({ db }),
     storeClosuresIfNotFound: storeClosuresIfNotFoundFactory({ db })
->>>>>>> 853fb5e3
   })
 
   return await createObject({
@@ -86,30 +73,6 @@
   })
 }
 
-<<<<<<< HEAD
-/**
- * Ensure all commits have objectId set
- */
-async function ensureObjects(commits: BasicTestCommit[]) {
-  const commitsWithoutObjects = commits.filter((c) => !c.objectId)
-  await Promise.all(
-    commitsWithoutObjects.map(async (c) => {
-      const projectDb = await getProjectDbClient({ projectId: c.streamId })
-      const createObject = createObjectFactory({
-        storeSingleObjectIfNotFoundFactory: storeSingleObjectIfNotFoundFactory({
-          db: projectDb
-        }),
-        storeClosuresIfNotFound: storeClosuresIfNotFoundFactory({ db: projectDb })
-      })
-
-      return createObject({
-        streamId: c.streamId,
-        object: { foo: 'bar' }
-      }).then((oid) => (c.objectId = oid))
-    })
-  )
-}
-=======
 const ensureObjectsFactory =
   (deps: { db: Knex }) => async (commits: BasicTestCommit[]) => {
     const { db } = deps
@@ -128,7 +91,6 @@
       )
     )
   }
->>>>>>> 853fb5e3
 
 /**
  * Create test commits
@@ -163,48 +125,6 @@
       getBranchById: getBranchByIdFactory({ db })
     })
 
-<<<<<<< HEAD
-  await ensureObjects(commits)
-  await Promise.all(
-    commits.map(async (c) => {
-      const projectDb = await getProjectDbClient({ projectId: c.streamId })
-      const markCommitStreamUpdated = markCommitStreamUpdatedFactory({ db: projectDb })
-      const getObject = getObjectFactory({ db: projectDb })
-      const createCommitByBranchId = createCommitByBranchIdFactory({
-        createCommit: createCommitFactory({ db: projectDb }),
-        getObject,
-        getBranchById: getBranchByIdFactory({ db: projectDb }),
-        insertStreamCommits: insertStreamCommitsFactory({ db: projectDb }),
-        insertBranchCommits: insertBranchCommitsFactory({ db: projectDb }),
-        markCommitStreamUpdated,
-        markCommitBranchUpdated: markCommitBranchUpdatedFactory({ db: projectDb }),
-        versionsEventEmitter: VersionsEmitter.emit,
-        addCommitCreatedActivity: addCommitCreatedActivityFactory({
-          saveActivity: saveActivityFactory({ db }),
-          publish
-        })
-      })
-
-      const createCommitByBranchName = createCommitByBranchNameFactory({
-        createCommitByBranchId,
-        getStreamBranchByName: getStreamBranchByNameFactory({ db: projectDb }),
-        getBranchById: getBranchByIdFactory({ db: projectDb })
-      })
-
-      return createCommitByBranchName({
-        streamId: c.streamId,
-        branchName: c.branchName || 'main',
-        message: c.message || 'this message is auto generated',
-        sourceApplication: 'tests',
-        objectId: c.objectId,
-        authorId: c.authorId,
-        totalChildrenCount: 0,
-        parents: c.parents || []
-      }).then((newCommit) => (c.id = newCommit.id))
-    })
-  )
-}
-=======
     commits.forEach((c) => {
       if (owner) c.authorId = owner.id
       if (stream) c.streamId = stream.id
@@ -231,7 +151,6 @@
  * Create test commits
  */
 export const createTestCommits = createTestCommitsFactory({ db: mainDb })
->>>>>>> 853fb5e3
 
 export async function createTestCommit(
   commit: BasicTestCommit,
