import { db } from '@/db/knex'
import { StreamAcl } from '@/modules/core/dbSchema'
import { RegionalProjectCreationError } from '@/modules/core/errors/projects'
import { StreamNotFoundError } from '@/modules/core/errors/stream'
import { mapDbToGqlProjectVisibility } from '@/modules/core/helpers/project'
import { StreamAclRecord, StreamRecord } from '@/modules/core/helpers/types'
import { createBranchFactory } from '@/modules/core/repositories/branches'
import { getProjectFactory } from '@/modules/core/repositories/projects'
import { getServerInfoFactory } from '@/modules/core/repositories/server'
import {
  createStreamFactory,
  getStreamCollaboratorsFactory,
  getStreamFactory,
  grantStreamPermissionsFactory,
  revokeStreamPermissionsFactory
} from '@/modules/core/repositories/streams'
import {
  createUserEmailFactory,
  ensureNoPrimaryEmailForUserFactory,
  findEmailFactory
} from '@/modules/core/repositories/userEmails'
import { getUserFactory, getUsersFactory } from '@/modules/core/repositories/users'
import {
  addOrUpdateStreamCollaboratorFactory,
  isStreamCollaboratorFactory,
  removeStreamCollaboratorFactory,
  validateStreamAccessFactory
} from '@/modules/core/services/streams/access'
import {
  createStreamReturnRecordFactory,
  legacyCreateStreamFactory
} from '@/modules/core/services/streams/management'
import { validateAndCreateUserEmailFactory } from '@/modules/core/services/userEmails'
import { deleteOldAndInsertNewVerificationFactory } from '@/modules/emails/repositories'
import { renderEmail } from '@/modules/emails/services/emailRendering'
import { sendEmail } from '@/modules/emails/services/sending'
import { requestNewEmailVerificationFactory } from '@/modules/emails/services/verification/request'
import { getRegionDb } from '@/modules/multiregion/utils/dbSelector'
import {
  deleteInvitesByTargetFactory,
  deleteServerOnlyInvitesFactory,
  findInviteFactory,
  findUserByTargetFactory,
  insertInviteAndDeleteOldFactory,
  updateAllInviteTargetsFactory
} from '@/modules/serverinvites/repositories/serverInvites'
import { buildCoreInviteEmailContentsFactory } from '@/modules/serverinvites/services/coreEmailContents'
import {
  processFinalizedProjectInviteFactory,
  validateProjectInviteBeforeFinalizationFactory
} from '@/modules/serverinvites/services/coreFinalization'
import { collectAndValidateCoreTargetsFactory } from '@/modules/serverinvites/services/coreResourceCollection'
import { createAndSendInviteFactory } from '@/modules/serverinvites/services/creation'
import {
  finalizeInvitedServerRegistrationFactory,
  finalizeResourceInviteFactory
} from '@/modules/serverinvites/services/processing'
import { inviteUsersToProjectFactory } from '@/modules/serverinvites/services/projectInviteManagement'
import { authorizeResolver } from '@/modules/shared'
import { isTestEnv } from '@/modules/shared/helpers/envHelper'
import { Nullable } from '@/modules/shared/helpers/typeHelper'
import { getEventBus } from '@/modules/shared/services/eventBus'
import { getDefaultRegionFactory } from '@/modules/workspaces/repositories/regions'
import { createWorkspaceProjectFactory } from '@/modules/workspaces/services/projects'
import { BasicTestUser } from '@/test/authHelper'
import { ProjectVisibility } from '@/test/graphql/generated/graphql'
import { faker } from '@faker-js/faker'
<<<<<<< HEAD
import { ensureError, Roles, StreamRoles } from '@speckle/shared'
import { omit } from 'lodash-es'
=======
import { retry } from '@lifeomic/attempt'
import { ensureError, Roles, StreamRoles, TIME_MS } from '@speckle/shared'
import { omit } from 'lodash'
>>>>>>> 7de0229b

const getServerInfo = getServerInfoFactory({ db })
const getUsers = getUsersFactory({ db })
const getUser = getUserFactory({ db })
const getStream = getStreamFactory({ db })

const buildFinalizeProjectInvite = () =>
  finalizeResourceInviteFactory({
    findInvite: findInviteFactory({ db }),
    validateInvite: validateProjectInviteBeforeFinalizationFactory({
      getProject: getStream
    }),
    processInvite: processFinalizedProjectInviteFactory({
      getProject: getStream,
      addProjectRole: addOrUpdateStreamCollaboratorFactory({
        validateStreamAccess: validateStreamAccessFactory({ authorizeResolver }),
        getUser,
        grantStreamPermissions: grantStreamPermissionsFactory({ db }),
        emitEvent: getEventBus().emit
      })
    }),
    deleteInvitesByTarget: deleteInvitesByTargetFactory({ db }),
    insertInviteAndDeleteOld: insertInviteAndDeleteOldFactory({ db }),
    emitEvent: (...args) => getEventBus().emit(...args),
    findEmail: findEmailFactory({ db }),
    validateAndCreateUserEmail: validateAndCreateUserEmailFactory({
      createUserEmail: createUserEmailFactory({ db }),
      ensureNoPrimaryEmailForUser: ensureNoPrimaryEmailForUserFactory({ db }),
      findEmail: findEmailFactory({ db }),
      updateEmailInvites: finalizeInvitedServerRegistrationFactory({
        deleteServerOnlyInvites: deleteServerOnlyInvitesFactory({ db }),
        updateAllInviteTargets: updateAllInviteTargetsFactory({ db })
      }),
      requestNewEmailVerification: requestNewEmailVerificationFactory({
        findEmail: findEmailFactory({ db }),
        getUser,
        getServerInfo,
        deleteOldAndInsertNewVerification: deleteOldAndInsertNewVerificationFactory({
          db
        }),
        renderEmail,
        sendEmail
      })
    }),
    collectAndValidateResourceTargets: collectAndValidateCoreTargetsFactory({
      getStream
    }),
    getUser,
    getServerInfo
  })

const createStream = legacyCreateStreamFactory({
  createStreamReturnRecord: createStreamReturnRecordFactory({
    inviteUsersToProject: inviteUsersToProjectFactory({
      createAndSendInvite: createAndSendInviteFactory({
        findUserByTarget: findUserByTargetFactory({ db }),
        insertInviteAndDeleteOld: insertInviteAndDeleteOldFactory({ db }),
        collectAndValidateResourceTargets: collectAndValidateCoreTargetsFactory({
          getStream
        }),
        buildInviteEmailContents: buildCoreInviteEmailContentsFactory({
          getStream
        }),
        emitEvent: ({ eventName, payload }) =>
          getEventBus().emit({
            eventName,
            payload
          }),
        getUser,
        getServerInfo,
        finalizeInvite: buildFinalizeProjectInvite()
      }),
      getUsers
    }),
    createStream: createStreamFactory({ db }),
    createBranch: createBranchFactory({ db }),
    emitEvent: getEventBus().emit
  })
})

const validateStreamAccess = validateStreamAccessFactory({ authorizeResolver })
const isStreamCollaborator = isStreamCollaboratorFactory({
  getStream
})
const removeStreamCollaborator = removeStreamCollaboratorFactory({
  validateStreamAccess,
  isStreamCollaborator,
  revokeStreamPermissions: revokeStreamPermissionsFactory({ db }),
  emitEvent: getEventBus().emit
})

const addOrUpdateStreamCollaborator = addOrUpdateStreamCollaboratorFactory({
  validateStreamAccess,
  getUser,
  grantStreamPermissions: grantStreamPermissionsFactory({ db }),
  emitEvent: getEventBus().emit
})

export type BasicTestStream = {
  name: string
  /**
   * @deprecated Use visibility instead
   */
  isPublic?: boolean
  /**
   * The ID of the owner user. Will be filled in by createTestStream().
   */
  ownerId: string
  /**
   * The ID of the stream. Will be filled in by createTestStream().
   */
  id: string
} & Partial<StreamRecord>

/**
 * Create multiple test streams with their IDs filled in
 */
export async function createTestStreams(
  streamOwnerPairs: [BasicTestStream, BasicTestUser][]
) {
  return await Promise.all(streamOwnerPairs.map((p) => createTestStream(p[0], p[1])))
}

/**
 * Create basic stream for testing and update streamObj in-place, via reference, to have a real ID
 */
export async function createTestStream(
  streamObj: Partial<BasicTestStream>,
  owner: BasicTestUser
) {
  let id: string

  const visibility = streamObj.isPublic
    ? ProjectVisibility.Public
    : (streamObj.visibility
        ? mapDbToGqlProjectVisibility(streamObj.visibility)
        : undefined) || ProjectVisibility.Private

  if (streamObj.workspaceId) {
    const createWorkspaceProject = createWorkspaceProjectFactory({
      getDefaultRegion: getDefaultRegionFactory({ db })
    })
    const newProject = await createWorkspaceProject({
      input: {
        name: streamObj.name || faker.commerce.productName(),
        description: streamObj.description,
        visibility,
        workspaceId: streamObj.workspaceId
      },
      ownerId: owner.id
    })
    id = newProject.id
  } else {
    // Create personal project
    if (streamObj.regionKey) {
      const regionDb = await getRegionDb({ regionKey: streamObj.regionKey })
      const project = await createStreamFactory({ db: regionDb })({
        ...omit(streamObj, ['id', 'ownerId', 'visibility']),
        isPublic: visibility === ProjectVisibility.Public
      })
      try {
        await retry(
          async () => {
            const replicatedProject = await getProjectFactory({
              db
            })({ projectId: project.id })
            if (!replicatedProject) throw new StreamNotFoundError()
          },
          { maxAttempts: 10, delay: isTestEnv() ? TIME_MS.second : undefined }
        )
      } catch (err) {
        if (err instanceof StreamNotFoundError) {
          throw new RegionalProjectCreationError(undefined, {
            info: { projectId: project.id, regionKey: streamObj.regionKey }
          })
        }
        // else throw as is
        throw err
      }
      await grantStreamPermissionsFactory({ db })({
        streamId: project.id,
        userId: owner.id,
        role: Roles.Stream.Owner
      })
      id = project.id
    } else {
      id = await createStream({
        ...omit(streamObj, ['id', 'ownerId', 'visibility']),
        isPublic: visibility === ProjectVisibility.Public,
        ownerId: owner.id
      })
    }
  }

  streamObj.id = id
  streamObj.ownerId = owner.id
  return streamObj
}

export async function leaveStream(streamObj: BasicTestStream, user: BasicTestUser) {
  await removeStreamCollaborator(streamObj.id, user.id, user.id, null).catch((e) => {
    if (ensureError(e).message === 'User is not a stream collaborator') {
      return
    }

    throw e
  })
}

export async function addToStream(
  streamObj: BasicTestStream,
  user: BasicTestUser,
  role: StreamRoles,
  options?: Partial<{
    owner: BasicTestUser
  }>
) {
  const { owner } = options || {}
  let ownerId = owner?.id
  if (!ownerId) {
    const getStreamCollaborators = getStreamCollaboratorsFactory({ db })
    const collaborators = await getStreamCollaborators(
      streamObj.id,
      Roles.Stream.Owner,
      {
        limit: 1
      }
    )
    ownerId = collaborators[0]?.id
  }
  if (!ownerId) {
    throw new Error('Attempted to add a collaborator to a stream without an owner')
  }

  await addOrUpdateStreamCollaborator(streamObj.id, user.id, role, ownerId, null)
}

export async function addAllToStream(
  streamObj: BasicTestStream,
  users: BasicTestUser[] | { user: BasicTestUser; role: StreamRoles }[],
  options?: Partial<{
    owner: BasicTestUser
  }>
) {
  const { owner } = options || {}
  let ownerId = owner?.id
  if (!ownerId) {
    const getStreamCollaborators = getStreamCollaboratorsFactory({ db })
    const collaborators = await getStreamCollaborators(
      streamObj.id,
      Roles.Stream.Owner,
      {
        limit: 1
      }
    )
    ownerId = collaborators[0]?.id
  }
  if (!ownerId) {
    throw new Error('Attempted to add a collaborator to a stream without an owner')
  }

  const usersWithRoles = users.map((u) =>
    'user' in u ? u : { user: u, role: Roles.Stream.Contributor }
  )
  await Promise.all(
    usersWithRoles.map(({ user, role }) =>
      addOrUpdateStreamCollaborator(streamObj.id, user.id, role, ownerId!, null)
    )
  )
}

/**
 * Get the role user has for the specified stream
 */
export async function getUserStreamRole(
  userId: string,
  streamId: string
): Promise<Nullable<string>> {
  const entry = await StreamAcl.knex<StreamAclRecord>()
    .where({
      [StreamAcl.col.resourceId]: streamId,
      [StreamAcl.col.userId]: userId
    })
    .first()

  return entry?.role || null
}<|MERGE_RESOLUTION|>--- conflicted
+++ resolved
@@ -65,14 +65,9 @@
 import { BasicTestUser } from '@/test/authHelper'
 import { ProjectVisibility } from '@/test/graphql/generated/graphql'
 import { faker } from '@faker-js/faker'
-<<<<<<< HEAD
-import { ensureError, Roles, StreamRoles } from '@speckle/shared'
-import { omit } from 'lodash-es'
-=======
 import { retry } from '@lifeomic/attempt'
 import { ensureError, Roles, StreamRoles, TIME_MS } from '@speckle/shared'
-import { omit } from 'lodash'
->>>>>>> 7de0229b
+import { omit } from 'lodash-es'
 
 const getServerInfo = getServerInfoFactory({ db })
 const getUsers = getUsersFactory({ db })
