import { db } from '@/db/knex'
import { StreamAcl } from '@/modules/core/dbSchema'
import { mapDbToGqlProjectVisibility } from '@/modules/core/helpers/project'
import type { StreamAclRecord, StreamRecord } from '@/modules/core/helpers/types'
import { getServerInfoFactory } from '@/modules/core/repositories/server'
import {
  createStreamFactory,
  getStreamCollaboratorsFactory,
  getStreamFactory,
  getStreamRolesFactory,
  grantStreamPermissionsFactory,
  revokeStreamPermissionsFactory
} from '@/modules/core/repositories/streams'
import {
  createUserEmailFactory,
  ensureNoPrimaryEmailForUserFactory,
  findEmailFactory
} from '@/modules/core/repositories/userEmails'
import { getUserFactory, getUsersFactory } from '@/modules/core/repositories/users'
import {
  addOrUpdateStreamCollaboratorFactory,
  isStreamCollaboratorFactory,
  removeStreamCollaboratorFactory,
  validateStreamAccessFactory
} from '@/modules/core/services/streams/access'
import {
  createStreamReturnRecordFactory,
  legacyCreateStreamFactory
} from '@/modules/core/services/streams/management'
import { validateAndCreateUserEmailFactory } from '@/modules/core/services/userEmails'
import { deleteOldAndInsertNewVerificationFactory } from '@/modules/emails/repositories'
import { renderEmail } from '@/modules/emails/services/emailRendering'
import { sendEmail } from '@/modules/emails/services/sending'
import { requestNewEmailVerificationFactory } from '@/modules/emails/services/verification/request'
import {
  deleteInvitesByTargetFactory,
  deleteServerOnlyInvitesFactory,
  findInviteFactory,
  findUserByTargetFactory,
  insertInviteAndDeleteOldFactory,
  updateAllInviteTargetsFactory
} from '@/modules/serverinvites/repositories/serverInvites'
import { buildCoreInviteEmailContentsFactory } from '@/modules/serverinvites/services/coreEmailContents'
import {
  processFinalizedProjectInviteFactory,
  validateProjectInviteBeforeFinalizationFactory
} from '@/modules/serverinvites/services/coreFinalization'
import { collectAndValidateCoreTargetsFactory } from '@/modules/serverinvites/services/coreResourceCollection'
import { createAndSendInviteFactory } from '@/modules/serverinvites/services/creation'
import {
  finalizeInvitedServerRegistrationFactory,
  finalizeResourceInviteFactory
} from '@/modules/serverinvites/services/processing'
import { inviteUsersToProjectFactory } from '@/modules/serverinvites/services/projectInviteManagement'
import { authorizeResolver } from '@/modules/shared'
import type { Nullable } from '@/modules/shared/helpers/typeHelper'
import { getEventBus } from '@/modules/shared/services/eventBus'
import { getDefaultRegionFactory } from '@/modules/workspaces/repositories/regions'
import { createWorkspaceProjectFactory } from '@/modules/workspaces/services/projects'
import type { BasicTestUser } from '@/test/authHelper'
import { ProjectVisibility } from '@/modules/core/graph/generated/graphql'
import { faker } from '@faker-js/faker'
import type { StreamRoles } from '@speckle/shared'
import { ensureError, Roles } from '@speckle/shared'
import { omit } from 'lodash-es'
import { storeProjectRoleFactory } from '@/modules/core/repositories/projects'
import { asMultiregionalOperation, replicateFactory } from '@/modules/shared/command'
import { logger } from '@/observability/logging'
import type { LegacyCreateStream } from '@/modules/core/domain/streams/operations'
<<<<<<< HEAD
import { getDb, isRegionMain } from '@/modules/multiregion/utils/dbSelector'
=======
import { getReplicationDbs } from '@/modules/multiregion/utils/dbSelector'
>>>>>>> 399c998f

const getServerInfo = getServerInfoFactory({ db })
const getUser = getUserFactory({ db })
const getStream = getStreamFactory({ db })

const buildFinalizeProjectInvite = () =>
  finalizeResourceInviteFactory({
    findInvite: findInviteFactory({ db }),
    validateInvite: validateProjectInviteBeforeFinalizationFactory({
      getProject: getStream
    }),
    processInvite: processFinalizedProjectInviteFactory({
      getProject: getStream,
      addProjectRole: addOrUpdateStreamCollaboratorFactory({
        validateStreamAccess: validateStreamAccessFactory({ authorizeResolver }),
        getUser,
        grantStreamPermissions: grantStreamPermissionsFactory({ db }),
        getStreamRoles: getStreamRolesFactory({ db }),
        emitEvent: getEventBus().emit
      })
    }),
    deleteInvitesByTarget: deleteInvitesByTargetFactory({ db }),
    insertInviteAndDeleteOld: insertInviteAndDeleteOldFactory({ db }),
    emitEvent: (...args) => getEventBus().emit(...args),
    findEmail: findEmailFactory({ db }),
    validateAndCreateUserEmail: validateAndCreateUserEmailFactory({
      createUserEmail: createUserEmailFactory({ db }),
      ensureNoPrimaryEmailForUser: ensureNoPrimaryEmailForUserFactory({ db }),
      findEmail: findEmailFactory({ db }),
      updateEmailInvites: finalizeInvitedServerRegistrationFactory({
        deleteServerOnlyInvites: deleteServerOnlyInvitesFactory({ db }),
        updateAllInviteTargets: updateAllInviteTargetsFactory({ db })
      }),
      requestNewEmailVerification: requestNewEmailVerificationFactory({
        findEmail: findEmailFactory({ db }),
        getUser,
        getServerInfo,
        deleteOldAndInsertNewVerification: deleteOldAndInsertNewVerificationFactory({
          db
        }),
        renderEmail,
        sendEmail
      })
    }),
    collectAndValidateResourceTargets: collectAndValidateCoreTargetsFactory({
      getStream
    }),
    getUser,
    getServerInfo
  })

const createStream: LegacyCreateStream = async (
  stream: Parameters<LegacyCreateStream>[0] & { regionKey?: string }
) =>
  asMultiregionalOperation(
    async ({ allDbs, mainDb, emit }) =>
      legacyCreateStreamFactory({
        createStreamReturnRecord: createStreamReturnRecordFactory({
          inviteUsersToProject: inviteUsersToProjectFactory({
            createAndSendInvite: createAndSendInviteFactory({
              findUserByTarget: findUserByTargetFactory({ db: mainDb }),
              insertInviteAndDeleteOld: insertInviteAndDeleteOldFactory({ db: mainDb }),
              collectAndValidateResourceTargets: collectAndValidateCoreTargetsFactory({
                getStream: getStreamFactory({ db: mainDb })
              }),
              buildInviteEmailContents: buildCoreInviteEmailContentsFactory({
                getStream: getStreamFactory({ db: mainDb })
              }),
              emitEvent: emit,
              getUser: getUserFactory({ db: mainDb }),
              getServerInfo: getServerInfoFactory({ db: mainDb }),
              finalizeInvite: buildFinalizeProjectInvite()
            }),
            getUsers: getUsersFactory({ db: mainDb })
          }),
          createStream: replicateFactory(allDbs, createStreamFactory),
          storeProjectRole: storeProjectRoleFactory({ db: mainDb }),
          emitEvent: emit
        })
      })(stream),
    {
      name: 'create stream spec',
      logger,
      description: 'Creates a new stream',
<<<<<<< HEAD
      dbs: isRegionMain({ regionKey: stream.regionKey })
        ? [db]
        : [db, await getDb({ regionKey: stream.regionKey })]
=======
      dbs: await getReplicationDbs({ regionKey: stream.regionKey || null })
>>>>>>> 399c998f
    }
  )

const validateStreamAccess = validateStreamAccessFactory({ authorizeResolver })
const isStreamCollaborator = isStreamCollaboratorFactory({
  getStream
})
const removeStreamCollaborator = removeStreamCollaboratorFactory({
  validateStreamAccess,
  isStreamCollaborator,
  revokeStreamPermissions: revokeStreamPermissionsFactory({ db }),
  getStreamRoles: getStreamRolesFactory({ db }),
  emitEvent: getEventBus().emit
})

const addOrUpdateStreamCollaborator = addOrUpdateStreamCollaboratorFactory({
  validateStreamAccess,
  getUser,
  grantStreamPermissions: grantStreamPermissionsFactory({ db }),
  getStreamRoles: getStreamRolesFactory({ db }),
  emitEvent: getEventBus().emit
})

export type BasicTestStream = {
  name?: string
  /**
   * @deprecated Use visibility instead
   */
  isPublic?: boolean
  /**
   * The ID of the owner user. Will be filled in by createTestStream().
   */
  ownerId: string
  /**
   * The ID of the stream. Will be filled in by createTestStream().
   */
  id: string
} & Partial<StreamRecord>

/**
 * Create multiple test streams with their IDs filled in
 */
export async function createTestStreams(
  streamOwnerPairs: [BasicTestStream, BasicTestUser][]
) {
  return await Promise.all(streamOwnerPairs.map((p) => createTestStream(p[0], p[1])))
}

/**
 * Create basic stream for testing and update streamObj in-place, via reference, to have a real ID
 */
export async function createTestStream<S extends Partial<BasicTestStream>>(
  streamObj: S,
  owner: BasicTestUser
): Promise<BasicTestStream> {
  let id: string

  const visibility = streamObj.isPublic
    ? ProjectVisibility.Public
    : (streamObj.visibility
        ? mapDbToGqlProjectVisibility(streamObj.visibility)
        : undefined) || ProjectVisibility.Private

  if (streamObj.workspaceId) {
    const createWorkspaceProject = createWorkspaceProjectFactory({
      getDefaultRegion: getDefaultRegionFactory({ db })
    })
    const newProject = await createWorkspaceProject({
      input: {
        name: streamObj.name || faker.commerce.productName(),
        description: streamObj.description,
        visibility,
        workspaceId: streamObj.workspaceId
      },
      ownerId: owner.id
    })

    id = newProject.id
  } else {
    id = await createStream({
      ...omit(streamObj, ['id', 'ownerId', 'visibility']),
      isPublic: visibility === ProjectVisibility.Public,
      ownerId: owner.id
    })
  }

  streamObj.id = id
  streamObj.ownerId = owner.id
  return {
    ...streamObj,
    id,
    ownerId: owner.id
  }
}

export async function leaveStream(streamObj: BasicTestStream, user: BasicTestUser) {
  await removeStreamCollaborator(streamObj.id, user.id, user.id, null).catch((e) => {
    if (ensureError(e).message === 'User is not a stream collaborator') {
      return
    }

    throw e
  })
}

export async function addToStream(
  streamObj: BasicTestStream,
  user: BasicTestUser,
  role: StreamRoles,
  options?: Partial<{
    owner: BasicTestUser
  }>
) {
  const { owner } = options || {}
  let ownerId = owner?.id
  if (!ownerId) {
    const getStreamCollaborators = getStreamCollaboratorsFactory({ db })
    const collaborators = await getStreamCollaborators(
      streamObj.id,
      Roles.Stream.Owner,
      {
        limit: 1
      }
    )
    ownerId = collaborators[0]?.id
  }
  if (!ownerId) {
    throw new Error('Attempted to add a collaborator to a stream without an owner')
  }

  await addOrUpdateStreamCollaborator(streamObj.id, user.id, role, ownerId, null)
}

export async function addAllToStream(
  streamObj: BasicTestStream,
  users: BasicTestUser[] | { user: BasicTestUser; role: StreamRoles }[],
  options?: Partial<{
    owner: BasicTestUser
  }>
) {
  const { owner } = options || {}
  let ownerId = owner?.id
  if (!ownerId) {
    const getStreamCollaborators = getStreamCollaboratorsFactory({ db })
    const collaborators = await getStreamCollaborators(
      streamObj.id,
      Roles.Stream.Owner,
      {
        limit: 1
      }
    )
    ownerId = collaborators[0]?.id
  }
  if (!ownerId) {
    throw new Error('Attempted to add a collaborator to a stream without an owner')
  }

  const usersWithRoles = users.map((u) =>
    'user' in u ? u : { user: u, role: Roles.Stream.Contributor }
  )
  await Promise.all(
    usersWithRoles.map(({ user, role }) =>
      addOrUpdateStreamCollaborator(streamObj.id, user.id, role, ownerId!, null)
    )
  )
}

/**
 * Get the role user has for the specified stream
 */
export async function getUserStreamRole(
  userId: string,
  streamId: string
): Promise<Nullable<string>> {
  const entry = await StreamAcl.knex<StreamAclRecord>()
    .where({
      [StreamAcl.col.resourceId]: streamId,
      [StreamAcl.col.userId]: userId
    })
    .first()

  return entry?.role || null
}<|MERGE_RESOLUTION|>--- conflicted
+++ resolved
@@ -67,11 +67,7 @@
 import { asMultiregionalOperation, replicateFactory } from '@/modules/shared/command'
 import { logger } from '@/observability/logging'
 import type { LegacyCreateStream } from '@/modules/core/domain/streams/operations'
-<<<<<<< HEAD
-import { getDb, isRegionMain } from '@/modules/multiregion/utils/dbSelector'
-=======
 import { getReplicationDbs } from '@/modules/multiregion/utils/dbSelector'
->>>>>>> 399c998f
 
 const getServerInfo = getServerInfoFactory({ db })
 const getUser = getUserFactory({ db })
@@ -156,13 +152,7 @@
       name: 'create stream spec',
       logger,
       description: 'Creates a new stream',
-<<<<<<< HEAD
-      dbs: isRegionMain({ regionKey: stream.regionKey })
-        ? [db]
-        : [db, await getDb({ regionKey: stream.regionKey })]
-=======
       dbs: await getReplicationDbs({ regionKey: stream.regionKey || null })
->>>>>>> 399c998f
     }
   )
 
