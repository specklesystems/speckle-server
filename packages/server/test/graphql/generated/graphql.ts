import { TypedDocumentNode as DocumentNode } from '@graphql-typed-document-node/core';
export type Maybe<T> = T | null;
export type InputMaybe<T> = Maybe<T>;
export type Exact<T extends { [key: string]: unknown }> = { [K in keyof T]: T[K] };
export type MakeOptional<T, K extends keyof T> = Omit<T, K> & { [SubKey in K]?: Maybe<T[SubKey]> };
export type MakeMaybe<T, K extends keyof T> = Omit<T, K> & { [SubKey in K]: Maybe<T[SubKey]> };
export type MakeEmpty<T extends { [key: string]: unknown }, K extends keyof T> = { [_ in K]?: never };
export type Incremental<T> = T | { [P in keyof T]?: P extends ' $fragmentName' | '__typename' ? T[P] : never };
/** All built-in and custom scalars, mapped to their actual values */
export type Scalars = {
  ID: { input: string; output: string; }
  String: { input: string; output: string; }
  Boolean: { input: boolean; output: boolean; }
  Int: { input: number; output: number; }
  Float: { input: number; output: number; }
  /** The `BigInt` scalar type represents non-fractional signed whole numeric values. */
  BigInt: { input: bigint; output: bigint; }
  /** A date-time string at UTC, such as 2007-12-03T10:15:30Z, compliant with the `date-time` format outlined in section 5.6 of the RFC 3339 profile of the ISO 8601 standard for representation of dates and times using the Gregorian calendar. */
  DateTime: { input: string; output: string; }
  /** The `JSONObject` scalar type represents JSON objects as specified by [ECMA-404](http://www.ecma-international.org/publications/files/ECMA-ST/ECMA-404.pdf). */
  JSONObject: { input: Record<string, unknown>; output: Record<string, unknown>; }
};

export type ActiveUserMutations = {
  __typename?: 'ActiveUserMutations';
  emailMutations: UserEmailMutations;
  /** Mark onboarding as complete */
  finishOnboarding: Scalars['Boolean']['output'];
  /** Edit a user's profile */
  update: User;
};


export type ActiveUserMutationsUpdateArgs = {
  user: UserUpdateInput;
};

export type Activity = {
  __typename?: 'Activity';
  actionType: Scalars['String']['output'];
  id: Scalars['ID']['output'];
  info: Scalars['JSONObject']['output'];
  message: Scalars['String']['output'];
  resourceId: Scalars['String']['output'];
  resourceType: Scalars['String']['output'];
  streamId?: Maybe<Scalars['String']['output']>;
  time: Scalars['DateTime']['output'];
  userId: Scalars['String']['output'];
};

export type ActivityCollection = {
  __typename?: 'ActivityCollection';
  cursor?: Maybe<Scalars['String']['output']>;
  items: Array<Activity>;
  totalCount: Scalars['Int']['output'];
};

export type AddDomainToWorkspaceInput = {
  domain: Scalars['String']['input'];
  workspaceId: Scalars['ID']['input'];
};

export type AdminInviteList = {
  __typename?: 'AdminInviteList';
  cursor?: Maybe<Scalars['String']['output']>;
  items: Array<ServerInvite>;
  totalCount: Scalars['Int']['output'];
};

export type AdminQueries = {
  __typename?: 'AdminQueries';
  inviteList: AdminInviteList;
  projectList: ProjectCollection;
  serverStatistics: ServerStatistics;
  userList: AdminUserList;
  workspaceList: WorkspaceCollection;
};


export type AdminQueriesInviteListArgs = {
  cursor?: InputMaybe<Scalars['String']['input']>;
  limit?: Scalars['Int']['input'];
  query?: InputMaybe<Scalars['String']['input']>;
};


export type AdminQueriesProjectListArgs = {
  cursor?: InputMaybe<Scalars['String']['input']>;
  limit?: Scalars['Int']['input'];
  orderBy?: InputMaybe<Scalars['String']['input']>;
  query?: InputMaybe<Scalars['String']['input']>;
  visibility?: InputMaybe<Scalars['String']['input']>;
};


export type AdminQueriesUserListArgs = {
  cursor?: InputMaybe<Scalars['String']['input']>;
  limit?: Scalars['Int']['input'];
  query?: InputMaybe<Scalars['String']['input']>;
  role?: InputMaybe<ServerRole>;
};


export type AdminQueriesWorkspaceListArgs = {
  cursor?: InputMaybe<Scalars['String']['input']>;
  limit?: Scalars['Int']['input'];
  query?: InputMaybe<Scalars['String']['input']>;
};

export type AdminUserList = {
  __typename?: 'AdminUserList';
  cursor?: Maybe<Scalars['String']['output']>;
  items: Array<AdminUserListItem>;
  totalCount: Scalars['Int']['output'];
};

export type AdminUserListItem = {
  __typename?: 'AdminUserListItem';
  avatar?: Maybe<Scalars['String']['output']>;
  company?: Maybe<Scalars['String']['output']>;
  email?: Maybe<Scalars['String']['output']>;
  id: Scalars['ID']['output'];
  name: Scalars['String']['output'];
  role?: Maybe<Scalars['String']['output']>;
  verified?: Maybe<Scalars['Boolean']['output']>;
};

export type AdminUsersListCollection = {
  __typename?: 'AdminUsersListCollection';
  items: Array<AdminUsersListItem>;
  totalCount: Scalars['Int']['output'];
};

/**
 * A representation of a registered or invited user in the admin users list. Either registeredUser
 * or invitedUser will always be set, both values can't be null.
 */
export type AdminUsersListItem = {
  __typename?: 'AdminUsersListItem';
  id: Scalars['String']['output'];
  invitedUser?: Maybe<ServerInvite>;
  registeredUser?: Maybe<User>;
};

export type ApiToken = {
  __typename?: 'ApiToken';
  createdAt: Scalars['DateTime']['output'];
  id: Scalars['String']['output'];
  lastChars: Scalars['String']['output'];
  lastUsed: Scalars['DateTime']['output'];
  lifespan: Scalars['BigInt']['output'];
  name: Scalars['String']['output'];
  scopes: Array<Maybe<Scalars['String']['output']>>;
};

export type ApiTokenCreateInput = {
  lifespan?: InputMaybe<Scalars['BigInt']['input']>;
  name: Scalars['String']['input'];
  scopes: Array<Scalars['String']['input']>;
};

export type AppAuthor = {
  __typename?: 'AppAuthor';
  avatar?: Maybe<Scalars['String']['output']>;
  id: Scalars['String']['output'];
  name: Scalars['String']['output'];
};

export type AppCreateInput = {
  description: Scalars['String']['input'];
  logo?: InputMaybe<Scalars['String']['input']>;
  name: Scalars['String']['input'];
  public?: InputMaybe<Scalars['Boolean']['input']>;
  redirectUrl: Scalars['String']['input'];
  scopes: Array<InputMaybe<Scalars['String']['input']>>;
  termsAndConditionsLink?: InputMaybe<Scalars['String']['input']>;
};

export type AppTokenCreateInput = {
  lifespan?: InputMaybe<Scalars['BigInt']['input']>;
  /** Optionally limit the token to only have access to specific resources */
  limitResources?: InputMaybe<Array<TokenResourceIdentifierInput>>;
  name: Scalars['String']['input'];
  scopes: Array<Scalars['String']['input']>;
};

export type AppUpdateInput = {
  description: Scalars['String']['input'];
  id: Scalars['String']['input'];
  logo?: InputMaybe<Scalars['String']['input']>;
  name: Scalars['String']['input'];
  public?: InputMaybe<Scalars['Boolean']['input']>;
  redirectUrl: Scalars['String']['input'];
  scopes: Array<InputMaybe<Scalars['String']['input']>>;
  termsAndConditionsLink?: InputMaybe<Scalars['String']['input']>;
};

export type AuthStrategy = {
  __typename?: 'AuthStrategy';
  color?: Maybe<Scalars['String']['output']>;
  icon: Scalars['String']['output'];
  id: Scalars['String']['output'];
  name: Scalars['String']['output'];
  url: Scalars['String']['output'];
};

export type AutomateAuthCodePayloadTest = {
  action: Scalars['String']['input'];
  code: Scalars['String']['input'];
  userId: Scalars['String']['input'];
};

export type AutomateFunction = {
  __typename?: 'AutomateFunction';
  automationCount: Scalars['Int']['output'];
  /** Only returned if user is a part of this speckle server */
  creator?: Maybe<LimitedUser>;
  description: Scalars['String']['output'];
  id: Scalars['ID']['output'];
  isFeatured: Scalars['Boolean']['output'];
  logo?: Maybe<Scalars['String']['output']>;
  name: Scalars['String']['output'];
  releases: AutomateFunctionReleaseCollection;
  repo: BasicGitRepositoryMetadata;
  /** SourceAppNames values from @speckle/shared. Empty array means - all of them */
  supportedSourceApps: Array<Scalars['String']['output']>;
  tags: Array<Scalars['String']['output']>;
};


export type AutomateFunctionReleasesArgs = {
  cursor?: InputMaybe<Scalars['String']['input']>;
  filter?: InputMaybe<AutomateFunctionReleasesFilter>;
  limit?: InputMaybe<Scalars['Int']['input']>;
};

export type AutomateFunctionCollection = {
  __typename?: 'AutomateFunctionCollection';
  cursor?: Maybe<Scalars['String']['output']>;
  items: Array<AutomateFunction>;
  totalCount: Scalars['Int']['output'];
};

export type AutomateFunctionRelease = {
  __typename?: 'AutomateFunctionRelease';
  commitId: Scalars['String']['output'];
  createdAt: Scalars['DateTime']['output'];
  function: AutomateFunction;
  functionId: Scalars['String']['output'];
  id: Scalars['ID']['output'];
  inputSchema?: Maybe<Scalars['JSONObject']['output']>;
  versionTag: Scalars['String']['output'];
};

export type AutomateFunctionReleaseCollection = {
  __typename?: 'AutomateFunctionReleaseCollection';
  cursor?: Maybe<Scalars['String']['output']>;
  items: Array<AutomateFunctionRelease>;
  totalCount: Scalars['Int']['output'];
};

export type AutomateFunctionReleasesFilter = {
  search?: InputMaybe<Scalars['String']['input']>;
};

export type AutomateFunctionRun = {
  __typename?: 'AutomateFunctionRun';
  contextView?: Maybe<Scalars['String']['output']>;
  createdAt: Scalars['DateTime']['output'];
  elapsed: Scalars['Float']['output'];
  /** Nullable, in case the function is not retrievable due to poor network conditions */
  function?: Maybe<AutomateFunction>;
  functionId?: Maybe<Scalars['String']['output']>;
  functionReleaseId?: Maybe<Scalars['String']['output']>;
  id: Scalars['ID']['output'];
  /** AutomateTypes.ResultsSchema type from @speckle/shared */
  results?: Maybe<Scalars['JSONObject']['output']>;
  status: AutomateRunStatus;
  statusMessage?: Maybe<Scalars['String']['output']>;
  updatedAt: Scalars['DateTime']['output'];
};

export type AutomateFunctionRunStatusReportInput = {
  contextView?: InputMaybe<Scalars['String']['input']>;
  functionRunId: Scalars['String']['input'];
  /** AutomateTypes.ResultsSchema type from @speckle/shared */
  results?: InputMaybe<Scalars['JSONObject']['input']>;
  status: AutomateRunStatus;
  statusMessage?: InputMaybe<Scalars['String']['input']>;
};

export type AutomateFunctionTemplate = {
  __typename?: 'AutomateFunctionTemplate';
  id: AutomateFunctionTemplateLanguage;
  logo: Scalars['String']['output'];
  title: Scalars['String']['output'];
  url: Scalars['String']['output'];
};

export enum AutomateFunctionTemplateLanguage {
  DotNet = 'DOT_NET',
  Python = 'PYTHON',
  Typescript = 'TYPESCRIPT'
}

export type AutomateFunctionsFilter = {
  featuredFunctionsOnly?: InputMaybe<Scalars['Boolean']['input']>;
  /** By default we skip functions without releases. Set this to true to include them. */
  functionsWithoutReleases?: InputMaybe<Scalars['Boolean']['input']>;
  search?: InputMaybe<Scalars['String']['input']>;
};

export type AutomateMutations = {
  __typename?: 'AutomateMutations';
  createFunction: AutomateFunction;
  updateFunction: AutomateFunction;
};


export type AutomateMutationsCreateFunctionArgs = {
  input: CreateAutomateFunctionInput;
};


export type AutomateMutationsUpdateFunctionArgs = {
  input: UpdateAutomateFunctionInput;
};

export type AutomateRun = {
  __typename?: 'AutomateRun';
  automation: Automation;
  automationId: Scalars['String']['output'];
  createdAt: Scalars['DateTime']['output'];
  functionRuns: Array<AutomateFunctionRun>;
  id: Scalars['ID']['output'];
  status: AutomateRunStatus;
  trigger: AutomationRunTrigger;
  updatedAt: Scalars['DateTime']['output'];
};

export type AutomateRunCollection = {
  __typename?: 'AutomateRunCollection';
  cursor?: Maybe<Scalars['String']['output']>;
  items: Array<AutomateRun>;
  totalCount: Scalars['Int']['output'];
};

export enum AutomateRunStatus {
  Canceled = 'CANCELED',
  Exception = 'EXCEPTION',
  Failed = 'FAILED',
  Initializing = 'INITIALIZING',
  Pending = 'PENDING',
  Running = 'RUNNING',
  Succeeded = 'SUCCEEDED',
  Timeout = 'TIMEOUT'
}

export enum AutomateRunTriggerType {
  VersionCreated = 'VERSION_CREATED'
}

export type Automation = {
  __typename?: 'Automation';
  createdAt: Scalars['DateTime']['output'];
  /** Only accessible to automation owners */
  creationPublicKeys: Array<Scalars['String']['output']>;
  currentRevision?: Maybe<AutomationRevision>;
  enabled: Scalars['Boolean']['output'];
  id: Scalars['ID']['output'];
  isTestAutomation: Scalars['Boolean']['output'];
  name: Scalars['String']['output'];
  runs: AutomateRunCollection;
  updatedAt: Scalars['DateTime']['output'];
};


export type AutomationRunsArgs = {
  cursor?: InputMaybe<Scalars['String']['input']>;
  limit?: InputMaybe<Scalars['Int']['input']>;
};

export type AutomationCollection = {
  __typename?: 'AutomationCollection';
  cursor?: Maybe<Scalars['String']['output']>;
  items: Array<Automation>;
  totalCount: Scalars['Int']['output'];
};

export type AutomationRevision = {
  __typename?: 'AutomationRevision';
  functions: Array<AutomationRevisionFunction>;
  id: Scalars['ID']['output'];
  triggerDefinitions: Array<AutomationRevisionTriggerDefinition>;
};

export type AutomationRevisionCreateFunctionInput = {
  functionId: Scalars['String']['input'];
  functionReleaseId: Scalars['String']['input'];
  /** Should be encrypted from the client side */
  parameters?: InputMaybe<Scalars['String']['input']>;
};

export type AutomationRevisionFunction = {
  __typename?: 'AutomationRevisionFunction';
  /** The secrets in parameters are redacted with six asterisks - ****** */
  parameters?: Maybe<Scalars['JSONObject']['output']>;
  release: AutomateFunctionRelease;
};

export type AutomationRevisionTriggerDefinition = VersionCreatedTriggerDefinition;

export type AutomationRunTrigger = VersionCreatedTrigger;

export type BasicGitRepositoryMetadata = {
  __typename?: 'BasicGitRepositoryMetadata';
  id: Scalars['ID']['output'];
  name: Scalars['String']['output'];
  owner: Scalars['String']['output'];
  url: Scalars['String']['output'];
};

export enum BillingInterval {
  Monthly = 'monthly',
  Yearly = 'yearly'
}

export type BlobMetadata = {
  __typename?: 'BlobMetadata';
  createdAt: Scalars['DateTime']['output'];
  fileHash?: Maybe<Scalars['String']['output']>;
  fileName: Scalars['String']['output'];
  fileSize?: Maybe<Scalars['Int']['output']>;
  fileType: Scalars['String']['output'];
  id: Scalars['String']['output'];
  streamId: Scalars['String']['output'];
  uploadError?: Maybe<Scalars['String']['output']>;
  uploadStatus: Scalars['Int']['output'];
  userId: Scalars['String']['output'];
};

export type BlobMetadataCollection = {
  __typename?: 'BlobMetadataCollection';
  cursor?: Maybe<Scalars['String']['output']>;
  items?: Maybe<Array<BlobMetadata>>;
  totalCount: Scalars['Int']['output'];
  totalSize: Scalars['Int']['output'];
};

export type Branch = {
  __typename?: 'Branch';
  /**
   * All the recent activity on this branch in chronological order
   * @deprecated Part of the old API surface and will be removed in the future.
   */
  activity?: Maybe<ActivityCollection>;
  author?: Maybe<User>;
  commits?: Maybe<CommitCollection>;
  createdAt?: Maybe<Scalars['DateTime']['output']>;
  description?: Maybe<Scalars['String']['output']>;
  id: Scalars['String']['output'];
  name: Scalars['String']['output'];
};


export type BranchActivityArgs = {
  actionType?: InputMaybe<Scalars['String']['input']>;
  after?: InputMaybe<Scalars['DateTime']['input']>;
  before?: InputMaybe<Scalars['DateTime']['input']>;
  cursor?: InputMaybe<Scalars['DateTime']['input']>;
  limit?: Scalars['Int']['input'];
};


export type BranchCommitsArgs = {
  cursor?: InputMaybe<Scalars['String']['input']>;
  limit?: Scalars['Int']['input'];
};

export type BranchCollection = {
  __typename?: 'BranchCollection';
  cursor?: Maybe<Scalars['String']['output']>;
  items?: Maybe<Array<Branch>>;
  totalCount: Scalars['Int']['output'];
};

export type BranchCreateInput = {
  description?: InputMaybe<Scalars['String']['input']>;
  name: Scalars['String']['input'];
  streamId: Scalars['String']['input'];
};

export type BranchDeleteInput = {
  id: Scalars['String']['input'];
  streamId: Scalars['String']['input'];
};

export type BranchUpdateInput = {
  description?: InputMaybe<Scalars['String']['input']>;
  id: Scalars['String']['input'];
  name?: InputMaybe<Scalars['String']['input']>;
  streamId: Scalars['String']['input'];
};

export type CancelCheckoutSessionInput = {
  sessionId: Scalars['ID']['input'];
  workspaceId: Scalars['ID']['input'];
};

export type CheckoutSession = {
  __typename?: 'CheckoutSession';
  billingInterval: BillingInterval;
  createdAt: Scalars['DateTime']['output'];
  id: Scalars['ID']['output'];
  paymentStatus: SessionPaymentStatus;
  updatedAt: Scalars['DateTime']['output'];
  url: Scalars['String']['output'];
  workspacePlan: PaidWorkspacePlans;
};

export type CheckoutSessionInput = {
  billingInterval: BillingInterval;
  workspaceId: Scalars['ID']['input'];
  workspacePlan: PaidWorkspacePlans;
};

export type Comment = {
  __typename?: 'Comment';
  archived: Scalars['Boolean']['output'];
  author: LimitedUser;
  authorId: Scalars['String']['output'];
  createdAt: Scalars['DateTime']['output'];
  /**
   * Legacy comment viewer data field
   * @deprecated Use the new viewerState field instead
   */
  data?: Maybe<Scalars['JSONObject']['output']>;
  /** Whether or not comment is a reply to another comment */
  hasParent: Scalars['Boolean']['output'];
  id: Scalars['String']['output'];
  /** Parent thread, if there's any */
  parent?: Maybe<Comment>;
  /** Plain-text version of the comment text, ideal for previews */
  rawText: Scalars['String']['output'];
  /** @deprecated Not actually implemented */
  reactions?: Maybe<Array<Maybe<Scalars['String']['output']>>>;
  /** Gets the replies to this comment. */
  replies: CommentCollection;
  /** Get authors of replies to this comment */
  replyAuthors: CommentReplyAuthorCollection;
  /** Resources that this comment targets. Can be a mixture of either one stream, or multiple commits and objects. */
  resources: Array<ResourceIdentifier>;
  screenshot?: Maybe<Scalars['String']['output']>;
  text: SmartTextEditorValue;
  /** The time this comment was last updated. Corresponds also to the latest reply to this comment, if any. */
  updatedAt: Scalars['DateTime']['output'];
  /** The last time you viewed this comment. Present only if an auth'ed request. Relevant only if a top level commit. */
  viewedAt?: Maybe<Scalars['DateTime']['output']>;
  /** Resource identifiers as defined and implemented in the Viewer of the new frontend */
  viewerResources: Array<ViewerResourceItem>;
  /** SerializedViewerState */
  viewerState?: Maybe<Scalars['JSONObject']['output']>;
};


export type CommentRepliesArgs = {
  cursor?: InputMaybe<Scalars['String']['input']>;
  limit?: InputMaybe<Scalars['Int']['input']>;
};


export type CommentReplyAuthorsArgs = {
  limit?: Scalars['Int']['input'];
};

export type CommentActivityMessage = {
  __typename?: 'CommentActivityMessage';
  comment: Comment;
  type: Scalars['String']['output'];
};

export type CommentCollection = {
  __typename?: 'CommentCollection';
  cursor?: Maybe<Scalars['String']['output']>;
  items: Array<Comment>;
  totalCount: Scalars['Int']['output'];
};

export type CommentContentInput = {
  blobIds?: InputMaybe<Array<Scalars['String']['input']>>;
  doc?: InputMaybe<Scalars['JSONObject']['input']>;
};

/** Deprecated: Used by old stream-based mutations */
export type CommentCreateInput = {
  /** IDs of uploaded blobs that should be attached to this comment */
  blobIds: Array<Scalars['String']['input']>;
  data: Scalars['JSONObject']['input'];
  /**
   * Specifies the resources this comment is linked to. There are several use cases:
   * - a comment targets only one resource (commit or object)
   * - a comment targets one or more resources (commits or objects)
   * - a comment targets only a stream
   */
  resources: Array<InputMaybe<ResourceIdentifierInput>>;
  screenshot?: InputMaybe<Scalars['String']['input']>;
  streamId: Scalars['String']['input'];
  /** ProseMirror document object */
  text?: InputMaybe<Scalars['JSONObject']['input']>;
};

export type CommentDataFilters = {
  __typename?: 'CommentDataFilters';
  hiddenIds?: Maybe<Array<Scalars['String']['output']>>;
  isolatedIds?: Maybe<Array<Scalars['String']['output']>>;
  passMax?: Maybe<Scalars['Float']['output']>;
  passMin?: Maybe<Scalars['Float']['output']>;
  propertyInfoKey?: Maybe<Scalars['String']['output']>;
  sectionBox?: Maybe<Scalars['JSONObject']['output']>;
};

/** Equivalent to frontend-1's LocalFilterState */
export type CommentDataFiltersInput = {
  hiddenIds?: InputMaybe<Array<Scalars['String']['input']>>;
  isolatedIds?: InputMaybe<Array<Scalars['String']['input']>>;
  passMax?: InputMaybe<Scalars['Float']['input']>;
  passMin?: InputMaybe<Scalars['Float']['input']>;
  propertyInfoKey?: InputMaybe<Scalars['String']['input']>;
  sectionBox?: InputMaybe<Scalars['JSONObject']['input']>;
};

/** Deprecated: Used by old stream-based mutations */
export type CommentEditInput = {
  /** IDs of uploaded blobs that should be attached to this comment */
  blobIds: Array<Scalars['String']['input']>;
  id: Scalars['String']['input'];
  streamId: Scalars['String']['input'];
  /** ProseMirror document object */
  text?: InputMaybe<Scalars['JSONObject']['input']>;
};

export type CommentMutations = {
  __typename?: 'CommentMutations';
  archive: Scalars['Boolean']['output'];
  create: Comment;
  edit: Comment;
  markViewed: Scalars['Boolean']['output'];
  reply: Comment;
};


export type CommentMutationsArchiveArgs = {
  archived?: Scalars['Boolean']['input'];
  commentId: Scalars['String']['input'];
};


export type CommentMutationsCreateArgs = {
  input: CreateCommentInput;
};


export type CommentMutationsEditArgs = {
  input: EditCommentInput;
};


export type CommentMutationsMarkViewedArgs = {
  commentId: Scalars['String']['input'];
};


export type CommentMutationsReplyArgs = {
  input: CreateCommentReplyInput;
};

export type CommentReplyAuthorCollection = {
  __typename?: 'CommentReplyAuthorCollection';
  items: Array<LimitedUser>;
  totalCount: Scalars['Int']['output'];
};

export type CommentThreadActivityMessage = {
  __typename?: 'CommentThreadActivityMessage';
  data?: Maybe<Scalars['JSONObject']['output']>;
  reply?: Maybe<Comment>;
  type: Scalars['String']['output'];
};

export type Commit = {
  __typename?: 'Commit';
  /**
   * All the recent activity on this commit in chronological order
   * @deprecated Part of the old API surface and will be removed in the future.
   */
  activity?: Maybe<ActivityCollection>;
  authorAvatar?: Maybe<Scalars['String']['output']>;
  authorId?: Maybe<Scalars['String']['output']>;
  authorName?: Maybe<Scalars['String']['output']>;
  branch?: Maybe<Branch>;
  branchName?: Maybe<Scalars['String']['output']>;
  /**
   * The total number of comments for this commit. To actually get the comments, use the comments query and pass in a resource array consisting of of this commit's id.
   * E.g.,
   * ```
   * query{
   *   comments(streamId:"streamId" resources:[{resourceType: commit, resourceId:"commitId"}] ){
   *     ...
   *   }
   * ```
   * @deprecated Part of the old API surface and will be removed in the future.
   */
  commentCount: Scalars['Int']['output'];
  createdAt?: Maybe<Scalars['DateTime']['output']>;
  id: Scalars['String']['output'];
  message?: Maybe<Scalars['String']['output']>;
  parents?: Maybe<Array<Maybe<Scalars['String']['output']>>>;
  referencedObject: Scalars['String']['output'];
  sourceApplication?: Maybe<Scalars['String']['output']>;
  /**
   * Will throw an authorization error if active user isn't authorized to see it, for example,
   * if a stream isn't public and the user doesn't have the appropriate rights.
   */
  stream: Stream;
  /** @deprecated Use the stream field instead */
  streamId?: Maybe<Scalars['String']['output']>;
  /** @deprecated Use the stream field instead */
  streamName?: Maybe<Scalars['String']['output']>;
  totalChildrenCount?: Maybe<Scalars['Int']['output']>;
};


export type CommitActivityArgs = {
  actionType?: InputMaybe<Scalars['String']['input']>;
  after?: InputMaybe<Scalars['DateTime']['input']>;
  before?: InputMaybe<Scalars['DateTime']['input']>;
  cursor?: InputMaybe<Scalars['DateTime']['input']>;
  limit?: Scalars['Int']['input'];
};

export type CommitCollection = {
  __typename?: 'CommitCollection';
  cursor?: Maybe<Scalars['String']['output']>;
  items?: Maybe<Array<Commit>>;
  totalCount: Scalars['Int']['output'];
};

export type CommitCreateInput = {
  branchName: Scalars['String']['input'];
  message?: InputMaybe<Scalars['String']['input']>;
  objectId: Scalars['String']['input'];
  parents?: InputMaybe<Array<InputMaybe<Scalars['String']['input']>>>;
  /**
   * **DEPRECATED** Use the `parents` field.
   * @deprecated Field no longer supported
   */
  previousCommitIds?: InputMaybe<Array<InputMaybe<Scalars['String']['input']>>>;
  sourceApplication?: InputMaybe<Scalars['String']['input']>;
  streamId: Scalars['String']['input'];
  totalChildrenCount?: InputMaybe<Scalars['Int']['input']>;
};

export type CommitDeleteInput = {
  id: Scalars['String']['input'];
  streamId: Scalars['String']['input'];
};

export type CommitReceivedInput = {
  commitId: Scalars['String']['input'];
  message?: InputMaybe<Scalars['String']['input']>;
  sourceApplication: Scalars['String']['input'];
  streamId: Scalars['String']['input'];
};

export type CommitUpdateInput = {
  id: Scalars['String']['input'];
  message?: InputMaybe<Scalars['String']['input']>;
  /** To move the commit to a different branch, please the name of the branch. */
  newBranchName?: InputMaybe<Scalars['String']['input']>;
  streamId: Scalars['String']['input'];
};

export type CommitsDeleteInput = {
  commitIds: Array<Scalars['String']['input']>;
};

export type CommitsMoveInput = {
  commitIds: Array<Scalars['String']['input']>;
  targetBranch: Scalars['String']['input'];
};

/**
 * Can be used instead of a full item collection, when the implementation doesn't call for it yet. Because
 * of the structure, it can be swapped out to a full item collection in the future
 */
export type CountOnlyCollection = {
  __typename?: 'CountOnlyCollection';
  totalCount: Scalars['Int']['output'];
};

export type CreateAutomateFunctionInput = {
  description: Scalars['String']['input'];
  /** Base64 encoded image data string */
  logo?: InputMaybe<Scalars['String']['input']>;
  name: Scalars['String']['input'];
  /** GitHub organization to create the repository in */
  org?: InputMaybe<Scalars['String']['input']>;
  /** SourceAppNames values from @speckle/shared */
  supportedSourceApps: Array<Scalars['String']['input']>;
  tags: Array<Scalars['String']['input']>;
  template: AutomateFunctionTemplateLanguage;
};

export type CreateCommentInput = {
  content: CommentContentInput;
  projectId: Scalars['String']['input'];
  /** Resources that this comment should be attached to */
  resourceIdString: Scalars['String']['input'];
  screenshot?: InputMaybe<Scalars['String']['input']>;
  /**
   * SerializedViewerState. If omitted, comment won't render (correctly) inside the
   * viewer, but will still be retrievable through the API
   */
  viewerState?: InputMaybe<Scalars['JSONObject']['input']>;
};

export type CreateCommentReplyInput = {
  content: CommentContentInput;
  threadId: Scalars['String']['input'];
};

export type CreateModelInput = {
  description?: InputMaybe<Scalars['String']['input']>;
  name: Scalars['String']['input'];
  projectId: Scalars['ID']['input'];
};

export type CreateServerRegionInput = {
  description?: InputMaybe<Scalars['String']['input']>;
  key: Scalars['String']['input'];
  name: Scalars['String']['input'];
};

export type CreateUserEmailInput = {
  email: Scalars['String']['input'];
};

export type CreateVersionInput = {
  message?: InputMaybe<Scalars['String']['input']>;
  modelId: Scalars['String']['input'];
  objectId: Scalars['String']['input'];
  parents?: InputMaybe<Array<Scalars['String']['input']>>;
  projectId: Scalars['String']['input'];
  sourceApplication?: InputMaybe<Scalars['String']['input']>;
  totalChildrenCount?: InputMaybe<Scalars['Int']['input']>;
};

export enum Currency {
  Eur = 'EUR',
  Gbp = 'GBP',
  Usd = 'USD'
}

export type DeleteModelInput = {
  id: Scalars['ID']['input'];
  projectId: Scalars['ID']['input'];
};

export type DeleteUserEmailInput = {
  id: Scalars['ID']['input'];
};

export type DeleteVersionsInput = {
  versionIds: Array<Scalars['String']['input']>;
};

export enum DiscoverableStreamsSortType {
  CreatedDate = 'CREATED_DATE',
  FavoritesCount = 'FAVORITES_COUNT'
}

export type DiscoverableStreamsSortingInput = {
  direction: SortDirection;
  type: DiscoverableStreamsSortType;
};

export type EditCommentInput = {
  commentId: Scalars['String']['input'];
  content: CommentContentInput;
};

export type EmailVerificationRequestInput = {
  id: Scalars['ID']['input'];
};

export type FileUpload = {
  __typename?: 'FileUpload';
  branchName: Scalars['String']['output'];
  /** If present, the conversion result is stored in this commit. */
  convertedCommitId?: Maybe<Scalars['String']['output']>;
  convertedLastUpdate: Scalars['DateTime']['output'];
  /** Holds any errors or info. */
  convertedMessage?: Maybe<Scalars['String']['output']>;
  /** 0 = queued, 1 = processing, 2 = success, 3 = error */
  convertedStatus: Scalars['Int']['output'];
  /** Alias for convertedCommitId */
  convertedVersionId?: Maybe<Scalars['String']['output']>;
  fileName: Scalars['String']['output'];
  fileSize: Scalars['Int']['output'];
  fileType: Scalars['String']['output'];
  id: Scalars['String']['output'];
  /** Model associated with the file upload, if it exists already */
  model?: Maybe<Model>;
  /** Alias for branchName */
  modelName: Scalars['String']['output'];
  /** Alias for streamId */
  projectId: Scalars['String']['output'];
  streamId: Scalars['String']['output'];
  uploadComplete: Scalars['Boolean']['output'];
  uploadDate: Scalars['DateTime']['output'];
  /** The user's id that uploaded this file. */
  userId: Scalars['String']['output'];
};

export type GendoAiRender = {
  __typename?: 'GendoAIRender';
  camera?: Maybe<Scalars['JSONObject']['output']>;
  createdAt: Scalars['DateTime']['output'];
  gendoGenerationId?: Maybe<Scalars['String']['output']>;
  id: Scalars['ID']['output'];
  modelId: Scalars['String']['output'];
  projectId: Scalars['String']['output'];
  prompt: Scalars['String']['output'];
  /** This is a blob id. */
  responseImage?: Maybe<Scalars['String']['output']>;
  status: Scalars['String']['output'];
  updatedAt: Scalars['DateTime']['output'];
  user?: Maybe<LimitedUser>;
  userId: Scalars['String']['output'];
  versionId: Scalars['String']['output'];
};

export type GendoAiRenderCollection = {
  __typename?: 'GendoAIRenderCollection';
  items: Array<Maybe<GendoAiRender>>;
  totalCount: Scalars['Int']['output'];
};

export type GendoAiRenderInput = {
  /** Base64 encoded image of the depthmap. */
  baseImage: Scalars['String']['input'];
  camera: Scalars['JSONObject']['input'];
  modelId: Scalars['ID']['input'];
  projectId: Scalars['ID']['input'];
  /** The generation prompt. */
  prompt: Scalars['String']['input'];
  versionId: Scalars['ID']['input'];
};

export type JoinWorkspaceInput = {
  workspaceId: Scalars['ID']['input'];
};

export type LegacyCommentViewerData = {
  __typename?: 'LegacyCommentViewerData';
  /**
   * An array representing a user's camera position:
   * [camPos.x, camPos.y, camPos.z, camTarget.x, camTarget.y, camTarget.z, isOrtho, zoomNumber]
   */
  camPos: Array<Scalars['Float']['output']>;
  /** Old FE LocalFilterState type */
  filters: CommentDataFilters;
  /** THREE.Vector3 {x, y, z} */
  location: Scalars['JSONObject']['output'];
  /** Viewer.getCurrentSectionBox(): THREE.Box3 */
  sectionBox?: Maybe<Scalars['JSONObject']['output']>;
  /** Currently unused. Ideally comments should keep track of selected objects. */
  selection?: Maybe<Scalars['JSONObject']['output']>;
};

/**
 * Limited user type, for showing public info about a user
 * to another user
 */
export type LimitedUser = {
  __typename?: 'LimitedUser';
  /**
   * All the recent activity from this user in chronological order
   * @deprecated Part of the old API surface and will be removed in the future.
   */
  activity?: Maybe<ActivityCollection>;
  avatar?: Maybe<Scalars['String']['output']>;
  bio?: Maybe<Scalars['String']['output']>;
  /**
   * Get public stream commits authored by the user
   * @deprecated Part of the old API surface and will be removed in the future.
   */
  commits?: Maybe<CommitCollection>;
  company?: Maybe<Scalars['String']['output']>;
  id: Scalars['ID']['output'];
  name: Scalars['String']['output'];
  role?: Maybe<Scalars['String']['output']>;
  /**
   * Returns all discoverable streams that the user is a collaborator on
   * @deprecated Part of the old API surface and will be removed in the future.
   */
  streams: StreamCollection;
  /**
   * The user's timeline in chronological order
   * @deprecated Part of the old API surface and will be removed in the future.
   */
  timeline?: Maybe<ActivityCollection>;
  /**
   * Total amount of favorites attached to streams owned by the user
   * @deprecated Part of the old API surface and will be removed in the future.
   */
  totalOwnedStreamsFavorites: Scalars['Int']['output'];
  verified?: Maybe<Scalars['Boolean']['output']>;
  workspaceDomainPolicyCompliant?: Maybe<Scalars['Boolean']['output']>;
};


/**
 * Limited user type, for showing public info about a user
 * to another user
 */
export type LimitedUserActivityArgs = {
  actionType?: InputMaybe<Scalars['String']['input']>;
  after?: InputMaybe<Scalars['DateTime']['input']>;
  before?: InputMaybe<Scalars['DateTime']['input']>;
  cursor?: InputMaybe<Scalars['DateTime']['input']>;
  limit?: Scalars['Int']['input'];
};


/**
 * Limited user type, for showing public info about a user
 * to another user
 */
export type LimitedUserCommitsArgs = {
  cursor?: InputMaybe<Scalars['String']['input']>;
  limit?: Scalars['Int']['input'];
};


/**
 * Limited user type, for showing public info about a user
 * to another user
 */
export type LimitedUserStreamsArgs = {
  cursor?: InputMaybe<Scalars['String']['input']>;
  limit?: Scalars['Int']['input'];
};


/**
 * Limited user type, for showing public info about a user
 * to another user
 */
export type LimitedUserTimelineArgs = {
  after?: InputMaybe<Scalars['DateTime']['input']>;
  before?: InputMaybe<Scalars['DateTime']['input']>;
  cursor?: InputMaybe<Scalars['DateTime']['input']>;
  limit?: Scalars['Int']['input'];
};


/**
 * Limited user type, for showing public info about a user
 * to another user
 */
export type LimitedUserWorkspaceDomainPolicyCompliantArgs = {
  workspaceId?: InputMaybe<Scalars['String']['input']>;
};

/** Workspace metadata visible to non-workspace members. */
export type LimitedWorkspace = {
  __typename?: 'LimitedWorkspace';
  /** Index of fallback workspace logo to use */
  defaultLogoIndex: Scalars['Int']['output'];
  /** Workspace description */
  description?: Maybe<Scalars['String']['output']>;
  /** Workspace id */
  id: Scalars['ID']['output'];
  /** Optional base64 encoded workspace logo image */
  logo?: Maybe<Scalars['String']['output']>;
  /** Workspace name */
  name: Scalars['String']['output'];
  /** Unique workspace short id. Used for navigation. */
  slug: Scalars['String']['output'];
};

export type MarkReceivedVersionInput = {
  message?: InputMaybe<Scalars['String']['input']>;
  projectId: Scalars['String']['input'];
  sourceApplication: Scalars['String']['input'];
  versionId: Scalars['String']['input'];
};

export type Model = {
  __typename?: 'Model';
  author: LimitedUser;
  automationsStatus?: Maybe<TriggeredAutomationsStatus>;
  /** Return a model tree of children */
  childrenTree: Array<ModelsTreeItem>;
  /** All comment threads in this model */
  commentThreads: CommentCollection;
  createdAt: Scalars['DateTime']['output'];
  description?: Maybe<Scalars['String']['output']>;
  /** The shortened/display name that doesn't include the names of parent models */
  displayName: Scalars['String']['output'];
  id: Scalars['ID']['output'];
  /** Full name including the names of parent models delimited by forward slashes */
  name: Scalars['String']['output'];
  /** Returns a list of versions that are being created from a file import */
  pendingImportedVersions: Array<FileUpload>;
  previewUrl?: Maybe<Scalars['String']['output']>;
  updatedAt: Scalars['DateTime']['output'];
  version: Version;
  versions: VersionCollection;
};


export type ModelCommentThreadsArgs = {
  cursor?: InputMaybe<Scalars['String']['input']>;
  limit?: Scalars['Int']['input'];
};


export type ModelPendingImportedVersionsArgs = {
  limit?: InputMaybe<Scalars['Int']['input']>;
};


export type ModelVersionArgs = {
  id: Scalars['String']['input'];
};


export type ModelVersionsArgs = {
  cursor?: InputMaybe<Scalars['String']['input']>;
  filter?: InputMaybe<ModelVersionsFilter>;
  limit?: Scalars['Int']['input'];
};

export type ModelCollection = {
  __typename?: 'ModelCollection';
  cursor?: Maybe<Scalars['String']['output']>;
  items: Array<Model>;
  totalCount: Scalars['Int']['output'];
};

export type ModelMutations = {
  __typename?: 'ModelMutations';
  create: Model;
  delete: Scalars['Boolean']['output'];
  update: Model;
};


export type ModelMutationsCreateArgs = {
  input: CreateModelInput;
};


export type ModelMutationsDeleteArgs = {
  input: DeleteModelInput;
};


export type ModelMutationsUpdateArgs = {
  input: UpdateModelInput;
};

export type ModelVersionsFilter = {
  /** Make sure these specified versions are always loaded first */
  priorityIds?: InputMaybe<Array<Scalars['String']['input']>>;
  /** Only return versions specified in `priorityIds` */
  priorityIdsOnly?: InputMaybe<Scalars['Boolean']['input']>;
};

export type ModelsTreeItem = {
  __typename?: 'ModelsTreeItem';
  children: Array<ModelsTreeItem>;
  fullName: Scalars['String']['output'];
  /** Whether or not this item has nested children models */
  hasChildren: Scalars['Boolean']['output'];
  id: Scalars['ID']['output'];
  /**
   * Nullable cause the item can represent a parent that doesn't actually exist as a model on its own.
   * E.g. A model named "foo/bar" is supposed to be a child of "foo" and will be represented as such,
   * even if "foo" doesn't exist as its own model.
   */
  model?: Maybe<Model>;
  name: Scalars['String']['output'];
  updatedAt: Scalars['DateTime']['output'];
};

export type ModelsTreeItemCollection = {
  __typename?: 'ModelsTreeItemCollection';
  cursor?: Maybe<Scalars['String']['output']>;
  items: Array<ModelsTreeItem>;
  totalCount: Scalars['Int']['output'];
};

export type MoveVersionsInput = {
  /** If the name references a nonexistant model, it will be created */
  targetModelName: Scalars['String']['input'];
  versionIds: Array<Scalars['String']['input']>;
};

export type Mutation = {
  __typename?: 'Mutation';
  /** The void stares back. */
  _?: Maybe<Scalars['String']['output']>;
  /** Various Active User oriented mutations */
  activeUserMutations: ActiveUserMutations;
  adminDeleteUser: Scalars['Boolean']['output'];
  /** Creates an personal api token. */
  apiTokenCreate: Scalars['String']['output'];
  /** Revokes (deletes) an personal api token/app token. */
  apiTokenRevoke: Scalars['Boolean']['output'];
  /** Register a new third party application. */
  appCreate: Scalars['String']['output'];
  /** Deletes a thirty party application. */
  appDelete: Scalars['Boolean']['output'];
  /** Revokes (de-authorizes) an application that you have previously authorized. */
  appRevokeAccess?: Maybe<Scalars['Boolean']['output']>;
  /** Create an app token. Only apps can create app tokens and they don't show up under personal access tokens. */
  appTokenCreate: Scalars['String']['output'];
  /** Update an existing third party application. **Note: This will invalidate all existing tokens, refresh tokens and access codes and will require existing users to re-authorize it.** */
  appUpdate: Scalars['Boolean']['output'];
  automateFunctionRunStatusReport: Scalars['Boolean']['output'];
  automateMutations: AutomateMutations;
  /** @deprecated Part of the old API surface and will be removed in the future. Use ModelMutations.create instead. */
  branchCreate: Scalars['String']['output'];
  /** @deprecated Part of the old API surface and will be removed in the future. Use ModelMutations.delete instead. */
  branchDelete: Scalars['Boolean']['output'];
  /** @deprecated Part of the old API surface and will be removed in the future. Use ModelMutations.update instead. */
  branchUpdate: Scalars['Boolean']['output'];
  /** Broadcast user activity in the viewer */
  broadcastViewerUserActivity: Scalars['Boolean']['output'];
  /**
   * Archives a comment.
   * @deprecated Use commentMutations version
   */
  commentArchive: Scalars['Boolean']['output'];
  /**
   * Creates a comment
   * @deprecated Use commentMutations version
   */
  commentCreate: Scalars['String']['output'];
  /**
   * Edits a comment.
   * @deprecated Use commentMutations version
   */
  commentEdit: Scalars['Boolean']['output'];
  commentMutations: CommentMutations;
  /**
   * Adds a reply to a comment.
   * @deprecated Use commentMutations version
   */
  commentReply: Scalars['String']['output'];
  /**
   * Flags a comment as viewed by you (the logged in user).
   * @deprecated Use commentMutations version
   */
  commentView: Scalars['Boolean']['output'];
  /** @deprecated Part of the old API surface and will be removed in the future. Use VersionMutations.create instead. */
  commitCreate: Scalars['String']['output'];
  /** @deprecated Part of the old API surface and will be removed in the future. Use VersionMutations.delete instead. */
  commitDelete: Scalars['Boolean']['output'];
  /** @deprecated Part of the old API surface and will be removed in the future. Use VersionMutations.markReceived instead. */
  commitReceive: Scalars['Boolean']['output'];
  /** @deprecated Part of the old API surface and will be removed in the future. Use VersionMutations.update/moveToModel instead. */
  commitUpdate: Scalars['Boolean']['output'];
  /**
   * Delete a batch of commits
   * @deprecated Part of the old API surface and will be removed in the future. Use VersionMutations.delete instead.
   */
  commitsDelete: Scalars['Boolean']['output'];
  /**
   * Move a batch of commits to a new branch
   * @deprecated Part of the old API surface and will be removed in the future. Use VersionMutations.moveToModel instead.
   */
  commitsMove: Scalars['Boolean']['output'];
  /**
   * Delete a pending invite
   * Note: The required scope to invoke this is not given out to app or personal access tokens
   */
  inviteDelete: Scalars['Boolean']['output'];
  /**
   * Re-send a pending invite
   * Note: The required scope to invoke this is not given out to app or personal access tokens
   */
  inviteResend: Scalars['Boolean']['output'];
  modelMutations: ModelMutations;
  /** @deprecated Part of the old API surface and will be removed in the future. */
  objectCreate: Array<Scalars['String']['output']>;
  projectMutations: ProjectMutations;
  /** (Re-)send the account verification e-mail */
  requestVerification: Scalars['Boolean']['output'];
  requestVerificationByEmail: Scalars['Boolean']['output'];
  serverInfoMutations: ServerInfoMutations;
  serverInfoUpdate?: Maybe<Scalars['Boolean']['output']>;
  /** Note: The required scope to invoke this is not given out to app or personal access tokens */
  serverInviteBatchCreate: Scalars['Boolean']['output'];
  /** Invite a new user to the speckle server and return the invite ID */
  serverInviteCreate: Scalars['Boolean']['output'];
  /**
   * Request access to a specific stream
   * @deprecated Part of the old API surface and will be removed in the future. Use ProjectAccessRequestMutations.create instead.
   */
  streamAccessRequestCreate: StreamAccessRequest;
  /**
   * Accept or decline a stream access request. Must be a stream owner to invoke this.
   * @deprecated Part of the old API surface and will be removed in the future. Use ProjectAccessRequestMutations.use instead.
   */
  streamAccessRequestUse: Scalars['Boolean']['output'];
  /**
   * Creates a new stream.
   * @deprecated Part of the old API surface and will be removed in the future. Use ProjectMutations.create instead.
   */
  streamCreate?: Maybe<Scalars['String']['output']>;
  /**
   * Deletes an existing stream.
   * @deprecated Part of the old API surface and will be removed in the future. Use ProjectMutations.delete instead.
   */
  streamDelete: Scalars['Boolean']['output'];
  /** @deprecated Part of the old API surface and will be removed in the future. */
  streamFavorite?: Maybe<Stream>;
  /**
   * Note: The required scope to invoke this is not given out to app or personal access tokens
   * @deprecated Part of the old API surface and will be removed in the future. Use ProjectInviteMutations.batchCreate instead.
   */
  streamInviteBatchCreate: Scalars['Boolean']['output'];
  /**
   * Cancel a pending stream invite. Can only be invoked by a stream owner.
   * Note: The required scope to invoke this is not given out to app or personal access tokens
   * @deprecated Part of the old API surface and will be removed in the future. Use ProjectInviteMutations.cancel instead.
   */
  streamInviteCancel: Scalars['Boolean']['output'];
  /**
   * Invite a new or registered user to the specified stream
   * Note: The required scope to invoke this is not given out to app or personal access tokens
   * @deprecated Part of the old API surface and will be removed in the future. Use ProjectInviteMutations.create instead.
   */
  streamInviteCreate: Scalars['Boolean']['output'];
  /**
   * Accept or decline a stream invite
   * @deprecated Part of the old API surface and will be removed in the future. Use ProjectInviteMutations.use instead.
   */
  streamInviteUse: Scalars['Boolean']['output'];
  /**
   * Remove yourself from stream collaborators (not possible for the owner)
   * @deprecated Part of the old API surface and will be removed in the future. Use ProjectMutations.leave instead.
   */
  streamLeave: Scalars['Boolean']['output'];
  /**
   * Revokes the permissions of a user on a given stream.
   * @deprecated Part of the old API surface and will be removed in the future. Use ProjectMutations.updateRole instead.
   */
  streamRevokePermission?: Maybe<Scalars['Boolean']['output']>;
  /**
   * Updates an existing stream.
   * @deprecated Part of the old API surface and will be removed in the future. Use ProjectMutations.update instead.
   */
  streamUpdate: Scalars['Boolean']['output'];
  /**
   * Update permissions of a user on a given stream.
   * @deprecated Part of the old API surface and will be removed in the future. Use ProjectMutations.updateRole instead.
   */
  streamUpdatePermission?: Maybe<Scalars['Boolean']['output']>;
  /** @deprecated Part of the old API surface and will be removed in the future. Use ProjectMutations.batchDelete instead. */
  streamsDelete: Scalars['Boolean']['output'];
  /**
   * Used for broadcasting real time typing status in comment threads. Does not persist any info.
   * @deprecated Use broadcastViewerUserActivity
   */
  userCommentThreadActivityBroadcast: Scalars['Boolean']['output'];
  /** Delete a user's account. */
  userDelete: Scalars['Boolean']['output'];
  userNotificationPreferencesUpdate?: Maybe<Scalars['Boolean']['output']>;
  userRoleChange: Scalars['Boolean']['output'];
  /**
   * Edits a user's profile.
   * @deprecated Use activeUserMutations version
   */
  userUpdate: Scalars['Boolean']['output'];
  /**
   * Used for broadcasting real time chat head bubbles and status. Does not persist any info.
   * @deprecated Use broadcastViewerUserActivity
   */
  userViewerActivityBroadcast: Scalars['Boolean']['output'];
  versionMutations: VersionMutations;
  /** Creates a new webhook on a stream */
  webhookCreate: Scalars['String']['output'];
  /** Deletes an existing webhook */
  webhookDelete: Scalars['String']['output'];
  /** Updates an existing webhook */
  webhookUpdate: Scalars['String']['output'];
  workspaceMutations: WorkspaceMutations;
};


export type MutationAdminDeleteUserArgs = {
  userConfirmation: UserDeleteInput;
};


export type MutationApiTokenCreateArgs = {
  token: ApiTokenCreateInput;
};


export type MutationApiTokenRevokeArgs = {
  token: Scalars['String']['input'];
};


export type MutationAppCreateArgs = {
  app: AppCreateInput;
};


export type MutationAppDeleteArgs = {
  appId: Scalars['String']['input'];
};


export type MutationAppRevokeAccessArgs = {
  appId: Scalars['String']['input'];
};


export type MutationAppTokenCreateArgs = {
  token: AppTokenCreateInput;
};


export type MutationAppUpdateArgs = {
  app: AppUpdateInput;
};


export type MutationAutomateFunctionRunStatusReportArgs = {
  input: AutomateFunctionRunStatusReportInput;
};


export type MutationBranchCreateArgs = {
  branch: BranchCreateInput;
};


export type MutationBranchDeleteArgs = {
  branch: BranchDeleteInput;
};


export type MutationBranchUpdateArgs = {
  branch: BranchUpdateInput;
};


export type MutationBroadcastViewerUserActivityArgs = {
  message: ViewerUserActivityMessageInput;
  projectId: Scalars['String']['input'];
  resourceIdString: Scalars['String']['input'];
};


export type MutationCommentArchiveArgs = {
  archived?: Scalars['Boolean']['input'];
  commentId: Scalars['String']['input'];
  streamId: Scalars['String']['input'];
};


export type MutationCommentCreateArgs = {
  input: CommentCreateInput;
};


export type MutationCommentEditArgs = {
  input: CommentEditInput;
};


export type MutationCommentReplyArgs = {
  input: ReplyCreateInput;
};


export type MutationCommentViewArgs = {
  commentId: Scalars['String']['input'];
  streamId: Scalars['String']['input'];
};


export type MutationCommitCreateArgs = {
  commit: CommitCreateInput;
};


export type MutationCommitDeleteArgs = {
  commit: CommitDeleteInput;
};


export type MutationCommitReceiveArgs = {
  input: CommitReceivedInput;
};


export type MutationCommitUpdateArgs = {
  commit: CommitUpdateInput;
};


export type MutationCommitsDeleteArgs = {
  input: CommitsDeleteInput;
};


export type MutationCommitsMoveArgs = {
  input: CommitsMoveInput;
};


export type MutationInviteDeleteArgs = {
  inviteId: Scalars['String']['input'];
};


export type MutationInviteResendArgs = {
  inviteId: Scalars['String']['input'];
};


export type MutationObjectCreateArgs = {
  objectInput: ObjectCreateInput;
};


export type MutationRequestVerificationByEmailArgs = {
  email: Scalars['String']['input'];
};


export type MutationServerInfoUpdateArgs = {
  info: ServerInfoUpdateInput;
};


export type MutationServerInviteBatchCreateArgs = {
  input: Array<ServerInviteCreateInput>;
};


export type MutationServerInviteCreateArgs = {
  input: ServerInviteCreateInput;
};


export type MutationStreamAccessRequestCreateArgs = {
  streamId: Scalars['String']['input'];
};


export type MutationStreamAccessRequestUseArgs = {
  accept: Scalars['Boolean']['input'];
  requestId: Scalars['String']['input'];
  role?: StreamRole;
};


export type MutationStreamCreateArgs = {
  stream: StreamCreateInput;
};


export type MutationStreamDeleteArgs = {
  id: Scalars['String']['input'];
};


export type MutationStreamFavoriteArgs = {
  favorited: Scalars['Boolean']['input'];
  streamId: Scalars['String']['input'];
};


export type MutationStreamInviteBatchCreateArgs = {
  input: Array<StreamInviteCreateInput>;
};


export type MutationStreamInviteCancelArgs = {
  inviteId: Scalars['String']['input'];
  streamId: Scalars['String']['input'];
};


export type MutationStreamInviteCreateArgs = {
  input: StreamInviteCreateInput;
};


export type MutationStreamInviteUseArgs = {
  accept: Scalars['Boolean']['input'];
  streamId: Scalars['String']['input'];
  token: Scalars['String']['input'];
};


export type MutationStreamLeaveArgs = {
  streamId: Scalars['String']['input'];
};


export type MutationStreamRevokePermissionArgs = {
  permissionParams: StreamRevokePermissionInput;
};


export type MutationStreamUpdateArgs = {
  stream: StreamUpdateInput;
};


export type MutationStreamUpdatePermissionArgs = {
  permissionParams: StreamUpdatePermissionInput;
};


export type MutationStreamsDeleteArgs = {
  ids?: InputMaybe<Array<Scalars['String']['input']>>;
};


export type MutationUserCommentThreadActivityBroadcastArgs = {
  commentId: Scalars['String']['input'];
  data?: InputMaybe<Scalars['JSONObject']['input']>;
  streamId: Scalars['String']['input'];
};


export type MutationUserDeleteArgs = {
  userConfirmation: UserDeleteInput;
};


export type MutationUserNotificationPreferencesUpdateArgs = {
  preferences: Scalars['JSONObject']['input'];
};


export type MutationUserRoleChangeArgs = {
  userRoleInput: UserRoleInput;
};


export type MutationUserUpdateArgs = {
  user: UserUpdateInput;
};


export type MutationUserViewerActivityBroadcastArgs = {
  data?: InputMaybe<Scalars['JSONObject']['input']>;
  resourceId: Scalars['String']['input'];
  streamId: Scalars['String']['input'];
};


export type MutationWebhookCreateArgs = {
  webhook: WebhookCreateInput;
};


export type MutationWebhookDeleteArgs = {
  webhook: WebhookDeleteInput;
};


export type MutationWebhookUpdateArgs = {
  webhook: WebhookUpdateInput;
};

export type Object = {
  __typename?: 'Object';
  /** @deprecated Not implemented. */
  applicationId?: Maybe<Scalars['String']['output']>;
  /**
   * Get any objects that this object references. In the case of commits, this will give you a commit's constituent objects.
   * **NOTE**: Providing any of the two last arguments ( `query`, `orderBy` ) will trigger a different code branch that executes a much more expensive SQL query. It is not recommended to do so for basic clients that are interested in purely getting all the objects of a given commit.
   */
  children: ObjectCollection;
  /**
   * The total number of comments for this commit. To actually get the comments, use the comments query and pass in a resource array consisting of of this object's id.
   * E.g.,
   * ```
   * query{
   *   comments(streamId:"streamId" resources:[{resourceType: object, resourceId:"objectId"}] ){
   *     ...
   *   }
   * ```
   * @deprecated Part of the old API surface and will be removed in the future.
   */
  commentCount: Scalars['Int']['output'];
  createdAt?: Maybe<Scalars['DateTime']['output']>;
  /** The full object, with all its props & other things. **NOTE:** If you're requesting objects for the purpose of recreating & displaying, you probably only want to request this specific field. */
  data?: Maybe<Scalars['JSONObject']['output']>;
  id: Scalars['String']['output'];
  speckleType?: Maybe<Scalars['String']['output']>;
  totalChildrenCount?: Maybe<Scalars['Int']['output']>;
};


export type ObjectChildrenArgs = {
  cursor?: InputMaybe<Scalars['String']['input']>;
  depth?: Scalars['Int']['input'];
  limit?: Scalars['Int']['input'];
  orderBy?: InputMaybe<Scalars['JSONObject']['input']>;
  query?: InputMaybe<Array<Scalars['JSONObject']['input']>>;
  select?: InputMaybe<Array<InputMaybe<Scalars['String']['input']>>>;
};

export type ObjectCollection = {
  __typename?: 'ObjectCollection';
  cursor?: Maybe<Scalars['String']['output']>;
  objects: Array<Object>;
  totalCount: Scalars['Int']['output'];
};

export type ObjectCreateInput = {
  /** The objects you want to create. */
  objects: Array<InputMaybe<Scalars['JSONObject']['input']>>;
  /** The stream against which these objects will be created. */
  streamId: Scalars['String']['input'];
};

export enum PaidWorkspacePlans {
  Business = 'business',
  Pro = 'pro',
  Team = 'team'
}

export type PasswordStrengthCheckFeedback = {
  __typename?: 'PasswordStrengthCheckFeedback';
  suggestions: Array<Scalars['String']['output']>;
  warning?: Maybe<Scalars['String']['output']>;
};

export type PasswordStrengthCheckResults = {
  __typename?: 'PasswordStrengthCheckResults';
  /** Verbal feedback to help choose better passwords. set when score <= 2. */
  feedback: PasswordStrengthCheckFeedback;
  /**
   * Integer from 0-4 (useful for implementing a strength bar):
   * 0 too guessable: risky password. (guesses < 10^3)
   * 1 very guessable: protection from throttled online attacks. (guesses < 10^6)
   * 2 somewhat guessable: protection from unthrottled online attacks. (guesses < 10^8)
   * 3 safely unguessable: moderate protection from offline slow-hash scenario. (guesses < 10^10)
   * 4 very unguessable: strong protection from offline slow-hash scenario. (guesses >= 10^10)
   */
  score: Scalars['Int']['output'];
};

export type PendingStreamCollaborator = {
  __typename?: 'PendingStreamCollaborator';
  id: Scalars['String']['output'];
  inviteId: Scalars['String']['output'];
  invitedBy: LimitedUser;
  projectId: Scalars['String']['output'];
  projectName: Scalars['String']['output'];
  role: Scalars['String']['output'];
  /** @deprecated Use projectId instead */
  streamId: Scalars['String']['output'];
  /** @deprecated Use projectName instead */
  streamName: Scalars['String']['output'];
  /** E-mail address or name of the invited user */
  title: Scalars['String']['output'];
  /** Only available if the active user is the pending stream collaborator */
  token?: Maybe<Scalars['String']['output']>;
  /** Set only if user is registered */
  user?: Maybe<LimitedUser>;
};

export type PendingWorkspaceCollaborator = {
  __typename?: 'PendingWorkspaceCollaborator';
  /**
   * E-mail address if target is unregistered or primary e-mail of target registered user
   * if token was specified to retrieve this invite
   */
  email?: Maybe<Scalars['String']['output']>;
  id: Scalars['ID']['output'];
  inviteId: Scalars['String']['output'];
  invitedBy: LimitedUser;
  /** Target workspace role */
  role: Scalars['String']['output'];
  /** E-mail address or name of the invited user */
  title: Scalars['String']['output'];
  /**
   * Only available if the active user is the pending workspace collaborator or if it was already
   * specified when retrieving this invite
   */
  token?: Maybe<Scalars['String']['output']>;
  updatedAt: Scalars['DateTime']['output'];
  /** Set only if user is registered */
  user?: Maybe<LimitedUser>;
  workspaceId: Scalars['String']['output'];
  workspaceName: Scalars['String']['output'];
  workspaceSlug: Scalars['String']['output'];
};

export type PendingWorkspaceCollaboratorsFilter = {
  search?: InputMaybe<Scalars['String']['input']>;
};

export type Project = {
  __typename?: 'Project';
  allowPublicComments: Scalars['Boolean']['output'];
  /** Get a single automation by id. Error will be thrown if automation is not found or inaccessible. */
  automation: Automation;
  automations: AutomationCollection;
  blob?: Maybe<BlobMetadata>;
  /** Get the metadata collection of blobs stored for this stream. */
  blobs?: Maybe<BlobMetadataCollection>;
  /** Get specific project comment/thread by ID */
  comment?: Maybe<Comment>;
  /** All comment threads in this project */
  commentThreads: ProjectCommentCollection;
  createdAt: Scalars['DateTime']['output'];
  description?: Maybe<Scalars['String']['output']>;
  id: Scalars['ID']['output'];
  /** Collaborators who have been invited, but not yet accepted. */
  invitedTeam?: Maybe<Array<PendingStreamCollaborator>>;
  /** Returns a specific model by its ID */
  model: Model;
  /** Retrieve a specific project model by its ID */
  modelByName: Model;
  /** Return a model tree of children for the specified model name */
  modelChildrenTree: Array<ModelsTreeItem>;
  /** Returns a flat list of all models */
  models: ModelCollection;
  /**
   * Return's a project's models in a tree view with submodels being nested under parent models
   * real or fake (e.g., with a foo/bar model, it will be nested under foo even if such a model doesn't actually exist)
   */
  modelsTree: ModelsTreeItemCollection;
  name: Scalars['String']['output'];
  object?: Maybe<Object>;
  /** Pending project access requests */
  pendingAccessRequests?: Maybe<Array<ProjectAccessRequest>>;
  /** Returns a list models that are being created from a file import */
  pendingImportedModels: Array<FileUpload>;
  /** Active user's role for this project. `null` if request is not authenticated, or the project is not explicitly shared with you. */
  role?: Maybe<Scalars['String']['output']>;
  /** Source apps used in any models of this project */
  sourceApps: Array<Scalars['String']['output']>;
  team: Array<ProjectCollaborator>;
  updatedAt: Scalars['DateTime']['output'];
  /** Retrieve a specific project version by its ID */
  version: Version;
  /** Returns a flat list of all project versions */
  versions: VersionCollection;
  /** Return metadata about resources being requested in the viewer */
  viewerResources: Array<ViewerResourceGroup>;
  visibility: ProjectVisibility;
  webhooks: WebhookCollection;
  workspace?: Maybe<Workspace>;
  workspaceId?: Maybe<Scalars['String']['output']>;
};


export type ProjectAutomationArgs = {
  id: Scalars['String']['input'];
};


export type ProjectAutomationsArgs = {
  cursor?: InputMaybe<Scalars['String']['input']>;
  filter?: InputMaybe<Scalars['String']['input']>;
  limit?: InputMaybe<Scalars['Int']['input']>;
};


export type ProjectBlobArgs = {
  id: Scalars['String']['input'];
};


export type ProjectBlobsArgs = {
  cursor?: InputMaybe<Scalars['String']['input']>;
  limit?: InputMaybe<Scalars['Int']['input']>;
  query?: InputMaybe<Scalars['String']['input']>;
};


export type ProjectCommentArgs = {
  id: Scalars['String']['input'];
};


export type ProjectCommentThreadsArgs = {
  cursor?: InputMaybe<Scalars['String']['input']>;
  filter?: InputMaybe<ProjectCommentsFilter>;
  limit?: InputMaybe<Scalars['Int']['input']>;
};


export type ProjectModelArgs = {
  id: Scalars['String']['input'];
};


export type ProjectModelByNameArgs = {
  name: Scalars['String']['input'];
};


export type ProjectModelChildrenTreeArgs = {
  fullName: Scalars['String']['input'];
};


export type ProjectModelsArgs = {
  cursor?: InputMaybe<Scalars['String']['input']>;
  filter?: InputMaybe<ProjectModelsFilter>;
  limit?: Scalars['Int']['input'];
};


export type ProjectModelsTreeArgs = {
  cursor?: InputMaybe<Scalars['String']['input']>;
  filter?: InputMaybe<ProjectModelsTreeFilter>;
  limit?: Scalars['Int']['input'];
};


export type ProjectObjectArgs = {
  id: Scalars['String']['input'];
};


export type ProjectPendingImportedModelsArgs = {
  limit?: InputMaybe<Scalars['Int']['input']>;
};


export type ProjectVersionArgs = {
  id: Scalars['String']['input'];
};


export type ProjectVersionsArgs = {
  cursor?: InputMaybe<Scalars['String']['input']>;
  limit?: Scalars['Int']['input'];
};


export type ProjectViewerResourcesArgs = {
  loadedVersionsOnly?: InputMaybe<Scalars['Boolean']['input']>;
  resourceIdString: Scalars['String']['input'];
};


export type ProjectWebhooksArgs = {
  id?: InputMaybe<Scalars['String']['input']>;
};

/** Created when a user requests to become a contributor on a project */
export type ProjectAccessRequest = {
  __typename?: 'ProjectAccessRequest';
  createdAt: Scalars['DateTime']['output'];
  id: Scalars['ID']['output'];
  /** Can only be selected if authed user has proper access */
  project: Project;
  projectId: Scalars['String']['output'];
  requester: LimitedUser;
  requesterId: Scalars['String']['output'];
};

export type ProjectAccessRequestMutations = {
  __typename?: 'ProjectAccessRequestMutations';
  /** Request access to a specific project */
  create: ProjectAccessRequest;
  /** Accept or decline a project access request. Must be a project owner to invoke this. */
  use: Project;
};


export type ProjectAccessRequestMutationsCreateArgs = {
  projectId: Scalars['String']['input'];
};


export type ProjectAccessRequestMutationsUseArgs = {
  accept: Scalars['Boolean']['input'];
  requestId: Scalars['String']['input'];
  role?: StreamRole;
};

export type ProjectAutomationCreateInput = {
  enabled: Scalars['Boolean']['input'];
  name: Scalars['String']['input'];
};

export type ProjectAutomationMutations = {
  __typename?: 'ProjectAutomationMutations';
  create: Automation;
  createRevision: AutomationRevision;
  createTestAutomation: Automation;
  createTestAutomationRun: TestAutomationRun;
  /**
   * Trigger an automation with a fake "version created" trigger. The "version created" will
   * just refer to the last version of the model.
   */
  trigger: Scalars['String']['output'];
  update: Automation;
};


export type ProjectAutomationMutationsCreateArgs = {
  input: ProjectAutomationCreateInput;
};


export type ProjectAutomationMutationsCreateRevisionArgs = {
  input: ProjectAutomationRevisionCreateInput;
};


export type ProjectAutomationMutationsCreateTestAutomationArgs = {
  input: ProjectTestAutomationCreateInput;
};


export type ProjectAutomationMutationsCreateTestAutomationRunArgs = {
  automationId: Scalars['ID']['input'];
};


export type ProjectAutomationMutationsTriggerArgs = {
  automationId: Scalars['ID']['input'];
};


export type ProjectAutomationMutationsUpdateArgs = {
  input: ProjectAutomationUpdateInput;
};

export type ProjectAutomationRevisionCreateInput = {
  automationId: Scalars['ID']['input'];
  functions: Array<AutomationRevisionCreateFunctionInput>;
  /** AutomateTypes.TriggerDefinitionsSchema type from @speckle/shared */
  triggerDefinitions: Scalars['JSONObject']['input'];
};

export type ProjectAutomationUpdateInput = {
  enabled?: InputMaybe<Scalars['Boolean']['input']>;
  id: Scalars['ID']['input'];
  name?: InputMaybe<Scalars['String']['input']>;
};

export type ProjectAutomationsUpdatedMessage = {
  __typename?: 'ProjectAutomationsUpdatedMessage';
  automation?: Maybe<Automation>;
  automationId: Scalars['String']['output'];
  /** Only set if type === CREATED_REVISION */
  revision?: Maybe<AutomationRevision>;
  type: ProjectAutomationsUpdatedMessageType;
};

export enum ProjectAutomationsUpdatedMessageType {
  Created = 'CREATED',
  CreatedRevision = 'CREATED_REVISION',
  Updated = 'UPDATED'
}

export type ProjectCollaborator = {
  __typename?: 'ProjectCollaborator';
  id: Scalars['ID']['output'];
  role: Scalars['String']['output'];
  user: LimitedUser;
};

export type ProjectCollection = {
  __typename?: 'ProjectCollection';
  cursor?: Maybe<Scalars['String']['output']>;
  items: Array<Project>;
  totalCount: Scalars['Int']['output'];
};

export type ProjectCommentCollection = {
  __typename?: 'ProjectCommentCollection';
  cursor?: Maybe<Scalars['String']['output']>;
  items: Array<Comment>;
  totalArchivedCount: Scalars['Int']['output'];
  totalCount: Scalars['Int']['output'];
};

export type ProjectCommentsFilter = {
  /** Whether or not to include archived/resolved threads */
  includeArchived?: InputMaybe<Scalars['Boolean']['input']>;
  /**
   * By default if resourceIdString is set, the "versionId" part of model resource identifiers will be ignored
   * and all comments of all versions of any of the referenced models will be returned. If `loadedVersionsOnly` is
   * enabled, then only comment threads of loaded/referenced versions in resourceIdString will be returned.
   */
  loadedVersionsOnly?: InputMaybe<Scalars['Boolean']['input']>;
  /**
   * Only request comments belonging to the resources identified by this
   * comma-delimited resouce string (same format that's used in the viewer URL)
   */
  resourceIdString?: InputMaybe<Scalars['String']['input']>;
};

export type ProjectCommentsUpdatedMessage = {
  __typename?: 'ProjectCommentsUpdatedMessage';
  /** Null if deleted */
  comment?: Maybe<Comment>;
  id: Scalars['String']['output'];
  type: ProjectCommentsUpdatedMessageType;
};

export enum ProjectCommentsUpdatedMessageType {
  Archived = 'ARCHIVED',
  Created = 'CREATED',
  Updated = 'UPDATED'
}

/** Any values left null will be ignored */
export type ProjectCreateInput = {
  description?: InputMaybe<Scalars['String']['input']>;
  name?: InputMaybe<Scalars['String']['input']>;
  visibility?: InputMaybe<ProjectVisibility>;
};

export type ProjectFileImportUpdatedMessage = {
  __typename?: 'ProjectFileImportUpdatedMessage';
  /** Upload ID */
  id: Scalars['String']['output'];
  type: ProjectFileImportUpdatedMessageType;
  upload: FileUpload;
};

export enum ProjectFileImportUpdatedMessageType {
  Created = 'CREATED',
  Updated = 'UPDATED'
}

export type ProjectInviteCreateInput = {
  /** Either this or userId must be filled */
  email?: InputMaybe<Scalars['String']['input']>;
  /** Defaults to the contributor role, if not specified */
  role?: InputMaybe<Scalars['String']['input']>;
  /** Can only be specified if guest mode is on or if the user is an admin */
  serverRole?: InputMaybe<Scalars['String']['input']>;
  /** Either this or email must be filled */
  userId?: InputMaybe<Scalars['String']['input']>;
};

export type ProjectInviteMutations = {
  __typename?: 'ProjectInviteMutations';
  /** Batch invite to project */
  batchCreate: Project;
  /** Cancel a pending stream invite. Can only be invoked by a project owner. */
  cancel: Project;
  /** Invite a new or registered user to be a project collaborator. Can only be invoked by a project owner. */
  create: Project;
  /**
   * Create invite(-s) for a project in a workspace. Unlike the base create() mutation, this allows
   * configuring the workspace role.
   */
  createForWorkspace: Project;
  /** Accept or decline a project invite */
  use: Scalars['Boolean']['output'];
};


export type ProjectInviteMutationsBatchCreateArgs = {
  input: Array<ProjectInviteCreateInput>;
  projectId: Scalars['ID']['input'];
};


export type ProjectInviteMutationsCancelArgs = {
  inviteId: Scalars['String']['input'];
  projectId: Scalars['ID']['input'];
};


export type ProjectInviteMutationsCreateArgs = {
  input: ProjectInviteCreateInput;
  projectId: Scalars['ID']['input'];
};


export type ProjectInviteMutationsCreateForWorkspaceArgs = {
  inputs: Array<WorkspaceProjectInviteCreateInput>;
  projectId: Scalars['ID']['input'];
};


export type ProjectInviteMutationsUseArgs = {
  input: ProjectInviteUseInput;
};

export type ProjectInviteUseInput = {
  accept: Scalars['Boolean']['input'];
  projectId: Scalars['ID']['input'];
  token: Scalars['String']['input'];
};

export type ProjectModelsFilter = {
  /** Filter by IDs of contributors who participated in models */
  contributors?: InputMaybe<Array<Scalars['String']['input']>>;
  /** Excldue models w/ the specified IDs */
  excludeIds?: InputMaybe<Array<Scalars['String']['input']>>;
  /** Only select models w/ the specified IDs */
  ids?: InputMaybe<Array<Scalars['String']['input']>>;
  /** Filter out models that don't have any versions */
  onlyWithVersions?: InputMaybe<Scalars['Boolean']['input']>;
  /** Filter by model names */
  search?: InputMaybe<Scalars['String']['input']>;
  /** Filter by source apps used in models */
  sourceApps?: InputMaybe<Array<Scalars['String']['input']>>;
};

export type ProjectModelsTreeFilter = {
  /** Filter by IDs of contributors who participated in models */
  contributors?: InputMaybe<Array<Scalars['String']['input']>>;
  /** Search for specific models. If used, tree items from different levels may be mixed. */
  search?: InputMaybe<Scalars['String']['input']>;
  /** Filter by source apps used in models */
  sourceApps?: InputMaybe<Array<Scalars['String']['input']>>;
};

export type ProjectModelsUpdatedMessage = {
  __typename?: 'ProjectModelsUpdatedMessage';
  /** Model ID */
  id: Scalars['String']['output'];
  /** Null if model was deleted */
  model?: Maybe<Model>;
  type: ProjectModelsUpdatedMessageType;
};

export enum ProjectModelsUpdatedMessageType {
  Created = 'CREATED',
  Deleted = 'DELETED',
  Updated = 'UPDATED'
}

export type ProjectMutations = {
  __typename?: 'ProjectMutations';
  /** Access request related mutations */
  accessRequestMutations: ProjectAccessRequestMutations;
  automationMutations: ProjectAutomationMutations;
  /** Batch delete projects */
  batchDelete: Scalars['Boolean']['output'];
  /** Create new project */
  create: Project;
  /**
   * Create onboarding/tutorial project. If one is already created for the active user, that
   * one will be returned instead.
   */
  createForOnboarding: Project;
  /** Delete an existing project */
  delete: Scalars['Boolean']['output'];
  /** Invite related mutations */
  invites: ProjectInviteMutations;
  /** Leave a project. Only possible if you're not the last remaining owner. */
  leave: Scalars['Boolean']['output'];
  /** Updates an existing project */
  update: Project;
  /** Update role for a collaborator */
  updateRole: Project;
};


export type ProjectMutationsAutomationMutationsArgs = {
  projectId: Scalars['ID']['input'];
};


export type ProjectMutationsBatchDeleteArgs = {
  ids: Array<Scalars['String']['input']>;
};


export type ProjectMutationsCreateArgs = {
  input?: InputMaybe<ProjectCreateInput>;
};


export type ProjectMutationsDeleteArgs = {
  id: Scalars['String']['input'];
};


export type ProjectMutationsLeaveArgs = {
  id: Scalars['String']['input'];
};


export type ProjectMutationsUpdateArgs = {
  update: ProjectUpdateInput;
};


export type ProjectMutationsUpdateRoleArgs = {
  input: ProjectUpdateRoleInput;
};

export type ProjectPendingModelsUpdatedMessage = {
  __typename?: 'ProjectPendingModelsUpdatedMessage';
  /** Upload ID */
  id: Scalars['String']['output'];
  model: FileUpload;
  type: ProjectPendingModelsUpdatedMessageType;
};

export enum ProjectPendingModelsUpdatedMessageType {
  Created = 'CREATED',
  Updated = 'UPDATED'
}

export type ProjectPendingVersionsUpdatedMessage = {
  __typename?: 'ProjectPendingVersionsUpdatedMessage';
  /** Upload ID */
  id: Scalars['String']['output'];
  type: ProjectPendingVersionsUpdatedMessageType;
  version: FileUpload;
};

export enum ProjectPendingVersionsUpdatedMessageType {
  Created = 'CREATED',
  Updated = 'UPDATED'
}

export type ProjectRole = {
  __typename?: 'ProjectRole';
  project: Project;
  role: Scalars['String']['output'];
};

export type ProjectTestAutomationCreateInput = {
  functionId: Scalars['String']['input'];
  modelId: Scalars['String']['input'];
  name: Scalars['String']['input'];
};

export type ProjectTriggeredAutomationsStatusUpdatedMessage = {
  __typename?: 'ProjectTriggeredAutomationsStatusUpdatedMessage';
  model: Model;
  project: Project;
  run: AutomateRun;
  type: ProjectTriggeredAutomationsStatusUpdatedMessageType;
  version: Version;
};

export enum ProjectTriggeredAutomationsStatusUpdatedMessageType {
  RunCreated = 'RUN_CREATED',
  RunUpdated = 'RUN_UPDATED'
}

/** Any values left null will be ignored, so only set the properties that you want updated */
export type ProjectUpdateInput = {
  allowPublicComments?: InputMaybe<Scalars['Boolean']['input']>;
  description?: InputMaybe<Scalars['String']['input']>;
  id: Scalars['ID']['input'];
  name?: InputMaybe<Scalars['String']['input']>;
  visibility?: InputMaybe<ProjectVisibility>;
};

export type ProjectUpdateRoleInput = {
  projectId: Scalars['String']['input'];
  /** Leave role as null to revoke access entirely */
  role?: InputMaybe<Scalars['String']['input']>;
  userId: Scalars['String']['input'];
};

export type ProjectUpdatedMessage = {
  __typename?: 'ProjectUpdatedMessage';
  /** Project ID */
  id: Scalars['String']['output'];
  /** Project entity, null if project was deleted */
  project?: Maybe<Project>;
  /** Message type */
  type: ProjectUpdatedMessageType;
};

export enum ProjectUpdatedMessageType {
  Deleted = 'DELETED',
  Updated = 'UPDATED'
}

export type ProjectVersionsPreviewGeneratedMessage = {
  __typename?: 'ProjectVersionsPreviewGeneratedMessage';
  objectId: Scalars['String']['output'];
  projectId: Scalars['String']['output'];
  versionId: Scalars['String']['output'];
};

export type ProjectVersionsUpdatedMessage = {
  __typename?: 'ProjectVersionsUpdatedMessage';
  /** Version ID */
  id: Scalars['String']['output'];
  /** Only set if version was deleted, in other scenarios can be queried from 'version' */
  modelId?: Maybe<Scalars['String']['output']>;
  type: ProjectVersionsUpdatedMessageType;
  /** Null if version was deleted */
  version?: Maybe<Version>;
};

export enum ProjectVersionsUpdatedMessageType {
  Created = 'CREATED',
  Deleted = 'DELETED',
  Updated = 'UPDATED'
}

export enum ProjectVisibility {
  Private = 'PRIVATE',
  Public = 'PUBLIC',
  Unlisted = 'UNLISTED'
}

export type Query = {
  __typename?: 'Query';
  /** Stare into the void. */
  _?: Maybe<Scalars['String']['output']>;
  /** Gets the profile of the authenticated user or null if not authenticated */
  activeUser?: Maybe<User>;
  admin: AdminQueries;
  /**
   * All the streams of the server. Available to admins only.
   * @deprecated use admin.projectList instead
   */
  adminStreams?: Maybe<StreamCollection>;
  /**
   * Get all (or search for specific) users, registered or invited, from the server in a paginated view.
   * The query looks for matches in name, company and email.
   * @deprecated use admin.UserList instead
   */
  adminUsers?: Maybe<AdminUsersListCollection>;
  /** Gets a specific app from the server. */
  app?: Maybe<ServerApp>;
  /**
   * Returns all the publicly available apps on this server.
   * @deprecated Part of the old API surface and will be removed in the future.
   */
  apps?: Maybe<Array<Maybe<ServerAppListItem>>>;
  /** If user is authenticated using an app token, this will describe the app */
  authenticatedAsApp?: Maybe<ServerAppListItem>;
  /** Get a single automate function by id. Error will be thrown if function is not found or inaccessible. */
  automateFunction: AutomateFunction;
  automateFunctions: AutomateFunctionCollection;
  /** Part of the automation/function creation handshake mechanism */
  automateValidateAuthCode: Scalars['Boolean']['output'];
  /** @deprecated Part of the old API surface and will be removed in the future. Use Project.comment instead. */
  comment?: Maybe<Comment>;
  /**
   * This query can be used in the following ways:
   * - get all the comments for a stream: **do not pass in any resource identifiers**.
   * - get the comments targeting any of a set of provided resources (comments/objects): **pass in an array of resources.**
   * @deprecated Use Project/Version/Model 'commentThreads' fields instead
   */
  comments?: Maybe<CommentCollection>;
  /**
   * All of the discoverable streams of the server
   * @deprecated Part of the old API surface and will be removed in the future.
   */
  discoverableStreams?: Maybe<StreamCollection>;
  /** Get the (limited) profile information of another server user */
  otherUser?: Maybe<LimitedUser>;
  /**
   * Find a specific project. Will throw an authorization error if active user isn't authorized
   * to see it, for example, if a project isn't public and the user doesn't have the appropriate rights.
   */
  project: Project;
  /**
   * Look for an invitation to a project, for the current user (authed or not). If token
   * isn't specified, the server will look for any valid invite.
   */
  projectInvite?: Maybe<PendingStreamCollaborator>;
  serverInfo: ServerInfo;
  /** Receive metadata about an invite by the invite token */
  serverInviteByToken?: Maybe<ServerInvite>;
  /** @deprecated use admin.serverStatistics instead */
  serverStats: ServerStats;
  /**
   * Returns a specific stream. Will throw an authorization error if active user isn't authorized
   * to see it, for example, if a stream isn't public and the user doesn't have the appropriate rights.
   * @deprecated Part of the old API surface and will be removed in the future. Use Query.project instead.
   */
  stream?: Maybe<Stream>;
  /**
   * Get authed user's stream access request
   * @deprecated Part of the old API surface and will be removed in the future. Use User.projectAccessRequest instead.
   */
  streamAccessRequest?: Maybe<StreamAccessRequest>;
  /**
   * Look for an invitation to a stream, for the current user (authed or not). If token
   * isn't specified, the server will look for any valid invite.
   * @deprecated Part of the old API surface and will be removed in the future. Use Query.projectInvite instead.
   */
  streamInvite?: Maybe<PendingStreamCollaborator>;
  /**
   * Get all invitations to streams that the active user has
   * @deprecated Part of the old API surface and will be removed in the future. Use User.projectInvites instead.
   */
  streamInvites: Array<PendingStreamCollaborator>;
  /**
   * Returns all streams that the active user is a collaborator on.
   * Pass in the `query` parameter to search by name, description or ID.
   * @deprecated Part of the old API surface and will be removed in the future. Use User.projects instead.
   */
  streams?: Maybe<StreamCollection>;
  /**
   * Gets the profile of a user. If no id argument is provided, will return the current authenticated user's profile (as extracted from the authorization header).
   * @deprecated To be removed in the near future! Use 'activeUser' to get info about the active user or 'otherUser' to get info about another user.
   */
  user?: Maybe<User>;
  /**
   * Validate password strength
   * @deprecated Part of the old API surface and will be removed in the future.
   */
  userPwdStrength: PasswordStrengthCheckResults;
  /**
   * Search for users and return limited metadata about them, if you have the server:user role.
   * The query looks for matches in name & email
   */
  userSearch: UserSearchResultCollection;
  /** Validates the slug, to make sure it contains only valid characters and its not taken. */
  validateWorkspaceSlug: Scalars['Boolean']['output'];
  workspace: Workspace;
  workspaceBySlug: Workspace;
  /**
   * Look for an invitation to a workspace, for the current user (authed or not).
   *
   * If token is specified, it will return the corresponding invite even if it belongs to a different user.
   *
   * Either token or workspaceId must be specified, or both
   */
  workspaceInvite?: Maybe<PendingWorkspaceCollaborator>;
  workspacePricingPlans: Scalars['JSONObject']['output'];
  /** Find workspaces a given user email can use SSO to sign with */
  workspaceSsoByEmail: Array<LimitedWorkspace>;
};


export type QueryAdminStreamsArgs = {
  limit?: InputMaybe<Scalars['Int']['input']>;
  offset?: InputMaybe<Scalars['Int']['input']>;
  orderBy?: InputMaybe<Scalars['String']['input']>;
  query?: InputMaybe<Scalars['String']['input']>;
  visibility?: InputMaybe<Scalars['String']['input']>;
};


export type QueryAdminUsersArgs = {
  limit?: Scalars['Int']['input'];
  offset?: Scalars['Int']['input'];
  query?: InputMaybe<Scalars['String']['input']>;
};


export type QueryAppArgs = {
  id: Scalars['String']['input'];
};


export type QueryAutomateFunctionArgs = {
  id: Scalars['ID']['input'];
};


export type QueryAutomateFunctionsArgs = {
  cursor?: InputMaybe<Scalars['String']['input']>;
  filter?: InputMaybe<AutomateFunctionsFilter>;
  limit?: InputMaybe<Scalars['Int']['input']>;
};


export type QueryAutomateValidateAuthCodeArgs = {
  payload: AutomateAuthCodePayloadTest;
};


export type QueryCommentArgs = {
  id: Scalars['String']['input'];
  streamId: Scalars['String']['input'];
};


export type QueryCommentsArgs = {
  archived?: Scalars['Boolean']['input'];
  cursor?: InputMaybe<Scalars['String']['input']>;
  limit?: InputMaybe<Scalars['Int']['input']>;
  resources?: InputMaybe<Array<InputMaybe<ResourceIdentifierInput>>>;
  streamId: Scalars['String']['input'];
};


export type QueryDiscoverableStreamsArgs = {
  cursor?: InputMaybe<Scalars['String']['input']>;
  limit?: Scalars['Int']['input'];
  sort?: InputMaybe<DiscoverableStreamsSortingInput>;
};


export type QueryOtherUserArgs = {
  id: Scalars['String']['input'];
};


export type QueryProjectArgs = {
  id: Scalars['String']['input'];
};


export type QueryProjectInviteArgs = {
  projectId: Scalars['String']['input'];
  token?: InputMaybe<Scalars['String']['input']>;
};


export type QueryServerInviteByTokenArgs = {
  token?: InputMaybe<Scalars['String']['input']>;
};


export type QueryStreamArgs = {
  id: Scalars['String']['input'];
};


export type QueryStreamAccessRequestArgs = {
  streamId: Scalars['String']['input'];
};


export type QueryStreamInviteArgs = {
  streamId: Scalars['String']['input'];
  token?: InputMaybe<Scalars['String']['input']>;
};


export type QueryStreamsArgs = {
  cursor?: InputMaybe<Scalars['String']['input']>;
  limit?: InputMaybe<Scalars['Int']['input']>;
  query?: InputMaybe<Scalars['String']['input']>;
};


export type QueryUserArgs = {
  id?: InputMaybe<Scalars['String']['input']>;
};


export type QueryUserPwdStrengthArgs = {
  pwd: Scalars['String']['input'];
};


export type QueryUserSearchArgs = {
  archived?: InputMaybe<Scalars['Boolean']['input']>;
  cursor?: InputMaybe<Scalars['String']['input']>;
  emailOnly?: InputMaybe<Scalars['Boolean']['input']>;
  limit?: Scalars['Int']['input'];
  query: Scalars['String']['input'];
};


export type QueryValidateWorkspaceSlugArgs = {
  slug: Scalars['String']['input'];
};


export type QueryWorkspaceArgs = {
  id: Scalars['String']['input'];
};


export type QueryWorkspaceBySlugArgs = {
  slug: Scalars['String']['input'];
};


export type QueryWorkspaceInviteArgs = {
  options?: InputMaybe<WorkspaceInviteLookupOptions>;
  token?: InputMaybe<Scalars['String']['input']>;
  workspaceId?: InputMaybe<Scalars['String']['input']>;
};


export type QueryWorkspaceSsoByEmailArgs = {
  email: Scalars['String']['input'];
};

/** Deprecated: Used by old stream-based mutations */
export type ReplyCreateInput = {
  /** IDs of uploaded blobs that should be attached to this reply */
  blobIds: Array<Scalars['String']['input']>;
  data?: InputMaybe<Scalars['JSONObject']['input']>;
  parentComment: Scalars['String']['input'];
  streamId: Scalars['String']['input'];
  /** ProseMirror document object */
  text?: InputMaybe<Scalars['JSONObject']['input']>;
};

export type ResourceIdentifier = {
  __typename?: 'ResourceIdentifier';
  resourceId: Scalars['String']['output'];
  resourceType: ResourceType;
};

export type ResourceIdentifierInput = {
  resourceId: Scalars['String']['input'];
  resourceType: ResourceType;
};

export enum ResourceType {
  Comment = 'comment',
  Commit = 'commit',
  Object = 'object',
  Stream = 'stream'
}

export type Role = {
  __typename?: 'Role';
  description: Scalars['String']['output'];
  name: Scalars['String']['output'];
  resourceTarget: Scalars['String']['output'];
};

/** Available scopes. */
export type Scope = {
  __typename?: 'Scope';
  description: Scalars['String']['output'];
  name: Scalars['String']['output'];
};

export type ServerApp = {
  __typename?: 'ServerApp';
  author?: Maybe<AppAuthor>;
  createdAt: Scalars['DateTime']['output'];
  description?: Maybe<Scalars['String']['output']>;
  id: Scalars['String']['output'];
  logo?: Maybe<Scalars['String']['output']>;
  name: Scalars['String']['output'];
  public?: Maybe<Scalars['Boolean']['output']>;
  redirectUrl: Scalars['String']['output'];
  scopes: Array<Scope>;
  secret?: Maybe<Scalars['String']['output']>;
  termsAndConditionsLink?: Maybe<Scalars['String']['output']>;
  trustByDefault?: Maybe<Scalars['Boolean']['output']>;
};

export type ServerAppListItem = {
  __typename?: 'ServerAppListItem';
  author?: Maybe<AppAuthor>;
  description?: Maybe<Scalars['String']['output']>;
  id: Scalars['String']['output'];
  logo?: Maybe<Scalars['String']['output']>;
  name: Scalars['String']['output'];
  redirectUrl: Scalars['String']['output'];
  termsAndConditionsLink?: Maybe<Scalars['String']['output']>;
  trustByDefault?: Maybe<Scalars['Boolean']['output']>;
};

export type ServerAutomateInfo = {
  __typename?: 'ServerAutomateInfo';
  availableFunctionTemplates: Array<AutomateFunctionTemplate>;
};

/** Server configuration. */
export type ServerConfiguration = {
  __typename?: 'ServerConfiguration';
  blobSizeLimitBytes: Scalars['Int']['output'];
  objectMultipartUploadSizeLimitBytes: Scalars['Int']['output'];
  objectSizeLimitBytes: Scalars['Int']['output'];
};

/** Information about this server. */
export type ServerInfo = {
  __typename?: 'ServerInfo';
  adminContact?: Maybe<Scalars['String']['output']>;
  /** The authentication strategies available on this server. */
  authStrategies: Array<AuthStrategy>;
  automate: ServerAutomateInfo;
  /** Base URL of Speckle Automate, if set */
  automateUrl?: Maybe<Scalars['String']['output']>;
  /** @deprecated Use the ServerInfo{configuration{blobSizeLimitBytes}} field instead. */
  blobSizeLimitBytes: Scalars['Int']['output'];
  canonicalUrl?: Maybe<Scalars['String']['output']>;
  company?: Maybe<Scalars['String']['output']>;
  /**
   * Configuration values that are specific to this server.
   * These are read-only and can only be adjusted during server setup.
   * Please contact your server administrator if you wish to suggest a change to these values.
   */
  configuration: ServerConfiguration;
  description?: Maybe<Scalars['String']['output']>;
  /** Whether or not to show messaging about FE2 (banners etc.) */
  enableNewWebUiMessaging?: Maybe<Scalars['Boolean']['output']>;
  guestModeEnabled: Scalars['Boolean']['output'];
  inviteOnly?: Maybe<Scalars['Boolean']['output']>;
  /** Server relocation / migration info */
  migration?: Maybe<ServerMigration>;
  /** Available to server admins only */
  multiRegion: ServerMultiRegionConfiguration;
  name: Scalars['String']['output'];
  /** @deprecated Use role constants from the @speckle/shared npm package instead */
  roles: Array<Role>;
  scopes: Array<Scope>;
  serverRoles: Array<ServerRoleItem>;
  termsOfService?: Maybe<Scalars['String']['output']>;
  version?: Maybe<Scalars['String']['output']>;
  workspaces: ServerWorkspacesInfo;
};

export type ServerInfoMutations = {
  __typename?: 'ServerInfoMutations';
  multiRegion: ServerRegionMutations;
};

export type ServerInfoUpdateInput = {
  adminContact?: InputMaybe<Scalars['String']['input']>;
  company?: InputMaybe<Scalars['String']['input']>;
  description?: InputMaybe<Scalars['String']['input']>;
  guestModeEnabled?: InputMaybe<Scalars['Boolean']['input']>;
  inviteOnly?: InputMaybe<Scalars['Boolean']['input']>;
  name: Scalars['String']['input'];
  termsOfService?: InputMaybe<Scalars['String']['input']>;
};

export type ServerInvite = {
  __typename?: 'ServerInvite';
  email: Scalars['String']['output'];
  id: Scalars['String']['output'];
  invitedBy: LimitedUser;
};

export type ServerInviteCreateInput = {
  email: Scalars['String']['input'];
  message?: InputMaybe<Scalars['String']['input']>;
  /** Can only be specified if guest mode is on or if the user is an admin */
  serverRole?: InputMaybe<Scalars['String']['input']>;
};

export type ServerMigration = {
  __typename?: 'ServerMigration';
  movedFrom?: Maybe<Scalars['String']['output']>;
  movedTo?: Maybe<Scalars['String']['output']>;
};

export type ServerMultiRegionConfiguration = {
  __typename?: 'ServerMultiRegionConfiguration';
  /**
   * Keys of available regions defined in the multi region config file. Used keys will
   * be filtered out from the result.
   */
  availableKeys: Array<Scalars['String']['output']>;
  /**
   * List of regions that are currently enabled on the server using the available region keys
   * set in the multi region config file.
   */
  regions: Array<ServerRegionItem>;
};

export type ServerRegionItem = {
  __typename?: 'ServerRegionItem';
  description?: Maybe<Scalars['String']['output']>;
  id: Scalars['String']['output'];
  key: Scalars['String']['output'];
  name: Scalars['String']['output'];
};

export type ServerRegionMutations = {
  __typename?: 'ServerRegionMutations';
  create: ServerRegionItem;
  update: ServerRegionItem;
};


export type ServerRegionMutationsCreateArgs = {
  input: CreateServerRegionInput;
};


export type ServerRegionMutationsUpdateArgs = {
  input: UpdateServerRegionInput;
};

export enum ServerRole {
  ServerAdmin = 'SERVER_ADMIN',
  ServerArchivedUser = 'SERVER_ARCHIVED_USER',
  ServerGuest = 'SERVER_GUEST',
  ServerUser = 'SERVER_USER'
}

export type ServerRoleItem = {
  __typename?: 'ServerRoleItem';
  id: Scalars['String']['output'];
  title: Scalars['String']['output'];
};

export type ServerStatistics = {
  __typename?: 'ServerStatistics';
  totalPendingInvites: Scalars['Int']['output'];
  totalProjectCount: Scalars['Int']['output'];
  totalUserCount: Scalars['Int']['output'];
};

export type ServerStats = {
  __typename?: 'ServerStats';
  /** An array of objects currently structured as { created_month: Date, count: int }. */
  commitHistory?: Maybe<Array<Maybe<Scalars['JSONObject']['output']>>>;
  /** An array of objects currently structured as { created_month: Date, count: int }. */
  objectHistory?: Maybe<Array<Maybe<Scalars['JSONObject']['output']>>>;
  /** An array of objects currently structured as { created_month: Date, count: int }. */
  streamHistory?: Maybe<Array<Maybe<Scalars['JSONObject']['output']>>>;
  totalCommitCount: Scalars['Int']['output'];
  totalObjectCount: Scalars['Int']['output'];
  totalStreamCount: Scalars['Int']['output'];
  totalUserCount: Scalars['Int']['output'];
  /** An array of objects currently structured as { created_month: Date, count: int }. */
  userHistory?: Maybe<Array<Maybe<Scalars['JSONObject']['output']>>>;
};

export type ServerWorkspacesInfo = {
  __typename?: 'ServerWorkspacesInfo';
  /**
   * This is a backend control variable for the workspaces feature set.
   * Since workspaces need a backend logic to be enabled, this is not enough as a feature flag.
   */
  workspacesEnabled: Scalars['Boolean']['output'];
};

export enum SessionPaymentStatus {
  Paid = 'paid',
  Unpaid = 'unpaid'
}

export type SetPrimaryUserEmailInput = {
  id: Scalars['ID']['input'];
};

export type SmartTextEditorValue = {
  __typename?: 'SmartTextEditorValue';
  /** File attachments, if any */
  attachments?: Maybe<Array<BlobMetadata>>;
  /**
   * The actual (ProseMirror) document representing the text. Can be empty,
   * if there are attachments.
   */
  doc?: Maybe<Scalars['JSONObject']['output']>;
  /** The type of editor value (comment, blog post etc.) */
  type: Scalars['String']['output'];
  /** The version of the schema */
  version: Scalars['String']['output'];
};

export enum SortDirection {
  Asc = 'ASC',
  Desc = 'DESC'
}

export type Stream = {
  __typename?: 'Stream';
  /**
   * All the recent activity on this stream in chronological order
   * @deprecated Part of the old API surface and will be removed in the future.
   */
  activity?: Maybe<ActivityCollection>;
  allowPublicComments: Scalars['Boolean']['output'];
  /** @deprecated Part of the old API surface and will be removed in the future. Use Project.blob instead. */
  blob?: Maybe<BlobMetadata>;
  /**
   * Get the metadata collection of blobs stored for this stream.
   * @deprecated Part of the old API surface and will be removed in the future. Use Project.blobs instead.
   */
  blobs?: Maybe<BlobMetadataCollection>;
  /** @deprecated Part of the old API surface and will be removed in the future. Use Project.model or Project.modelByName instead. */
  branch?: Maybe<Branch>;
  /** @deprecated Part of the old API surface and will be removed in the future. Use Project.models or Project.modelsTree instead. */
  branches?: Maybe<BranchCollection>;
  collaborators: Array<StreamCollaborator>;
  /**
   * The total number of comments for this stream. To actually get the comments, use the comments query without passing in a resource array. E.g.:
   *
   * ```
   * query{
   *   comments(streamId:"streamId"){
   *     ...
   *   }
   * ```
   * @deprecated Part of the old API surface and will be removed in the future.
   */
  commentCount: Scalars['Int']['output'];
  /** @deprecated Part of the old API surface and will be removed in the future. Use Project.version instead. */
  commit?: Maybe<Commit>;
  /** @deprecated Part of the old API surface and will be removed in the future. Use Project.versions instead. */
  commits?: Maybe<CommitCollection>;
  createdAt: Scalars['DateTime']['output'];
  description?: Maybe<Scalars['String']['output']>;
  /** Date when you favorited this stream. `null` if stream isn't viewed from a specific user's perspective or if it isn't favorited. */
  favoritedDate?: Maybe<Scalars['DateTime']['output']>;
  favoritesCount: Scalars['Int']['output'];
  /**
   * Returns a specific file upload that belongs to this stream.
   * @deprecated Part of the old API surface and will be removed in the future. Use Project.pendingImportedModels or Model.pendingImportedVersions instead.
   */
  fileUpload?: Maybe<FileUpload>;
  /**
   * Returns a list of all the file uploads for this stream.
   * @deprecated Part of the old API surface and will be removed in the future. Use Project.pendingImportedModels or Model.pendingImportedVersions instead.
   */
  fileUploads: Array<FileUpload>;
  id: Scalars['String']['output'];
  /**
   * Whether the stream (if public) can be found on public stream exploration pages
   * and searches
   */
  isDiscoverable: Scalars['Boolean']['output'];
  /** Whether the stream can be viewed by non-contributors */
  isPublic: Scalars['Boolean']['output'];
  name: Scalars['String']['output'];
  /** @deprecated Part of the old API surface and will be removed in the future. Use Project.object instead. */
  object?: Maybe<Object>;
  /**
   * Pending stream access requests
   * @deprecated Part of the old API surface and will be removed in the future. Use Project.pendingAccessRequests instead.
   */
  pendingAccessRequests?: Maybe<Array<StreamAccessRequest>>;
  /** Collaborators who have been invited, but not yet accepted. */
  pendingCollaborators?: Maybe<Array<PendingStreamCollaborator>>;
  /** Your role for this stream. `null` if request is not authenticated, or the stream is not explicitly shared with you. */
  role?: Maybe<Scalars['String']['output']>;
  size?: Maybe<Scalars['String']['output']>;
  updatedAt: Scalars['DateTime']['output'];
  /** @deprecated Part of the old API surface and will be removed in the future. Use Project.webhooks instead. */
  webhooks: WebhookCollection;
};


export type StreamActivityArgs = {
  actionType?: InputMaybe<Scalars['String']['input']>;
  after?: InputMaybe<Scalars['DateTime']['input']>;
  before?: InputMaybe<Scalars['DateTime']['input']>;
  cursor?: InputMaybe<Scalars['DateTime']['input']>;
  limit?: Scalars['Int']['input'];
};


export type StreamBlobArgs = {
  id: Scalars['String']['input'];
};


export type StreamBlobsArgs = {
  cursor?: InputMaybe<Scalars['String']['input']>;
  limit?: InputMaybe<Scalars['Int']['input']>;
  query?: InputMaybe<Scalars['String']['input']>;
};


export type StreamBranchArgs = {
  name?: InputMaybe<Scalars['String']['input']>;
};


export type StreamBranchesArgs = {
  cursor?: InputMaybe<Scalars['String']['input']>;
  limit?: Scalars['Int']['input'];
};


export type StreamCommitArgs = {
  id?: InputMaybe<Scalars['String']['input']>;
};


export type StreamCommitsArgs = {
  cursor?: InputMaybe<Scalars['String']['input']>;
  limit?: Scalars['Int']['input'];
};


export type StreamFileUploadArgs = {
  id: Scalars['String']['input'];
};


export type StreamObjectArgs = {
  id: Scalars['String']['input'];
};


export type StreamWebhooksArgs = {
  id?: InputMaybe<Scalars['String']['input']>;
};

/** Created when a user requests to become a contributor on a stream */
export type StreamAccessRequest = {
  __typename?: 'StreamAccessRequest';
  createdAt: Scalars['DateTime']['output'];
  id: Scalars['ID']['output'];
  requester: LimitedUser;
  requesterId: Scalars['String']['output'];
  /** Can only be selected if authed user has proper access */
  stream: Stream;
  streamId: Scalars['String']['output'];
};

export type StreamCollaborator = {
  __typename?: 'StreamCollaborator';
  avatar?: Maybe<Scalars['String']['output']>;
  company?: Maybe<Scalars['String']['output']>;
  id: Scalars['String']['output'];
  name: Scalars['String']['output'];
  role: Scalars['String']['output'];
  serverRole: Scalars['String']['output'];
};

export type StreamCollection = {
  __typename?: 'StreamCollection';
  cursor?: Maybe<Scalars['String']['output']>;
  items?: Maybe<Array<Stream>>;
  totalCount: Scalars['Int']['output'];
};

export type StreamCreateInput = {
  description?: InputMaybe<Scalars['String']['input']>;
  /**
   * Whether the stream (if public) can be found on public stream exploration pages
   * and searches
   */
  isDiscoverable?: InputMaybe<Scalars['Boolean']['input']>;
  /** Whether the stream can be viewed by non-contributors */
  isPublic?: InputMaybe<Scalars['Boolean']['input']>;
  name?: InputMaybe<Scalars['String']['input']>;
  /** Optionally specify user IDs of users that you want to invite to be contributors to this stream */
  withContributors?: InputMaybe<Array<Scalars['String']['input']>>;
};

export type StreamInviteCreateInput = {
  email?: InputMaybe<Scalars['String']['input']>;
  message?: InputMaybe<Scalars['String']['input']>;
  /** Defaults to the contributor role, if not specified */
  role?: InputMaybe<Scalars['String']['input']>;
  /** Can only be specified if guest mode is on or if the user is an admin */
  serverRole?: InputMaybe<Scalars['String']['input']>;
  streamId: Scalars['String']['input'];
  userId?: InputMaybe<Scalars['String']['input']>;
};

export type StreamRevokePermissionInput = {
  streamId: Scalars['String']['input'];
  userId: Scalars['String']['input'];
};

export enum StreamRole {
  StreamContributor = 'STREAM_CONTRIBUTOR',
  StreamOwner = 'STREAM_OWNER',
  StreamReviewer = 'STREAM_REVIEWER'
}

export type StreamUpdateInput = {
  allowPublicComments?: InputMaybe<Scalars['Boolean']['input']>;
  description?: InputMaybe<Scalars['String']['input']>;
  id: Scalars['String']['input'];
  /**
   * Whether the stream (if public) can be found on public stream exploration pages
   * and searches
   */
  isDiscoverable?: InputMaybe<Scalars['Boolean']['input']>;
  /** Whether the stream can be viewed by non-contributors */
  isPublic?: InputMaybe<Scalars['Boolean']['input']>;
  name?: InputMaybe<Scalars['String']['input']>;
};

export type StreamUpdatePermissionInput = {
  role: Scalars['String']['input'];
  streamId: Scalars['String']['input'];
  userId: Scalars['String']['input'];
};

export type Subscription = {
  __typename?: 'Subscription';
  /** It's lonely in the void. */
  _?: Maybe<Scalars['String']['output']>;
  /**
   * Subscribe to branch created event
   * @deprecated Part of the old API surface and will be removed in the future. Use 'projectModelsUpdated' instead.
   */
  branchCreated?: Maybe<Scalars['JSONObject']['output']>;
  /**
   * Subscribe to branch deleted event
   * @deprecated Part of the old API surface and will be removed in the future. Use 'projectModelsUpdated' instead.
   */
  branchDeleted?: Maybe<Scalars['JSONObject']['output']>;
  /**
   * Subscribe to branch updated event.
   * @deprecated Part of the old API surface and will be removed in the future. Use 'projectModelsUpdated' instead.
   */
  branchUpdated?: Maybe<Scalars['JSONObject']['output']>;
  /**
   * Subscribe to new comment events. There's two ways to use this subscription:
   * - for a whole stream: do not pass in any resourceIds; this sub will get called whenever a comment (not reply) is added to any of the stream's resources.
   * - for a specific resource/set of resources: pass in a list of resourceIds (commit or object ids); this sub will get called when *any* of the resources provided get a comment.
   * @deprecated Use projectCommentsUpdated
   */
  commentActivity: CommentActivityMessage;
  /**
   * Subscribes to events on a specific comment. Use to find out when:
   * - a top level comment is deleted (trigger a deletion event outside)
   * - a top level comment receives a reply.
   * @deprecated Use projectCommentsUpdated or viewerUserActivityBroadcasted for reply status
   */
  commentThreadActivity: CommentThreadActivityMessage;
  /**
   * Subscribe to commit created event
   * @deprecated Part of the old API surface and will be removed in the future. Use 'projectVersionsUpdated' instead.
   */
  commitCreated?: Maybe<Scalars['JSONObject']['output']>;
  /**
   * Subscribe to commit deleted event
   * @deprecated Part of the old API surface and will be removed in the future. Use 'projectVersionsUpdated' instead.
   */
  commitDeleted?: Maybe<Scalars['JSONObject']['output']>;
  /**
   * Subscribe to commit updated event.
   * @deprecated Part of the old API surface and will be removed in the future. Use 'projectVersionsUpdated' instead.
   */
  commitUpdated?: Maybe<Scalars['JSONObject']['output']>;
  /** Subscribe to updates to automations in the project */
  projectAutomationsUpdated: ProjectAutomationsUpdatedMessage;
  /**
   * Subscribe to updates to resource comments/threads. Optionally specify resource ID string to only receive
   * updates regarding comments for those resources.
   */
  projectCommentsUpdated: ProjectCommentsUpdatedMessage;
  /**
   * Subscribe to changes to any of a project's file imports
   * @deprecated Part of the old API surface and will be removed in the future. Use projectPendingModelsUpdated or projectPendingVersionsUpdated instead.
   */
  projectFileImportUpdated: ProjectFileImportUpdatedMessage;
  /** Subscribe to changes to a project's models. Optionally specify modelIds to track. */
  projectModelsUpdated: ProjectModelsUpdatedMessage;
  /** Subscribe to changes to a project's pending models */
  projectPendingModelsUpdated: ProjectPendingModelsUpdatedMessage;
  /** Subscribe to changes to a project's pending versions */
  projectPendingVersionsUpdated: ProjectPendingVersionsUpdatedMessage;
  /** Subscribe to updates to any triggered automations statuses in the project */
  projectTriggeredAutomationsStatusUpdated: ProjectTriggeredAutomationsStatusUpdatedMessage;
  /** Track updates to a specific project */
  projectUpdated: ProjectUpdatedMessage;
  projectVersionGendoAIRenderCreated: GendoAiRender;
  projectVersionGendoAIRenderUpdated: GendoAiRender;
  /** Subscribe to when a project's versions get their preview image fully generated. */
  projectVersionsPreviewGenerated: ProjectVersionsPreviewGeneratedMessage;
  /** Subscribe to changes to a project's versions. */
  projectVersionsUpdated: ProjectVersionsUpdatedMessage;
  /**
   * Subscribes to stream deleted event. Use this in clients/components that pertain only to this stream.
   * @deprecated Part of the old API surface and will be removed in the future. Use projectUpdated instead.
   */
  streamDeleted?: Maybe<Scalars['JSONObject']['output']>;
  /**
   * Subscribes to stream updated event. Use this in clients/components that pertain only to this stream.
   * @deprecated Part of the old API surface and will be removed in the future. Use projectUpdated instead.
   */
  streamUpdated?: Maybe<Scalars['JSONObject']['output']>;
  /** Track newly added or deleted projects owned by the active user */
  userProjectsUpdated: UserProjectsUpdatedMessage;
  /**
   * Subscribes to new stream added event for your profile. Use this to display an up-to-date list of streams.
   * **NOTE**: If someone shares a stream with you, this subscription will be triggered with an extra value of `sharedBy` in the payload.
   * @deprecated Part of the old API surface and will be removed in the future. Use userProjectsUpdated instead.
   */
  userStreamAdded?: Maybe<Scalars['JSONObject']['output']>;
  /**
   * Subscribes to stream removed event for your profile. Use this to display an up-to-date list of streams for your profile.
   * **NOTE**: If someone revokes your permissions on a stream, this subscription will be triggered with an extra value of `revokedBy` in the payload.
   * @deprecated Part of the old API surface and will be removed in the future. Use userProjectsUpdated instead.
   */
  userStreamRemoved?: Maybe<Scalars['JSONObject']['output']>;
  /**
   * Broadcasts "real-time" location data for viewer users.
   * @deprecated Use viewerUserActivityBroadcasted
   */
  userViewerActivity?: Maybe<Scalars['JSONObject']['output']>;
  /** Track user activities in the viewer relating to the specified resources */
  viewerUserActivityBroadcasted: ViewerUserActivityMessage;
};


export type SubscriptionBranchCreatedArgs = {
  streamId: Scalars['String']['input'];
};


export type SubscriptionBranchDeletedArgs = {
  streamId: Scalars['String']['input'];
};


export type SubscriptionBranchUpdatedArgs = {
  branchId?: InputMaybe<Scalars['String']['input']>;
  streamId: Scalars['String']['input'];
};


export type SubscriptionCommentActivityArgs = {
  resourceIds?: InputMaybe<Array<InputMaybe<Scalars['String']['input']>>>;
  streamId: Scalars['String']['input'];
};


export type SubscriptionCommentThreadActivityArgs = {
  commentId: Scalars['String']['input'];
  streamId: Scalars['String']['input'];
};


export type SubscriptionCommitCreatedArgs = {
  streamId: Scalars['String']['input'];
};


export type SubscriptionCommitDeletedArgs = {
  streamId: Scalars['String']['input'];
};


export type SubscriptionCommitUpdatedArgs = {
  commitId?: InputMaybe<Scalars['String']['input']>;
  streamId: Scalars['String']['input'];
};


export type SubscriptionProjectAutomationsUpdatedArgs = {
  projectId: Scalars['String']['input'];
};


export type SubscriptionProjectCommentsUpdatedArgs = {
  target: ViewerUpdateTrackingTarget;
};


export type SubscriptionProjectFileImportUpdatedArgs = {
  id: Scalars['String']['input'];
};


export type SubscriptionProjectModelsUpdatedArgs = {
  id: Scalars['String']['input'];
  modelIds?: InputMaybe<Array<Scalars['String']['input']>>;
};


export type SubscriptionProjectPendingModelsUpdatedArgs = {
  id: Scalars['String']['input'];
};


export type SubscriptionProjectPendingVersionsUpdatedArgs = {
  id: Scalars['String']['input'];
};


export type SubscriptionProjectTriggeredAutomationsStatusUpdatedArgs = {
  projectId: Scalars['String']['input'];
};


export type SubscriptionProjectUpdatedArgs = {
  id: Scalars['String']['input'];
};


export type SubscriptionProjectVersionGendoAiRenderCreatedArgs = {
  id: Scalars['String']['input'];
  versionId: Scalars['String']['input'];
};


export type SubscriptionProjectVersionGendoAiRenderUpdatedArgs = {
  id: Scalars['String']['input'];
  versionId: Scalars['String']['input'];
};


export type SubscriptionProjectVersionsPreviewGeneratedArgs = {
  id: Scalars['String']['input'];
};


export type SubscriptionProjectVersionsUpdatedArgs = {
  id: Scalars['String']['input'];
};


export type SubscriptionStreamDeletedArgs = {
  streamId?: InputMaybe<Scalars['String']['input']>;
};


export type SubscriptionStreamUpdatedArgs = {
  streamId?: InputMaybe<Scalars['String']['input']>;
};


export type SubscriptionUserViewerActivityArgs = {
  resourceId: Scalars['String']['input'];
  streamId: Scalars['String']['input'];
};


export type SubscriptionViewerUserActivityBroadcastedArgs = {
  sessionId?: InputMaybe<Scalars['String']['input']>;
  target: ViewerUpdateTrackingTarget;
};

export type TestAutomationRun = {
  __typename?: 'TestAutomationRun';
  automationRunId: Scalars['String']['output'];
  functionRunId: Scalars['String']['output'];
  triggers: Array<TestAutomationRunTrigger>;
};

export type TestAutomationRunTrigger = {
  __typename?: 'TestAutomationRunTrigger';
  payload: TestAutomationRunTriggerPayload;
  triggerType: Scalars['String']['output'];
};

export type TestAutomationRunTriggerPayload = {
  __typename?: 'TestAutomationRunTriggerPayload';
  modelId: Scalars['String']['output'];
  versionId: Scalars['String']['output'];
};

export type TokenResourceIdentifier = {
  __typename?: 'TokenResourceIdentifier';
  id: Scalars['String']['output'];
  type: TokenResourceIdentifierType;
};

export type TokenResourceIdentifierInput = {
  id: Scalars['String']['input'];
  type: TokenResourceIdentifierType;
};

export enum TokenResourceIdentifierType {
  Project = 'project',
  Workspace = 'workspace'
}

export type TriggeredAutomationsStatus = {
  __typename?: 'TriggeredAutomationsStatus';
  automationRuns: Array<AutomateRun>;
  id: Scalars['ID']['output'];
  status: AutomateRunStatus;
  statusMessage?: Maybe<Scalars['String']['output']>;
};

/** Any null values will be ignored */
export type UpdateAutomateFunctionInput = {
  description?: InputMaybe<Scalars['String']['input']>;
  id: Scalars['ID']['input'];
  logo?: InputMaybe<Scalars['String']['input']>;
  name?: InputMaybe<Scalars['String']['input']>;
  /** SourceAppNames values from @speckle/shared */
  supportedSourceApps?: InputMaybe<Array<Scalars['String']['input']>>;
  tags?: InputMaybe<Array<Scalars['String']['input']>>;
  workspaceId?: InputMaybe<Scalars['String']['input']>;
};

export type UpdateModelInput = {
  description?: InputMaybe<Scalars['String']['input']>;
  id: Scalars['ID']['input'];
  name?: InputMaybe<Scalars['String']['input']>;
  projectId: Scalars['ID']['input'];
};

export type UpdateServerRegionInput = {
  description?: InputMaybe<Scalars['String']['input']>;
  key: Scalars['String']['input'];
  name?: InputMaybe<Scalars['String']['input']>;
};

/** Only non-null values will be updated */
export type UpdateVersionInput = {
  message?: InputMaybe<Scalars['String']['input']>;
  versionId: Scalars['String']['input'];
};

/**
 * Full user type, should only be used in the context of admin operations or
 * when a user is reading/writing info about himself
 */
export type User = {
  __typename?: 'User';
  /**
   * All the recent activity from this user in chronological order
   * @deprecated Part of the old API surface and will be removed in the future.
   */
  activity?: Maybe<ActivityCollection>;
  /** Returns a list of your personal api tokens. */
  apiTokens: Array<ApiToken>;
  /** Returns the apps you have authorized. */
  authorizedApps?: Maybe<Array<ServerAppListItem>>;
  automateFunctions: AutomateFunctionCollection;
  automateInfo: UserAutomateInfo;
  avatar?: Maybe<Scalars['String']['output']>;
  bio?: Maybe<Scalars['String']['output']>;
  /**
   * Get commits authored by the user. If requested for another user, then only commits
   * from public streams will be returned.
   * @deprecated Part of the old API surface and will be removed in the future. Use User.versions instead.
   */
  commits?: Maybe<CommitCollection>;
  company?: Maybe<Scalars['String']['output']>;
  /** Returns the apps you have created. */
  createdApps?: Maybe<Array<ServerApp>>;
  createdAt?: Maybe<Scalars['DateTime']['output']>;
  /** Get discoverable workspaces with verified domains that match the active user's */
  discoverableWorkspaces: Array<LimitedWorkspace>;
  /** Only returned if API user is the user being requested or an admin */
  email?: Maybe<Scalars['String']['output']>;
  emails: Array<UserEmail>;
  /**
   * A list of workspaces for the active user where:
   * (1) The user is a member or admin
   * (2) The workspace has SSO provider enabled
   * (3) The user does not have a valid SSO session for the given SSO provider
   */
  expiredSsoSessions: Array<LimitedWorkspace>;
  /**
   * All the streams that a active user has favorited.
   * Note: You can't use this to retrieve another user's favorite streams.
   * @deprecated Part of the old API surface and will be removed in the future.
   */
  favoriteStreams: StreamCollection;
  /** Whether the user has a pending/active email verification token */
  hasPendingVerification?: Maybe<Scalars['Boolean']['output']>;
  id: Scalars['ID']['output'];
  /** Whether post-sign up onboarding has been finished or skipped entirely */
  isOnboardingFinished?: Maybe<Scalars['Boolean']['output']>;
  name: Scalars['String']['output'];
  notificationPreferences: Scalars['JSONObject']['output'];
  profiles?: Maybe<Scalars['JSONObject']['output']>;
  /** Get pending project access request, that the user made */
  projectAccessRequest?: Maybe<ProjectAccessRequest>;
  /** Get all invitations to projects that the active user has */
  projectInvites: Array<PendingStreamCollaborator>;
  /** Get projects that the user participates in */
  projects: ProjectCollection;
  role?: Maybe<Scalars['String']['output']>;
  /**
   * Returns all streams that the user is a collaborator on. If requested for a user, who isn't the
   * authenticated user, then this will only return discoverable streams.
   * @deprecated Part of the old API surface and will be removed in the future. Use User.projects instead.
   */
  streams: StreamCollection;
  /**
   * The user's timeline in chronological order
   * @deprecated Part of the old API surface and will be removed in the future.
   */
  timeline?: Maybe<ActivityCollection>;
  /**
   * Total amount of favorites attached to streams owned by the user
   * @deprecated Part of the old API surface and will be removed in the future.
   */
  totalOwnedStreamsFavorites: Scalars['Int']['output'];
  verified?: Maybe<Scalars['Boolean']['output']>;
  /**
   * Get (count of) user's versions. By default gets all versions of all projects the user has access to.
   * Set authoredOnly=true to only retrieve versions authored by the user.
   *
   * Note: Only count resolution is currently implemented
   */
  versions: CountOnlyCollection;
  /** Get all invitations to workspaces that the active user has */
  workspaceInvites: Array<PendingWorkspaceCollaborator>;
  /** Get the workspaces for the user */
  workspaces: WorkspaceCollection;
};


/**
 * Full user type, should only be used in the context of admin operations or
 * when a user is reading/writing info about himself
 */
export type UserActivityArgs = {
  actionType?: InputMaybe<Scalars['String']['input']>;
  after?: InputMaybe<Scalars['DateTime']['input']>;
  before?: InputMaybe<Scalars['DateTime']['input']>;
  cursor?: InputMaybe<Scalars['DateTime']['input']>;
  limit?: Scalars['Int']['input'];
};


/**
 * Full user type, should only be used in the context of admin operations or
 * when a user is reading/writing info about himself
 */
export type UserAutomateFunctionsArgs = {
  cursor?: InputMaybe<Scalars['String']['input']>;
  filter?: InputMaybe<AutomateFunctionsFilter>;
  limit?: InputMaybe<Scalars['Int']['input']>;
};


/**
 * Full user type, should only be used in the context of admin operations or
 * when a user is reading/writing info about himself
 */
export type UserCommitsArgs = {
  cursor?: InputMaybe<Scalars['String']['input']>;
  limit?: Scalars['Int']['input'];
};


/**
 * Full user type, should only be used in the context of admin operations or
 * when a user is reading/writing info about himself
 */
export type UserFavoriteStreamsArgs = {
  cursor?: InputMaybe<Scalars['String']['input']>;
  limit?: Scalars['Int']['input'];
};


/**
 * Full user type, should only be used in the context of admin operations or
 * when a user is reading/writing info about himself
 */
export type UserProjectAccessRequestArgs = {
  projectId: Scalars['String']['input'];
};


/**
 * Full user type, should only be used in the context of admin operations or
 * when a user is reading/writing info about himself
 */
export type UserProjectsArgs = {
  cursor?: InputMaybe<Scalars['String']['input']>;
  filter?: InputMaybe<UserProjectsFilter>;
  limit?: Scalars['Int']['input'];
};


/**
 * Full user type, should only be used in the context of admin operations or
 * when a user is reading/writing info about himself
 */
export type UserStreamsArgs = {
  cursor?: InputMaybe<Scalars['String']['input']>;
  limit?: Scalars['Int']['input'];
};


/**
 * Full user type, should only be used in the context of admin operations or
 * when a user is reading/writing info about himself
 */
export type UserTimelineArgs = {
  after?: InputMaybe<Scalars['DateTime']['input']>;
  before?: InputMaybe<Scalars['DateTime']['input']>;
  cursor?: InputMaybe<Scalars['DateTime']['input']>;
  limit?: Scalars['Int']['input'];
};


/**
 * Full user type, should only be used in the context of admin operations or
 * when a user is reading/writing info about himself
 */
export type UserVersionsArgs = {
  authoredOnly?: Scalars['Boolean']['input'];
  limit?: Scalars['Int']['input'];
};


/**
 * Full user type, should only be used in the context of admin operations or
 * when a user is reading/writing info about himself
 */
export type UserWorkspacesArgs = {
  cursor?: InputMaybe<Scalars['String']['input']>;
  filter?: InputMaybe<UserWorkspacesFilter>;
  limit?: Scalars['Int']['input'];
};

export type UserAutomateInfo = {
  __typename?: 'UserAutomateInfo';
  availableGithubOrgs: Array<Scalars['String']['output']>;
  hasAutomateGithubApp: Scalars['Boolean']['output'];
};

export type UserDeleteInput = {
  email: Scalars['String']['input'];
};

export type UserEmail = {
  __typename?: 'UserEmail';
  email: Scalars['String']['output'];
  id: Scalars['ID']['output'];
  primary: Scalars['Boolean']['output'];
  userId: Scalars['ID']['output'];
  verified: Scalars['Boolean']['output'];
};

export type UserEmailMutations = {
  __typename?: 'UserEmailMutations';
  create: User;
  delete: User;
  requestNewEmailVerification?: Maybe<Scalars['Boolean']['output']>;
  setPrimary: User;
};


export type UserEmailMutationsCreateArgs = {
  input: CreateUserEmailInput;
};


export type UserEmailMutationsDeleteArgs = {
  input: DeleteUserEmailInput;
};


export type UserEmailMutationsRequestNewEmailVerificationArgs = {
  input: EmailVerificationRequestInput;
};


export type UserEmailMutationsSetPrimaryArgs = {
  input: SetPrimaryUserEmailInput;
};

export type UserProjectsFilter = {
  /** Only include projects where user has the specified roles */
  onlyWithRoles?: InputMaybe<Array<Scalars['String']['input']>>;
  /** Filter out projects by name */
  search?: InputMaybe<Scalars['String']['input']>;
};

export type UserProjectsUpdatedMessage = {
  __typename?: 'UserProjectsUpdatedMessage';
  /** Project ID */
  id: Scalars['String']['output'];
  /** Project entity, null if project was deleted */
  project?: Maybe<Project>;
  /** Message type */
  type: UserProjectsUpdatedMessageType;
};

export enum UserProjectsUpdatedMessageType {
  Added = 'ADDED',
  Removed = 'REMOVED'
}

export type UserRoleInput = {
  id: Scalars['String']['input'];
  role: Scalars['String']['input'];
};

export type UserSearchResultCollection = {
  __typename?: 'UserSearchResultCollection';
  cursor?: Maybe<Scalars['String']['output']>;
  items: Array<LimitedUser>;
};

export type UserUpdateInput = {
  avatar?: InputMaybe<Scalars['String']['input']>;
  bio?: InputMaybe<Scalars['String']['input']>;
  company?: InputMaybe<Scalars['String']['input']>;
  name?: InputMaybe<Scalars['String']['input']>;
};

export type UserWorkspacesFilter = {
  search?: InputMaybe<Scalars['String']['input']>;
};

export type Version = {
  __typename?: 'Version';
  authorUser?: Maybe<LimitedUser>;
  automationsStatus?: Maybe<TriggeredAutomationsStatus>;
  /** All comment threads in this version */
  commentThreads: CommentCollection;
  createdAt: Scalars['DateTime']['output'];
  gendoAIRender: GendoAiRender;
  gendoAIRenders: GendoAiRenderCollection;
  id: Scalars['ID']['output'];
  message?: Maybe<Scalars['String']['output']>;
  model: Model;
  parents?: Maybe<Array<Maybe<Scalars['String']['output']>>>;
  previewUrl: Scalars['String']['output'];
  referencedObject: Scalars['String']['output'];
  sourceApplication?: Maybe<Scalars['String']['output']>;
  totalChildrenCount?: Maybe<Scalars['Int']['output']>;
};


export type VersionCommentThreadsArgs = {
  cursor?: InputMaybe<Scalars['String']['input']>;
  limit?: Scalars['Int']['input'];
};


export type VersionGendoAiRenderArgs = {
  id: Scalars['String']['input'];
};

export type VersionCollection = {
  __typename?: 'VersionCollection';
  cursor?: Maybe<Scalars['String']['output']>;
  items: Array<Version>;
  totalCount: Scalars['Int']['output'];
};

export type VersionCreatedTrigger = {
  __typename?: 'VersionCreatedTrigger';
  model?: Maybe<Model>;
  type: AutomateRunTriggerType;
  version?: Maybe<Version>;
};

export type VersionCreatedTriggerDefinition = {
  __typename?: 'VersionCreatedTriggerDefinition';
  model?: Maybe<Model>;
  type: AutomateRunTriggerType;
};

export type VersionMutations = {
  __typename?: 'VersionMutations';
  create: Version;
  delete: Scalars['Boolean']['output'];
  markReceived: Scalars['Boolean']['output'];
  moveToModel: Model;
  requestGendoAIRender: Scalars['Boolean']['output'];
  update: Version;
};


export type VersionMutationsCreateArgs = {
  input: CreateVersionInput;
};


export type VersionMutationsDeleteArgs = {
  input: DeleteVersionsInput;
};


export type VersionMutationsMarkReceivedArgs = {
  input: MarkReceivedVersionInput;
};


export type VersionMutationsMoveToModelArgs = {
  input: MoveVersionsInput;
};


export type VersionMutationsRequestGendoAiRenderArgs = {
  input: GendoAiRenderInput;
};


export type VersionMutationsUpdateArgs = {
  input: UpdateVersionInput;
};

export type ViewerResourceGroup = {
  __typename?: 'ViewerResourceGroup';
  /** Resource identifier used to refer to a collection of resource items */
  identifier: Scalars['String']['output'];
  /** Viewer resources that the identifier refers to */
  items: Array<ViewerResourceItem>;
};

export type ViewerResourceItem = {
  __typename?: 'ViewerResourceItem';
  /** Null if resource represents an object */
  modelId?: Maybe<Scalars['String']['output']>;
  objectId: Scalars['String']['output'];
  /** Null if resource represents an object */
  versionId?: Maybe<Scalars['String']['output']>;
};

export type ViewerUpdateTrackingTarget = {
  /**
   * By default if resourceIdString is set, the "versionId" part of model resource identifiers will be ignored
   * and all updates to of all versions of any of the referenced models will be returned. If `loadedVersionsOnly` is
   * enabled, then only updates of loaded/referenced versions in resourceIdString will be returned.
   */
  loadedVersionsOnly?: InputMaybe<Scalars['Boolean']['input']>;
  projectId: Scalars['String']['input'];
  /**
   * Only request updates to the resources identified by this
   * comma-delimited resouce string (same format that's used in the viewer URL)
   */
  resourceIdString: Scalars['String']['input'];
};

export type ViewerUserActivityMessage = {
  __typename?: 'ViewerUserActivityMessage';
  sessionId: Scalars['String']['output'];
  /** SerializedViewerState, only null if DISCONNECTED */
  state?: Maybe<Scalars['JSONObject']['output']>;
  status: ViewerUserActivityStatus;
  user?: Maybe<LimitedUser>;
  userId?: Maybe<Scalars['String']['output']>;
  userName: Scalars['String']['output'];
};

export type ViewerUserActivityMessageInput = {
  sessionId: Scalars['String']['input'];
  /** SerializedViewerState, only null if DISCONNECTED */
  state?: InputMaybe<Scalars['JSONObject']['input']>;
  status: ViewerUserActivityStatus;
  userId?: InputMaybe<Scalars['String']['input']>;
  userName: Scalars['String']['input'];
};

export enum ViewerUserActivityStatus {
  Disconnected = 'DISCONNECTED',
  Viewing = 'VIEWING'
}

export type Webhook = {
  __typename?: 'Webhook';
  description?: Maybe<Scalars['String']['output']>;
  enabled?: Maybe<Scalars['Boolean']['output']>;
  hasSecret: Scalars['Boolean']['output'];
  history?: Maybe<WebhookEventCollection>;
  id: Scalars['String']['output'];
  projectId: Scalars['String']['output'];
  streamId: Scalars['String']['output'];
  triggers: Array<Scalars['String']['output']>;
  url: Scalars['String']['output'];
};


export type WebhookHistoryArgs = {
  limit?: Scalars['Int']['input'];
};

export type WebhookCollection = {
  __typename?: 'WebhookCollection';
  items: Array<Webhook>;
  totalCount: Scalars['Int']['output'];
};

export type WebhookCreateInput = {
  description?: InputMaybe<Scalars['String']['input']>;
  enabled?: InputMaybe<Scalars['Boolean']['input']>;
  secret?: InputMaybe<Scalars['String']['input']>;
  streamId: Scalars['String']['input'];
  triggers: Array<Scalars['String']['input']>;
  url: Scalars['String']['input'];
};

export type WebhookDeleteInput = {
  id: Scalars['String']['input'];
  streamId: Scalars['String']['input'];
};

export type WebhookEvent = {
  __typename?: 'WebhookEvent';
  id: Scalars['String']['output'];
  lastUpdate: Scalars['DateTime']['output'];
  payload: Scalars['String']['output'];
  retryCount: Scalars['Int']['output'];
  status: Scalars['Int']['output'];
  statusInfo: Scalars['String']['output'];
  webhookId: Scalars['String']['output'];
};

export type WebhookEventCollection = {
  __typename?: 'WebhookEventCollection';
  items?: Maybe<Array<Maybe<WebhookEvent>>>;
  totalCount?: Maybe<Scalars['Int']['output']>;
};

export type WebhookUpdateInput = {
  description?: InputMaybe<Scalars['String']['input']>;
  enabled?: InputMaybe<Scalars['Boolean']['input']>;
  id: Scalars['String']['input'];
  secret?: InputMaybe<Scalars['String']['input']>;
  streamId: Scalars['String']['input'];
  triggers?: InputMaybe<Array<Scalars['String']['input']>>;
  url?: InputMaybe<Scalars['String']['input']>;
};

export type Workspace = {
  __typename?: 'Workspace';
<<<<<<< HEAD
  automateFunctions: AutomateFunctionCollection;
=======
  /** Regions available to the workspace for project data residency */
  availableRegions: Array<ServerRegionItem>;
>>>>>>> 1acc6fde
  /** Billing data for Workspaces beta */
  billing?: Maybe<WorkspaceBilling>;
  createdAt: Scalars['DateTime']['output'];
  customerPortalUrl?: Maybe<Scalars['String']['output']>;
  /** Selected fallback when `logo` not set */
  defaultLogoIndex: Scalars['Int']['output'];
  /** The default role workspace members will receive for workspace projects. */
  defaultProjectRole: Scalars['String']['output'];
  /**
   * The default region where project data will be stored, if set. If undefined, defaults to main/default
   * region.
   */
  defaultRegion?: Maybe<ServerRegionItem>;
  description?: Maybe<Scalars['String']['output']>;
  /** Enable/Disable discovery of the workspace */
  discoverabilityEnabled: Scalars['Boolean']['output'];
  /** Enable/Disable restriction to invite users to workspace as Guests only */
  domainBasedMembershipProtectionEnabled: Scalars['Boolean']['output'];
  /** Verified workspace domains */
  domains?: Maybe<Array<WorkspaceDomain>>;
  id: Scalars['ID']['output'];
  /** Only available to workspace owners/members */
  invitedTeam?: Maybe<Array<PendingWorkspaceCollaborator>>;
  /** Logo image as base64-encoded string */
  logo?: Maybe<Scalars['String']['output']>;
  name: Scalars['String']['output'];
  plan?: Maybe<WorkspacePlan>;
  projects: ProjectCollection;
  /** Active user's role for this workspace. `null` if request is not authenticated, or the workspace is not explicitly shared with you. */
  role?: Maybe<Scalars['String']['output']>;
  slug: Scalars['String']['output'];
  /** Information about the workspace's SSO configuration and the current user's SSO session, if present */
  sso?: Maybe<WorkspaceSso>;
  subscription?: Maybe<WorkspaceSubscription>;
  team: WorkspaceCollaboratorCollection;
  updatedAt: Scalars['DateTime']['output'];
};


export type WorkspaceAutomateFunctionsArgs = {
  cursor?: InputMaybe<Scalars['String']['input']>;
  filter?: InputMaybe<AutomateFunctionsFilter>;
  limit?: Scalars['Int']['input'];
};


export type WorkspaceInvitedTeamArgs = {
  filter?: InputMaybe<PendingWorkspaceCollaboratorsFilter>;
};


export type WorkspaceProjectsArgs = {
  cursor?: InputMaybe<Scalars['String']['input']>;
  filter?: InputMaybe<WorkspaceProjectsFilter>;
  limit?: Scalars['Int']['input'];
};


export type WorkspaceTeamArgs = {
  cursor?: InputMaybe<Scalars['String']['input']>;
  filter?: InputMaybe<WorkspaceTeamFilter>;
  limit?: Scalars['Int']['input'];
};

export type WorkspaceBilling = {
  __typename?: 'WorkspaceBilling';
  cost: WorkspaceCost;
  versionsCount: WorkspaceVersionsCount;
};

export type WorkspaceBillingMutations = {
  __typename?: 'WorkspaceBillingMutations';
  cancelCheckoutSession: Scalars['Boolean']['output'];
  createCheckoutSession: CheckoutSession;
};


export type WorkspaceBillingMutationsCancelCheckoutSessionArgs = {
  input: CancelCheckoutSessionInput;
};


export type WorkspaceBillingMutationsCreateCheckoutSessionArgs = {
  input: CheckoutSessionInput;
};

/** Overridden by `WorkspaceCollaboratorGraphQLReturn` */
export type WorkspaceCollaborator = {
  __typename?: 'WorkspaceCollaborator';
  id: Scalars['ID']['output'];
  projectRoles: Array<ProjectRole>;
  role: Scalars['String']['output'];
  user: LimitedUser;
};

export type WorkspaceCollaboratorCollection = {
  __typename?: 'WorkspaceCollaboratorCollection';
  cursor?: Maybe<Scalars['String']['output']>;
  items: Array<WorkspaceCollaborator>;
  totalCount: Scalars['Int']['output'];
};

export type WorkspaceCollection = {
  __typename?: 'WorkspaceCollection';
  cursor?: Maybe<Scalars['String']['output']>;
  items: Array<Workspace>;
  totalCount: Scalars['Int']['output'];
};

export type WorkspaceCost = {
  __typename?: 'WorkspaceCost';
  /** Currency of the price */
  currency: Currency;
  /** Discount applied to the total */
  discount?: Maybe<WorkspaceCostDiscount>;
  items: Array<WorkspaceCostItem>;
  /** Estimated cost of the workspace with no discount applied */
  subTotal: Scalars['Float']['output'];
  /** Total cost with discount applied */
  total: Scalars['Float']['output'];
};

export type WorkspaceCostDiscount = {
  __typename?: 'WorkspaceCostDiscount';
  amount: Scalars['Float']['output'];
  name: Scalars['String']['output'];
};

export type WorkspaceCostItem = {
  __typename?: 'WorkspaceCostItem';
  cost: Scalars['Float']['output'];
  count: Scalars['Int']['output'];
  label: Scalars['String']['output'];
  name: Scalars['String']['output'];
};

export type WorkspaceCreateInput = {
  defaultLogoIndex?: InputMaybe<Scalars['Int']['input']>;
  description?: InputMaybe<Scalars['String']['input']>;
  /** Logo image as base64-encoded string */
  logo?: InputMaybe<Scalars['String']['input']>;
  name: Scalars['String']['input'];
  slug?: InputMaybe<Scalars['String']['input']>;
};

export type WorkspaceDomain = {
  __typename?: 'WorkspaceDomain';
  domain: Scalars['String']['output'];
  id: Scalars['ID']['output'];
};

export type WorkspaceDomainDeleteInput = {
  id: Scalars['ID']['input'];
  workspaceId: Scalars['ID']['input'];
};

export type WorkspaceInviteCreateInput = {
  /** Either this or userId must be filled */
  email?: InputMaybe<Scalars['String']['input']>;
  /** Defaults to the member role, if not specified */
  role?: InputMaybe<WorkspaceRole>;
  /** Defaults to User, if not specified */
  serverRole?: InputMaybe<ServerRole>;
  /** Either this or email must be filled */
  userId?: InputMaybe<Scalars['String']['input']>;
};

export type WorkspaceInviteLookupOptions = {
  /** If true, the query will assume workspaceId is actually the workspace slug, and do the lookup by slug */
  useSlug?: InputMaybe<Scalars['Boolean']['input']>;
};

export type WorkspaceInviteMutations = {
  __typename?: 'WorkspaceInviteMutations';
  batchCreate: Workspace;
  cancel: Workspace;
  create: Workspace;
  resend: Scalars['Boolean']['output'];
  use: Scalars['Boolean']['output'];
};


export type WorkspaceInviteMutationsBatchCreateArgs = {
  input: Array<WorkspaceInviteCreateInput>;
  workspaceId: Scalars['String']['input'];
};


export type WorkspaceInviteMutationsCancelArgs = {
  inviteId: Scalars['String']['input'];
  workspaceId: Scalars['String']['input'];
};


export type WorkspaceInviteMutationsCreateArgs = {
  input: WorkspaceInviteCreateInput;
  workspaceId: Scalars['String']['input'];
};


export type WorkspaceInviteMutationsResendArgs = {
  input: WorkspaceInviteResendInput;
};


export type WorkspaceInviteMutationsUseArgs = {
  input: WorkspaceInviteUseInput;
};

export type WorkspaceInviteResendInput = {
  inviteId: Scalars['String']['input'];
  workspaceId: Scalars['String']['input'];
};

export type WorkspaceInviteUseInput = {
  accept: Scalars['Boolean']['input'];
  /**
   * If invite is attached to an unregistered email, the invite can only be used if this is set to true.
   * Upon accepting such an invite, the unregistered email will be added to the user's account as well.
   */
  addNewEmail?: InputMaybe<Scalars['Boolean']['input']>;
  token: Scalars['String']['input'];
};

export type WorkspaceMutations = {
  __typename?: 'WorkspaceMutations';
  addDomain: Workspace;
  billing: WorkspaceBillingMutations;
  create: Workspace;
  delete: Scalars['Boolean']['output'];
  deleteDomain: Workspace;
  invites: WorkspaceInviteMutations;
  join: Workspace;
  leave: Scalars['Boolean']['output'];
  projects: WorkspaceProjectMutations;
  /** Set the default region where project data will be stored. Only available to admins. */
  setDefaultRegion: Workspace;
  update: Workspace;
  updateRole: Workspace;
};


export type WorkspaceMutationsAddDomainArgs = {
  input: AddDomainToWorkspaceInput;
};


export type WorkspaceMutationsCreateArgs = {
  input: WorkspaceCreateInput;
};


export type WorkspaceMutationsDeleteArgs = {
  workspaceId: Scalars['String']['input'];
};


export type WorkspaceMutationsDeleteDomainArgs = {
  input: WorkspaceDomainDeleteInput;
};


export type WorkspaceMutationsJoinArgs = {
  input: JoinWorkspaceInput;
};


export type WorkspaceMutationsLeaveArgs = {
  id: Scalars['ID']['input'];
};


export type WorkspaceMutationsSetDefaultRegionArgs = {
  regionKey: Scalars['String']['input'];
  workspaceId: Scalars['String']['input'];
};


export type WorkspaceMutationsUpdateArgs = {
  input: WorkspaceUpdateInput;
};


export type WorkspaceMutationsUpdateRoleArgs = {
  input: WorkspaceRoleUpdateInput;
};

export type WorkspacePlan = {
  __typename?: 'WorkspacePlan';
  name: WorkspacePlans;
  status: WorkspacePlanStatuses;
};

export enum WorkspacePlanStatuses {
  CancelationScheduled = 'cancelationScheduled',
  Canceled = 'canceled',
  Expired = 'expired',
  PaymentFailed = 'paymentFailed',
  Trial = 'trial',
  Valid = 'valid'
}

export enum WorkspacePlans {
  Academia = 'academia',
  Business = 'business',
  Pro = 'pro',
  Team = 'team',
  Unlimited = 'unlimited'
}

export type WorkspaceProjectCreateInput = {
  description?: InputMaybe<Scalars['String']['input']>;
  name?: InputMaybe<Scalars['String']['input']>;
  visibility?: InputMaybe<ProjectVisibility>;
  workspaceId: Scalars['String']['input'];
};

export type WorkspaceProjectInviteCreateInput = {
  /** Either this or userId must be filled */
  email?: InputMaybe<Scalars['String']['input']>;
  /** Defaults to the contributor role, if not specified */
  role?: InputMaybe<Scalars['String']['input']>;
  /** Can only be specified if guest mode is on or if the user is an admin */
  serverRole?: InputMaybe<Scalars['String']['input']>;
  /** Either this or email must be filled */
  userId?: InputMaybe<Scalars['String']['input']>;
  /** Only taken into account, if project belongs to a workspace. Defaults to guest access. */
  workspaceRole?: InputMaybe<Scalars['String']['input']>;
};

export type WorkspaceProjectMutations = {
  __typename?: 'WorkspaceProjectMutations';
  create: Project;
  moveToWorkspace: Project;
  updateRole: Project;
};


export type WorkspaceProjectMutationsCreateArgs = {
  input: WorkspaceProjectCreateInput;
};


export type WorkspaceProjectMutationsMoveToWorkspaceArgs = {
  projectId: Scalars['String']['input'];
  workspaceId: Scalars['String']['input'];
};


export type WorkspaceProjectMutationsUpdateRoleArgs = {
  input: ProjectUpdateRoleInput;
};

export type WorkspaceProjectsFilter = {
  /** Filter out projects by name */
  search?: InputMaybe<Scalars['String']['input']>;
};

export enum WorkspaceRole {
  Admin = 'ADMIN',
  Guest = 'GUEST',
  Member = 'MEMBER'
}

export type WorkspaceRoleDeleteInput = {
  userId: Scalars['String']['input'];
  workspaceId: Scalars['String']['input'];
};

export type WorkspaceRoleUpdateInput = {
  /** Leave role null to revoke access entirely */
  role?: InputMaybe<Scalars['String']['input']>;
  userId: Scalars['String']['input'];
  workspaceId: Scalars['String']['input'];
};

export type WorkspaceSso = {
  __typename?: 'WorkspaceSso';
  /** If null, the workspace does not have SSO configured */
  provider?: Maybe<WorkspaceSsoProvider>;
  session?: Maybe<WorkspaceSsoSession>;
};

export type WorkspaceSsoProvider = {
  __typename?: 'WorkspaceSsoProvider';
  clientId: Scalars['String']['output'];
  id: Scalars['ID']['output'];
  issuerUrl: Scalars['String']['output'];
  name: Scalars['String']['output'];
};

export type WorkspaceSsoSession = {
  __typename?: 'WorkspaceSsoSession';
  createdAt: Scalars['DateTime']['output'];
  validUntil: Scalars['DateTime']['output'];
};

export type WorkspaceSubscription = {
  __typename?: 'WorkspaceSubscription';
  billingInterval: BillingInterval;
  createdAt: Scalars['DateTime']['output'];
  currentBillingCycleEnd: Scalars['DateTime']['output'];
  updatedAt: Scalars['DateTime']['output'];
};

export type WorkspaceTeamFilter = {
  /** Limit team members to provided role(s) */
  roles?: InputMaybe<Array<Scalars['String']['input']>>;
  /** Search for team members by name or email */
  search?: InputMaybe<Scalars['String']['input']>;
};

export type WorkspaceUpdateInput = {
  defaultLogoIndex?: InputMaybe<Scalars['Int']['input']>;
  defaultProjectRole?: InputMaybe<Scalars['String']['input']>;
  description?: InputMaybe<Scalars['String']['input']>;
  discoverabilityEnabled?: InputMaybe<Scalars['Boolean']['input']>;
  domainBasedMembershipProtectionEnabled?: InputMaybe<Scalars['Boolean']['input']>;
  id: Scalars['String']['input'];
  /** Logo image as base64-encoded string */
  logo?: InputMaybe<Scalars['String']['input']>;
  name?: InputMaybe<Scalars['String']['input']>;
  slug?: InputMaybe<Scalars['String']['input']>;
};

export type WorkspaceVersionsCount = {
  __typename?: 'WorkspaceVersionsCount';
  /** Total number of versions of all projects in the workspace */
  current: Scalars['Int']['output'];
  /** Maximum number of version of all projects in the workspace with no additional cost */
  max: Scalars['Int']['output'];
};

export type CreateObjectMutationVariables = Exact<{
  input: ObjectCreateInput;
}>;


export type CreateObjectMutation = { __typename?: 'Mutation', objectCreate: Array<string> };

export type BasicWorkspaceFragment = { __typename?: 'Workspace', id: string, name: string, slug: string, updatedAt: string, createdAt: string, role?: string | null };

export type BasicPendingWorkspaceCollaboratorFragment = { __typename?: 'PendingWorkspaceCollaborator', id: string, inviteId: string, workspaceId: string, workspaceName: string, title: string, role: string, token?: string | null, invitedBy: { __typename?: 'LimitedUser', id: string, name: string }, user?: { __typename?: 'LimitedUser', id: string, name: string } | null };

export type WorkspaceBillingFragment = { __typename?: 'Workspace', billing?: { __typename?: 'WorkspaceBilling', versionsCount: { __typename?: 'WorkspaceVersionsCount', current: number, max: number }, cost: { __typename?: 'WorkspaceCost', subTotal: number, currency: Currency, total: number, items: Array<{ __typename?: 'WorkspaceCostItem', count: number, name: string, cost: number, label: string }>, discount?: { __typename?: 'WorkspaceCostDiscount', name: string, amount: number } | null } } | null };

export type WorkspaceProjectsFragment = { __typename?: 'ProjectCollection', cursor?: string | null, totalCount: number, items: Array<{ __typename?: 'Project', id: string }> };

export type CreateWorkspaceInviteMutationVariables = Exact<{
  workspaceId: Scalars['String']['input'];
  input: WorkspaceInviteCreateInput;
}>;


export type CreateWorkspaceInviteMutation = { __typename?: 'Mutation', workspaceMutations: { __typename?: 'WorkspaceMutations', invites: { __typename?: 'WorkspaceInviteMutations', create: { __typename?: 'Workspace', id: string, name: string, slug: string, updatedAt: string, createdAt: string, role?: string | null, invitedTeam?: Array<{ __typename?: 'PendingWorkspaceCollaborator', id: string, inviteId: string, workspaceId: string, workspaceName: string, title: string, role: string, token?: string | null, invitedBy: { __typename?: 'LimitedUser', id: string, name: string }, user?: { __typename?: 'LimitedUser', id: string, name: string } | null }> | null } } } };

export type BatchCreateWorkspaceInvitesMutationVariables = Exact<{
  workspaceId: Scalars['String']['input'];
  input: Array<WorkspaceInviteCreateInput> | WorkspaceInviteCreateInput;
}>;


export type BatchCreateWorkspaceInvitesMutation = { __typename?: 'Mutation', workspaceMutations: { __typename?: 'WorkspaceMutations', invites: { __typename?: 'WorkspaceInviteMutations', batchCreate: { __typename?: 'Workspace', id: string, name: string, slug: string, updatedAt: string, createdAt: string, role?: string | null, invitedTeam?: Array<{ __typename?: 'PendingWorkspaceCollaborator', id: string, inviteId: string, workspaceId: string, workspaceName: string, title: string, role: string, token?: string | null, invitedBy: { __typename?: 'LimitedUser', id: string, name: string }, user?: { __typename?: 'LimitedUser', id: string, name: string } | null }> | null } } } };

export type GetWorkspaceWithTeamQueryVariables = Exact<{
  workspaceId: Scalars['String']['input'];
}>;


export type GetWorkspaceWithTeamQuery = { __typename?: 'Query', workspace: { __typename?: 'Workspace', id: string, name: string, slug: string, updatedAt: string, createdAt: string, role?: string | null, invitedTeam?: Array<{ __typename?: 'PendingWorkspaceCollaborator', id: string, inviteId: string, workspaceId: string, workspaceName: string, title: string, role: string, token?: string | null, invitedBy: { __typename?: 'LimitedUser', id: string, name: string }, user?: { __typename?: 'LimitedUser', id: string, name: string } | null }> | null } };

export type GetWorkspaceWithBillingQueryVariables = Exact<{
  workspaceId: Scalars['String']['input'];
}>;


export type GetWorkspaceWithBillingQuery = { __typename?: 'Query', workspace: { __typename?: 'Workspace', id: string, name: string, slug: string, updatedAt: string, createdAt: string, role?: string | null, billing?: { __typename?: 'WorkspaceBilling', versionsCount: { __typename?: 'WorkspaceVersionsCount', current: number, max: number }, cost: { __typename?: 'WorkspaceCost', subTotal: number, currency: Currency, total: number, items: Array<{ __typename?: 'WorkspaceCostItem', count: number, name: string, cost: number, label: string }>, discount?: { __typename?: 'WorkspaceCostDiscount', name: string, amount: number } | null } } | null } };

export type GetWorkspaceWithProjectsQueryVariables = Exact<{
  workspaceId: Scalars['String']['input'];
}>;


export type GetWorkspaceWithProjectsQuery = { __typename?: 'Query', workspace: { __typename?: 'Workspace', id: string, name: string, slug: string, updatedAt: string, createdAt: string, role?: string | null, projects: { __typename?: 'ProjectCollection', cursor?: string | null, totalCount: number, items: Array<{ __typename?: 'Project', id: string }> } } };

export type CancelWorkspaceInviteMutationVariables = Exact<{
  workspaceId: Scalars['String']['input'];
  inviteId: Scalars['String']['input'];
}>;


export type CancelWorkspaceInviteMutation = { __typename?: 'Mutation', workspaceMutations: { __typename?: 'WorkspaceMutations', invites: { __typename?: 'WorkspaceInviteMutations', cancel: { __typename?: 'Workspace', id: string, name: string, slug: string, updatedAt: string, createdAt: string, role?: string | null, invitedTeam?: Array<{ __typename?: 'PendingWorkspaceCollaborator', id: string, inviteId: string, workspaceId: string, workspaceName: string, title: string, role: string, token?: string | null, invitedBy: { __typename?: 'LimitedUser', id: string, name: string }, user?: { __typename?: 'LimitedUser', id: string, name: string } | null }> | null } } } };

export type UseWorkspaceInviteMutationVariables = Exact<{
  input: WorkspaceInviteUseInput;
}>;


export type UseWorkspaceInviteMutation = { __typename?: 'Mutation', workspaceMutations: { __typename?: 'WorkspaceMutations', invites: { __typename?: 'WorkspaceInviteMutations', use: boolean } } };

export type GetWorkspaceInviteQueryVariables = Exact<{
  workspaceId: Scalars['String']['input'];
  token?: InputMaybe<Scalars['String']['input']>;
  options?: InputMaybe<WorkspaceInviteLookupOptions>;
}>;


export type GetWorkspaceInviteQuery = { __typename?: 'Query', workspaceInvite?: { __typename?: 'PendingWorkspaceCollaborator', id: string, inviteId: string, workspaceId: string, workspaceName: string, title: string, role: string, token?: string | null, invitedBy: { __typename?: 'LimitedUser', id: string, name: string }, user?: { __typename?: 'LimitedUser', id: string, name: string } | null } | null };

export type GetMyWorkspaceInvitesQueryVariables = Exact<{ [key: string]: never; }>;


export type GetMyWorkspaceInvitesQuery = { __typename?: 'Query', activeUser?: { __typename?: 'User', workspaceInvites: Array<{ __typename?: 'PendingWorkspaceCollaborator', id: string, inviteId: string, workspaceId: string, workspaceName: string, title: string, role: string, token?: string | null, invitedBy: { __typename?: 'LimitedUser', id: string, name: string }, user?: { __typename?: 'LimitedUser', id: string, name: string } | null }> } | null };

export type UseWorkspaceProjectInviteMutationVariables = Exact<{
  input: ProjectInviteUseInput;
}>;


export type UseWorkspaceProjectInviteMutation = { __typename?: 'Mutation', projectMutations: { __typename?: 'ProjectMutations', invites: { __typename?: 'ProjectInviteMutations', use: boolean } } };

export type CreateWorkspaceProjectInviteMutationVariables = Exact<{
  projectId: Scalars['ID']['input'];
  inputs: Array<WorkspaceProjectInviteCreateInput> | WorkspaceProjectInviteCreateInput;
}>;


export type CreateWorkspaceProjectInviteMutation = { __typename?: 'Mutation', projectMutations: { __typename?: 'ProjectMutations', invites: { __typename?: 'ProjectInviteMutations', createForWorkspace: { __typename?: 'Project', id: string } } } };

export type ResendWorkspaceInviteMutationVariables = Exact<{
  input: WorkspaceInviteResendInput;
}>;


export type ResendWorkspaceInviteMutation = { __typename?: 'Mutation', workspaceMutations: { __typename?: 'WorkspaceMutations', invites: { __typename?: 'WorkspaceInviteMutations', resend: boolean } } };

export type AddWorkspaceDomainMutationVariables = Exact<{
  input: AddDomainToWorkspaceInput;
}>;


export type AddWorkspaceDomainMutation = { __typename?: 'Mutation', workspaceMutations: { __typename?: 'WorkspaceMutations', addDomain: { __typename?: 'Workspace', id: string, domains?: Array<{ __typename?: 'WorkspaceDomain', id: string }> | null } } };

export type DeleteWorkspaceDomainMutationVariables = Exact<{
  input: WorkspaceDomainDeleteInput;
}>;


export type DeleteWorkspaceDomainMutation = { __typename?: 'Mutation', workspaceMutations: { __typename?: 'WorkspaceMutations', deleteDomain: { __typename?: 'Workspace', id: string, domainBasedMembershipProtectionEnabled: boolean, discoverabilityEnabled: boolean, domains?: Array<{ __typename?: 'WorkspaceDomain', id: string }> | null } } };

export type GetWorkspaceAvailableRegionsQueryVariables = Exact<{
  workspaceId: Scalars['String']['input'];
}>;


export type GetWorkspaceAvailableRegionsQuery = { __typename?: 'Query', workspace: { __typename?: 'Workspace', id: string, availableRegions: Array<{ __typename?: 'ServerRegionItem', id: string, key: string, name: string }> } };

export type GetWorkspaceDefaultRegionQueryVariables = Exact<{
  workspaceId: Scalars['String']['input'];
}>;


export type GetWorkspaceDefaultRegionQuery = { __typename?: 'Query', workspace: { __typename?: 'Workspace', id: string, defaultRegion?: { __typename?: 'ServerRegionItem', id: string, key: string, name: string } | null } };

export type SetWorkspaceDefaultRegionMutationVariables = Exact<{
  workspaceId: Scalars['String']['input'];
  regionKey: Scalars['String']['input'];
}>;


export type SetWorkspaceDefaultRegionMutation = { __typename?: 'Mutation', workspaceMutations: { __typename?: 'WorkspaceMutations', setDefaultRegion: { __typename?: 'Workspace', id: string, defaultRegion?: { __typename?: 'ServerRegionItem', id: string, key: string, name: string } | null } } };

export type BasicStreamAccessRequestFieldsFragment = { __typename?: 'StreamAccessRequest', id: string, requesterId: string, streamId: string, createdAt: string, requester: { __typename?: 'LimitedUser', id: string, name: string } };

export type CreateStreamAccessRequestMutationVariables = Exact<{
  streamId: Scalars['String']['input'];
}>;


export type CreateStreamAccessRequestMutation = { __typename?: 'Mutation', streamAccessRequestCreate: { __typename?: 'StreamAccessRequest', id: string, requesterId: string, streamId: string, createdAt: string, requester: { __typename?: 'LimitedUser', id: string, name: string } } };

export type GetStreamAccessRequestQueryVariables = Exact<{
  streamId: Scalars['String']['input'];
}>;


export type GetStreamAccessRequestQuery = { __typename?: 'Query', streamAccessRequest?: { __typename?: 'StreamAccessRequest', id: string, requesterId: string, streamId: string, createdAt: string, requester: { __typename?: 'LimitedUser', id: string, name: string } } | null };

export type GetFullStreamAccessRequestQueryVariables = Exact<{
  streamId: Scalars['String']['input'];
}>;


export type GetFullStreamAccessRequestQuery = { __typename?: 'Query', streamAccessRequest?: { __typename?: 'StreamAccessRequest', id: string, requesterId: string, streamId: string, createdAt: string, stream: { __typename?: 'Stream', id: string, name: string }, requester: { __typename?: 'LimitedUser', id: string, name: string } } | null };

export type GetPendingStreamAccessRequestsQueryVariables = Exact<{
  streamId: Scalars['String']['input'];
}>;


export type GetPendingStreamAccessRequestsQuery = { __typename?: 'Query', stream?: { __typename?: 'Stream', id: string, name: string, pendingAccessRequests?: Array<{ __typename?: 'StreamAccessRequest', id: string, requesterId: string, streamId: string, createdAt: string, stream: { __typename?: 'Stream', id: string, name: string }, requester: { __typename?: 'LimitedUser', id: string, name: string } }> | null } | null };

export type UseStreamAccessRequestMutationVariables = Exact<{
  requestId: Scalars['String']['input'];
  accept: Scalars['Boolean']['input'];
  role?: StreamRole;
}>;


export type UseStreamAccessRequestMutation = { __typename?: 'Mutation', streamAccessRequestUse: boolean };

export type CreateTokenMutationVariables = Exact<{
  token: ApiTokenCreateInput;
}>;


export type CreateTokenMutation = { __typename?: 'Mutation', apiTokenCreate: string };

export type RevokeTokenMutationVariables = Exact<{
  token: Scalars['String']['input'];
}>;


export type RevokeTokenMutation = { __typename?: 'Mutation', apiTokenRevoke: boolean };

export type TokenAppInfoQueryVariables = Exact<{ [key: string]: never; }>;


export type TokenAppInfoQuery = { __typename?: 'Query', authenticatedAsApp?: { __typename?: 'ServerAppListItem', id: string, name: string } | null };

export type AppTokenCreateMutationVariables = Exact<{
  token: AppTokenCreateInput;
}>;


export type AppTokenCreateMutation = { __typename?: 'Mutation', appTokenCreate: string };

export type TestAutomateFunctionFragment = { __typename?: 'AutomateFunction', id: string, name: string, isFeatured: boolean, description: string, logo?: string | null, automationCount: number, supportedSourceApps: Array<string>, tags: Array<string>, repo: { __typename?: 'BasicGitRepositoryMetadata', id: string, owner: string, name: string }, releases: { __typename?: 'AutomateFunctionReleaseCollection', totalCount: number, items: Array<{ __typename?: 'AutomateFunctionRelease', id: string, versionTag: string, createdAt: string, inputSchema?: Record<string, unknown> | null, commitId: string }> } };

export type TestAutomationFragment = { __typename?: 'Automation', id: string, name: string, enabled: boolean, createdAt: string, updatedAt: string, runs: { __typename?: 'AutomateRunCollection', totalCount: number, items: Array<{ __typename?: 'AutomateRun', id: string, status: AutomateRunStatus, createdAt: string, updatedAt: string, trigger: { __typename?: 'VersionCreatedTrigger', version?: { __typename?: 'Version', id: string } | null, model?: { __typename?: 'Model', id: string } | null }, functionRuns: Array<{ __typename?: 'AutomateFunctionRun', id: string, status: AutomateRunStatus, statusMessage?: string | null, contextView?: string | null, elapsed: number, results?: Record<string, unknown> | null, function?: { __typename?: 'AutomateFunction', id: string } | null }> }> }, currentRevision?: { __typename?: 'AutomationRevision', id: string, triggerDefinitions: Array<{ __typename?: 'VersionCreatedTriggerDefinition', type: AutomateRunTriggerType, model?: { __typename?: 'Model', id: string } | null }>, functions: Array<{ __typename?: 'AutomationRevisionFunction', parameters?: Record<string, unknown> | null, release: { __typename?: 'AutomateFunctionRelease', id: string, versionTag: string, createdAt: string, inputSchema?: Record<string, unknown> | null, commitId: string, function: { __typename?: 'AutomateFunction', id: string } } }> } | null };

export type GetProjectAutomationQueryVariables = Exact<{
  projectId: Scalars['String']['input'];
  automationId: Scalars['String']['input'];
}>;


export type GetProjectAutomationQuery = { __typename?: 'Query', project: { __typename?: 'Project', id: string, automation: { __typename?: 'Automation', id: string, name: string, enabled: boolean, createdAt: string, updatedAt: string, runs: { __typename?: 'AutomateRunCollection', totalCount: number, items: Array<{ __typename?: 'AutomateRun', id: string, status: AutomateRunStatus, createdAt: string, updatedAt: string, trigger: { __typename?: 'VersionCreatedTrigger', version?: { __typename?: 'Version', id: string } | null, model?: { __typename?: 'Model', id: string } | null }, functionRuns: Array<{ __typename?: 'AutomateFunctionRun', id: string, status: AutomateRunStatus, statusMessage?: string | null, contextView?: string | null, elapsed: number, results?: Record<string, unknown> | null, function?: { __typename?: 'AutomateFunction', id: string } | null }> }> }, currentRevision?: { __typename?: 'AutomationRevision', id: string, triggerDefinitions: Array<{ __typename?: 'VersionCreatedTriggerDefinition', type: AutomateRunTriggerType, model?: { __typename?: 'Model', id: string } | null }>, functions: Array<{ __typename?: 'AutomationRevisionFunction', parameters?: Record<string, unknown> | null, release: { __typename?: 'AutomateFunctionRelease', id: string, versionTag: string, createdAt: string, inputSchema?: Record<string, unknown> | null, commitId: string, function: { __typename?: 'AutomateFunction', id: string } } }> } | null } } };

export type GetAutomateFunctionsQueryVariables = Exact<{
  cursor?: InputMaybe<Scalars['String']['input']>;
  limit: Scalars['Int']['input'];
  filter?: InputMaybe<AutomateFunctionsFilter>;
}>;


export type GetAutomateFunctionsQuery = { __typename?: 'Query', automateFunctions: { __typename?: 'AutomateFunctionCollection', cursor?: string | null, totalCount: number, items: Array<{ __typename?: 'AutomateFunction', id: string, name: string, isFeatured: boolean, description: string, logo?: string | null, automationCount: number, supportedSourceApps: Array<string>, tags: Array<string>, repo: { __typename?: 'BasicGitRepositoryMetadata', id: string, owner: string, name: string }, releases: { __typename?: 'AutomateFunctionReleaseCollection', totalCount: number, items: Array<{ __typename?: 'AutomateFunctionRelease', id: string, versionTag: string, createdAt: string, inputSchema?: Record<string, unknown> | null, commitId: string }> } }> } };

export type AutomateValidateAuthCodeQueryVariables = Exact<{
  payload: AutomateAuthCodePayloadTest;
}>;


export type AutomateValidateAuthCodeQuery = { __typename?: 'Query', automateValidateAuthCode: boolean };

export type CommentWithRepliesFragment = { __typename?: 'Comment', id: string, rawText: string, text: { __typename?: 'SmartTextEditorValue', doc?: Record<string, unknown> | null, attachments?: Array<{ __typename?: 'BlobMetadata', id: string, fileName: string, streamId: string }> | null }, replies: { __typename?: 'CommentCollection', items: Array<{ __typename?: 'Comment', id: string, text: { __typename?: 'SmartTextEditorValue', doc?: Record<string, unknown> | null, attachments?: Array<{ __typename?: 'BlobMetadata', id: string, fileName: string, streamId: string }> | null } }> } };

export type CreateCommentMutationVariables = Exact<{
  input: CommentCreateInput;
}>;


export type CreateCommentMutation = { __typename?: 'Mutation', commentCreate: string };

export type CreateReplyMutationVariables = Exact<{
  input: ReplyCreateInput;
}>;


export type CreateReplyMutation = { __typename?: 'Mutation', commentReply: string };

export type GetCommentQueryVariables = Exact<{
  id: Scalars['String']['input'];
  streamId: Scalars['String']['input'];
}>;


export type GetCommentQuery = { __typename?: 'Query', comment?: { __typename?: 'Comment', id: string, rawText: string, text: { __typename?: 'SmartTextEditorValue', doc?: Record<string, unknown> | null, attachments?: Array<{ __typename?: 'BlobMetadata', id: string, fileName: string, streamId: string }> | null }, replies: { __typename?: 'CommentCollection', items: Array<{ __typename?: 'Comment', id: string, text: { __typename?: 'SmartTextEditorValue', doc?: Record<string, unknown> | null, attachments?: Array<{ __typename?: 'BlobMetadata', id: string, fileName: string, streamId: string }> | null } }> } } | null };

export type GetCommentsQueryVariables = Exact<{
  streamId: Scalars['String']['input'];
  cursor?: InputMaybe<Scalars['String']['input']>;
}>;


export type GetCommentsQuery = { __typename?: 'Query', comments?: { __typename?: 'CommentCollection', totalCount: number, cursor?: string | null, items: Array<{ __typename?: 'Comment', id: string, rawText: string, text: { __typename?: 'SmartTextEditorValue', doc?: Record<string, unknown> | null, attachments?: Array<{ __typename?: 'BlobMetadata', id: string, fileName: string, streamId: string }> | null }, replies: { __typename?: 'CommentCollection', items: Array<{ __typename?: 'Comment', id: string, text: { __typename?: 'SmartTextEditorValue', doc?: Record<string, unknown> | null, attachments?: Array<{ __typename?: 'BlobMetadata', id: string, fileName: string, streamId: string }> | null } }> } }> } | null };

export type BaseCommitFieldsFragment = { __typename?: 'Commit', id: string, authorName?: string | null, authorId?: string | null, authorAvatar?: string | null, streamId?: string | null, streamName?: string | null, sourceApplication?: string | null, message?: string | null, referencedObject: string, createdAt?: string | null, commentCount: number };

export type ReadOwnCommitsQueryVariables = Exact<{
  cursor?: InputMaybe<Scalars['String']['input']>;
  limit?: Scalars['Int']['input'];
}>;


export type ReadOwnCommitsQuery = { __typename?: 'Query', activeUser?: { __typename?: 'User', commits?: { __typename?: 'CommitCollection', totalCount: number, cursor?: string | null, items?: Array<{ __typename?: 'Commit', id: string, authorName?: string | null, authorId?: string | null, authorAvatar?: string | null, streamId?: string | null, streamName?: string | null, sourceApplication?: string | null, message?: string | null, referencedObject: string, createdAt?: string | null, commentCount: number }> | null } | null } | null };

export type ReadOtherUsersCommitsQueryVariables = Exact<{
  userId: Scalars['String']['input'];
  cursor?: InputMaybe<Scalars['String']['input']>;
  limit?: Scalars['Int']['input'];
}>;


export type ReadOtherUsersCommitsQuery = { __typename?: 'Query', otherUser?: { __typename?: 'LimitedUser', commits?: { __typename?: 'CommitCollection', totalCount: number, cursor?: string | null, items?: Array<{ __typename?: 'Commit', id: string, authorName?: string | null, authorId?: string | null, authorAvatar?: string | null, streamId?: string | null, streamName?: string | null, sourceApplication?: string | null, message?: string | null, referencedObject: string, createdAt?: string | null, commentCount: number, stream: { __typename?: 'Stream', id: string, name: string, isPublic: boolean } }> | null } | null } | null };

export type ReadStreamBranchCommitsQueryVariables = Exact<{
  streamId: Scalars['String']['input'];
  branchName: Scalars['String']['input'];
  cursor?: InputMaybe<Scalars['String']['input']>;
  limit?: Scalars['Int']['input'];
}>;


export type ReadStreamBranchCommitsQuery = { __typename?: 'Query', stream?: { __typename?: 'Stream', id: string, name: string, role?: string | null, branch?: { __typename?: 'Branch', id: string, name: string, description?: string | null, commits?: { __typename?: 'CommitCollection', totalCount: number, cursor?: string | null, items?: Array<{ __typename?: 'Commit', id: string, authorName?: string | null, authorId?: string | null, authorAvatar?: string | null, streamId?: string | null, streamName?: string | null, sourceApplication?: string | null, message?: string | null, referencedObject: string, createdAt?: string | null, commentCount: number }> | null } | null } | null } | null };

export type MoveCommitsMutationVariables = Exact<{
  input: CommitsMoveInput;
}>;


export type MoveCommitsMutation = { __typename?: 'Mutation', commitsMove: boolean };

export type DeleteCommitsMutationVariables = Exact<{
  input: CommitsDeleteInput;
}>;


export type DeleteCommitsMutation = { __typename?: 'Mutation', commitsDelete: boolean };

export type CreateProjectModelMutationVariables = Exact<{
  input: CreateModelInput;
}>;


export type CreateProjectModelMutation = { __typename?: 'Mutation', modelMutations: { __typename?: 'ModelMutations', create: { __typename?: 'Model', id: string, name: string, description?: string | null } } };

export type FindProjectModelByNameQueryVariables = Exact<{
  projectId: Scalars['String']['input'];
  name: Scalars['String']['input'];
}>;


export type FindProjectModelByNameQuery = { __typename?: 'Query', project: { __typename?: 'Project', modelByName: { __typename?: 'Model', id: string, name: string, description?: string | null } } };

export type MainRegionMetadataFragment = { __typename?: 'ServerRegionItem', id: string, key: string, name: string, description?: string | null };

export type GetAvailableRegionKeysQueryVariables = Exact<{ [key: string]: never; }>;


export type GetAvailableRegionKeysQuery = { __typename?: 'Query', serverInfo: { __typename?: 'ServerInfo', multiRegion: { __typename?: 'ServerMultiRegionConfiguration', availableKeys: Array<string> } } };

export type CreateNewRegionMutationVariables = Exact<{
  input: CreateServerRegionInput;
}>;


export type CreateNewRegionMutation = { __typename?: 'Mutation', serverInfoMutations: { __typename?: 'ServerInfoMutations', multiRegion: { __typename?: 'ServerRegionMutations', create: { __typename?: 'ServerRegionItem', id: string, key: string, name: string, description?: string | null } } } };

export type GetRegionsQueryVariables = Exact<{ [key: string]: never; }>;


export type GetRegionsQuery = { __typename?: 'Query', serverInfo: { __typename?: 'ServerInfo', multiRegion: { __typename?: 'ServerMultiRegionConfiguration', regions: Array<{ __typename?: 'ServerRegionItem', id: string, key: string, name: string, description?: string | null }> } } };

export type UpdateRegionMutationVariables = Exact<{
  input: UpdateServerRegionInput;
}>;


export type UpdateRegionMutation = { __typename?: 'Mutation', serverInfoMutations: { __typename?: 'ServerInfoMutations', multiRegion: { __typename?: 'ServerRegionMutations', update: { __typename?: 'ServerRegionItem', id: string, key: string, name: string, description?: string | null } } } };

export type BasicProjectAccessRequestFieldsFragment = { __typename?: 'ProjectAccessRequest', id: string, requesterId: string, projectId: string, createdAt: string, requester: { __typename?: 'LimitedUser', id: string, name: string } };

export type CreateProjectAccessRequestMutationVariables = Exact<{
  projectId: Scalars['String']['input'];
}>;


export type CreateProjectAccessRequestMutation = { __typename?: 'Mutation', projectMutations: { __typename?: 'ProjectMutations', accessRequestMutations: { __typename?: 'ProjectAccessRequestMutations', create: { __typename?: 'ProjectAccessRequest', id: string, requesterId: string, projectId: string, createdAt: string, requester: { __typename?: 'LimitedUser', id: string, name: string } } } } };

export type GetActiveUserProjectAccessRequestQueryVariables = Exact<{
  projectId: Scalars['String']['input'];
}>;


export type GetActiveUserProjectAccessRequestQuery = { __typename?: 'Query', activeUser?: { __typename?: 'User', projectAccessRequest?: { __typename?: 'ProjectAccessRequest', id: string, requesterId: string, projectId: string, createdAt: string, requester: { __typename?: 'LimitedUser', id: string, name: string } } | null } | null };

export type GetActiveUserFullProjectAccessRequestQueryVariables = Exact<{
  projectId: Scalars['String']['input'];
}>;


export type GetActiveUserFullProjectAccessRequestQuery = { __typename?: 'Query', activeUser?: { __typename?: 'User', projectAccessRequest?: { __typename?: 'ProjectAccessRequest', id: string, requesterId: string, projectId: string, createdAt: string, project: { __typename?: 'Project', id: string, name: string }, requester: { __typename?: 'LimitedUser', id: string, name: string } } | null } | null };

export type GetPendingProjectAccessRequestsQueryVariables = Exact<{
  projectId: Scalars['String']['input'];
}>;


export type GetPendingProjectAccessRequestsQuery = { __typename?: 'Query', project: { __typename?: 'Project', id: string, name: string, pendingAccessRequests?: Array<{ __typename?: 'ProjectAccessRequest', id: string, requesterId: string, projectId: string, createdAt: string, project: { __typename?: 'Project', id: string, name: string }, requester: { __typename?: 'LimitedUser', id: string, name: string } }> | null } };

export type UseProjectAccessRequestMutationVariables = Exact<{
  requestId: Scalars['String']['input'];
  accept: Scalars['Boolean']['input'];
  role?: StreamRole;
}>;


export type UseProjectAccessRequestMutation = { __typename?: 'Mutation', projectMutations: { __typename?: 'ProjectMutations', accessRequestMutations: { __typename?: 'ProjectAccessRequestMutations', use: { __typename?: 'Project', id: string } } } };

export type CreateProjectCommentMutationVariables = Exact<{
  input: CreateCommentInput;
}>;


export type CreateProjectCommentMutation = { __typename?: 'Mutation', commentMutations: { __typename?: 'CommentMutations', create: { __typename?: 'Comment', id: string, rawText: string, authorId: string, text: { __typename?: 'SmartTextEditorValue', doc?: Record<string, unknown> | null } } } };

export type BasicProjectFieldsFragment = { __typename?: 'Project', id: string, name: string, description?: string | null, visibility: ProjectVisibility, allowPublicComments: boolean, role?: string | null, createdAt: string, updatedAt: string };

export type AdminProjectListQueryVariables = Exact<{
  query?: InputMaybe<Scalars['String']['input']>;
  orderBy?: InputMaybe<Scalars['String']['input']>;
  visibility?: InputMaybe<Scalars['String']['input']>;
  limit?: Scalars['Int']['input'];
  cursor?: InputMaybe<Scalars['String']['input']>;
}>;


export type AdminProjectListQuery = { __typename?: 'Query', admin: { __typename?: 'AdminQueries', projectList: { __typename?: 'ProjectCollection', cursor?: string | null, totalCount: number, items: Array<{ __typename?: 'Project', id: string, name: string, description?: string | null, visibility: ProjectVisibility, allowPublicComments: boolean, role?: string | null, createdAt: string, updatedAt: string }> } } };

export type GetProjectObjectQueryVariables = Exact<{
  projectId: Scalars['String']['input'];
  objectId: Scalars['String']['input'];
}>;


export type GetProjectObjectQuery = { __typename?: 'Query', project: { __typename?: 'Project', object?: { __typename?: 'Object', id: string, createdAt?: string | null } | null } };

export type GetProjectQueryVariables = Exact<{
  id: Scalars['String']['input'];
}>;


export type GetProjectQuery = { __typename?: 'Query', project: { __typename?: 'Project', id: string, name: string, workspaceId?: string | null } };

export type CreateProjectMutationVariables = Exact<{
  input: ProjectCreateInput;
}>;


export type CreateProjectMutation = { __typename?: 'Mutation', projectMutations: { __typename?: 'ProjectMutations', create: { __typename?: 'Project', id: string, name: string, description?: string | null, visibility: ProjectVisibility, allowPublicComments: boolean, role?: string | null, createdAt: string, updatedAt: string } } };

export type BatchDeleteProjectsMutationVariables = Exact<{
  ids: Array<Scalars['String']['input']> | Scalars['String']['input'];
}>;


export type BatchDeleteProjectsMutation = { __typename?: 'Mutation', projectMutations: { __typename?: 'ProjectMutations', batchDelete: boolean } };

export type CreateServerInviteMutationVariables = Exact<{
  input: ServerInviteCreateInput;
}>;


export type CreateServerInviteMutation = { __typename?: 'Mutation', serverInviteCreate: boolean };

export type CreateStreamInviteMutationVariables = Exact<{
  input: StreamInviteCreateInput;
}>;


export type CreateStreamInviteMutation = { __typename?: 'Mutation', streamInviteCreate: boolean };

export type ResendInviteMutationVariables = Exact<{
  inviteId: Scalars['String']['input'];
}>;


export type ResendInviteMutation = { __typename?: 'Mutation', inviteResend: boolean };

export type BatchCreateServerInviteMutationVariables = Exact<{
  input: Array<ServerInviteCreateInput> | ServerInviteCreateInput;
}>;


export type BatchCreateServerInviteMutation = { __typename?: 'Mutation', serverInviteBatchCreate: boolean };

export type BatchCreateStreamInviteMutationVariables = Exact<{
  input: Array<StreamInviteCreateInput> | StreamInviteCreateInput;
}>;


export type BatchCreateStreamInviteMutation = { __typename?: 'Mutation', streamInviteBatchCreate: boolean };

export type DeleteInviteMutationVariables = Exact<{
  inviteId: Scalars['String']['input'];
}>;


export type DeleteInviteMutation = { __typename?: 'Mutation', inviteDelete: boolean };

export type StreamInviteDataFragment = { __typename?: 'PendingStreamCollaborator', id: string, inviteId: string, streamId: string, title: string, role: string, token?: string | null, invitedBy: { __typename?: 'LimitedUser', id: string, name: string, bio?: string | null, company?: string | null, avatar?: string | null, verified?: boolean | null }, user?: { __typename?: 'LimitedUser', id: string, name: string, bio?: string | null, company?: string | null, avatar?: string | null, verified?: boolean | null } | null };

export type GetStreamInviteQueryVariables = Exact<{
  streamId: Scalars['String']['input'];
  token?: InputMaybe<Scalars['String']['input']>;
}>;


export type GetStreamInviteQuery = { __typename?: 'Query', streamInvite?: { __typename?: 'PendingStreamCollaborator', id: string, inviteId: string, streamId: string, title: string, role: string, token?: string | null, invitedBy: { __typename?: 'LimitedUser', id: string, name: string, bio?: string | null, company?: string | null, avatar?: string | null, verified?: boolean | null }, user?: { __typename?: 'LimitedUser', id: string, name: string, bio?: string | null, company?: string | null, avatar?: string | null, verified?: boolean | null } | null } | null };

export type GetStreamInvitesQueryVariables = Exact<{ [key: string]: never; }>;


export type GetStreamInvitesQuery = { __typename?: 'Query', streamInvites: Array<{ __typename?: 'PendingStreamCollaborator', id: string, inviteId: string, streamId: string, title: string, role: string, token?: string | null, invitedBy: { __typename?: 'LimitedUser', id: string, name: string, bio?: string | null, company?: string | null, avatar?: string | null, verified?: boolean | null }, user?: { __typename?: 'LimitedUser', id: string, name: string, bio?: string | null, company?: string | null, avatar?: string | null, verified?: boolean | null } | null }> };

export type GetOwnProjectInvitesQueryVariables = Exact<{ [key: string]: never; }>;


export type GetOwnProjectInvitesQuery = { __typename?: 'Query', activeUser?: { __typename?: 'User', projectInvites: Array<{ __typename?: 'PendingStreamCollaborator', id: string, inviteId: string, streamId: string, title: string, role: string, token?: string | null, invitedBy: { __typename?: 'LimitedUser', id: string, name: string, bio?: string | null, company?: string | null, avatar?: string | null, verified?: boolean | null }, user?: { __typename?: 'LimitedUser', id: string, name: string, bio?: string | null, company?: string | null, avatar?: string | null, verified?: boolean | null } | null }> } | null };

export type UseStreamInviteMutationVariables = Exact<{
  accept: Scalars['Boolean']['input'];
  streamId: Scalars['String']['input'];
  token: Scalars['String']['input'];
}>;


export type UseStreamInviteMutation = { __typename?: 'Mutation', streamInviteUse: boolean };

export type CancelStreamInviteMutationVariables = Exact<{
  streamId: Scalars['String']['input'];
  inviteId: Scalars['String']['input'];
}>;


export type CancelStreamInviteMutation = { __typename?: 'Mutation', streamInviteCancel: boolean };

export type GetStreamPendingCollaboratorsQueryVariables = Exact<{
  streamId: Scalars['String']['input'];
}>;


export type GetStreamPendingCollaboratorsQuery = { __typename?: 'Query', stream?: { __typename?: 'Stream', id: string, pendingCollaborators?: Array<{ __typename?: 'PendingStreamCollaborator', inviteId: string, title: string, token?: string | null, user?: { __typename?: 'LimitedUser', id: string, name: string } | null }> | null } | null };

export type CreateProjectInviteMutationVariables = Exact<{
  projectId: Scalars['ID']['input'];
  input: ProjectInviteCreateInput;
}>;


export type CreateProjectInviteMutation = { __typename?: 'Mutation', projectMutations: { __typename?: 'ProjectMutations', invites: { __typename?: 'ProjectInviteMutations', create: { __typename?: 'Project', id: string } } } };

export type BasicStreamFieldsFragment = { __typename?: 'Stream', id: string, name: string, description?: string | null, isPublic: boolean, isDiscoverable: boolean, allowPublicComments: boolean, role?: string | null, createdAt: string, updatedAt: string };

export type LeaveStreamMutationVariables = Exact<{
  streamId: Scalars['String']['input'];
}>;


export type LeaveStreamMutation = { __typename?: 'Mutation', streamLeave: boolean };

export type CreateStreamMutationVariables = Exact<{
  stream: StreamCreateInput;
}>;


export type CreateStreamMutation = { __typename?: 'Mutation', streamCreate?: string | null };

export type UpdateStreamMutationVariables = Exact<{
  stream: StreamUpdateInput;
}>;


export type UpdateStreamMutation = { __typename?: 'Mutation', streamUpdate: boolean };

export type ReadStreamQueryVariables = Exact<{
  id: Scalars['String']['input'];
}>;


export type ReadStreamQuery = { __typename?: 'Query', stream?: { __typename?: 'Stream', id: string, name: string, description?: string | null, isPublic: boolean, isDiscoverable: boolean, allowPublicComments: boolean, role?: string | null, createdAt: string, updatedAt: string } | null };

export type ReadStreamsQueryVariables = Exact<{ [key: string]: never; }>;


export type ReadStreamsQuery = { __typename?: 'Query', streams?: { __typename?: 'StreamCollection', cursor?: string | null, totalCount: number, items?: Array<{ __typename?: 'Stream', id: string, name: string, description?: string | null, isPublic: boolean, isDiscoverable: boolean, allowPublicComments: boolean, role?: string | null, createdAt: string, updatedAt: string }> | null } | null };

export type ReadDiscoverableStreamsQueryVariables = Exact<{
  limit?: Scalars['Int']['input'];
  cursor?: InputMaybe<Scalars['String']['input']>;
  sort?: InputMaybe<DiscoverableStreamsSortingInput>;
}>;


export type ReadDiscoverableStreamsQuery = { __typename?: 'Query', discoverableStreams?: { __typename?: 'StreamCollection', totalCount: number, cursor?: string | null, items?: Array<{ __typename?: 'Stream', favoritesCount: number, id: string, name: string, description?: string | null, isPublic: boolean, isDiscoverable: boolean, allowPublicComments: boolean, role?: string | null, createdAt: string, updatedAt: string }> | null } | null };

export type GetUserStreamsQueryVariables = Exact<{
  userId?: InputMaybe<Scalars['String']['input']>;
  limit?: Scalars['Int']['input'];
  cursor?: InputMaybe<Scalars['String']['input']>;
}>;


export type GetUserStreamsQuery = { __typename?: 'Query', user?: { __typename?: 'User', streams: { __typename?: 'StreamCollection', totalCount: number, cursor?: string | null, items?: Array<{ __typename?: 'Stream', id: string, name: string, description?: string | null, isPublic: boolean, isDiscoverable: boolean, allowPublicComments: boolean, role?: string | null, createdAt: string, updatedAt: string }> | null } } | null };

export type GetLimitedUserStreamsQueryVariables = Exact<{
  userId: Scalars['String']['input'];
  limit?: Scalars['Int']['input'];
  cursor?: InputMaybe<Scalars['String']['input']>;
}>;


export type GetLimitedUserStreamsQuery = { __typename?: 'Query', otherUser?: { __typename?: 'LimitedUser', streams: { __typename?: 'StreamCollection', totalCount: number, cursor?: string | null, items?: Array<{ __typename?: 'Stream', id: string, name: string, description?: string | null, isPublic: boolean, isDiscoverable: boolean, allowPublicComments: boolean, role?: string | null, createdAt: string, updatedAt: string }> | null } } | null };

export type UserWithEmailsFragment = { __typename?: 'User', id: string, name: string, createdAt?: string | null, role?: string | null, emails: Array<{ __typename?: 'UserEmail', id: string, email: string, verified: boolean, primary: boolean }> };

export type GetActiveUserEmailsQueryVariables = Exact<{ [key: string]: never; }>;


export type GetActiveUserEmailsQuery = { __typename?: 'Query', activeUser?: { __typename?: 'User', id: string, name: string, createdAt?: string | null, role?: string | null, emails: Array<{ __typename?: 'UserEmail', id: string, email: string, verified: boolean, primary: boolean }> } | null };

export type CreateUserEmailMutationVariables = Exact<{
  input: CreateUserEmailInput;
}>;


export type CreateUserEmailMutation = { __typename?: 'Mutation', activeUserMutations: { __typename?: 'ActiveUserMutations', emailMutations: { __typename?: 'UserEmailMutations', create: { __typename?: 'User', id: string, name: string, createdAt?: string | null, role?: string | null, emails: Array<{ __typename?: 'UserEmail', id: string, email: string, verified: boolean, primary: boolean }> } } } };

export type DeleteUserEmailMutationVariables = Exact<{
  input: DeleteUserEmailInput;
}>;


export type DeleteUserEmailMutation = { __typename?: 'Mutation', activeUserMutations: { __typename?: 'ActiveUserMutations', emailMutations: { __typename?: 'UserEmailMutations', delete: { __typename?: 'User', id: string, name: string, createdAt?: string | null, role?: string | null, emails: Array<{ __typename?: 'UserEmail', id: string, email: string, verified: boolean, primary: boolean }> } } } };

export type SetPrimaryUserEmailMutationVariables = Exact<{
  input: SetPrimaryUserEmailInput;
}>;


export type SetPrimaryUserEmailMutation = { __typename?: 'Mutation', activeUserMutations: { __typename?: 'ActiveUserMutations', emailMutations: { __typename?: 'UserEmailMutations', setPrimary: { __typename?: 'User', id: string, name: string, createdAt?: string | null, role?: string | null, emails: Array<{ __typename?: 'UserEmail', id: string, email: string, verified: boolean, primary: boolean }> } } } };

export type BaseUserFieldsFragment = { __typename?: 'User', id: string, email?: string | null, name: string, bio?: string | null, company?: string | null, avatar?: string | null, verified?: boolean | null, role?: string | null };

export type BaseLimitedUserFieldsFragment = { __typename?: 'LimitedUser', id: string, name: string, bio?: string | null, company?: string | null, avatar?: string | null, verified?: boolean | null };

export type GetActiveUserQueryVariables = Exact<{ [key: string]: never; }>;


export type GetActiveUserQuery = { __typename?: 'Query', activeUser?: { __typename?: 'User', id: string, email?: string | null, name: string, bio?: string | null, company?: string | null, avatar?: string | null, verified?: boolean | null, role?: string | null } | null };

export type GetOtherUserQueryVariables = Exact<{
  id: Scalars['String']['input'];
}>;


export type GetOtherUserQuery = { __typename?: 'Query', otherUser?: { __typename?: 'LimitedUser', id: string, name: string, bio?: string | null, company?: string | null, avatar?: string | null, verified?: boolean | null } | null };

export type GetAdminUsersQueryVariables = Exact<{
  limit?: Scalars['Int']['input'];
  offset?: Scalars['Int']['input'];
  query?: InputMaybe<Scalars['String']['input']>;
}>;


export type GetAdminUsersQuery = { __typename?: 'Query', adminUsers?: { __typename?: 'AdminUsersListCollection', totalCount: number, items: Array<{ __typename?: 'AdminUsersListItem', id: string, registeredUser?: { __typename?: 'User', id: string, email?: string | null, name: string } | null, invitedUser?: { __typename?: 'ServerInvite', id: string, email: string, invitedBy: { __typename?: 'LimitedUser', id: string, name: string } } | null }> } | null };

export type GetPendingEmailVerificationStatusQueryVariables = Exact<{
  id?: InputMaybe<Scalars['String']['input']>;
}>;


export type GetPendingEmailVerificationStatusQuery = { __typename?: 'Query', user?: { __typename?: 'User', hasPendingVerification?: boolean | null } | null };

export type RequestVerificationMutationVariables = Exact<{ [key: string]: never; }>;


export type RequestVerificationMutation = { __typename?: 'Mutation', requestVerification: boolean };

export type CreateProjectVersionMutationVariables = Exact<{
  input: CreateVersionInput;
}>;


export type CreateProjectVersionMutation = { __typename?: 'Mutation', versionMutations: { __typename?: 'VersionMutations', create: { __typename?: 'Version', id: string, message?: string | null, sourceApplication?: string | null, referencedObject: string, model: { __typename?: 'Model', id: string } } } };

export type MarkProjectVersionReceivedMutationVariables = Exact<{
  input: MarkReceivedVersionInput;
}>;


export type MarkProjectVersionReceivedMutation = { __typename?: 'Mutation', versionMutations: { __typename?: 'VersionMutations', markReceived: boolean } };

export type TestWorkspaceFragment = { __typename?: 'Workspace', id: string, name: string, slug: string, description?: string | null, createdAt: string, updatedAt: string, logo?: string | null };

export type TestWorkspaceCollaboratorFragment = { __typename?: 'WorkspaceCollaborator', id: string, role: string, user: { __typename?: 'LimitedUser', name: string }, projectRoles: Array<{ __typename?: 'ProjectRole', role: string, project: { __typename?: 'Project', id: string, name: string } }> };

export type TestWorkspaceProjectFragment = { __typename?: 'Project', id: string, name: string, createdAt: string, updatedAt: string, team: Array<{ __typename?: 'ProjectCollaborator', id: string, role: string }> };

export type CreateWorkspaceMutationVariables = Exact<{
  input: WorkspaceCreateInput;
}>;


export type CreateWorkspaceMutation = { __typename?: 'Mutation', workspaceMutations: { __typename?: 'WorkspaceMutations', create: { __typename?: 'Workspace', id: string, name: string, slug: string, description?: string | null, createdAt: string, updatedAt: string, logo?: string | null } } };

export type DeleteWorkspaceMutationVariables = Exact<{
  workspaceId: Scalars['String']['input'];
}>;


export type DeleteWorkspaceMutation = { __typename?: 'Mutation', workspaceMutations: { __typename?: 'WorkspaceMutations', delete: boolean } };

export type GetWorkspaceQueryVariables = Exact<{
  workspaceId: Scalars['String']['input'];
}>;


export type GetWorkspaceQuery = { __typename?: 'Query', workspace: { __typename?: 'Workspace', id: string, name: string, slug: string, description?: string | null, createdAt: string, updatedAt: string, logo?: string | null, team: { __typename?: 'WorkspaceCollaboratorCollection', items: Array<{ __typename?: 'WorkspaceCollaborator', id: string, role: string, user: { __typename?: 'LimitedUser', name: string }, projectRoles: Array<{ __typename?: 'ProjectRole', role: string, project: { __typename?: 'Project', id: string, name: string } }> }> } } };

export type GetWorkspaceBySlugQueryVariables = Exact<{
  workspaceSlug: Scalars['String']['input'];
}>;


export type GetWorkspaceBySlugQuery = { __typename?: 'Query', workspaceBySlug: { __typename?: 'Workspace', id: string, name: string, slug: string, description?: string | null, createdAt: string, updatedAt: string, logo?: string | null, team: { __typename?: 'WorkspaceCollaboratorCollection', items: Array<{ __typename?: 'WorkspaceCollaborator', id: string, role: string, user: { __typename?: 'LimitedUser', name: string }, projectRoles: Array<{ __typename?: 'ProjectRole', role: string, project: { __typename?: 'Project', id: string, name: string } }> }> } } };

export type GetActiveUserDiscoverableWorkspacesQueryVariables = Exact<{ [key: string]: never; }>;


export type GetActiveUserDiscoverableWorkspacesQuery = { __typename?: 'Query', activeUser?: { __typename?: 'User', discoverableWorkspaces: Array<{ __typename?: 'LimitedWorkspace', id: string, name: string, description?: string | null }> } | null };

export type UpdateWorkspaceMutationVariables = Exact<{
  input: WorkspaceUpdateInput;
}>;


export type UpdateWorkspaceMutation = { __typename?: 'Mutation', workspaceMutations: { __typename?: 'WorkspaceMutations', update: { __typename?: 'Workspace', id: string, name: string, slug: string, description?: string | null, createdAt: string, updatedAt: string, logo?: string | null } } };

export type GetActiveUserWorkspacesQueryVariables = Exact<{ [key: string]: never; }>;


export type GetActiveUserWorkspacesQuery = { __typename?: 'Query', activeUser?: { __typename?: 'User', workspaces: { __typename?: 'WorkspaceCollection', items: Array<{ __typename?: 'Workspace', id: string, name: string, slug: string, description?: string | null, createdAt: string, updatedAt: string, logo?: string | null }> } } | null };

export type UpdateWorkspaceRoleMutationVariables = Exact<{
  input: WorkspaceRoleUpdateInput;
}>;


export type UpdateWorkspaceRoleMutation = { __typename?: 'Mutation', workspaceMutations: { __typename?: 'WorkspaceMutations', updateRole: { __typename?: 'Workspace', team: { __typename?: 'WorkspaceCollaboratorCollection', items: Array<{ __typename?: 'WorkspaceCollaborator', id: string, role: string, user: { __typename?: 'LimitedUser', name: string }, projectRoles: Array<{ __typename?: 'ProjectRole', role: string, project: { __typename?: 'Project', id: string, name: string } }> }> } } } };

export type CreateWorkspaceProjectMutationVariables = Exact<{
  input: WorkspaceProjectCreateInput;
}>;


export type CreateWorkspaceProjectMutation = { __typename?: 'Mutation', workspaceMutations: { __typename?: 'WorkspaceMutations', projects: { __typename?: 'WorkspaceProjectMutations', create: { __typename?: 'Project', id: string, name: string, createdAt: string, updatedAt: string, team: Array<{ __typename?: 'ProjectCollaborator', id: string, role: string }> } } } };

export type GetWorkspaceProjectsQueryVariables = Exact<{
  id: Scalars['String']['input'];
  limit?: InputMaybe<Scalars['Int']['input']>;
  cursor?: InputMaybe<Scalars['String']['input']>;
  filter?: InputMaybe<WorkspaceProjectsFilter>;
}>;


export type GetWorkspaceProjectsQuery = { __typename?: 'Query', workspace: { __typename?: 'Workspace', projects: { __typename?: 'ProjectCollection', cursor?: string | null, totalCount: number, items: Array<{ __typename?: 'Project', id: string, name: string, createdAt: string, updatedAt: string, team: Array<{ __typename?: 'ProjectCollaborator', id: string, role: string }> }> } } };

export type GetWorkspaceSsoQueryVariables = Exact<{
  id: Scalars['String']['input'];
}>;


export type GetWorkspaceSsoQuery = { __typename?: 'Query', workspace: { __typename?: 'Workspace', sso?: { __typename?: 'WorkspaceSso', provider?: { __typename?: 'WorkspaceSsoProvider', id: string, name: string } | null, session?: { __typename?: 'WorkspaceSsoSession', createdAt: string, validUntil: string } | null } | null } };

export type GetWorkspaceTeamQueryVariables = Exact<{
  workspaceId: Scalars['String']['input'];
  filter?: InputMaybe<WorkspaceTeamFilter>;
  limit?: InputMaybe<Scalars['Int']['input']>;
  cursor?: InputMaybe<Scalars['String']['input']>;
}>;


export type GetWorkspaceTeamQuery = { __typename?: 'Query', workspace: { __typename?: 'Workspace', team: { __typename?: 'WorkspaceCollaboratorCollection', cursor?: string | null, totalCount: number, items: Array<{ __typename?: 'WorkspaceCollaborator', id: string, role: string, user: { __typename?: 'LimitedUser', name: string }, projectRoles: Array<{ __typename?: 'ProjectRole', role: string, project: { __typename?: 'Project', id: string, name: string } }> }> } } };

export type ActiveUserLeaveWorkspaceMutationVariables = Exact<{
  id: Scalars['ID']['input'];
}>;


export type ActiveUserLeaveWorkspaceMutation = { __typename?: 'Mutation', workspaceMutations: { __typename?: 'WorkspaceMutations', leave: boolean } };

export type ActiveUserProjectsWorkspaceQueryVariables = Exact<{ [key: string]: never; }>;


export type ActiveUserProjectsWorkspaceQuery = { __typename?: 'Query', activeUser?: { __typename?: 'User', projects: { __typename?: 'ProjectCollection', items: Array<{ __typename?: 'Project', id: string, workspace?: { __typename?: 'Workspace', id: string, name: string } | null }> } } | null };

export type ActiveUserExpiredSsoSessionsQueryVariables = Exact<{ [key: string]: never; }>;


export type ActiveUserExpiredSsoSessionsQuery = { __typename?: 'Query', activeUser?: { __typename?: 'User', expiredSsoSessions: Array<{ __typename?: 'LimitedWorkspace', id: string, slug: string }> } | null };

export type MoveProjectToWorkspaceMutationVariables = Exact<{
  projectId: Scalars['String']['input'];
  workspaceId: Scalars['String']['input'];
}>;


export type MoveProjectToWorkspaceMutation = { __typename?: 'Mutation', workspaceMutations: { __typename?: 'WorkspaceMutations', projects: { __typename?: 'WorkspaceProjectMutations', moveToWorkspace: { __typename?: 'Project', id: string, workspaceId?: string | null, team: Array<{ __typename?: 'ProjectCollaborator', id: string, role: string }> } } } };

export const BasicWorkspaceFragmentDoc = {"kind":"Document","definitions":[{"kind":"FragmentDefinition","name":{"kind":"Name","value":"BasicWorkspace"},"typeCondition":{"kind":"NamedType","name":{"kind":"Name","value":"Workspace"}},"selectionSet":{"kind":"SelectionSet","selections":[{"kind":"Field","name":{"kind":"Name","value":"id"}},{"kind":"Field","name":{"kind":"Name","value":"name"}},{"kind":"Field","name":{"kind":"Name","value":"slug"}},{"kind":"Field","name":{"kind":"Name","value":"updatedAt"}},{"kind":"Field","name":{"kind":"Name","value":"createdAt"}},{"kind":"Field","name":{"kind":"Name","value":"role"}}]}}]} as unknown as DocumentNode<BasicWorkspaceFragment, unknown>;
export const BasicPendingWorkspaceCollaboratorFragmentDoc = {"kind":"Document","definitions":[{"kind":"FragmentDefinition","name":{"kind":"Name","value":"BasicPendingWorkspaceCollaborator"},"typeCondition":{"kind":"NamedType","name":{"kind":"Name","value":"PendingWorkspaceCollaborator"}},"selectionSet":{"kind":"SelectionSet","selections":[{"kind":"Field","name":{"kind":"Name","value":"id"}},{"kind":"Field","name":{"kind":"Name","value":"inviteId"}},{"kind":"Field","name":{"kind":"Name","value":"workspaceId"}},{"kind":"Field","name":{"kind":"Name","value":"workspaceName"}},{"kind":"Field","name":{"kind":"Name","value":"title"}},{"kind":"Field","name":{"kind":"Name","value":"role"}},{"kind":"Field","name":{"kind":"Name","value":"invitedBy"},"selectionSet":{"kind":"SelectionSet","selections":[{"kind":"Field","name":{"kind":"Name","value":"id"}},{"kind":"Field","name":{"kind":"Name","value":"name"}}]}},{"kind":"Field","name":{"kind":"Name","value":"user"},"selectionSet":{"kind":"SelectionSet","selections":[{"kind":"Field","name":{"kind":"Name","value":"id"}},{"kind":"Field","name":{"kind":"Name","value":"name"}}]}},{"kind":"Field","name":{"kind":"Name","value":"token"}}]}}]} as unknown as DocumentNode<BasicPendingWorkspaceCollaboratorFragment, unknown>;
export const WorkspaceBillingFragmentDoc = {"kind":"Document","definitions":[{"kind":"FragmentDefinition","name":{"kind":"Name","value":"WorkspaceBilling"},"typeCondition":{"kind":"NamedType","name":{"kind":"Name","value":"Workspace"}},"selectionSet":{"kind":"SelectionSet","selections":[{"kind":"Field","name":{"kind":"Name","value":"billing"},"selectionSet":{"kind":"SelectionSet","selections":[{"kind":"Field","name":{"kind":"Name","value":"versionsCount"},"selectionSet":{"kind":"SelectionSet","selections":[{"kind":"Field","name":{"kind":"Name","value":"current"}},{"kind":"Field","name":{"kind":"Name","value":"max"}}]}},{"kind":"Field","name":{"kind":"Name","value":"cost"},"selectionSet":{"kind":"SelectionSet","selections":[{"kind":"Field","name":{"kind":"Name","value":"subTotal"}},{"kind":"Field","name":{"kind":"Name","value":"currency"}},{"kind":"Field","name":{"kind":"Name","value":"items"},"selectionSet":{"kind":"SelectionSet","selections":[{"kind":"Field","name":{"kind":"Name","value":"count"}},{"kind":"Field","name":{"kind":"Name","value":"name"}},{"kind":"Field","name":{"kind":"Name","value":"cost"}},{"kind":"Field","name":{"kind":"Name","value":"label"}}]}},{"kind":"Field","name":{"kind":"Name","value":"discount"},"selectionSet":{"kind":"SelectionSet","selections":[{"kind":"Field","name":{"kind":"Name","value":"name"}},{"kind":"Field","name":{"kind":"Name","value":"amount"}}]}},{"kind":"Field","name":{"kind":"Name","value":"total"}}]}}]}}]}}]} as unknown as DocumentNode<WorkspaceBillingFragment, unknown>;
export const WorkspaceProjectsFragmentDoc = {"kind":"Document","definitions":[{"kind":"FragmentDefinition","name":{"kind":"Name","value":"WorkspaceProjects"},"typeCondition":{"kind":"NamedType","name":{"kind":"Name","value":"ProjectCollection"}},"selectionSet":{"kind":"SelectionSet","selections":[{"kind":"Field","name":{"kind":"Name","value":"items"},"selectionSet":{"kind":"SelectionSet","selections":[{"kind":"Field","name":{"kind":"Name","value":"id"}}]}},{"kind":"Field","name":{"kind":"Name","value":"cursor"}},{"kind":"Field","name":{"kind":"Name","value":"totalCount"}}]}}]} as unknown as DocumentNode<WorkspaceProjectsFragment, unknown>;
export const BasicStreamAccessRequestFieldsFragmentDoc = {"kind":"Document","definitions":[{"kind":"FragmentDefinition","name":{"kind":"Name","value":"BasicStreamAccessRequestFields"},"typeCondition":{"kind":"NamedType","name":{"kind":"Name","value":"StreamAccessRequest"}},"selectionSet":{"kind":"SelectionSet","selections":[{"kind":"Field","name":{"kind":"Name","value":"id"}},{"kind":"Field","name":{"kind":"Name","value":"requester"},"selectionSet":{"kind":"SelectionSet","selections":[{"kind":"Field","name":{"kind":"Name","value":"id"}},{"kind":"Field","name":{"kind":"Name","value":"name"}}]}},{"kind":"Field","name":{"kind":"Name","value":"requesterId"}},{"kind":"Field","name":{"kind":"Name","value":"streamId"}},{"kind":"Field","name":{"kind":"Name","value":"createdAt"}}]}}]} as unknown as DocumentNode<BasicStreamAccessRequestFieldsFragment, unknown>;
export const TestAutomateFunctionFragmentDoc = {"kind":"Document","definitions":[{"kind":"FragmentDefinition","name":{"kind":"Name","value":"TestAutomateFunction"},"typeCondition":{"kind":"NamedType","name":{"kind":"Name","value":"AutomateFunction"}},"selectionSet":{"kind":"SelectionSet","selections":[{"kind":"Field","name":{"kind":"Name","value":"id"}},{"kind":"Field","name":{"kind":"Name","value":"name"}},{"kind":"Field","name":{"kind":"Name","value":"repo"},"selectionSet":{"kind":"SelectionSet","selections":[{"kind":"Field","name":{"kind":"Name","value":"id"}},{"kind":"Field","name":{"kind":"Name","value":"owner"}},{"kind":"Field","name":{"kind":"Name","value":"name"}}]}},{"kind":"Field","name":{"kind":"Name","value":"isFeatured"}},{"kind":"Field","name":{"kind":"Name","value":"description"}},{"kind":"Field","name":{"kind":"Name","value":"logo"}},{"kind":"Field","name":{"kind":"Name","value":"releases"},"arguments":[{"kind":"Argument","name":{"kind":"Name","value":"limit"},"value":{"kind":"IntValue","value":"5"}}],"selectionSet":{"kind":"SelectionSet","selections":[{"kind":"Field","name":{"kind":"Name","value":"totalCount"}},{"kind":"Field","name":{"kind":"Name","value":"items"},"selectionSet":{"kind":"SelectionSet","selections":[{"kind":"Field","name":{"kind":"Name","value":"id"}},{"kind":"Field","name":{"kind":"Name","value":"versionTag"}},{"kind":"Field","name":{"kind":"Name","value":"createdAt"}},{"kind":"Field","name":{"kind":"Name","value":"inputSchema"}},{"kind":"Field","name":{"kind":"Name","value":"commitId"}}]}}]}},{"kind":"Field","name":{"kind":"Name","value":"automationCount"}},{"kind":"Field","name":{"kind":"Name","value":"supportedSourceApps"}},{"kind":"Field","name":{"kind":"Name","value":"tags"}}]}}]} as unknown as DocumentNode<TestAutomateFunctionFragment, unknown>;
export const TestAutomationFragmentDoc = {"kind":"Document","definitions":[{"kind":"FragmentDefinition","name":{"kind":"Name","value":"TestAutomation"},"typeCondition":{"kind":"NamedType","name":{"kind":"Name","value":"Automation"}},"selectionSet":{"kind":"SelectionSet","selections":[{"kind":"Field","name":{"kind":"Name","value":"id"}},{"kind":"Field","name":{"kind":"Name","value":"name"}},{"kind":"Field","name":{"kind":"Name","value":"enabled"}},{"kind":"Field","name":{"kind":"Name","value":"createdAt"}},{"kind":"Field","name":{"kind":"Name","value":"updatedAt"}},{"kind":"Field","name":{"kind":"Name","value":"runs"},"selectionSet":{"kind":"SelectionSet","selections":[{"kind":"Field","name":{"kind":"Name","value":"totalCount"}},{"kind":"Field","name":{"kind":"Name","value":"items"},"selectionSet":{"kind":"SelectionSet","selections":[{"kind":"Field","name":{"kind":"Name","value":"id"}},{"kind":"Field","name":{"kind":"Name","value":"trigger"},"selectionSet":{"kind":"SelectionSet","selections":[{"kind":"InlineFragment","typeCondition":{"kind":"NamedType","name":{"kind":"Name","value":"VersionCreatedTrigger"}},"selectionSet":{"kind":"SelectionSet","selections":[{"kind":"Field","name":{"kind":"Name","value":"version"},"selectionSet":{"kind":"SelectionSet","selections":[{"kind":"Field","name":{"kind":"Name","value":"id"}}]}},{"kind":"Field","name":{"kind":"Name","value":"model"},"selectionSet":{"kind":"SelectionSet","selections":[{"kind":"Field","name":{"kind":"Name","value":"id"}}]}}]}}]}},{"kind":"Field","name":{"kind":"Name","value":"status"}},{"kind":"Field","name":{"kind":"Name","value":"createdAt"}},{"kind":"Field","name":{"kind":"Name","value":"updatedAt"}},{"kind":"Field","name":{"kind":"Name","value":"functionRuns"},"selectionSet":{"kind":"SelectionSet","selections":[{"kind":"Field","name":{"kind":"Name","value":"id"}},{"kind":"Field","name":{"kind":"Name","value":"status"}},{"kind":"Field","name":{"kind":"Name","value":"statusMessage"}},{"kind":"Field","name":{"kind":"Name","value":"contextView"}},{"kind":"Field","name":{"kind":"Name","value":"function"},"selectionSet":{"kind":"SelectionSet","selections":[{"kind":"Field","name":{"kind":"Name","value":"id"}}]}},{"kind":"Field","name":{"kind":"Name","value":"elapsed"}},{"kind":"Field","name":{"kind":"Name","value":"results"}}]}}]}}]}},{"kind":"Field","name":{"kind":"Name","value":"currentRevision"},"selectionSet":{"kind":"SelectionSet","selections":[{"kind":"Field","name":{"kind":"Name","value":"id"}},{"kind":"Field","name":{"kind":"Name","value":"triggerDefinitions"},"selectionSet":{"kind":"SelectionSet","selections":[{"kind":"InlineFragment","typeCondition":{"kind":"NamedType","name":{"kind":"Name","value":"VersionCreatedTriggerDefinition"}},"selectionSet":{"kind":"SelectionSet","selections":[{"kind":"Field","name":{"kind":"Name","value":"type"}},{"kind":"Field","name":{"kind":"Name","value":"model"},"selectionSet":{"kind":"SelectionSet","selections":[{"kind":"Field","name":{"kind":"Name","value":"id"}}]}}]}}]}},{"kind":"Field","name":{"kind":"Name","value":"functions"},"selectionSet":{"kind":"SelectionSet","selections":[{"kind":"Field","name":{"kind":"Name","value":"parameters"}},{"kind":"Field","name":{"kind":"Name","value":"release"},"selectionSet":{"kind":"SelectionSet","selections":[{"kind":"Field","name":{"kind":"Name","value":"id"}},{"kind":"Field","name":{"kind":"Name","value":"function"},"selectionSet":{"kind":"SelectionSet","selections":[{"kind":"Field","name":{"kind":"Name","value":"id"}}]}},{"kind":"Field","name":{"kind":"Name","value":"versionTag"}},{"kind":"Field","name":{"kind":"Name","value":"createdAt"}},{"kind":"Field","name":{"kind":"Name","value":"inputSchema"}},{"kind":"Field","name":{"kind":"Name","value":"commitId"}}]}}]}}]}}]}}]} as unknown as DocumentNode<TestAutomationFragment, unknown>;
export const CommentWithRepliesFragmentDoc = {"kind":"Document","definitions":[{"kind":"FragmentDefinition","name":{"kind":"Name","value":"CommentWithReplies"},"typeCondition":{"kind":"NamedType","name":{"kind":"Name","value":"Comment"}},"selectionSet":{"kind":"SelectionSet","selections":[{"kind":"Field","name":{"kind":"Name","value":"id"}},{"kind":"Field","name":{"kind":"Name","value":"rawText"}},{"kind":"Field","name":{"kind":"Name","value":"text"},"selectionSet":{"kind":"SelectionSet","selections":[{"kind":"Field","name":{"kind":"Name","value":"doc"}},{"kind":"Field","name":{"kind":"Name","value":"attachments"},"selectionSet":{"kind":"SelectionSet","selections":[{"kind":"Field","name":{"kind":"Name","value":"id"}},{"kind":"Field","name":{"kind":"Name","value":"fileName"}},{"kind":"Field","name":{"kind":"Name","value":"streamId"}}]}}]}},{"kind":"Field","name":{"kind":"Name","value":"replies"},"arguments":[{"kind":"Argument","name":{"kind":"Name","value":"limit"},"value":{"kind":"IntValue","value":"10"}}],"selectionSet":{"kind":"SelectionSet","selections":[{"kind":"Field","name":{"kind":"Name","value":"items"},"selectionSet":{"kind":"SelectionSet","selections":[{"kind":"Field","name":{"kind":"Name","value":"id"}},{"kind":"Field","name":{"kind":"Name","value":"text"},"selectionSet":{"kind":"SelectionSet","selections":[{"kind":"Field","name":{"kind":"Name","value":"doc"}},{"kind":"Field","name":{"kind":"Name","value":"attachments"},"selectionSet":{"kind":"SelectionSet","selections":[{"kind":"Field","name":{"kind":"Name","value":"id"}},{"kind":"Field","name":{"kind":"Name","value":"fileName"}},{"kind":"Field","name":{"kind":"Name","value":"streamId"}}]}}]}}]}}]}}]}}]} as unknown as DocumentNode<CommentWithRepliesFragment, unknown>;
export const BaseCommitFieldsFragmentDoc = {"kind":"Document","definitions":[{"kind":"FragmentDefinition","name":{"kind":"Name","value":"BaseCommitFields"},"typeCondition":{"kind":"NamedType","name":{"kind":"Name","value":"Commit"}},"selectionSet":{"kind":"SelectionSet","selections":[{"kind":"Field","name":{"kind":"Name","value":"id"}},{"kind":"Field","name":{"kind":"Name","value":"authorName"}},{"kind":"Field","name":{"kind":"Name","value":"authorId"}},{"kind":"Field","name":{"kind":"Name","value":"authorAvatar"}},{"kind":"Field","name":{"kind":"Name","value":"streamId"}},{"kind":"Field","name":{"kind":"Name","value":"streamName"}},{"kind":"Field","name":{"kind":"Name","value":"sourceApplication"}},{"kind":"Field","name":{"kind":"Name","value":"message"}},{"kind":"Field","name":{"kind":"Name","value":"referencedObject"}},{"kind":"Field","name":{"kind":"Name","value":"createdAt"}},{"kind":"Field","name":{"kind":"Name","value":"commentCount"}}]}}]} as unknown as DocumentNode<BaseCommitFieldsFragment, unknown>;
export const MainRegionMetadataFragmentDoc = {"kind":"Document","definitions":[{"kind":"FragmentDefinition","name":{"kind":"Name","value":"MainRegionMetadata"},"typeCondition":{"kind":"NamedType","name":{"kind":"Name","value":"ServerRegionItem"}},"selectionSet":{"kind":"SelectionSet","selections":[{"kind":"Field","name":{"kind":"Name","value":"id"}},{"kind":"Field","name":{"kind":"Name","value":"key"}},{"kind":"Field","name":{"kind":"Name","value":"name"}},{"kind":"Field","name":{"kind":"Name","value":"description"}}]}}]} as unknown as DocumentNode<MainRegionMetadataFragment, unknown>;
export const BasicProjectAccessRequestFieldsFragmentDoc = {"kind":"Document","definitions":[{"kind":"FragmentDefinition","name":{"kind":"Name","value":"BasicProjectAccessRequestFields"},"typeCondition":{"kind":"NamedType","name":{"kind":"Name","value":"ProjectAccessRequest"}},"selectionSet":{"kind":"SelectionSet","selections":[{"kind":"Field","name":{"kind":"Name","value":"id"}},{"kind":"Field","name":{"kind":"Name","value":"requester"},"selectionSet":{"kind":"SelectionSet","selections":[{"kind":"Field","name":{"kind":"Name","value":"id"}},{"kind":"Field","name":{"kind":"Name","value":"name"}}]}},{"kind":"Field","name":{"kind":"Name","value":"requesterId"}},{"kind":"Field","name":{"kind":"Name","value":"projectId"}},{"kind":"Field","name":{"kind":"Name","value":"createdAt"}}]}}]} as unknown as DocumentNode<BasicProjectAccessRequestFieldsFragment, unknown>;
export const BasicProjectFieldsFragmentDoc = {"kind":"Document","definitions":[{"kind":"FragmentDefinition","name":{"kind":"Name","value":"BasicProjectFields"},"typeCondition":{"kind":"NamedType","name":{"kind":"Name","value":"Project"}},"selectionSet":{"kind":"SelectionSet","selections":[{"kind":"Field","name":{"kind":"Name","value":"id"}},{"kind":"Field","name":{"kind":"Name","value":"name"}},{"kind":"Field","name":{"kind":"Name","value":"description"}},{"kind":"Field","name":{"kind":"Name","value":"visibility"}},{"kind":"Field","name":{"kind":"Name","value":"allowPublicComments"}},{"kind":"Field","name":{"kind":"Name","value":"role"}},{"kind":"Field","name":{"kind":"Name","value":"createdAt"}},{"kind":"Field","name":{"kind":"Name","value":"updatedAt"}}]}}]} as unknown as DocumentNode<BasicProjectFieldsFragment, unknown>;
export const StreamInviteDataFragmentDoc = {"kind":"Document","definitions":[{"kind":"FragmentDefinition","name":{"kind":"Name","value":"StreamInviteData"},"typeCondition":{"kind":"NamedType","name":{"kind":"Name","value":"PendingStreamCollaborator"}},"selectionSet":{"kind":"SelectionSet","selections":[{"kind":"Field","name":{"kind":"Name","value":"id"}},{"kind":"Field","name":{"kind":"Name","value":"inviteId"}},{"kind":"Field","name":{"kind":"Name","value":"streamId"}},{"kind":"Field","name":{"kind":"Name","value":"title"}},{"kind":"Field","name":{"kind":"Name","value":"role"}},{"kind":"Field","name":{"kind":"Name","value":"token"}},{"kind":"Field","name":{"kind":"Name","value":"invitedBy"},"selectionSet":{"kind":"SelectionSet","selections":[{"kind":"Field","name":{"kind":"Name","value":"id"}},{"kind":"Field","name":{"kind":"Name","value":"name"}},{"kind":"Field","name":{"kind":"Name","value":"bio"}},{"kind":"Field","name":{"kind":"Name","value":"company"}},{"kind":"Field","name":{"kind":"Name","value":"avatar"}},{"kind":"Field","name":{"kind":"Name","value":"verified"}}]}},{"kind":"Field","name":{"kind":"Name","value":"user"},"selectionSet":{"kind":"SelectionSet","selections":[{"kind":"Field","name":{"kind":"Name","value":"id"}},{"kind":"Field","name":{"kind":"Name","value":"name"}},{"kind":"Field","name":{"kind":"Name","value":"bio"}},{"kind":"Field","name":{"kind":"Name","value":"company"}},{"kind":"Field","name":{"kind":"Name","value":"avatar"}},{"kind":"Field","name":{"kind":"Name","value":"verified"}}]}}]}}]} as unknown as DocumentNode<StreamInviteDataFragment, unknown>;
export const BasicStreamFieldsFragmentDoc = {"kind":"Document","definitions":[{"kind":"FragmentDefinition","name":{"kind":"Name","value":"BasicStreamFields"},"typeCondition":{"kind":"NamedType","name":{"kind":"Name","value":"Stream"}},"selectionSet":{"kind":"SelectionSet","selections":[{"kind":"Field","name":{"kind":"Name","value":"id"}},{"kind":"Field","name":{"kind":"Name","value":"name"}},{"kind":"Field","name":{"kind":"Name","value":"description"}},{"kind":"Field","name":{"kind":"Name","value":"isPublic"}},{"kind":"Field","name":{"kind":"Name","value":"isDiscoverable"}},{"kind":"Field","name":{"kind":"Name","value":"allowPublicComments"}},{"kind":"Field","name":{"kind":"Name","value":"role"}},{"kind":"Field","name":{"kind":"Name","value":"createdAt"}},{"kind":"Field","name":{"kind":"Name","value":"updatedAt"}}]}}]} as unknown as DocumentNode<BasicStreamFieldsFragment, unknown>;
export const UserWithEmailsFragmentDoc = {"kind":"Document","definitions":[{"kind":"FragmentDefinition","name":{"kind":"Name","value":"UserWithEmails"},"typeCondition":{"kind":"NamedType","name":{"kind":"Name","value":"User"}},"selectionSet":{"kind":"SelectionSet","selections":[{"kind":"Field","name":{"kind":"Name","value":"id"}},{"kind":"Field","name":{"kind":"Name","value":"name"}},{"kind":"Field","name":{"kind":"Name","value":"createdAt"}},{"kind":"Field","name":{"kind":"Name","value":"role"}},{"kind":"Field","name":{"kind":"Name","value":"emails"},"selectionSet":{"kind":"SelectionSet","selections":[{"kind":"Field","name":{"kind":"Name","value":"id"}},{"kind":"Field","name":{"kind":"Name","value":"email"}},{"kind":"Field","name":{"kind":"Name","value":"verified"}},{"kind":"Field","name":{"kind":"Name","value":"primary"}}]}}]}}]} as unknown as DocumentNode<UserWithEmailsFragment, unknown>;
export const BaseUserFieldsFragmentDoc = {"kind":"Document","definitions":[{"kind":"FragmentDefinition","name":{"kind":"Name","value":"BaseUserFields"},"typeCondition":{"kind":"NamedType","name":{"kind":"Name","value":"User"}},"selectionSet":{"kind":"SelectionSet","selections":[{"kind":"Field","name":{"kind":"Name","value":"id"}},{"kind":"Field","name":{"kind":"Name","value":"email"}},{"kind":"Field","name":{"kind":"Name","value":"name"}},{"kind":"Field","name":{"kind":"Name","value":"bio"}},{"kind":"Field","name":{"kind":"Name","value":"company"}},{"kind":"Field","name":{"kind":"Name","value":"avatar"}},{"kind":"Field","name":{"kind":"Name","value":"verified"}},{"kind":"Field","name":{"kind":"Name","value":"role"}}]}}]} as unknown as DocumentNode<BaseUserFieldsFragment, unknown>;
export const BaseLimitedUserFieldsFragmentDoc = {"kind":"Document","definitions":[{"kind":"FragmentDefinition","name":{"kind":"Name","value":"BaseLimitedUserFields"},"typeCondition":{"kind":"NamedType","name":{"kind":"Name","value":"LimitedUser"}},"selectionSet":{"kind":"SelectionSet","selections":[{"kind":"Field","name":{"kind":"Name","value":"id"}},{"kind":"Field","name":{"kind":"Name","value":"name"}},{"kind":"Field","name":{"kind":"Name","value":"bio"}},{"kind":"Field","name":{"kind":"Name","value":"company"}},{"kind":"Field","name":{"kind":"Name","value":"avatar"}},{"kind":"Field","name":{"kind":"Name","value":"verified"}}]}}]} as unknown as DocumentNode<BaseLimitedUserFieldsFragment, unknown>;
export const TestWorkspaceFragmentDoc = {"kind":"Document","definitions":[{"kind":"FragmentDefinition","name":{"kind":"Name","value":"TestWorkspace"},"typeCondition":{"kind":"NamedType","name":{"kind":"Name","value":"Workspace"}},"selectionSet":{"kind":"SelectionSet","selections":[{"kind":"Field","name":{"kind":"Name","value":"id"}},{"kind":"Field","name":{"kind":"Name","value":"name"}},{"kind":"Field","name":{"kind":"Name","value":"slug"}},{"kind":"Field","name":{"kind":"Name","value":"description"}},{"kind":"Field","name":{"kind":"Name","value":"createdAt"}},{"kind":"Field","name":{"kind":"Name","value":"updatedAt"}},{"kind":"Field","name":{"kind":"Name","value":"logo"}}]}}]} as unknown as DocumentNode<TestWorkspaceFragment, unknown>;
export const TestWorkspaceCollaboratorFragmentDoc = {"kind":"Document","definitions":[{"kind":"FragmentDefinition","name":{"kind":"Name","value":"TestWorkspaceCollaborator"},"typeCondition":{"kind":"NamedType","name":{"kind":"Name","value":"WorkspaceCollaborator"}},"selectionSet":{"kind":"SelectionSet","selections":[{"kind":"Field","name":{"kind":"Name","value":"id"}},{"kind":"Field","name":{"kind":"Name","value":"role"}},{"kind":"Field","name":{"kind":"Name","value":"user"},"selectionSet":{"kind":"SelectionSet","selections":[{"kind":"Field","name":{"kind":"Name","value":"name"}}]}},{"kind":"Field","name":{"kind":"Name","value":"projectRoles"},"selectionSet":{"kind":"SelectionSet","selections":[{"kind":"Field","name":{"kind":"Name","value":"role"}},{"kind":"Field","name":{"kind":"Name","value":"project"},"selectionSet":{"kind":"SelectionSet","selections":[{"kind":"Field","name":{"kind":"Name","value":"id"}},{"kind":"Field","name":{"kind":"Name","value":"name"}}]}}]}}]}}]} as unknown as DocumentNode<TestWorkspaceCollaboratorFragment, unknown>;
export const TestWorkspaceProjectFragmentDoc = {"kind":"Document","definitions":[{"kind":"FragmentDefinition","name":{"kind":"Name","value":"TestWorkspaceProject"},"typeCondition":{"kind":"NamedType","name":{"kind":"Name","value":"Project"}},"selectionSet":{"kind":"SelectionSet","selections":[{"kind":"Field","name":{"kind":"Name","value":"id"}},{"kind":"Field","name":{"kind":"Name","value":"name"}},{"kind":"Field","name":{"kind":"Name","value":"createdAt"}},{"kind":"Field","name":{"kind":"Name","value":"updatedAt"}},{"kind":"Field","name":{"kind":"Name","value":"team"},"selectionSet":{"kind":"SelectionSet","selections":[{"kind":"Field","name":{"kind":"Name","value":"id"}},{"kind":"Field","name":{"kind":"Name","value":"role"}}]}}]}}]} as unknown as DocumentNode<TestWorkspaceProjectFragment, unknown>;
export const CreateObjectDocument = {"kind":"Document","definitions":[{"kind":"OperationDefinition","operation":"mutation","name":{"kind":"Name","value":"CreateObject"},"variableDefinitions":[{"kind":"VariableDefinition","variable":{"kind":"Variable","name":{"kind":"Name","value":"input"}},"type":{"kind":"NonNullType","type":{"kind":"NamedType","name":{"kind":"Name","value":"ObjectCreateInput"}}}}],"selectionSet":{"kind":"SelectionSet","selections":[{"kind":"Field","name":{"kind":"Name","value":"objectCreate"},"arguments":[{"kind":"Argument","name":{"kind":"Name","value":"objectInput"},"value":{"kind":"Variable","name":{"kind":"Name","value":"input"}}}]}]}}]} as unknown as DocumentNode<CreateObjectMutation, CreateObjectMutationVariables>;
export const CreateWorkspaceInviteDocument = {"kind":"Document","definitions":[{"kind":"OperationDefinition","operation":"mutation","name":{"kind":"Name","value":"CreateWorkspaceInvite"},"variableDefinitions":[{"kind":"VariableDefinition","variable":{"kind":"Variable","name":{"kind":"Name","value":"workspaceId"}},"type":{"kind":"NonNullType","type":{"kind":"NamedType","name":{"kind":"Name","value":"String"}}}},{"kind":"VariableDefinition","variable":{"kind":"Variable","name":{"kind":"Name","value":"input"}},"type":{"kind":"NonNullType","type":{"kind":"NamedType","name":{"kind":"Name","value":"WorkspaceInviteCreateInput"}}}}],"selectionSet":{"kind":"SelectionSet","selections":[{"kind":"Field","name":{"kind":"Name","value":"workspaceMutations"},"selectionSet":{"kind":"SelectionSet","selections":[{"kind":"Field","name":{"kind":"Name","value":"invites"},"selectionSet":{"kind":"SelectionSet","selections":[{"kind":"Field","name":{"kind":"Name","value":"create"},"arguments":[{"kind":"Argument","name":{"kind":"Name","value":"workspaceId"},"value":{"kind":"Variable","name":{"kind":"Name","value":"workspaceId"}}},{"kind":"Argument","name":{"kind":"Name","value":"input"},"value":{"kind":"Variable","name":{"kind":"Name","value":"input"}}}],"selectionSet":{"kind":"SelectionSet","selections":[{"kind":"FragmentSpread","name":{"kind":"Name","value":"BasicWorkspace"}},{"kind":"Field","name":{"kind":"Name","value":"invitedTeam"},"selectionSet":{"kind":"SelectionSet","selections":[{"kind":"FragmentSpread","name":{"kind":"Name","value":"BasicPendingWorkspaceCollaborator"}}]}}]}}]}}]}}]}},{"kind":"FragmentDefinition","name":{"kind":"Name","value":"BasicWorkspace"},"typeCondition":{"kind":"NamedType","name":{"kind":"Name","value":"Workspace"}},"selectionSet":{"kind":"SelectionSet","selections":[{"kind":"Field","name":{"kind":"Name","value":"id"}},{"kind":"Field","name":{"kind":"Name","value":"name"}},{"kind":"Field","name":{"kind":"Name","value":"slug"}},{"kind":"Field","name":{"kind":"Name","value":"updatedAt"}},{"kind":"Field","name":{"kind":"Name","value":"createdAt"}},{"kind":"Field","name":{"kind":"Name","value":"role"}}]}},{"kind":"FragmentDefinition","name":{"kind":"Name","value":"BasicPendingWorkspaceCollaborator"},"typeCondition":{"kind":"NamedType","name":{"kind":"Name","value":"PendingWorkspaceCollaborator"}},"selectionSet":{"kind":"SelectionSet","selections":[{"kind":"Field","name":{"kind":"Name","value":"id"}},{"kind":"Field","name":{"kind":"Name","value":"inviteId"}},{"kind":"Field","name":{"kind":"Name","value":"workspaceId"}},{"kind":"Field","name":{"kind":"Name","value":"workspaceName"}},{"kind":"Field","name":{"kind":"Name","value":"title"}},{"kind":"Field","name":{"kind":"Name","value":"role"}},{"kind":"Field","name":{"kind":"Name","value":"invitedBy"},"selectionSet":{"kind":"SelectionSet","selections":[{"kind":"Field","name":{"kind":"Name","value":"id"}},{"kind":"Field","name":{"kind":"Name","value":"name"}}]}},{"kind":"Field","name":{"kind":"Name","value":"user"},"selectionSet":{"kind":"SelectionSet","selections":[{"kind":"Field","name":{"kind":"Name","value":"id"}},{"kind":"Field","name":{"kind":"Name","value":"name"}}]}},{"kind":"Field","name":{"kind":"Name","value":"token"}}]}}]} as unknown as DocumentNode<CreateWorkspaceInviteMutation, CreateWorkspaceInviteMutationVariables>;
export const BatchCreateWorkspaceInvitesDocument = {"kind":"Document","definitions":[{"kind":"OperationDefinition","operation":"mutation","name":{"kind":"Name","value":"BatchCreateWorkspaceInvites"},"variableDefinitions":[{"kind":"VariableDefinition","variable":{"kind":"Variable","name":{"kind":"Name","value":"workspaceId"}},"type":{"kind":"NonNullType","type":{"kind":"NamedType","name":{"kind":"Name","value":"String"}}}},{"kind":"VariableDefinition","variable":{"kind":"Variable","name":{"kind":"Name","value":"input"}},"type":{"kind":"NonNullType","type":{"kind":"ListType","type":{"kind":"NonNullType","type":{"kind":"NamedType","name":{"kind":"Name","value":"WorkspaceInviteCreateInput"}}}}}}],"selectionSet":{"kind":"SelectionSet","selections":[{"kind":"Field","name":{"kind":"Name","value":"workspaceMutations"},"selectionSet":{"kind":"SelectionSet","selections":[{"kind":"Field","name":{"kind":"Name","value":"invites"},"selectionSet":{"kind":"SelectionSet","selections":[{"kind":"Field","name":{"kind":"Name","value":"batchCreate"},"arguments":[{"kind":"Argument","name":{"kind":"Name","value":"workspaceId"},"value":{"kind":"Variable","name":{"kind":"Name","value":"workspaceId"}}},{"kind":"Argument","name":{"kind":"Name","value":"input"},"value":{"kind":"Variable","name":{"kind":"Name","value":"input"}}}],"selectionSet":{"kind":"SelectionSet","selections":[{"kind":"FragmentSpread","name":{"kind":"Name","value":"BasicWorkspace"}},{"kind":"Field","name":{"kind":"Name","value":"invitedTeam"},"selectionSet":{"kind":"SelectionSet","selections":[{"kind":"FragmentSpread","name":{"kind":"Name","value":"BasicPendingWorkspaceCollaborator"}}]}}]}}]}}]}}]}},{"kind":"FragmentDefinition","name":{"kind":"Name","value":"BasicWorkspace"},"typeCondition":{"kind":"NamedType","name":{"kind":"Name","value":"Workspace"}},"selectionSet":{"kind":"SelectionSet","selections":[{"kind":"Field","name":{"kind":"Name","value":"id"}},{"kind":"Field","name":{"kind":"Name","value":"name"}},{"kind":"Field","name":{"kind":"Name","value":"slug"}},{"kind":"Field","name":{"kind":"Name","value":"updatedAt"}},{"kind":"Field","name":{"kind":"Name","value":"createdAt"}},{"kind":"Field","name":{"kind":"Name","value":"role"}}]}},{"kind":"FragmentDefinition","name":{"kind":"Name","value":"BasicPendingWorkspaceCollaborator"},"typeCondition":{"kind":"NamedType","name":{"kind":"Name","value":"PendingWorkspaceCollaborator"}},"selectionSet":{"kind":"SelectionSet","selections":[{"kind":"Field","name":{"kind":"Name","value":"id"}},{"kind":"Field","name":{"kind":"Name","value":"inviteId"}},{"kind":"Field","name":{"kind":"Name","value":"workspaceId"}},{"kind":"Field","name":{"kind":"Name","value":"workspaceName"}},{"kind":"Field","name":{"kind":"Name","value":"title"}},{"kind":"Field","name":{"kind":"Name","value":"role"}},{"kind":"Field","name":{"kind":"Name","value":"invitedBy"},"selectionSet":{"kind":"SelectionSet","selections":[{"kind":"Field","name":{"kind":"Name","value":"id"}},{"kind":"Field","name":{"kind":"Name","value":"name"}}]}},{"kind":"Field","name":{"kind":"Name","value":"user"},"selectionSet":{"kind":"SelectionSet","selections":[{"kind":"Field","name":{"kind":"Name","value":"id"}},{"kind":"Field","name":{"kind":"Name","value":"name"}}]}},{"kind":"Field","name":{"kind":"Name","value":"token"}}]}}]} as unknown as DocumentNode<BatchCreateWorkspaceInvitesMutation, BatchCreateWorkspaceInvitesMutationVariables>;
export const GetWorkspaceWithTeamDocument = {"kind":"Document","definitions":[{"kind":"OperationDefinition","operation":"query","name":{"kind":"Name","value":"GetWorkspaceWithTeam"},"variableDefinitions":[{"kind":"VariableDefinition","variable":{"kind":"Variable","name":{"kind":"Name","value":"workspaceId"}},"type":{"kind":"NonNullType","type":{"kind":"NamedType","name":{"kind":"Name","value":"String"}}}}],"selectionSet":{"kind":"SelectionSet","selections":[{"kind":"Field","name":{"kind":"Name","value":"workspace"},"arguments":[{"kind":"Argument","name":{"kind":"Name","value":"id"},"value":{"kind":"Variable","name":{"kind":"Name","value":"workspaceId"}}}],"selectionSet":{"kind":"SelectionSet","selections":[{"kind":"FragmentSpread","name":{"kind":"Name","value":"BasicWorkspace"}},{"kind":"Field","name":{"kind":"Name","value":"invitedTeam"},"selectionSet":{"kind":"SelectionSet","selections":[{"kind":"FragmentSpread","name":{"kind":"Name","value":"BasicPendingWorkspaceCollaborator"}}]}}]}}]}},{"kind":"FragmentDefinition","name":{"kind":"Name","value":"BasicWorkspace"},"typeCondition":{"kind":"NamedType","name":{"kind":"Name","value":"Workspace"}},"selectionSet":{"kind":"SelectionSet","selections":[{"kind":"Field","name":{"kind":"Name","value":"id"}},{"kind":"Field","name":{"kind":"Name","value":"name"}},{"kind":"Field","name":{"kind":"Name","value":"slug"}},{"kind":"Field","name":{"kind":"Name","value":"updatedAt"}},{"kind":"Field","name":{"kind":"Name","value":"createdAt"}},{"kind":"Field","name":{"kind":"Name","value":"role"}}]}},{"kind":"FragmentDefinition","name":{"kind":"Name","value":"BasicPendingWorkspaceCollaborator"},"typeCondition":{"kind":"NamedType","name":{"kind":"Name","value":"PendingWorkspaceCollaborator"}},"selectionSet":{"kind":"SelectionSet","selections":[{"kind":"Field","name":{"kind":"Name","value":"id"}},{"kind":"Field","name":{"kind":"Name","value":"inviteId"}},{"kind":"Field","name":{"kind":"Name","value":"workspaceId"}},{"kind":"Field","name":{"kind":"Name","value":"workspaceName"}},{"kind":"Field","name":{"kind":"Name","value":"title"}},{"kind":"Field","name":{"kind":"Name","value":"role"}},{"kind":"Field","name":{"kind":"Name","value":"invitedBy"},"selectionSet":{"kind":"SelectionSet","selections":[{"kind":"Field","name":{"kind":"Name","value":"id"}},{"kind":"Field","name":{"kind":"Name","value":"name"}}]}},{"kind":"Field","name":{"kind":"Name","value":"user"},"selectionSet":{"kind":"SelectionSet","selections":[{"kind":"Field","name":{"kind":"Name","value":"id"}},{"kind":"Field","name":{"kind":"Name","value":"name"}}]}},{"kind":"Field","name":{"kind":"Name","value":"token"}}]}}]} as unknown as DocumentNode<GetWorkspaceWithTeamQuery, GetWorkspaceWithTeamQueryVariables>;
export const GetWorkspaceWithBillingDocument = {"kind":"Document","definitions":[{"kind":"OperationDefinition","operation":"query","name":{"kind":"Name","value":"GetWorkspaceWithBilling"},"variableDefinitions":[{"kind":"VariableDefinition","variable":{"kind":"Variable","name":{"kind":"Name","value":"workspaceId"}},"type":{"kind":"NonNullType","type":{"kind":"NamedType","name":{"kind":"Name","value":"String"}}}}],"selectionSet":{"kind":"SelectionSet","selections":[{"kind":"Field","name":{"kind":"Name","value":"workspace"},"arguments":[{"kind":"Argument","name":{"kind":"Name","value":"id"},"value":{"kind":"Variable","name":{"kind":"Name","value":"workspaceId"}}}],"selectionSet":{"kind":"SelectionSet","selections":[{"kind":"FragmentSpread","name":{"kind":"Name","value":"BasicWorkspace"}},{"kind":"FragmentSpread","name":{"kind":"Name","value":"WorkspaceBilling"}}]}}]}},{"kind":"FragmentDefinition","name":{"kind":"Name","value":"BasicWorkspace"},"typeCondition":{"kind":"NamedType","name":{"kind":"Name","value":"Workspace"}},"selectionSet":{"kind":"SelectionSet","selections":[{"kind":"Field","name":{"kind":"Name","value":"id"}},{"kind":"Field","name":{"kind":"Name","value":"name"}},{"kind":"Field","name":{"kind":"Name","value":"slug"}},{"kind":"Field","name":{"kind":"Name","value":"updatedAt"}},{"kind":"Field","name":{"kind":"Name","value":"createdAt"}},{"kind":"Field","name":{"kind":"Name","value":"role"}}]}},{"kind":"FragmentDefinition","name":{"kind":"Name","value":"WorkspaceBilling"},"typeCondition":{"kind":"NamedType","name":{"kind":"Name","value":"Workspace"}},"selectionSet":{"kind":"SelectionSet","selections":[{"kind":"Field","name":{"kind":"Name","value":"billing"},"selectionSet":{"kind":"SelectionSet","selections":[{"kind":"Field","name":{"kind":"Name","value":"versionsCount"},"selectionSet":{"kind":"SelectionSet","selections":[{"kind":"Field","name":{"kind":"Name","value":"current"}},{"kind":"Field","name":{"kind":"Name","value":"max"}}]}},{"kind":"Field","name":{"kind":"Name","value":"cost"},"selectionSet":{"kind":"SelectionSet","selections":[{"kind":"Field","name":{"kind":"Name","value":"subTotal"}},{"kind":"Field","name":{"kind":"Name","value":"currency"}},{"kind":"Field","name":{"kind":"Name","value":"items"},"selectionSet":{"kind":"SelectionSet","selections":[{"kind":"Field","name":{"kind":"Name","value":"count"}},{"kind":"Field","name":{"kind":"Name","value":"name"}},{"kind":"Field","name":{"kind":"Name","value":"cost"}},{"kind":"Field","name":{"kind":"Name","value":"label"}}]}},{"kind":"Field","name":{"kind":"Name","value":"discount"},"selectionSet":{"kind":"SelectionSet","selections":[{"kind":"Field","name":{"kind":"Name","value":"name"}},{"kind":"Field","name":{"kind":"Name","value":"amount"}}]}},{"kind":"Field","name":{"kind":"Name","value":"total"}}]}}]}}]}}]} as unknown as DocumentNode<GetWorkspaceWithBillingQuery, GetWorkspaceWithBillingQueryVariables>;
export const GetWorkspaceWithProjectsDocument = {"kind":"Document","definitions":[{"kind":"OperationDefinition","operation":"query","name":{"kind":"Name","value":"GetWorkspaceWithProjects"},"variableDefinitions":[{"kind":"VariableDefinition","variable":{"kind":"Variable","name":{"kind":"Name","value":"workspaceId"}},"type":{"kind":"NonNullType","type":{"kind":"NamedType","name":{"kind":"Name","value":"String"}}}}],"selectionSet":{"kind":"SelectionSet","selections":[{"kind":"Field","name":{"kind":"Name","value":"workspace"},"arguments":[{"kind":"Argument","name":{"kind":"Name","value":"id"},"value":{"kind":"Variable","name":{"kind":"Name","value":"workspaceId"}}}],"selectionSet":{"kind":"SelectionSet","selections":[{"kind":"FragmentSpread","name":{"kind":"Name","value":"BasicWorkspace"}},{"kind":"Field","name":{"kind":"Name","value":"projects"},"selectionSet":{"kind":"SelectionSet","selections":[{"kind":"FragmentSpread","name":{"kind":"Name","value":"WorkspaceProjects"}}]}}]}}]}},{"kind":"FragmentDefinition","name":{"kind":"Name","value":"BasicWorkspace"},"typeCondition":{"kind":"NamedType","name":{"kind":"Name","value":"Workspace"}},"selectionSet":{"kind":"SelectionSet","selections":[{"kind":"Field","name":{"kind":"Name","value":"id"}},{"kind":"Field","name":{"kind":"Name","value":"name"}},{"kind":"Field","name":{"kind":"Name","value":"slug"}},{"kind":"Field","name":{"kind":"Name","value":"updatedAt"}},{"kind":"Field","name":{"kind":"Name","value":"createdAt"}},{"kind":"Field","name":{"kind":"Name","value":"role"}}]}},{"kind":"FragmentDefinition","name":{"kind":"Name","value":"WorkspaceProjects"},"typeCondition":{"kind":"NamedType","name":{"kind":"Name","value":"ProjectCollection"}},"selectionSet":{"kind":"SelectionSet","selections":[{"kind":"Field","name":{"kind":"Name","value":"items"},"selectionSet":{"kind":"SelectionSet","selections":[{"kind":"Field","name":{"kind":"Name","value":"id"}}]}},{"kind":"Field","name":{"kind":"Name","value":"cursor"}},{"kind":"Field","name":{"kind":"Name","value":"totalCount"}}]}}]} as unknown as DocumentNode<GetWorkspaceWithProjectsQuery, GetWorkspaceWithProjectsQueryVariables>;
export const CancelWorkspaceInviteDocument = {"kind":"Document","definitions":[{"kind":"OperationDefinition","operation":"mutation","name":{"kind":"Name","value":"CancelWorkspaceInvite"},"variableDefinitions":[{"kind":"VariableDefinition","variable":{"kind":"Variable","name":{"kind":"Name","value":"workspaceId"}},"type":{"kind":"NonNullType","type":{"kind":"NamedType","name":{"kind":"Name","value":"String"}}}},{"kind":"VariableDefinition","variable":{"kind":"Variable","name":{"kind":"Name","value":"inviteId"}},"type":{"kind":"NonNullType","type":{"kind":"NamedType","name":{"kind":"Name","value":"String"}}}}],"selectionSet":{"kind":"SelectionSet","selections":[{"kind":"Field","name":{"kind":"Name","value":"workspaceMutations"},"selectionSet":{"kind":"SelectionSet","selections":[{"kind":"Field","name":{"kind":"Name","value":"invites"},"selectionSet":{"kind":"SelectionSet","selections":[{"kind":"Field","name":{"kind":"Name","value":"cancel"},"arguments":[{"kind":"Argument","name":{"kind":"Name","value":"workspaceId"},"value":{"kind":"Variable","name":{"kind":"Name","value":"workspaceId"}}},{"kind":"Argument","name":{"kind":"Name","value":"inviteId"},"value":{"kind":"Variable","name":{"kind":"Name","value":"inviteId"}}}],"selectionSet":{"kind":"SelectionSet","selections":[{"kind":"FragmentSpread","name":{"kind":"Name","value":"BasicWorkspace"}},{"kind":"Field","name":{"kind":"Name","value":"invitedTeam"},"selectionSet":{"kind":"SelectionSet","selections":[{"kind":"FragmentSpread","name":{"kind":"Name","value":"BasicPendingWorkspaceCollaborator"}}]}}]}}]}}]}}]}},{"kind":"FragmentDefinition","name":{"kind":"Name","value":"BasicWorkspace"},"typeCondition":{"kind":"NamedType","name":{"kind":"Name","value":"Workspace"}},"selectionSet":{"kind":"SelectionSet","selections":[{"kind":"Field","name":{"kind":"Name","value":"id"}},{"kind":"Field","name":{"kind":"Name","value":"name"}},{"kind":"Field","name":{"kind":"Name","value":"slug"}},{"kind":"Field","name":{"kind":"Name","value":"updatedAt"}},{"kind":"Field","name":{"kind":"Name","value":"createdAt"}},{"kind":"Field","name":{"kind":"Name","value":"role"}}]}},{"kind":"FragmentDefinition","name":{"kind":"Name","value":"BasicPendingWorkspaceCollaborator"},"typeCondition":{"kind":"NamedType","name":{"kind":"Name","value":"PendingWorkspaceCollaborator"}},"selectionSet":{"kind":"SelectionSet","selections":[{"kind":"Field","name":{"kind":"Name","value":"id"}},{"kind":"Field","name":{"kind":"Name","value":"inviteId"}},{"kind":"Field","name":{"kind":"Name","value":"workspaceId"}},{"kind":"Field","name":{"kind":"Name","value":"workspaceName"}},{"kind":"Field","name":{"kind":"Name","value":"title"}},{"kind":"Field","name":{"kind":"Name","value":"role"}},{"kind":"Field","name":{"kind":"Name","value":"invitedBy"},"selectionSet":{"kind":"SelectionSet","selections":[{"kind":"Field","name":{"kind":"Name","value":"id"}},{"kind":"Field","name":{"kind":"Name","value":"name"}}]}},{"kind":"Field","name":{"kind":"Name","value":"user"},"selectionSet":{"kind":"SelectionSet","selections":[{"kind":"Field","name":{"kind":"Name","value":"id"}},{"kind":"Field","name":{"kind":"Name","value":"name"}}]}},{"kind":"Field","name":{"kind":"Name","value":"token"}}]}}]} as unknown as DocumentNode<CancelWorkspaceInviteMutation, CancelWorkspaceInviteMutationVariables>;
export const UseWorkspaceInviteDocument = {"kind":"Document","definitions":[{"kind":"OperationDefinition","operation":"mutation","name":{"kind":"Name","value":"UseWorkspaceInvite"},"variableDefinitions":[{"kind":"VariableDefinition","variable":{"kind":"Variable","name":{"kind":"Name","value":"input"}},"type":{"kind":"NonNullType","type":{"kind":"NamedType","name":{"kind":"Name","value":"WorkspaceInviteUseInput"}}}}],"selectionSet":{"kind":"SelectionSet","selections":[{"kind":"Field","name":{"kind":"Name","value":"workspaceMutations"},"selectionSet":{"kind":"SelectionSet","selections":[{"kind":"Field","name":{"kind":"Name","value":"invites"},"selectionSet":{"kind":"SelectionSet","selections":[{"kind":"Field","name":{"kind":"Name","value":"use"},"arguments":[{"kind":"Argument","name":{"kind":"Name","value":"input"},"value":{"kind":"Variable","name":{"kind":"Name","value":"input"}}}]}]}}]}}]}}]} as unknown as DocumentNode<UseWorkspaceInviteMutation, UseWorkspaceInviteMutationVariables>;
export const GetWorkspaceInviteDocument = {"kind":"Document","definitions":[{"kind":"OperationDefinition","operation":"query","name":{"kind":"Name","value":"GetWorkspaceInvite"},"variableDefinitions":[{"kind":"VariableDefinition","variable":{"kind":"Variable","name":{"kind":"Name","value":"workspaceId"}},"type":{"kind":"NonNullType","type":{"kind":"NamedType","name":{"kind":"Name","value":"String"}}}},{"kind":"VariableDefinition","variable":{"kind":"Variable","name":{"kind":"Name","value":"token"}},"type":{"kind":"NamedType","name":{"kind":"Name","value":"String"}}},{"kind":"VariableDefinition","variable":{"kind":"Variable","name":{"kind":"Name","value":"options"}},"type":{"kind":"NamedType","name":{"kind":"Name","value":"WorkspaceInviteLookupOptions"}},"defaultValue":{"kind":"NullValue"}}],"selectionSet":{"kind":"SelectionSet","selections":[{"kind":"Field","name":{"kind":"Name","value":"workspaceInvite"},"arguments":[{"kind":"Argument","name":{"kind":"Name","value":"workspaceId"},"value":{"kind":"Variable","name":{"kind":"Name","value":"workspaceId"}}},{"kind":"Argument","name":{"kind":"Name","value":"token"},"value":{"kind":"Variable","name":{"kind":"Name","value":"token"}}},{"kind":"Argument","name":{"kind":"Name","value":"options"},"value":{"kind":"Variable","name":{"kind":"Name","value":"options"}}}],"selectionSet":{"kind":"SelectionSet","selections":[{"kind":"FragmentSpread","name":{"kind":"Name","value":"BasicPendingWorkspaceCollaborator"}}]}}]}},{"kind":"FragmentDefinition","name":{"kind":"Name","value":"BasicPendingWorkspaceCollaborator"},"typeCondition":{"kind":"NamedType","name":{"kind":"Name","value":"PendingWorkspaceCollaborator"}},"selectionSet":{"kind":"SelectionSet","selections":[{"kind":"Field","name":{"kind":"Name","value":"id"}},{"kind":"Field","name":{"kind":"Name","value":"inviteId"}},{"kind":"Field","name":{"kind":"Name","value":"workspaceId"}},{"kind":"Field","name":{"kind":"Name","value":"workspaceName"}},{"kind":"Field","name":{"kind":"Name","value":"title"}},{"kind":"Field","name":{"kind":"Name","value":"role"}},{"kind":"Field","name":{"kind":"Name","value":"invitedBy"},"selectionSet":{"kind":"SelectionSet","selections":[{"kind":"Field","name":{"kind":"Name","value":"id"}},{"kind":"Field","name":{"kind":"Name","value":"name"}}]}},{"kind":"Field","name":{"kind":"Name","value":"user"},"selectionSet":{"kind":"SelectionSet","selections":[{"kind":"Field","name":{"kind":"Name","value":"id"}},{"kind":"Field","name":{"kind":"Name","value":"name"}}]}},{"kind":"Field","name":{"kind":"Name","value":"token"}}]}}]} as unknown as DocumentNode<GetWorkspaceInviteQuery, GetWorkspaceInviteQueryVariables>;
export const GetMyWorkspaceInvitesDocument = {"kind":"Document","definitions":[{"kind":"OperationDefinition","operation":"query","name":{"kind":"Name","value":"GetMyWorkspaceInvites"},"selectionSet":{"kind":"SelectionSet","selections":[{"kind":"Field","name":{"kind":"Name","value":"activeUser"},"selectionSet":{"kind":"SelectionSet","selections":[{"kind":"Field","name":{"kind":"Name","value":"workspaceInvites"},"selectionSet":{"kind":"SelectionSet","selections":[{"kind":"FragmentSpread","name":{"kind":"Name","value":"BasicPendingWorkspaceCollaborator"}}]}}]}}]}},{"kind":"FragmentDefinition","name":{"kind":"Name","value":"BasicPendingWorkspaceCollaborator"},"typeCondition":{"kind":"NamedType","name":{"kind":"Name","value":"PendingWorkspaceCollaborator"}},"selectionSet":{"kind":"SelectionSet","selections":[{"kind":"Field","name":{"kind":"Name","value":"id"}},{"kind":"Field","name":{"kind":"Name","value":"inviteId"}},{"kind":"Field","name":{"kind":"Name","value":"workspaceId"}},{"kind":"Field","name":{"kind":"Name","value":"workspaceName"}},{"kind":"Field","name":{"kind":"Name","value":"title"}},{"kind":"Field","name":{"kind":"Name","value":"role"}},{"kind":"Field","name":{"kind":"Name","value":"invitedBy"},"selectionSet":{"kind":"SelectionSet","selections":[{"kind":"Field","name":{"kind":"Name","value":"id"}},{"kind":"Field","name":{"kind":"Name","value":"name"}}]}},{"kind":"Field","name":{"kind":"Name","value":"user"},"selectionSet":{"kind":"SelectionSet","selections":[{"kind":"Field","name":{"kind":"Name","value":"id"}},{"kind":"Field","name":{"kind":"Name","value":"name"}}]}},{"kind":"Field","name":{"kind":"Name","value":"token"}}]}}]} as unknown as DocumentNode<GetMyWorkspaceInvitesQuery, GetMyWorkspaceInvitesQueryVariables>;
export const UseWorkspaceProjectInviteDocument = {"kind":"Document","definitions":[{"kind":"OperationDefinition","operation":"mutation","name":{"kind":"Name","value":"UseWorkspaceProjectInvite"},"variableDefinitions":[{"kind":"VariableDefinition","variable":{"kind":"Variable","name":{"kind":"Name","value":"input"}},"type":{"kind":"NonNullType","type":{"kind":"NamedType","name":{"kind":"Name","value":"ProjectInviteUseInput"}}}}],"selectionSet":{"kind":"SelectionSet","selections":[{"kind":"Field","name":{"kind":"Name","value":"projectMutations"},"selectionSet":{"kind":"SelectionSet","selections":[{"kind":"Field","name":{"kind":"Name","value":"invites"},"selectionSet":{"kind":"SelectionSet","selections":[{"kind":"Field","name":{"kind":"Name","value":"use"},"arguments":[{"kind":"Argument","name":{"kind":"Name","value":"input"},"value":{"kind":"Variable","name":{"kind":"Name","value":"input"}}}]}]}}]}}]}}]} as unknown as DocumentNode<UseWorkspaceProjectInviteMutation, UseWorkspaceProjectInviteMutationVariables>;
export const CreateWorkspaceProjectInviteDocument = {"kind":"Document","definitions":[{"kind":"OperationDefinition","operation":"mutation","name":{"kind":"Name","value":"CreateWorkspaceProjectInvite"},"variableDefinitions":[{"kind":"VariableDefinition","variable":{"kind":"Variable","name":{"kind":"Name","value":"projectId"}},"type":{"kind":"NonNullType","type":{"kind":"NamedType","name":{"kind":"Name","value":"ID"}}}},{"kind":"VariableDefinition","variable":{"kind":"Variable","name":{"kind":"Name","value":"inputs"}},"type":{"kind":"NonNullType","type":{"kind":"ListType","type":{"kind":"NonNullType","type":{"kind":"NamedType","name":{"kind":"Name","value":"WorkspaceProjectInviteCreateInput"}}}}}}],"selectionSet":{"kind":"SelectionSet","selections":[{"kind":"Field","name":{"kind":"Name","value":"projectMutations"},"selectionSet":{"kind":"SelectionSet","selections":[{"kind":"Field","name":{"kind":"Name","value":"invites"},"selectionSet":{"kind":"SelectionSet","selections":[{"kind":"Field","name":{"kind":"Name","value":"createForWorkspace"},"arguments":[{"kind":"Argument","name":{"kind":"Name","value":"projectId"},"value":{"kind":"Variable","name":{"kind":"Name","value":"projectId"}}},{"kind":"Argument","name":{"kind":"Name","value":"inputs"},"value":{"kind":"Variable","name":{"kind":"Name","value":"inputs"}}}],"selectionSet":{"kind":"SelectionSet","selections":[{"kind":"Field","name":{"kind":"Name","value":"id"}}]}}]}}]}}]}}]} as unknown as DocumentNode<CreateWorkspaceProjectInviteMutation, CreateWorkspaceProjectInviteMutationVariables>;
export const ResendWorkspaceInviteDocument = {"kind":"Document","definitions":[{"kind":"OperationDefinition","operation":"mutation","name":{"kind":"Name","value":"ResendWorkspaceInvite"},"variableDefinitions":[{"kind":"VariableDefinition","variable":{"kind":"Variable","name":{"kind":"Name","value":"input"}},"type":{"kind":"NonNullType","type":{"kind":"NamedType","name":{"kind":"Name","value":"WorkspaceInviteResendInput"}}}}],"selectionSet":{"kind":"SelectionSet","selections":[{"kind":"Field","name":{"kind":"Name","value":"workspaceMutations"},"selectionSet":{"kind":"SelectionSet","selections":[{"kind":"Field","name":{"kind":"Name","value":"invites"},"selectionSet":{"kind":"SelectionSet","selections":[{"kind":"Field","name":{"kind":"Name","value":"resend"},"arguments":[{"kind":"Argument","name":{"kind":"Name","value":"input"},"value":{"kind":"Variable","name":{"kind":"Name","value":"input"}}}]}]}}]}}]}}]} as unknown as DocumentNode<ResendWorkspaceInviteMutation, ResendWorkspaceInviteMutationVariables>;
export const AddWorkspaceDomainDocument = {"kind":"Document","definitions":[{"kind":"OperationDefinition","operation":"mutation","name":{"kind":"Name","value":"AddWorkspaceDomain"},"variableDefinitions":[{"kind":"VariableDefinition","variable":{"kind":"Variable","name":{"kind":"Name","value":"input"}},"type":{"kind":"NonNullType","type":{"kind":"NamedType","name":{"kind":"Name","value":"AddDomainToWorkspaceInput"}}}}],"selectionSet":{"kind":"SelectionSet","selections":[{"kind":"Field","name":{"kind":"Name","value":"workspaceMutations"},"selectionSet":{"kind":"SelectionSet","selections":[{"kind":"Field","name":{"kind":"Name","value":"addDomain"},"arguments":[{"kind":"Argument","name":{"kind":"Name","value":"input"},"value":{"kind":"Variable","name":{"kind":"Name","value":"input"}}}],"selectionSet":{"kind":"SelectionSet","selections":[{"kind":"Field","name":{"kind":"Name","value":"id"}},{"kind":"Field","name":{"kind":"Name","value":"domains"},"selectionSet":{"kind":"SelectionSet","selections":[{"kind":"Field","name":{"kind":"Name","value":"id"}}]}}]}}]}}]}}]} as unknown as DocumentNode<AddWorkspaceDomainMutation, AddWorkspaceDomainMutationVariables>;
export const DeleteWorkspaceDomainDocument = {"kind":"Document","definitions":[{"kind":"OperationDefinition","operation":"mutation","name":{"kind":"Name","value":"DeleteWorkspaceDomain"},"variableDefinitions":[{"kind":"VariableDefinition","variable":{"kind":"Variable","name":{"kind":"Name","value":"input"}},"type":{"kind":"NonNullType","type":{"kind":"NamedType","name":{"kind":"Name","value":"WorkspaceDomainDeleteInput"}}}}],"selectionSet":{"kind":"SelectionSet","selections":[{"kind":"Field","name":{"kind":"Name","value":"workspaceMutations"},"selectionSet":{"kind":"SelectionSet","selections":[{"kind":"Field","name":{"kind":"Name","value":"deleteDomain"},"arguments":[{"kind":"Argument","name":{"kind":"Name","value":"input"},"value":{"kind":"Variable","name":{"kind":"Name","value":"input"}}}],"selectionSet":{"kind":"SelectionSet","selections":[{"kind":"Field","name":{"kind":"Name","value":"id"}},{"kind":"Field","name":{"kind":"Name","value":"domains"},"selectionSet":{"kind":"SelectionSet","selections":[{"kind":"Field","name":{"kind":"Name","value":"id"}}]}},{"kind":"Field","name":{"kind":"Name","value":"domainBasedMembershipProtectionEnabled"}},{"kind":"Field","name":{"kind":"Name","value":"discoverabilityEnabled"}}]}}]}}]}}]} as unknown as DocumentNode<DeleteWorkspaceDomainMutation, DeleteWorkspaceDomainMutationVariables>;
export const GetWorkspaceAvailableRegionsDocument = {"kind":"Document","definitions":[{"kind":"OperationDefinition","operation":"query","name":{"kind":"Name","value":"GetWorkspaceAvailableRegions"},"variableDefinitions":[{"kind":"VariableDefinition","variable":{"kind":"Variable","name":{"kind":"Name","value":"workspaceId"}},"type":{"kind":"NonNullType","type":{"kind":"NamedType","name":{"kind":"Name","value":"String"}}}}],"selectionSet":{"kind":"SelectionSet","selections":[{"kind":"Field","name":{"kind":"Name","value":"workspace"},"arguments":[{"kind":"Argument","name":{"kind":"Name","value":"id"},"value":{"kind":"Variable","name":{"kind":"Name","value":"workspaceId"}}}],"selectionSet":{"kind":"SelectionSet","selections":[{"kind":"Field","name":{"kind":"Name","value":"id"}},{"kind":"Field","name":{"kind":"Name","value":"availableRegions"},"selectionSet":{"kind":"SelectionSet","selections":[{"kind":"Field","name":{"kind":"Name","value":"id"}},{"kind":"Field","name":{"kind":"Name","value":"key"}},{"kind":"Field","name":{"kind":"Name","value":"name"}}]}}]}}]}}]} as unknown as DocumentNode<GetWorkspaceAvailableRegionsQuery, GetWorkspaceAvailableRegionsQueryVariables>;
export const GetWorkspaceDefaultRegionDocument = {"kind":"Document","definitions":[{"kind":"OperationDefinition","operation":"query","name":{"kind":"Name","value":"GetWorkspaceDefaultRegion"},"variableDefinitions":[{"kind":"VariableDefinition","variable":{"kind":"Variable","name":{"kind":"Name","value":"workspaceId"}},"type":{"kind":"NonNullType","type":{"kind":"NamedType","name":{"kind":"Name","value":"String"}}}}],"selectionSet":{"kind":"SelectionSet","selections":[{"kind":"Field","name":{"kind":"Name","value":"workspace"},"arguments":[{"kind":"Argument","name":{"kind":"Name","value":"id"},"value":{"kind":"Variable","name":{"kind":"Name","value":"workspaceId"}}}],"selectionSet":{"kind":"SelectionSet","selections":[{"kind":"Field","name":{"kind":"Name","value":"id"}},{"kind":"Field","name":{"kind":"Name","value":"defaultRegion"},"selectionSet":{"kind":"SelectionSet","selections":[{"kind":"Field","name":{"kind":"Name","value":"id"}},{"kind":"Field","name":{"kind":"Name","value":"key"}},{"kind":"Field","name":{"kind":"Name","value":"name"}}]}}]}}]}}]} as unknown as DocumentNode<GetWorkspaceDefaultRegionQuery, GetWorkspaceDefaultRegionQueryVariables>;
export const SetWorkspaceDefaultRegionDocument = {"kind":"Document","definitions":[{"kind":"OperationDefinition","operation":"mutation","name":{"kind":"Name","value":"SetWorkspaceDefaultRegion"},"variableDefinitions":[{"kind":"VariableDefinition","variable":{"kind":"Variable","name":{"kind":"Name","value":"workspaceId"}},"type":{"kind":"NonNullType","type":{"kind":"NamedType","name":{"kind":"Name","value":"String"}}}},{"kind":"VariableDefinition","variable":{"kind":"Variable","name":{"kind":"Name","value":"regionKey"}},"type":{"kind":"NonNullType","type":{"kind":"NamedType","name":{"kind":"Name","value":"String"}}}}],"selectionSet":{"kind":"SelectionSet","selections":[{"kind":"Field","name":{"kind":"Name","value":"workspaceMutations"},"selectionSet":{"kind":"SelectionSet","selections":[{"kind":"Field","name":{"kind":"Name","value":"setDefaultRegion"},"arguments":[{"kind":"Argument","name":{"kind":"Name","value":"regionKey"},"value":{"kind":"Variable","name":{"kind":"Name","value":"regionKey"}}},{"kind":"Argument","name":{"kind":"Name","value":"workspaceId"},"value":{"kind":"Variable","name":{"kind":"Name","value":"workspaceId"}}}],"selectionSet":{"kind":"SelectionSet","selections":[{"kind":"Field","name":{"kind":"Name","value":"id"}},{"kind":"Field","name":{"kind":"Name","value":"defaultRegion"},"selectionSet":{"kind":"SelectionSet","selections":[{"kind":"Field","name":{"kind":"Name","value":"id"}},{"kind":"Field","name":{"kind":"Name","value":"key"}},{"kind":"Field","name":{"kind":"Name","value":"name"}}]}}]}}]}}]}}]} as unknown as DocumentNode<SetWorkspaceDefaultRegionMutation, SetWorkspaceDefaultRegionMutationVariables>;
export const CreateStreamAccessRequestDocument = {"kind":"Document","definitions":[{"kind":"OperationDefinition","operation":"mutation","name":{"kind":"Name","value":"CreateStreamAccessRequest"},"variableDefinitions":[{"kind":"VariableDefinition","variable":{"kind":"Variable","name":{"kind":"Name","value":"streamId"}},"type":{"kind":"NonNullType","type":{"kind":"NamedType","name":{"kind":"Name","value":"String"}}}}],"selectionSet":{"kind":"SelectionSet","selections":[{"kind":"Field","name":{"kind":"Name","value":"streamAccessRequestCreate"},"arguments":[{"kind":"Argument","name":{"kind":"Name","value":"streamId"},"value":{"kind":"Variable","name":{"kind":"Name","value":"streamId"}}}],"selectionSet":{"kind":"SelectionSet","selections":[{"kind":"FragmentSpread","name":{"kind":"Name","value":"BasicStreamAccessRequestFields"}}]}}]}},{"kind":"FragmentDefinition","name":{"kind":"Name","value":"BasicStreamAccessRequestFields"},"typeCondition":{"kind":"NamedType","name":{"kind":"Name","value":"StreamAccessRequest"}},"selectionSet":{"kind":"SelectionSet","selections":[{"kind":"Field","name":{"kind":"Name","value":"id"}},{"kind":"Field","name":{"kind":"Name","value":"requester"},"selectionSet":{"kind":"SelectionSet","selections":[{"kind":"Field","name":{"kind":"Name","value":"id"}},{"kind":"Field","name":{"kind":"Name","value":"name"}}]}},{"kind":"Field","name":{"kind":"Name","value":"requesterId"}},{"kind":"Field","name":{"kind":"Name","value":"streamId"}},{"kind":"Field","name":{"kind":"Name","value":"createdAt"}}]}}]} as unknown as DocumentNode<CreateStreamAccessRequestMutation, CreateStreamAccessRequestMutationVariables>;
export const GetStreamAccessRequestDocument = {"kind":"Document","definitions":[{"kind":"OperationDefinition","operation":"query","name":{"kind":"Name","value":"GetStreamAccessRequest"},"variableDefinitions":[{"kind":"VariableDefinition","variable":{"kind":"Variable","name":{"kind":"Name","value":"streamId"}},"type":{"kind":"NonNullType","type":{"kind":"NamedType","name":{"kind":"Name","value":"String"}}}}],"selectionSet":{"kind":"SelectionSet","selections":[{"kind":"Field","name":{"kind":"Name","value":"streamAccessRequest"},"arguments":[{"kind":"Argument","name":{"kind":"Name","value":"streamId"},"value":{"kind":"Variable","name":{"kind":"Name","value":"streamId"}}}],"selectionSet":{"kind":"SelectionSet","selections":[{"kind":"FragmentSpread","name":{"kind":"Name","value":"BasicStreamAccessRequestFields"}}]}}]}},{"kind":"FragmentDefinition","name":{"kind":"Name","value":"BasicStreamAccessRequestFields"},"typeCondition":{"kind":"NamedType","name":{"kind":"Name","value":"StreamAccessRequest"}},"selectionSet":{"kind":"SelectionSet","selections":[{"kind":"Field","name":{"kind":"Name","value":"id"}},{"kind":"Field","name":{"kind":"Name","value":"requester"},"selectionSet":{"kind":"SelectionSet","selections":[{"kind":"Field","name":{"kind":"Name","value":"id"}},{"kind":"Field","name":{"kind":"Name","value":"name"}}]}},{"kind":"Field","name":{"kind":"Name","value":"requesterId"}},{"kind":"Field","name":{"kind":"Name","value":"streamId"}},{"kind":"Field","name":{"kind":"Name","value":"createdAt"}}]}}]} as unknown as DocumentNode<GetStreamAccessRequestQuery, GetStreamAccessRequestQueryVariables>;
export const GetFullStreamAccessRequestDocument = {"kind":"Document","definitions":[{"kind":"OperationDefinition","operation":"query","name":{"kind":"Name","value":"GetFullStreamAccessRequest"},"variableDefinitions":[{"kind":"VariableDefinition","variable":{"kind":"Variable","name":{"kind":"Name","value":"streamId"}},"type":{"kind":"NonNullType","type":{"kind":"NamedType","name":{"kind":"Name","value":"String"}}}}],"selectionSet":{"kind":"SelectionSet","selections":[{"kind":"Field","name":{"kind":"Name","value":"streamAccessRequest"},"arguments":[{"kind":"Argument","name":{"kind":"Name","value":"streamId"},"value":{"kind":"Variable","name":{"kind":"Name","value":"streamId"}}}],"selectionSet":{"kind":"SelectionSet","selections":[{"kind":"FragmentSpread","name":{"kind":"Name","value":"BasicStreamAccessRequestFields"}},{"kind":"Field","name":{"kind":"Name","value":"stream"},"selectionSet":{"kind":"SelectionSet","selections":[{"kind":"Field","name":{"kind":"Name","value":"id"}},{"kind":"Field","name":{"kind":"Name","value":"name"}}]}}]}}]}},{"kind":"FragmentDefinition","name":{"kind":"Name","value":"BasicStreamAccessRequestFields"},"typeCondition":{"kind":"NamedType","name":{"kind":"Name","value":"StreamAccessRequest"}},"selectionSet":{"kind":"SelectionSet","selections":[{"kind":"Field","name":{"kind":"Name","value":"id"}},{"kind":"Field","name":{"kind":"Name","value":"requester"},"selectionSet":{"kind":"SelectionSet","selections":[{"kind":"Field","name":{"kind":"Name","value":"id"}},{"kind":"Field","name":{"kind":"Name","value":"name"}}]}},{"kind":"Field","name":{"kind":"Name","value":"requesterId"}},{"kind":"Field","name":{"kind":"Name","value":"streamId"}},{"kind":"Field","name":{"kind":"Name","value":"createdAt"}}]}}]} as unknown as DocumentNode<GetFullStreamAccessRequestQuery, GetFullStreamAccessRequestQueryVariables>;
export const GetPendingStreamAccessRequestsDocument = {"kind":"Document","definitions":[{"kind":"OperationDefinition","operation":"query","name":{"kind":"Name","value":"GetPendingStreamAccessRequests"},"variableDefinitions":[{"kind":"VariableDefinition","variable":{"kind":"Variable","name":{"kind":"Name","value":"streamId"}},"type":{"kind":"NonNullType","type":{"kind":"NamedType","name":{"kind":"Name","value":"String"}}}}],"selectionSet":{"kind":"SelectionSet","selections":[{"kind":"Field","name":{"kind":"Name","value":"stream"},"arguments":[{"kind":"Argument","name":{"kind":"Name","value":"id"},"value":{"kind":"Variable","name":{"kind":"Name","value":"streamId"}}}],"selectionSet":{"kind":"SelectionSet","selections":[{"kind":"Field","name":{"kind":"Name","value":"id"}},{"kind":"Field","name":{"kind":"Name","value":"name"}},{"kind":"Field","name":{"kind":"Name","value":"pendingAccessRequests"},"selectionSet":{"kind":"SelectionSet","selections":[{"kind":"FragmentSpread","name":{"kind":"Name","value":"BasicStreamAccessRequestFields"}},{"kind":"Field","name":{"kind":"Name","value":"stream"},"selectionSet":{"kind":"SelectionSet","selections":[{"kind":"Field","name":{"kind":"Name","value":"id"}},{"kind":"Field","name":{"kind":"Name","value":"name"}}]}}]}}]}}]}},{"kind":"FragmentDefinition","name":{"kind":"Name","value":"BasicStreamAccessRequestFields"},"typeCondition":{"kind":"NamedType","name":{"kind":"Name","value":"StreamAccessRequest"}},"selectionSet":{"kind":"SelectionSet","selections":[{"kind":"Field","name":{"kind":"Name","value":"id"}},{"kind":"Field","name":{"kind":"Name","value":"requester"},"selectionSet":{"kind":"SelectionSet","selections":[{"kind":"Field","name":{"kind":"Name","value":"id"}},{"kind":"Field","name":{"kind":"Name","value":"name"}}]}},{"kind":"Field","name":{"kind":"Name","value":"requesterId"}},{"kind":"Field","name":{"kind":"Name","value":"streamId"}},{"kind":"Field","name":{"kind":"Name","value":"createdAt"}}]}}]} as unknown as DocumentNode<GetPendingStreamAccessRequestsQuery, GetPendingStreamAccessRequestsQueryVariables>;
export const UseStreamAccessRequestDocument = {"kind":"Document","definitions":[{"kind":"OperationDefinition","operation":"mutation","name":{"kind":"Name","value":"UseStreamAccessRequest"},"variableDefinitions":[{"kind":"VariableDefinition","variable":{"kind":"Variable","name":{"kind":"Name","value":"requestId"}},"type":{"kind":"NonNullType","type":{"kind":"NamedType","name":{"kind":"Name","value":"String"}}}},{"kind":"VariableDefinition","variable":{"kind":"Variable","name":{"kind":"Name","value":"accept"}},"type":{"kind":"NonNullType","type":{"kind":"NamedType","name":{"kind":"Name","value":"Boolean"}}}},{"kind":"VariableDefinition","variable":{"kind":"Variable","name":{"kind":"Name","value":"role"}},"type":{"kind":"NonNullType","type":{"kind":"NamedType","name":{"kind":"Name","value":"StreamRole"}}},"defaultValue":{"kind":"EnumValue","value":"STREAM_CONTRIBUTOR"}}],"selectionSet":{"kind":"SelectionSet","selections":[{"kind":"Field","name":{"kind":"Name","value":"streamAccessRequestUse"},"arguments":[{"kind":"Argument","name":{"kind":"Name","value":"requestId"},"value":{"kind":"Variable","name":{"kind":"Name","value":"requestId"}}},{"kind":"Argument","name":{"kind":"Name","value":"accept"},"value":{"kind":"Variable","name":{"kind":"Name","value":"accept"}}},{"kind":"Argument","name":{"kind":"Name","value":"role"},"value":{"kind":"Variable","name":{"kind":"Name","value":"role"}}}]}]}}]} as unknown as DocumentNode<UseStreamAccessRequestMutation, UseStreamAccessRequestMutationVariables>;
export const CreateTokenDocument = {"kind":"Document","definitions":[{"kind":"OperationDefinition","operation":"mutation","name":{"kind":"Name","value":"CreateToken"},"variableDefinitions":[{"kind":"VariableDefinition","variable":{"kind":"Variable","name":{"kind":"Name","value":"token"}},"type":{"kind":"NonNullType","type":{"kind":"NamedType","name":{"kind":"Name","value":"ApiTokenCreateInput"}}}}],"selectionSet":{"kind":"SelectionSet","selections":[{"kind":"Field","name":{"kind":"Name","value":"apiTokenCreate"},"arguments":[{"kind":"Argument","name":{"kind":"Name","value":"token"},"value":{"kind":"Variable","name":{"kind":"Name","value":"token"}}}]}]}}]} as unknown as DocumentNode<CreateTokenMutation, CreateTokenMutationVariables>;
export const RevokeTokenDocument = {"kind":"Document","definitions":[{"kind":"OperationDefinition","operation":"mutation","name":{"kind":"Name","value":"RevokeToken"},"variableDefinitions":[{"kind":"VariableDefinition","variable":{"kind":"Variable","name":{"kind":"Name","value":"token"}},"type":{"kind":"NonNullType","type":{"kind":"NamedType","name":{"kind":"Name","value":"String"}}}}],"selectionSet":{"kind":"SelectionSet","selections":[{"kind":"Field","name":{"kind":"Name","value":"apiTokenRevoke"},"arguments":[{"kind":"Argument","name":{"kind":"Name","value":"token"},"value":{"kind":"Variable","name":{"kind":"Name","value":"token"}}}]}]}}]} as unknown as DocumentNode<RevokeTokenMutation, RevokeTokenMutationVariables>;
export const TokenAppInfoDocument = {"kind":"Document","definitions":[{"kind":"OperationDefinition","operation":"query","name":{"kind":"Name","value":"TokenAppInfo"},"selectionSet":{"kind":"SelectionSet","selections":[{"kind":"Field","name":{"kind":"Name","value":"authenticatedAsApp"},"selectionSet":{"kind":"SelectionSet","selections":[{"kind":"Field","name":{"kind":"Name","value":"id"}},{"kind":"Field","name":{"kind":"Name","value":"name"}}]}}]}}]} as unknown as DocumentNode<TokenAppInfoQuery, TokenAppInfoQueryVariables>;
export const AppTokenCreateDocument = {"kind":"Document","definitions":[{"kind":"OperationDefinition","operation":"mutation","name":{"kind":"Name","value":"AppTokenCreate"},"variableDefinitions":[{"kind":"VariableDefinition","variable":{"kind":"Variable","name":{"kind":"Name","value":"token"}},"type":{"kind":"NonNullType","type":{"kind":"NamedType","name":{"kind":"Name","value":"AppTokenCreateInput"}}}}],"selectionSet":{"kind":"SelectionSet","selections":[{"kind":"Field","name":{"kind":"Name","value":"appTokenCreate"},"arguments":[{"kind":"Argument","name":{"kind":"Name","value":"token"},"value":{"kind":"Variable","name":{"kind":"Name","value":"token"}}}]}]}}]} as unknown as DocumentNode<AppTokenCreateMutation, AppTokenCreateMutationVariables>;
export const GetProjectAutomationDocument = {"kind":"Document","definitions":[{"kind":"OperationDefinition","operation":"query","name":{"kind":"Name","value":"GetProjectAutomation"},"variableDefinitions":[{"kind":"VariableDefinition","variable":{"kind":"Variable","name":{"kind":"Name","value":"projectId"}},"type":{"kind":"NonNullType","type":{"kind":"NamedType","name":{"kind":"Name","value":"String"}}}},{"kind":"VariableDefinition","variable":{"kind":"Variable","name":{"kind":"Name","value":"automationId"}},"type":{"kind":"NonNullType","type":{"kind":"NamedType","name":{"kind":"Name","value":"String"}}}}],"selectionSet":{"kind":"SelectionSet","selections":[{"kind":"Field","name":{"kind":"Name","value":"project"},"arguments":[{"kind":"Argument","name":{"kind":"Name","value":"id"},"value":{"kind":"Variable","name":{"kind":"Name","value":"projectId"}}}],"selectionSet":{"kind":"SelectionSet","selections":[{"kind":"Field","name":{"kind":"Name","value":"id"}},{"kind":"Field","name":{"kind":"Name","value":"automation"},"arguments":[{"kind":"Argument","name":{"kind":"Name","value":"id"},"value":{"kind":"Variable","name":{"kind":"Name","value":"automationId"}}}],"selectionSet":{"kind":"SelectionSet","selections":[{"kind":"FragmentSpread","name":{"kind":"Name","value":"TestAutomation"}}]}}]}}]}},{"kind":"FragmentDefinition","name":{"kind":"Name","value":"TestAutomation"},"typeCondition":{"kind":"NamedType","name":{"kind":"Name","value":"Automation"}},"selectionSet":{"kind":"SelectionSet","selections":[{"kind":"Field","name":{"kind":"Name","value":"id"}},{"kind":"Field","name":{"kind":"Name","value":"name"}},{"kind":"Field","name":{"kind":"Name","value":"enabled"}},{"kind":"Field","name":{"kind":"Name","value":"createdAt"}},{"kind":"Field","name":{"kind":"Name","value":"updatedAt"}},{"kind":"Field","name":{"kind":"Name","value":"runs"},"selectionSet":{"kind":"SelectionSet","selections":[{"kind":"Field","name":{"kind":"Name","value":"totalCount"}},{"kind":"Field","name":{"kind":"Name","value":"items"},"selectionSet":{"kind":"SelectionSet","selections":[{"kind":"Field","name":{"kind":"Name","value":"id"}},{"kind":"Field","name":{"kind":"Name","value":"trigger"},"selectionSet":{"kind":"SelectionSet","selections":[{"kind":"InlineFragment","typeCondition":{"kind":"NamedType","name":{"kind":"Name","value":"VersionCreatedTrigger"}},"selectionSet":{"kind":"SelectionSet","selections":[{"kind":"Field","name":{"kind":"Name","value":"version"},"selectionSet":{"kind":"SelectionSet","selections":[{"kind":"Field","name":{"kind":"Name","value":"id"}}]}},{"kind":"Field","name":{"kind":"Name","value":"model"},"selectionSet":{"kind":"SelectionSet","selections":[{"kind":"Field","name":{"kind":"Name","value":"id"}}]}}]}}]}},{"kind":"Field","name":{"kind":"Name","value":"status"}},{"kind":"Field","name":{"kind":"Name","value":"createdAt"}},{"kind":"Field","name":{"kind":"Name","value":"updatedAt"}},{"kind":"Field","name":{"kind":"Name","value":"functionRuns"},"selectionSet":{"kind":"SelectionSet","selections":[{"kind":"Field","name":{"kind":"Name","value":"id"}},{"kind":"Field","name":{"kind":"Name","value":"status"}},{"kind":"Field","name":{"kind":"Name","value":"statusMessage"}},{"kind":"Field","name":{"kind":"Name","value":"contextView"}},{"kind":"Field","name":{"kind":"Name","value":"function"},"selectionSet":{"kind":"SelectionSet","selections":[{"kind":"Field","name":{"kind":"Name","value":"id"}}]}},{"kind":"Field","name":{"kind":"Name","value":"elapsed"}},{"kind":"Field","name":{"kind":"Name","value":"results"}}]}}]}}]}},{"kind":"Field","name":{"kind":"Name","value":"currentRevision"},"selectionSet":{"kind":"SelectionSet","selections":[{"kind":"Field","name":{"kind":"Name","value":"id"}},{"kind":"Field","name":{"kind":"Name","value":"triggerDefinitions"},"selectionSet":{"kind":"SelectionSet","selections":[{"kind":"InlineFragment","typeCondition":{"kind":"NamedType","name":{"kind":"Name","value":"VersionCreatedTriggerDefinition"}},"selectionSet":{"kind":"SelectionSet","selections":[{"kind":"Field","name":{"kind":"Name","value":"type"}},{"kind":"Field","name":{"kind":"Name","value":"model"},"selectionSet":{"kind":"SelectionSet","selections":[{"kind":"Field","name":{"kind":"Name","value":"id"}}]}}]}}]}},{"kind":"Field","name":{"kind":"Name","value":"functions"},"selectionSet":{"kind":"SelectionSet","selections":[{"kind":"Field","name":{"kind":"Name","value":"parameters"}},{"kind":"Field","name":{"kind":"Name","value":"release"},"selectionSet":{"kind":"SelectionSet","selections":[{"kind":"Field","name":{"kind":"Name","value":"id"}},{"kind":"Field","name":{"kind":"Name","value":"function"},"selectionSet":{"kind":"SelectionSet","selections":[{"kind":"Field","name":{"kind":"Name","value":"id"}}]}},{"kind":"Field","name":{"kind":"Name","value":"versionTag"}},{"kind":"Field","name":{"kind":"Name","value":"createdAt"}},{"kind":"Field","name":{"kind":"Name","value":"inputSchema"}},{"kind":"Field","name":{"kind":"Name","value":"commitId"}}]}}]}}]}}]}}]} as unknown as DocumentNode<GetProjectAutomationQuery, GetProjectAutomationQueryVariables>;
export const GetAutomateFunctionsDocument = {"kind":"Document","definitions":[{"kind":"OperationDefinition","operation":"query","name":{"kind":"Name","value":"GetAutomateFunctions"},"variableDefinitions":[{"kind":"VariableDefinition","variable":{"kind":"Variable","name":{"kind":"Name","value":"cursor"}},"type":{"kind":"NamedType","name":{"kind":"Name","value":"String"}}},{"kind":"VariableDefinition","variable":{"kind":"Variable","name":{"kind":"Name","value":"limit"}},"type":{"kind":"NonNullType","type":{"kind":"NamedType","name":{"kind":"Name","value":"Int"}}}},{"kind":"VariableDefinition","variable":{"kind":"Variable","name":{"kind":"Name","value":"filter"}},"type":{"kind":"NamedType","name":{"kind":"Name","value":"AutomateFunctionsFilter"}}}],"selectionSet":{"kind":"SelectionSet","selections":[{"kind":"Field","name":{"kind":"Name","value":"automateFunctions"},"arguments":[{"kind":"Argument","name":{"kind":"Name","value":"cursor"},"value":{"kind":"Variable","name":{"kind":"Name","value":"cursor"}}},{"kind":"Argument","name":{"kind":"Name","value":"limit"},"value":{"kind":"Variable","name":{"kind":"Name","value":"limit"}}},{"kind":"Argument","name":{"kind":"Name","value":"filter"},"value":{"kind":"Variable","name":{"kind":"Name","value":"filter"}}}],"selectionSet":{"kind":"SelectionSet","selections":[{"kind":"Field","name":{"kind":"Name","value":"cursor"}},{"kind":"Field","name":{"kind":"Name","value":"totalCount"}},{"kind":"Field","name":{"kind":"Name","value":"items"},"selectionSet":{"kind":"SelectionSet","selections":[{"kind":"FragmentSpread","name":{"kind":"Name","value":"TestAutomateFunction"}}]}}]}}]}},{"kind":"FragmentDefinition","name":{"kind":"Name","value":"TestAutomateFunction"},"typeCondition":{"kind":"NamedType","name":{"kind":"Name","value":"AutomateFunction"}},"selectionSet":{"kind":"SelectionSet","selections":[{"kind":"Field","name":{"kind":"Name","value":"id"}},{"kind":"Field","name":{"kind":"Name","value":"name"}},{"kind":"Field","name":{"kind":"Name","value":"repo"},"selectionSet":{"kind":"SelectionSet","selections":[{"kind":"Field","name":{"kind":"Name","value":"id"}},{"kind":"Field","name":{"kind":"Name","value":"owner"}},{"kind":"Field","name":{"kind":"Name","value":"name"}}]}},{"kind":"Field","name":{"kind":"Name","value":"isFeatured"}},{"kind":"Field","name":{"kind":"Name","value":"description"}},{"kind":"Field","name":{"kind":"Name","value":"logo"}},{"kind":"Field","name":{"kind":"Name","value":"releases"},"arguments":[{"kind":"Argument","name":{"kind":"Name","value":"limit"},"value":{"kind":"IntValue","value":"5"}}],"selectionSet":{"kind":"SelectionSet","selections":[{"kind":"Field","name":{"kind":"Name","value":"totalCount"}},{"kind":"Field","name":{"kind":"Name","value":"items"},"selectionSet":{"kind":"SelectionSet","selections":[{"kind":"Field","name":{"kind":"Name","value":"id"}},{"kind":"Field","name":{"kind":"Name","value":"versionTag"}},{"kind":"Field","name":{"kind":"Name","value":"createdAt"}},{"kind":"Field","name":{"kind":"Name","value":"inputSchema"}},{"kind":"Field","name":{"kind":"Name","value":"commitId"}}]}}]}},{"kind":"Field","name":{"kind":"Name","value":"automationCount"}},{"kind":"Field","name":{"kind":"Name","value":"supportedSourceApps"}},{"kind":"Field","name":{"kind":"Name","value":"tags"}}]}}]} as unknown as DocumentNode<GetAutomateFunctionsQuery, GetAutomateFunctionsQueryVariables>;
export const AutomateValidateAuthCodeDocument = {"kind":"Document","definitions":[{"kind":"OperationDefinition","operation":"query","name":{"kind":"Name","value":"AutomateValidateAuthCode"},"variableDefinitions":[{"kind":"VariableDefinition","variable":{"kind":"Variable","name":{"kind":"Name","value":"payload"}},"type":{"kind":"NonNullType","type":{"kind":"NamedType","name":{"kind":"Name","value":"AutomateAuthCodePayloadTest"}}}}],"selectionSet":{"kind":"SelectionSet","selections":[{"kind":"Field","name":{"kind":"Name","value":"automateValidateAuthCode"},"arguments":[{"kind":"Argument","name":{"kind":"Name","value":"payload"},"value":{"kind":"Variable","name":{"kind":"Name","value":"payload"}}}]}]}}]} as unknown as DocumentNode<AutomateValidateAuthCodeQuery, AutomateValidateAuthCodeQueryVariables>;
export const CreateCommentDocument = {"kind":"Document","definitions":[{"kind":"OperationDefinition","operation":"mutation","name":{"kind":"Name","value":"CreateComment"},"variableDefinitions":[{"kind":"VariableDefinition","variable":{"kind":"Variable","name":{"kind":"Name","value":"input"}},"type":{"kind":"NonNullType","type":{"kind":"NamedType","name":{"kind":"Name","value":"CommentCreateInput"}}}}],"selectionSet":{"kind":"SelectionSet","selections":[{"kind":"Field","name":{"kind":"Name","value":"commentCreate"},"arguments":[{"kind":"Argument","name":{"kind":"Name","value":"input"},"value":{"kind":"Variable","name":{"kind":"Name","value":"input"}}}]}]}}]} as unknown as DocumentNode<CreateCommentMutation, CreateCommentMutationVariables>;
export const CreateReplyDocument = {"kind":"Document","definitions":[{"kind":"OperationDefinition","operation":"mutation","name":{"kind":"Name","value":"CreateReply"},"variableDefinitions":[{"kind":"VariableDefinition","variable":{"kind":"Variable","name":{"kind":"Name","value":"input"}},"type":{"kind":"NonNullType","type":{"kind":"NamedType","name":{"kind":"Name","value":"ReplyCreateInput"}}}}],"selectionSet":{"kind":"SelectionSet","selections":[{"kind":"Field","name":{"kind":"Name","value":"commentReply"},"arguments":[{"kind":"Argument","name":{"kind":"Name","value":"input"},"value":{"kind":"Variable","name":{"kind":"Name","value":"input"}}}]}]}}]} as unknown as DocumentNode<CreateReplyMutation, CreateReplyMutationVariables>;
export const GetCommentDocument = {"kind":"Document","definitions":[{"kind":"OperationDefinition","operation":"query","name":{"kind":"Name","value":"GetComment"},"variableDefinitions":[{"kind":"VariableDefinition","variable":{"kind":"Variable","name":{"kind":"Name","value":"id"}},"type":{"kind":"NonNullType","type":{"kind":"NamedType","name":{"kind":"Name","value":"String"}}}},{"kind":"VariableDefinition","variable":{"kind":"Variable","name":{"kind":"Name","value":"streamId"}},"type":{"kind":"NonNullType","type":{"kind":"NamedType","name":{"kind":"Name","value":"String"}}}}],"selectionSet":{"kind":"SelectionSet","selections":[{"kind":"Field","name":{"kind":"Name","value":"comment"},"arguments":[{"kind":"Argument","name":{"kind":"Name","value":"id"},"value":{"kind":"Variable","name":{"kind":"Name","value":"id"}}},{"kind":"Argument","name":{"kind":"Name","value":"streamId"},"value":{"kind":"Variable","name":{"kind":"Name","value":"streamId"}}}],"selectionSet":{"kind":"SelectionSet","selections":[{"kind":"FragmentSpread","name":{"kind":"Name","value":"CommentWithReplies"}}]}}]}},{"kind":"FragmentDefinition","name":{"kind":"Name","value":"CommentWithReplies"},"typeCondition":{"kind":"NamedType","name":{"kind":"Name","value":"Comment"}},"selectionSet":{"kind":"SelectionSet","selections":[{"kind":"Field","name":{"kind":"Name","value":"id"}},{"kind":"Field","name":{"kind":"Name","value":"rawText"}},{"kind":"Field","name":{"kind":"Name","value":"text"},"selectionSet":{"kind":"SelectionSet","selections":[{"kind":"Field","name":{"kind":"Name","value":"doc"}},{"kind":"Field","name":{"kind":"Name","value":"attachments"},"selectionSet":{"kind":"SelectionSet","selections":[{"kind":"Field","name":{"kind":"Name","value":"id"}},{"kind":"Field","name":{"kind":"Name","value":"fileName"}},{"kind":"Field","name":{"kind":"Name","value":"streamId"}}]}}]}},{"kind":"Field","name":{"kind":"Name","value":"replies"},"arguments":[{"kind":"Argument","name":{"kind":"Name","value":"limit"},"value":{"kind":"IntValue","value":"10"}}],"selectionSet":{"kind":"SelectionSet","selections":[{"kind":"Field","name":{"kind":"Name","value":"items"},"selectionSet":{"kind":"SelectionSet","selections":[{"kind":"Field","name":{"kind":"Name","value":"id"}},{"kind":"Field","name":{"kind":"Name","value":"text"},"selectionSet":{"kind":"SelectionSet","selections":[{"kind":"Field","name":{"kind":"Name","value":"doc"}},{"kind":"Field","name":{"kind":"Name","value":"attachments"},"selectionSet":{"kind":"SelectionSet","selections":[{"kind":"Field","name":{"kind":"Name","value":"id"}},{"kind":"Field","name":{"kind":"Name","value":"fileName"}},{"kind":"Field","name":{"kind":"Name","value":"streamId"}}]}}]}}]}}]}}]}}]} as unknown as DocumentNode<GetCommentQuery, GetCommentQueryVariables>;
export const GetCommentsDocument = {"kind":"Document","definitions":[{"kind":"OperationDefinition","operation":"query","name":{"kind":"Name","value":"GetComments"},"variableDefinitions":[{"kind":"VariableDefinition","variable":{"kind":"Variable","name":{"kind":"Name","value":"streamId"}},"type":{"kind":"NonNullType","type":{"kind":"NamedType","name":{"kind":"Name","value":"String"}}}},{"kind":"VariableDefinition","variable":{"kind":"Variable","name":{"kind":"Name","value":"cursor"}},"type":{"kind":"NamedType","name":{"kind":"Name","value":"String"}}}],"selectionSet":{"kind":"SelectionSet","selections":[{"kind":"Field","name":{"kind":"Name","value":"comments"},"arguments":[{"kind":"Argument","name":{"kind":"Name","value":"streamId"},"value":{"kind":"Variable","name":{"kind":"Name","value":"streamId"}}},{"kind":"Argument","name":{"kind":"Name","value":"limit"},"value":{"kind":"IntValue","value":"10"}},{"kind":"Argument","name":{"kind":"Name","value":"cursor"},"value":{"kind":"Variable","name":{"kind":"Name","value":"cursor"}}}],"selectionSet":{"kind":"SelectionSet","selections":[{"kind":"Field","name":{"kind":"Name","value":"totalCount"}},{"kind":"Field","name":{"kind":"Name","value":"cursor"}},{"kind":"Field","name":{"kind":"Name","value":"items"},"selectionSet":{"kind":"SelectionSet","selections":[{"kind":"FragmentSpread","name":{"kind":"Name","value":"CommentWithReplies"}}]}}]}}]}},{"kind":"FragmentDefinition","name":{"kind":"Name","value":"CommentWithReplies"},"typeCondition":{"kind":"NamedType","name":{"kind":"Name","value":"Comment"}},"selectionSet":{"kind":"SelectionSet","selections":[{"kind":"Field","name":{"kind":"Name","value":"id"}},{"kind":"Field","name":{"kind":"Name","value":"rawText"}},{"kind":"Field","name":{"kind":"Name","value":"text"},"selectionSet":{"kind":"SelectionSet","selections":[{"kind":"Field","name":{"kind":"Name","value":"doc"}},{"kind":"Field","name":{"kind":"Name","value":"attachments"},"selectionSet":{"kind":"SelectionSet","selections":[{"kind":"Field","name":{"kind":"Name","value":"id"}},{"kind":"Field","name":{"kind":"Name","value":"fileName"}},{"kind":"Field","name":{"kind":"Name","value":"streamId"}}]}}]}},{"kind":"Field","name":{"kind":"Name","value":"replies"},"arguments":[{"kind":"Argument","name":{"kind":"Name","value":"limit"},"value":{"kind":"IntValue","value":"10"}}],"selectionSet":{"kind":"SelectionSet","selections":[{"kind":"Field","name":{"kind":"Name","value":"items"},"selectionSet":{"kind":"SelectionSet","selections":[{"kind":"Field","name":{"kind":"Name","value":"id"}},{"kind":"Field","name":{"kind":"Name","value":"text"},"selectionSet":{"kind":"SelectionSet","selections":[{"kind":"Field","name":{"kind":"Name","value":"doc"}},{"kind":"Field","name":{"kind":"Name","value":"attachments"},"selectionSet":{"kind":"SelectionSet","selections":[{"kind":"Field","name":{"kind":"Name","value":"id"}},{"kind":"Field","name":{"kind":"Name","value":"fileName"}},{"kind":"Field","name":{"kind":"Name","value":"streamId"}}]}}]}}]}}]}}]}}]} as unknown as DocumentNode<GetCommentsQuery, GetCommentsQueryVariables>;
export const ReadOwnCommitsDocument = {"kind":"Document","definitions":[{"kind":"OperationDefinition","operation":"query","name":{"kind":"Name","value":"ReadOwnCommits"},"variableDefinitions":[{"kind":"VariableDefinition","variable":{"kind":"Variable","name":{"kind":"Name","value":"cursor"}},"type":{"kind":"NamedType","name":{"kind":"Name","value":"String"}}},{"kind":"VariableDefinition","variable":{"kind":"Variable","name":{"kind":"Name","value":"limit"}},"type":{"kind":"NonNullType","type":{"kind":"NamedType","name":{"kind":"Name","value":"Int"}}},"defaultValue":{"kind":"IntValue","value":"10"}}],"selectionSet":{"kind":"SelectionSet","selections":[{"kind":"Field","name":{"kind":"Name","value":"activeUser"},"selectionSet":{"kind":"SelectionSet","selections":[{"kind":"Field","name":{"kind":"Name","value":"commits"},"arguments":[{"kind":"Argument","name":{"kind":"Name","value":"limit"},"value":{"kind":"Variable","name":{"kind":"Name","value":"limit"}}},{"kind":"Argument","name":{"kind":"Name","value":"cursor"},"value":{"kind":"Variable","name":{"kind":"Name","value":"cursor"}}}],"selectionSet":{"kind":"SelectionSet","selections":[{"kind":"Field","name":{"kind":"Name","value":"totalCount"}},{"kind":"Field","name":{"kind":"Name","value":"cursor"}},{"kind":"Field","name":{"kind":"Name","value":"items"},"selectionSet":{"kind":"SelectionSet","selections":[{"kind":"FragmentSpread","name":{"kind":"Name","value":"BaseCommitFields"}}]}}]}}]}}]}},{"kind":"FragmentDefinition","name":{"kind":"Name","value":"BaseCommitFields"},"typeCondition":{"kind":"NamedType","name":{"kind":"Name","value":"Commit"}},"selectionSet":{"kind":"SelectionSet","selections":[{"kind":"Field","name":{"kind":"Name","value":"id"}},{"kind":"Field","name":{"kind":"Name","value":"authorName"}},{"kind":"Field","name":{"kind":"Name","value":"authorId"}},{"kind":"Field","name":{"kind":"Name","value":"authorAvatar"}},{"kind":"Field","name":{"kind":"Name","value":"streamId"}},{"kind":"Field","name":{"kind":"Name","value":"streamName"}},{"kind":"Field","name":{"kind":"Name","value":"sourceApplication"}},{"kind":"Field","name":{"kind":"Name","value":"message"}},{"kind":"Field","name":{"kind":"Name","value":"referencedObject"}},{"kind":"Field","name":{"kind":"Name","value":"createdAt"}},{"kind":"Field","name":{"kind":"Name","value":"commentCount"}}]}}]} as unknown as DocumentNode<ReadOwnCommitsQuery, ReadOwnCommitsQueryVariables>;
export const ReadOtherUsersCommitsDocument = {"kind":"Document","definitions":[{"kind":"OperationDefinition","operation":"query","name":{"kind":"Name","value":"ReadOtherUsersCommits"},"variableDefinitions":[{"kind":"VariableDefinition","variable":{"kind":"Variable","name":{"kind":"Name","value":"userId"}},"type":{"kind":"NonNullType","type":{"kind":"NamedType","name":{"kind":"Name","value":"String"}}}},{"kind":"VariableDefinition","variable":{"kind":"Variable","name":{"kind":"Name","value":"cursor"}},"type":{"kind":"NamedType","name":{"kind":"Name","value":"String"}}},{"kind":"VariableDefinition","variable":{"kind":"Variable","name":{"kind":"Name","value":"limit"}},"type":{"kind":"NonNullType","type":{"kind":"NamedType","name":{"kind":"Name","value":"Int"}}},"defaultValue":{"kind":"IntValue","value":"10"}}],"selectionSet":{"kind":"SelectionSet","selections":[{"kind":"Field","name":{"kind":"Name","value":"otherUser"},"arguments":[{"kind":"Argument","name":{"kind":"Name","value":"id"},"value":{"kind":"Variable","name":{"kind":"Name","value":"userId"}}}],"selectionSet":{"kind":"SelectionSet","selections":[{"kind":"Field","name":{"kind":"Name","value":"commits"},"arguments":[{"kind":"Argument","name":{"kind":"Name","value":"limit"},"value":{"kind":"Variable","name":{"kind":"Name","value":"limit"}}},{"kind":"Argument","name":{"kind":"Name","value":"cursor"},"value":{"kind":"Variable","name":{"kind":"Name","value":"cursor"}}}],"selectionSet":{"kind":"SelectionSet","selections":[{"kind":"Field","name":{"kind":"Name","value":"totalCount"}},{"kind":"Field","name":{"kind":"Name","value":"cursor"}},{"kind":"Field","name":{"kind":"Name","value":"items"},"selectionSet":{"kind":"SelectionSet","selections":[{"kind":"FragmentSpread","name":{"kind":"Name","value":"BaseCommitFields"}},{"kind":"Field","name":{"kind":"Name","value":"stream"},"selectionSet":{"kind":"SelectionSet","selections":[{"kind":"Field","name":{"kind":"Name","value":"id"}},{"kind":"Field","name":{"kind":"Name","value":"name"}},{"kind":"Field","name":{"kind":"Name","value":"isPublic"}}]}}]}}]}}]}}]}},{"kind":"FragmentDefinition","name":{"kind":"Name","value":"BaseCommitFields"},"typeCondition":{"kind":"NamedType","name":{"kind":"Name","value":"Commit"}},"selectionSet":{"kind":"SelectionSet","selections":[{"kind":"Field","name":{"kind":"Name","value":"id"}},{"kind":"Field","name":{"kind":"Name","value":"authorName"}},{"kind":"Field","name":{"kind":"Name","value":"authorId"}},{"kind":"Field","name":{"kind":"Name","value":"authorAvatar"}},{"kind":"Field","name":{"kind":"Name","value":"streamId"}},{"kind":"Field","name":{"kind":"Name","value":"streamName"}},{"kind":"Field","name":{"kind":"Name","value":"sourceApplication"}},{"kind":"Field","name":{"kind":"Name","value":"message"}},{"kind":"Field","name":{"kind":"Name","value":"referencedObject"}},{"kind":"Field","name":{"kind":"Name","value":"createdAt"}},{"kind":"Field","name":{"kind":"Name","value":"commentCount"}}]}}]} as unknown as DocumentNode<ReadOtherUsersCommitsQuery, ReadOtherUsersCommitsQueryVariables>;
export const ReadStreamBranchCommitsDocument = {"kind":"Document","definitions":[{"kind":"OperationDefinition","operation":"query","name":{"kind":"Name","value":"ReadStreamBranchCommits"},"variableDefinitions":[{"kind":"VariableDefinition","variable":{"kind":"Variable","name":{"kind":"Name","value":"streamId"}},"type":{"kind":"NonNullType","type":{"kind":"NamedType","name":{"kind":"Name","value":"String"}}}},{"kind":"VariableDefinition","variable":{"kind":"Variable","name":{"kind":"Name","value":"branchName"}},"type":{"kind":"NonNullType","type":{"kind":"NamedType","name":{"kind":"Name","value":"String"}}}},{"kind":"VariableDefinition","variable":{"kind":"Variable","name":{"kind":"Name","value":"cursor"}},"type":{"kind":"NamedType","name":{"kind":"Name","value":"String"}}},{"kind":"VariableDefinition","variable":{"kind":"Variable","name":{"kind":"Name","value":"limit"}},"type":{"kind":"NonNullType","type":{"kind":"NamedType","name":{"kind":"Name","value":"Int"}}},"defaultValue":{"kind":"IntValue","value":"10"}}],"selectionSet":{"kind":"SelectionSet","selections":[{"kind":"Field","name":{"kind":"Name","value":"stream"},"arguments":[{"kind":"Argument","name":{"kind":"Name","value":"id"},"value":{"kind":"Variable","name":{"kind":"Name","value":"streamId"}}}],"selectionSet":{"kind":"SelectionSet","selections":[{"kind":"Field","name":{"kind":"Name","value":"id"}},{"kind":"Field","name":{"kind":"Name","value":"name"}},{"kind":"Field","name":{"kind":"Name","value":"role"}},{"kind":"Field","name":{"kind":"Name","value":"branch"},"arguments":[{"kind":"Argument","name":{"kind":"Name","value":"name"},"value":{"kind":"Variable","name":{"kind":"Name","value":"branchName"}}}],"selectionSet":{"kind":"SelectionSet","selections":[{"kind":"Field","name":{"kind":"Name","value":"id"}},{"kind":"Field","name":{"kind":"Name","value":"name"}},{"kind":"Field","name":{"kind":"Name","value":"description"}},{"kind":"Field","name":{"kind":"Name","value":"commits"},"arguments":[{"kind":"Argument","name":{"kind":"Name","value":"cursor"},"value":{"kind":"Variable","name":{"kind":"Name","value":"cursor"}}},{"kind":"Argument","name":{"kind":"Name","value":"limit"},"value":{"kind":"Variable","name":{"kind":"Name","value":"limit"}}}],"selectionSet":{"kind":"SelectionSet","selections":[{"kind":"Field","name":{"kind":"Name","value":"totalCount"}},{"kind":"Field","name":{"kind":"Name","value":"cursor"}},{"kind":"Field","name":{"kind":"Name","value":"items"},"selectionSet":{"kind":"SelectionSet","selections":[{"kind":"FragmentSpread","name":{"kind":"Name","value":"BaseCommitFields"}}]}}]}}]}}]}}]}},{"kind":"FragmentDefinition","name":{"kind":"Name","value":"BaseCommitFields"},"typeCondition":{"kind":"NamedType","name":{"kind":"Name","value":"Commit"}},"selectionSet":{"kind":"SelectionSet","selections":[{"kind":"Field","name":{"kind":"Name","value":"id"}},{"kind":"Field","name":{"kind":"Name","value":"authorName"}},{"kind":"Field","name":{"kind":"Name","value":"authorId"}},{"kind":"Field","name":{"kind":"Name","value":"authorAvatar"}},{"kind":"Field","name":{"kind":"Name","value":"streamId"}},{"kind":"Field","name":{"kind":"Name","value":"streamName"}},{"kind":"Field","name":{"kind":"Name","value":"sourceApplication"}},{"kind":"Field","name":{"kind":"Name","value":"message"}},{"kind":"Field","name":{"kind":"Name","value":"referencedObject"}},{"kind":"Field","name":{"kind":"Name","value":"createdAt"}},{"kind":"Field","name":{"kind":"Name","value":"commentCount"}}]}}]} as unknown as DocumentNode<ReadStreamBranchCommitsQuery, ReadStreamBranchCommitsQueryVariables>;
export const MoveCommitsDocument = {"kind":"Document","definitions":[{"kind":"OperationDefinition","operation":"mutation","name":{"kind":"Name","value":"MoveCommits"},"variableDefinitions":[{"kind":"VariableDefinition","variable":{"kind":"Variable","name":{"kind":"Name","value":"input"}},"type":{"kind":"NonNullType","type":{"kind":"NamedType","name":{"kind":"Name","value":"CommitsMoveInput"}}}}],"selectionSet":{"kind":"SelectionSet","selections":[{"kind":"Field","name":{"kind":"Name","value":"commitsMove"},"arguments":[{"kind":"Argument","name":{"kind":"Name","value":"input"},"value":{"kind":"Variable","name":{"kind":"Name","value":"input"}}}]}]}}]} as unknown as DocumentNode<MoveCommitsMutation, MoveCommitsMutationVariables>;
export const DeleteCommitsDocument = {"kind":"Document","definitions":[{"kind":"OperationDefinition","operation":"mutation","name":{"kind":"Name","value":"DeleteCommits"},"variableDefinitions":[{"kind":"VariableDefinition","variable":{"kind":"Variable","name":{"kind":"Name","value":"input"}},"type":{"kind":"NonNullType","type":{"kind":"NamedType","name":{"kind":"Name","value":"CommitsDeleteInput"}}}}],"selectionSet":{"kind":"SelectionSet","selections":[{"kind":"Field","name":{"kind":"Name","value":"commitsDelete"},"arguments":[{"kind":"Argument","name":{"kind":"Name","value":"input"},"value":{"kind":"Variable","name":{"kind":"Name","value":"input"}}}]}]}}]} as unknown as DocumentNode<DeleteCommitsMutation, DeleteCommitsMutationVariables>;
export const CreateProjectModelDocument = {"kind":"Document","definitions":[{"kind":"OperationDefinition","operation":"mutation","name":{"kind":"Name","value":"CreateProjectModel"},"variableDefinitions":[{"kind":"VariableDefinition","variable":{"kind":"Variable","name":{"kind":"Name","value":"input"}},"type":{"kind":"NonNullType","type":{"kind":"NamedType","name":{"kind":"Name","value":"CreateModelInput"}}}}],"selectionSet":{"kind":"SelectionSet","selections":[{"kind":"Field","name":{"kind":"Name","value":"modelMutations"},"selectionSet":{"kind":"SelectionSet","selections":[{"kind":"Field","name":{"kind":"Name","value":"create"},"arguments":[{"kind":"Argument","name":{"kind":"Name","value":"input"},"value":{"kind":"Variable","name":{"kind":"Name","value":"input"}}}],"selectionSet":{"kind":"SelectionSet","selections":[{"kind":"Field","name":{"kind":"Name","value":"id"}},{"kind":"Field","name":{"kind":"Name","value":"name"}},{"kind":"Field","name":{"kind":"Name","value":"description"}}]}}]}}]}}]} as unknown as DocumentNode<CreateProjectModelMutation, CreateProjectModelMutationVariables>;
export const FindProjectModelByNameDocument = {"kind":"Document","definitions":[{"kind":"OperationDefinition","operation":"query","name":{"kind":"Name","value":"FindProjectModelByName"},"variableDefinitions":[{"kind":"VariableDefinition","variable":{"kind":"Variable","name":{"kind":"Name","value":"projectId"}},"type":{"kind":"NonNullType","type":{"kind":"NamedType","name":{"kind":"Name","value":"String"}}}},{"kind":"VariableDefinition","variable":{"kind":"Variable","name":{"kind":"Name","value":"name"}},"type":{"kind":"NonNullType","type":{"kind":"NamedType","name":{"kind":"Name","value":"String"}}}}],"selectionSet":{"kind":"SelectionSet","selections":[{"kind":"Field","name":{"kind":"Name","value":"project"},"arguments":[{"kind":"Argument","name":{"kind":"Name","value":"id"},"value":{"kind":"Variable","name":{"kind":"Name","value":"projectId"}}}],"selectionSet":{"kind":"SelectionSet","selections":[{"kind":"Field","name":{"kind":"Name","value":"modelByName"},"arguments":[{"kind":"Argument","name":{"kind":"Name","value":"name"},"value":{"kind":"Variable","name":{"kind":"Name","value":"name"}}}],"selectionSet":{"kind":"SelectionSet","selections":[{"kind":"Field","name":{"kind":"Name","value":"id"}},{"kind":"Field","name":{"kind":"Name","value":"name"}},{"kind":"Field","name":{"kind":"Name","value":"description"}}]}}]}}]}}]} as unknown as DocumentNode<FindProjectModelByNameQuery, FindProjectModelByNameQueryVariables>;
export const GetAvailableRegionKeysDocument = {"kind":"Document","definitions":[{"kind":"OperationDefinition","operation":"query","name":{"kind":"Name","value":"GetAvailableRegionKeys"},"selectionSet":{"kind":"SelectionSet","selections":[{"kind":"Field","name":{"kind":"Name","value":"serverInfo"},"selectionSet":{"kind":"SelectionSet","selections":[{"kind":"Field","name":{"kind":"Name","value":"multiRegion"},"selectionSet":{"kind":"SelectionSet","selections":[{"kind":"Field","name":{"kind":"Name","value":"availableKeys"}}]}}]}}]}}]} as unknown as DocumentNode<GetAvailableRegionKeysQuery, GetAvailableRegionKeysQueryVariables>;
export const CreateNewRegionDocument = {"kind":"Document","definitions":[{"kind":"OperationDefinition","operation":"mutation","name":{"kind":"Name","value":"CreateNewRegion"},"variableDefinitions":[{"kind":"VariableDefinition","variable":{"kind":"Variable","name":{"kind":"Name","value":"input"}},"type":{"kind":"NonNullType","type":{"kind":"NamedType","name":{"kind":"Name","value":"CreateServerRegionInput"}}}}],"selectionSet":{"kind":"SelectionSet","selections":[{"kind":"Field","name":{"kind":"Name","value":"serverInfoMutations"},"selectionSet":{"kind":"SelectionSet","selections":[{"kind":"Field","name":{"kind":"Name","value":"multiRegion"},"selectionSet":{"kind":"SelectionSet","selections":[{"kind":"Field","name":{"kind":"Name","value":"create"},"arguments":[{"kind":"Argument","name":{"kind":"Name","value":"input"},"value":{"kind":"Variable","name":{"kind":"Name","value":"input"}}}],"selectionSet":{"kind":"SelectionSet","selections":[{"kind":"FragmentSpread","name":{"kind":"Name","value":"MainRegionMetadata"}}]}}]}}]}}]}},{"kind":"FragmentDefinition","name":{"kind":"Name","value":"MainRegionMetadata"},"typeCondition":{"kind":"NamedType","name":{"kind":"Name","value":"ServerRegionItem"}},"selectionSet":{"kind":"SelectionSet","selections":[{"kind":"Field","name":{"kind":"Name","value":"id"}},{"kind":"Field","name":{"kind":"Name","value":"key"}},{"kind":"Field","name":{"kind":"Name","value":"name"}},{"kind":"Field","name":{"kind":"Name","value":"description"}}]}}]} as unknown as DocumentNode<CreateNewRegionMutation, CreateNewRegionMutationVariables>;
export const GetRegionsDocument = {"kind":"Document","definitions":[{"kind":"OperationDefinition","operation":"query","name":{"kind":"Name","value":"GetRegions"},"selectionSet":{"kind":"SelectionSet","selections":[{"kind":"Field","name":{"kind":"Name","value":"serverInfo"},"selectionSet":{"kind":"SelectionSet","selections":[{"kind":"Field","name":{"kind":"Name","value":"multiRegion"},"selectionSet":{"kind":"SelectionSet","selections":[{"kind":"Field","name":{"kind":"Name","value":"regions"},"selectionSet":{"kind":"SelectionSet","selections":[{"kind":"FragmentSpread","name":{"kind":"Name","value":"MainRegionMetadata"}}]}}]}}]}}]}},{"kind":"FragmentDefinition","name":{"kind":"Name","value":"MainRegionMetadata"},"typeCondition":{"kind":"NamedType","name":{"kind":"Name","value":"ServerRegionItem"}},"selectionSet":{"kind":"SelectionSet","selections":[{"kind":"Field","name":{"kind":"Name","value":"id"}},{"kind":"Field","name":{"kind":"Name","value":"key"}},{"kind":"Field","name":{"kind":"Name","value":"name"}},{"kind":"Field","name":{"kind":"Name","value":"description"}}]}}]} as unknown as DocumentNode<GetRegionsQuery, GetRegionsQueryVariables>;
export const UpdateRegionDocument = {"kind":"Document","definitions":[{"kind":"OperationDefinition","operation":"mutation","name":{"kind":"Name","value":"UpdateRegion"},"variableDefinitions":[{"kind":"VariableDefinition","variable":{"kind":"Variable","name":{"kind":"Name","value":"input"}},"type":{"kind":"NonNullType","type":{"kind":"NamedType","name":{"kind":"Name","value":"UpdateServerRegionInput"}}}}],"selectionSet":{"kind":"SelectionSet","selections":[{"kind":"Field","name":{"kind":"Name","value":"serverInfoMutations"},"selectionSet":{"kind":"SelectionSet","selections":[{"kind":"Field","name":{"kind":"Name","value":"multiRegion"},"selectionSet":{"kind":"SelectionSet","selections":[{"kind":"Field","name":{"kind":"Name","value":"update"},"arguments":[{"kind":"Argument","name":{"kind":"Name","value":"input"},"value":{"kind":"Variable","name":{"kind":"Name","value":"input"}}}],"selectionSet":{"kind":"SelectionSet","selections":[{"kind":"FragmentSpread","name":{"kind":"Name","value":"MainRegionMetadata"}}]}}]}}]}}]}},{"kind":"FragmentDefinition","name":{"kind":"Name","value":"MainRegionMetadata"},"typeCondition":{"kind":"NamedType","name":{"kind":"Name","value":"ServerRegionItem"}},"selectionSet":{"kind":"SelectionSet","selections":[{"kind":"Field","name":{"kind":"Name","value":"id"}},{"kind":"Field","name":{"kind":"Name","value":"key"}},{"kind":"Field","name":{"kind":"Name","value":"name"}},{"kind":"Field","name":{"kind":"Name","value":"description"}}]}}]} as unknown as DocumentNode<UpdateRegionMutation, UpdateRegionMutationVariables>;
export const CreateProjectAccessRequestDocument = {"kind":"Document","definitions":[{"kind":"OperationDefinition","operation":"mutation","name":{"kind":"Name","value":"CreateProjectAccessRequest"},"variableDefinitions":[{"kind":"VariableDefinition","variable":{"kind":"Variable","name":{"kind":"Name","value":"projectId"}},"type":{"kind":"NonNullType","type":{"kind":"NamedType","name":{"kind":"Name","value":"String"}}}}],"selectionSet":{"kind":"SelectionSet","selections":[{"kind":"Field","name":{"kind":"Name","value":"projectMutations"},"selectionSet":{"kind":"SelectionSet","selections":[{"kind":"Field","name":{"kind":"Name","value":"accessRequestMutations"},"selectionSet":{"kind":"SelectionSet","selections":[{"kind":"Field","name":{"kind":"Name","value":"create"},"arguments":[{"kind":"Argument","name":{"kind":"Name","value":"projectId"},"value":{"kind":"Variable","name":{"kind":"Name","value":"projectId"}}}],"selectionSet":{"kind":"SelectionSet","selections":[{"kind":"FragmentSpread","name":{"kind":"Name","value":"BasicProjectAccessRequestFields"}}]}}]}}]}}]}},{"kind":"FragmentDefinition","name":{"kind":"Name","value":"BasicProjectAccessRequestFields"},"typeCondition":{"kind":"NamedType","name":{"kind":"Name","value":"ProjectAccessRequest"}},"selectionSet":{"kind":"SelectionSet","selections":[{"kind":"Field","name":{"kind":"Name","value":"id"}},{"kind":"Field","name":{"kind":"Name","value":"requester"},"selectionSet":{"kind":"SelectionSet","selections":[{"kind":"Field","name":{"kind":"Name","value":"id"}},{"kind":"Field","name":{"kind":"Name","value":"name"}}]}},{"kind":"Field","name":{"kind":"Name","value":"requesterId"}},{"kind":"Field","name":{"kind":"Name","value":"projectId"}},{"kind":"Field","name":{"kind":"Name","value":"createdAt"}}]}}]} as unknown as DocumentNode<CreateProjectAccessRequestMutation, CreateProjectAccessRequestMutationVariables>;
export const GetActiveUserProjectAccessRequestDocument = {"kind":"Document","definitions":[{"kind":"OperationDefinition","operation":"query","name":{"kind":"Name","value":"GetActiveUserProjectAccessRequest"},"variableDefinitions":[{"kind":"VariableDefinition","variable":{"kind":"Variable","name":{"kind":"Name","value":"projectId"}},"type":{"kind":"NonNullType","type":{"kind":"NamedType","name":{"kind":"Name","value":"String"}}}}],"selectionSet":{"kind":"SelectionSet","selections":[{"kind":"Field","name":{"kind":"Name","value":"activeUser"},"selectionSet":{"kind":"SelectionSet","selections":[{"kind":"Field","name":{"kind":"Name","value":"projectAccessRequest"},"arguments":[{"kind":"Argument","name":{"kind":"Name","value":"projectId"},"value":{"kind":"Variable","name":{"kind":"Name","value":"projectId"}}}],"selectionSet":{"kind":"SelectionSet","selections":[{"kind":"FragmentSpread","name":{"kind":"Name","value":"BasicProjectAccessRequestFields"}}]}}]}}]}},{"kind":"FragmentDefinition","name":{"kind":"Name","value":"BasicProjectAccessRequestFields"},"typeCondition":{"kind":"NamedType","name":{"kind":"Name","value":"ProjectAccessRequest"}},"selectionSet":{"kind":"SelectionSet","selections":[{"kind":"Field","name":{"kind":"Name","value":"id"}},{"kind":"Field","name":{"kind":"Name","value":"requester"},"selectionSet":{"kind":"SelectionSet","selections":[{"kind":"Field","name":{"kind":"Name","value":"id"}},{"kind":"Field","name":{"kind":"Name","value":"name"}}]}},{"kind":"Field","name":{"kind":"Name","value":"requesterId"}},{"kind":"Field","name":{"kind":"Name","value":"projectId"}},{"kind":"Field","name":{"kind":"Name","value":"createdAt"}}]}}]} as unknown as DocumentNode<GetActiveUserProjectAccessRequestQuery, GetActiveUserProjectAccessRequestQueryVariables>;
export const GetActiveUserFullProjectAccessRequestDocument = {"kind":"Document","definitions":[{"kind":"OperationDefinition","operation":"query","name":{"kind":"Name","value":"GetActiveUserFullProjectAccessRequest"},"variableDefinitions":[{"kind":"VariableDefinition","variable":{"kind":"Variable","name":{"kind":"Name","value":"projectId"}},"type":{"kind":"NonNullType","type":{"kind":"NamedType","name":{"kind":"Name","value":"String"}}}}],"selectionSet":{"kind":"SelectionSet","selections":[{"kind":"Field","name":{"kind":"Name","value":"activeUser"},"selectionSet":{"kind":"SelectionSet","selections":[{"kind":"Field","name":{"kind":"Name","value":"projectAccessRequest"},"arguments":[{"kind":"Argument","name":{"kind":"Name","value":"projectId"},"value":{"kind":"Variable","name":{"kind":"Name","value":"projectId"}}}],"selectionSet":{"kind":"SelectionSet","selections":[{"kind":"FragmentSpread","name":{"kind":"Name","value":"BasicProjectAccessRequestFields"}},{"kind":"Field","name":{"kind":"Name","value":"project"},"selectionSet":{"kind":"SelectionSet","selections":[{"kind":"Field","name":{"kind":"Name","value":"id"}},{"kind":"Field","name":{"kind":"Name","value":"name"}}]}}]}}]}}]}},{"kind":"FragmentDefinition","name":{"kind":"Name","value":"BasicProjectAccessRequestFields"},"typeCondition":{"kind":"NamedType","name":{"kind":"Name","value":"ProjectAccessRequest"}},"selectionSet":{"kind":"SelectionSet","selections":[{"kind":"Field","name":{"kind":"Name","value":"id"}},{"kind":"Field","name":{"kind":"Name","value":"requester"},"selectionSet":{"kind":"SelectionSet","selections":[{"kind":"Field","name":{"kind":"Name","value":"id"}},{"kind":"Field","name":{"kind":"Name","value":"name"}}]}},{"kind":"Field","name":{"kind":"Name","value":"requesterId"}},{"kind":"Field","name":{"kind":"Name","value":"projectId"}},{"kind":"Field","name":{"kind":"Name","value":"createdAt"}}]}}]} as unknown as DocumentNode<GetActiveUserFullProjectAccessRequestQuery, GetActiveUserFullProjectAccessRequestQueryVariables>;
export const GetPendingProjectAccessRequestsDocument = {"kind":"Document","definitions":[{"kind":"OperationDefinition","operation":"query","name":{"kind":"Name","value":"GetPendingProjectAccessRequests"},"variableDefinitions":[{"kind":"VariableDefinition","variable":{"kind":"Variable","name":{"kind":"Name","value":"projectId"}},"type":{"kind":"NonNullType","type":{"kind":"NamedType","name":{"kind":"Name","value":"String"}}}}],"selectionSet":{"kind":"SelectionSet","selections":[{"kind":"Field","name":{"kind":"Name","value":"project"},"arguments":[{"kind":"Argument","name":{"kind":"Name","value":"id"},"value":{"kind":"Variable","name":{"kind":"Name","value":"projectId"}}}],"selectionSet":{"kind":"SelectionSet","selections":[{"kind":"Field","name":{"kind":"Name","value":"id"}},{"kind":"Field","name":{"kind":"Name","value":"name"}},{"kind":"Field","name":{"kind":"Name","value":"pendingAccessRequests"},"selectionSet":{"kind":"SelectionSet","selections":[{"kind":"FragmentSpread","name":{"kind":"Name","value":"BasicProjectAccessRequestFields"}},{"kind":"Field","name":{"kind":"Name","value":"project"},"selectionSet":{"kind":"SelectionSet","selections":[{"kind":"Field","name":{"kind":"Name","value":"id"}},{"kind":"Field","name":{"kind":"Name","value":"name"}}]}}]}}]}}]}},{"kind":"FragmentDefinition","name":{"kind":"Name","value":"BasicProjectAccessRequestFields"},"typeCondition":{"kind":"NamedType","name":{"kind":"Name","value":"ProjectAccessRequest"}},"selectionSet":{"kind":"SelectionSet","selections":[{"kind":"Field","name":{"kind":"Name","value":"id"}},{"kind":"Field","name":{"kind":"Name","value":"requester"},"selectionSet":{"kind":"SelectionSet","selections":[{"kind":"Field","name":{"kind":"Name","value":"id"}},{"kind":"Field","name":{"kind":"Name","value":"name"}}]}},{"kind":"Field","name":{"kind":"Name","value":"requesterId"}},{"kind":"Field","name":{"kind":"Name","value":"projectId"}},{"kind":"Field","name":{"kind":"Name","value":"createdAt"}}]}}]} as unknown as DocumentNode<GetPendingProjectAccessRequestsQuery, GetPendingProjectAccessRequestsQueryVariables>;
export const UseProjectAccessRequestDocument = {"kind":"Document","definitions":[{"kind":"OperationDefinition","operation":"mutation","name":{"kind":"Name","value":"UseProjectAccessRequest"},"variableDefinitions":[{"kind":"VariableDefinition","variable":{"kind":"Variable","name":{"kind":"Name","value":"requestId"}},"type":{"kind":"NonNullType","type":{"kind":"NamedType","name":{"kind":"Name","value":"String"}}}},{"kind":"VariableDefinition","variable":{"kind":"Variable","name":{"kind":"Name","value":"accept"}},"type":{"kind":"NonNullType","type":{"kind":"NamedType","name":{"kind":"Name","value":"Boolean"}}}},{"kind":"VariableDefinition","variable":{"kind":"Variable","name":{"kind":"Name","value":"role"}},"type":{"kind":"NonNullType","type":{"kind":"NamedType","name":{"kind":"Name","value":"StreamRole"}}},"defaultValue":{"kind":"EnumValue","value":"STREAM_CONTRIBUTOR"}}],"selectionSet":{"kind":"SelectionSet","selections":[{"kind":"Field","name":{"kind":"Name","value":"projectMutations"},"selectionSet":{"kind":"SelectionSet","selections":[{"kind":"Field","name":{"kind":"Name","value":"accessRequestMutations"},"selectionSet":{"kind":"SelectionSet","selections":[{"kind":"Field","name":{"kind":"Name","value":"use"},"arguments":[{"kind":"Argument","name":{"kind":"Name","value":"requestId"},"value":{"kind":"Variable","name":{"kind":"Name","value":"requestId"}}},{"kind":"Argument","name":{"kind":"Name","value":"accept"},"value":{"kind":"Variable","name":{"kind":"Name","value":"accept"}}},{"kind":"Argument","name":{"kind":"Name","value":"role"},"value":{"kind":"Variable","name":{"kind":"Name","value":"role"}}}],"selectionSet":{"kind":"SelectionSet","selections":[{"kind":"Field","name":{"kind":"Name","value":"id"}}]}}]}}]}}]}}]} as unknown as DocumentNode<UseProjectAccessRequestMutation, UseProjectAccessRequestMutationVariables>;
export const CreateProjectCommentDocument = {"kind":"Document","definitions":[{"kind":"OperationDefinition","operation":"mutation","name":{"kind":"Name","value":"CreateProjectComment"},"variableDefinitions":[{"kind":"VariableDefinition","variable":{"kind":"Variable","name":{"kind":"Name","value":"input"}},"type":{"kind":"NonNullType","type":{"kind":"NamedType","name":{"kind":"Name","value":"CreateCommentInput"}}}}],"selectionSet":{"kind":"SelectionSet","selections":[{"kind":"Field","name":{"kind":"Name","value":"commentMutations"},"selectionSet":{"kind":"SelectionSet","selections":[{"kind":"Field","name":{"kind":"Name","value":"create"},"arguments":[{"kind":"Argument","name":{"kind":"Name","value":"input"},"value":{"kind":"Variable","name":{"kind":"Name","value":"input"}}}],"selectionSet":{"kind":"SelectionSet","selections":[{"kind":"Field","name":{"kind":"Name","value":"id"}},{"kind":"Field","name":{"kind":"Name","value":"rawText"}},{"kind":"Field","name":{"kind":"Name","value":"text"},"selectionSet":{"kind":"SelectionSet","selections":[{"kind":"Field","name":{"kind":"Name","value":"doc"}}]}},{"kind":"Field","name":{"kind":"Name","value":"authorId"}}]}}]}}]}}]} as unknown as DocumentNode<CreateProjectCommentMutation, CreateProjectCommentMutationVariables>;
export const AdminProjectListDocument = {"kind":"Document","definitions":[{"kind":"OperationDefinition","operation":"query","name":{"kind":"Name","value":"AdminProjectList"},"variableDefinitions":[{"kind":"VariableDefinition","variable":{"kind":"Variable","name":{"kind":"Name","value":"query"}},"type":{"kind":"NamedType","name":{"kind":"Name","value":"String"}}},{"kind":"VariableDefinition","variable":{"kind":"Variable","name":{"kind":"Name","value":"orderBy"}},"type":{"kind":"NamedType","name":{"kind":"Name","value":"String"}}},{"kind":"VariableDefinition","variable":{"kind":"Variable","name":{"kind":"Name","value":"visibility"}},"type":{"kind":"NamedType","name":{"kind":"Name","value":"String"}}},{"kind":"VariableDefinition","variable":{"kind":"Variable","name":{"kind":"Name","value":"limit"}},"type":{"kind":"NonNullType","type":{"kind":"NamedType","name":{"kind":"Name","value":"Int"}}},"defaultValue":{"kind":"IntValue","value":"25"}},{"kind":"VariableDefinition","variable":{"kind":"Variable","name":{"kind":"Name","value":"cursor"}},"type":{"kind":"NamedType","name":{"kind":"Name","value":"String"}},"defaultValue":{"kind":"NullValue"}}],"selectionSet":{"kind":"SelectionSet","selections":[{"kind":"Field","name":{"kind":"Name","value":"admin"},"selectionSet":{"kind":"SelectionSet","selections":[{"kind":"Field","name":{"kind":"Name","value":"projectList"},"arguments":[{"kind":"Argument","name":{"kind":"Name","value":"query"},"value":{"kind":"Variable","name":{"kind":"Name","value":"query"}}},{"kind":"Argument","name":{"kind":"Name","value":"orderBy"},"value":{"kind":"Variable","name":{"kind":"Name","value":"orderBy"}}},{"kind":"Argument","name":{"kind":"Name","value":"visibility"},"value":{"kind":"Variable","name":{"kind":"Name","value":"visibility"}}},{"kind":"Argument","name":{"kind":"Name","value":"limit"},"value":{"kind":"Variable","name":{"kind":"Name","value":"limit"}}},{"kind":"Argument","name":{"kind":"Name","value":"cursor"},"value":{"kind":"Variable","name":{"kind":"Name","value":"cursor"}}}],"selectionSet":{"kind":"SelectionSet","selections":[{"kind":"Field","name":{"kind":"Name","value":"cursor"}},{"kind":"Field","name":{"kind":"Name","value":"totalCount"}},{"kind":"Field","name":{"kind":"Name","value":"items"},"selectionSet":{"kind":"SelectionSet","selections":[{"kind":"FragmentSpread","name":{"kind":"Name","value":"BasicProjectFields"}}]}}]}}]}}]}},{"kind":"FragmentDefinition","name":{"kind":"Name","value":"BasicProjectFields"},"typeCondition":{"kind":"NamedType","name":{"kind":"Name","value":"Project"}},"selectionSet":{"kind":"SelectionSet","selections":[{"kind":"Field","name":{"kind":"Name","value":"id"}},{"kind":"Field","name":{"kind":"Name","value":"name"}},{"kind":"Field","name":{"kind":"Name","value":"description"}},{"kind":"Field","name":{"kind":"Name","value":"visibility"}},{"kind":"Field","name":{"kind":"Name","value":"allowPublicComments"}},{"kind":"Field","name":{"kind":"Name","value":"role"}},{"kind":"Field","name":{"kind":"Name","value":"createdAt"}},{"kind":"Field","name":{"kind":"Name","value":"updatedAt"}}]}}]} as unknown as DocumentNode<AdminProjectListQuery, AdminProjectListQueryVariables>;
export const GetProjectObjectDocument = {"kind":"Document","definitions":[{"kind":"OperationDefinition","operation":"query","name":{"kind":"Name","value":"GetProjectObject"},"variableDefinitions":[{"kind":"VariableDefinition","variable":{"kind":"Variable","name":{"kind":"Name","value":"projectId"}},"type":{"kind":"NonNullType","type":{"kind":"NamedType","name":{"kind":"Name","value":"String"}}}},{"kind":"VariableDefinition","variable":{"kind":"Variable","name":{"kind":"Name","value":"objectId"}},"type":{"kind":"NonNullType","type":{"kind":"NamedType","name":{"kind":"Name","value":"String"}}}}],"selectionSet":{"kind":"SelectionSet","selections":[{"kind":"Field","name":{"kind":"Name","value":"project"},"arguments":[{"kind":"Argument","name":{"kind":"Name","value":"id"},"value":{"kind":"Variable","name":{"kind":"Name","value":"projectId"}}}],"selectionSet":{"kind":"SelectionSet","selections":[{"kind":"Field","name":{"kind":"Name","value":"object"},"arguments":[{"kind":"Argument","name":{"kind":"Name","value":"id"},"value":{"kind":"Variable","name":{"kind":"Name","value":"objectId"}}}],"selectionSet":{"kind":"SelectionSet","selections":[{"kind":"Field","name":{"kind":"Name","value":"id"}},{"kind":"Field","name":{"kind":"Name","value":"createdAt"}}]}}]}}]}}]} as unknown as DocumentNode<GetProjectObjectQuery, GetProjectObjectQueryVariables>;
export const GetProjectDocument = {"kind":"Document","definitions":[{"kind":"OperationDefinition","operation":"query","name":{"kind":"Name","value":"GetProject"},"variableDefinitions":[{"kind":"VariableDefinition","variable":{"kind":"Variable","name":{"kind":"Name","value":"id"}},"type":{"kind":"NonNullType","type":{"kind":"NamedType","name":{"kind":"Name","value":"String"}}}}],"selectionSet":{"kind":"SelectionSet","selections":[{"kind":"Field","name":{"kind":"Name","value":"project"},"arguments":[{"kind":"Argument","name":{"kind":"Name","value":"id"},"value":{"kind":"Variable","name":{"kind":"Name","value":"id"}}}],"selectionSet":{"kind":"SelectionSet","selections":[{"kind":"Field","name":{"kind":"Name","value":"id"}},{"kind":"Field","name":{"kind":"Name","value":"name"}},{"kind":"Field","name":{"kind":"Name","value":"workspaceId"}}]}}]}}]} as unknown as DocumentNode<GetProjectQuery, GetProjectQueryVariables>;
export const CreateProjectDocument = {"kind":"Document","definitions":[{"kind":"OperationDefinition","operation":"mutation","name":{"kind":"Name","value":"CreateProject"},"variableDefinitions":[{"kind":"VariableDefinition","variable":{"kind":"Variable","name":{"kind":"Name","value":"input"}},"type":{"kind":"NonNullType","type":{"kind":"NamedType","name":{"kind":"Name","value":"ProjectCreateInput"}}}}],"selectionSet":{"kind":"SelectionSet","selections":[{"kind":"Field","name":{"kind":"Name","value":"projectMutations"},"selectionSet":{"kind":"SelectionSet","selections":[{"kind":"Field","name":{"kind":"Name","value":"create"},"arguments":[{"kind":"Argument","name":{"kind":"Name","value":"input"},"value":{"kind":"Variable","name":{"kind":"Name","value":"input"}}}],"selectionSet":{"kind":"SelectionSet","selections":[{"kind":"FragmentSpread","name":{"kind":"Name","value":"BasicProjectFields"}}]}}]}}]}},{"kind":"FragmentDefinition","name":{"kind":"Name","value":"BasicProjectFields"},"typeCondition":{"kind":"NamedType","name":{"kind":"Name","value":"Project"}},"selectionSet":{"kind":"SelectionSet","selections":[{"kind":"Field","name":{"kind":"Name","value":"id"}},{"kind":"Field","name":{"kind":"Name","value":"name"}},{"kind":"Field","name":{"kind":"Name","value":"description"}},{"kind":"Field","name":{"kind":"Name","value":"visibility"}},{"kind":"Field","name":{"kind":"Name","value":"allowPublicComments"}},{"kind":"Field","name":{"kind":"Name","value":"role"}},{"kind":"Field","name":{"kind":"Name","value":"createdAt"}},{"kind":"Field","name":{"kind":"Name","value":"updatedAt"}}]}}]} as unknown as DocumentNode<CreateProjectMutation, CreateProjectMutationVariables>;
export const BatchDeleteProjectsDocument = {"kind":"Document","definitions":[{"kind":"OperationDefinition","operation":"mutation","name":{"kind":"Name","value":"BatchDeleteProjects"},"variableDefinitions":[{"kind":"VariableDefinition","variable":{"kind":"Variable","name":{"kind":"Name","value":"ids"}},"type":{"kind":"NonNullType","type":{"kind":"ListType","type":{"kind":"NonNullType","type":{"kind":"NamedType","name":{"kind":"Name","value":"String"}}}}}}],"selectionSet":{"kind":"SelectionSet","selections":[{"kind":"Field","name":{"kind":"Name","value":"projectMutations"},"selectionSet":{"kind":"SelectionSet","selections":[{"kind":"Field","name":{"kind":"Name","value":"batchDelete"},"arguments":[{"kind":"Argument","name":{"kind":"Name","value":"ids"},"value":{"kind":"Variable","name":{"kind":"Name","value":"ids"}}}]}]}}]}}]} as unknown as DocumentNode<BatchDeleteProjectsMutation, BatchDeleteProjectsMutationVariables>;
export const CreateServerInviteDocument = {"kind":"Document","definitions":[{"kind":"OperationDefinition","operation":"mutation","name":{"kind":"Name","value":"CreateServerInvite"},"variableDefinitions":[{"kind":"VariableDefinition","variable":{"kind":"Variable","name":{"kind":"Name","value":"input"}},"type":{"kind":"NonNullType","type":{"kind":"NamedType","name":{"kind":"Name","value":"ServerInviteCreateInput"}}}}],"selectionSet":{"kind":"SelectionSet","selections":[{"kind":"Field","name":{"kind":"Name","value":"serverInviteCreate"},"arguments":[{"kind":"Argument","name":{"kind":"Name","value":"input"},"value":{"kind":"Variable","name":{"kind":"Name","value":"input"}}}]}]}}]} as unknown as DocumentNode<CreateServerInviteMutation, CreateServerInviteMutationVariables>;
export const CreateStreamInviteDocument = {"kind":"Document","definitions":[{"kind":"OperationDefinition","operation":"mutation","name":{"kind":"Name","value":"CreateStreamInvite"},"variableDefinitions":[{"kind":"VariableDefinition","variable":{"kind":"Variable","name":{"kind":"Name","value":"input"}},"type":{"kind":"NonNullType","type":{"kind":"NamedType","name":{"kind":"Name","value":"StreamInviteCreateInput"}}}}],"selectionSet":{"kind":"SelectionSet","selections":[{"kind":"Field","name":{"kind":"Name","value":"streamInviteCreate"},"arguments":[{"kind":"Argument","name":{"kind":"Name","value":"input"},"value":{"kind":"Variable","name":{"kind":"Name","value":"input"}}}]}]}}]} as unknown as DocumentNode<CreateStreamInviteMutation, CreateStreamInviteMutationVariables>;
export const ResendInviteDocument = {"kind":"Document","definitions":[{"kind":"OperationDefinition","operation":"mutation","name":{"kind":"Name","value":"ResendInvite"},"variableDefinitions":[{"kind":"VariableDefinition","variable":{"kind":"Variable","name":{"kind":"Name","value":"inviteId"}},"type":{"kind":"NonNullType","type":{"kind":"NamedType","name":{"kind":"Name","value":"String"}}}}],"selectionSet":{"kind":"SelectionSet","selections":[{"kind":"Field","name":{"kind":"Name","value":"inviteResend"},"arguments":[{"kind":"Argument","name":{"kind":"Name","value":"inviteId"},"value":{"kind":"Variable","name":{"kind":"Name","value":"inviteId"}}}]}]}}]} as unknown as DocumentNode<ResendInviteMutation, ResendInviteMutationVariables>;
export const BatchCreateServerInviteDocument = {"kind":"Document","definitions":[{"kind":"OperationDefinition","operation":"mutation","name":{"kind":"Name","value":"BatchCreateServerInvite"},"variableDefinitions":[{"kind":"VariableDefinition","variable":{"kind":"Variable","name":{"kind":"Name","value":"input"}},"type":{"kind":"NonNullType","type":{"kind":"ListType","type":{"kind":"NonNullType","type":{"kind":"NamedType","name":{"kind":"Name","value":"ServerInviteCreateInput"}}}}}}],"selectionSet":{"kind":"SelectionSet","selections":[{"kind":"Field","name":{"kind":"Name","value":"serverInviteBatchCreate"},"arguments":[{"kind":"Argument","name":{"kind":"Name","value":"input"},"value":{"kind":"Variable","name":{"kind":"Name","value":"input"}}}]}]}}]} as unknown as DocumentNode<BatchCreateServerInviteMutation, BatchCreateServerInviteMutationVariables>;
export const BatchCreateStreamInviteDocument = {"kind":"Document","definitions":[{"kind":"OperationDefinition","operation":"mutation","name":{"kind":"Name","value":"BatchCreateStreamInvite"},"variableDefinitions":[{"kind":"VariableDefinition","variable":{"kind":"Variable","name":{"kind":"Name","value":"input"}},"type":{"kind":"NonNullType","type":{"kind":"ListType","type":{"kind":"NonNullType","type":{"kind":"NamedType","name":{"kind":"Name","value":"StreamInviteCreateInput"}}}}}}],"selectionSet":{"kind":"SelectionSet","selections":[{"kind":"Field","name":{"kind":"Name","value":"streamInviteBatchCreate"},"arguments":[{"kind":"Argument","name":{"kind":"Name","value":"input"},"value":{"kind":"Variable","name":{"kind":"Name","value":"input"}}}]}]}}]} as unknown as DocumentNode<BatchCreateStreamInviteMutation, BatchCreateStreamInviteMutationVariables>;
export const DeleteInviteDocument = {"kind":"Document","definitions":[{"kind":"OperationDefinition","operation":"mutation","name":{"kind":"Name","value":"DeleteInvite"},"variableDefinitions":[{"kind":"VariableDefinition","variable":{"kind":"Variable","name":{"kind":"Name","value":"inviteId"}},"type":{"kind":"NonNullType","type":{"kind":"NamedType","name":{"kind":"Name","value":"String"}}}}],"selectionSet":{"kind":"SelectionSet","selections":[{"kind":"Field","name":{"kind":"Name","value":"inviteDelete"},"arguments":[{"kind":"Argument","name":{"kind":"Name","value":"inviteId"},"value":{"kind":"Variable","name":{"kind":"Name","value":"inviteId"}}}]}]}}]} as unknown as DocumentNode<DeleteInviteMutation, DeleteInviteMutationVariables>;
export const GetStreamInviteDocument = {"kind":"Document","definitions":[{"kind":"OperationDefinition","operation":"query","name":{"kind":"Name","value":"GetStreamInvite"},"variableDefinitions":[{"kind":"VariableDefinition","variable":{"kind":"Variable","name":{"kind":"Name","value":"streamId"}},"type":{"kind":"NonNullType","type":{"kind":"NamedType","name":{"kind":"Name","value":"String"}}}},{"kind":"VariableDefinition","variable":{"kind":"Variable","name":{"kind":"Name","value":"token"}},"type":{"kind":"NamedType","name":{"kind":"Name","value":"String"}}}],"selectionSet":{"kind":"SelectionSet","selections":[{"kind":"Field","name":{"kind":"Name","value":"streamInvite"},"arguments":[{"kind":"Argument","name":{"kind":"Name","value":"streamId"},"value":{"kind":"Variable","name":{"kind":"Name","value":"streamId"}}},{"kind":"Argument","name":{"kind":"Name","value":"token"},"value":{"kind":"Variable","name":{"kind":"Name","value":"token"}}}],"selectionSet":{"kind":"SelectionSet","selections":[{"kind":"FragmentSpread","name":{"kind":"Name","value":"StreamInviteData"}}]}}]}},{"kind":"FragmentDefinition","name":{"kind":"Name","value":"StreamInviteData"},"typeCondition":{"kind":"NamedType","name":{"kind":"Name","value":"PendingStreamCollaborator"}},"selectionSet":{"kind":"SelectionSet","selections":[{"kind":"Field","name":{"kind":"Name","value":"id"}},{"kind":"Field","name":{"kind":"Name","value":"inviteId"}},{"kind":"Field","name":{"kind":"Name","value":"streamId"}},{"kind":"Field","name":{"kind":"Name","value":"title"}},{"kind":"Field","name":{"kind":"Name","value":"role"}},{"kind":"Field","name":{"kind":"Name","value":"token"}},{"kind":"Field","name":{"kind":"Name","value":"invitedBy"},"selectionSet":{"kind":"SelectionSet","selections":[{"kind":"Field","name":{"kind":"Name","value":"id"}},{"kind":"Field","name":{"kind":"Name","value":"name"}},{"kind":"Field","name":{"kind":"Name","value":"bio"}},{"kind":"Field","name":{"kind":"Name","value":"company"}},{"kind":"Field","name":{"kind":"Name","value":"avatar"}},{"kind":"Field","name":{"kind":"Name","value":"verified"}}]}},{"kind":"Field","name":{"kind":"Name","value":"user"},"selectionSet":{"kind":"SelectionSet","selections":[{"kind":"Field","name":{"kind":"Name","value":"id"}},{"kind":"Field","name":{"kind":"Name","value":"name"}},{"kind":"Field","name":{"kind":"Name","value":"bio"}},{"kind":"Field","name":{"kind":"Name","value":"company"}},{"kind":"Field","name":{"kind":"Name","value":"avatar"}},{"kind":"Field","name":{"kind":"Name","value":"verified"}}]}}]}}]} as unknown as DocumentNode<GetStreamInviteQuery, GetStreamInviteQueryVariables>;
export const GetStreamInvitesDocument = {"kind":"Document","definitions":[{"kind":"OperationDefinition","operation":"query","name":{"kind":"Name","value":"GetStreamInvites"},"selectionSet":{"kind":"SelectionSet","selections":[{"kind":"Field","name":{"kind":"Name","value":"streamInvites"},"selectionSet":{"kind":"SelectionSet","selections":[{"kind":"FragmentSpread","name":{"kind":"Name","value":"StreamInviteData"}}]}}]}},{"kind":"FragmentDefinition","name":{"kind":"Name","value":"StreamInviteData"},"typeCondition":{"kind":"NamedType","name":{"kind":"Name","value":"PendingStreamCollaborator"}},"selectionSet":{"kind":"SelectionSet","selections":[{"kind":"Field","name":{"kind":"Name","value":"id"}},{"kind":"Field","name":{"kind":"Name","value":"inviteId"}},{"kind":"Field","name":{"kind":"Name","value":"streamId"}},{"kind":"Field","name":{"kind":"Name","value":"title"}},{"kind":"Field","name":{"kind":"Name","value":"role"}},{"kind":"Field","name":{"kind":"Name","value":"token"}},{"kind":"Field","name":{"kind":"Name","value":"invitedBy"},"selectionSet":{"kind":"SelectionSet","selections":[{"kind":"Field","name":{"kind":"Name","value":"id"}},{"kind":"Field","name":{"kind":"Name","value":"name"}},{"kind":"Field","name":{"kind":"Name","value":"bio"}},{"kind":"Field","name":{"kind":"Name","value":"company"}},{"kind":"Field","name":{"kind":"Name","value":"avatar"}},{"kind":"Field","name":{"kind":"Name","value":"verified"}}]}},{"kind":"Field","name":{"kind":"Name","value":"user"},"selectionSet":{"kind":"SelectionSet","selections":[{"kind":"Field","name":{"kind":"Name","value":"id"}},{"kind":"Field","name":{"kind":"Name","value":"name"}},{"kind":"Field","name":{"kind":"Name","value":"bio"}},{"kind":"Field","name":{"kind":"Name","value":"company"}},{"kind":"Field","name":{"kind":"Name","value":"avatar"}},{"kind":"Field","name":{"kind":"Name","value":"verified"}}]}}]}}]} as unknown as DocumentNode<GetStreamInvitesQuery, GetStreamInvitesQueryVariables>;
export const GetOwnProjectInvitesDocument = {"kind":"Document","definitions":[{"kind":"OperationDefinition","operation":"query","name":{"kind":"Name","value":"GetOwnProjectInvites"},"selectionSet":{"kind":"SelectionSet","selections":[{"kind":"Field","name":{"kind":"Name","value":"activeUser"},"selectionSet":{"kind":"SelectionSet","selections":[{"kind":"Field","name":{"kind":"Name","value":"projectInvites"},"selectionSet":{"kind":"SelectionSet","selections":[{"kind":"FragmentSpread","name":{"kind":"Name","value":"StreamInviteData"}}]}}]}}]}},{"kind":"FragmentDefinition","name":{"kind":"Name","value":"StreamInviteData"},"typeCondition":{"kind":"NamedType","name":{"kind":"Name","value":"PendingStreamCollaborator"}},"selectionSet":{"kind":"SelectionSet","selections":[{"kind":"Field","name":{"kind":"Name","value":"id"}},{"kind":"Field","name":{"kind":"Name","value":"inviteId"}},{"kind":"Field","name":{"kind":"Name","value":"streamId"}},{"kind":"Field","name":{"kind":"Name","value":"title"}},{"kind":"Field","name":{"kind":"Name","value":"role"}},{"kind":"Field","name":{"kind":"Name","value":"token"}},{"kind":"Field","name":{"kind":"Name","value":"invitedBy"},"selectionSet":{"kind":"SelectionSet","selections":[{"kind":"Field","name":{"kind":"Name","value":"id"}},{"kind":"Field","name":{"kind":"Name","value":"name"}},{"kind":"Field","name":{"kind":"Name","value":"bio"}},{"kind":"Field","name":{"kind":"Name","value":"company"}},{"kind":"Field","name":{"kind":"Name","value":"avatar"}},{"kind":"Field","name":{"kind":"Name","value":"verified"}}]}},{"kind":"Field","name":{"kind":"Name","value":"user"},"selectionSet":{"kind":"SelectionSet","selections":[{"kind":"Field","name":{"kind":"Name","value":"id"}},{"kind":"Field","name":{"kind":"Name","value":"name"}},{"kind":"Field","name":{"kind":"Name","value":"bio"}},{"kind":"Field","name":{"kind":"Name","value":"company"}},{"kind":"Field","name":{"kind":"Name","value":"avatar"}},{"kind":"Field","name":{"kind":"Name","value":"verified"}}]}}]}}]} as unknown as DocumentNode<GetOwnProjectInvitesQuery, GetOwnProjectInvitesQueryVariables>;
export const UseStreamInviteDocument = {"kind":"Document","definitions":[{"kind":"OperationDefinition","operation":"mutation","name":{"kind":"Name","value":"UseStreamInvite"},"variableDefinitions":[{"kind":"VariableDefinition","variable":{"kind":"Variable","name":{"kind":"Name","value":"accept"}},"type":{"kind":"NonNullType","type":{"kind":"NamedType","name":{"kind":"Name","value":"Boolean"}}}},{"kind":"VariableDefinition","variable":{"kind":"Variable","name":{"kind":"Name","value":"streamId"}},"type":{"kind":"NonNullType","type":{"kind":"NamedType","name":{"kind":"Name","value":"String"}}}},{"kind":"VariableDefinition","variable":{"kind":"Variable","name":{"kind":"Name","value":"token"}},"type":{"kind":"NonNullType","type":{"kind":"NamedType","name":{"kind":"Name","value":"String"}}}}],"selectionSet":{"kind":"SelectionSet","selections":[{"kind":"Field","name":{"kind":"Name","value":"streamInviteUse"},"arguments":[{"kind":"Argument","name":{"kind":"Name","value":"accept"},"value":{"kind":"Variable","name":{"kind":"Name","value":"accept"}}},{"kind":"Argument","name":{"kind":"Name","value":"streamId"},"value":{"kind":"Variable","name":{"kind":"Name","value":"streamId"}}},{"kind":"Argument","name":{"kind":"Name","value":"token"},"value":{"kind":"Variable","name":{"kind":"Name","value":"token"}}}]}]}}]} as unknown as DocumentNode<UseStreamInviteMutation, UseStreamInviteMutationVariables>;
export const CancelStreamInviteDocument = {"kind":"Document","definitions":[{"kind":"OperationDefinition","operation":"mutation","name":{"kind":"Name","value":"CancelStreamInvite"},"variableDefinitions":[{"kind":"VariableDefinition","variable":{"kind":"Variable","name":{"kind":"Name","value":"streamId"}},"type":{"kind":"NonNullType","type":{"kind":"NamedType","name":{"kind":"Name","value":"String"}}}},{"kind":"VariableDefinition","variable":{"kind":"Variable","name":{"kind":"Name","value":"inviteId"}},"type":{"kind":"NonNullType","type":{"kind":"NamedType","name":{"kind":"Name","value":"String"}}}}],"selectionSet":{"kind":"SelectionSet","selections":[{"kind":"Field","name":{"kind":"Name","value":"streamInviteCancel"},"arguments":[{"kind":"Argument","name":{"kind":"Name","value":"streamId"},"value":{"kind":"Variable","name":{"kind":"Name","value":"streamId"}}},{"kind":"Argument","name":{"kind":"Name","value":"inviteId"},"value":{"kind":"Variable","name":{"kind":"Name","value":"inviteId"}}}]}]}}]} as unknown as DocumentNode<CancelStreamInviteMutation, CancelStreamInviteMutationVariables>;
export const GetStreamPendingCollaboratorsDocument = {"kind":"Document","definitions":[{"kind":"OperationDefinition","operation":"query","name":{"kind":"Name","value":"GetStreamPendingCollaborators"},"variableDefinitions":[{"kind":"VariableDefinition","variable":{"kind":"Variable","name":{"kind":"Name","value":"streamId"}},"type":{"kind":"NonNullType","type":{"kind":"NamedType","name":{"kind":"Name","value":"String"}}}}],"selectionSet":{"kind":"SelectionSet","selections":[{"kind":"Field","name":{"kind":"Name","value":"stream"},"arguments":[{"kind":"Argument","name":{"kind":"Name","value":"id"},"value":{"kind":"Variable","name":{"kind":"Name","value":"streamId"}}}],"selectionSet":{"kind":"SelectionSet","selections":[{"kind":"Field","name":{"kind":"Name","value":"id"}},{"kind":"Field","name":{"kind":"Name","value":"pendingCollaborators"},"selectionSet":{"kind":"SelectionSet","selections":[{"kind":"Field","name":{"kind":"Name","value":"inviteId"}},{"kind":"Field","name":{"kind":"Name","value":"title"}},{"kind":"Field","name":{"kind":"Name","value":"token"}},{"kind":"Field","name":{"kind":"Name","value":"user"},"selectionSet":{"kind":"SelectionSet","selections":[{"kind":"Field","name":{"kind":"Name","value":"id"}},{"kind":"Field","name":{"kind":"Name","value":"name"}}]}}]}}]}}]}}]} as unknown as DocumentNode<GetStreamPendingCollaboratorsQuery, GetStreamPendingCollaboratorsQueryVariables>;
export const CreateProjectInviteDocument = {"kind":"Document","definitions":[{"kind":"OperationDefinition","operation":"mutation","name":{"kind":"Name","value":"CreateProjectInvite"},"variableDefinitions":[{"kind":"VariableDefinition","variable":{"kind":"Variable","name":{"kind":"Name","value":"projectId"}},"type":{"kind":"NonNullType","type":{"kind":"NamedType","name":{"kind":"Name","value":"ID"}}}},{"kind":"VariableDefinition","variable":{"kind":"Variable","name":{"kind":"Name","value":"input"}},"type":{"kind":"NonNullType","type":{"kind":"NamedType","name":{"kind":"Name","value":"ProjectInviteCreateInput"}}}}],"selectionSet":{"kind":"SelectionSet","selections":[{"kind":"Field","name":{"kind":"Name","value":"projectMutations"},"selectionSet":{"kind":"SelectionSet","selections":[{"kind":"Field","name":{"kind":"Name","value":"invites"},"selectionSet":{"kind":"SelectionSet","selections":[{"kind":"Field","name":{"kind":"Name","value":"create"},"arguments":[{"kind":"Argument","name":{"kind":"Name","value":"projectId"},"value":{"kind":"Variable","name":{"kind":"Name","value":"projectId"}}},{"kind":"Argument","name":{"kind":"Name","value":"input"},"value":{"kind":"Variable","name":{"kind":"Name","value":"input"}}}],"selectionSet":{"kind":"SelectionSet","selections":[{"kind":"Field","name":{"kind":"Name","value":"id"}}]}}]}}]}}]}}]} as unknown as DocumentNode<CreateProjectInviteMutation, CreateProjectInviteMutationVariables>;
export const LeaveStreamDocument = {"kind":"Document","definitions":[{"kind":"OperationDefinition","operation":"mutation","name":{"kind":"Name","value":"LeaveStream"},"variableDefinitions":[{"kind":"VariableDefinition","variable":{"kind":"Variable","name":{"kind":"Name","value":"streamId"}},"type":{"kind":"NonNullType","type":{"kind":"NamedType","name":{"kind":"Name","value":"String"}}}}],"selectionSet":{"kind":"SelectionSet","selections":[{"kind":"Field","name":{"kind":"Name","value":"streamLeave"},"arguments":[{"kind":"Argument","name":{"kind":"Name","value":"streamId"},"value":{"kind":"Variable","name":{"kind":"Name","value":"streamId"}}}]}]}}]} as unknown as DocumentNode<LeaveStreamMutation, LeaveStreamMutationVariables>;
export const CreateStreamDocument = {"kind":"Document","definitions":[{"kind":"OperationDefinition","operation":"mutation","name":{"kind":"Name","value":"CreateStream"},"variableDefinitions":[{"kind":"VariableDefinition","variable":{"kind":"Variable","name":{"kind":"Name","value":"stream"}},"type":{"kind":"NonNullType","type":{"kind":"NamedType","name":{"kind":"Name","value":"StreamCreateInput"}}}}],"selectionSet":{"kind":"SelectionSet","selections":[{"kind":"Field","name":{"kind":"Name","value":"streamCreate"},"arguments":[{"kind":"Argument","name":{"kind":"Name","value":"stream"},"value":{"kind":"Variable","name":{"kind":"Name","value":"stream"}}}]}]}}]} as unknown as DocumentNode<CreateStreamMutation, CreateStreamMutationVariables>;
export const UpdateStreamDocument = {"kind":"Document","definitions":[{"kind":"OperationDefinition","operation":"mutation","name":{"kind":"Name","value":"UpdateStream"},"variableDefinitions":[{"kind":"VariableDefinition","variable":{"kind":"Variable","name":{"kind":"Name","value":"stream"}},"type":{"kind":"NonNullType","type":{"kind":"NamedType","name":{"kind":"Name","value":"StreamUpdateInput"}}}}],"selectionSet":{"kind":"SelectionSet","selections":[{"kind":"Field","name":{"kind":"Name","value":"streamUpdate"},"arguments":[{"kind":"Argument","name":{"kind":"Name","value":"stream"},"value":{"kind":"Variable","name":{"kind":"Name","value":"stream"}}}]}]}}]} as unknown as DocumentNode<UpdateStreamMutation, UpdateStreamMutationVariables>;
export const ReadStreamDocument = {"kind":"Document","definitions":[{"kind":"OperationDefinition","operation":"query","name":{"kind":"Name","value":"ReadStream"},"variableDefinitions":[{"kind":"VariableDefinition","variable":{"kind":"Variable","name":{"kind":"Name","value":"id"}},"type":{"kind":"NonNullType","type":{"kind":"NamedType","name":{"kind":"Name","value":"String"}}}}],"selectionSet":{"kind":"SelectionSet","selections":[{"kind":"Field","name":{"kind":"Name","value":"stream"},"arguments":[{"kind":"Argument","name":{"kind":"Name","value":"id"},"value":{"kind":"Variable","name":{"kind":"Name","value":"id"}}}],"selectionSet":{"kind":"SelectionSet","selections":[{"kind":"FragmentSpread","name":{"kind":"Name","value":"BasicStreamFields"}}]}}]}},{"kind":"FragmentDefinition","name":{"kind":"Name","value":"BasicStreamFields"},"typeCondition":{"kind":"NamedType","name":{"kind":"Name","value":"Stream"}},"selectionSet":{"kind":"SelectionSet","selections":[{"kind":"Field","name":{"kind":"Name","value":"id"}},{"kind":"Field","name":{"kind":"Name","value":"name"}},{"kind":"Field","name":{"kind":"Name","value":"description"}},{"kind":"Field","name":{"kind":"Name","value":"isPublic"}},{"kind":"Field","name":{"kind":"Name","value":"isDiscoverable"}},{"kind":"Field","name":{"kind":"Name","value":"allowPublicComments"}},{"kind":"Field","name":{"kind":"Name","value":"role"}},{"kind":"Field","name":{"kind":"Name","value":"createdAt"}},{"kind":"Field","name":{"kind":"Name","value":"updatedAt"}}]}}]} as unknown as DocumentNode<ReadStreamQuery, ReadStreamQueryVariables>;
export const ReadStreamsDocument = {"kind":"Document","definitions":[{"kind":"OperationDefinition","operation":"query","name":{"kind":"Name","value":"ReadStreams"},"selectionSet":{"kind":"SelectionSet","selections":[{"kind":"Field","name":{"kind":"Name","value":"streams"},"selectionSet":{"kind":"SelectionSet","selections":[{"kind":"Field","name":{"kind":"Name","value":"cursor"}},{"kind":"Field","name":{"kind":"Name","value":"totalCount"}},{"kind":"Field","name":{"kind":"Name","value":"items"},"selectionSet":{"kind":"SelectionSet","selections":[{"kind":"FragmentSpread","name":{"kind":"Name","value":"BasicStreamFields"}}]}}]}}]}},{"kind":"FragmentDefinition","name":{"kind":"Name","value":"BasicStreamFields"},"typeCondition":{"kind":"NamedType","name":{"kind":"Name","value":"Stream"}},"selectionSet":{"kind":"SelectionSet","selections":[{"kind":"Field","name":{"kind":"Name","value":"id"}},{"kind":"Field","name":{"kind":"Name","value":"name"}},{"kind":"Field","name":{"kind":"Name","value":"description"}},{"kind":"Field","name":{"kind":"Name","value":"isPublic"}},{"kind":"Field","name":{"kind":"Name","value":"isDiscoverable"}},{"kind":"Field","name":{"kind":"Name","value":"allowPublicComments"}},{"kind":"Field","name":{"kind":"Name","value":"role"}},{"kind":"Field","name":{"kind":"Name","value":"createdAt"}},{"kind":"Field","name":{"kind":"Name","value":"updatedAt"}}]}}]} as unknown as DocumentNode<ReadStreamsQuery, ReadStreamsQueryVariables>;
export const ReadDiscoverableStreamsDocument = {"kind":"Document","definitions":[{"kind":"OperationDefinition","operation":"query","name":{"kind":"Name","value":"ReadDiscoverableStreams"},"variableDefinitions":[{"kind":"VariableDefinition","variable":{"kind":"Variable","name":{"kind":"Name","value":"limit"}},"type":{"kind":"NonNullType","type":{"kind":"NamedType","name":{"kind":"Name","value":"Int"}}},"defaultValue":{"kind":"IntValue","value":"25"}},{"kind":"VariableDefinition","variable":{"kind":"Variable","name":{"kind":"Name","value":"cursor"}},"type":{"kind":"NamedType","name":{"kind":"Name","value":"String"}}},{"kind":"VariableDefinition","variable":{"kind":"Variable","name":{"kind":"Name","value":"sort"}},"type":{"kind":"NamedType","name":{"kind":"Name","value":"DiscoverableStreamsSortingInput"}}}],"selectionSet":{"kind":"SelectionSet","selections":[{"kind":"Field","name":{"kind":"Name","value":"discoverableStreams"},"arguments":[{"kind":"Argument","name":{"kind":"Name","value":"limit"},"value":{"kind":"Variable","name":{"kind":"Name","value":"limit"}}},{"kind":"Argument","name":{"kind":"Name","value":"cursor"},"value":{"kind":"Variable","name":{"kind":"Name","value":"cursor"}}},{"kind":"Argument","name":{"kind":"Name","value":"sort"},"value":{"kind":"Variable","name":{"kind":"Name","value":"sort"}}}],"selectionSet":{"kind":"SelectionSet","selections":[{"kind":"Field","name":{"kind":"Name","value":"totalCount"}},{"kind":"Field","name":{"kind":"Name","value":"cursor"}},{"kind":"Field","name":{"kind":"Name","value":"items"},"selectionSet":{"kind":"SelectionSet","selections":[{"kind":"Field","name":{"kind":"Name","value":"favoritesCount"}},{"kind":"FragmentSpread","name":{"kind":"Name","value":"BasicStreamFields"}}]}}]}}]}},{"kind":"FragmentDefinition","name":{"kind":"Name","value":"BasicStreamFields"},"typeCondition":{"kind":"NamedType","name":{"kind":"Name","value":"Stream"}},"selectionSet":{"kind":"SelectionSet","selections":[{"kind":"Field","name":{"kind":"Name","value":"id"}},{"kind":"Field","name":{"kind":"Name","value":"name"}},{"kind":"Field","name":{"kind":"Name","value":"description"}},{"kind":"Field","name":{"kind":"Name","value":"isPublic"}},{"kind":"Field","name":{"kind":"Name","value":"isDiscoverable"}},{"kind":"Field","name":{"kind":"Name","value":"allowPublicComments"}},{"kind":"Field","name":{"kind":"Name","value":"role"}},{"kind":"Field","name":{"kind":"Name","value":"createdAt"}},{"kind":"Field","name":{"kind":"Name","value":"updatedAt"}}]}}]} as unknown as DocumentNode<ReadDiscoverableStreamsQuery, ReadDiscoverableStreamsQueryVariables>;
export const GetUserStreamsDocument = {"kind":"Document","definitions":[{"kind":"OperationDefinition","operation":"query","name":{"kind":"Name","value":"GetUserStreams"},"variableDefinitions":[{"kind":"VariableDefinition","variable":{"kind":"Variable","name":{"kind":"Name","value":"userId"}},"type":{"kind":"NamedType","name":{"kind":"Name","value":"String"}}},{"kind":"VariableDefinition","variable":{"kind":"Variable","name":{"kind":"Name","value":"limit"}},"type":{"kind":"NonNullType","type":{"kind":"NamedType","name":{"kind":"Name","value":"Int"}}},"defaultValue":{"kind":"IntValue","value":"25"}},{"kind":"VariableDefinition","variable":{"kind":"Variable","name":{"kind":"Name","value":"cursor"}},"type":{"kind":"NamedType","name":{"kind":"Name","value":"String"}}}],"selectionSet":{"kind":"SelectionSet","selections":[{"kind":"Field","name":{"kind":"Name","value":"user"},"arguments":[{"kind":"Argument","name":{"kind":"Name","value":"id"},"value":{"kind":"Variable","name":{"kind":"Name","value":"userId"}}}],"selectionSet":{"kind":"SelectionSet","selections":[{"kind":"Field","name":{"kind":"Name","value":"streams"},"arguments":[{"kind":"Argument","name":{"kind":"Name","value":"limit"},"value":{"kind":"Variable","name":{"kind":"Name","value":"limit"}}},{"kind":"Argument","name":{"kind":"Name","value":"cursor"},"value":{"kind":"Variable","name":{"kind":"Name","value":"cursor"}}}],"selectionSet":{"kind":"SelectionSet","selections":[{"kind":"Field","name":{"kind":"Name","value":"totalCount"}},{"kind":"Field","name":{"kind":"Name","value":"cursor"}},{"kind":"Field","name":{"kind":"Name","value":"items"},"selectionSet":{"kind":"SelectionSet","selections":[{"kind":"FragmentSpread","name":{"kind":"Name","value":"BasicStreamFields"}}]}}]}}]}}]}},{"kind":"FragmentDefinition","name":{"kind":"Name","value":"BasicStreamFields"},"typeCondition":{"kind":"NamedType","name":{"kind":"Name","value":"Stream"}},"selectionSet":{"kind":"SelectionSet","selections":[{"kind":"Field","name":{"kind":"Name","value":"id"}},{"kind":"Field","name":{"kind":"Name","value":"name"}},{"kind":"Field","name":{"kind":"Name","value":"description"}},{"kind":"Field","name":{"kind":"Name","value":"isPublic"}},{"kind":"Field","name":{"kind":"Name","value":"isDiscoverable"}},{"kind":"Field","name":{"kind":"Name","value":"allowPublicComments"}},{"kind":"Field","name":{"kind":"Name","value":"role"}},{"kind":"Field","name":{"kind":"Name","value":"createdAt"}},{"kind":"Field","name":{"kind":"Name","value":"updatedAt"}}]}}]} as unknown as DocumentNode<GetUserStreamsQuery, GetUserStreamsQueryVariables>;
export const GetLimitedUserStreamsDocument = {"kind":"Document","definitions":[{"kind":"OperationDefinition","operation":"query","name":{"kind":"Name","value":"GetLimitedUserStreams"},"variableDefinitions":[{"kind":"VariableDefinition","variable":{"kind":"Variable","name":{"kind":"Name","value":"userId"}},"type":{"kind":"NonNullType","type":{"kind":"NamedType","name":{"kind":"Name","value":"String"}}}},{"kind":"VariableDefinition","variable":{"kind":"Variable","name":{"kind":"Name","value":"limit"}},"type":{"kind":"NonNullType","type":{"kind":"NamedType","name":{"kind":"Name","value":"Int"}}},"defaultValue":{"kind":"IntValue","value":"25"}},{"kind":"VariableDefinition","variable":{"kind":"Variable","name":{"kind":"Name","value":"cursor"}},"type":{"kind":"NamedType","name":{"kind":"Name","value":"String"}}}],"selectionSet":{"kind":"SelectionSet","selections":[{"kind":"Field","name":{"kind":"Name","value":"otherUser"},"arguments":[{"kind":"Argument","name":{"kind":"Name","value":"id"},"value":{"kind":"Variable","name":{"kind":"Name","value":"userId"}}}],"selectionSet":{"kind":"SelectionSet","selections":[{"kind":"Field","name":{"kind":"Name","value":"streams"},"arguments":[{"kind":"Argument","name":{"kind":"Name","value":"limit"},"value":{"kind":"Variable","name":{"kind":"Name","value":"limit"}}},{"kind":"Argument","name":{"kind":"Name","value":"cursor"},"value":{"kind":"Variable","name":{"kind":"Name","value":"cursor"}}}],"selectionSet":{"kind":"SelectionSet","selections":[{"kind":"Field","name":{"kind":"Name","value":"totalCount"}},{"kind":"Field","name":{"kind":"Name","value":"cursor"}},{"kind":"Field","name":{"kind":"Name","value":"items"},"selectionSet":{"kind":"SelectionSet","selections":[{"kind":"FragmentSpread","name":{"kind":"Name","value":"BasicStreamFields"}}]}}]}}]}}]}},{"kind":"FragmentDefinition","name":{"kind":"Name","value":"BasicStreamFields"},"typeCondition":{"kind":"NamedType","name":{"kind":"Name","value":"Stream"}},"selectionSet":{"kind":"SelectionSet","selections":[{"kind":"Field","name":{"kind":"Name","value":"id"}},{"kind":"Field","name":{"kind":"Name","value":"name"}},{"kind":"Field","name":{"kind":"Name","value":"description"}},{"kind":"Field","name":{"kind":"Name","value":"isPublic"}},{"kind":"Field","name":{"kind":"Name","value":"isDiscoverable"}},{"kind":"Field","name":{"kind":"Name","value":"allowPublicComments"}},{"kind":"Field","name":{"kind":"Name","value":"role"}},{"kind":"Field","name":{"kind":"Name","value":"createdAt"}},{"kind":"Field","name":{"kind":"Name","value":"updatedAt"}}]}}]} as unknown as DocumentNode<GetLimitedUserStreamsQuery, GetLimitedUserStreamsQueryVariables>;
export const GetActiveUserEmailsDocument = {"kind":"Document","definitions":[{"kind":"OperationDefinition","operation":"query","name":{"kind":"Name","value":"GetActiveUserEmails"},"selectionSet":{"kind":"SelectionSet","selections":[{"kind":"Field","name":{"kind":"Name","value":"activeUser"},"selectionSet":{"kind":"SelectionSet","selections":[{"kind":"FragmentSpread","name":{"kind":"Name","value":"UserWithEmails"}}]}}]}},{"kind":"FragmentDefinition","name":{"kind":"Name","value":"UserWithEmails"},"typeCondition":{"kind":"NamedType","name":{"kind":"Name","value":"User"}},"selectionSet":{"kind":"SelectionSet","selections":[{"kind":"Field","name":{"kind":"Name","value":"id"}},{"kind":"Field","name":{"kind":"Name","value":"name"}},{"kind":"Field","name":{"kind":"Name","value":"createdAt"}},{"kind":"Field","name":{"kind":"Name","value":"role"}},{"kind":"Field","name":{"kind":"Name","value":"emails"},"selectionSet":{"kind":"SelectionSet","selections":[{"kind":"Field","name":{"kind":"Name","value":"id"}},{"kind":"Field","name":{"kind":"Name","value":"email"}},{"kind":"Field","name":{"kind":"Name","value":"verified"}},{"kind":"Field","name":{"kind":"Name","value":"primary"}}]}}]}}]} as unknown as DocumentNode<GetActiveUserEmailsQuery, GetActiveUserEmailsQueryVariables>;
export const CreateUserEmailDocument = {"kind":"Document","definitions":[{"kind":"OperationDefinition","operation":"mutation","name":{"kind":"Name","value":"CreateUserEmail"},"variableDefinitions":[{"kind":"VariableDefinition","variable":{"kind":"Variable","name":{"kind":"Name","value":"input"}},"type":{"kind":"NonNullType","type":{"kind":"NamedType","name":{"kind":"Name","value":"CreateUserEmailInput"}}}}],"selectionSet":{"kind":"SelectionSet","selections":[{"kind":"Field","name":{"kind":"Name","value":"activeUserMutations"},"selectionSet":{"kind":"SelectionSet","selections":[{"kind":"Field","name":{"kind":"Name","value":"emailMutations"},"selectionSet":{"kind":"SelectionSet","selections":[{"kind":"Field","name":{"kind":"Name","value":"create"},"arguments":[{"kind":"Argument","name":{"kind":"Name","value":"input"},"value":{"kind":"Variable","name":{"kind":"Name","value":"input"}}}],"selectionSet":{"kind":"SelectionSet","selections":[{"kind":"FragmentSpread","name":{"kind":"Name","value":"UserWithEmails"}}]}}]}}]}}]}},{"kind":"FragmentDefinition","name":{"kind":"Name","value":"UserWithEmails"},"typeCondition":{"kind":"NamedType","name":{"kind":"Name","value":"User"}},"selectionSet":{"kind":"SelectionSet","selections":[{"kind":"Field","name":{"kind":"Name","value":"id"}},{"kind":"Field","name":{"kind":"Name","value":"name"}},{"kind":"Field","name":{"kind":"Name","value":"createdAt"}},{"kind":"Field","name":{"kind":"Name","value":"role"}},{"kind":"Field","name":{"kind":"Name","value":"emails"},"selectionSet":{"kind":"SelectionSet","selections":[{"kind":"Field","name":{"kind":"Name","value":"id"}},{"kind":"Field","name":{"kind":"Name","value":"email"}},{"kind":"Field","name":{"kind":"Name","value":"verified"}},{"kind":"Field","name":{"kind":"Name","value":"primary"}}]}}]}}]} as unknown as DocumentNode<CreateUserEmailMutation, CreateUserEmailMutationVariables>;
export const DeleteUserEmailDocument = {"kind":"Document","definitions":[{"kind":"OperationDefinition","operation":"mutation","name":{"kind":"Name","value":"DeleteUserEmail"},"variableDefinitions":[{"kind":"VariableDefinition","variable":{"kind":"Variable","name":{"kind":"Name","value":"input"}},"type":{"kind":"NonNullType","type":{"kind":"NamedType","name":{"kind":"Name","value":"DeleteUserEmailInput"}}}}],"selectionSet":{"kind":"SelectionSet","selections":[{"kind":"Field","name":{"kind":"Name","value":"activeUserMutations"},"selectionSet":{"kind":"SelectionSet","selections":[{"kind":"Field","name":{"kind":"Name","value":"emailMutations"},"selectionSet":{"kind":"SelectionSet","selections":[{"kind":"Field","name":{"kind":"Name","value":"delete"},"arguments":[{"kind":"Argument","name":{"kind":"Name","value":"input"},"value":{"kind":"Variable","name":{"kind":"Name","value":"input"}}}],"selectionSet":{"kind":"SelectionSet","selections":[{"kind":"FragmentSpread","name":{"kind":"Name","value":"UserWithEmails"}}]}}]}}]}}]}},{"kind":"FragmentDefinition","name":{"kind":"Name","value":"UserWithEmails"},"typeCondition":{"kind":"NamedType","name":{"kind":"Name","value":"User"}},"selectionSet":{"kind":"SelectionSet","selections":[{"kind":"Field","name":{"kind":"Name","value":"id"}},{"kind":"Field","name":{"kind":"Name","value":"name"}},{"kind":"Field","name":{"kind":"Name","value":"createdAt"}},{"kind":"Field","name":{"kind":"Name","value":"role"}},{"kind":"Field","name":{"kind":"Name","value":"emails"},"selectionSet":{"kind":"SelectionSet","selections":[{"kind":"Field","name":{"kind":"Name","value":"id"}},{"kind":"Field","name":{"kind":"Name","value":"email"}},{"kind":"Field","name":{"kind":"Name","value":"verified"}},{"kind":"Field","name":{"kind":"Name","value":"primary"}}]}}]}}]} as unknown as DocumentNode<DeleteUserEmailMutation, DeleteUserEmailMutationVariables>;
export const SetPrimaryUserEmailDocument = {"kind":"Document","definitions":[{"kind":"OperationDefinition","operation":"mutation","name":{"kind":"Name","value":"SetPrimaryUserEmail"},"variableDefinitions":[{"kind":"VariableDefinition","variable":{"kind":"Variable","name":{"kind":"Name","value":"input"}},"type":{"kind":"NonNullType","type":{"kind":"NamedType","name":{"kind":"Name","value":"SetPrimaryUserEmailInput"}}}}],"selectionSet":{"kind":"SelectionSet","selections":[{"kind":"Field","name":{"kind":"Name","value":"activeUserMutations"},"selectionSet":{"kind":"SelectionSet","selections":[{"kind":"Field","name":{"kind":"Name","value":"emailMutations"},"selectionSet":{"kind":"SelectionSet","selections":[{"kind":"Field","name":{"kind":"Name","value":"setPrimary"},"arguments":[{"kind":"Argument","name":{"kind":"Name","value":"input"},"value":{"kind":"Variable","name":{"kind":"Name","value":"input"}}}],"selectionSet":{"kind":"SelectionSet","selections":[{"kind":"FragmentSpread","name":{"kind":"Name","value":"UserWithEmails"}}]}}]}}]}}]}},{"kind":"FragmentDefinition","name":{"kind":"Name","value":"UserWithEmails"},"typeCondition":{"kind":"NamedType","name":{"kind":"Name","value":"User"}},"selectionSet":{"kind":"SelectionSet","selections":[{"kind":"Field","name":{"kind":"Name","value":"id"}},{"kind":"Field","name":{"kind":"Name","value":"name"}},{"kind":"Field","name":{"kind":"Name","value":"createdAt"}},{"kind":"Field","name":{"kind":"Name","value":"role"}},{"kind":"Field","name":{"kind":"Name","value":"emails"},"selectionSet":{"kind":"SelectionSet","selections":[{"kind":"Field","name":{"kind":"Name","value":"id"}},{"kind":"Field","name":{"kind":"Name","value":"email"}},{"kind":"Field","name":{"kind":"Name","value":"verified"}},{"kind":"Field","name":{"kind":"Name","value":"primary"}}]}}]}}]} as unknown as DocumentNode<SetPrimaryUserEmailMutation, SetPrimaryUserEmailMutationVariables>;
export const GetActiveUserDocument = {"kind":"Document","definitions":[{"kind":"OperationDefinition","operation":"query","name":{"kind":"Name","value":"GetActiveUser"},"selectionSet":{"kind":"SelectionSet","selections":[{"kind":"Field","name":{"kind":"Name","value":"activeUser"},"selectionSet":{"kind":"SelectionSet","selections":[{"kind":"FragmentSpread","name":{"kind":"Name","value":"BaseUserFields"}}]}}]}},{"kind":"FragmentDefinition","name":{"kind":"Name","value":"BaseUserFields"},"typeCondition":{"kind":"NamedType","name":{"kind":"Name","value":"User"}},"selectionSet":{"kind":"SelectionSet","selections":[{"kind":"Field","name":{"kind":"Name","value":"id"}},{"kind":"Field","name":{"kind":"Name","value":"email"}},{"kind":"Field","name":{"kind":"Name","value":"name"}},{"kind":"Field","name":{"kind":"Name","value":"bio"}},{"kind":"Field","name":{"kind":"Name","value":"company"}},{"kind":"Field","name":{"kind":"Name","value":"avatar"}},{"kind":"Field","name":{"kind":"Name","value":"verified"}},{"kind":"Field","name":{"kind":"Name","value":"role"}}]}}]} as unknown as DocumentNode<GetActiveUserQuery, GetActiveUserQueryVariables>;
export const GetOtherUserDocument = {"kind":"Document","definitions":[{"kind":"OperationDefinition","operation":"query","name":{"kind":"Name","value":"GetOtherUser"},"variableDefinitions":[{"kind":"VariableDefinition","variable":{"kind":"Variable","name":{"kind":"Name","value":"id"}},"type":{"kind":"NonNullType","type":{"kind":"NamedType","name":{"kind":"Name","value":"String"}}}}],"selectionSet":{"kind":"SelectionSet","selections":[{"kind":"Field","name":{"kind":"Name","value":"otherUser"},"arguments":[{"kind":"Argument","name":{"kind":"Name","value":"id"},"value":{"kind":"Variable","name":{"kind":"Name","value":"id"}}}],"selectionSet":{"kind":"SelectionSet","selections":[{"kind":"FragmentSpread","name":{"kind":"Name","value":"BaseLimitedUserFields"}}]}}]}},{"kind":"FragmentDefinition","name":{"kind":"Name","value":"BaseLimitedUserFields"},"typeCondition":{"kind":"NamedType","name":{"kind":"Name","value":"LimitedUser"}},"selectionSet":{"kind":"SelectionSet","selections":[{"kind":"Field","name":{"kind":"Name","value":"id"}},{"kind":"Field","name":{"kind":"Name","value":"name"}},{"kind":"Field","name":{"kind":"Name","value":"bio"}},{"kind":"Field","name":{"kind":"Name","value":"company"}},{"kind":"Field","name":{"kind":"Name","value":"avatar"}},{"kind":"Field","name":{"kind":"Name","value":"verified"}}]}}]} as unknown as DocumentNode<GetOtherUserQuery, GetOtherUserQueryVariables>;
export const GetAdminUsersDocument = {"kind":"Document","definitions":[{"kind":"OperationDefinition","operation":"query","name":{"kind":"Name","value":"GetAdminUsers"},"variableDefinitions":[{"kind":"VariableDefinition","variable":{"kind":"Variable","name":{"kind":"Name","value":"limit"}},"type":{"kind":"NonNullType","type":{"kind":"NamedType","name":{"kind":"Name","value":"Int"}}},"defaultValue":{"kind":"IntValue","value":"25"}},{"kind":"VariableDefinition","variable":{"kind":"Variable","name":{"kind":"Name","value":"offset"}},"type":{"kind":"NonNullType","type":{"kind":"NamedType","name":{"kind":"Name","value":"Int"}}},"defaultValue":{"kind":"IntValue","value":"0"}},{"kind":"VariableDefinition","variable":{"kind":"Variable","name":{"kind":"Name","value":"query"}},"type":{"kind":"NamedType","name":{"kind":"Name","value":"String"}},"defaultValue":{"kind":"NullValue"}}],"selectionSet":{"kind":"SelectionSet","selections":[{"kind":"Field","name":{"kind":"Name","value":"adminUsers"},"arguments":[{"kind":"Argument","name":{"kind":"Name","value":"limit"},"value":{"kind":"Variable","name":{"kind":"Name","value":"limit"}}},{"kind":"Argument","name":{"kind":"Name","value":"offset"},"value":{"kind":"Variable","name":{"kind":"Name","value":"offset"}}},{"kind":"Argument","name":{"kind":"Name","value":"query"},"value":{"kind":"Variable","name":{"kind":"Name","value":"query"}}}],"selectionSet":{"kind":"SelectionSet","selections":[{"kind":"Field","name":{"kind":"Name","value":"totalCount"}},{"kind":"Field","name":{"kind":"Name","value":"items"},"selectionSet":{"kind":"SelectionSet","selections":[{"kind":"Field","name":{"kind":"Name","value":"id"}},{"kind":"Field","name":{"kind":"Name","value":"registeredUser"},"selectionSet":{"kind":"SelectionSet","selections":[{"kind":"Field","name":{"kind":"Name","value":"id"}},{"kind":"Field","name":{"kind":"Name","value":"email"}},{"kind":"Field","name":{"kind":"Name","value":"name"}}]}},{"kind":"Field","name":{"kind":"Name","value":"invitedUser"},"selectionSet":{"kind":"SelectionSet","selections":[{"kind":"Field","name":{"kind":"Name","value":"id"}},{"kind":"Field","name":{"kind":"Name","value":"email"}},{"kind":"Field","name":{"kind":"Name","value":"invitedBy"},"selectionSet":{"kind":"SelectionSet","selections":[{"kind":"Field","name":{"kind":"Name","value":"id"}},{"kind":"Field","name":{"kind":"Name","value":"name"}}]}}]}}]}}]}}]}}]} as unknown as DocumentNode<GetAdminUsersQuery, GetAdminUsersQueryVariables>;
export const GetPendingEmailVerificationStatusDocument = {"kind":"Document","definitions":[{"kind":"OperationDefinition","operation":"query","name":{"kind":"Name","value":"GetPendingEmailVerificationStatus"},"variableDefinitions":[{"kind":"VariableDefinition","variable":{"kind":"Variable","name":{"kind":"Name","value":"id"}},"type":{"kind":"NamedType","name":{"kind":"Name","value":"String"}}}],"selectionSet":{"kind":"SelectionSet","selections":[{"kind":"Field","name":{"kind":"Name","value":"user"},"arguments":[{"kind":"Argument","name":{"kind":"Name","value":"id"},"value":{"kind":"Variable","name":{"kind":"Name","value":"id"}}}],"selectionSet":{"kind":"SelectionSet","selections":[{"kind":"Field","name":{"kind":"Name","value":"hasPendingVerification"}}]}}]}}]} as unknown as DocumentNode<GetPendingEmailVerificationStatusQuery, GetPendingEmailVerificationStatusQueryVariables>;
export const RequestVerificationDocument = {"kind":"Document","definitions":[{"kind":"OperationDefinition","operation":"mutation","name":{"kind":"Name","value":"RequestVerification"},"selectionSet":{"kind":"SelectionSet","selections":[{"kind":"Field","name":{"kind":"Name","value":"requestVerification"}}]}}]} as unknown as DocumentNode<RequestVerificationMutation, RequestVerificationMutationVariables>;
export const CreateProjectVersionDocument = {"kind":"Document","definitions":[{"kind":"OperationDefinition","operation":"mutation","name":{"kind":"Name","value":"CreateProjectVersion"},"variableDefinitions":[{"kind":"VariableDefinition","variable":{"kind":"Variable","name":{"kind":"Name","value":"input"}},"type":{"kind":"NonNullType","type":{"kind":"NamedType","name":{"kind":"Name","value":"CreateVersionInput"}}}}],"selectionSet":{"kind":"SelectionSet","selections":[{"kind":"Field","name":{"kind":"Name","value":"versionMutations"},"selectionSet":{"kind":"SelectionSet","selections":[{"kind":"Field","name":{"kind":"Name","value":"create"},"arguments":[{"kind":"Argument","name":{"kind":"Name","value":"input"},"value":{"kind":"Variable","name":{"kind":"Name","value":"input"}}}],"selectionSet":{"kind":"SelectionSet","selections":[{"kind":"Field","name":{"kind":"Name","value":"id"}},{"kind":"Field","name":{"kind":"Name","value":"message"}},{"kind":"Field","name":{"kind":"Name","value":"sourceApplication"}},{"kind":"Field","name":{"kind":"Name","value":"model"},"selectionSet":{"kind":"SelectionSet","selections":[{"kind":"Field","name":{"kind":"Name","value":"id"}}]}},{"kind":"Field","name":{"kind":"Name","value":"referencedObject"}}]}}]}}]}}]} as unknown as DocumentNode<CreateProjectVersionMutation, CreateProjectVersionMutationVariables>;
export const MarkProjectVersionReceivedDocument = {"kind":"Document","definitions":[{"kind":"OperationDefinition","operation":"mutation","name":{"kind":"Name","value":"MarkProjectVersionReceived"},"variableDefinitions":[{"kind":"VariableDefinition","variable":{"kind":"Variable","name":{"kind":"Name","value":"input"}},"type":{"kind":"NonNullType","type":{"kind":"NamedType","name":{"kind":"Name","value":"MarkReceivedVersionInput"}}}}],"selectionSet":{"kind":"SelectionSet","selections":[{"kind":"Field","name":{"kind":"Name","value":"versionMutations"},"selectionSet":{"kind":"SelectionSet","selections":[{"kind":"Field","name":{"kind":"Name","value":"markReceived"},"arguments":[{"kind":"Argument","name":{"kind":"Name","value":"input"},"value":{"kind":"Variable","name":{"kind":"Name","value":"input"}}}]}]}}]}}]} as unknown as DocumentNode<MarkProjectVersionReceivedMutation, MarkProjectVersionReceivedMutationVariables>;
export const CreateWorkspaceDocument = {"kind":"Document","definitions":[{"kind":"OperationDefinition","operation":"mutation","name":{"kind":"Name","value":"CreateWorkspace"},"variableDefinitions":[{"kind":"VariableDefinition","variable":{"kind":"Variable","name":{"kind":"Name","value":"input"}},"type":{"kind":"NonNullType","type":{"kind":"NamedType","name":{"kind":"Name","value":"WorkspaceCreateInput"}}}}],"selectionSet":{"kind":"SelectionSet","selections":[{"kind":"Field","name":{"kind":"Name","value":"workspaceMutations"},"selectionSet":{"kind":"SelectionSet","selections":[{"kind":"Field","name":{"kind":"Name","value":"create"},"arguments":[{"kind":"Argument","name":{"kind":"Name","value":"input"},"value":{"kind":"Variable","name":{"kind":"Name","value":"input"}}}],"selectionSet":{"kind":"SelectionSet","selections":[{"kind":"FragmentSpread","name":{"kind":"Name","value":"TestWorkspace"}}]}}]}}]}},{"kind":"FragmentDefinition","name":{"kind":"Name","value":"TestWorkspace"},"typeCondition":{"kind":"NamedType","name":{"kind":"Name","value":"Workspace"}},"selectionSet":{"kind":"SelectionSet","selections":[{"kind":"Field","name":{"kind":"Name","value":"id"}},{"kind":"Field","name":{"kind":"Name","value":"name"}},{"kind":"Field","name":{"kind":"Name","value":"slug"}},{"kind":"Field","name":{"kind":"Name","value":"description"}},{"kind":"Field","name":{"kind":"Name","value":"createdAt"}},{"kind":"Field","name":{"kind":"Name","value":"updatedAt"}},{"kind":"Field","name":{"kind":"Name","value":"logo"}}]}}]} as unknown as DocumentNode<CreateWorkspaceMutation, CreateWorkspaceMutationVariables>;
export const DeleteWorkspaceDocument = {"kind":"Document","definitions":[{"kind":"OperationDefinition","operation":"mutation","name":{"kind":"Name","value":"DeleteWorkspace"},"variableDefinitions":[{"kind":"VariableDefinition","variable":{"kind":"Variable","name":{"kind":"Name","value":"workspaceId"}},"type":{"kind":"NonNullType","type":{"kind":"NamedType","name":{"kind":"Name","value":"String"}}}}],"selectionSet":{"kind":"SelectionSet","selections":[{"kind":"Field","name":{"kind":"Name","value":"workspaceMutations"},"selectionSet":{"kind":"SelectionSet","selections":[{"kind":"Field","name":{"kind":"Name","value":"delete"},"arguments":[{"kind":"Argument","name":{"kind":"Name","value":"workspaceId"},"value":{"kind":"Variable","name":{"kind":"Name","value":"workspaceId"}}}]}]}}]}}]} as unknown as DocumentNode<DeleteWorkspaceMutation, DeleteWorkspaceMutationVariables>;
export const GetWorkspaceDocument = {"kind":"Document","definitions":[{"kind":"OperationDefinition","operation":"query","name":{"kind":"Name","value":"GetWorkspace"},"variableDefinitions":[{"kind":"VariableDefinition","variable":{"kind":"Variable","name":{"kind":"Name","value":"workspaceId"}},"type":{"kind":"NonNullType","type":{"kind":"NamedType","name":{"kind":"Name","value":"String"}}}}],"selectionSet":{"kind":"SelectionSet","selections":[{"kind":"Field","name":{"kind":"Name","value":"workspace"},"arguments":[{"kind":"Argument","name":{"kind":"Name","value":"id"},"value":{"kind":"Variable","name":{"kind":"Name","value":"workspaceId"}}}],"selectionSet":{"kind":"SelectionSet","selections":[{"kind":"FragmentSpread","name":{"kind":"Name","value":"TestWorkspace"}},{"kind":"Field","name":{"kind":"Name","value":"team"},"selectionSet":{"kind":"SelectionSet","selections":[{"kind":"Field","name":{"kind":"Name","value":"items"},"selectionSet":{"kind":"SelectionSet","selections":[{"kind":"FragmentSpread","name":{"kind":"Name","value":"TestWorkspaceCollaborator"}}]}}]}}]}}]}},{"kind":"FragmentDefinition","name":{"kind":"Name","value":"TestWorkspace"},"typeCondition":{"kind":"NamedType","name":{"kind":"Name","value":"Workspace"}},"selectionSet":{"kind":"SelectionSet","selections":[{"kind":"Field","name":{"kind":"Name","value":"id"}},{"kind":"Field","name":{"kind":"Name","value":"name"}},{"kind":"Field","name":{"kind":"Name","value":"slug"}},{"kind":"Field","name":{"kind":"Name","value":"description"}},{"kind":"Field","name":{"kind":"Name","value":"createdAt"}},{"kind":"Field","name":{"kind":"Name","value":"updatedAt"}},{"kind":"Field","name":{"kind":"Name","value":"logo"}}]}},{"kind":"FragmentDefinition","name":{"kind":"Name","value":"TestWorkspaceCollaborator"},"typeCondition":{"kind":"NamedType","name":{"kind":"Name","value":"WorkspaceCollaborator"}},"selectionSet":{"kind":"SelectionSet","selections":[{"kind":"Field","name":{"kind":"Name","value":"id"}},{"kind":"Field","name":{"kind":"Name","value":"role"}},{"kind":"Field","name":{"kind":"Name","value":"user"},"selectionSet":{"kind":"SelectionSet","selections":[{"kind":"Field","name":{"kind":"Name","value":"name"}}]}},{"kind":"Field","name":{"kind":"Name","value":"projectRoles"},"selectionSet":{"kind":"SelectionSet","selections":[{"kind":"Field","name":{"kind":"Name","value":"role"}},{"kind":"Field","name":{"kind":"Name","value":"project"},"selectionSet":{"kind":"SelectionSet","selections":[{"kind":"Field","name":{"kind":"Name","value":"id"}},{"kind":"Field","name":{"kind":"Name","value":"name"}}]}}]}}]}}]} as unknown as DocumentNode<GetWorkspaceQuery, GetWorkspaceQueryVariables>;
export const GetWorkspaceBySlugDocument = {"kind":"Document","definitions":[{"kind":"OperationDefinition","operation":"query","name":{"kind":"Name","value":"GetWorkspaceBySlug"},"variableDefinitions":[{"kind":"VariableDefinition","variable":{"kind":"Variable","name":{"kind":"Name","value":"workspaceSlug"}},"type":{"kind":"NonNullType","type":{"kind":"NamedType","name":{"kind":"Name","value":"String"}}}}],"selectionSet":{"kind":"SelectionSet","selections":[{"kind":"Field","name":{"kind":"Name","value":"workspaceBySlug"},"arguments":[{"kind":"Argument","name":{"kind":"Name","value":"slug"},"value":{"kind":"Variable","name":{"kind":"Name","value":"workspaceSlug"}}}],"selectionSet":{"kind":"SelectionSet","selections":[{"kind":"FragmentSpread","name":{"kind":"Name","value":"TestWorkspace"}},{"kind":"Field","name":{"kind":"Name","value":"team"},"selectionSet":{"kind":"SelectionSet","selections":[{"kind":"Field","name":{"kind":"Name","value":"items"},"selectionSet":{"kind":"SelectionSet","selections":[{"kind":"FragmentSpread","name":{"kind":"Name","value":"TestWorkspaceCollaborator"}}]}}]}}]}}]}},{"kind":"FragmentDefinition","name":{"kind":"Name","value":"TestWorkspace"},"typeCondition":{"kind":"NamedType","name":{"kind":"Name","value":"Workspace"}},"selectionSet":{"kind":"SelectionSet","selections":[{"kind":"Field","name":{"kind":"Name","value":"id"}},{"kind":"Field","name":{"kind":"Name","value":"name"}},{"kind":"Field","name":{"kind":"Name","value":"slug"}},{"kind":"Field","name":{"kind":"Name","value":"description"}},{"kind":"Field","name":{"kind":"Name","value":"createdAt"}},{"kind":"Field","name":{"kind":"Name","value":"updatedAt"}},{"kind":"Field","name":{"kind":"Name","value":"logo"}}]}},{"kind":"FragmentDefinition","name":{"kind":"Name","value":"TestWorkspaceCollaborator"},"typeCondition":{"kind":"NamedType","name":{"kind":"Name","value":"WorkspaceCollaborator"}},"selectionSet":{"kind":"SelectionSet","selections":[{"kind":"Field","name":{"kind":"Name","value":"id"}},{"kind":"Field","name":{"kind":"Name","value":"role"}},{"kind":"Field","name":{"kind":"Name","value":"user"},"selectionSet":{"kind":"SelectionSet","selections":[{"kind":"Field","name":{"kind":"Name","value":"name"}}]}},{"kind":"Field","name":{"kind":"Name","value":"projectRoles"},"selectionSet":{"kind":"SelectionSet","selections":[{"kind":"Field","name":{"kind":"Name","value":"role"}},{"kind":"Field","name":{"kind":"Name","value":"project"},"selectionSet":{"kind":"SelectionSet","selections":[{"kind":"Field","name":{"kind":"Name","value":"id"}},{"kind":"Field","name":{"kind":"Name","value":"name"}}]}}]}}]}}]} as unknown as DocumentNode<GetWorkspaceBySlugQuery, GetWorkspaceBySlugQueryVariables>;
export const GetActiveUserDiscoverableWorkspacesDocument = {"kind":"Document","definitions":[{"kind":"OperationDefinition","operation":"query","name":{"kind":"Name","value":"getActiveUserDiscoverableWorkspaces"},"selectionSet":{"kind":"SelectionSet","selections":[{"kind":"Field","name":{"kind":"Name","value":"activeUser"},"selectionSet":{"kind":"SelectionSet","selections":[{"kind":"Field","name":{"kind":"Name","value":"discoverableWorkspaces"},"selectionSet":{"kind":"SelectionSet","selections":[{"kind":"Field","name":{"kind":"Name","value":"id"}},{"kind":"Field","name":{"kind":"Name","value":"name"}},{"kind":"Field","name":{"kind":"Name","value":"description"}}]}}]}}]}}]} as unknown as DocumentNode<GetActiveUserDiscoverableWorkspacesQuery, GetActiveUserDiscoverableWorkspacesQueryVariables>;
export const UpdateWorkspaceDocument = {"kind":"Document","definitions":[{"kind":"OperationDefinition","operation":"mutation","name":{"kind":"Name","value":"UpdateWorkspace"},"variableDefinitions":[{"kind":"VariableDefinition","variable":{"kind":"Variable","name":{"kind":"Name","value":"input"}},"type":{"kind":"NonNullType","type":{"kind":"NamedType","name":{"kind":"Name","value":"WorkspaceUpdateInput"}}}}],"selectionSet":{"kind":"SelectionSet","selections":[{"kind":"Field","name":{"kind":"Name","value":"workspaceMutations"},"selectionSet":{"kind":"SelectionSet","selections":[{"kind":"Field","name":{"kind":"Name","value":"update"},"arguments":[{"kind":"Argument","name":{"kind":"Name","value":"input"},"value":{"kind":"Variable","name":{"kind":"Name","value":"input"}}}],"selectionSet":{"kind":"SelectionSet","selections":[{"kind":"FragmentSpread","name":{"kind":"Name","value":"TestWorkspace"}}]}}]}}]}},{"kind":"FragmentDefinition","name":{"kind":"Name","value":"TestWorkspace"},"typeCondition":{"kind":"NamedType","name":{"kind":"Name","value":"Workspace"}},"selectionSet":{"kind":"SelectionSet","selections":[{"kind":"Field","name":{"kind":"Name","value":"id"}},{"kind":"Field","name":{"kind":"Name","value":"name"}},{"kind":"Field","name":{"kind":"Name","value":"slug"}},{"kind":"Field","name":{"kind":"Name","value":"description"}},{"kind":"Field","name":{"kind":"Name","value":"createdAt"}},{"kind":"Field","name":{"kind":"Name","value":"updatedAt"}},{"kind":"Field","name":{"kind":"Name","value":"logo"}}]}}]} as unknown as DocumentNode<UpdateWorkspaceMutation, UpdateWorkspaceMutationVariables>;
export const GetActiveUserWorkspacesDocument = {"kind":"Document","definitions":[{"kind":"OperationDefinition","operation":"query","name":{"kind":"Name","value":"GetActiveUserWorkspaces"},"selectionSet":{"kind":"SelectionSet","selections":[{"kind":"Field","name":{"kind":"Name","value":"activeUser"},"selectionSet":{"kind":"SelectionSet","selections":[{"kind":"Field","name":{"kind":"Name","value":"workspaces"},"selectionSet":{"kind":"SelectionSet","selections":[{"kind":"Field","name":{"kind":"Name","value":"items"},"selectionSet":{"kind":"SelectionSet","selections":[{"kind":"FragmentSpread","name":{"kind":"Name","value":"TestWorkspace"}}]}}]}}]}}]}},{"kind":"FragmentDefinition","name":{"kind":"Name","value":"TestWorkspace"},"typeCondition":{"kind":"NamedType","name":{"kind":"Name","value":"Workspace"}},"selectionSet":{"kind":"SelectionSet","selections":[{"kind":"Field","name":{"kind":"Name","value":"id"}},{"kind":"Field","name":{"kind":"Name","value":"name"}},{"kind":"Field","name":{"kind":"Name","value":"slug"}},{"kind":"Field","name":{"kind":"Name","value":"description"}},{"kind":"Field","name":{"kind":"Name","value":"createdAt"}},{"kind":"Field","name":{"kind":"Name","value":"updatedAt"}},{"kind":"Field","name":{"kind":"Name","value":"logo"}}]}}]} as unknown as DocumentNode<GetActiveUserWorkspacesQuery, GetActiveUserWorkspacesQueryVariables>;
export const UpdateWorkspaceRoleDocument = {"kind":"Document","definitions":[{"kind":"OperationDefinition","operation":"mutation","name":{"kind":"Name","value":"UpdateWorkspaceRole"},"variableDefinitions":[{"kind":"VariableDefinition","variable":{"kind":"Variable","name":{"kind":"Name","value":"input"}},"type":{"kind":"NonNullType","type":{"kind":"NamedType","name":{"kind":"Name","value":"WorkspaceRoleUpdateInput"}}}}],"selectionSet":{"kind":"SelectionSet","selections":[{"kind":"Field","name":{"kind":"Name","value":"workspaceMutations"},"selectionSet":{"kind":"SelectionSet","selections":[{"kind":"Field","name":{"kind":"Name","value":"updateRole"},"arguments":[{"kind":"Argument","name":{"kind":"Name","value":"input"},"value":{"kind":"Variable","name":{"kind":"Name","value":"input"}}}],"selectionSet":{"kind":"SelectionSet","selections":[{"kind":"Field","name":{"kind":"Name","value":"team"},"selectionSet":{"kind":"SelectionSet","selections":[{"kind":"Field","name":{"kind":"Name","value":"items"},"selectionSet":{"kind":"SelectionSet","selections":[{"kind":"FragmentSpread","name":{"kind":"Name","value":"TestWorkspaceCollaborator"}}]}}]}}]}}]}}]}},{"kind":"FragmentDefinition","name":{"kind":"Name","value":"TestWorkspaceCollaborator"},"typeCondition":{"kind":"NamedType","name":{"kind":"Name","value":"WorkspaceCollaborator"}},"selectionSet":{"kind":"SelectionSet","selections":[{"kind":"Field","name":{"kind":"Name","value":"id"}},{"kind":"Field","name":{"kind":"Name","value":"role"}},{"kind":"Field","name":{"kind":"Name","value":"user"},"selectionSet":{"kind":"SelectionSet","selections":[{"kind":"Field","name":{"kind":"Name","value":"name"}}]}},{"kind":"Field","name":{"kind":"Name","value":"projectRoles"},"selectionSet":{"kind":"SelectionSet","selections":[{"kind":"Field","name":{"kind":"Name","value":"role"}},{"kind":"Field","name":{"kind":"Name","value":"project"},"selectionSet":{"kind":"SelectionSet","selections":[{"kind":"Field","name":{"kind":"Name","value":"id"}},{"kind":"Field","name":{"kind":"Name","value":"name"}}]}}]}}]}}]} as unknown as DocumentNode<UpdateWorkspaceRoleMutation, UpdateWorkspaceRoleMutationVariables>;
export const CreateWorkspaceProjectDocument = {"kind":"Document","definitions":[{"kind":"OperationDefinition","operation":"mutation","name":{"kind":"Name","value":"CreateWorkspaceProject"},"variableDefinitions":[{"kind":"VariableDefinition","variable":{"kind":"Variable","name":{"kind":"Name","value":"input"}},"type":{"kind":"NonNullType","type":{"kind":"NamedType","name":{"kind":"Name","value":"WorkspaceProjectCreateInput"}}}}],"selectionSet":{"kind":"SelectionSet","selections":[{"kind":"Field","name":{"kind":"Name","value":"workspaceMutations"},"selectionSet":{"kind":"SelectionSet","selections":[{"kind":"Field","name":{"kind":"Name","value":"projects"},"selectionSet":{"kind":"SelectionSet","selections":[{"kind":"Field","name":{"kind":"Name","value":"create"},"arguments":[{"kind":"Argument","name":{"kind":"Name","value":"input"},"value":{"kind":"Variable","name":{"kind":"Name","value":"input"}}}],"selectionSet":{"kind":"SelectionSet","selections":[{"kind":"FragmentSpread","name":{"kind":"Name","value":"TestWorkspaceProject"}}]}}]}}]}}]}},{"kind":"FragmentDefinition","name":{"kind":"Name","value":"TestWorkspaceProject"},"typeCondition":{"kind":"NamedType","name":{"kind":"Name","value":"Project"}},"selectionSet":{"kind":"SelectionSet","selections":[{"kind":"Field","name":{"kind":"Name","value":"id"}},{"kind":"Field","name":{"kind":"Name","value":"name"}},{"kind":"Field","name":{"kind":"Name","value":"createdAt"}},{"kind":"Field","name":{"kind":"Name","value":"updatedAt"}},{"kind":"Field","name":{"kind":"Name","value":"team"},"selectionSet":{"kind":"SelectionSet","selections":[{"kind":"Field","name":{"kind":"Name","value":"id"}},{"kind":"Field","name":{"kind":"Name","value":"role"}}]}}]}}]} as unknown as DocumentNode<CreateWorkspaceProjectMutation, CreateWorkspaceProjectMutationVariables>;
export const GetWorkspaceProjectsDocument = {"kind":"Document","definitions":[{"kind":"OperationDefinition","operation":"query","name":{"kind":"Name","value":"GetWorkspaceProjects"},"variableDefinitions":[{"kind":"VariableDefinition","variable":{"kind":"Variable","name":{"kind":"Name","value":"id"}},"type":{"kind":"NonNullType","type":{"kind":"NamedType","name":{"kind":"Name","value":"String"}}}},{"kind":"VariableDefinition","variable":{"kind":"Variable","name":{"kind":"Name","value":"limit"}},"type":{"kind":"NamedType","name":{"kind":"Name","value":"Int"}}},{"kind":"VariableDefinition","variable":{"kind":"Variable","name":{"kind":"Name","value":"cursor"}},"type":{"kind":"NamedType","name":{"kind":"Name","value":"String"}}},{"kind":"VariableDefinition","variable":{"kind":"Variable","name":{"kind":"Name","value":"filter"}},"type":{"kind":"NamedType","name":{"kind":"Name","value":"WorkspaceProjectsFilter"}}}],"selectionSet":{"kind":"SelectionSet","selections":[{"kind":"Field","name":{"kind":"Name","value":"workspace"},"arguments":[{"kind":"Argument","name":{"kind":"Name","value":"id"},"value":{"kind":"Variable","name":{"kind":"Name","value":"id"}}}],"selectionSet":{"kind":"SelectionSet","selections":[{"kind":"Field","name":{"kind":"Name","value":"projects"},"arguments":[{"kind":"Argument","name":{"kind":"Name","value":"limit"},"value":{"kind":"Variable","name":{"kind":"Name","value":"limit"}}},{"kind":"Argument","name":{"kind":"Name","value":"cursor"},"value":{"kind":"Variable","name":{"kind":"Name","value":"cursor"}}},{"kind":"Argument","name":{"kind":"Name","value":"filter"},"value":{"kind":"Variable","name":{"kind":"Name","value":"filter"}}}],"selectionSet":{"kind":"SelectionSet","selections":[{"kind":"Field","name":{"kind":"Name","value":"items"},"selectionSet":{"kind":"SelectionSet","selections":[{"kind":"FragmentSpread","name":{"kind":"Name","value":"TestWorkspaceProject"}}]}},{"kind":"Field","name":{"kind":"Name","value":"cursor"}},{"kind":"Field","name":{"kind":"Name","value":"totalCount"}}]}}]}}]}},{"kind":"FragmentDefinition","name":{"kind":"Name","value":"TestWorkspaceProject"},"typeCondition":{"kind":"NamedType","name":{"kind":"Name","value":"Project"}},"selectionSet":{"kind":"SelectionSet","selections":[{"kind":"Field","name":{"kind":"Name","value":"id"}},{"kind":"Field","name":{"kind":"Name","value":"name"}},{"kind":"Field","name":{"kind":"Name","value":"createdAt"}},{"kind":"Field","name":{"kind":"Name","value":"updatedAt"}},{"kind":"Field","name":{"kind":"Name","value":"team"},"selectionSet":{"kind":"SelectionSet","selections":[{"kind":"Field","name":{"kind":"Name","value":"id"}},{"kind":"Field","name":{"kind":"Name","value":"role"}}]}}]}}]} as unknown as DocumentNode<GetWorkspaceProjectsQuery, GetWorkspaceProjectsQueryVariables>;
export const GetWorkspaceSsoDocument = {"kind":"Document","definitions":[{"kind":"OperationDefinition","operation":"query","name":{"kind":"Name","value":"GetWorkspaceSso"},"variableDefinitions":[{"kind":"VariableDefinition","variable":{"kind":"Variable","name":{"kind":"Name","value":"id"}},"type":{"kind":"NonNullType","type":{"kind":"NamedType","name":{"kind":"Name","value":"String"}}}}],"selectionSet":{"kind":"SelectionSet","selections":[{"kind":"Field","name":{"kind":"Name","value":"workspace"},"arguments":[{"kind":"Argument","name":{"kind":"Name","value":"id"},"value":{"kind":"Variable","name":{"kind":"Name","value":"id"}}}],"selectionSet":{"kind":"SelectionSet","selections":[{"kind":"Field","name":{"kind":"Name","value":"sso"},"selectionSet":{"kind":"SelectionSet","selections":[{"kind":"Field","name":{"kind":"Name","value":"provider"},"selectionSet":{"kind":"SelectionSet","selections":[{"kind":"Field","name":{"kind":"Name","value":"id"}},{"kind":"Field","name":{"kind":"Name","value":"name"}}]}},{"kind":"Field","name":{"kind":"Name","value":"session"},"selectionSet":{"kind":"SelectionSet","selections":[{"kind":"Field","name":{"kind":"Name","value":"createdAt"}},{"kind":"Field","name":{"kind":"Name","value":"validUntil"}}]}}]}}]}}]}}]} as unknown as DocumentNode<GetWorkspaceSsoQuery, GetWorkspaceSsoQueryVariables>;
export const GetWorkspaceTeamDocument = {"kind":"Document","definitions":[{"kind":"OperationDefinition","operation":"query","name":{"kind":"Name","value":"GetWorkspaceTeam"},"variableDefinitions":[{"kind":"VariableDefinition","variable":{"kind":"Variable","name":{"kind":"Name","value":"workspaceId"}},"type":{"kind":"NonNullType","type":{"kind":"NamedType","name":{"kind":"Name","value":"String"}}}},{"kind":"VariableDefinition","variable":{"kind":"Variable","name":{"kind":"Name","value":"filter"}},"type":{"kind":"NamedType","name":{"kind":"Name","value":"WorkspaceTeamFilter"}}},{"kind":"VariableDefinition","variable":{"kind":"Variable","name":{"kind":"Name","value":"limit"}},"type":{"kind":"NamedType","name":{"kind":"Name","value":"Int"}}},{"kind":"VariableDefinition","variable":{"kind":"Variable","name":{"kind":"Name","value":"cursor"}},"type":{"kind":"NamedType","name":{"kind":"Name","value":"String"}}}],"selectionSet":{"kind":"SelectionSet","selections":[{"kind":"Field","name":{"kind":"Name","value":"workspace"},"arguments":[{"kind":"Argument","name":{"kind":"Name","value":"id"},"value":{"kind":"Variable","name":{"kind":"Name","value":"workspaceId"}}}],"selectionSet":{"kind":"SelectionSet","selections":[{"kind":"Field","name":{"kind":"Name","value":"team"},"arguments":[{"kind":"Argument","name":{"kind":"Name","value":"filter"},"value":{"kind":"Variable","name":{"kind":"Name","value":"filter"}}},{"kind":"Argument","name":{"kind":"Name","value":"limit"},"value":{"kind":"Variable","name":{"kind":"Name","value":"limit"}}},{"kind":"Argument","name":{"kind":"Name","value":"cursor"},"value":{"kind":"Variable","name":{"kind":"Name","value":"cursor"}}}],"selectionSet":{"kind":"SelectionSet","selections":[{"kind":"Field","name":{"kind":"Name","value":"items"},"selectionSet":{"kind":"SelectionSet","selections":[{"kind":"FragmentSpread","name":{"kind":"Name","value":"TestWorkspaceCollaborator"}}]}},{"kind":"Field","name":{"kind":"Name","value":"cursor"}},{"kind":"Field","name":{"kind":"Name","value":"totalCount"}}]}}]}}]}},{"kind":"FragmentDefinition","name":{"kind":"Name","value":"TestWorkspaceCollaborator"},"typeCondition":{"kind":"NamedType","name":{"kind":"Name","value":"WorkspaceCollaborator"}},"selectionSet":{"kind":"SelectionSet","selections":[{"kind":"Field","name":{"kind":"Name","value":"id"}},{"kind":"Field","name":{"kind":"Name","value":"role"}},{"kind":"Field","name":{"kind":"Name","value":"user"},"selectionSet":{"kind":"SelectionSet","selections":[{"kind":"Field","name":{"kind":"Name","value":"name"}}]}},{"kind":"Field","name":{"kind":"Name","value":"projectRoles"},"selectionSet":{"kind":"SelectionSet","selections":[{"kind":"Field","name":{"kind":"Name","value":"role"}},{"kind":"Field","name":{"kind":"Name","value":"project"},"selectionSet":{"kind":"SelectionSet","selections":[{"kind":"Field","name":{"kind":"Name","value":"id"}},{"kind":"Field","name":{"kind":"Name","value":"name"}}]}}]}}]}}]} as unknown as DocumentNode<GetWorkspaceTeamQuery, GetWorkspaceTeamQueryVariables>;
export const ActiveUserLeaveWorkspaceDocument = {"kind":"Document","definitions":[{"kind":"OperationDefinition","operation":"mutation","name":{"kind":"Name","value":"ActiveUserLeaveWorkspace"},"variableDefinitions":[{"kind":"VariableDefinition","variable":{"kind":"Variable","name":{"kind":"Name","value":"id"}},"type":{"kind":"NonNullType","type":{"kind":"NamedType","name":{"kind":"Name","value":"ID"}}}}],"selectionSet":{"kind":"SelectionSet","selections":[{"kind":"Field","name":{"kind":"Name","value":"workspaceMutations"},"selectionSet":{"kind":"SelectionSet","selections":[{"kind":"Field","name":{"kind":"Name","value":"leave"},"arguments":[{"kind":"Argument","name":{"kind":"Name","value":"id"},"value":{"kind":"Variable","name":{"kind":"Name","value":"id"}}}]}]}}]}}]} as unknown as DocumentNode<ActiveUserLeaveWorkspaceMutation, ActiveUserLeaveWorkspaceMutationVariables>;
export const ActiveUserProjectsWorkspaceDocument = {"kind":"Document","definitions":[{"kind":"OperationDefinition","operation":"query","name":{"kind":"Name","value":"ActiveUserProjectsWorkspace"},"selectionSet":{"kind":"SelectionSet","selections":[{"kind":"Field","name":{"kind":"Name","value":"activeUser"},"selectionSet":{"kind":"SelectionSet","selections":[{"kind":"Field","name":{"kind":"Name","value":"projects"},"selectionSet":{"kind":"SelectionSet","selections":[{"kind":"Field","name":{"kind":"Name","value":"items"},"selectionSet":{"kind":"SelectionSet","selections":[{"kind":"Field","name":{"kind":"Name","value":"id"}},{"kind":"Field","name":{"kind":"Name","value":"workspace"},"selectionSet":{"kind":"SelectionSet","selections":[{"kind":"Field","name":{"kind":"Name","value":"id"}},{"kind":"Field","name":{"kind":"Name","value":"name"}}]}}]}}]}}]}}]}}]} as unknown as DocumentNode<ActiveUserProjectsWorkspaceQuery, ActiveUserProjectsWorkspaceQueryVariables>;
export const ActiveUserExpiredSsoSessionsDocument = {"kind":"Document","definitions":[{"kind":"OperationDefinition","operation":"query","name":{"kind":"Name","value":"ActiveUserExpiredSsoSessions"},"selectionSet":{"kind":"SelectionSet","selections":[{"kind":"Field","name":{"kind":"Name","value":"activeUser"},"selectionSet":{"kind":"SelectionSet","selections":[{"kind":"Field","name":{"kind":"Name","value":"expiredSsoSessions"},"selectionSet":{"kind":"SelectionSet","selections":[{"kind":"Field","name":{"kind":"Name","value":"id"}},{"kind":"Field","name":{"kind":"Name","value":"slug"}}]}}]}}]}}]} as unknown as DocumentNode<ActiveUserExpiredSsoSessionsQuery, ActiveUserExpiredSsoSessionsQueryVariables>;
export const MoveProjectToWorkspaceDocument = {"kind":"Document","definitions":[{"kind":"OperationDefinition","operation":"mutation","name":{"kind":"Name","value":"MoveProjectToWorkspace"},"variableDefinitions":[{"kind":"VariableDefinition","variable":{"kind":"Variable","name":{"kind":"Name","value":"projectId"}},"type":{"kind":"NonNullType","type":{"kind":"NamedType","name":{"kind":"Name","value":"String"}}}},{"kind":"VariableDefinition","variable":{"kind":"Variable","name":{"kind":"Name","value":"workspaceId"}},"type":{"kind":"NonNullType","type":{"kind":"NamedType","name":{"kind":"Name","value":"String"}}}}],"selectionSet":{"kind":"SelectionSet","selections":[{"kind":"Field","name":{"kind":"Name","value":"workspaceMutations"},"selectionSet":{"kind":"SelectionSet","selections":[{"kind":"Field","name":{"kind":"Name","value":"projects"},"selectionSet":{"kind":"SelectionSet","selections":[{"kind":"Field","name":{"kind":"Name","value":"moveToWorkspace"},"arguments":[{"kind":"Argument","name":{"kind":"Name","value":"projectId"},"value":{"kind":"Variable","name":{"kind":"Name","value":"projectId"}}},{"kind":"Argument","name":{"kind":"Name","value":"workspaceId"},"value":{"kind":"Variable","name":{"kind":"Name","value":"workspaceId"}}}],"selectionSet":{"kind":"SelectionSet","selections":[{"kind":"Field","name":{"kind":"Name","value":"id"}},{"kind":"Field","name":{"kind":"Name","value":"workspaceId"}},{"kind":"Field","name":{"kind":"Name","value":"team"},"selectionSet":{"kind":"SelectionSet","selections":[{"kind":"Field","name":{"kind":"Name","value":"id"}},{"kind":"Field","name":{"kind":"Name","value":"role"}}]}}]}}]}}]}}]}}]} as unknown as DocumentNode<MoveProjectToWorkspaceMutation, MoveProjectToWorkspaceMutationVariables>;<|MERGE_RESOLUTION|>--- conflicted
+++ resolved
@@ -4005,12 +4005,9 @@
 
 export type Workspace = {
   __typename?: 'Workspace';
-<<<<<<< HEAD
   automateFunctions: AutomateFunctionCollection;
-=======
   /** Regions available to the workspace for project data residency */
   availableRegions: Array<ServerRegionItem>;
->>>>>>> 1acc6fde
   /** Billing data for Workspaces beta */
   billing?: Maybe<WorkspaceBilling>;
   createdAt: Scalars['DateTime']['output'];
