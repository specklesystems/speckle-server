--- conflicted
+++ resolved
@@ -3953,11 +3953,8 @@
   delete: Scalars['Boolean']['output'];
   deleteDomain: Workspace;
   invites: WorkspaceInviteMutations;
-<<<<<<< HEAD
   join: Workspace;
-=======
   leave: Scalars['Boolean']['output'];
->>>>>>> 7323db22
   update: Workspace;
   updateRole: Workspace;
 };
@@ -3978,7 +3975,6 @@
 };
 
 
-<<<<<<< HEAD
 export type WorkspaceMutationsDeleteDomainArgs = {
   input: WorkspaceDomainDeleteInput;
 };
@@ -3986,10 +3982,11 @@
 
 export type WorkspaceMutationsJoinArgs = {
   input: JoinWorkspaceInput;
-=======
+};
+
+
 export type WorkspaceMutationsLeaveArgs = {
   id: Scalars['ID']['input'];
->>>>>>> 7323db22
 };
 
 
