--- conflicted
+++ resolved
@@ -508,18 +508,6 @@
   totalCount: Scalars['Int'];
 };
 
-<<<<<<< HEAD
-export type ModelMutations = {
-  __typename?: 'ModelMutations';
-  create: Scalars['String'];
-};
-
-
-export type ModelMutationsCreateArgs = {
-  modelDescription?: InputMaybe<Scalars['String']>;
-  modelName: Scalars['String'];
-  projectId: Scalars['String'];
-=======
 export type ModelsTreeItem = {
   __typename?: 'ModelsTreeItem';
   children: Array<ModelsTreeItem>;
@@ -534,7 +522,6 @@
   model?: Maybe<Model>;
   name: Scalars['String'];
   updatedAt: Scalars['DateTime'];
->>>>>>> 09667f54
 };
 
 export type Mutation = {
@@ -994,14 +981,10 @@
   createdAt: Scalars['DateTime'];
   description?: Maybe<Scalars['String']>;
   id: Scalars['ID'];
-<<<<<<< HEAD
-  model?: Maybe<Model>;
-=======
   /** Returns a specific model */
   model?: Maybe<Model>;
   /** Return a model tree of children for the specified model name */
   modelChildrenTree: Array<ModelsTreeItem>;
->>>>>>> 09667f54
   modelCount: Scalars['Int'];
   /** Returns a flat list of all models */
   models?: Maybe<ModelCollection>;
@@ -1030,16 +1013,12 @@
 
 
 export type ProjectModelArgs = {
-<<<<<<< HEAD
-  id?: InputMaybe<Scalars['String']>;
-=======
   id: Scalars['String'];
 };
 
 
 export type ProjectModelChildrenTreeArgs = {
   fullName: Scalars['String'];
->>>>>>> 09667f54
 };
 
 
@@ -1858,14 +1837,7 @@
 
 export type Version = {
   __typename?: 'Version';
-<<<<<<< HEAD
-  authorAvatar?: Maybe<Scalars['String']>;
-  authorId?: Maybe<Scalars['String']>;
-  authorName?: Maybe<Scalars['String']>;
-  createdAt?: Maybe<Scalars['DateTime']>;
-=======
   author: LimitedUser;
->>>>>>> 09667f54
   id: Scalars['ID'];
   message?: Maybe<Scalars['String']>;
   referencedObject: Scalars['String'];
