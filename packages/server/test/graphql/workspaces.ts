import { gql } from 'apollo-server-express'

export const workspaceFragment = gql`
  fragment TestWorkspace on Workspace {
    id
    name
    description
    createdAt
    updatedAt
    logo
  }
`

export const workspaceCollaboratorFragment = gql`
  fragment TestWorkspaceCollaborator on WorkspaceCollaborator {
    id
    role
  }
`

export const workspaceProjectFragment = gql`
  fragment TestWorkspaceProject on Project {
    id
    name
    createdAt
    updatedAt
  }
`

export const workspaceTeamFragment = gql`
  fragment TestWorkspaceTeam on Workspace {
    team {
      id
      role
    }
  }
`

export const createWorkspaceQuery = gql`
  mutation CreateWorkspace($input: WorkspaceCreateInput!) {
    workspaceMutations {
      create(input: $input) {
        ...TestWorkspace
      }
    }
  }
  ${workspaceFragment}
`

export const getWorkspaceQuery = gql`
  query GetWorkspace($workspaceId: String!) {
    workspace(id: $workspaceId) {
      ...TestWorkspace
      ...TestWorkspaceTeam
    }
  }
  ${workspaceFragment}
  ${workspaceTeamFragment}
`

export const updateWorkspaceQuery = gql`
  mutation UpdateWorkspace($input: WorkspaceUpdateInput!) {
    workspaceMutations {
      update(input: $input) {
        ...TestWorkspace
      }
    }
  }
  ${workspaceFragment}
`

export const getActiveUserWorkspacesQuery = gql`
  query GetActiveUserWorkspaces {
    activeUser {
      workspaces {
        items {
          ...TestWorkspace
        }
      }
    }
  }
  ${workspaceFragment}
`

export const updateWorkspaceRoleQuery = gql`
  mutation UpdateWorkspaceRole($input: WorkspaceRoleUpdateInput!) {
    workspaceMutations {
      updateRole(input: $input) {
        team {
          id
          role
        }
      }
    }
  }
`

export const createWorkspaceProjectQuery = gql`
  mutation CreateWorkspaceProject($input: ProjectCreateInput!) {
    projectMutations {
      create(input: $input) {
        ...TestWorkspaceProject
      }
    }
  }
  ${workspaceProjectFragment}
`

export const getWorkspaceProjects = gql`
  query GetWorkspaceProjects(
    $id: String!
    $limit: Int
    $cursor: String
    $filter: WorkspaceProjectsFilter
  ) {
    workspace(id: $id) {
      projects(limit: $limit, cursor: $cursor, filter: $filter) {
        items {
          ...TestWorkspaceProject
        }
        cursor
        totalCount
      }
    }
  }
  ${workspaceProjectFragment}
`

<<<<<<< HEAD
export const getWorkspaceTeam = gql`
  query GetWorkspaceTeam($workspaceId: String!, $filter: WorkspaceTeamFilter) {
    workspace(id: $workspaceId) {
      team(filter: $filter) {
        ...TestWorkspaceCollaborator
      }
    }
  }
  ${workspaceCollaboratorFragment}
=======
export const leaveWorkspaceMutation = gql`
  mutation ActiveUserLeaveWorkspace($id: ID!) {
    activeUserMutations {
      workspaceMutations {
        leave(id: $id)
      }
    }
  }
>>>>>>> 625fec42
`<|MERGE_RESOLUTION|>--- conflicted
+++ resolved
@@ -106,7 +106,7 @@
   ${workspaceProjectFragment}
 `
 
-export const getWorkspaceProjects = gql`
+export const getWorkspaceProjectsQuery = gql`
   query GetWorkspaceProjects(
     $id: String!
     $limit: Int
@@ -126,8 +126,7 @@
   ${workspaceProjectFragment}
 `
 
-<<<<<<< HEAD
-export const getWorkspaceTeam = gql`
+export const getWorkspaceTeamQuery = gql`
   query GetWorkspaceTeam($workspaceId: String!, $filter: WorkspaceTeamFilter) {
     workspace(id: $workspaceId) {
       team(filter: $filter) {
@@ -136,7 +135,8 @@
     }
   }
   ${workspaceCollaboratorFragment}
-=======
+`
+
 export const leaveWorkspaceMutation = gql`
   mutation ActiveUserLeaveWorkspace($id: ID!) {
     activeUserMutations {
@@ -145,5 +145,4 @@
       }
     }
   }
->>>>>>> 625fec42
 `