import dotenv from 'dotenv'
import {
  isTestEnv,
  isApolloMonitoringEnabled,
  getApolloServerVersion,
<<<<<<< HEAD
  getServerVersion
} from '@/modules/shared/helpers/envHelper'
import { logger } from '@/logging/logging'
import { initOpenTelemetry } from '@/otel'
import { patchKnex } from '@/modules/core/patches/knex'
import { appRoot, packageRoot } from '#/root.js'
=======
  getServerVersion,
  isDevEnv
} = require('@/modules/shared/helpers/envHelper')
const { logger } = require('@/observability/logging')
>>>>>>> 9998ed25

/**
 * Bootstrap module that should be imported at the very top of each entry point module
 */

// Initializing env vars
if (isApolloMonitoringEnabled() && !getApolloServerVersion()) {
  process.env.APOLLO_SERVER_USER_VERSION = getServerVersion()
}

// If running in test env, load .env.test first
// (appRoot necessary, cause env files aren't loaded through require() calls)
if (isTestEnv()) {
  const { error } = dotenv.config({ path: `${packageRoot}/.env.test` })
  if (error) {
    const e = new Error(
      'Attempting to run tests without an .env.test file properly set up! Check readme!'
    )
    logger.error(e)
    process.exit(1)
  }
}

// Custom inspector init, when debugging doesn't work any other way
// (e.g. due to various child processes capturing the --inspect flag)
const startDebugger = process.env.START_DEBUGGER
if ((isTestEnv() || isDevEnv()) && startDebugger) {
  const inspector = require('node:inspector')
  if (!inspector.url()) {
    console.log('Debugger starting on process ' + process.pid)
    inspector.open(0, undefined, true)
  }
}

dotenv.config({ path: `${packageRoot}/.env` })

// knex is a singleton controlled by module so can't wait til app init
<<<<<<< HEAD
initOpenTelemetry()
=======
const { initOpenTelemetry } = require('@/observability/otel')
initOpenTelemetry()

const { patchKnex } = require('@/modules/core/patches/knex')
>>>>>>> 9998ed25
patchKnex()

export { appRoot, packageRoot }<|MERGE_RESOLUTION|>--- conflicted
+++ resolved
@@ -1,21 +1,15 @@
 import dotenv from 'dotenv'
 import {
   isTestEnv,
+  isDevEnv,
   isApolloMonitoringEnabled,
   getApolloServerVersion,
-<<<<<<< HEAD
   getServerVersion
 } from '@/modules/shared/helpers/envHelper'
 import { logger } from '@/logging/logging'
-import { initOpenTelemetry } from '@/otel'
+import { initOpenTelemetry } from '@/observability/otel'
 import { patchKnex } from '@/modules/core/patches/knex'
 import { appRoot, packageRoot } from '#/root.js'
-=======
-  getServerVersion,
-  isDevEnv
-} = require('@/modules/shared/helpers/envHelper')
-const { logger } = require('@/observability/logging')
->>>>>>> 9998ed25
 
 /**
  * Bootstrap module that should be imported at the very top of each entry point module
@@ -53,14 +47,7 @@
 dotenv.config({ path: `${packageRoot}/.env` })
 
 // knex is a singleton controlled by module so can't wait til app init
-<<<<<<< HEAD
 initOpenTelemetry()
-=======
-const { initOpenTelemetry } = require('@/observability/otel')
-initOpenTelemetry()
-
-const { patchKnex } = require('@/modules/core/patches/knex')
->>>>>>> 9998ed25
 patchKnex()
 
 export { appRoot, packageRoot }