/* istanbul ignore file */
/**
 * Bootstrap module that should be imported at the very top of each entry point module
 */

// Conditionally change appRoot and packageRoot according to whether we're running from /dist/ or not (ts-node)
const path = require('path')
const isTsNode = !!process[Symbol.for('ts-node.register.instance')]
const appRoot = __dirname
const packageRoot = isTsNode ? appRoot : path.resolve(__dirname, '../')

// Initializing module aliases for absolute import paths
const moduleAlias = require('module-alias')
moduleAlias.addAliases({
  '@': appRoot,
  '#': packageRoot
})

// Initializing env vars
const dotenv = require('dotenv')
const {
  isTestEnv,
  isApolloMonitoringEnabled,
  getApolloServerVersion,
  getServerVersion,
  isDevEnv
} = require('@/modules/shared/helpers/envHelper')
const { logger } = require('@/observability/logging')

if (isApolloMonitoringEnabled() && !getApolloServerVersion()) {
  process.env.APOLLO_SERVER_USER_VERSION = getServerVersion()
}

<<<<<<< HEAD
//knex is a singleton controlled by module so can't wait til app init
// const { initOpenTelemetry } = require('./otel')
// initOpenTelemetry()

=======
>>>>>>> 9604f5d9
// If running in test env, load .env.test first
// (appRoot necessary, cause env files aren't loaded through require() calls)
if (isTestEnv()) {
  const { error } = dotenv.config({ path: `${packageRoot}/.env.test` })
  if (error) {
    const e = new Error(
      'Attempting to run tests without an .env.test file properly set up! Check readme!'
    )
    logger.error(e)
    process.exit(1)
  }
}

// Custom inspector init, when debugging doesn't work any other way
// (e.g. due to various child processes capturing the --inspect flag)
const startDebugger = process.env.START_DEBUGGER
if ((isTestEnv() || isDevEnv()) && startDebugger) {
  const inspector = require('node:inspector')
  if (!inspector.url()) {
    console.log('Debugger starting on process ' + process.pid)
    inspector.open(0, undefined, true)
  }
}

dotenv.config({ path: `${packageRoot}/.env` })

// knex is a singleton controlled by module so can't wait til app init
const { initOpenTelemetry } = require('@/observability/otel')
initOpenTelemetry()

const { patchKnex } = require('@/modules/core/patches/knex')
patchKnex()

module.exports = {
  appRoot,
  packageRoot
}<|MERGE_RESOLUTION|>--- conflicted
+++ resolved
@@ -31,13 +31,6 @@
   process.env.APOLLO_SERVER_USER_VERSION = getServerVersion()
 }
 
-<<<<<<< HEAD
-//knex is a singleton controlled by module so can't wait til app init
-// const { initOpenTelemetry } = require('./otel')
-// initOpenTelemetry()
-
-=======
->>>>>>> 9604f5d9
 // If running in test env, load .env.test first
 // (appRoot necessary, cause env files aren't loaded through require() calls)
 if (isTestEnv()) {
