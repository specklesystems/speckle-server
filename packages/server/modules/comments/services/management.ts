--- conflicted
+++ resolved
@@ -11,17 +11,8 @@
   CreateCommentReplyInput,
   EditCommentInput
 } from '@/modules/core/graph/generated/graphql'
-<<<<<<< HEAD
-import { getViewerResourceItemsUngrouped } from '@/modules/core/services/commit/viewerResources'
 import { CommentCreateError, CommentNotFoundError } from '@/modules/comments/errors'
-import {
-  buildCommentTextFromInput,
-  validateInputAttachments
-} from '@/modules/comments/services/commentTextService'
-=======
-import { CommentCreateError, CommentUpdateError } from '@/modules/comments/errors'
 import { buildCommentTextFromInput } from '@/modules/comments/services/commentTextService'
->>>>>>> d459b64f
 import { knex } from '@/modules/core/dbSchema'
 import {
   CommentLinkRecord,
@@ -60,12 +51,6 @@
   adminOverrideEnabled: typeof adminOverrideEnabled
 }
 
-<<<<<<< HEAD
-  const project = await getStream({ streamId: projectId, userId: authCtx.userId })
-  if (!project) {
-    throw new StreamNotFoundError('Stream not found')
-  }
-=======
 export const authorizeProjectCommentsAccessFactory =
   (deps: AuthorizeProjectCommentsAccessDeps) =>
   async (params: {
@@ -77,14 +62,13 @@
     if (authCtx.role === Roles.Server.ArchivedUser) {
       throw new ForbiddenError('You are not authorized')
     }
->>>>>>> d459b64f
 
     const project = await deps.getStream({
       streamId: projectId,
       userId: authCtx.userId
     })
     if (!project) {
-      throw new StreamInvalidAccessError('Stream not found')
+      throw new StreamNotFoundError('Stream not found')
     }
 
     let success = true
@@ -210,19 +194,7 @@
       })
     ])
 
-<<<<<<< HEAD
-export async function createCommentReplyAndNotify(
-  input: CreateCommentReplyInput,
-  userId: string
-) {
-  const thread = await getComment({ id: input.threadId, userId })
-  if (!thread) {
-    throw new CommentNotFoundError(
-      'Reply creation failed due to nonexistant comment thread'
-    )
-=======
     return comment
->>>>>>> d459b64f
   }
 
 export const createCommentReplyAndNotifyFactory =
@@ -238,7 +210,9 @@
   async (input: CreateCommentReplyInput, userId: string) => {
     const thread = await deps.getComment({ id: input.threadId, userId })
     if (!thread) {
-      throw new CommentCreateError('Reply creation failed due to nonexistant thread')
+      throw new CommentNotFoundError(
+        'Reply creation failed due to nonexistant comment thread'
+      )
     }
     await deps.validateInputAttachments(thread.streamId, input.content.blobIds || [])
 
@@ -282,17 +256,7 @@
       })
     ])
 
-<<<<<<< HEAD
-export async function editCommentAndNotify(input: EditCommentInput, userId: string) {
-  const comment = await getComment({ id: input.commentId, userId })
-  if (!comment) {
-    throw new CommentNotFoundError('Comment update failed due to nonexistant comment')
-  }
-  if (comment.authorId !== userId) {
-    throw new ForbiddenError("You cannot edit someone else's comments")
-=======
     return reply
->>>>>>> d459b64f
   }
 
 export const editCommentAndNotifyFactory =
@@ -305,10 +269,10 @@
   async (input: EditCommentInput, userId: string) => {
     const comment = await deps.getComment({ id: input.commentId, userId })
     if (!comment) {
-      throw new CommentUpdateError('Comment update failed due to nonexistant comment')
+      throw new CommentNotFoundError('Comment update failed due to nonexistant comment')
     }
     if (comment.authorId !== userId) {
-      throw new CommentUpdateError("You cannot edit someone else's comments")
+      throw new ForbiddenError("You cannot edit someone else's comments")
     }
 
     await deps.validateInputAttachments(comment.streamId, input.content.blobIds || [])
@@ -324,30 +288,6 @@
       newComment: updatedComment!
     })
 
-<<<<<<< HEAD
-  return updatedComment
-}
-
-export async function archiveCommentAndNotify(
-  commentId: string,
-  userId: string,
-  archived = true
-) {
-  const comment = await getComment({ id: commentId, userId })
-  if (!comment) {
-    throw new CommentNotFoundError(
-      "Specified comment doesn't exist and thus it's archival status can't be changed"
-    )
-  }
-
-  const stream = await getStream({ streamId: comment.streamId, userId })
-  if (!stream || (comment.authorId !== userId && stream.role !== Roles.Stream.Owner)) {
-    throw new ForbiddenError('You do not have permissions to archive this comment')
-  }
-  const updatedComment = await updateComment(comment.id, {
-    archived
-  })
-=======
     return updatedComment
   }
 
@@ -361,7 +301,7 @@
   async (commentId: string, userId: string, archived = true) => {
     const comment = await deps.getComment({ id: commentId, userId })
     if (!comment) {
-      throw new CommentUpdateError(
+      throw new CommentNotFoundError(
         "Specified comment doesn't exist and thus it's archival status can't be changed"
       )
     }
@@ -371,14 +311,11 @@
       !stream ||
       (comment.authorId !== userId && stream.role !== Roles.Stream.Owner)
     ) {
-      throw new CommentUpdateError(
-        'You do not have permissions to archive this comment'
-      )
+      throw new ForbiddenError('You do not have permissions to archive this comment')
     }
     const updatedComment = await deps.updateComment(comment.id, {
       archived
     })
->>>>>>> d459b64f
 
     await deps.addCommentArchivedActivity({
       streamId: stream.id,
