--- conflicted
+++ resolved
@@ -1,15 +1,10 @@
 'use strict'
 const crs = require('crypto-random-string')
 const knex = require('@/db/knex')
-<<<<<<< HEAD
 const { SpeckleForbiddenError } = require('@/modules/shared/errors')
-const sanitizeHtml = require('sanitize-html')
-=======
-const { Forbidden } = require('@/modules/shared/errors')
 const {
   buildCommentTextFromInput
 } = require('@/modules/comments/services/commentTextService')
->>>>>>> 41e7df43
 
 const Comments = () => knex('comments')
 const CommentLinks = () => knex('comment_links')
