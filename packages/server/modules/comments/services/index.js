'use strict'
const crs = require('crypto-random-string')
const appRoot = require('app-root-path')
const knex = require(`${appRoot}/db/knex`)

const Streams = () => knex('streams')
const Objects = () => knex('objects')
const Commits = () => knex('commits')
const Comments = () => knex('comments')
const CommentLinks = () => knex('comment_links')
const CommentViews = () => knex('comment_views')

<<<<<<< HEAD
const persistResourceLinks = async ({ streamId, commentId, resources}) => {
  // this itches - a for loop with queries... but okay let's hit the road now
  for(let res of resources) {
    // The switch of doom: if something throws, we're out
    switch (res.resourceType) {
      case 'stream':
        // Stream validity is already checked, so we can just go ahead.
        break
      case 'commit': 
        let linkage = await knex('stream_commits').select().where({commitId:res.resourceId, streamId: streamId}).first()
        if(!linkage) throw new Error('Commit not found')
        if(linkage.streamId !== streamId) throw new Error('Stop hacking - that commit id is not part of the specified stream.')
        break
      case 'object':
        let obj = await knex('objects').select().where({id: res.resourceId, streamId: streamId }).first()
        if(!obj) throw new Error('Object not found')
        break
      case 'comment':
        let comment = await Comments().where({id: res.resourceId}).first()
        if(!comment) throw new Error('Comment not found')
        if(comment.streamId !== streamId ) throw new Error('Stop hacking - that comment is not part of the specified stream.')
        break
      default: 
        throw Error(`resource type ${resourceType} is not supported as a comment target`)
    }
    await CommentLinks().insert({ commentId, resourceId: res.resourceId, resourceType: res.resourceType })
=======
const persistResourceLinks = async (commentId, resources) =>
  await Promise.all(resources.map(res => persistResourceLink(commentId, res)))

const persistResourceLink = async (commentId, { resourceId, resourceType }) => {
  //should the resource belonging to the stream stuff be validated here?
  let query
  switch (resourceType) {
    case 'stream':
      query = Streams()
      break
    case 'commit':
      query = Commits()
      break
    case 'object':
      query = Objects()
      break
    case 'comment':
      query = Comments()
      break
    default:
      throw Error(`resource type ${resourceType} is not supported as a comment target`)
  }
  //make sure, that the referenced resource exists
  if (!(await query.where({ id: resourceId })).length) throw Error(`${resourceType}: ${resourceId} doesn't exist, you cannot comment on it`)
  await CommentLinks().insert({ commentId, resourceId, resourceType })
}

const getResourcesForComment = async ({ id }) =>
  await CommentLinks().select('resourceId', 'resourceType').where({ commentId: id })

const getCommentLinksForResources = async (streamId, resources, archived) => {
  const resourceIds = resources.map(r => r.resourceId)
  let query = CommentLinks()
    .join('comments', 'comment_links.commentId', '=', 'comments.id')
    .whereIn('resourceId', resourceIds)
    .select('commentId', 'resourceId', 'resourceType', 'archived')

  if (!archived) query = query.where({ archived })
  let commentLinks = await query

  const objectIds = resources.filter(res => res.resourceType === 'object').map(r => r.resourceId)
  if (objectIds.length) {
    const streamObjectIds = (await Objects().where({ streamId }).whereIn('id', objectIds)).map(o => o.id)
    // if a comment link is of type object, check if the object belongs to the stream, other types do not need filtering
    // since all other types are directly linked to a stream
    commentLinks = commentLinks.filter(link => link.resourceType === 'object' ? streamObjectIds.includes(link.resourceId) : true)
  }

  // group comment links by comment ids, so that the resources can be filtered below
  let commentGroups = {}
  for (const link of commentLinks) {
    if (!(link.commentId in commentGroups)) commentGroups[link.commentId] = []
    commentGroups[link.commentId].push(link.resourceId)
>>>>>>> b8040eeb
  }
}

module.exports = {
  async createComment({ userId, input }) {    
    if (input.resources.length < 1) throw Error('Must specify at least one resource as the comment target')
    
    const commentResource = input.resources.find( r => r.resourceType === 'comment' )
    if(commentResource)
      throw new Error('Please use the comment reply mutation.')

    // Stream checks
    const streamResources = input.resources.filter(r => r.resourceType === 'stream')
    if (streamResources.length > 1) throw Error('Commenting on multiple streams is not supported')

    const [stream] = streamResources
    if (stream && stream.resourceId !== input.streamId) throw Error('Input streamId doesn\'t match the stream resource.resourceId')
<<<<<<< HEAD
    
=======

    const commentResource = input.resources.find(r => r.resourceType === 'comment')

>>>>>>> b8040eeb
    let comment = { ...input }

    delete comment.resources

    comment.id = crs({ length: 10 })
    comment.authorId = userId
<<<<<<< HEAD
    
    await Comments().insert( comment )
    try{
      await persistResourceLinks( { streamId: input.streamId, commentId: comment.id, resources: input.resources } )
    } catch(e) {
      await Comments().where({id: comment.id}).delete() // roll back
      throw e // pass on to resolver
    }
    await module.exports.viewComment( { userId, commentId: comment.id } ) // so we don't self mark a comment as unread the moment it's created
    return comment.id
  },

  async createCommentReply( { authorId, parentCommentId, streamId, text, data } ) {
    let comment = { id: crs( { length: 10 } ), authorId, text, data, streamId }
    await Comments().insert( comment )
    try{
      await persistResourceLinks( {commentId: comment.id, streamId: streamId, resources: [{ resourceId: parentCommentId, resourceType: 'comment' }]} )
    } catch(e) {
      await Comments().where({id: comment.id}).delete() // roll back
      throw e // pass on to resolver
    }
    await Comments().where( { id: parentCommentId } ).update( { updatedAt: knex.fn.now( ) } )
=======

    await Comments().insert(comment)
    await persistResourceLinks(comment.id, input.resources)

    if (commentResource) {
      await Comments().where({ id: commentResource.resourceId }).update({ updatedAt: knex.fn.now() })
    }

    await module.exports.viewComment({ userId, commentId: comment.id }) // so we don't self mark a comment as unread the moment it's created
    return comment.id
  },

  async createCommentReply({ authorId, parentCommentId, text, data }) {
    let comment = { id: crs({ length: 10 }), authorId, text, data }
    await Comments().insert(comment)
    await persistResourceLink(comment.id, { resourceId: parentCommentId, resourceType: 'comment' })
    await Comments().where({ id: parentCommentId }).update({ updatedAt: knex.fn.now() })
>>>>>>> b8040eeb

    return comment.id
  },

  async editComment({ userId, input }) {
    const [editedComment] = await Comments().where({ id: input.id })
    if (!editedComment) throw new Error('The comment doesn\'t exist')
    if (editedComment.authorId !== userId) throw new Error('You cannot edit someone else\'s comments')

    await Comments().where({ id: input.id }).update({ text: input.text })
  },

  async viewComment({ userId, commentId }) {
    let query = CommentViews().insert({ commentId: commentId, userId: userId, viewedAt: knex.fn.now() })
      .onConflict(knex.raw('("commentId","userId")'))
      .merge()
    await query
  },

  async getComment({ id, userId = null }) {
    let query = Comments().select('*')
      .joinRaw(`
        join(
          select cl."commentId" as id, JSON_AGG(json_build_object('resourceId', cl."resourceId", 'resourceType', cl."resourceType")) as resources
          from comment_links cl
          join comments on comments.id = cl."commentId"
          group by cl."commentId"
        ) res using(id)`
      )
    if (userId) {
      query.leftOuterJoin('comment_views', b => {
        b.on('comment_views.commentId', '=', 'comments.id')
        b.andOn('comment_views.userId', '=', knex.raw('?', userId))
      })
    }
    query.where({ id }).first()
    let res = await query
    return res
  },

  async archiveComment({ commentId, userId, archived = true }) {
    let comments = await Comments().where({ id: commentId })
    if (comments.length < 1) throw new Error(`No comment ${commentId} exists, cannot change its archival status`)
    if (!comments[0].authorId !== userId) throw new Error('You don\'t have permission to archive the comment')
    await Comments().where({ id: commentId }).update({ archived })
    return true
  },

<<<<<<< HEAD
  async getComments( { resources, limit, cursor, userId = null, replies = false, archived = false } ) {
    let query = knex.with( 'comms', cte => {
      cte.select( ).distinctOn('id').from( 'comments' )
      cte.join( 'comment_links', 'comments.id', '=', 'commentId' )
      
      if ( userId ){
=======
  async getCommentsOld({ streamId, resources, limit, cursor, archived = false }) {
    // maybe since we are so streamId limited, asking for a streamId here would make sense
    const commentLinks = await getCommentLinksForResources(streamId, resources, archived)
    const relevantComments = [...new Set(commentLinks.map(l => l.commentId))]
    let query = Comments().whereIn('id', relevantComments).orderBy('createdAt')
    if (cursor) query = query.where('createdAt', '>', cursor.toISOString())

    if (!archived) query = query.andWhere({ archived })
    const defaultLimit = 100
    let items = await query.limit(limit ?? defaultLimit)
    if (items.length) {
      cursor = items[items.length - 1].createdAt
    } else {
      cursor = null
    }
    items = await Promise.all(items.map(async comment => ({ ...comment, resources: await getResourcesForComment(comment) })))
    return { items, cursor, totalCount: relevantComments.length }
  },

  async getComments({ resources, limit, cursor, userId = null, replies = false, archived = false }) {
    let query = knex.with('comms', cte => {
      cte.select().distinctOn('id').from('comments')
      cte.join('comment_links', 'comments.id', '=', 'commentId')

      if (userId) {
>>>>>>> b8040eeb
        // link viewed At
        cte.leftOuterJoin('comment_views', b => {
          b.on('comment_views.commentId', '=', 'comments.id')
          b.andOn('comment_views.userId', '=', knex.raw('?', userId))
        })
      }

      cte.where(q => {
        // link resources
        for (let res of resources) {
          q.orWhere('comment_links.resourceId', '=', res.resourceId)
        }
      })
      if (!replies) {
        cte.whereNull('parentComment')
      }
      cte.where('archived', '=', archived)
    })

    query.select().from('comms')

    // total count coming from our cte
    query.joinRaw('right join (select count(*) from comms) c(total_count) on true')

    // get comment's all linked resources
    query.joinRaw(`
      join(
        select cl."commentId" as id, JSON_AGG(json_build_object('resourceId', cl."resourceId", 'resourceType', cl."resourceType")) as resources
        from comment_links cl
        join comms on comms.id = cl."commentId"
        group by cl."commentId"
      ) res using(id)`
    )

    if (cursor) {
      query.where('createdAt', '<', cursor)
    }

    query.orderBy('createdAt', 'desc')
    query.limit(limit ?? 10)

    let rows = await query
    let totalCount = rows && rows.length > 0 ? parseInt(rows[0].total_count) : 0
    let nextCursor = rows && rows.length > 0 ? rows[rows.length - 1].createdAt : null

    return {
      items: rows,
      cursor: nextCursor,
      totalCount
    }
  }

}<|MERGE_RESOLUTION|>--- conflicted
+++ resolved
@@ -10,7 +10,6 @@
 const CommentLinks = () => knex('comment_links')
 const CommentViews = () => knex('comment_views')
 
-<<<<<<< HEAD
 const persistResourceLinks = async ({ streamId, commentId, resources}) => {
   // this itches - a for loop with queries... but okay let's hit the road now
   for(let res of resources) {
@@ -37,61 +36,6 @@
         throw Error(`resource type ${resourceType} is not supported as a comment target`)
     }
     await CommentLinks().insert({ commentId, resourceId: res.resourceId, resourceType: res.resourceType })
-=======
-const persistResourceLinks = async (commentId, resources) =>
-  await Promise.all(resources.map(res => persistResourceLink(commentId, res)))
-
-const persistResourceLink = async (commentId, { resourceId, resourceType }) => {
-  //should the resource belonging to the stream stuff be validated here?
-  let query
-  switch (resourceType) {
-    case 'stream':
-      query = Streams()
-      break
-    case 'commit':
-      query = Commits()
-      break
-    case 'object':
-      query = Objects()
-      break
-    case 'comment':
-      query = Comments()
-      break
-    default:
-      throw Error(`resource type ${resourceType} is not supported as a comment target`)
-  }
-  //make sure, that the referenced resource exists
-  if (!(await query.where({ id: resourceId })).length) throw Error(`${resourceType}: ${resourceId} doesn't exist, you cannot comment on it`)
-  await CommentLinks().insert({ commentId, resourceId, resourceType })
-}
-
-const getResourcesForComment = async ({ id }) =>
-  await CommentLinks().select('resourceId', 'resourceType').where({ commentId: id })
-
-const getCommentLinksForResources = async (streamId, resources, archived) => {
-  const resourceIds = resources.map(r => r.resourceId)
-  let query = CommentLinks()
-    .join('comments', 'comment_links.commentId', '=', 'comments.id')
-    .whereIn('resourceId', resourceIds)
-    .select('commentId', 'resourceId', 'resourceType', 'archived')
-
-  if (!archived) query = query.where({ archived })
-  let commentLinks = await query
-
-  const objectIds = resources.filter(res => res.resourceType === 'object').map(r => r.resourceId)
-  if (objectIds.length) {
-    const streamObjectIds = (await Objects().where({ streamId }).whereIn('id', objectIds)).map(o => o.id)
-    // if a comment link is of type object, check if the object belongs to the stream, other types do not need filtering
-    // since all other types are directly linked to a stream
-    commentLinks = commentLinks.filter(link => link.resourceType === 'object' ? streamObjectIds.includes(link.resourceId) : true)
-  }
-
-  // group comment links by comment ids, so that the resources can be filtered below
-  let commentGroups = {}
-  for (const link of commentLinks) {
-    if (!(link.commentId in commentGroups)) commentGroups[link.commentId] = []
-    commentGroups[link.commentId].push(link.resourceId)
->>>>>>> b8040eeb
   }
 }
 
@@ -109,20 +53,13 @@
 
     const [stream] = streamResources
     if (stream && stream.resourceId !== input.streamId) throw Error('Input streamId doesn\'t match the stream resource.resourceId')
-<<<<<<< HEAD
-    
-=======
-
-    const commentResource = input.resources.find(r => r.resourceType === 'comment')
-
->>>>>>> b8040eeb
+    
     let comment = { ...input }
 
     delete comment.resources
 
     comment.id = crs({ length: 10 })
     comment.authorId = userId
-<<<<<<< HEAD
     
     await Comments().insert( comment )
     try{
@@ -145,25 +82,6 @@
       throw e // pass on to resolver
     }
     await Comments().where( { id: parentCommentId } ).update( { updatedAt: knex.fn.now( ) } )
-=======
-
-    await Comments().insert(comment)
-    await persistResourceLinks(comment.id, input.resources)
-
-    if (commentResource) {
-      await Comments().where({ id: commentResource.resourceId }).update({ updatedAt: knex.fn.now() })
-    }
-
-    await module.exports.viewComment({ userId, commentId: comment.id }) // so we don't self mark a comment as unread the moment it's created
-    return comment.id
-  },
-
-  async createCommentReply({ authorId, parentCommentId, text, data }) {
-    let comment = { id: crs({ length: 10 }), authorId, text, data }
-    await Comments().insert(comment)
-    await persistResourceLink(comment.id, { resourceId: parentCommentId, resourceType: 'comment' })
-    await Comments().where({ id: parentCommentId }).update({ updatedAt: knex.fn.now() })
->>>>>>> b8040eeb
 
     return comment.id
   },
@@ -204,48 +122,29 @@
     return res
   },
 
-  async archiveComment({ commentId, userId, archived = true }) {
-    let comments = await Comments().where({ id: commentId })
-    if (comments.length < 1) throw new Error(`No comment ${commentId} exists, cannot change its archival status`)
-    if (!comments[0].authorId !== userId) throw new Error('You don\'t have permission to archive the comment')
+  async archiveComment({ commentId, userId, streamId, archived = true }) {
+    let comment = await Comments().where({ id: commentId }).first()
+    if (!comment) throw new Error(`No comment ${commentId} exists, cannot change its archival status`)
+    
+  
+    let aclEntry = await knex('stream_acl').select().where({resourceId: streamId}).andWhere({userId: userId}).first()
+    
+    if (comment.authorId !== userId) {
+
+      if(!aclEntry || aclEntry.role !== 'stream:owner')
+        throw new Error('You don\'t have permission to archive the comment')
+    }
+    
     await Comments().where({ id: commentId }).update({ archived })
     return true
   },
 
-<<<<<<< HEAD
   async getComments( { resources, limit, cursor, userId = null, replies = false, archived = false } ) {
     let query = knex.with( 'comms', cte => {
       cte.select( ).distinctOn('id').from( 'comments' )
       cte.join( 'comment_links', 'comments.id', '=', 'commentId' )
       
       if ( userId ){
-=======
-  async getCommentsOld({ streamId, resources, limit, cursor, archived = false }) {
-    // maybe since we are so streamId limited, asking for a streamId here would make sense
-    const commentLinks = await getCommentLinksForResources(streamId, resources, archived)
-    const relevantComments = [...new Set(commentLinks.map(l => l.commentId))]
-    let query = Comments().whereIn('id', relevantComments).orderBy('createdAt')
-    if (cursor) query = query.where('createdAt', '>', cursor.toISOString())
-
-    if (!archived) query = query.andWhere({ archived })
-    const defaultLimit = 100
-    let items = await query.limit(limit ?? defaultLimit)
-    if (items.length) {
-      cursor = items[items.length - 1].createdAt
-    } else {
-      cursor = null
-    }
-    items = await Promise.all(items.map(async comment => ({ ...comment, resources: await getResourcesForComment(comment) })))
-    return { items, cursor, totalCount: relevantComments.length }
-  },
-
-  async getComments({ resources, limit, cursor, userId = null, replies = false, archived = false }) {
-    let query = knex.with('comms', cte => {
-      cte.select().distinctOn('id').from('comments')
-      cte.join('comment_links', 'comments.id', '=', 'commentId')
-
-      if (userId) {
->>>>>>> b8040eeb
         // link viewed At
         cte.leftOuterJoin('comment_views', b => {
           b.on('comment_views.commentId', '=', 'comments.id')
