--- conflicted
+++ resolved
@@ -65,11 +65,7 @@
 import type { UpdateStreamRecord } from '@/modules/core/domain/streams/operations'
 import { asMultiregionalOperation, replicateFactory } from '@/modules/shared/command'
 import { logger } from '@/observability/logging'
-<<<<<<< HEAD
-import { getProjectReplicationDbClients } from '@/modules/multiregion/utils/dbSelector'
-=======
 import { getProjectReplicationDbs } from '@/modules/multiregion/utils/dbSelector'
->>>>>>> 399c998f
 
 const markCommitStreamUpdated = markCommitStreamUpdatedFactory({ db })
 const streamResourceCheck = streamResourceCheckFactory({
@@ -125,11 +121,7 @@
     {
       logger,
       name: 'updateStream',
-<<<<<<< HEAD
-      dbs: await getProjectReplicationDbClients({ projectId: update.id })
-=======
       dbs: await getProjectReplicationDbs({ projectId: update.id })
->>>>>>> 399c998f
     }
   )
 
