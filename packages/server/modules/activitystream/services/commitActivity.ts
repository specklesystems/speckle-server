import { ActionTypes, ResourceTypes } from '@/modules/activitystream/helpers/types'
import {
  CommitSubscriptions as CommitPubsubEvents,
  PublishSubscription,
  pubsub
} from '@/modules/shared/utils/subscriptions'
import {
  CommitCreateInput,
  CommitReceivedInput,
  CommitUpdateInput,
  ProjectVersionsUpdatedMessageType,
  UpdateVersionInput
} from '@/modules/core/graph/generated/graphql'
import { CommitRecord } from '@/modules/core/helpers/types'
import { ProjectSubscriptions, publish } from '@/modules/shared/utils/subscriptions'
import { has } from 'lodash'
import { saveActivityFactory } from '@/modules/activitystream/repositories'
import { db } from '@/db/knex'
import {
  AddCommitCreatedActivity,
<<<<<<< HEAD
=======
  AddCommitUpdatedActivity,
>>>>>>> 9bafc388
  SaveActivity
} from '@/modules/activitystream/domain/operations'

/**
 * Save "new commit created" activity item
 */
export const addCommitCreatedActivityFactory =
  ({
    saveActivity,
    publish
  }: {
    saveActivity: SaveActivity
    publish: PublishSubscription
  }): AddCommitCreatedActivity =>
  async (params: {
    commitId: string
    streamId: string
    userId: string
    input: CommitCreateInput
    branchName: string
    modelId: string
    commit: CommitRecord
  }) => {
    const { commitId, input, streamId, userId, branchName, commit } = params
    await Promise.all([
      saveActivity({
        streamId,
        resourceType: ResourceTypes.Commit,
        resourceId: commitId,
        actionType: ActionTypes.Commit.Create,
        userId,
        info: {
          id: commitId,
          commit: {
            ...input,
            projectId: streamId,
            modelId: params.modelId,
            versionId: commit.id
          }
        },
        message: `Commit created on branch ${branchName}: ${commitId} (${input.message})`
      }),
      publish(CommitPubsubEvents.CommitCreated, {
        commitCreated: { ...input, id: commitId, authorId: userId },
        streamId
      }),
      publish(ProjectSubscriptions.ProjectVersionsUpdated, {
        projectId: streamId,
        projectVersionsUpdated: {
          id: commit.id,
          version: commit,
          type: ProjectVersionsUpdatedMessageType.Created,
          modelId: null
        }
      })
    ])
  }

const isOldVersionUpdateInput = (
  i: CommitUpdateInput | UpdateVersionInput
): i is CommitUpdateInput => has(i, 'streamId')

export const addCommitUpdatedActivityFactory =
  ({
    saveActivity,
    publish
  }: {
    saveActivity: SaveActivity
    publish: PublishSubscription
  }): AddCommitUpdatedActivity =>
  async (params: {
    commitId: string
    streamId: string
    userId: string
    originalCommit: CommitRecord
    update: CommitUpdateInput | UpdateVersionInput
    newCommit: CommitRecord
  }) => {
    const { commitId, streamId, userId, originalCommit, update, newCommit } = params
    const legacyUpdateStruct: CommitUpdateInput = isOldVersionUpdateInput(update)
      ? update
      : {
          id: update.versionId,
          message: update.message,
          streamId
        }

<<<<<<< HEAD
  await Promise.all([
    saveActivityFactory({ db })({
      streamId,
      resourceType: ResourceTypes.Commit,
      resourceId: commitId,
      actionType: ActionTypes.Commit.Update,
      userId,
      info: { old: originalCommit, new: update },
      message: `Commit updated: ${commitId}`
    }),
    pubsub.publish(CommitPubsubEvents.CommitUpdated, {
      commitUpdated: { ...legacyUpdateStruct },
      streamId,
      commitId
    }),
    publish(ProjectSubscriptions.ProjectVersionsUpdated, {
      projectId: streamId,
      projectVersionsUpdated: {
        id: commitId,
        version: newCommit,
        type: ProjectVersionsUpdatedMessageType.Updated,
        modelId: null
      }
    })
  ])
}
=======
    await Promise.all([
      saveActivity({
        streamId,
        resourceType: ResourceTypes.Commit,
        resourceId: commitId,
        actionType: ActionTypes.Commit.Update,
        userId,
        info: { old: originalCommit, new: update },
        message: `Commit updated: ${commitId}`
      }),
      publish(CommitPubsubEvents.CommitUpdated, {
        commitUpdated: { ...legacyUpdateStruct },
        streamId,
        commitId
      }),
      publish(ProjectSubscriptions.ProjectVersionsUpdated, {
        projectId: streamId,
        projectVersionsUpdated: {
          id: commitId,
          version: newCommit,
          type: ProjectVersionsUpdatedMessageType.Updated,
          modelId: null
        }
      })
    ])
  }
>>>>>>> 9bafc388

export async function addCommitMovedActivity(params: {
  commitId: string
  streamId: string
  userId: string
  originalBranchId: string
  newBranchId: string
  commit: CommitRecord
}) {
  const { commitId, streamId, userId, originalBranchId, newBranchId, commit } = params
  await Promise.all([
    saveActivityFactory({ db })({
      streamId,
      resourceType: ResourceTypes.Commit,
      resourceId: commitId,
      actionType: ActionTypes.Commit.Move,
      userId,
      info: { originalBranchId, newBranchId },
      message: `Commit moved: ${commitId}`
    }),
    publish(ProjectSubscriptions.ProjectVersionsUpdated, {
      projectId: streamId,
      projectVersionsUpdated: {
        id: commitId,
        version: commit,
        type: ProjectVersionsUpdatedMessageType.Updated,
        modelId: null
      }
    })
  ])
}

export async function addCommitDeletedActivity(params: {
  commitId: string
  streamId: string
  userId: string
  commit: CommitRecord
  branchId: string
}) {
  const { commitId, streamId, userId, commit, branchId } = params
  await Promise.all([
    saveActivityFactory({ db })({
      streamId,
      resourceType: ResourceTypes.Commit,
      resourceId: commitId,
      actionType: ActionTypes.Commit.Delete,
      userId,
      info: { commit },
      message: `Commit deleted: ${commitId}`
    }),
    pubsub.publish(CommitPubsubEvents.CommitDeleted, {
      commitDeleted: { ...commit, streamId, branchId },
      streamId
    }),
    publish(ProjectSubscriptions.ProjectVersionsUpdated, {
      projectId: streamId,
      projectVersionsUpdated: {
        id: commitId,
        type: ProjectVersionsUpdatedMessageType.Deleted,
        version: null,
        modelId: branchId
      }
    })
  ])
}

export async function addCommitReceivedActivity(params: {
  input: CommitReceivedInput
  userId: string
}) {
  const { input, userId } = params

  await saveActivityFactory({ db })({
    streamId: input.streamId,
    resourceType: ResourceTypes.Commit,
    resourceId: input.commitId,
    actionType: ActionTypes.Commit.Receive,
    userId,
    info: {
      sourceApplication: input.sourceApplication,
      message: input.message
    },
    message: `Commit ${input.commitId} was received by user ${userId}`
  })
}<|MERGE_RESOLUTION|>--- conflicted
+++ resolved
@@ -18,10 +18,7 @@
 import { db } from '@/db/knex'
 import {
   AddCommitCreatedActivity,
-<<<<<<< HEAD
-=======
   AddCommitUpdatedActivity,
->>>>>>> 9bafc388
   SaveActivity
 } from '@/modules/activitystream/domain/operations'
 
@@ -109,34 +106,6 @@
           streamId
         }
 
-<<<<<<< HEAD
-  await Promise.all([
-    saveActivityFactory({ db })({
-      streamId,
-      resourceType: ResourceTypes.Commit,
-      resourceId: commitId,
-      actionType: ActionTypes.Commit.Update,
-      userId,
-      info: { old: originalCommit, new: update },
-      message: `Commit updated: ${commitId}`
-    }),
-    pubsub.publish(CommitPubsubEvents.CommitUpdated, {
-      commitUpdated: { ...legacyUpdateStruct },
-      streamId,
-      commitId
-    }),
-    publish(ProjectSubscriptions.ProjectVersionsUpdated, {
-      projectId: streamId,
-      projectVersionsUpdated: {
-        id: commitId,
-        version: newCommit,
-        type: ProjectVersionsUpdatedMessageType.Updated,
-        modelId: null
-      }
-    })
-  ])
-}
-=======
     await Promise.all([
       saveActivity({
         streamId,
@@ -163,7 +132,6 @@
       })
     ])
   }
->>>>>>> 9bafc388
 
 export async function addCommitMovedActivity(params: {
   commitId: string
