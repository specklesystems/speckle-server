--- conflicted
+++ resolved
@@ -6,41 +6,10 @@
 const StreamActivity = () => knex('stream_activity')
 const StreamAcl = () => knex('stream_acl')
 
-<<<<<<< HEAD
 module.exports = {
-=======
-const ResourceTypes = Object.freeze({
-  User: 'user',
-  Stream: 'stream',
-  Commit: 'commit',
-  Branch: 'branch',
-  Comment: 'comment'
-})
-
-const ActionTypes = Object.freeze({
-  Stream: {
-    Update: 'stream_update',
-    PermissionsRemove: 'stream_permissions_remove',
-    PermissionsAdd: 'stream_permissions_add',
-    InviteAccepted: 'stream_permissions_invite_accepted',
-    Delete: 'stream_delete',
-    Create: 'stream_create',
-    InviteSent: 'stream_invite_sent',
-    InviteDeclined: 'stream_invite_declined'
-  },
-  Comment: {
-    Mention: 'comment_mention'
-  }
-})
-
-module.exports = {
-  ActionTypes,
-  ResourceTypes,
-
   /**
    * @param {Omit<import('@/modules/activitystream/helpers/types').StreamActivityRecord, "time">} param0
    */
->>>>>>> d6f6a646
   async saveActivity({
     streamId,
     resourceType,
