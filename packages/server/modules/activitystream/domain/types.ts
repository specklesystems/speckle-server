import type {
  StreamActionTypes,
  StreamResourceTypes,
  StreamScopeActivity
} from '@/modules/activitystream/helpers/types'
<<<<<<< HEAD
import {
=======
import type { ViewerResourceItem } from '@/modules/comments/domain/types'
import type {
>>>>>>> 4b06f42d
  CommentCreateInput,
  CreateCommentInput,
  CreateCommentReplyInput,
  ReplyCreateInput
} from '@/modules/core/graph/generated/graphql'
<<<<<<< HEAD
import { StreamRecord, UserRecord } from '@/modules/core/helpers/types'
import { ViewerResourceItem } from '@/modules/viewer/domain/types/resources'
=======
import type { StreamRecord, UserRecord } from '@/modules/core/helpers/types'
>>>>>>> 4b06f42d
import z from 'zod'

// Activity

export type ResourceEventsToPayloadMap = {
  workspace: {
    workspace_plan_created: z.infer<typeof WorkspacePlanCreatedActivity>
    workspace_plan_updated: z.infer<typeof WorkspacePlanUpdatedActivity>
    workspace_subscription_updated: z.infer<typeof WorkspaceSubscriptionUpdatedActivity>
    workspace_seat_updated: z.infer<typeof WorkspaceSeatUpdatedActivity>
    workspace_seat_deleted: z.infer<typeof WorkspaceSeatDeletedActivity>
  }
  project: {
    project_role_updated: z.infer<typeof ProjectRoleUpdatedActivity>
    project_role_deleted: z.infer<typeof ProjectRoleDeletedActivity>
  }
}

export interface Activity<
  T extends keyof ResourceEventsToPayloadMap = keyof ResourceEventsToPayloadMap,
  R extends keyof ResourceEventsToPayloadMap[T] = keyof ResourceEventsToPayloadMap[T]
> {
  id: string
  contextResourceId: string
  contextResourceType: T
  eventType: R
  userId: string | null
  payload: ResourceEventsToPayloadMap[T][R]
  createdAt: Date
}

export interface AnyActivity
  extends Activity<
    keyof ResourceEventsToPayloadMap,
    keyof ResourceEventsToPayloadMap[keyof ResourceEventsToPayloadMap]
  > {}

const workspacePlan = z.object({
  name: z.union([
    z.literal('teamUnlimitedInvoiced'),
    z.literal('proUnlimitedInvoiced'),
    z.literal('enterprise'),
    z.literal('unlimited'),
    z.literal('academia'),
    z.literal('free'),
    z.literal('team'),
    z.literal('teamUnlimited'),
    z.literal('pro'),
    z.literal('proUnlimited')
  ]),
  status: z.union([
    z.literal('valid'),
    z.literal('cancelationScheduled'),
    z.literal('canceled'),
    z.literal('paymentFailed')
  ])
})

const workspaceSeat = z.object({
  type: z.union([z.literal('editor'), z.literal('viewer')]),
  userId: z.string()
})

const workspaceSubscription = z.object({
  billingInterval: z.union([z.literal('monthly'), z.literal('yearly')]),
  totalEditorSeats: z.number()
})

const projectRole = z.union([
  z.literal('stream:owner'),
  z.literal('stream:contributor'),
  z.literal('stream:reviewer')
])

export const WorkspacePlanCreatedActivity = z.object({
  version: z.literal('1'),
  new: workspacePlan
})

export const WorkspacePlanUpdatedActivity = z.object({
  version: z.literal('1'),
  new: workspacePlan,
  old: workspacePlan
})

export const WorkspaceSubscriptionUpdatedActivity = z.object({
  version: z.literal('1'),
  new: z.intersection(workspacePlan, workspaceSubscription),
  old: z.union([workspacePlan, z.intersection(workspaceSubscription, workspacePlan)])
})

export const WorkspaceSeatUpdatedActivity = z.object({
  version: z.literal('1'),
  new: workspaceSeat,
  old: z.nullable(workspaceSeat)
})

export const WorkspaceSeatDeletedActivity = z.object({
  version: z.literal('1'),
  old: workspaceSeat
})

export const ProjectRoleUpdatedActivity = z.object({
  version: z.literal('1'),
  userId: z.string(),
  new: projectRole,
  old: z.nullable(projectRole)
})

export const ProjectRoleDeletedActivity = z.object({
  version: z.literal('1'),
  userId: z.string(),
  old: projectRole
})

// Stream Activity

export type StreamActionType =
  (typeof StreamActionTypes.Stream)[keyof (typeof StreamActionTypes)['Stream']]

export type ResourceType =
  (typeof StreamResourceTypes)[keyof typeof StreamResourceTypes]

export type StreamActivitySummary = {
  stream: StreamRecord | null
  activity: StreamScopeActivity[]
}

export type ActivitySummary = {
  user: UserRecord
  streamActivities: StreamActivitySummary[]
}

export type CommentCreatedActivityInput =
  | CommentCreateInput
  | (CreateCommentInput & { resolvedResourceItems?: ViewerResourceItem[] })

export type ReplyCreatedActivityInput = ReplyCreateInput | CreateCommentReplyInput<|MERGE_RESOLUTION|>--- conflicted
+++ resolved
@@ -3,23 +3,14 @@
   StreamResourceTypes,
   StreamScopeActivity
 } from '@/modules/activitystream/helpers/types'
-<<<<<<< HEAD
-import {
-=======
-import type { ViewerResourceItem } from '@/modules/comments/domain/types'
 import type {
->>>>>>> 4b06f42d
   CommentCreateInput,
   CreateCommentInput,
   CreateCommentReplyInput,
   ReplyCreateInput
 } from '@/modules/core/graph/generated/graphql'
-<<<<<<< HEAD
-import { StreamRecord, UserRecord } from '@/modules/core/helpers/types'
-import { ViewerResourceItem } from '@/modules/viewer/domain/types/resources'
-=======
 import type { StreamRecord, UserRecord } from '@/modules/core/helpers/types'
->>>>>>> 4b06f42d
+import type { ViewerResourceItem } from '@/modules/viewer/domain/types/resources'
 import z from 'zod'
 
 // Activity
