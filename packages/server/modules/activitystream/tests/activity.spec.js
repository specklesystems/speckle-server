/* istanbul ignore file */
const expect = require('chai').expect

const { beforeEachContext, initializeTestServer } = require('@/test/hooks')
const { noErrors } = require('@/test/helpers')

const { Roles, Scopes } = require('@speckle/shared')
const {
  getUserActivityFactory,
  saveActivityFactory
} = require('@/modules/activitystream/repositories')
const { db } = require('@/db/knex')
const {
  validateStreamAccessFactory,
  addOrUpdateStreamCollaboratorFactory
} = require('@/modules/core/services/streams/access')
const { authorizeResolver } = require('@/modules/shared')
const { grantStreamPermissionsFactory } = require('@/modules/core/repositories/streams')
const {
  addStreamInviteAcceptedActivityFactory,
  addStreamPermissionsAddedActivityFactory
} = require('@/modules/activitystream/services/streamActivity')
const { publish } = require('@/modules/shared/utils/subscriptions')
const {
  getUserFactory,
  storeUserFactory,
  countAdminUsersFactory,
  storeUserAclFactory
} = require('@/modules/core/repositories/users')
const {
  findEmailFactory,
  createUserEmailFactory,
  ensureNoPrimaryEmailForUserFactory
} = require('@/modules/core/repositories/userEmails')
const {
  requestNewEmailVerificationFactory
} = require('@/modules/emails/services/verification/request')
const {
  deleteOldAndInsertNewVerificationFactory
} = require('@/modules/emails/repositories')
const { renderEmail } = require('@/modules/emails/services/emailRendering')
const { sendEmail } = require('@/modules/emails/services/sending')
const { createUserFactory } = require('@/modules/core/services/users/management')
const {
  validateAndCreateUserEmailFactory
} = require('@/modules/core/services/userEmails')
const {
  finalizeInvitedServerRegistrationFactory
} = require('@/modules/serverinvites/services/processing')
const {
  deleteServerOnlyInvitesFactory,
  updateAllInviteTargetsFactory
} = require('@/modules/serverinvites/repositories/serverInvites')
const { UsersEmitter } = require('@/modules/core/events/usersEmitter')
const { createPersonalAccessTokenFactory } = require('@/modules/core/services/tokens')
const {
  storePersonalApiTokenFactory,
  storeApiTokenFactory,
  storeTokenScopesFactory,
  storeTokenResourceAccessDefinitionsFactory
} = require('@/modules/core/repositories/tokens')
const { getServerInfoFactory } = require('@/modules/core/repositories/server')
const { createObjectFactory } = require('@/modules/core/services/objects/management')
const {
  storeSingleObjectIfNotFoundFactory,
  storeClosuresIfNotFoundFactory
} = require('@/modules/core/repositories/objects')

const getUser = getUserFactory({ db })
const getUserActivity = getUserActivityFactory({ db })
const saveActivity = saveActivityFactory({ db })
const validateStreamAccess = validateStreamAccessFactory({ authorizeResolver })
const addOrUpdateStreamCollaborator = addOrUpdateStreamCollaboratorFactory({
  validateStreamAccess,
  getUser,
  grantStreamPermissions: grantStreamPermissionsFactory({ db }),
  addStreamInviteAcceptedActivity: addStreamInviteAcceptedActivityFactory({
    saveActivity,
    publish
  }),
  addStreamPermissionsAddedActivity: addStreamPermissionsAddedActivityFactory({
    saveActivity,
    publish
  })
})

const findEmail = findEmailFactory({ db })
const requestNewEmailVerification = requestNewEmailVerificationFactory({
  findEmail,
  getUser: getUserFactory({ db }),
  getServerInfo: getServerInfoFactory({ db }),
  deleteOldAndInsertNewVerification: deleteOldAndInsertNewVerificationFactory({ db }),
  renderEmail,
  sendEmail
})
const createUser = createUserFactory({
  getServerInfo: getServerInfoFactory({ db }),
  findEmail,
  storeUser: storeUserFactory({ db }),
  countAdminUsers: countAdminUsersFactory({ db }),
  storeUserAcl: storeUserAclFactory({ db }),
  validateAndCreateUserEmail: validateAndCreateUserEmailFactory({
    createUserEmail: createUserEmailFactory({ db }),
    ensureNoPrimaryEmailForUser: ensureNoPrimaryEmailForUserFactory({ db }),
    findEmail,
    updateEmailInvites: finalizeInvitedServerRegistrationFactory({
      deleteServerOnlyInvites: deleteServerOnlyInvitesFactory({ db }),
      updateAllInviteTargets: updateAllInviteTargetsFactory({ db })
    }),
    requestNewEmailVerification
  }),
  usersEventsEmitter: UsersEmitter.emit
})

<<<<<<< HEAD
let server
=======
const createPersonalAccessToken = createPersonalAccessTokenFactory({
  storeApiToken: storeApiTokenFactory({ db }),
  storeTokenScopes: storeTokenScopesFactory({ db }),
  storeTokenResourceAccessDefinitions: storeTokenResourceAccessDefinitionsFactory({
    db
  }),
  storePersonalApiToken: storePersonalApiTokenFactory({ db })
})
const createObject = createObjectFactory({
  storeSingleObjectIfNotFoundFactory: storeSingleObjectIfNotFoundFactory({ db }),
  storeClosuresIfNotFound: storeClosuresIfNotFoundFactory({ db })
})

>>>>>>> 3006a20a
let sendRequest

describe('Activity @activity', () => {
  const userIz = {
    name: 'Izzy Lyseggen',
    email: 'izzybizzi@speckle.systems',
    password: 'sp0ckle sucks 9001',
    id: undefined
  }

  const userCr = {
    name: 'Cristi Balas',
    email: 'cristib@speckle.systems',
    password: 'hack3r man 666',
    id: undefined
  }

  const userX = {
    name: 'Mystery User',
    email: 'mysteriousDude@speckle.systems',
    password: 'super $ecret pw0rd',
    id: undefined
  }

  const streamPublic = {
    name: 'a fun stream for sharing',
    description: 'for all to see!',
    isPublic: true,
    id: undefined
  }

  // const collaboratorTestStream = {
  //   name: 'a fun stream for testing collab stuff',
  //   description: 'for all to see!',
  //   isPublic: true,
  //   id: undefined
  // }

  const branchPublic = { name: '🍁maple branch' }

  const streamSecret = {
    name: 'a secret stream for me',
    description: 'for no one to see!',
    isPublic: false,
    id: undefined
  }

  const testObj = {
    hello: 'hallo',
    cool: 'kult',
    bunny: 'kanin'
  }
  const testObj2 = {
    goodbye: 'ha det bra',
    warm: 'varmt',
    bunny: 'kanin'
  }

  before(async () => {
    const {
      server: tmpServer,
      app,
      graphqlServer,
      readinessCheck
    } = await beforeEachContext()
    server = tmpServer
    ;({ sendRequest } = await initializeTestServer({
      server,
      app,
      graphqlServer,
      readinessCheck
    }))

    const normalScopesList = [
      Scopes.Streams.Read,
      Scopes.Streams.Write,
      Scopes.Users.Read,
      Scopes.Users.Email,
      Scopes.Tokens.Write,
      Scopes.Tokens.Read,
      Scopes.Profile.Read,
      Scopes.Profile.Email
    ]

    // create users
    await Promise.all([
      createUser(userIz).then((id) => (userIz.id = id)),
      createUser(userCr).then((id) => (userCr.id = id)),
      createUser(userX).then((id) => (userX.id = id))
    ])

    // create tokens and streams
    await Promise.all([
      // tokens
      createPersonalAccessToken(userIz.id, 'izz test token', normalScopesList).then(
        (token) => (userIz.token = `Bearer ${token}`)
      ),
      createPersonalAccessToken(userCr.id, 'cristi test token', normalScopesList).then(
        (token) => (userCr.token = `Bearer ${token}`)
      ),
      createPersonalAccessToken(userX.id, 'no users:read test token', [
        Scopes.Streams.Read,
        Scopes.Streams.Write
      ]).then((token) => (userX.token = `Bearer ${token}`))
      // streams
      // createStream({ ...collaboratorTestStream, ownerId: userIz.id }).then(
      //   (id) => (collaboratorTestStream.id = id)
      // )
    ])

    // It's definitely not great that there's a full on test case in the before() hook, but that's because
    // these tests were originally written incorrectly - they depend on each other. So this is a temporary fix that
    // ensures tests can be ran in any order

    // create stream (cr1)
    const resStream1 = await sendRequest(userCr.token, {
      query:
        'mutation createStream($myStream:StreamCreateInput!) { streamCreate(stream: $myStream) }',
      variables: { myStream: streamSecret }
    })
    expect(noErrors(resStream1))
    streamSecret.id = resStream1.body.data.streamCreate

    // create commit (cr2)
    testObj2.id = await createObject({ streamId: streamSecret.id, object: testObj2 })
    const resCommit1 = await sendRequest(userCr.token, {
      query: `mutation { commitCreate(commit: {streamId: "${streamSecret.id}", branchName: "main", objectId: "${testObj2.id}", message: "first commit"})}`
    })
    expect(noErrors(resCommit1))

    // create stream #2 (iz1)
    const resStream2 = await sendRequest(userIz.token, {
      query:
        'mutation createStream($myStream:StreamCreateInput!) { streamCreate(stream: $myStream) }',
      variables: { myStream: streamPublic }
    })
    expect(noErrors(resStream2))
    streamPublic.id = resStream2.body.data.streamCreate

    // create branch (iz2)
    const resBranch = await sendRequest(userIz.token, {
      query: `mutation { branchCreate(branch: { streamId: "${streamPublic.id}", name: "${branchPublic.name}" }) }`
    })
    expect(noErrors(resBranch))
    branchPublic.id = resBranch.body.data.branchCreate

    // create commit #2 (iz3)
    testObj.id = await createObject({ streamId: streamPublic.id, object: testObj })
    const resCommit2 = await sendRequest(userIz.token, {
      query: `mutation { commitCreate(commit: { streamId: "${streamPublic.id}", branchName: "${branchPublic.name}", objectId: "${testObj.id}", message: "first commit" })}`
    })
    expect(noErrors(resCommit2))

    // Add stream collaborator directly
    await addOrUpdateStreamCollaborator(
      streamPublic.id,
      userCr.id,
      Roles.Stream.Reviewer,
      userIz.id
    )

    // update collaborator (iz4)
    const resCollab = await sendRequest(userIz.token, {
      query: `mutation { streamUpdatePermission( permissionParams: { streamId: "${streamPublic.id}", userId: "${userCr.id}", role: "stream:contributor" } ) }`
    })
    expect(noErrors(resCollab))

    const { items: activityC } = await getUserActivity({ userId: userCr.id })

    // 1: user created, 2: stream created, 3: commit created
    expect(activityC.length).to.equal(3)
    expect(activityC[0].actionType).to.equal('commit_create')

    const { items: activityI } = await getUserActivity({ userId: userIz.id })

    // iz1 to iz4 + user created + user added as collaborator
    expect(activityI.length).to.equal(6)
    expect(activityI[0].actionType).to.equal('stream_permissions_add')
  })

  after(async () => {
    await server.close()
  })

  it("Should get a user's own activity", async () => {
    const res = await sendRequest(userIz.token, {
      query: `query {activeUser { name activity { totalCount items {id streamId resourceType resourceId actionType userId message time}}} }`
    })
    expect(noErrors(res))
    const activity = res.body.data.activeUser.activity

    expect(activity.items.length).to.equal(6)
    expect(activity.totalCount).to.equal(6)
    expect(activity.items[0].actionType).to.equal('stream_permissions_add')
    expect(activity.items[activity.totalCount - 1].actionType).to.equal('user_create')
  })

  it("Should get another user's activity", async () => {
    const res = await sendRequest(userIz.token, {
      query: `query {otherUser(id:"${userCr.id}") { name activity { totalCount items {id streamId resourceType resourceId actionType userId message time}}} }`
    })
    expect(noErrors(res))
    expect(res.body.data.otherUser.activity.items.length).to.equal(3)
    expect(res.body.data.otherUser.activity.totalCount).to.equal(3)
  })

  it("Should get a user's timeline", async () => {
    const res = await sendRequest(userIz.token, {
      query: `query {otherUser(id:"${userCr.id}") { name timeline { totalCount items {id streamId resourceType resourceId actionType userId message time}}} }`
    })
    expect(noErrors(res))
    expect(res.body.data.otherUser.timeline.items.length).to.equal(7) // sum of all actions in before hook
    expect(res.body.data.otherUser.timeline.totalCount).to.equal(7)
  })

  it("Should get a stream's activity", async () => {
    const res = await sendRequest(userCr.token, {
      query: `query { stream(id: "${streamPublic.id}") { activity { totalCount items {id streamId resourceId actionType message} } } }`
    })
    expect(noErrors(res))
    const activity = res.body.data.stream.activity
    expect(activity.items.length).to.equal(5)
    expect(activity.totalCount).to.equal(5)
    expect(activity.items[activity.totalCount - 1].actionType).to.equal('stream_create')
  })

  it("Should get a branch's activity", async () => {
    const res = await sendRequest(userCr.token, {
      query: `query { stream(id: "${streamPublic.id}") { branch(name: "${branchPublic.name}") { activity { totalCount items {id streamId resourceId actionType message} } } } }`
    })
    expect(noErrors(res))
    const activity = res.body.data.stream.branch.activity
    expect(activity.items.length).to.equal(1)
    expect(activity.totalCount).to.equal(1)
    expect(activity.items[0].actionType).to.equal('branch_create')
  })

  it("Should *not* get a stream's activity if you don't have access to it", async () => {
    const res = await sendRequest(userIz.token, {
      query: `query {stream(id:"${streamSecret.id}") {name activity {items {id streamId resourceType resourceId actionType userId message time}}} }`
    })
    expect(res.body.errors?.length).to.equal(1)
  })

  it("Should *not* get a stream's activity if you are not a server user", async () => {
    const res = await sendRequest(null, {
      query: `query {stream(id:"${streamPublic.id}") {name activity {items {id streamId resourceType resourceId actionType userId message time}}} }`
    })
    expect(res.body.errors?.length).to.equal(1)
  })

  it("Should *not* get a user's activity without the `users:read` scope", async () => {
    const res = await sendRequest(userX.token, {
      query: `query {otherUser(id:"${userCr.id}") { name activity {items {id streamId resourceType resourceId actionType userId message time}}} }`
    })
    expect(res.body.errors?.length).to.equal(1)
  })

  it("Should *not* get a user's timeline without the `users:read` scope", async () => {
    const res = await sendRequest(userX.token, {
      query: `query {otherUser(id:"${userCr.id}") { name timeline {items {id streamId resourceType resourceId actionType userId message time}}} }`
    })
    expect(res.body.errors?.length).to.equal(1)
  })
})<|MERGE_RESOLUTION|>--- conflicted
+++ resolved
@@ -112,9 +112,6 @@
   usersEventsEmitter: UsersEmitter.emit
 })
 
-<<<<<<< HEAD
-let server
-=======
 const createPersonalAccessToken = createPersonalAccessTokenFactory({
   storeApiToken: storeApiTokenFactory({ db }),
   storeTokenScopes: storeTokenScopesFactory({ db }),
@@ -128,7 +125,7 @@
   storeClosuresIfNotFound: storeClosuresIfNotFoundFactory({ db })
 })
 
->>>>>>> 3006a20a
+let server
 let sendRequest
 
 describe('Activity @activity', () => {
