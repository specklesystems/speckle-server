/* eslint-disable @typescript-eslint/no-explicit-any */
import { StreamAccessRequestRecord } from '@/modules/accessrequests/repositories'
import { MaybeAsync, Optional } from '@/modules/shared/helpers/typeHelper'
import { Job } from 'bull'
import debug from 'debug'
import { isObject, has } from 'lodash'

export enum NotificationType {
<<<<<<< HEAD
  ActivityDigest = 'activityDigest',
  MentionedInComment = 'mentionedInComment'
=======
  MentionedInComment = 'mentioned-in-comment',
  NewStreamAccessRequest = 'new-stream-access-request',
  StreamAccessRequestApproved = 'stream-access-request-approved'
>>>>>>> 3d8fb5fe
}

export enum NotificationChannel {
  Email = 'email'
}

export type NotificationPreferences = Partial<
  Record<NotificationType, Partial<Record<NotificationChannel, boolean>>>
>

// Add mappings between NotificationTypes and expected Message types here
export type NotificationTypeMessageMap = {
  [NotificationType.MentionedInComment]: MentionedInCommentMessage
<<<<<<< HEAD
  [NotificationType.ActivityDigest]: ActivityDigestMessage
=======
  [NotificationType.NewStreamAccessRequest]: NewStreamAccessRequestMessage
  [NotificationType.StreamAccessRequestApproved]: StreamAccessRequestApprovedMessage
>>>>>>> 3d8fb5fe
} & { [k in NotificationType]: unknown }

export type NotificationMessage<
  T extends NotificationType = any,
  P extends Optional<Record<string, unknown>> = any
> = {
  targetUserId: string
  type: T
  data: P
}

export type NotificationHandler<M extends NotificationMessage = NotificationMessage> = (
  msg: M,
  extra: {
    job: Job
    debug: debug.Debugger
  }
) => MaybeAsync<void>

// Mapping between all notification type values and their corresponding handler types
export type NotificationTypeHandlers = {
  [k in NotificationType]: NotificationHandler<NotificationTypeMessageMap[k]>
}

export const isNotificationMessage = (msg: unknown): msg is NotificationMessage =>
  isObject(msg) && has(msg, 'targetUserId') && has(msg, 'type') && has(msg, 'data')

export type NotificationPublisher = <T extends NotificationType>(
  type: T,
  params: Omit<NotificationTypeMessageMap[T], 'type'>
) => Promise<string | number>

export type MentionedInCommentData = {
  threadId: string
  commentId: string
  authorId: string
  streamId: string
}

export type MentionedInCommentMessage = NotificationMessage<
  NotificationType.MentionedInComment,
  MentionedInCommentData
>

<<<<<<< HEAD
export type ActivityDigestData = {
  streamIds: string[]
  start: Date
  end: Date
}

export type ActivityDigestMessage = NotificationMessage<
  NotificationType.ActivityDigest,
  ActivityDigestData
=======
export type NewStreamAccessRequestData = { requestId: string }

export type NewStreamAccessRequestMessage = NotificationMessage<
  NotificationType.NewStreamAccessRequest,
  NewStreamAccessRequestData
>

export type StreamAccessRequestApprovedData = {
  /**
   * Approved (and since then deleted) request object
   */
  request: StreamAccessRequestRecord
  /**
   * ID of user who finalized the request
   */
  finalizedBy: string
}

export type StreamAccessRequestApprovedMessage = NotificationMessage<
  NotificationType.StreamAccessRequestApproved,
  StreamAccessRequestApprovedData
>>>>>>> 3d8fb5fe
><|MERGE_RESOLUTION|>--- conflicted
+++ resolved
@@ -6,14 +6,10 @@
 import { isObject, has } from 'lodash'
 
 export enum NotificationType {
-<<<<<<< HEAD
   ActivityDigest = 'activityDigest',
-  MentionedInComment = 'mentionedInComment'
-=======
-  MentionedInComment = 'mentioned-in-comment',
-  NewStreamAccessRequest = 'new-stream-access-request',
-  StreamAccessRequestApproved = 'stream-access-request-approved'
->>>>>>> 3d8fb5fe
+  MentionedInComment = 'mentionedInComment',
+  NewStreamAccessRequest = 'newStreamAccessRequest',
+  StreamAccessRequestApproved = 'streamAccessRequestApproved'
 }
 
 export enum NotificationChannel {
@@ -27,12 +23,9 @@
 // Add mappings between NotificationTypes and expected Message types here
 export type NotificationTypeMessageMap = {
   [NotificationType.MentionedInComment]: MentionedInCommentMessage
-<<<<<<< HEAD
-  [NotificationType.ActivityDigest]: ActivityDigestMessage
-=======
   [NotificationType.NewStreamAccessRequest]: NewStreamAccessRequestMessage
   [NotificationType.StreamAccessRequestApproved]: StreamAccessRequestApprovedMessage
->>>>>>> 3d8fb5fe
+  [NotificationType.ActivityDigest]: ActivityDigestMessage
 } & { [k in NotificationType]: unknown }
 
 export type NotificationMessage<
@@ -77,17 +70,6 @@
   MentionedInCommentData
 >
 
-<<<<<<< HEAD
-export type ActivityDigestData = {
-  streamIds: string[]
-  start: Date
-  end: Date
-}
-
-export type ActivityDigestMessage = NotificationMessage<
-  NotificationType.ActivityDigest,
-  ActivityDigestData
-=======
 export type NewStreamAccessRequestData = { requestId: string }
 
 export type NewStreamAccessRequestMessage = NotificationMessage<
@@ -109,5 +91,15 @@
 export type StreamAccessRequestApprovedMessage = NotificationMessage<
   NotificationType.StreamAccessRequestApproved,
   StreamAccessRequestApprovedData
->>>>>>> 3d8fb5fe
+>
+
+export type ActivityDigestData = {
+  streamIds: string[]
+  start: Date
+  end: Date
+}
+
+export type ActivityDigestMessage = NotificationMessage<
+  NotificationType.ActivityDigest,
+  ActivityDigestData
 >