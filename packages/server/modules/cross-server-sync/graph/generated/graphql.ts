export type Maybe<T> = T | null;
export type InputMaybe<T> = Maybe<T>;
export type Exact<T extends { [key: string]: unknown }> = { [K in keyof T]: T[K] };
export type MakeOptional<T, K extends keyof T> = Omit<T, K> & { [SubKey in K]?: Maybe<T[SubKey]> };
export type MakeMaybe<T, K extends keyof T> = Omit<T, K> & { [SubKey in K]: Maybe<T[SubKey]> };
export type MakeEmpty<T extends { [key: string]: unknown }, K extends keyof T> = { [_ in K]?: never };
export type Incremental<T> = T | { [P in keyof T]?: P extends ' $fragmentName' | '__typename' ? T[P] : never };
/** All built-in and custom scalars, mapped to their actual values */
export type Scalars = {
  ID: { input: string; output: string; }
  String: { input: string; output: string; }
  Boolean: { input: boolean; output: boolean; }
  Int: { input: number; output: number; }
  Float: { input: number; output: number; }
  /** The `BigInt` scalar type represents non-fractional signed whole numeric values. */
  BigInt: { input: bigint; output: bigint; }
  /** A date-time string at UTC, such as 2007-12-03T10:15:30Z, compliant with the `date-time` format outlined in section 5.6 of the RFC 3339 profile of the ISO 8601 standard for representation of dates and times using the Gregorian calendar. */
  DateTime: { input: string; output: string; }
  EmailAddress: { input: any; output: any; }
  /** The `JSONObject` scalar type represents JSON objects as specified by [ECMA-404](http://www.ecma-international.org/publications/files/ECMA-ST/ECMA-404.pdf). */
  JSONObject: { input: Record<string, unknown>; output: Record<string, unknown>; }
};

export type ActiveUserMutations = {
  __typename?: 'ActiveUserMutations';
  /** Mark onboarding as complete */
  finishOnboarding: Scalars['Boolean']['output'];
  /** Edit a user's profile */
  update: User;
};


export type ActiveUserMutationsUpdateArgs = {
  user: UserUpdateInput;
};

export type Activity = {
  __typename?: 'Activity';
  actionType: Scalars['String']['output'];
  id: Scalars['ID']['output'];
  info: Scalars['JSONObject']['output'];
  message: Scalars['String']['output'];
  resourceId: Scalars['String']['output'];
  resourceType: Scalars['String']['output'];
  streamId?: Maybe<Scalars['String']['output']>;
  time: Scalars['DateTime']['output'];
  userId: Scalars['String']['output'];
};

export type ActivityCollection = {
  __typename?: 'ActivityCollection';
  cursor?: Maybe<Scalars['String']['output']>;
  items?: Maybe<Array<Maybe<Activity>>>;
  totalCount: Scalars['Int']['output'];
};

export type AdminInviteList = {
  __typename?: 'AdminInviteList';
  cursor?: Maybe<Scalars['String']['output']>;
  items: Array<ServerInvite>;
  totalCount: Scalars['Int']['output'];
};

export type AdminQueries = {
  __typename?: 'AdminQueries';
  inviteList: AdminInviteList;
  projectList: ProjectCollection;
  serverStatistics: ServerStatistics;
  userList: AdminUserList;
};


export type AdminQueriesInviteListArgs = {
  cursor?: InputMaybe<Scalars['String']['input']>;
  limit?: Scalars['Int']['input'];
  query?: InputMaybe<Scalars['String']['input']>;
};


export type AdminQueriesProjectListArgs = {
  cursor?: InputMaybe<Scalars['String']['input']>;
  limit?: Scalars['Int']['input'];
  orderBy?: InputMaybe<Scalars['String']['input']>;
  query?: InputMaybe<Scalars['String']['input']>;
  visibility?: InputMaybe<Scalars['String']['input']>;
};


export type AdminQueriesUserListArgs = {
  cursor?: InputMaybe<Scalars['String']['input']>;
  limit?: Scalars['Int']['input'];
  query?: InputMaybe<Scalars['String']['input']>;
  role?: InputMaybe<ServerRole>;
};

export type AdminUserList = {
  __typename?: 'AdminUserList';
  cursor?: Maybe<Scalars['String']['output']>;
  items: Array<AdminUserListItem>;
  totalCount: Scalars['Int']['output'];
};

export type AdminUserListItem = {
  __typename?: 'AdminUserListItem';
  avatar?: Maybe<Scalars['String']['output']>;
  company?: Maybe<Scalars['String']['output']>;
  email?: Maybe<Scalars['String']['output']>;
  id: Scalars['ID']['output'];
  name: Scalars['String']['output'];
  role?: Maybe<Scalars['String']['output']>;
  verified?: Maybe<Scalars['Boolean']['output']>;
};

export type AdminUsersListCollection = {
  __typename?: 'AdminUsersListCollection';
  items: Array<AdminUsersListItem>;
  totalCount: Scalars['Int']['output'];
};

/**
 * A representation of a registered or invited user in the admin users list. Either registeredUser
 * or invitedUser will always be set, both values can't be null.
 */
export type AdminUsersListItem = {
  __typename?: 'AdminUsersListItem';
  id: Scalars['String']['output'];
  invitedUser?: Maybe<ServerInvite>;
  registeredUser?: Maybe<User>;
};

export type ApiToken = {
  __typename?: 'ApiToken';
  createdAt: Scalars['DateTime']['output'];
  id: Scalars['String']['output'];
  lastChars: Scalars['String']['output'];
  lastUsed: Scalars['DateTime']['output'];
  lifespan: Scalars['BigInt']['output'];
  name: Scalars['String']['output'];
  scopes: Array<Maybe<Scalars['String']['output']>>;
};

export type ApiTokenCreateInput = {
  lifespan?: InputMaybe<Scalars['BigInt']['input']>;
  name: Scalars['String']['input'];
  scopes: Array<Scalars['String']['input']>;
};

export type AppAuthor = {
  __typename?: 'AppAuthor';
  avatar?: Maybe<Scalars['String']['output']>;
  id: Scalars['String']['output'];
  name: Scalars['String']['output'];
};

export type AppCreateInput = {
  description: Scalars['String']['input'];
  logo?: InputMaybe<Scalars['String']['input']>;
  name: Scalars['String']['input'];
  public?: InputMaybe<Scalars['Boolean']['input']>;
  redirectUrl: Scalars['String']['input'];
  scopes: Array<InputMaybe<Scalars['String']['input']>>;
  termsAndConditionsLink?: InputMaybe<Scalars['String']['input']>;
};

export type AppTokenCreateInput = {
  lifespan?: InputMaybe<Scalars['BigInt']['input']>;
  /** Optionally limit the token to only have access to specific resources */
  limitResources?: InputMaybe<Array<TokenResourceIdentifierInput>>;
  name: Scalars['String']['input'];
  scopes: Array<Scalars['String']['input']>;
};

export type AppUpdateInput = {
  description: Scalars['String']['input'];
  id: Scalars['String']['input'];
  logo?: InputMaybe<Scalars['String']['input']>;
  name: Scalars['String']['input'];
  public?: InputMaybe<Scalars['Boolean']['input']>;
  redirectUrl: Scalars['String']['input'];
  scopes: Array<InputMaybe<Scalars['String']['input']>>;
  termsAndConditionsLink?: InputMaybe<Scalars['String']['input']>;
};

export type AuthStrategy = {
  __typename?: 'AuthStrategy';
  color?: Maybe<Scalars['String']['output']>;
  icon: Scalars['String']['output'];
  id: Scalars['String']['output'];
  name: Scalars['String']['output'];
  url: Scalars['String']['output'];
};

export type AutomateAuthCodePayloadTest = {
  action: Scalars['String']['input'];
  code: Scalars['String']['input'];
  userId: Scalars['String']['input'];
};

export type AutomateFunction = {
  __typename?: 'AutomateFunction';
  automationCount: Scalars['Int']['output'];
  /** Only returned if user is a part of this speckle server */
  creator?: Maybe<LimitedUser>;
  description: Scalars['String']['output'];
  id: Scalars['ID']['output'];
  isFeatured: Scalars['Boolean']['output'];
  logo?: Maybe<Scalars['String']['output']>;
  name: Scalars['String']['output'];
  releases: AutomateFunctionReleaseCollection;
  repo: BasicGitRepositoryMetadata;
  /** SourceAppNames values from @speckle/shared. Empty array means - all of them */
  supportedSourceApps: Array<Scalars['String']['output']>;
  tags: Array<Scalars['String']['output']>;
};


export type AutomateFunctionReleasesArgs = {
  cursor?: InputMaybe<Scalars['String']['input']>;
  filter?: InputMaybe<AutomateFunctionReleasesFilter>;
  limit?: InputMaybe<Scalars['Int']['input']>;
};

export type AutomateFunctionCollection = {
  __typename?: 'AutomateFunctionCollection';
  cursor?: Maybe<Scalars['String']['output']>;
  items: Array<AutomateFunction>;
  totalCount: Scalars['Int']['output'];
};

export type AutomateFunctionRelease = {
  __typename?: 'AutomateFunctionRelease';
  commitId: Scalars['String']['output'];
  createdAt: Scalars['DateTime']['output'];
  function: AutomateFunction;
  functionId: Scalars['String']['output'];
  id: Scalars['ID']['output'];
  inputSchema?: Maybe<Scalars['JSONObject']['output']>;
  versionTag: Scalars['String']['output'];
};

export type AutomateFunctionReleaseCollection = {
  __typename?: 'AutomateFunctionReleaseCollection';
  cursor?: Maybe<Scalars['String']['output']>;
  items: Array<AutomateFunctionRelease>;
  totalCount: Scalars['Int']['output'];
};

export type AutomateFunctionReleasesFilter = {
  search?: InputMaybe<Scalars['String']['input']>;
};

export type AutomateFunctionRun = {
  __typename?: 'AutomateFunctionRun';
  contextView?: Maybe<Scalars['String']['output']>;
  createdAt: Scalars['DateTime']['output'];
  elapsed: Scalars['Float']['output'];
  /** Nullable, in case the function is not retrievable due to poor network conditions */
  function?: Maybe<AutomateFunction>;
  functionId?: Maybe<Scalars['String']['output']>;
  functionReleaseId?: Maybe<Scalars['String']['output']>;
  id: Scalars['ID']['output'];
  /** AutomateTypes.ResultsSchema type from @speckle/shared */
  results?: Maybe<Scalars['JSONObject']['output']>;
  status: AutomateRunStatus;
  statusMessage?: Maybe<Scalars['String']['output']>;
  updatedAt: Scalars['DateTime']['output'];
};

export type AutomateFunctionRunStatusReportInput = {
  contextView?: InputMaybe<Scalars['String']['input']>;
  functionRunId: Scalars['String']['input'];
  /** AutomateTypes.ResultsSchema type from @speckle/shared */
  results?: InputMaybe<Scalars['JSONObject']['input']>;
  status: AutomateRunStatus;
  statusMessage?: InputMaybe<Scalars['String']['input']>;
};

export type AutomateFunctionTemplate = {
  __typename?: 'AutomateFunctionTemplate';
  id: AutomateFunctionTemplateLanguage;
  logo: Scalars['String']['output'];
  title: Scalars['String']['output'];
  url: Scalars['String']['output'];
};

export enum AutomateFunctionTemplateLanguage {
  DotNet = 'DOT_NET',
  Python = 'PYTHON',
  Typescript = 'TYPESCRIPT'
}

export type AutomateFunctionsFilter = {
  featuredFunctionsOnly?: InputMaybe<Scalars['Boolean']['input']>;
  /** By default we skip functions without releases. Set this to true to include them. */
  functionsWithoutReleases?: InputMaybe<Scalars['Boolean']['input']>;
  search?: InputMaybe<Scalars['String']['input']>;
};

export type AutomateMutations = {
  __typename?: 'AutomateMutations';
  createFunction: AutomateFunction;
  updateFunction: AutomateFunction;
};


export type AutomateMutationsCreateFunctionArgs = {
  input: CreateAutomateFunctionInput;
};


export type AutomateMutationsUpdateFunctionArgs = {
  input: UpdateAutomateFunctionInput;
};

export type AutomateRun = {
  __typename?: 'AutomateRun';
  automation: Automation;
  automationId: Scalars['String']['output'];
  createdAt: Scalars['DateTime']['output'];
  functionRuns: Array<AutomateFunctionRun>;
  id: Scalars['ID']['output'];
  status: AutomateRunStatus;
  trigger: AutomationRunTrigger;
  updatedAt: Scalars['DateTime']['output'];
};

export type AutomateRunCollection = {
  __typename?: 'AutomateRunCollection';
  cursor?: Maybe<Scalars['String']['output']>;
  items: Array<AutomateRun>;
  totalCount: Scalars['Int']['output'];
};

export enum AutomateRunStatus {
  Canceled = 'CANCELED',
  Exception = 'EXCEPTION',
  Failed = 'FAILED',
  Initializing = 'INITIALIZING',
  Pending = 'PENDING',
  Running = 'RUNNING',
  Succeeded = 'SUCCEEDED',
  Timeout = 'TIMEOUT'
}

export enum AutomateRunTriggerType {
  VersionCreated = 'VERSION_CREATED'
}

export type Automation = {
  __typename?: 'Automation';
  createdAt: Scalars['DateTime']['output'];
  /** Only accessible to automation owners */
  creationPublicKeys: Array<Scalars['String']['output']>;
  currentRevision?: Maybe<AutomationRevision>;
  enabled: Scalars['Boolean']['output'];
  id: Scalars['ID']['output'];
  isTestAutomation: Scalars['Boolean']['output'];
  name: Scalars['String']['output'];
  runs: AutomateRunCollection;
  updatedAt: Scalars['DateTime']['output'];
};


export type AutomationRunsArgs = {
  cursor?: InputMaybe<Scalars['String']['input']>;
  limit?: InputMaybe<Scalars['Int']['input']>;
};

export type AutomationCollection = {
  __typename?: 'AutomationCollection';
  cursor?: Maybe<Scalars['String']['output']>;
  items: Array<Automation>;
  totalCount: Scalars['Int']['output'];
};

export type AutomationRevision = {
  __typename?: 'AutomationRevision';
  functions: Array<AutomationRevisionFunction>;
  id: Scalars['ID']['output'];
  triggerDefinitions: Array<AutomationRevisionTriggerDefinition>;
};

export type AutomationRevisionCreateFunctionInput = {
  functionId: Scalars['String']['input'];
  functionReleaseId: Scalars['String']['input'];
  /** Should be encrypted from the client side */
  parameters?: InputMaybe<Scalars['String']['input']>;
};

export type AutomationRevisionFunction = {
  __typename?: 'AutomationRevisionFunction';
  /** The secrets in parameters are redacted with six asterisks - ****** */
  parameters?: Maybe<Scalars['JSONObject']['output']>;
  release: AutomateFunctionRelease;
};

export type AutomationRevisionTriggerDefinition = VersionCreatedTriggerDefinition;

export type AutomationRunTrigger = VersionCreatedTrigger;

export type AvatarUser = {
  __typename?: 'AvatarUser';
  avatar?: Maybe<Scalars['String']['output']>;
  id: Scalars['ID']['output'];
  name: Scalars['String']['output'];
};

export type BasicGitRepositoryMetadata = {
  __typename?: 'BasicGitRepositoryMetadata';
  id: Scalars['ID']['output'];
  name: Scalars['String']['output'];
  owner: Scalars['String']['output'];
  url: Scalars['String']['output'];
};

export type BlobMetadata = {
  __typename?: 'BlobMetadata';
  createdAt: Scalars['DateTime']['output'];
  fileHash?: Maybe<Scalars['String']['output']>;
  fileName: Scalars['String']['output'];
  fileSize?: Maybe<Scalars['Int']['output']>;
  fileType: Scalars['String']['output'];
  id: Scalars['String']['output'];
  streamId: Scalars['String']['output'];
  uploadError?: Maybe<Scalars['String']['output']>;
  uploadStatus: Scalars['Int']['output'];
  userId: Scalars['String']['output'];
};

export type BlobMetadataCollection = {
  __typename?: 'BlobMetadataCollection';
  cursor?: Maybe<Scalars['String']['output']>;
  items?: Maybe<Array<BlobMetadata>>;
  totalCount: Scalars['Int']['output'];
  totalSize: Scalars['Int']['output'];
};

export type Branch = {
  __typename?: 'Branch';
  /** All the recent activity on this branch in chronological order */
  activity?: Maybe<ActivityCollection>;
  author?: Maybe<User>;
  commits?: Maybe<CommitCollection>;
  createdAt?: Maybe<Scalars['DateTime']['output']>;
  description?: Maybe<Scalars['String']['output']>;
  id: Scalars['String']['output'];
  name: Scalars['String']['output'];
};


export type BranchActivityArgs = {
  actionType?: InputMaybe<Scalars['String']['input']>;
  after?: InputMaybe<Scalars['DateTime']['input']>;
  before?: InputMaybe<Scalars['DateTime']['input']>;
  cursor?: InputMaybe<Scalars['DateTime']['input']>;
  limit?: Scalars['Int']['input'];
};


export type BranchCommitsArgs = {
  cursor?: InputMaybe<Scalars['String']['input']>;
  limit?: Scalars['Int']['input'];
};

export type BranchCollection = {
  __typename?: 'BranchCollection';
  cursor?: Maybe<Scalars['String']['output']>;
  items?: Maybe<Array<Branch>>;
  totalCount: Scalars['Int']['output'];
};

export type BranchCreateInput = {
  description?: InputMaybe<Scalars['String']['input']>;
  name: Scalars['String']['input'];
  streamId: Scalars['String']['input'];
};

export type BranchDeleteInput = {
  id: Scalars['String']['input'];
  streamId: Scalars['String']['input'];
};

export type BranchUpdateInput = {
  description?: InputMaybe<Scalars['String']['input']>;
  id: Scalars['String']['input'];
  name?: InputMaybe<Scalars['String']['input']>;
  streamId: Scalars['String']['input'];
};

export type Comment = {
  __typename?: 'Comment';
  archived: Scalars['Boolean']['output'];
  author: LimitedUser;
  authorId: Scalars['String']['output'];
  createdAt: Scalars['DateTime']['output'];
  /**
   * Legacy comment viewer data field
   * @deprecated Use the new viewerState field instead
   */
  data?: Maybe<Scalars['JSONObject']['output']>;
  /** Whether or not comment is a reply to another comment */
  hasParent: Scalars['Boolean']['output'];
  id: Scalars['String']['output'];
  /** Parent thread, if there's any */
  parent?: Maybe<Comment>;
  /** Plain-text version of the comment text, ideal for previews */
  rawText: Scalars['String']['output'];
  /** @deprecated Not actually implemented */
  reactions?: Maybe<Array<Maybe<Scalars['String']['output']>>>;
  /** Gets the replies to this comment. */
  replies: CommentCollection;
  /** Get authors of replies to this comment */
  replyAuthors: CommentReplyAuthorCollection;
  /** Resources that this comment targets. Can be a mixture of either one stream, or multiple commits and objects. */
  resources: Array<ResourceIdentifier>;
  screenshot?: Maybe<Scalars['String']['output']>;
  text: SmartTextEditorValue;
  /** The time this comment was last updated. Corresponds also to the latest reply to this comment, if any. */
  updatedAt: Scalars['DateTime']['output'];
  /** The last time you viewed this comment. Present only if an auth'ed request. Relevant only if a top level commit. */
  viewedAt?: Maybe<Scalars['DateTime']['output']>;
  /** Resource identifiers as defined and implemented in the Viewer of the new frontend */
  viewerResources: Array<ViewerResourceItem>;
  /** SerializedViewerState */
  viewerState?: Maybe<Scalars['JSONObject']['output']>;
};


export type CommentRepliesArgs = {
  cursor?: InputMaybe<Scalars['String']['input']>;
  limit?: InputMaybe<Scalars['Int']['input']>;
};


export type CommentReplyAuthorsArgs = {
  limit?: Scalars['Int']['input'];
};

export type CommentActivityMessage = {
  __typename?: 'CommentActivityMessage';
  comment: Comment;
  type: Scalars['String']['output'];
};

export type CommentCollection = {
  __typename?: 'CommentCollection';
  cursor?: Maybe<Scalars['String']['output']>;
  items: Array<Comment>;
  totalCount: Scalars['Int']['output'];
};

export type CommentContentInput = {
  blobIds?: InputMaybe<Array<Scalars['String']['input']>>;
  doc?: InputMaybe<Scalars['JSONObject']['input']>;
};

/** Deprecated: Used by old stream-based mutations */
export type CommentCreateInput = {
  /** IDs of uploaded blobs that should be attached to this comment */
  blobIds: Array<Scalars['String']['input']>;
  data: Scalars['JSONObject']['input'];
  /**
   * Specifies the resources this comment is linked to. There are several use cases:
   * - a comment targets only one resource (commit or object)
   * - a comment targets one or more resources (commits or objects)
   * - a comment targets only a stream
   */
  resources: Array<InputMaybe<ResourceIdentifierInput>>;
  screenshot?: InputMaybe<Scalars['String']['input']>;
  streamId: Scalars['String']['input'];
  /** ProseMirror document object */
  text?: InputMaybe<Scalars['JSONObject']['input']>;
};

export type CommentDataFilters = {
  __typename?: 'CommentDataFilters';
  hiddenIds?: Maybe<Array<Scalars['String']['output']>>;
  isolatedIds?: Maybe<Array<Scalars['String']['output']>>;
  passMax?: Maybe<Scalars['Float']['output']>;
  passMin?: Maybe<Scalars['Float']['output']>;
  propertyInfoKey?: Maybe<Scalars['String']['output']>;
  sectionBox?: Maybe<Scalars['JSONObject']['output']>;
};

/** Equivalent to frontend-1's LocalFilterState */
export type CommentDataFiltersInput = {
  hiddenIds?: InputMaybe<Array<Scalars['String']['input']>>;
  isolatedIds?: InputMaybe<Array<Scalars['String']['input']>>;
  passMax?: InputMaybe<Scalars['Float']['input']>;
  passMin?: InputMaybe<Scalars['Float']['input']>;
  propertyInfoKey?: InputMaybe<Scalars['String']['input']>;
  sectionBox?: InputMaybe<Scalars['JSONObject']['input']>;
};

/** Deprecated: Used by old stream-based mutations */
export type CommentEditInput = {
  /** IDs of uploaded blobs that should be attached to this comment */
  blobIds: Array<Scalars['String']['input']>;
  id: Scalars['String']['input'];
  streamId: Scalars['String']['input'];
  /** ProseMirror document object */
  text?: InputMaybe<Scalars['JSONObject']['input']>;
};

export type CommentMutations = {
  __typename?: 'CommentMutations';
  archive: Scalars['Boolean']['output'];
  create: Comment;
  edit: Comment;
  markViewed: Scalars['Boolean']['output'];
  reply: Comment;
};


export type CommentMutationsArchiveArgs = {
  archived?: Scalars['Boolean']['input'];
  commentId: Scalars['String']['input'];
};


export type CommentMutationsCreateArgs = {
  input: CreateCommentInput;
};


export type CommentMutationsEditArgs = {
  input: EditCommentInput;
};


export type CommentMutationsMarkViewedArgs = {
  commentId: Scalars['String']['input'];
};


export type CommentMutationsReplyArgs = {
  input: CreateCommentReplyInput;
};

export type CommentReplyAuthorCollection = {
  __typename?: 'CommentReplyAuthorCollection';
  items: Array<LimitedUser>;
  totalCount: Scalars['Int']['output'];
};

export type CommentThreadActivityMessage = {
  __typename?: 'CommentThreadActivityMessage';
  data?: Maybe<Scalars['JSONObject']['output']>;
  reply?: Maybe<Comment>;
  type: Scalars['String']['output'];
};

export type Commit = {
  __typename?: 'Commit';
  /** All the recent activity on this commit in chronological order */
  activity?: Maybe<ActivityCollection>;
  authorAvatar?: Maybe<Scalars['String']['output']>;
  authorId?: Maybe<Scalars['String']['output']>;
  authorName?: Maybe<Scalars['String']['output']>;
  branch?: Maybe<Branch>;
  branchName?: Maybe<Scalars['String']['output']>;
  /**
   * The total number of comments for this commit. To actually get the comments, use the comments query and pass in a resource array consisting of of this commit's id.
   * E.g.,
   * ```
   * query{
   *   comments(streamId:"streamId" resources:[{resourceType: commit, resourceId:"commitId"}] ){
   *     ...
   *   }
   * ```
   */
  commentCount: Scalars['Int']['output'];
  createdAt?: Maybe<Scalars['DateTime']['output']>;
  id: Scalars['String']['output'];
  message?: Maybe<Scalars['String']['output']>;
  parents?: Maybe<Array<Maybe<Scalars['String']['output']>>>;
  referencedObject: Scalars['String']['output'];
  sourceApplication?: Maybe<Scalars['String']['output']>;
  /**
   * Will throw an authorization error if active user isn't authorized to see it, for example,
   * if a stream isn't public and the user doesn't have the appropriate rights.
   */
  stream: Stream;
  /** @deprecated Use the stream field instead */
  streamId?: Maybe<Scalars['String']['output']>;
  /** @deprecated Use the stream field instead */
  streamName?: Maybe<Scalars['String']['output']>;
  totalChildrenCount?: Maybe<Scalars['Int']['output']>;
};


export type CommitActivityArgs = {
  actionType?: InputMaybe<Scalars['String']['input']>;
  after?: InputMaybe<Scalars['DateTime']['input']>;
  before?: InputMaybe<Scalars['DateTime']['input']>;
  cursor?: InputMaybe<Scalars['DateTime']['input']>;
  limit?: Scalars['Int']['input'];
};

export type CommitCollection = {
  __typename?: 'CommitCollection';
  cursor?: Maybe<Scalars['String']['output']>;
  items?: Maybe<Array<Commit>>;
  totalCount: Scalars['Int']['output'];
};

export type CommitCreateInput = {
  branchName: Scalars['String']['input'];
  message?: InputMaybe<Scalars['String']['input']>;
  objectId: Scalars['String']['input'];
  parents?: InputMaybe<Array<InputMaybe<Scalars['String']['input']>>>;
  /**
   * **DEPRECATED** Use the `parents` field.
   * @deprecated Field no longer supported
   */
  previousCommitIds?: InputMaybe<Array<InputMaybe<Scalars['String']['input']>>>;
  sourceApplication?: InputMaybe<Scalars['String']['input']>;
  streamId: Scalars['String']['input'];
  totalChildrenCount?: InputMaybe<Scalars['Int']['input']>;
};

export type CommitDeleteInput = {
  id: Scalars['String']['input'];
  streamId: Scalars['String']['input'];
};

export type CommitReceivedInput = {
  commitId: Scalars['String']['input'];
  message?: InputMaybe<Scalars['String']['input']>;
  sourceApplication: Scalars['String']['input'];
  streamId: Scalars['String']['input'];
};

export type CommitUpdateInput = {
  id: Scalars['String']['input'];
  message?: InputMaybe<Scalars['String']['input']>;
  /** To move the commit to a different branch, please the name of the branch. */
  newBranchName?: InputMaybe<Scalars['String']['input']>;
  streamId: Scalars['String']['input'];
};

export type CommitsDeleteInput = {
  commitIds: Array<Scalars['String']['input']>;
};

export type CommitsMoveInput = {
  commitIds: Array<Scalars['String']['input']>;
  targetBranch: Scalars['String']['input'];
};

/**
 * Can be used instead of a full item collection, when the implementation doesn't call for it yet. Because
 * of the structure, it can be swapped out to a full item collection in the future
 */
export type CountOnlyCollection = {
  __typename?: 'CountOnlyCollection';
  totalCount: Scalars['Int']['output'];
};

export type CreateAutomateFunctionInput = {
  description: Scalars['String']['input'];
  /** Base64 encoded image data string */
  logo?: InputMaybe<Scalars['String']['input']>;
  name: Scalars['String']['input'];
  /** GitHub organization to create the repository in */
  org?: InputMaybe<Scalars['String']['input']>;
  /** SourceAppNames values from @speckle/shared */
  supportedSourceApps: Array<Scalars['String']['input']>;
  tags: Array<Scalars['String']['input']>;
  template: AutomateFunctionTemplateLanguage;
};

export type CreateCommentInput = {
  content: CommentContentInput;
  projectId: Scalars['String']['input'];
  /** Resources that this comment should be attached to */
  resourceIdString: Scalars['String']['input'];
  screenshot?: InputMaybe<Scalars['String']['input']>;
  /**
   * SerializedViewerState. If omitted, comment won't render (correctly) inside the
   * viewer, but will still be retrievable through the API
   */
  viewerState?: InputMaybe<Scalars['JSONObject']['input']>;
};

export type CreateCommentReplyInput = {
  content: CommentContentInput;
  threadId: Scalars['String']['input'];
};

export type CreateModelInput = {
  description?: InputMaybe<Scalars['String']['input']>;
  name: Scalars['String']['input'];
  projectId: Scalars['ID']['input'];
};

export type DeleteModelInput = {
  id: Scalars['ID']['input'];
  projectId: Scalars['ID']['input'];
};

export type DeleteVersionsInput = {
  versionIds: Array<Scalars['String']['input']>;
};

export enum DiscoverableStreamsSortType {
  CreatedDate = 'CREATED_DATE',
  FavoritesCount = 'FAVORITES_COUNT'
}

export type DiscoverableStreamsSortingInput = {
  direction: SortDirection;
  type: DiscoverableStreamsSortType;
};

export type EditCommentInput = {
  commentId: Scalars['String']['input'];
  content: CommentContentInput;
};

export type FileUpload = {
  __typename?: 'FileUpload';
  branchName: Scalars['String']['output'];
  /** If present, the conversion result is stored in this commit. */
  convertedCommitId?: Maybe<Scalars['String']['output']>;
  convertedLastUpdate: Scalars['DateTime']['output'];
  /** Holds any errors or info. */
  convertedMessage?: Maybe<Scalars['String']['output']>;
  /** 0 = queued, 1 = processing, 2 = success, 3 = error */
  convertedStatus: Scalars['Int']['output'];
  /** Alias for convertedCommitId */
  convertedVersionId?: Maybe<Scalars['String']['output']>;
  fileName: Scalars['String']['output'];
  fileSize: Scalars['Int']['output'];
  fileType: Scalars['String']['output'];
  id: Scalars['String']['output'];
  /** Model associated with the file upload, if it exists already */
  model?: Maybe<Model>;
  /** Alias for branchName */
  modelName: Scalars['String']['output'];
  /** Alias for streamId */
  projectId: Scalars['String']['output'];
  streamId: Scalars['String']['output'];
  uploadComplete: Scalars['Boolean']['output'];
  uploadDate: Scalars['DateTime']['output'];
  /** The user's id that uploaded this file. */
  userId: Scalars['String']['output'];
};

export type GendoAiRender = {
  __typename?: 'GendoAIRender';
  camera?: Maybe<Scalars['JSONObject']['output']>;
  createdAt: Scalars['String']['output'];
  gendoGenerationId?: Maybe<Scalars['String']['output']>;
  id: Scalars['ID']['output'];
  modelId: Scalars['String']['output'];
  projectId: Scalars['String']['output'];
  prompt: Scalars['String']['output'];
  /** This is a blob id. */
  responseImage?: Maybe<Scalars['String']['output']>;
  status: Scalars['String']['output'];
  updatedAt: Scalars['String']['output'];
  user?: Maybe<AvatarUser>;
  userId: Scalars['String']['output'];
  versionId: Scalars['String']['output'];
};

export type GendoAiRenderCollection = {
  __typename?: 'GendoAIRenderCollection';
  items: Array<Maybe<GendoAiRender>>;
  totalCount: Scalars['Int']['output'];
};

export type GendoAiRenderInput = {
  /** Base64 encoded image of the depthmap. */
  baseImage: Scalars['String']['input'];
  camera: Scalars['JSONObject']['input'];
  modelId: Scalars['ID']['input'];
  projectId: Scalars['ID']['input'];
  /** The generation prompt. */
  prompt: Scalars['String']['input'];
  versionId: Scalars['ID']['input'];
};

export type LegacyCommentViewerData = {
  __typename?: 'LegacyCommentViewerData';
  /**
   * An array representing a user's camera position:
   * [camPos.x, camPos.y, camPos.z, camTarget.x, camTarget.y, camTarget.z, isOrtho, zoomNumber]
   */
  camPos: Array<Scalars['Float']['output']>;
  /** Old FE LocalFilterState type */
  filters: CommentDataFilters;
  /** THREE.Vector3 {x, y, z} */
  location: Scalars['JSONObject']['output'];
  /** Viewer.getCurrentSectionBox(): THREE.Box3 */
  sectionBox?: Maybe<Scalars['JSONObject']['output']>;
  /** Currently unused. Ideally comments should keep track of selected objects. */
  selection?: Maybe<Scalars['JSONObject']['output']>;
};

/**
 * Limited user type, for showing public info about a user
 * to another user
 */
export type LimitedUser = {
  __typename?: 'LimitedUser';
  /** All the recent activity from this user in chronological order */
  activity?: Maybe<ActivityCollection>;
  avatar?: Maybe<Scalars['String']['output']>;
  bio?: Maybe<Scalars['String']['output']>;
  /** Get public stream commits authored by the user */
  commits?: Maybe<CommitCollection>;
  company?: Maybe<Scalars['String']['output']>;
  id: Scalars['ID']['output'];
  name: Scalars['String']['output'];
  role?: Maybe<Scalars['String']['output']>;
  /** Returns all discoverable streams that the user is a collaborator on */
  streams: StreamCollection;
  /** The user's timeline in chronological order */
  timeline?: Maybe<ActivityCollection>;
  /** Total amount of favorites attached to streams owned by the user */
  totalOwnedStreamsFavorites: Scalars['Int']['output'];
  verified?: Maybe<Scalars['Boolean']['output']>;
};


/**
 * Limited user type, for showing public info about a user
 * to another user
 */
export type LimitedUserActivityArgs = {
  actionType?: InputMaybe<Scalars['String']['input']>;
  after?: InputMaybe<Scalars['DateTime']['input']>;
  before?: InputMaybe<Scalars['DateTime']['input']>;
  cursor?: InputMaybe<Scalars['DateTime']['input']>;
  limit?: Scalars['Int']['input'];
};


/**
 * Limited user type, for showing public info about a user
 * to another user
 */
export type LimitedUserCommitsArgs = {
  cursor?: InputMaybe<Scalars['String']['input']>;
  limit?: Scalars['Int']['input'];
};


/**
 * Limited user type, for showing public info about a user
 * to another user
 */
export type LimitedUserStreamsArgs = {
  cursor?: InputMaybe<Scalars['String']['input']>;
  limit?: Scalars['Int']['input'];
};


/**
 * Limited user type, for showing public info about a user
 * to another user
 */
export type LimitedUserTimelineArgs = {
  after?: InputMaybe<Scalars['DateTime']['input']>;
  before?: InputMaybe<Scalars['DateTime']['input']>;
  cursor?: InputMaybe<Scalars['DateTime']['input']>;
  limit?: Scalars['Int']['input'];
};

export type Model = {
  __typename?: 'Model';
  author: LimitedUser;
  automationsStatus?: Maybe<TriggeredAutomationsStatus>;
  /** Return a model tree of children */
  childrenTree: Array<ModelsTreeItem>;
  /** All comment threads in this model */
  commentThreads: CommentCollection;
  createdAt: Scalars['DateTime']['output'];
  description?: Maybe<Scalars['String']['output']>;
  /** The shortened/display name that doesn't include the names of parent models */
  displayName: Scalars['String']['output'];
  id: Scalars['ID']['output'];
  /** Full name including the names of parent models delimited by forward slashes */
  name: Scalars['String']['output'];
  /** Returns a list of versions that are being created from a file import */
  pendingImportedVersions: Array<FileUpload>;
  previewUrl?: Maybe<Scalars['String']['output']>;
  updatedAt: Scalars['DateTime']['output'];
  version: Version;
  versions: VersionCollection;
};


export type ModelCommentThreadsArgs = {
  cursor?: InputMaybe<Scalars['String']['input']>;
  limit?: Scalars['Int']['input'];
};


export type ModelPendingImportedVersionsArgs = {
  limit?: InputMaybe<Scalars['Int']['input']>;
};


export type ModelVersionArgs = {
  id: Scalars['String']['input'];
};


export type ModelVersionsArgs = {
  cursor?: InputMaybe<Scalars['String']['input']>;
  filter?: InputMaybe<ModelVersionsFilter>;
  limit?: Scalars['Int']['input'];
};

export type ModelCollection = {
  __typename?: 'ModelCollection';
  cursor?: Maybe<Scalars['String']['output']>;
  items: Array<Model>;
  totalCount: Scalars['Int']['output'];
};

export type ModelMutations = {
  __typename?: 'ModelMutations';
  create: Model;
  delete: Scalars['Boolean']['output'];
  update: Model;
};


export type ModelMutationsCreateArgs = {
  input: CreateModelInput;
};


export type ModelMutationsDeleteArgs = {
  input: DeleteModelInput;
};


export type ModelMutationsUpdateArgs = {
  input: UpdateModelInput;
};

export type ModelVersionsFilter = {
  /** Make sure these specified versions are always loaded first */
  priorityIds?: InputMaybe<Array<Scalars['String']['input']>>;
  /** Only return versions specified in `priorityIds` */
  priorityIdsOnly?: InputMaybe<Scalars['Boolean']['input']>;
};

export type ModelsTreeItem = {
  __typename?: 'ModelsTreeItem';
  children: Array<ModelsTreeItem>;
  fullName: Scalars['String']['output'];
  /** Whether or not this item has nested children models */
  hasChildren: Scalars['Boolean']['output'];
  id: Scalars['ID']['output'];
  /**
   * Nullable cause the item can represent a parent that doesn't actually exist as a model on its own.
   * E.g. A model named "foo/bar" is supposed to be a child of "foo" and will be represented as such,
   * even if "foo" doesn't exist as its own model.
   */
  model?: Maybe<Model>;
  name: Scalars['String']['output'];
  updatedAt: Scalars['DateTime']['output'];
};

export type ModelsTreeItemCollection = {
  __typename?: 'ModelsTreeItemCollection';
  cursor?: Maybe<Scalars['String']['output']>;
  items: Array<ModelsTreeItem>;
  totalCount: Scalars['Int']['output'];
};

export type MoveVersionsInput = {
  /** If the name references a nonexistant model, it will be created */
  targetModelName: Scalars['String']['input'];
  versionIds: Array<Scalars['String']['input']>;
};

export type Mutation = {
  __typename?: 'Mutation';
  /** The void stares back. */
  _?: Maybe<Scalars['String']['output']>;
  /** Various Active User oriented mutations */
  activeUserMutations: ActiveUserMutations;
  adminDeleteUser: Scalars['Boolean']['output'];
  /** Creates an personal api token. */
  apiTokenCreate: Scalars['String']['output'];
  /** Revokes (deletes) an personal api token/app token. */
  apiTokenRevoke: Scalars['Boolean']['output'];
  /** Register a new third party application. */
  appCreate: Scalars['String']['output'];
  /** Deletes a thirty party application. */
  appDelete: Scalars['Boolean']['output'];
  /** Revokes (de-authorizes) an application that you have previously authorized. */
  appRevokeAccess?: Maybe<Scalars['Boolean']['output']>;
  /** Create an app token. Only apps can create app tokens and they don't show up under personal access tokens. */
  appTokenCreate: Scalars['String']['output'];
  /** Update an existing third party application. **Note: This will invalidate all existing tokens, refresh tokens and access codes and will require existing users to re-authorize it.** */
  appUpdate: Scalars['Boolean']['output'];
  automateFunctionRunStatusReport: Scalars['Boolean']['output'];
  automateMutations: AutomateMutations;
  branchCreate: Scalars['String']['output'];
  branchDelete: Scalars['Boolean']['output'];
  branchUpdate: Scalars['Boolean']['output'];
  /** Broadcast user activity in the viewer */
  broadcastViewerUserActivity: Scalars['Boolean']['output'];
  /**
   * Archives a comment.
   * @deprecated Use commentMutations version
   */
  commentArchive: Scalars['Boolean']['output'];
  /**
   * Creates a comment
   * @deprecated Use commentMutations version
   */
  commentCreate: Scalars['String']['output'];
  /**
   * Edits a comment.
   * @deprecated Use commentMutations version
   */
  commentEdit: Scalars['Boolean']['output'];
  commentMutations: CommentMutations;
  /**
   * Adds a reply to a comment.
   * @deprecated Use commentMutations version
   */
  commentReply: Scalars['String']['output'];
  /**
   * Flags a comment as viewed by you (the logged in user).
   * @deprecated Use commentMutations version
   */
  commentView: Scalars['Boolean']['output'];
  commitCreate: Scalars['String']['output'];
  commitDelete: Scalars['Boolean']['output'];
  commitReceive: Scalars['Boolean']['output'];
  commitUpdate: Scalars['Boolean']['output'];
  /** Delete a batch of commits */
  commitsDelete: Scalars['Boolean']['output'];
  /** Move a batch of commits to a new branch */
  commitsMove: Scalars['Boolean']['output'];
  /**
   * Delete a pending invite
   * Note: The required scope to invoke this is not given out to app or personal access tokens
   */
  inviteDelete: Scalars['Boolean']['output'];
  /**
   * Re-send a pending invite
   * Note: The required scope to invoke this is not given out to app or personal access tokens
   */
  inviteResend: Scalars['Boolean']['output'];
  modelMutations: ModelMutations;
  objectCreate: Array<Maybe<Scalars['String']['output']>>;
  projectMutations: ProjectMutations;
  /** (Re-)send the account verification e-mail */
  requestVerification: Scalars['Boolean']['output'];
  requestVerificationByEmail: Scalars['Boolean']['output'];
  serverInfoUpdate?: Maybe<Scalars['Boolean']['output']>;
  /** Note: The required scope to invoke this is not given out to app or personal access tokens */
  serverInviteBatchCreate: Scalars['Boolean']['output'];
  /** Invite a new user to the speckle server and return the invite ID */
  serverInviteCreate: Scalars['Boolean']['output'];
  /** Request access to a specific stream */
  streamAccessRequestCreate: StreamAccessRequest;
  /** Accept or decline a stream access request. Must be a stream owner to invoke this. */
  streamAccessRequestUse: Scalars['Boolean']['output'];
  /** Creates a new stream. */
  streamCreate?: Maybe<Scalars['String']['output']>;
  /** Deletes an existing stream. */
  streamDelete: Scalars['Boolean']['output'];
  streamFavorite?: Maybe<Stream>;
  /** Note: The required scope to invoke this is not given out to app or personal access tokens */
  streamInviteBatchCreate: Scalars['Boolean']['output'];
  /**
   * Cancel a pending stream invite. Can only be invoked by a stream owner.
   * Note: The required scope to invoke this is not given out to app or personal access tokens
   */
  streamInviteCancel: Scalars['Boolean']['output'];
  /**
   * Invite a new or registered user to the specified stream
   * Note: The required scope to invoke this is not given out to app or personal access tokens
   */
  streamInviteCreate: Scalars['Boolean']['output'];
  /** Accept or decline a stream invite */
  streamInviteUse: Scalars['Boolean']['output'];
  /** Remove yourself from stream collaborators (not possible for the owner) */
  streamLeave: Scalars['Boolean']['output'];
  /** Revokes the permissions of a user on a given stream. */
  streamRevokePermission?: Maybe<Scalars['Boolean']['output']>;
  /** Updates an existing stream. */
  streamUpdate: Scalars['Boolean']['output'];
  /** Update permissions of a user on a given stream. */
  streamUpdatePermission?: Maybe<Scalars['Boolean']['output']>;
  streamsDelete: Scalars['Boolean']['output'];
  /**
   * Used for broadcasting real time typing status in comment threads. Does not persist any info.
   * @deprecated Use broadcastViewerUserActivity
   */
  userCommentThreadActivityBroadcast: Scalars['Boolean']['output'];
  /** Delete a user's account. */
  userDelete: Scalars['Boolean']['output'];
  userNotificationPreferencesUpdate?: Maybe<Scalars['Boolean']['output']>;
  userRoleChange: Scalars['Boolean']['output'];
  /**
   * Edits a user's profile.
   * @deprecated Use activeUserMutations version
   */
  userUpdate: Scalars['Boolean']['output'];
  /**
   * Used for broadcasting real time chat head bubbles and status. Does not persist any info.
   * @deprecated Use broadcastViewerUserActivity
   */
  userViewerActivityBroadcast: Scalars['Boolean']['output'];
  versionMutations: VersionMutations;
  /** Creates a new webhook on a stream */
  webhookCreate: Scalars['String']['output'];
  /** Deletes an existing webhook */
  webhookDelete: Scalars['String']['output'];
  /** Updates an existing webhook */
  webhookUpdate: Scalars['String']['output'];
};


export type MutationAdminDeleteUserArgs = {
  userConfirmation: UserDeleteInput;
};


export type MutationApiTokenCreateArgs = {
  token: ApiTokenCreateInput;
};


export type MutationApiTokenRevokeArgs = {
  token: Scalars['String']['input'];
};


export type MutationAppCreateArgs = {
  app: AppCreateInput;
};


export type MutationAppDeleteArgs = {
  appId: Scalars['String']['input'];
};


export type MutationAppRevokeAccessArgs = {
  appId: Scalars['String']['input'];
};


export type MutationAppTokenCreateArgs = {
  token: AppTokenCreateInput;
};


export type MutationAppUpdateArgs = {
  app: AppUpdateInput;
};


export type MutationAutomateFunctionRunStatusReportArgs = {
  input: AutomateFunctionRunStatusReportInput;
};


export type MutationBranchCreateArgs = {
  branch: BranchCreateInput;
};


export type MutationBranchDeleteArgs = {
  branch: BranchDeleteInput;
};


export type MutationBranchUpdateArgs = {
  branch: BranchUpdateInput;
};


export type MutationBroadcastViewerUserActivityArgs = {
  message: ViewerUserActivityMessageInput;
  projectId: Scalars['String']['input'];
  resourceIdString: Scalars['String']['input'];
};


export type MutationCommentArchiveArgs = {
  archived?: Scalars['Boolean']['input'];
  commentId: Scalars['String']['input'];
  streamId: Scalars['String']['input'];
};


export type MutationCommentCreateArgs = {
  input: CommentCreateInput;
};


export type MutationCommentEditArgs = {
  input: CommentEditInput;
};


export type MutationCommentReplyArgs = {
  input: ReplyCreateInput;
};


export type MutationCommentViewArgs = {
  commentId: Scalars['String']['input'];
  streamId: Scalars['String']['input'];
};


export type MutationCommitCreateArgs = {
  commit: CommitCreateInput;
};


export type MutationCommitDeleteArgs = {
  commit: CommitDeleteInput;
};


export type MutationCommitReceiveArgs = {
  input: CommitReceivedInput;
};


export type MutationCommitUpdateArgs = {
  commit: CommitUpdateInput;
};


export type MutationCommitsDeleteArgs = {
  input: CommitsDeleteInput;
};


export type MutationCommitsMoveArgs = {
  input: CommitsMoveInput;
};


export type MutationInviteDeleteArgs = {
  inviteId: Scalars['String']['input'];
};


export type MutationInviteResendArgs = {
  inviteId: Scalars['String']['input'];
};


export type MutationObjectCreateArgs = {
  objectInput: ObjectCreateInput;
};


export type MutationRequestVerificationByEmailArgs = {
  email: Scalars['String']['input'];
};


export type MutationServerInfoUpdateArgs = {
  info: ServerInfoUpdateInput;
};


export type MutationServerInviteBatchCreateArgs = {
  input: Array<ServerInviteCreateInput>;
};


export type MutationServerInviteCreateArgs = {
  input: ServerInviteCreateInput;
};


export type MutationStreamAccessRequestCreateArgs = {
  streamId: Scalars['String']['input'];
};


export type MutationStreamAccessRequestUseArgs = {
  accept: Scalars['Boolean']['input'];
  requestId: Scalars['String']['input'];
  role?: StreamRole;
};


export type MutationStreamCreateArgs = {
  stream: StreamCreateInput;
};


export type MutationStreamDeleteArgs = {
  id: Scalars['String']['input'];
};


export type MutationStreamFavoriteArgs = {
  favorited: Scalars['Boolean']['input'];
  streamId: Scalars['String']['input'];
};


export type MutationStreamInviteBatchCreateArgs = {
  input: Array<StreamInviteCreateInput>;
};


export type MutationStreamInviteCancelArgs = {
  inviteId: Scalars['String']['input'];
  streamId: Scalars['String']['input'];
};


export type MutationStreamInviteCreateArgs = {
  input: StreamInviteCreateInput;
};


export type MutationStreamInviteUseArgs = {
  accept: Scalars['Boolean']['input'];
  streamId: Scalars['String']['input'];
  token: Scalars['String']['input'];
};


export type MutationStreamLeaveArgs = {
  streamId: Scalars['String']['input'];
};


export type MutationStreamRevokePermissionArgs = {
  permissionParams: StreamRevokePermissionInput;
};


export type MutationStreamUpdateArgs = {
  stream: StreamUpdateInput;
};


export type MutationStreamUpdatePermissionArgs = {
  permissionParams: StreamUpdatePermissionInput;
};


export type MutationStreamsDeleteArgs = {
  ids?: InputMaybe<Array<Scalars['String']['input']>>;
};


export type MutationUserCommentThreadActivityBroadcastArgs = {
  commentId: Scalars['String']['input'];
  data?: InputMaybe<Scalars['JSONObject']['input']>;
  streamId: Scalars['String']['input'];
};


export type MutationUserDeleteArgs = {
  userConfirmation: UserDeleteInput;
};


export type MutationUserNotificationPreferencesUpdateArgs = {
  preferences: Scalars['JSONObject']['input'];
};


export type MutationUserRoleChangeArgs = {
  userRoleInput: UserRoleInput;
};


export type MutationUserUpdateArgs = {
  user: UserUpdateInput;
};


export type MutationUserViewerActivityBroadcastArgs = {
  data?: InputMaybe<Scalars['JSONObject']['input']>;
  resourceId: Scalars['String']['input'];
  streamId: Scalars['String']['input'];
};


export type MutationWebhookCreateArgs = {
  webhook: WebhookCreateInput;
};


export type MutationWebhookDeleteArgs = {
  webhook: WebhookDeleteInput;
};


export type MutationWebhookUpdateArgs = {
  webhook: WebhookUpdateInput;
};

export type Object = {
  __typename?: 'Object';
  applicationId?: Maybe<Scalars['String']['output']>;
  /**
   * Get any objects that this object references. In the case of commits, this will give you a commit's constituent objects.
   * **NOTE**: Providing any of the two last arguments ( `query`, `orderBy` ) will trigger a different code branch that executes a much more expensive SQL query. It is not recommended to do so for basic clients that are interested in purely getting all the objects of a given commit.
   */
  children: ObjectCollection;
  /**
   * The total number of comments for this commit. To actually get the comments, use the comments query and pass in a resource array consisting of of this object's id.
   * E.g.,
   * ```
   * query{
   *   comments(streamId:"streamId" resources:[{resourceType: object, resourceId:"objectId"}] ){
   *     ...
   *   }
   * ```
   */
  commentCount: Scalars['Int']['output'];
  createdAt?: Maybe<Scalars['DateTime']['output']>;
  /** The full object, with all its props & other things. **NOTE:** If you're requesting objects for the purpose of recreating & displaying, you probably only want to request this specific field. */
  data?: Maybe<Scalars['JSONObject']['output']>;
  id: Scalars['String']['output'];
  speckleType?: Maybe<Scalars['String']['output']>;
  totalChildrenCount?: Maybe<Scalars['Int']['output']>;
};


export type ObjectChildrenArgs = {
  cursor?: InputMaybe<Scalars['String']['input']>;
  depth?: Scalars['Int']['input'];
  limit?: Scalars['Int']['input'];
  orderBy?: InputMaybe<Scalars['JSONObject']['input']>;
  query?: InputMaybe<Array<Scalars['JSONObject']['input']>>;
  select?: InputMaybe<Array<InputMaybe<Scalars['String']['input']>>>;
};

export type ObjectCollection = {
  __typename?: 'ObjectCollection';
  cursor?: Maybe<Scalars['String']['output']>;
  objects: Array<Maybe<Object>>;
  totalCount: Scalars['Int']['output'];
};

export type ObjectCreateInput = {
  /** The objects you want to create. */
  objects: Array<InputMaybe<Scalars['JSONObject']['input']>>;
  /** The stream against which these objects will be created. */
  streamId: Scalars['String']['input'];
};

export type PasswordStrengthCheckFeedback = {
  __typename?: 'PasswordStrengthCheckFeedback';
  suggestions: Array<Scalars['String']['output']>;
  warning?: Maybe<Scalars['String']['output']>;
};

export type PasswordStrengthCheckResults = {
  __typename?: 'PasswordStrengthCheckResults';
  /** Verbal feedback to help choose better passwords. set when score <= 2. */
  feedback: PasswordStrengthCheckFeedback;
  /**
   * Integer from 0-4 (useful for implementing a strength bar):
   * 0 too guessable: risky password. (guesses < 10^3)
   * 1 very guessable: protection from throttled online attacks. (guesses < 10^6)
   * 2 somewhat guessable: protection from unthrottled online attacks. (guesses < 10^8)
   * 3 safely unguessable: moderate protection from offline slow-hash scenario. (guesses < 10^10)
   * 4 very unguessable: strong protection from offline slow-hash scenario. (guesses >= 10^10)
   */
  score: Scalars['Int']['output'];
};

export type PendingStreamCollaborator = {
  __typename?: 'PendingStreamCollaborator';
  id: Scalars['String']['output'];
  inviteId: Scalars['String']['output'];
  invitedBy: LimitedUser;
  projectId: Scalars['String']['output'];
  projectName: Scalars['String']['output'];
  role: Scalars['String']['output'];
  streamId: Scalars['String']['output'];
  streamName: Scalars['String']['output'];
  /** E-mail address or name of the invited user */
  title: Scalars['String']['output'];
  /** Only available if the active user is the pending stream collaborator */
  token?: Maybe<Scalars['String']['output']>;
  /** Set only if user is registered */
  user?: Maybe<LimitedUser>;
};

export type Project = {
  __typename?: 'Project';
  allowPublicComments: Scalars['Boolean']['output'];
  /** Get a single automation by id. Error will be thrown if automation is not found or inaccessible. */
  automation: Automation;
  automations: AutomationCollection;
  blob?: Maybe<BlobMetadata>;
  /** Get the metadata collection of blobs stored for this stream. */
  blobs?: Maybe<BlobMetadataCollection>;
  /** All comment threads in this project */
  commentThreads: ProjectCommentCollection;
  createdAt: Scalars['DateTime']['output'];
  description?: Maybe<Scalars['String']['output']>;
  id: Scalars['ID']['output'];
  /** Collaborators who have been invited, but not yet accepted. */
  invitedTeam?: Maybe<Array<PendingStreamCollaborator>>;
  /** Returns a specific model by its ID */
  model: Model;
  /** Return a model tree of children for the specified model name */
  modelChildrenTree: Array<ModelsTreeItem>;
  /** Returns a flat list of all models */
  models: ModelCollection;
  /**
   * Return's a project's models in a tree view with submodels being nested under parent models
   * real or fake (e.g., with a foo/bar model, it will be nested under foo even if such a model doesn't actually exist)
   */
  modelsTree: ModelsTreeItemCollection;
  name: Scalars['String']['output'];
  /** Returns a list models that are being created from a file import */
  pendingImportedModels: Array<FileUpload>;
  /** Active user's role for this project. `null` if request is not authenticated, or the project is not explicitly shared with you. */
  role?: Maybe<Scalars['String']['output']>;
  /** Source apps used in any models of this project */
  sourceApps: Array<Scalars['String']['output']>;
  team: Array<ProjectCollaborator>;
  updatedAt: Scalars['DateTime']['output'];
  /** Retrieve a specific project version by its ID */
  version?: Maybe<Version>;
  /** Returns a flat list of all project versions */
  versions: VersionCollection;
  /** Return metadata about resources being requested in the viewer */
  viewerResources: Array<ViewerResourceGroup>;
  visibility: ProjectVisibility;
  webhooks: WebhookCollection;
};


export type ProjectAutomationArgs = {
  id: Scalars['String']['input'];
};


export type ProjectAutomationsArgs = {
  cursor?: InputMaybe<Scalars['String']['input']>;
  filter?: InputMaybe<Scalars['String']['input']>;
  limit?: InputMaybe<Scalars['Int']['input']>;
};


export type ProjectBlobArgs = {
  id: Scalars['String']['input'];
};


export type ProjectBlobsArgs = {
  cursor?: InputMaybe<Scalars['String']['input']>;
  limit?: InputMaybe<Scalars['Int']['input']>;
  query?: InputMaybe<Scalars['String']['input']>;
};


export type ProjectCommentThreadsArgs = {
  cursor?: InputMaybe<Scalars['String']['input']>;
  filter?: InputMaybe<ProjectCommentsFilter>;
  limit?: Scalars['Int']['input'];
};


export type ProjectModelArgs = {
  id: Scalars['String']['input'];
};


export type ProjectModelChildrenTreeArgs = {
  fullName: Scalars['String']['input'];
};


export type ProjectModelsArgs = {
  cursor?: InputMaybe<Scalars['String']['input']>;
  filter?: InputMaybe<ProjectModelsFilter>;
  limit?: Scalars['Int']['input'];
};


export type ProjectModelsTreeArgs = {
  cursor?: InputMaybe<Scalars['String']['input']>;
  filter?: InputMaybe<ProjectModelsTreeFilter>;
  limit?: Scalars['Int']['input'];
};


export type ProjectPendingImportedModelsArgs = {
  limit?: InputMaybe<Scalars['Int']['input']>;
};


export type ProjectVersionArgs = {
  id: Scalars['String']['input'];
};


export type ProjectVersionsArgs = {
  cursor?: InputMaybe<Scalars['String']['input']>;
  limit?: Scalars['Int']['input'];
};


export type ProjectViewerResourcesArgs = {
  loadedVersionsOnly?: InputMaybe<Scalars['Boolean']['input']>;
  resourceIdString: Scalars['String']['input'];
};


export type ProjectWebhooksArgs = {
  id?: InputMaybe<Scalars['String']['input']>;
};

export type ProjectAutomationCreateInput = {
  enabled: Scalars['Boolean']['input'];
  name: Scalars['String']['input'];
};

export type ProjectAutomationMutations = {
  __typename?: 'ProjectAutomationMutations';
  create: Automation;
  createRevision: AutomationRevision;
  createTestAutomation: Automation;
  createTestAutomationRun: TestAutomationRun;
  /**
   * Trigger an automation with a fake "version created" trigger. The "version created" will
   * just refer to the last version of the model.
   */
  trigger: Scalars['String']['output'];
  update: Automation;
};


export type ProjectAutomationMutationsCreateArgs = {
  input: ProjectAutomationCreateInput;
};


export type ProjectAutomationMutationsCreateRevisionArgs = {
  input: ProjectAutomationRevisionCreateInput;
};


export type ProjectAutomationMutationsCreateTestAutomationArgs = {
  input: ProjectTestAutomationCreateInput;
};


export type ProjectAutomationMutationsCreateTestAutomationRunArgs = {
  automationId: Scalars['ID']['input'];
};


export type ProjectAutomationMutationsTriggerArgs = {
  automationId: Scalars['ID']['input'];
};


export type ProjectAutomationMutationsUpdateArgs = {
  input: ProjectAutomationUpdateInput;
};

export type ProjectAutomationRevisionCreateInput = {
  automationId: Scalars['ID']['input'];
  functions: Array<AutomationRevisionCreateFunctionInput>;
  /** AutomateTypes.TriggerDefinitionsSchema type from @speckle/shared */
  triggerDefinitions: Scalars['JSONObject']['input'];
};

export type ProjectAutomationUpdateInput = {
  enabled?: InputMaybe<Scalars['Boolean']['input']>;
  id: Scalars['ID']['input'];
  name?: InputMaybe<Scalars['String']['input']>;
};

export type ProjectAutomationsUpdatedMessage = {
  __typename?: 'ProjectAutomationsUpdatedMessage';
  automation?: Maybe<Automation>;
  automationId: Scalars['String']['output'];
  /** Only set if type === CREATED_REVISION */
  revision?: Maybe<AutomationRevision>;
  type: ProjectAutomationsUpdatedMessageType;
};

export enum ProjectAutomationsUpdatedMessageType {
  Created = 'CREATED',
  CreatedRevision = 'CREATED_REVISION',
  Updated = 'UPDATED'
}

export type ProjectCollaborator = {
  __typename?: 'ProjectCollaborator';
  id: Scalars['ID']['output'];
  role: Scalars['String']['output'];
  user: LimitedUser;
};

export type ProjectCollection = {
  __typename?: 'ProjectCollection';
  cursor?: Maybe<Scalars['String']['output']>;
  items: Array<Project>;
  totalCount: Scalars['Int']['output'];
};

export type ProjectCommentCollection = {
  __typename?: 'ProjectCommentCollection';
  cursor?: Maybe<Scalars['String']['output']>;
  items: Array<Comment>;
  totalArchivedCount: Scalars['Int']['output'];
  totalCount: Scalars['Int']['output'];
};

export type ProjectCommentsFilter = {
  /** Whether or not to include archived/resolved threads */
  includeArchived?: InputMaybe<Scalars['Boolean']['input']>;
  /**
   * By default if resourceIdString is set, the "versionId" part of model resource identifiers will be ignored
   * and all comments of all versions of any of the referenced models will be returned. If `loadedVersionsOnly` is
   * enabled, then only comment threads of loaded/referenced versions in resourceIdString will be returned.
   */
  loadedVersionsOnly?: InputMaybe<Scalars['Boolean']['input']>;
  /**
   * Only request comments belonging to the resources identified by this
   * comma-delimited resouce string (same format that's used in the viewer URL)
   */
  resourceIdString?: InputMaybe<Scalars['String']['input']>;
};

export type ProjectCommentsUpdatedMessage = {
  __typename?: 'ProjectCommentsUpdatedMessage';
  /** Null if deleted */
  comment?: Maybe<Comment>;
  id: Scalars['String']['output'];
  type: ProjectCommentsUpdatedMessageType;
};

export enum ProjectCommentsUpdatedMessageType {
  Archived = 'ARCHIVED',
  Created = 'CREATED',
  Updated = 'UPDATED'
}

/** Any values left null will be ignored */
export type ProjectCreateInput = {
  description?: InputMaybe<Scalars['String']['input']>;
  name?: InputMaybe<Scalars['String']['input']>;
  visibility?: InputMaybe<ProjectVisibility>;
};

export type ProjectFileImportUpdatedMessage = {
  __typename?: 'ProjectFileImportUpdatedMessage';
  /** Upload ID */
  id: Scalars['String']['output'];
  type: ProjectFileImportUpdatedMessageType;
  upload: FileUpload;
};

export enum ProjectFileImportUpdatedMessageType {
  Created = 'CREATED',
  Updated = 'UPDATED'
}

export type ProjectInviteCreateInput = {
  /** Either this or userId must be filled */
  email?: InputMaybe<Scalars['String']['input']>;
  /** Defaults to the contributor role, if not specified */
  role?: InputMaybe<Scalars['String']['input']>;
  /** Can only be specified if guest mode is on or if the user is an admin */
  serverRole?: InputMaybe<Scalars['String']['input']>;
  /** Either this or email must be filled */
  userId?: InputMaybe<Scalars['String']['input']>;
};

export type ProjectInviteMutations = {
  __typename?: 'ProjectInviteMutations';
  /** Batch invite to project */
  batchCreate: Project;
  /** Cancel a pending stream invite. Can only be invoked by a project owner. */
  cancel: Project;
  /** Invite a new or registered user to be a project collaborator. Can only be invoked by a project owner. */
  create: Project;
  /** Accept or decline a project invite */
  use: Scalars['Boolean']['output'];
};


export type ProjectInviteMutationsBatchCreateArgs = {
  input: Array<ProjectInviteCreateInput>;
  projectId: Scalars['ID']['input'];
};


export type ProjectInviteMutationsCancelArgs = {
  inviteId: Scalars['String']['input'];
  projectId: Scalars['ID']['input'];
};


export type ProjectInviteMutationsCreateArgs = {
  input: ProjectInviteCreateInput;
  projectId: Scalars['ID']['input'];
};


export type ProjectInviteMutationsUseArgs = {
  input: ProjectInviteUseInput;
};

export type ProjectInviteUseInput = {
  accept: Scalars['Boolean']['input'];
  projectId: Scalars['ID']['input'];
  token: Scalars['String']['input'];
};

export type ProjectModelsFilter = {
  /** Filter by IDs of contributors who participated in models */
  contributors?: InputMaybe<Array<Scalars['String']['input']>>;
  /** Excldue models w/ the specified IDs */
  excludeIds?: InputMaybe<Array<Scalars['String']['input']>>;
  /** Only select models w/ the specified IDs */
  ids?: InputMaybe<Array<Scalars['String']['input']>>;
  /** Filter out models that don't have any versions */
  onlyWithVersions?: InputMaybe<Scalars['Boolean']['input']>;
  /** Filter by model names */
  search?: InputMaybe<Scalars['String']['input']>;
  /** Filter by source apps used in models */
  sourceApps?: InputMaybe<Array<Scalars['String']['input']>>;
};

export type ProjectModelsTreeFilter = {
  /** Filter by IDs of contributors who participated in models */
  contributors?: InputMaybe<Array<Scalars['String']['input']>>;
  /** Search for specific models. If used, tree items from different levels may be mixed. */
  search?: InputMaybe<Scalars['String']['input']>;
  /** Filter by source apps used in models */
  sourceApps?: InputMaybe<Array<Scalars['String']['input']>>;
};

export type ProjectModelsUpdatedMessage = {
  __typename?: 'ProjectModelsUpdatedMessage';
  /** Model ID */
  id: Scalars['String']['output'];
  /** Null if model was deleted */
  model?: Maybe<Model>;
  type: ProjectModelsUpdatedMessageType;
};

export enum ProjectModelsUpdatedMessageType {
  Created = 'CREATED',
  Deleted = 'DELETED',
  Updated = 'UPDATED'
}

export type ProjectMutations = {
  __typename?: 'ProjectMutations';
  automationMutations: ProjectAutomationMutations;
  /** Create new project */
  create: Project;
  /**
   * Create onboarding/tutorial project. If one is already created for the active user, that
   * one will be returned instead.
   */
  createForOnboarding: Project;
  /** Delete an existing project */
  delete: Scalars['Boolean']['output'];
  /** Invite related mutations */
  invites: ProjectInviteMutations;
  /** Leave a project. Only possible if you're not the last remaining owner. */
  leave: Scalars['Boolean']['output'];
  /** Updates an existing project */
  update: Project;
  /** Update role for a collaborator */
  updateRole: Project;
};


export type ProjectMutationsAutomationMutationsArgs = {
  projectId: Scalars['ID']['input'];
};


export type ProjectMutationsCreateArgs = {
  input?: InputMaybe<ProjectCreateInput>;
};


export type ProjectMutationsDeleteArgs = {
  id: Scalars['String']['input'];
};


export type ProjectMutationsLeaveArgs = {
  id: Scalars['String']['input'];
};


export type ProjectMutationsUpdateArgs = {
  update: ProjectUpdateInput;
};


export type ProjectMutationsUpdateRoleArgs = {
  input: ProjectUpdateRoleInput;
};

export type ProjectPendingModelsUpdatedMessage = {
  __typename?: 'ProjectPendingModelsUpdatedMessage';
  /** Upload ID */
  id: Scalars['String']['output'];
  model: FileUpload;
  type: ProjectPendingModelsUpdatedMessageType;
};

export enum ProjectPendingModelsUpdatedMessageType {
  Created = 'CREATED',
  Updated = 'UPDATED'
}

export type ProjectPendingVersionsUpdatedMessage = {
  __typename?: 'ProjectPendingVersionsUpdatedMessage';
  /** Upload ID */
  id: Scalars['String']['output'];
  type: ProjectPendingVersionsUpdatedMessageType;
  version: FileUpload;
};

export enum ProjectPendingVersionsUpdatedMessageType {
  Created = 'CREATED',
  Updated = 'UPDATED'
}

export type ProjectTestAutomationCreateInput = {
  functionId: Scalars['String']['input'];
  modelId: Scalars['String']['input'];
  name: Scalars['String']['input'];
};

export type ProjectTriggeredAutomationsStatusUpdatedMessage = {
  __typename?: 'ProjectTriggeredAutomationsStatusUpdatedMessage';
  model: Model;
  project: Project;
  run: AutomateRun;
  type: ProjectTriggeredAutomationsStatusUpdatedMessageType;
  version: Version;
};

export enum ProjectTriggeredAutomationsStatusUpdatedMessageType {
  RunCreated = 'RUN_CREATED',
  RunUpdated = 'RUN_UPDATED'
}

/** Any values left null will be ignored, so only set the properties that you want updated */
export type ProjectUpdateInput = {
  allowPublicComments?: InputMaybe<Scalars['Boolean']['input']>;
  description?: InputMaybe<Scalars['String']['input']>;
  id: Scalars['ID']['input'];
  name?: InputMaybe<Scalars['String']['input']>;
  visibility?: InputMaybe<ProjectVisibility>;
};

export type ProjectUpdateRoleInput = {
  projectId: Scalars['String']['input'];
  /** Leave role as null to revoke access entirely */
  role?: InputMaybe<Scalars['String']['input']>;
  userId: Scalars['String']['input'];
};

export type ProjectUpdatedMessage = {
  __typename?: 'ProjectUpdatedMessage';
  /** Project ID */
  id: Scalars['String']['output'];
  /** Project entity, null if project was deleted */
  project?: Maybe<Project>;
  /** Message type */
  type: ProjectUpdatedMessageType;
};

export enum ProjectUpdatedMessageType {
  Deleted = 'DELETED',
  Updated = 'UPDATED'
}

export type ProjectVersionsPreviewGeneratedMessage = {
  __typename?: 'ProjectVersionsPreviewGeneratedMessage';
  objectId: Scalars['String']['output'];
  projectId: Scalars['String']['output'];
  versionId: Scalars['String']['output'];
};

export type ProjectVersionsUpdatedMessage = {
  __typename?: 'ProjectVersionsUpdatedMessage';
  /** Version ID */
  id: Scalars['String']['output'];
  /** Only set if version was deleted, in other scenarios can be queried from 'version' */
  modelId?: Maybe<Scalars['String']['output']>;
  type: ProjectVersionsUpdatedMessageType;
  /** Null if version was deleted */
  version?: Maybe<Version>;
};

export enum ProjectVersionsUpdatedMessageType {
  Created = 'CREATED',
  Deleted = 'DELETED',
  Updated = 'UPDATED'
}

export enum ProjectVisibility {
  Private = 'PRIVATE',
  Public = 'PUBLIC',
  Unlisted = 'UNLISTED'
}

export type Query = {
  __typename?: 'Query';
  /** Stare into the void. */
  _?: Maybe<Scalars['String']['output']>;
  /** Gets the profile of the authenticated user or null if not authenticated */
  activeUser?: Maybe<User>;
  admin: AdminQueries;
  /**
   * All the streams of the server. Available to admins only.
   * @deprecated use admin.projectList instead
   */
  adminStreams?: Maybe<StreamCollection>;
  /**
   * Get all (or search for specific) users, registered or invited, from the server in a paginated view.
   * The query looks for matches in name, company and email.
   * @deprecated use admin.UserList instead
   */
  adminUsers?: Maybe<AdminUsersListCollection>;
  /** Gets a specific app from the server. */
  app?: Maybe<ServerApp>;
  /** Returns all the publicly available apps on this server. */
  apps?: Maybe<Array<Maybe<ServerAppListItem>>>;
  /** If user is authenticated using an app token, this will describe the app */
  authenticatedAsApp?: Maybe<ServerAppListItem>;
  /** Get a single automate function by id. Error will be thrown if function is not found or inaccessible. */
  automateFunction: AutomateFunction;
  automateFunctions: AutomateFunctionCollection;
  /** Part of the automation/function creation handshake mechanism */
  automateValidateAuthCode: Scalars['Boolean']['output'];
  comment?: Maybe<Comment>;
  /**
   * This query can be used in the following ways:
   * - get all the comments for a stream: **do not pass in any resource identifiers**.
   * - get the comments targeting any of a set of provided resources (comments/objects): **pass in an array of resources.**
   * @deprecated Use 'commentThreads' fields instead
   */
  comments?: Maybe<CommentCollection>;
  /** All of the discoverable streams of the server */
  discoverableStreams?: Maybe<StreamCollection>;
  /** Get the (limited) profile information of another server user */
  otherUser?: Maybe<LimitedUser>;
  /**
   * Find a specific project. Will throw an authorization error if active user isn't authorized
   * to see it, for example, if a project isn't public and the user doesn't have the appropriate rights.
   */
  project: Project;
  /**
   * Look for an invitation to a project, for the current user (authed or not). If token
   * isn't specified, the server will look for any valid invite.
   */
  projectInvite?: Maybe<PendingStreamCollaborator>;
  serverInfo: ServerInfo;
  /** Receive metadata about an invite by the invite token */
  serverInviteByToken?: Maybe<ServerInvite>;
  /** @deprecated use admin.serverStatistics instead */
  serverStats: ServerStats;
  /**
   * Returns a specific stream. Will throw an authorization error if active user isn't authorized
   * to see it, for example, if a stream isn't public and the user doesn't have the appropriate rights.
   */
  stream?: Maybe<Stream>;
  /** Get authed user's stream access request */
  streamAccessRequest?: Maybe<StreamAccessRequest>;
  /**
   * Look for an invitation to a stream, for the current user (authed or not). If token
   * isn't specified, the server will look for any valid invite.
   */
  streamInvite?: Maybe<PendingStreamCollaborator>;
  /** Get all invitations to streams that the active user has */
  streamInvites: Array<PendingStreamCollaborator>;
  /**
   * Returns all streams that the active user is a collaborator on.
   * Pass in the `query` parameter to search by name, description or ID.
   */
  streams?: Maybe<StreamCollection>;
  /**
   * Gets the profile of a user. If no id argument is provided, will return the current authenticated user's profile (as extracted from the authorization header).
   * @deprecated To be removed in the near future! Use 'activeUser' to get info about the active user or 'otherUser' to get info about another user.
   */
  user?: Maybe<User>;
  /** Validate password strength */
  userPwdStrength: PasswordStrengthCheckResults;
  /**
   * Search for users and return limited metadata about them, if you have the server:user role.
   * The query looks for matches in name & email
   */
  userSearch: UserSearchResultCollection;
};


export type QueryAdminStreamsArgs = {
  limit?: InputMaybe<Scalars['Int']['input']>;
  offset?: InputMaybe<Scalars['Int']['input']>;
  orderBy?: InputMaybe<Scalars['String']['input']>;
  query?: InputMaybe<Scalars['String']['input']>;
  visibility?: InputMaybe<Scalars['String']['input']>;
};


export type QueryAdminUsersArgs = {
  limit?: Scalars['Int']['input'];
  offset?: Scalars['Int']['input'];
  query?: InputMaybe<Scalars['String']['input']>;
};


export type QueryAppArgs = {
  id: Scalars['String']['input'];
};


export type QueryAutomateFunctionArgs = {
  id: Scalars['ID']['input'];
};


export type QueryAutomateFunctionsArgs = {
  cursor?: InputMaybe<Scalars['String']['input']>;
  filter?: InputMaybe<AutomateFunctionsFilter>;
  limit?: InputMaybe<Scalars['Int']['input']>;
};


export type QueryAutomateValidateAuthCodeArgs = {
  payload: AutomateAuthCodePayloadTest;
};


export type QueryCommentArgs = {
  id: Scalars['String']['input'];
  streamId: Scalars['String']['input'];
};


export type QueryCommentsArgs = {
  archived?: Scalars['Boolean']['input'];
  cursor?: InputMaybe<Scalars['String']['input']>;
  limit?: InputMaybe<Scalars['Int']['input']>;
  resources?: InputMaybe<Array<InputMaybe<ResourceIdentifierInput>>>;
  streamId: Scalars['String']['input'];
};


export type QueryDiscoverableStreamsArgs = {
  cursor?: InputMaybe<Scalars['String']['input']>;
  limit?: Scalars['Int']['input'];
  sort?: InputMaybe<DiscoverableStreamsSortingInput>;
};


export type QueryOtherUserArgs = {
  id: Scalars['String']['input'];
};


export type QueryProjectArgs = {
  id: Scalars['String']['input'];
};


export type QueryProjectInviteArgs = {
  projectId: Scalars['String']['input'];
  token?: InputMaybe<Scalars['String']['input']>;
};


export type QueryServerInviteByTokenArgs = {
  token: Scalars['String']['input'];
};


export type QueryStreamArgs = {
  id: Scalars['String']['input'];
};


export type QueryStreamAccessRequestArgs = {
  streamId: Scalars['String']['input'];
};


export type QueryStreamInviteArgs = {
  streamId: Scalars['String']['input'];
  token?: InputMaybe<Scalars['String']['input']>;
};


export type QueryStreamsArgs = {
  cursor?: InputMaybe<Scalars['String']['input']>;
  limit?: InputMaybe<Scalars['Int']['input']>;
  query?: InputMaybe<Scalars['String']['input']>;
};


export type QueryUserArgs = {
  id?: InputMaybe<Scalars['String']['input']>;
};


export type QueryUserPwdStrengthArgs = {
  pwd: Scalars['String']['input'];
};


export type QueryUserSearchArgs = {
  archived?: InputMaybe<Scalars['Boolean']['input']>;
  cursor?: InputMaybe<Scalars['String']['input']>;
  emailOnly?: InputMaybe<Scalars['Boolean']['input']>;
  limit?: Scalars['Int']['input'];
  query: Scalars['String']['input'];
};

/** Deprecated: Used by old stream-based mutations */
export type ReplyCreateInput = {
  /** IDs of uploaded blobs that should be attached to this reply */
  blobIds: Array<Scalars['String']['input']>;
  data?: InputMaybe<Scalars['JSONObject']['input']>;
  parentComment: Scalars['String']['input'];
  streamId: Scalars['String']['input'];
  /** ProseMirror document object */
  text?: InputMaybe<Scalars['JSONObject']['input']>;
};

export type ResourceIdentifier = {
  __typename?: 'ResourceIdentifier';
  resourceId: Scalars['String']['output'];
  resourceType: ResourceType;
};

export type ResourceIdentifierInput = {
  resourceId: Scalars['String']['input'];
  resourceType: ResourceType;
};

export enum ResourceType {
  Comment = 'comment',
  Commit = 'commit',
  Object = 'object',
  Stream = 'stream'
}

export type Role = {
  __typename?: 'Role';
  description: Scalars['String']['output'];
  name: Scalars['String']['output'];
  resourceTarget: Scalars['String']['output'];
};

/** Available scopes. */
export type Scope = {
  __typename?: 'Scope';
  description: Scalars['String']['output'];
  name: Scalars['String']['output'];
};

export type ServerApp = {
  __typename?: 'ServerApp';
  author?: Maybe<AppAuthor>;
  createdAt: Scalars['DateTime']['output'];
  description?: Maybe<Scalars['String']['output']>;
  id: Scalars['String']['output'];
  logo?: Maybe<Scalars['String']['output']>;
  name: Scalars['String']['output'];
  public?: Maybe<Scalars['Boolean']['output']>;
  redirectUrl: Scalars['String']['output'];
  scopes: Array<Scope>;
  secret?: Maybe<Scalars['String']['output']>;
  termsAndConditionsLink?: Maybe<Scalars['String']['output']>;
  trustByDefault?: Maybe<Scalars['Boolean']['output']>;
};

export type ServerAppListItem = {
  __typename?: 'ServerAppListItem';
  author?: Maybe<AppAuthor>;
  description?: Maybe<Scalars['String']['output']>;
  id: Scalars['String']['output'];
  logo?: Maybe<Scalars['String']['output']>;
  name: Scalars['String']['output'];
  redirectUrl: Scalars['String']['output'];
  termsAndConditionsLink?: Maybe<Scalars['String']['output']>;
  trustByDefault?: Maybe<Scalars['Boolean']['output']>;
};

export type ServerAutomateInfo = {
  __typename?: 'ServerAutomateInfo';
  availableFunctionTemplates: Array<AutomateFunctionTemplate>;
};

/** Information about this server. */
export type ServerInfo = {
  __typename?: 'ServerInfo';
  adminContact?: Maybe<Scalars['String']['output']>;
  /** The authentication strategies available on this server. */
  authStrategies: Array<AuthStrategy>;
  automate: ServerAutomateInfo;
  /** Base URL of Speckle Automate, if set */
  automateUrl?: Maybe<Scalars['String']['output']>;
  blobSizeLimitBytes: Scalars['Int']['output'];
  canonicalUrl?: Maybe<Scalars['String']['output']>;
  company?: Maybe<Scalars['String']['output']>;
  description?: Maybe<Scalars['String']['output']>;
  /** Whether or not to show messaging about FE2 (banners etc.) */
  enableNewWebUiMessaging?: Maybe<Scalars['Boolean']['output']>;
  guestModeEnabled: Scalars['Boolean']['output'];
  inviteOnly?: Maybe<Scalars['Boolean']['output']>;
  /** Server relocation / migration info */
  migration?: Maybe<ServerMigration>;
  name: Scalars['String']['output'];
  /** @deprecated Use role constants from the @speckle/shared npm package instead */
  roles: Array<Role>;
  scopes: Array<Scope>;
  serverRoles: Array<ServerRoleItem>;
  termsOfService?: Maybe<Scalars['String']['output']>;
  version?: Maybe<Scalars['String']['output']>;
};

export type ServerInfoUpdateInput = {
  adminContact?: InputMaybe<Scalars['String']['input']>;
  company?: InputMaybe<Scalars['String']['input']>;
  description?: InputMaybe<Scalars['String']['input']>;
  guestModeEnabled?: InputMaybe<Scalars['Boolean']['input']>;
  inviteOnly?: InputMaybe<Scalars['Boolean']['input']>;
  name: Scalars['String']['input'];
  termsOfService?: InputMaybe<Scalars['String']['input']>;
};

export type ServerInvite = {
  __typename?: 'ServerInvite';
  email: Scalars['String']['output'];
  id: Scalars['String']['output'];
  invitedBy: LimitedUser;
};

export type ServerInviteCreateInput = {
  email: Scalars['String']['input'];
  message?: InputMaybe<Scalars['String']['input']>;
  /** Can only be specified if guest mode is on or if the user is an admin */
  serverRole?: InputMaybe<Scalars['String']['input']>;
};

export type ServerMigration = {
  __typename?: 'ServerMigration';
  movedFrom?: Maybe<Scalars['String']['output']>;
  movedTo?: Maybe<Scalars['String']['output']>;
};

export enum ServerRole {
  ServerAdmin = 'SERVER_ADMIN',
  ServerArchivedUser = 'SERVER_ARCHIVED_USER',
  ServerGuest = 'SERVER_GUEST',
  ServerUser = 'SERVER_USER'
}

export type ServerRoleItem = {
  __typename?: 'ServerRoleItem';
  id: Scalars['String']['output'];
  title: Scalars['String']['output'];
};

export type ServerStatistics = {
  __typename?: 'ServerStatistics';
  totalPendingInvites: Scalars['Int']['output'];
  totalProjectCount: Scalars['Int']['output'];
  totalUserCount: Scalars['Int']['output'];
};

export type ServerStats = {
  __typename?: 'ServerStats';
  /** An array of objects currently structured as { created_month: Date, count: int }. */
  commitHistory?: Maybe<Array<Maybe<Scalars['JSONObject']['output']>>>;
  /** An array of objects currently structured as { created_month: Date, count: int }. */
  objectHistory?: Maybe<Array<Maybe<Scalars['JSONObject']['output']>>>;
  /** An array of objects currently structured as { created_month: Date, count: int }. */
  streamHistory?: Maybe<Array<Maybe<Scalars['JSONObject']['output']>>>;
  totalCommitCount: Scalars['Int']['output'];
  totalObjectCount: Scalars['Int']['output'];
  totalStreamCount: Scalars['Int']['output'];
  totalUserCount: Scalars['Int']['output'];
  /** An array of objects currently structured as { created_month: Date, count: int }. */
  userHistory?: Maybe<Array<Maybe<Scalars['JSONObject']['output']>>>;
};

export type SmartTextEditorValue = {
  __typename?: 'SmartTextEditorValue';
  /** File attachments, if any */
  attachments?: Maybe<Array<BlobMetadata>>;
  /**
   * The actual (ProseMirror) document representing the text. Can be empty,
   * if there are attachments.
   */
  doc?: Maybe<Scalars['JSONObject']['output']>;
  /** The type of editor value (comment, blog post etc.) */
  type: Scalars['String']['output'];
  /** The version of the schema */
  version: Scalars['String']['output'];
};

export enum SortDirection {
  Asc = 'ASC',
  Desc = 'DESC'
}

export type Stream = {
  __typename?: 'Stream';
  /** All the recent activity on this stream in chronological order */
  activity?: Maybe<ActivityCollection>;
  allowPublicComments: Scalars['Boolean']['output'];
  blob?: Maybe<BlobMetadata>;
  /** Get the metadata collection of blobs stored for this stream. */
  blobs?: Maybe<BlobMetadataCollection>;
  branch?: Maybe<Branch>;
  branches?: Maybe<BranchCollection>;
  collaborators: Array<StreamCollaborator>;
  /**
   * The total number of comments for this stream. To actually get the comments, use the comments query without passing in a resource array. E.g.:
   *
   * ```
   * query{
   *   comments(streamId:"streamId"){
   *     ...
   *   }
   * ```
   */
  commentCount: Scalars['Int']['output'];
  commit?: Maybe<Commit>;
  commits?: Maybe<CommitCollection>;
  createdAt: Scalars['DateTime']['output'];
  description?: Maybe<Scalars['String']['output']>;
  /** Date when you favorited this stream. `null` if stream isn't viewed from a specific user's perspective or if it isn't favorited. */
  favoritedDate?: Maybe<Scalars['DateTime']['output']>;
  favoritesCount: Scalars['Int']['output'];
  /** Returns a specific file upload that belongs to this stream. */
  fileUpload?: Maybe<FileUpload>;
  /** Returns a list of all the file uploads for this stream. */
  fileUploads: Array<FileUpload>;
  id: Scalars['String']['output'];
  /**
   * Whether the stream (if public) can be found on public stream exploration pages
   * and searches
   */
  isDiscoverable: Scalars['Boolean']['output'];
  /** Whether the stream can be viewed by non-contributors */
  isPublic: Scalars['Boolean']['output'];
  name: Scalars['String']['output'];
  object?: Maybe<Object>;
  /** Pending stream access requests */
  pendingAccessRequests?: Maybe<Array<StreamAccessRequest>>;
  /** Collaborators who have been invited, but not yet accepted. */
  pendingCollaborators?: Maybe<Array<PendingStreamCollaborator>>;
  /** Your role for this stream. `null` if request is not authenticated, or the stream is not explicitly shared with you. */
  role?: Maybe<Scalars['String']['output']>;
  size?: Maybe<Scalars['String']['output']>;
  updatedAt: Scalars['DateTime']['output'];
  webhooks: WebhookCollection;
};


export type StreamActivityArgs = {
  actionType?: InputMaybe<Scalars['String']['input']>;
  after?: InputMaybe<Scalars['DateTime']['input']>;
  before?: InputMaybe<Scalars['DateTime']['input']>;
  cursor?: InputMaybe<Scalars['DateTime']['input']>;
  limit?: Scalars['Int']['input'];
};


export type StreamBlobArgs = {
  id: Scalars['String']['input'];
};


export type StreamBlobsArgs = {
  cursor?: InputMaybe<Scalars['String']['input']>;
  limit?: InputMaybe<Scalars['Int']['input']>;
  query?: InputMaybe<Scalars['String']['input']>;
};


export type StreamBranchArgs = {
  name?: InputMaybe<Scalars['String']['input']>;
};


export type StreamBranchesArgs = {
  cursor?: InputMaybe<Scalars['String']['input']>;
  limit?: Scalars['Int']['input'];
};


export type StreamCommitArgs = {
  id?: InputMaybe<Scalars['String']['input']>;
};


export type StreamCommitsArgs = {
  cursor?: InputMaybe<Scalars['String']['input']>;
  limit?: Scalars['Int']['input'];
};


export type StreamFileUploadArgs = {
  id: Scalars['String']['input'];
};


export type StreamObjectArgs = {
  id: Scalars['String']['input'];
};


export type StreamWebhooksArgs = {
  id?: InputMaybe<Scalars['String']['input']>;
};

/** Created when a user requests to become a contributor on a stream */
export type StreamAccessRequest = {
  __typename?: 'StreamAccessRequest';
  createdAt: Scalars['DateTime']['output'];
  id: Scalars['ID']['output'];
  requester: LimitedUser;
  requesterId: Scalars['String']['output'];
  /** Can only be selected if authed user has proper access */
  stream: Stream;
  streamId: Scalars['String']['output'];
};

export type StreamCollaborator = {
  __typename?: 'StreamCollaborator';
  avatar?: Maybe<Scalars['String']['output']>;
  company?: Maybe<Scalars['String']['output']>;
  id: Scalars['String']['output'];
  name: Scalars['String']['output'];
  role: Scalars['String']['output'];
  serverRole: Scalars['String']['output'];
};

export type StreamCollection = {
  __typename?: 'StreamCollection';
  cursor?: Maybe<Scalars['String']['output']>;
  items?: Maybe<Array<Stream>>;
  totalCount: Scalars['Int']['output'];
};

export type StreamCreateInput = {
  description?: InputMaybe<Scalars['String']['input']>;
  /**
   * Whether the stream (if public) can be found on public stream exploration pages
   * and searches
   */
  isDiscoverable?: InputMaybe<Scalars['Boolean']['input']>;
  /** Whether the stream can be viewed by non-contributors */
  isPublic?: InputMaybe<Scalars['Boolean']['input']>;
  name?: InputMaybe<Scalars['String']['input']>;
  /** Optionally specify user IDs of users that you want to invite to be contributors to this stream */
  withContributors?: InputMaybe<Array<Scalars['String']['input']>>;
};

export type StreamInviteCreateInput = {
  email?: InputMaybe<Scalars['String']['input']>;
  message?: InputMaybe<Scalars['String']['input']>;
  /** Defaults to the contributor role, if not specified */
  role?: InputMaybe<Scalars['String']['input']>;
  /** Can only be specified if guest mode is on or if the user is an admin */
  serverRole?: InputMaybe<Scalars['String']['input']>;
  streamId: Scalars['String']['input'];
  userId?: InputMaybe<Scalars['String']['input']>;
};

export type StreamRevokePermissionInput = {
  streamId: Scalars['String']['input'];
  userId: Scalars['String']['input'];
};

export enum StreamRole {
  StreamContributor = 'STREAM_CONTRIBUTOR',
  StreamOwner = 'STREAM_OWNER',
  StreamReviewer = 'STREAM_REVIEWER'
}

export type StreamUpdateInput = {
  allowPublicComments?: InputMaybe<Scalars['Boolean']['input']>;
  description?: InputMaybe<Scalars['String']['input']>;
  id: Scalars['String']['input'];
  /**
   * Whether the stream (if public) can be found on public stream exploration pages
   * and searches
   */
  isDiscoverable?: InputMaybe<Scalars['Boolean']['input']>;
  /** Whether the stream can be viewed by non-contributors */
  isPublic?: InputMaybe<Scalars['Boolean']['input']>;
  name?: InputMaybe<Scalars['String']['input']>;
};

export type StreamUpdatePermissionInput = {
  role: Scalars['String']['input'];
  streamId: Scalars['String']['input'];
  userId: Scalars['String']['input'];
};

export type Subscription = {
  __typename?: 'Subscription';
  /** It's lonely in the void. */
  _?: Maybe<Scalars['String']['output']>;
  /** Subscribe to branch created event */
  branchCreated?: Maybe<Scalars['JSONObject']['output']>;
  /** Subscribe to branch deleted event */
  branchDeleted?: Maybe<Scalars['JSONObject']['output']>;
  /** Subscribe to branch updated event. */
  branchUpdated?: Maybe<Scalars['JSONObject']['output']>;
  /**
   * Subscribe to new comment events. There's two ways to use this subscription:
   * - for a whole stream: do not pass in any resourceIds; this sub will get called whenever a comment (not reply) is added to any of the stream's resources.
   * - for a specific resource/set of resources: pass in a list of resourceIds (commit or object ids); this sub will get called when *any* of the resources provided get a comment.
   * @deprecated Use projectCommentsUpdated
   */
  commentActivity: CommentActivityMessage;
  /**
   * Subscribes to events on a specific comment. Use to find out when:
   * - a top level comment is deleted (trigger a deletion event outside)
   * - a top level comment receives a reply.
   * @deprecated Use projectCommentsUpdated or viewerUserActivityBroadcasted for reply status
   */
  commentThreadActivity: CommentThreadActivityMessage;
  /** Subscribe to commit created event */
  commitCreated?: Maybe<Scalars['JSONObject']['output']>;
  /** Subscribe to commit deleted event */
  commitDeleted?: Maybe<Scalars['JSONObject']['output']>;
  /** Subscribe to commit updated event. */
  commitUpdated?: Maybe<Scalars['JSONObject']['output']>;
  /** Subscribe to updates to automations in the project */
  projectAutomationsUpdated: ProjectAutomationsUpdatedMessage;
  /**
   * Subscribe to updates to resource comments/threads. Optionally specify resource ID string to only receive
   * updates regarding comments for those resources.
   */
  projectCommentsUpdated: ProjectCommentsUpdatedMessage;
  /** Subscribe to changes to any of a project's file imports */
  projectFileImportUpdated: ProjectFileImportUpdatedMessage;
  /** Subscribe to changes to a project's models. Optionally specify modelIds to track. */
  projectModelsUpdated: ProjectModelsUpdatedMessage;
  /** Subscribe to changes to a project's pending models */
  projectPendingModelsUpdated: ProjectPendingModelsUpdatedMessage;
  /** Subscribe to changes to a project's pending versions */
  projectPendingVersionsUpdated: ProjectPendingVersionsUpdatedMessage;
  /** Subscribe to updates to any triggered automations statuses in the project */
  projectTriggeredAutomationsStatusUpdated: ProjectTriggeredAutomationsStatusUpdatedMessage;
  /** Track updates to a specific project */
  projectUpdated: ProjectUpdatedMessage;
  projectVersionGendoAIRenderCreated: GendoAiRender;
  projectVersionGendoAIRenderUpdated: GendoAiRender;
  /** Subscribe to when a project's versions get their preview image fully generated. */
  projectVersionsPreviewGenerated: ProjectVersionsPreviewGeneratedMessage;
  /** Subscribe to changes to a project's versions. */
  projectVersionsUpdated: ProjectVersionsUpdatedMessage;
  /** Subscribes to stream deleted event. Use this in clients/components that pertain only to this stream. */
  streamDeleted?: Maybe<Scalars['JSONObject']['output']>;
  /** Subscribes to stream updated event. Use this in clients/components that pertain only to this stream. */
  streamUpdated?: Maybe<Scalars['JSONObject']['output']>;
  /** Track newly added or deleted projects owned by the active user */
  userProjectsUpdated: UserProjectsUpdatedMessage;
  /**
   * Subscribes to new stream added event for your profile. Use this to display an up-to-date list of streams.
   * **NOTE**: If someone shares a stream with you, this subscription will be triggered with an extra value of `sharedBy` in the payload.
   */
  userStreamAdded?: Maybe<Scalars['JSONObject']['output']>;
  /**
   * Subscribes to stream removed event for your profile. Use this to display an up-to-date list of streams for your profile.
   * **NOTE**: If someone revokes your permissions on a stream, this subscription will be triggered with an extra value of `revokedBy` in the payload.
   */
  userStreamRemoved?: Maybe<Scalars['JSONObject']['output']>;
  /**
   * Broadcasts "real-time" location data for viewer users.
   * @deprecated Use viewerUserActivityBroadcasted
   */
  userViewerActivity?: Maybe<Scalars['JSONObject']['output']>;
  /** Track user activities in the viewer relating to the specified resources */
  viewerUserActivityBroadcasted: ViewerUserActivityMessage;
};


export type SubscriptionBranchCreatedArgs = {
  streamId: Scalars['String']['input'];
};


export type SubscriptionBranchDeletedArgs = {
  streamId: Scalars['String']['input'];
};


export type SubscriptionBranchUpdatedArgs = {
  branchId?: InputMaybe<Scalars['String']['input']>;
  streamId: Scalars['String']['input'];
};


export type SubscriptionCommentActivityArgs = {
  resourceIds?: InputMaybe<Array<InputMaybe<Scalars['String']['input']>>>;
  streamId: Scalars['String']['input'];
};


export type SubscriptionCommentThreadActivityArgs = {
  commentId: Scalars['String']['input'];
  streamId: Scalars['String']['input'];
};


export type SubscriptionCommitCreatedArgs = {
  streamId: Scalars['String']['input'];
};


export type SubscriptionCommitDeletedArgs = {
  streamId: Scalars['String']['input'];
};


export type SubscriptionCommitUpdatedArgs = {
  commitId?: InputMaybe<Scalars['String']['input']>;
  streamId: Scalars['String']['input'];
};


export type SubscriptionProjectAutomationsUpdatedArgs = {
  projectId: Scalars['String']['input'];
};


export type SubscriptionProjectCommentsUpdatedArgs = {
  target: ViewerUpdateTrackingTarget;
};


export type SubscriptionProjectFileImportUpdatedArgs = {
  id: Scalars['String']['input'];
};


export type SubscriptionProjectModelsUpdatedArgs = {
  id: Scalars['String']['input'];
  modelIds?: InputMaybe<Array<Scalars['String']['input']>>;
};


export type SubscriptionProjectPendingModelsUpdatedArgs = {
  id: Scalars['String']['input'];
};


export type SubscriptionProjectPendingVersionsUpdatedArgs = {
  id: Scalars['String']['input'];
};


export type SubscriptionProjectTriggeredAutomationsStatusUpdatedArgs = {
  projectId: Scalars['String']['input'];
};


export type SubscriptionProjectUpdatedArgs = {
  id: Scalars['String']['input'];
};


export type SubscriptionProjectVersionGendoAiRenderCreatedArgs = {
  id: Scalars['String']['input'];
  versionId: Scalars['String']['input'];
};


export type SubscriptionProjectVersionGendoAiRenderUpdatedArgs = {
  id: Scalars['String']['input'];
  versionId: Scalars['String']['input'];
};


export type SubscriptionProjectVersionsPreviewGeneratedArgs = {
  id: Scalars['String']['input'];
};


export type SubscriptionProjectVersionsUpdatedArgs = {
  id: Scalars['String']['input'];
};


export type SubscriptionStreamDeletedArgs = {
  streamId?: InputMaybe<Scalars['String']['input']>;
};


export type SubscriptionStreamUpdatedArgs = {
  streamId?: InputMaybe<Scalars['String']['input']>;
};


export type SubscriptionUserViewerActivityArgs = {
  resourceId: Scalars['String']['input'];
  streamId: Scalars['String']['input'];
};


export type SubscriptionViewerUserActivityBroadcastedArgs = {
  sessionId?: InputMaybe<Scalars['String']['input']>;
  target: ViewerUpdateTrackingTarget;
};

export type TestAutomationRun = {
  __typename?: 'TestAutomationRun';
  automationRunId: Scalars['String']['output'];
  functionRunId: Scalars['String']['output'];
  triggers: Array<TestAutomationRunTrigger>;
};

export type TestAutomationRunTrigger = {
  __typename?: 'TestAutomationRunTrigger';
  payload: TestAutomationRunTriggerPayload;
  triggerType: Scalars['String']['output'];
};

export type TestAutomationRunTriggerPayload = {
  __typename?: 'TestAutomationRunTriggerPayload';
  modelId: Scalars['String']['output'];
  versionId: Scalars['String']['output'];
};

export type TokenResourceIdentifier = {
  __typename?: 'TokenResourceIdentifier';
  id: Scalars['String']['output'];
  type: TokenResourceIdentifierType;
};

export type TokenResourceIdentifierInput = {
  id: Scalars['String']['input'];
  type: TokenResourceIdentifierType;
};

export enum TokenResourceIdentifierType {
  Project = 'project'
}

export type TriggeredAutomationsStatus = {
  __typename?: 'TriggeredAutomationsStatus';
  automationRuns: Array<AutomateRun>;
  id: Scalars['ID']['output'];
  status: AutomateRunStatus;
  statusMessage?: Maybe<Scalars['String']['output']>;
};

/** Any null values will be ignored */
export type UpdateAutomateFunctionInput = {
  description?: InputMaybe<Scalars['String']['input']>;
  id: Scalars['ID']['input'];
  logo?: InputMaybe<Scalars['String']['input']>;
  name?: InputMaybe<Scalars['String']['input']>;
  /** SourceAppNames values from @speckle/shared */
  supportedSourceApps?: InputMaybe<Array<Scalars['String']['input']>>;
  tags?: InputMaybe<Array<Scalars['String']['input']>>;
};

export type UpdateModelInput = {
  description?: InputMaybe<Scalars['String']['input']>;
  id: Scalars['ID']['input'];
  name?: InputMaybe<Scalars['String']['input']>;
  projectId: Scalars['ID']['input'];
};

/** Only non-null values will be updated */
export type UpdateVersionInput = {
  message?: InputMaybe<Scalars['String']['input']>;
  versionId: Scalars['String']['input'];
};

/**
 * Full user type, should only be used in the context of admin operations or
 * when a user is reading/writing info about himself
 */
export type User = {
  __typename?: 'User';
  /** All the recent activity from this user in chronological order */
  activity?: Maybe<ActivityCollection>;
  /** Returns a list of your personal api tokens. */
  apiTokens: Array<ApiToken>;
  /** Returns the apps you have authorized. */
  authorizedApps?: Maybe<Array<ServerAppListItem>>;
  automateInfo: UserAutomateInfo;
  avatar?: Maybe<Scalars['String']['output']>;
  bio?: Maybe<Scalars['String']['output']>;
  /**
   * Get commits authored by the user. If requested for another user, then only commits
   * from public streams will be returned.
   */
  commits?: Maybe<CommitCollection>;
  company?: Maybe<Scalars['String']['output']>;
  /** Returns the apps you have created. */
  createdApps?: Maybe<Array<ServerApp>>;
  createdAt?: Maybe<Scalars['DateTime']['output']>;
  email?: Maybe<Scalars['String']['output']>;
  /**
   * All the streams that a active user has favorited.
   * Note: You can't use this to retrieve another user's favorite streams.
   */
  favoriteStreams: StreamCollection;
  /** Whether the user has a pending/active email verification token */
  hasPendingVerification?: Maybe<Scalars['Boolean']['output']>;
  id: Scalars['ID']['output'];
  /** Whether post-sign up onboarding has been finished or skipped entirely */
  isOnboardingFinished?: Maybe<Scalars['Boolean']['output']>;
  name: Scalars['String']['output'];
  notificationPreferences: Scalars['JSONObject']['output'];
  profiles?: Maybe<Scalars['JSONObject']['output']>;
  /** Get all invitations to projects that the active user has */
  projectInvites: Array<PendingStreamCollaborator>;
  /** Get projects that the user participates in */
  projects: ProjectCollection;
  role?: Maybe<Scalars['String']['output']>;
  /**
   * Returns all streams that the user is a collaborator on. If requested for a user, who isn't the
   * authenticated user, then this will only return discoverable streams.
   */
  streams: StreamCollection;
  /** The user's timeline in chronological order */
  timeline?: Maybe<ActivityCollection>;
  /** Total amount of favorites attached to streams owned by the user */
  totalOwnedStreamsFavorites: Scalars['Int']['output'];
  verified?: Maybe<Scalars['Boolean']['output']>;
  /**
   * Get (count of) user's versions. By default gets all versions of all projects the user has access to.
   * Set authoredOnly=true to only retrieve versions authored by the user.
   *
   * Note: Only count resolution is currently implemented
   */
  versions: CountOnlyCollection;
};


/**
 * Full user type, should only be used in the context of admin operations or
 * when a user is reading/writing info about himself
 */
export type UserActivityArgs = {
  actionType?: InputMaybe<Scalars['String']['input']>;
  after?: InputMaybe<Scalars['DateTime']['input']>;
  before?: InputMaybe<Scalars['DateTime']['input']>;
  cursor?: InputMaybe<Scalars['DateTime']['input']>;
  limit?: Scalars['Int']['input'];
};


/**
 * Full user type, should only be used in the context of admin operations or
 * when a user is reading/writing info about himself
 */
export type UserCommitsArgs = {
  cursor?: InputMaybe<Scalars['String']['input']>;
  limit?: Scalars['Int']['input'];
};


/**
 * Full user type, should only be used in the context of admin operations or
 * when a user is reading/writing info about himself
 */
export type UserFavoriteStreamsArgs = {
  cursor?: InputMaybe<Scalars['String']['input']>;
  limit?: Scalars['Int']['input'];
};


/**
 * Full user type, should only be used in the context of admin operations or
 * when a user is reading/writing info about himself
 */
export type UserProjectsArgs = {
  cursor?: InputMaybe<Scalars['String']['input']>;
  filter?: InputMaybe<UserProjectsFilter>;
  limit?: Scalars['Int']['input'];
};


/**
 * Full user type, should only be used in the context of admin operations or
 * when a user is reading/writing info about himself
 */
export type UserStreamsArgs = {
  cursor?: InputMaybe<Scalars['String']['input']>;
  limit?: Scalars['Int']['input'];
};


/**
 * Full user type, should only be used in the context of admin operations or
 * when a user is reading/writing info about himself
 */
export type UserTimelineArgs = {
  after?: InputMaybe<Scalars['DateTime']['input']>;
  before?: InputMaybe<Scalars['DateTime']['input']>;
  cursor?: InputMaybe<Scalars['DateTime']['input']>;
  limit?: Scalars['Int']['input'];
};


/**
 * Full user type, should only be used in the context of admin operations or
 * when a user is reading/writing info about himself
 */
export type UserVersionsArgs = {
  authoredOnly?: Scalars['Boolean']['input'];
  limit?: Scalars['Int']['input'];
};

export type UserAutomateInfo = {
  __typename?: 'UserAutomateInfo';
  availableGithubOrgs: Array<Scalars['String']['output']>;
  hasAutomateGithubApp: Scalars['Boolean']['output'];
};

export type UserDeleteInput = {
  email: Scalars['String']['input'];
};

export type UserProjectsFilter = {
  /** Only include projects where user has the specified roles */
  onlyWithRoles?: InputMaybe<Array<Scalars['String']['input']>>;
  /** Filter out projects by name */
  search?: InputMaybe<Scalars['String']['input']>;
};

export type UserProjectsUpdatedMessage = {
  __typename?: 'UserProjectsUpdatedMessage';
  /** Project ID */
  id: Scalars['String']['output'];
  /** Project entity, null if project was deleted */
  project?: Maybe<Project>;
  /** Message type */
  type: UserProjectsUpdatedMessageType;
};

export enum UserProjectsUpdatedMessageType {
  Added = 'ADDED',
  Removed = 'REMOVED'
}

export type UserRoleInput = {
  id: Scalars['String']['input'];
  role: Scalars['String']['input'];
};

export type UserSearchResultCollection = {
  __typename?: 'UserSearchResultCollection';
  cursor?: Maybe<Scalars['String']['output']>;
  items: Array<LimitedUser>;
};

export type UserUpdateInput = {
  avatar?: InputMaybe<Scalars['String']['input']>;
  bio?: InputMaybe<Scalars['String']['input']>;
  company?: InputMaybe<Scalars['String']['input']>;
  name?: InputMaybe<Scalars['String']['input']>;
};

export type Version = {
  __typename?: 'Version';
  authorUser?: Maybe<LimitedUser>;
  automationsStatus?: Maybe<TriggeredAutomationsStatus>;
  /** All comment threads in this version */
  commentThreads: CommentCollection;
  createdAt: Scalars['DateTime']['output'];
  gendoAIRender: GendoAiRender;
  gendoAIRenders: GendoAiRenderCollection;
  id: Scalars['ID']['output'];
  message?: Maybe<Scalars['String']['output']>;
  model: Model;
  parents?: Maybe<Array<Maybe<Scalars['String']['output']>>>;
  previewUrl: Scalars['String']['output'];
  referencedObject: Scalars['String']['output'];
  sourceApplication?: Maybe<Scalars['String']['output']>;
  totalChildrenCount?: Maybe<Scalars['Int']['output']>;
};


export type VersionCommentThreadsArgs = {
  cursor?: InputMaybe<Scalars['String']['input']>;
  limit?: Scalars['Int']['input'];
};


export type VersionGendoAiRenderArgs = {
  id: Scalars['String']['input'];
};

export type VersionCollection = {
  __typename?: 'VersionCollection';
  cursor?: Maybe<Scalars['String']['output']>;
  items: Array<Version>;
  totalCount: Scalars['Int']['output'];
};

export type VersionCreatedTrigger = {
  __typename?: 'VersionCreatedTrigger';
  model?: Maybe<Model>;
  type: AutomateRunTriggerType;
  version?: Maybe<Version>;
};

export type VersionCreatedTriggerDefinition = {
  __typename?: 'VersionCreatedTriggerDefinition';
  model?: Maybe<Model>;
  type: AutomateRunTriggerType;
};

export type VersionCreateInput = {
  message?: InputMaybe<Scalars['String']>;
  modelId: Scalars['String'];
  objectId: Scalars['String'];
  projectId: Scalars['String'];
  sourceApplication?: InputMaybe<Scalars['String']>;
  totalChildrenCount?: InputMaybe<Scalars['Int']>;
};

export type VersionMutations = {
  __typename?: 'VersionMutations';
<<<<<<< HEAD
  create: Version;
  delete: Scalars['Boolean'];
=======
  delete: Scalars['Boolean']['output'];
>>>>>>> 08d1bffd
  moveToModel: Model;
  requestGendoAIRender: Scalars['Boolean']['output'];
  update: Version;
};


export type VersionMutationsCreateArgs = {
  input: VersionCreateInput;
};


export type VersionMutationsDeleteArgs = {
  input: DeleteVersionsInput;
};


export type VersionMutationsMoveToModelArgs = {
  input: MoveVersionsInput;
};


export type VersionMutationsRequestGendoAiRenderArgs = {
  input: GendoAiRenderInput;
};


export type VersionMutationsUpdateArgs = {
  input: UpdateVersionInput;
};

export type ViewerResourceGroup = {
  __typename?: 'ViewerResourceGroup';
  /** Resource identifier used to refer to a collection of resource items */
  identifier: Scalars['String']['output'];
  /** Viewer resources that the identifier refers to */
  items: Array<ViewerResourceItem>;
};

export type ViewerResourceItem = {
  __typename?: 'ViewerResourceItem';
  /** Null if resource represents an object */
  modelId?: Maybe<Scalars['String']['output']>;
  objectId: Scalars['String']['output'];
  /** Null if resource represents an object */
  versionId?: Maybe<Scalars['String']['output']>;
};

export type ViewerUpdateTrackingTarget = {
  /**
   * By default if resourceIdString is set, the "versionId" part of model resource identifiers will be ignored
   * and all updates to of all versions of any of the referenced models will be returned. If `loadedVersionsOnly` is
   * enabled, then only updates of loaded/referenced versions in resourceIdString will be returned.
   */
  loadedVersionsOnly?: InputMaybe<Scalars['Boolean']['input']>;
  projectId: Scalars['String']['input'];
  /**
   * Only request updates to the resources identified by this
   * comma-delimited resouce string (same format that's used in the viewer URL)
   */
  resourceIdString: Scalars['String']['input'];
};

export type ViewerUserActivityMessage = {
  __typename?: 'ViewerUserActivityMessage';
  sessionId: Scalars['String']['output'];
  /** SerializedViewerState, only null if DISCONNECTED */
  state?: Maybe<Scalars['JSONObject']['output']>;
  status: ViewerUserActivityStatus;
  user?: Maybe<LimitedUser>;
  userId?: Maybe<Scalars['String']['output']>;
  userName: Scalars['String']['output'];
};

export type ViewerUserActivityMessageInput = {
  sessionId: Scalars['String']['input'];
  /** SerializedViewerState, only null if DISCONNECTED */
  state?: InputMaybe<Scalars['JSONObject']['input']>;
  status: ViewerUserActivityStatus;
  userId?: InputMaybe<Scalars['String']['input']>;
  userName: Scalars['String']['input'];
};

export enum ViewerUserActivityStatus {
  Disconnected = 'DISCONNECTED',
  Viewing = 'VIEWING'
}

export type Webhook = {
  __typename?: 'Webhook';
  description?: Maybe<Scalars['String']['output']>;
  enabled?: Maybe<Scalars['Boolean']['output']>;
  hasSecret: Scalars['Boolean']['output'];
  history?: Maybe<WebhookEventCollection>;
  id: Scalars['String']['output'];
  projectId: Scalars['String']['output'];
  streamId: Scalars['String']['output'];
  triggers: Array<Scalars['String']['output']>;
  url: Scalars['String']['output'];
};


export type WebhookHistoryArgs = {
  limit?: Scalars['Int']['input'];
};

export type WebhookCollection = {
  __typename?: 'WebhookCollection';
  items: Array<Webhook>;
  totalCount: Scalars['Int']['output'];
};

export type WebhookCreateInput = {
  description?: InputMaybe<Scalars['String']['input']>;
  enabled?: InputMaybe<Scalars['Boolean']['input']>;
  secret?: InputMaybe<Scalars['String']['input']>;
  streamId: Scalars['String']['input'];
  triggers: Array<InputMaybe<Scalars['String']['input']>>;
  url: Scalars['String']['input'];
};

export type WebhookDeleteInput = {
  id: Scalars['String']['input'];
  streamId: Scalars['String']['input'];
};

export type WebhookEvent = {
  __typename?: 'WebhookEvent';
  id: Scalars['String']['output'];
  lastUpdate: Scalars['DateTime']['output'];
  payload: Scalars['String']['output'];
  retryCount: Scalars['Int']['output'];
  status: Scalars['Int']['output'];
  statusInfo: Scalars['String']['output'];
  webhookId: Scalars['String']['output'];
};

export type WebhookEventCollection = {
  __typename?: 'WebhookEventCollection';
  items?: Maybe<Array<Maybe<WebhookEvent>>>;
  totalCount?: Maybe<Scalars['Int']['output']>;
};

export type WebhookUpdateInput = {
  description?: InputMaybe<Scalars['String']['input']>;
  enabled?: InputMaybe<Scalars['Boolean']['input']>;
  id: Scalars['String']['input'];
  secret?: InputMaybe<Scalars['String']['input']>;
  streamId: Scalars['String']['input'];
  triggers?: InputMaybe<Array<InputMaybe<Scalars['String']['input']>>>;
  url?: InputMaybe<Scalars['String']['input']>;
};

export type CrossSyncCommitBranchMetadataQueryVariables = Exact<{
  streamId: Scalars['String']['input'];
  commitId: Scalars['String']['input'];
}>;


export type CrossSyncCommitBranchMetadataQuery = { __typename?: 'Query', stream?: { __typename?: 'Stream', commit?: { __typename?: 'Commit', id: string, branchName?: string | null } | null } | null };

export type CrossSyncBranchMetadataQueryVariables = Exact<{
  streamId: Scalars['String']['input'];
  branchName: Scalars['String']['input'];
}>;


export type CrossSyncBranchMetadataQuery = { __typename?: 'Query', stream?: { __typename?: 'Stream', branch?: { __typename?: 'Branch', id: string } | null } | null };

export type CrossSyncCommitDownloadMetadataQueryVariables = Exact<{
  streamId: Scalars['String']['input'];
  commitId: Scalars['String']['input'];
}>;


export type CrossSyncCommitDownloadMetadataQuery = { __typename?: 'Query', stream?: { __typename?: 'Stream', commit?: { __typename?: 'Commit', id: string, referencedObject: string, authorId?: string | null, message?: string | null, createdAt?: string | null, sourceApplication?: string | null, totalChildrenCount?: number | null, parents?: Array<string | null> | null } | null } | null };

export type CrossSyncProjectViewerResourcesQueryVariables = Exact<{
  projectId: Scalars['String']['input'];
  resourceUrlString: Scalars['String']['input'];
}>;


export type CrossSyncProjectViewerResourcesQuery = { __typename?: 'Query', project: { __typename?: 'Project', id: string, viewerResources: Array<{ __typename?: 'ViewerResourceGroup', identifier: string, items: Array<{ __typename?: 'ViewerResourceItem', modelId?: string | null, versionId?: string | null, objectId: string }> }> } };

export type CrossSyncDownloadableCommitViewerThreadsQueryVariables = Exact<{
  projectId: Scalars['String']['input'];
  filter: ProjectCommentsFilter;
  cursor?: InputMaybe<Scalars['String']['input']>;
  limit?: InputMaybe<Scalars['Int']['input']>;
}>;


export type CrossSyncDownloadableCommitViewerThreadsQuery = { __typename?: 'Query', project: { __typename?: 'Project', id: string, commentThreads: { __typename?: 'ProjectCommentCollection', totalCount: number, totalArchivedCount: number, items: Array<{ __typename?: 'Comment', id: string, viewerState?: Record<string, unknown> | null, screenshot?: string | null, replies: { __typename?: 'CommentCollection', items: Array<{ __typename?: 'Comment', id: string, viewerState?: Record<string, unknown> | null, screenshot?: string | null, text: { __typename?: 'SmartTextEditorValue', doc?: Record<string, unknown> | null } }> }, text: { __typename?: 'SmartTextEditorValue', doc?: Record<string, unknown> | null } }> } } };

export type DownloadbleCommentMetadataFragment = { __typename?: 'Comment', id: string, viewerState?: Record<string, unknown> | null, screenshot?: string | null, text: { __typename?: 'SmartTextEditorValue', doc?: Record<string, unknown> | null } };

export type CrossSyncProjectMetadataQueryVariables = Exact<{
  id: Scalars['String']['input'];
  versionsCursor?: InputMaybe<Scalars['String']['input']>;
}>;


export type CrossSyncProjectMetadataQuery = { __typename?: 'Query', project: { __typename?: 'Project', id: string, name: string, description?: string | null, visibility: ProjectVisibility, versions: { __typename?: 'VersionCollection', totalCount: number, cursor?: string | null, items: Array<{ __typename?: 'Version', id: string, createdAt: string, model: { __typename?: 'Model', id: string, name: string } }> } } };

export type CrossSyncClientTestQueryVariables = Exact<{ [key: string]: never; }>;


export type CrossSyncClientTestQuery = { __typename?: 'Query', _?: string | null };<|MERGE_RESOLUTION|>--- conflicted
+++ resolved
@@ -3249,12 +3249,7 @@
 
 export type VersionMutations = {
   __typename?: 'VersionMutations';
-<<<<<<< HEAD
-  create: Version;
-  delete: Scalars['Boolean'];
-=======
   delete: Scalars['Boolean']['output'];
->>>>>>> 08d1bffd
   moveToModel: Model;
   requestGendoAIRender: Scalars['Boolean']['output'];
   update: Version;
