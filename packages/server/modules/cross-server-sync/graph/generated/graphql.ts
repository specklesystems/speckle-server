--- conflicted
+++ resolved
@@ -3952,11 +3952,8 @@
   delete: Scalars['Boolean']['output'];
   deleteDomain: Workspace;
   invites: WorkspaceInviteMutations;
-<<<<<<< HEAD
   join: Workspace;
-=======
   leave: Scalars['Boolean']['output'];
->>>>>>> 7323db22
   update: Workspace;
   updateRole: Workspace;
 };
@@ -3977,7 +3974,6 @@
 };
 
 
-<<<<<<< HEAD
 export type WorkspaceMutationsDeleteDomainArgs = {
   input: WorkspaceDomainDeleteInput;
 };
@@ -3985,10 +3981,11 @@
 
 export type WorkspaceMutationsJoinArgs = {
   input: JoinWorkspaceInput;
-=======
+};
+
+
 export type WorkspaceMutationsLeaveArgs = {
   id: Scalars['ID']['input'];
->>>>>>> 7323db22
 };
 
 
