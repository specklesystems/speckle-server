--- conflicted
+++ resolved
@@ -3732,10 +3732,7 @@
   id: Scalars['ID']['output'];
   /** Only available to workspace owners */
   invitedTeam?: Maybe<Array<PendingWorkspaceCollaborator>>;
-<<<<<<< HEAD
-=======
   /** Optional url for workspace logo image */
->>>>>>> 170a44b9
   logoUrl?: Maybe<Scalars['String']['output']>;
   name: Scalars['String']['output'];
   projects: ProjectCollection;
