--- conflicted
+++ resolved
@@ -1032,13 +1032,13 @@
   userId: Scalars['String']['output'];
 };
 
-<<<<<<< HEAD
 export type FileUploadCollection = {
   __typename?: 'FileUploadCollection';
   cursor?: Maybe<Scalars['String']['output']>;
   items: Array<FileUpload>;
   totalCount: Scalars['Int']['output'];
-=======
+};
+
 export type FileUploadMutations = {
   __typename?: 'FileUploadMutations';
   /**
@@ -1063,7 +1063,6 @@
 
 export type FileUploadMutationsStartFileImportArgs = {
   input: StartFileImportInput;
->>>>>>> 4738b970
 };
 
 export type GendoAiRender = {
@@ -1101,23 +1100,22 @@
   versionId: Scalars['ID']['input'];
 };
 
-<<<<<<< HEAD
+export type GenerateFileUploadUrlInput = {
+  fileName: Scalars['String']['input'];
+  projectId: Scalars['String']['input'];
+};
+
+export type GenerateFileUploadUrlOutput = {
+  __typename?: 'GenerateFileUploadUrlOutput';
+  fileId: Scalars['String']['output'];
+  url: Scalars['String']['output'];
+};
+
 export type GetModelUploadsInput = {
   /** The cursor for pagination. */
   cursor?: InputMaybe<Scalars['String']['input']>;
   /** The maximum number of uploads to return. */
   limit?: InputMaybe<Scalars['Int']['input']>;
-=======
-export type GenerateFileUploadUrlInput = {
-  fileName: Scalars['String']['input'];
-  projectId: Scalars['String']['input'];
-};
-
-export type GenerateFileUploadUrlOutput = {
-  __typename?: 'GenerateFileUploadUrlOutput';
-  fileId: Scalars['String']['output'];
-  url: Scalars['String']['output'];
->>>>>>> 4738b970
 };
 
 export type InvitableCollaboratorsFilter = {
