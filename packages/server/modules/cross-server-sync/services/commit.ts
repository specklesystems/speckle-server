import fetch from 'cross-fetch'
import { ApolloClient, NormalizedCacheObject, gql } from '@apollo/client/core'
import { getFrontendOrigin } from '@/modules/shared/helpers/envHelper'
import { CreateCommentInput } from '@/test/graphql/generated/graphql'
import { getStreamBranchByName } from '@/modules/core/repositories/branches'
import { getStream, getStreamCollaborators } from '@/modules/core/repositories/streams'
import { Roles, timeoutAt } from '@speckle/shared'
import { createObject } from '@/modules/core/services/objects'
import { getObject } from '@/modules/core/repositories/objects'
import ObjectLoader from '@speckle/objectloader'
import { noop } from 'lodash'
import { crossServerSyncLogger } from '@/logging/logging'
import { createCommitByBranchId } from '@/modules/core/services/commit/management'
import { getUser } from '@/modules/core/repositories/users'
import type { SpeckleViewer } from '@speckle/shared'
import { retry } from '@speckle/shared'
import {
  createCommentThreadAndNotify,
  createCommentReplyAndNotify
} from '@/modules/comments/services/management'
import {
  createApolloClient,
  assertValidGraphQLResult
} from '@/modules/cross-server-sync/utils/graphqlClient'
import { CrossServerCommitSyncError } from '@/modules/cross-server-sync/errors'
import {
  CrossSyncBranchMetadataQuery,
  CrossSyncCommitBranchMetadataQuery,
  CrossSyncCommitDownloadMetadataQuery,
  CrossSyncDownloadableCommitViewerThreadsQuery,
  CrossSyncProjectViewerResourcesQuery
} from '@/modules/cross-server-sync/graph/generated/graphql'
<<<<<<< HEAD
import { StreamNotFoundError } from '@/modules/core/errors/stream'
import { UserInputError } from '@/modules/core/errors/userinput'
import { BranchNotFoundError } from '@/modules/core/errors/branch'
=======
import { DownloadCommit } from '@/modules/cross-server-sync/domain/operations'
>>>>>>> 3b47774a

type LocalResources = Awaited<ReturnType<ReturnType<typeof getLocalResourcesFactory>>>
type LocalResourcesWithCommit = LocalResources & { newCommitId: string }
type ParsedCommitUrl = Awaited<ReturnType<typeof parseIncomingUrl>>
type GraphQLClient = ApolloClient<NormalizedCacheObject>
type ObjectLoaderObject = Record<string, unknown> & {
  id: string
  speckle_type: string
  totalChildrenCount: number
}

type CommitMetadata = Awaited<ReturnType<typeof getCommitMetadata>>
type ViewerThread = Awaited<ReturnType<typeof getViewerThreads>>[0]

const COMMIT_URL_RGX = /((https?:\/\/)?[\w.\-_]+)\/streams\/([\w]+)\/commits\/([\w]+)/i
const MODEL_URL_RGX = /((https?:\/\/)?[\w.\-_]+)\/projects\/([\w]+)\/models\/([\w@,]+)/i

const commitBranchMetadataQuery = gql`
  query CrossSyncCommitBranchMetadata($streamId: String!, $commitId: String!) {
    stream(id: $streamId) {
      commit(id: $commitId) {
        id
        branchName
      }
    }
  }
`

const branchMetadataQuery = gql`
  query CrossSyncBranchMetadata($streamId: String!, $branchName: String!) {
    stream(id: $streamId) {
      branch(name: $branchName) {
        id
      }
    }
  }
`

const commitMetadataQuery = gql`
  query CrossSyncCommitDownloadMetadata($streamId: String!, $commitId: String!) {
    stream(id: $streamId) {
      commit(id: $commitId) {
        id
        referencedObject
        authorId
        message
        createdAt
        sourceApplication
        totalChildrenCount
        parents
      }
    }
  }
`

// const versionMetadataQuery = gql`
//   query CrossSyncVersionDownloadMetadata($streamId: String!, $commitId: String!) {
//     project(id: $streamId) {
//       version(id: $commitId) {
//         id
//         referencedObject
//         authorUser {
//           id
//         }
//         message
//         createdAt
//         sourceApplication
//         totalChildrenCount
//         parents
//       }
//     }
//   }
// `

const viewerResourcesQuery = gql`
  query CrossSyncProjectViewerResources(
    $projectId: String!
    $resourceUrlString: String!
  ) {
    project(id: $projectId) {
      id
      viewerResources(resourceIdString: $resourceUrlString) {
        identifier
        items {
          modelId
          versionId
          objectId
        }
      }
    }
  }
`

const viewerThreadsQuery = gql`
  query CrossSyncDownloadableCommitViewerThreads(
    $projectId: String!
    $filter: ProjectCommentsFilter!
    $cursor: String
    $limit: Int = 25
  ) {
    project(id: $projectId) {
      id
      commentThreads(filter: $filter, cursor: $cursor, limit: $limit) {
        totalCount
        totalArchivedCount
        items {
          ...DownloadbleCommentMetadata
          replies(limit: $limit) {
            items {
              ...DownloadbleCommentMetadata
            }
          }
        }
      }
    }
  }

  fragment DownloadbleCommentMetadata on Comment {
    id
    text {
      doc
    }
    viewerState
    screenshot
  }
`

const parseCommitUrl = async (url: string, token?: string) => {
  const [, origin, , streamId, commitId] = COMMIT_URL_RGX.exec(url) || []
  if (!origin || !streamId || !commitId) {
    return undefined
  }

  // find branch id
  const client = await createApolloClient(origin, { token })
  const branchId = await getCommitBranchId(client, { streamId, commitId })
  if (!branchId) {
    return undefined
  }

  return { origin, streamId, commitId, isFe2: false, branchId }
}

const parseModelUrl = async (url: string, token?: string) => {
  const [, origin, , streamId, resourceUrlString] = MODEL_URL_RGX.exec(url) || []
  if (!origin || !streamId || !resourceUrlString) {
    return undefined
  }

  const client = await createApolloClient(origin, { token })
  const resources = await getViewerResources(client, {
    projectId: streamId,
    resourceUrlString
  })

  const firstCommitGroup = resources.find(
    (r) => r.items.length && r.items.find((i) => !!i.versionId && !!i.modelId)
  )
  if (!firstCommitGroup) return undefined

  const resource = firstCommitGroup.items.find((i) => !!i.versionId && !!i.modelId)
  if (!resource) return undefined

  return {
    origin,
    streamId,
    commitId: resource.versionId as string,
    branchId: resource.modelId as string,
    isFe2: true
  }
}

const parseIncomingUrl = async (url: string, token?: string) => {
  const commitUrl = await parseCommitUrl(url, token)
  if (commitUrl) {
    return commitUrl
  }

  const modelUrl = await parseModelUrl(url, token)
  if (modelUrl) {
    return modelUrl
  }

  throw new UserInputError("Couldn't parse commit URL: {url}", { info: { url } })
}

<<<<<<< HEAD
const getLocalResources = async (
  targetStreamId: string,
  branchName: string,
  commentAuthorId?: string
) => {
  const targetStream = await getStream({ streamId: targetStreamId })
  if (!targetStream) {
    throw new StreamNotFoundError(
      `Couldn't find local stream with id ${targetStreamId}`
    )
  }

  const targetBranch = await getStreamBranchByName(targetStreamId, branchName)
  if (!targetBranch) {
    throw new BranchNotFoundError(
      "Couldn't find local branch {branchName} in stream {targetStreamId}",
      { info: { branchName, targetStreamId } }
    )
  }
=======
type GetLocalResourcesDeps = {
  getStream: typeof getStream
  getStreamBranchByName: typeof getStreamBranchByName
  getStreamCollaborators: typeof getStreamCollaborators
  getUser: typeof getUser
}

const getLocalResourcesFactory =
  (deps: GetLocalResourcesDeps) =>
  async (targetStreamId: string, branchName: string, commentAuthorId?: string) => {
    const targetStream = await deps.getStream({ streamId: targetStreamId })
    if (!targetStream) {
      throw new CrossServerCommitSyncError(
        `Couldn't find local stream with id ${targetStreamId}`
      )
    }
>>>>>>> 3b47774a

    const targetBranch = await deps.getStreamBranchByName(targetStreamId, branchName)
    if (!targetBranch) {
      throw new CrossServerCommitSyncError(
        `Couldn't find local branch ${branchName} in stream ${targetStreamId}`
      )
    }

    const streamOwners = await deps.getStreamCollaborators(
      targetStreamId,
      Roles.Stream.Owner
    )
    const owner = streamOwners[0]

    const commentAuthor = commentAuthorId ? await deps.getUser(commentAuthorId) : null

    return { targetStream, targetBranch, owner, commentAuthor }
  }

const getViewerResources = async (
  client: GraphQLClient,
  params: { projectId: string; resourceUrlString: string }
) => {
  const results = await client.query<CrossSyncProjectViewerResourcesQuery>({
    query: viewerResourcesQuery,
    variables: params
  })
  assertValidGraphQLResult(results, 'Viewer Resources Query')

  const viewerResources = results.data?.project?.viewerResources
  if (!viewerResources) {
    throw new CrossServerCommitSyncError(
      'Unexpectedly received invalid viewer resources structure'
    )
  }

  return viewerResources
}

const getCommitBranchId = async (
  client: GraphQLClient,
  params: { streamId: string; commitId: string }
) => {
  const { streamId, commitId } = params
  const commitBranchMetadataRes =
    await client.query<CrossSyncCommitBranchMetadataQuery>({
      query: commitBranchMetadataQuery,
      variables: { streamId, commitId }
    })
  assertValidGraphQLResult(commitBranchMetadataRes, 'Commit Branch Metadata Query')

  const branchName = commitBranchMetadataRes.data?.stream?.commit?.branchName
  if (!branchName) {
    throw new CrossServerCommitSyncError('Could not resolve commit branch name')
  }

  const branchMetadataRes = await client.query<CrossSyncBranchMetadataQuery>({
    query: branchMetadataQuery,
    variables: { streamId, branchName }
  })
  assertValidGraphQLResult(branchMetadataRes, 'Branch Metadata Query')

  const branchId = branchMetadataRes.data?.stream?.branch?.id
  if (!branchId) {
    throw new CrossServerCommitSyncError('Could not resolve commit branch id')
  }

  return branchId
}

const getCommitMetadata = async (client: GraphQLClient, params: ParsedCommitUrl) => {
  const { streamId, commitId } = params
  const results = await client.query<CrossSyncCommitDownloadMetadataQuery>({
    query: commitMetadataQuery,
    variables: { streamId, commitId }
  })
  assertValidGraphQLResult(results, 'Commit Metadata Query')

  const commit = results.data?.stream?.commit
  if (!commit) {
    throw new CrossServerCommitSyncError(
      'Unexpectedly received invalid commit structure'
    )
  }

  return commit
}

const getViewerThreads = async (client: GraphQLClient, params: ParsedCommitUrl) => {
  const { streamId, branchId, commitId } = params

  const results = await client.query<CrossSyncDownloadableCommitViewerThreadsQuery>({
    query: viewerThreadsQuery,
    variables: {
      projectId: streamId,
      filter: {
        resourceIdString: `${branchId}@${commitId}`,
        includeArchived: false,
        loadedVersionsOnly: true
      },
      limit: 100
    }
  })
  assertValidGraphQLResult(results, 'Viewer Threads Query')

  const threads = results.data?.project?.commentThreads?.items
  if (!threads) {
    throw new CrossServerCommitSyncError(
      'Unexpectedly received invalid viewer threads structure'
    )
  }

  return threads
}

const cleanViewerState = (
  state: SpeckleViewer.ViewerState.SerializedViewerState,
  localResources: LocalResourcesWithCommit
): SpeckleViewer.ViewerState.SerializedViewerState => ({
  ...state,
  projectId: localResources.targetStream.id,
  resources: {
    ...state.resources,
    request: {
      ...state.resources.request,
      resourceIdString: `${localResources.targetBranch.id}@${localResources.newCommitId}`
    }
  },
  ui: {
    ...state.ui,
    diff: {
      ...state.ui.diff,
      command: null // TODO: not supported currently
    }
  }
})

type SaveNewThreadsDeps = {
  createCommentThreadAndNotify: typeof createCommentThreadAndNotify
  createCommentReplyAndNotify: typeof createCommentReplyAndNotify
}

const saveNewThreadsFactory =
  (deps: SaveNewThreadsDeps) =>
  async (
    threads: ViewerThread[],
    localResources: LocalResourcesWithCommit,
    options?: Partial<{
      logger: typeof crossServerSyncLogger
    }>
  ) => {
    const { logger = crossServerSyncLogger } = options || {}
    const { commentAuthor, targetStream } = localResources
    if (!commentAuthor) return

    const threadInputs: { originalComment: ViewerThread; input: CreateCommentInput }[] =
      threads
        .filter((t) => !!t.text.doc)
        .map((t) => ({
          originalComment: t,
          input: {
            projectId: targetStream.id,
            content: {
              doc: t.text.doc,
              blobIds: [] // TODO: Currently not supported
            },
            viewerState: t.viewerState
              ? cleanViewerState(
                  t.viewerState as SpeckleViewer.ViewerState.SerializedViewerState,
                  localResources
                )
              : null,
            screenshot: t.screenshot,
            resourceIdString: `${localResources.targetBranch.id}@${localResources.newCommitId}`
          }
        }))
    if (!threadInputs.length) return

    logger.info(`Creating ${threadInputs.length} new comment threads...`)
    const res = await Promise.all(
      threadInputs.map((i) =>
        deps.createCommentThreadAndNotify(i.input, commentAuthor.id).then((c) => ({
          originalData: i,
          newComment: c
        }))
      )
    )
    logger.info(`...created ${res.length} new comment threads!`)

    for (const resItem of res) {
      const { originalData, newComment } = resItem
      const { originalComment } = originalData
      const { replies } = originalComment
      if (!replies) continue

      logger.info(
        `Creating ${replies.items.length} new replies for comment thread ${originalComment.id}...`
      )
      await Promise.all(
        replies.items
          .filter((i) => !!i.text.doc)
          .map((r) =>
            deps.createCommentReplyAndNotify(
              {
                content: {
                  doc: r.text.doc,
                  blobIds: []
                },
                threadId: newComment.id
              },
              commentAuthor.id
            )
          )
      )
      logger.info(`...created ${replies.items.length} new replies!`)
    }
  }

type SaveNewCommitDeps = {
  createCommitByBranchId: typeof createCommitByBranchId
}

const saveNewCommitFactory =
  (deps: SaveNewCommitDeps) =>
  async (commit: CommitMetadata, localResources: LocalResources) => {
    const { targetStream, targetBranch, owner } = localResources

    const streamId = targetStream.id
    const message = commit.message || null
    const objectId = commit.referencedObject
    const parents = (commit.parents || []).filter(
      (p): p is NonNullable<typeof p> => !!p
    )
    const sourceApplication = commit.sourceApplication || null
    const totalChildrenCount = commit.totalChildrenCount

    const newCommit = await deps.createCommitByBranchId(
      {
        streamId,
        branchId: targetBranch.id,
        objectId,
        authorId: owner.id,
        message,
        sourceApplication,
        totalChildrenCount,
        parents: parents.length ? parents : null
      },
      { notify: true }
    )
    const id = newCommit.id

    return id
  }

type CreateNewObjectDeps = {
  createObject: typeof createObject
  getObject: typeof getObject
}

const createNewObjectFactory =
  (deps: CreateNewObjectDeps) =>
  async (
    newObject: ObjectLoaderObject,
    targetStreamId: string,
    options?: Partial<{
      logger: typeof crossServerSyncLogger
    }>
  ) => {
    const { logger = crossServerSyncLogger } = options || {}
    if (!newObject) {
      logger.error('Encountered falsy object!')
      return
    }

    const newObjectId = await deps.createObject({
      streamId: targetStreamId,
      object: {
        ...newObject,
        id: newObject.id,
        speckleType: newObject.speckleType || newObject.speckle_type || 'Base'
      }
    })

    const newRecord = await deps.getObject(newObjectId, targetStreamId)
    if (!newRecord) {
      throw new CrossServerCommitSyncError(
        "Unexpected error! Just inserted an object, but can't find it!"
      )
    }

    return newRecord
  }

type LoadAllObjectsFromParentDeps = {
  createNewObject: ReturnType<typeof createNewObjectFactory>
}

const loadAllObjectsFromParentFactory =
  (deps: LoadAllObjectsFromParentDeps) =>
  async (
    params: {
      targetStreamId: string
      sourceCommit: CommitMetadata
      parsedCommitUrl: ParsedCommitUrl
      token?: string
    },
    options?: Partial<{
      logger: typeof crossServerSyncLogger
    }>
  ) => {
    const { logger = crossServerSyncLogger } = options || {}
    const {
      targetStreamId,
      sourceCommit,
      parsedCommitUrl: { origin, streamId: sourceStreamId },
      token
    } = params

    // Initialize ObjectLoader
    const objectLoader = new ObjectLoader({
      serverUrl: origin,
      streamId: sourceStreamId,
      objectId: sourceCommit.referencedObject,
      options: { fetch, customLogger: noop },
      token
    })

    // Iterate over all objects and download them into the DB
    const totalObjectCount = (sourceCommit.totalChildrenCount || 0) + 1
    const batchSize = 50
    let batchPromises: Promise<unknown>[] = []
    let processedObjectCount = 1

    for await (const obj of objectLoader.getObjectIterator()) {
      const typedObj = obj as ObjectLoaderObject
      const work = async () => {
        const id = `${obj.id} - ${processedObjectCount++}/${totalObjectCount}`
        logger.debug(`Processing ${id}...`)
        await retry(
          () =>
            Promise.race([
              deps.createNewObject(typedObj, targetStreamId, { logger }),
              timeoutAt(10 * 1000, `Object create timed out! - ${id}`)
            ]),
          3
        )
        logger.debug(`Processed! ${id}`)
      }

      batchPromises.push(work())
      if (batchPromises.length >= batchSize) {
        await Promise.all(batchPromises)
        batchPromises = []
      }
    }

    // If any remaining promises - await them
    await Promise.all(batchPromises)
  }

type DownloadCommitDeps = GetLocalResourcesDeps &
  SaveNewCommitDeps &
  CreateNewObjectDeps &
  SaveNewThreadsDeps

/**
 * Downloads a commit/version (both FE1 and FE2 supported) from an external Speckle server instance
 */
export const downloadCommitFactory =
  (deps: DownloadCommitDeps): DownloadCommit =>
  async (argv, options) => {
    const {
      commitUrl,
      targetStreamId,
      branchName = 'main',
      token,
      commentAuthorId
    } = argv
    const { logger = crossServerSyncLogger } = options || {}

    logger.debug(`Commit/version download started at: ${new Date().toISOString()}`)

    const localResources = await getLocalResourcesFactory(deps)(
      targetStreamId,
      branchName,
      commentAuthorId
    )
    logger.debug(
      `Using local branch ${branchName} of stream ${targetStreamId} to dump the incoming commit`
    )

    const parsedCommitUrl = await parseIncomingUrl(commitUrl, token)
    logger.debug('Loading the following commit: %s', JSON.stringify(parsedCommitUrl))

    const client = await createApolloClient(parsedCommitUrl.origin, { token })
    const commit = await getCommitMetadata(client, parsedCommitUrl)
    logger.debug('Loaded commit metadata: %s', JSON.stringify(commit))

    const newCommitId = await saveNewCommitFactory(deps)(commit, localResources)
    const newResources = {
      ...localResources,
      newCommitId
    }

    logger.debug(`Created new local commit: ${newCommitId}`)

    logger.debug(`Pulling & saving all objects! (${commit.totalChildrenCount})`)
    await loadAllObjectsFromParentFactory({
      createNewObject: createNewObjectFactory(deps)
    })(
      {
        targetStreamId,
        sourceCommit: commit,
        parsedCommitUrl,
        token
      },
      { logger }
    )

    if (localResources.commentAuthor) {
      logger.debug(`Pulling & saving all comments w/ #${commentAuthorId} as author!`)
      const threads = await getViewerThreads(client, parsedCommitUrl)
      await saveNewThreadsFactory(deps)(threads, newResources, { logger })
    }

    const linkToNewCommit = parsedCommitUrl.isFe2
      ? `${getFrontendOrigin(true)}/projects/${targetStreamId}/models/${
          localResources.targetBranch.id
        }@${newCommitId}`
      : `${getFrontendOrigin()}/streams/${targetStreamId}/commits/${newCommitId}`
    logger.debug(`All done! Find your commit here: ${linkToNewCommit}`)

    return {
      linkToNewCommit,
      streamId: targetStreamId,
      commitId: newCommitId,
      branchId: localResources.targetBranch.id
    }
  }<|MERGE_RESOLUTION|>--- conflicted
+++ resolved
@@ -30,13 +30,10 @@
   CrossSyncDownloadableCommitViewerThreadsQuery,
   CrossSyncProjectViewerResourcesQuery
 } from '@/modules/cross-server-sync/graph/generated/graphql'
-<<<<<<< HEAD
+import { DownloadCommit } from '@/modules/cross-server-sync/domain/operations'
 import { StreamNotFoundError } from '@/modules/core/errors/stream'
 import { UserInputError } from '@/modules/core/errors/userinput'
 import { BranchNotFoundError } from '@/modules/core/errors/branch'
-=======
-import { DownloadCommit } from '@/modules/cross-server-sync/domain/operations'
->>>>>>> 3b47774a
 
 type LocalResources = Awaited<ReturnType<ReturnType<typeof getLocalResourcesFactory>>>
 type LocalResourcesWithCommit = LocalResources & { newCommitId: string }
@@ -223,27 +220,6 @@
   throw new UserInputError("Couldn't parse commit URL: {url}", { info: { url } })
 }
 
-<<<<<<< HEAD
-const getLocalResources = async (
-  targetStreamId: string,
-  branchName: string,
-  commentAuthorId?: string
-) => {
-  const targetStream = await getStream({ streamId: targetStreamId })
-  if (!targetStream) {
-    throw new StreamNotFoundError(
-      `Couldn't find local stream with id ${targetStreamId}`
-    )
-  }
-
-  const targetBranch = await getStreamBranchByName(targetStreamId, branchName)
-  if (!targetBranch) {
-    throw new BranchNotFoundError(
-      "Couldn't find local branch {branchName} in stream {targetStreamId}",
-      { info: { branchName, targetStreamId } }
-    )
-  }
-=======
 type GetLocalResourcesDeps = {
   getStream: typeof getStream
   getStreamBranchByName: typeof getStreamBranchByName
@@ -256,15 +232,14 @@
   async (targetStreamId: string, branchName: string, commentAuthorId?: string) => {
     const targetStream = await deps.getStream({ streamId: targetStreamId })
     if (!targetStream) {
-      throw new CrossServerCommitSyncError(
+      throw new StreamNotFoundError(
         `Couldn't find local stream with id ${targetStreamId}`
       )
     }
->>>>>>> 3b47774a
 
     const targetBranch = await deps.getStreamBranchByName(targetStreamId, branchName)
     if (!targetBranch) {
-      throw new CrossServerCommitSyncError(
+      throw new BranchNotFoundError(
         `Couldn't find local branch ${branchName} in stream ${targetStreamId}`
       )
     }
