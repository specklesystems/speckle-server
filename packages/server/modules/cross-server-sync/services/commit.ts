--- conflicted
+++ resolved
@@ -656,26 +656,16 @@
       { logger }
     )
 
-<<<<<<< HEAD
-  const linkToNewCommit = parsedCommitUrl.isFe2
-    ? `${getFrontendOrigin()}/projects/${targetStreamId}/models/${
-        localResources.targetBranch.id
-      }@${newCommitId}`
-    : `${getFrontendOrigin()}/streams/${targetStreamId}/commits/${newCommitId}`
-  logger.debug(`All done! Find your commit here: ${linkToNewCommit}`)
-=======
     if (localResources.commentAuthor) {
       logger.debug(`Pulling & saving all comments w/ #${commentAuthorId} as author!`)
       const threads = await getViewerThreads(client, parsedCommitUrl)
       await saveNewThreadsFactory(deps)(threads, newResources, { logger })
     }
->>>>>>> bf80347a
-
-    const linkToNewCommit = parsedCommitUrl.isFe2
-      ? `${getFrontendOrigin(true)}/projects/${targetStreamId}/models/${
-          localResources.targetBranch.id
-        }@${newCommitId}`
-      : `${getFrontendOrigin()}/streams/${targetStreamId}/commits/${newCommitId}`
+
+    const linkToNewCommit = `${getFrontendOrigin()}/projects/${targetStreamId}/models/${
+      localResources.targetBranch.id
+    }@${newCommitId}`
+
     logger.debug(`All done! Find your commit here: ${linkToNewCommit}`)
 
     return {
