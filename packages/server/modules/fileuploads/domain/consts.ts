--- conflicted
+++ resolved
@@ -1,14 +1,5 @@
-<<<<<<< HEAD
-=======
 import { getFileImportTimeLimitMinutes } from '@/modules/shared/helpers/envHelper'
 import { TIME, TIME_MS } from '@speckle/shared'
-
-export const FileUploadDatabaseEvents = {
-  Updated: 'file_import_update',
-  Started: 'file_import_started'
-} as const
-
->>>>>>> 4620875e
 export const DelayBetweenFileImportRetriesMinutes = 5
 export const NumberOfFileImportRetries = 3
 export const BackgroundJobType = {
