import {
  FileUploadConvertedStatus,
<<<<<<< HEAD
  FileUploadRecord,
  FileUploadRecordV2
} from '@/modules/fileuploads/helpers/types'
import {
  SaveUploadFileInput,
  SaveUploadFileInputV2
} from '@/modules/fileuploads/repositories/fileUploads'
=======
  FileUploadRecord
} from '@/modules/fileuploads/helpers/types'
import { SaveUploadFileInput } from '@/modules/fileuploads/repositories/fileUploads'
>>>>>>> 8a74d9cb
import { Optional } from '@speckle/shared'
import { FileImportResultPayload } from '@speckle/shared/dist/commonjs/workers/fileimport/job.js'

export type GetFileInfo = (args: {
  fileId: string
}) => Promise<Optional<FileUploadRecord>>

export type SaveUploadFile = (args: SaveUploadFileInput) => Promise<FileUploadRecord>

export type SaveUploadFileV2 = (
  args: SaveUploadFileInputV2
) => Promise<FileUploadRecordV2>

export type GarbageCollectPendingUploadedFiles = (args: {
  timeoutThresholdSeconds: number
}) => Promise<FileUploadRecord[]>

export type NotifyChangeInFileStatus = (params: {
  file: FileUploadRecord
}) => Promise<void>

<<<<<<< HEAD
export type FileIdFromJobId = (params: { jobId: string }) => Promise<string>

=======
>>>>>>> 8a74d9cb
export type ProcessFileImportResult = (params: {
  jobId: string
  jobResult: FileImportResultPayload
}) => Promise<void>

export type UpdateFileStatus = (params: {
  fileId: string
  status: FileUploadConvertedStatus
  convertedMessage: string
}) => Promise<FileUploadRecord><|MERGE_RESOLUTION|>--- conflicted
+++ resolved
@@ -1,6 +1,5 @@
 import {
   FileUploadConvertedStatus,
-<<<<<<< HEAD
   FileUploadRecord,
   FileUploadRecordV2
 } from '@/modules/fileuploads/helpers/types'
@@ -8,11 +7,6 @@
   SaveUploadFileInput,
   SaveUploadFileInputV2
 } from '@/modules/fileuploads/repositories/fileUploads'
-=======
-  FileUploadRecord
-} from '@/modules/fileuploads/helpers/types'
-import { SaveUploadFileInput } from '@/modules/fileuploads/repositories/fileUploads'
->>>>>>> 8a74d9cb
 import { Optional } from '@speckle/shared'
 import { FileImportResultPayload } from '@speckle/shared/dist/commonjs/workers/fileimport/job.js'
 
@@ -34,11 +28,6 @@
   file: FileUploadRecord
 }) => Promise<void>
 
-<<<<<<< HEAD
-export type FileIdFromJobId = (params: { jobId: string }) => Promise<string>
-
-=======
->>>>>>> 8a74d9cb
 export type ProcessFileImportResult = (params: {
   jobId: string
   jobResult: FileImportResultPayload
