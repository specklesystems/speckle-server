import {
  getFileImportServiceIFCParserRedisUrl,
  getFileImportServiceIFCQueueName,
  getFileImportServiceRhinoParserRedisUrl,
  getFileImportServiceRhinoQueueName,
  getFileImportTimeLimitMinutes,
  getRedisUrl,
  isTestEnv
} from '@/modules/shared/helpers/envHelper'
import { Logger, fileUploadsLogger as logger } from '@/observability/logging'
import { TIME, TIME_MS } from '@speckle/shared'
import { initializeQueue as setupQueue } from '@speckle/shared/dist/commonjs/queue/index.js'
import { JobPayload } from '@speckle/shared/workers/fileimport'
import { FileImportQueue } from '@/modules/fileuploads/domain/types'
import Bull, {
  ActiveEventCallback,
  ErrorEventCallback,
  FailedEventCallback
} from 'bull'
import {
  NumberOfFileImportRetries,
  DelayBetweenFileImportRetriesMinutes
} from '@/modules/fileuploads/domain/consts'
import { Knex } from 'knex'
import { migrateDbToLatest } from '@/db/migrations'
import { scheduleBackgroundJobFactory } from '@/modules/backgroundjobs/services'
import { storeBackgroundJobFactory } from '@/modules/backgroundjobs/repositories'

const FILEIMPORT_SERVICE_RHINO_QUEUE_NAME = getFileImportServiceRhinoQueueName()
const FILEIMPORT_SERVICE_IFC_QUEUE_NAME = getFileImportServiceIFCQueueName()

export const fileImportQueues: FileImportQueue[] = []

if (isTestEnv()) {
  logger.info(`Fileimport service test queue ID: ${FILEIMPORT_SERVICE_IFC_QUEUE_NAME}`)
  logger.info(
    `Monitor using: 'yarn cli bull monitor ${FILEIMPORT_SERVICE_IFC_QUEUE_NAME}'`
  )
}

const limiter = {
  max: 10,
  duration: TIME_MS.second
}

const timeout =
  NumberOfFileImportRetries *
  (getFileImportTimeLimitMinutes() + DelayBetweenFileImportRetriesMinutes) *
  TIME_MS.minute

const defaultJobOptions = {
  attempts: NumberOfFileImportRetries,
  timeout,
  backoff: {
    type: 'fixed',
    delay: DelayBetweenFileImportRetriesMinutes * TIME_MS.minute
  },
  removeOnComplete: {
    // retain completed jobs for 1 day or until it is the 100th completed job being retained, whichever comes first
    age: 1 * TIME.day,
    count: 100
  },
  removeOnFail: {
    // retain completed jobs for 1 week or until it is the 1_000th failed job being retained, whichever comes first
    age: 1 * TIME.week,
    count: 1_000
  }
}

export const initializeQueueFactory =
  (deps: {
    jobActiveHandler: ActiveEventCallback
    jobErrorHandler: ErrorEventCallback
    jobFailedHandler: FailedEventCallback
  }) =>
  async (params: {
    label: string
    queueName: string
    redisUrl: string
    supportedFileTypes: string[]
  }): Promise<FileImportQueue & { queue: Bull.Queue }> => {
    const { label, queueName, redisUrl, supportedFileTypes } = params
    const queue = await setupQueue({
      queueName,
      redisUrl,
      options: {
        ...(!isTestEnv() ? { limiter } : {}),
        defaultJobOptions
      }
    })

<<<<<<< HEAD
export const initializePostgresQueue = async ({
  label,
  supportedFileTypes,
  db
}: {
  label: string
  db: Knex
  supportedFileTypes: string[]
}): Promise<FileImportQueue> => {
  // migrating the DB up, the queue DB might be added based on a config
  await migrateDbToLatest({ db, region: `Queue DB for ${label}` })

  const scheduleBackgroundJob = scheduleBackgroundJobFactory({
    jobConfig: { maxAttempt: 3, timeoutMs: timeout },
    storeBackgroundJob: storeBackgroundJobFactory({ db })
  })
  const fileImportQueue = {
    label,
    supportedFileTypes: supportedFileTypes.map(
      (type) => type.toLocaleLowerCase() // Normalize file types to lowercase (this is a safeguard to prevent stupid typos in the future)
    ),
    shutdown: async () => {},
    scheduleJob: async (jobData: JobPayload) => {
      await scheduleBackgroundJob({
        jobPayload: { jobType: 'fileImport', payloadVersion: 1, ...jobData }
      })
    }
  }
  fileImportQueues.push(fileImportQueue)
  return fileImportQueue
}

export const initializeRhinoQueue = async () => {
  const rhinoImportServiceRedisUrl = getFileImportServiceRhinoParserRedisUrl()
=======
    queue.removeListener('active', deps.jobActiveHandler)
    queue.on('active', deps.jobActiveHandler)
>>>>>>> f769ff45

    // The error event is triggered when an error in the Redis backend is thrown.
    queue.removeListener('error', deps.jobErrorHandler)
    queue.on('error', deps.jobErrorHandler)

    // The failed event is triggered when a job fails by throwing an exception during execution.
    // https://api.docs.bullmq.io/interfaces/v5.QueueEventsListener.html#failed
    queue.removeListener('failed', deps.jobFailedHandler)
    queue.on('failed', deps.jobFailedHandler)

    const fileImportQueue = {
      label,
      queue,
      supportedFileTypes: supportedFileTypes.map(
        (type) => type.toLocaleLowerCase() // Normalize file types to lowercase (this is a safeguard to prevent stupid typos in the future)
      ),
      shutdown: async () => await queue.close(),
      scheduleJob: async (jobData: JobPayload): Promise<void> => {
        await queue.add(jobData, defaultJobOptions)
      }
    }
    fileImportQueues.push(fileImportQueue)
    return fileImportQueue
  }

export const initializeRhinoQueueFactory =
  (deps: { initializeQueue: ReturnType<typeof initializeQueueFactory> }) =>
  async () => {
    const rhinoImportServiceRedisUrl = getFileImportServiceRhinoParserRedisUrl()
    return deps.initializeQueue({
      label: 'rhino',
      queueName: FILEIMPORT_SERVICE_RHINO_QUEUE_NAME,
      redisUrl: rhinoImportServiceRedisUrl ? rhinoImportServiceRedisUrl : getRedisUrl(),
      supportedFileTypes: ['obj', 'stl', 'skp']
    })
  }

export const initializeIfcQueueFactory =
  (deps: { initializeQueue: ReturnType<typeof initializeQueueFactory> }) =>
  async () => {
    const ifcImportServiceRedisUrl = getFileImportServiceIFCParserRedisUrl()
    return deps.initializeQueue({
      label: 'ifc',
      queueName: FILEIMPORT_SERVICE_IFC_QUEUE_NAME,
      redisUrl: ifcImportServiceRedisUrl ? ifcImportServiceRedisUrl : getRedisUrl(),
      supportedFileTypes: ['ifc']
    })
  }

export const shutdownQueues = async (params: { logger: Logger }) => {
  for (const queue of fileImportQueues) {
    await queue.shutdown()
    params.logger.info(`📄 FileUploads, shutdown queue for ${queue.label} parser`)
  }
}<|MERGE_RESOLUTION|>--- conflicted
+++ resolved
@@ -89,7 +89,33 @@
       }
     })
 
-<<<<<<< HEAD
+    queue.removeListener('active', deps.jobActiveHandler)
+    queue.on('active', deps.jobActiveHandler)
+
+    // The error event is triggered when an error in the Redis backend is thrown.
+    queue.removeListener('error', deps.jobErrorHandler)
+    queue.on('error', deps.jobErrorHandler)
+
+    // The failed event is triggered when a job fails by throwing an exception during execution.
+    // https://api.docs.bullmq.io/interfaces/v5.QueueEventsListener.html#failed
+    queue.removeListener('failed', deps.jobFailedHandler)
+    queue.on('failed', deps.jobFailedHandler)
+
+    const fileImportQueue = {
+      label,
+      queue,
+      supportedFileTypes: supportedFileTypes.map(
+        (type) => type.toLocaleLowerCase() // Normalize file types to lowercase (this is a safeguard to prevent stupid typos in the future)
+      ),
+      shutdown: async () => await queue.close(),
+      scheduleJob: async (jobData: JobPayload): Promise<void> => {
+        await queue.add(jobData, defaultJobOptions)
+      }
+    }
+    fileImportQueues.push(fileImportQueue)
+    return fileImportQueue
+  }
+
 export const initializePostgresQueue = async ({
   label,
   supportedFileTypes,
@@ -122,37 +148,6 @@
   return fileImportQueue
 }
 
-export const initializeRhinoQueue = async () => {
-  const rhinoImportServiceRedisUrl = getFileImportServiceRhinoParserRedisUrl()
-=======
-    queue.removeListener('active', deps.jobActiveHandler)
-    queue.on('active', deps.jobActiveHandler)
->>>>>>> f769ff45
-
-    // The error event is triggered when an error in the Redis backend is thrown.
-    queue.removeListener('error', deps.jobErrorHandler)
-    queue.on('error', deps.jobErrorHandler)
-
-    // The failed event is triggered when a job fails by throwing an exception during execution.
-    // https://api.docs.bullmq.io/interfaces/v5.QueueEventsListener.html#failed
-    queue.removeListener('failed', deps.jobFailedHandler)
-    queue.on('failed', deps.jobFailedHandler)
-
-    const fileImportQueue = {
-      label,
-      queue,
-      supportedFileTypes: supportedFileTypes.map(
-        (type) => type.toLocaleLowerCase() // Normalize file types to lowercase (this is a safeguard to prevent stupid typos in the future)
-      ),
-      shutdown: async () => await queue.close(),
-      scheduleJob: async (jobData: JobPayload): Promise<void> => {
-        await queue.add(jobData, defaultJobOptions)
-      }
-    }
-    fileImportQueues.push(fileImportQueue)
-    return fileImportQueue
-  }
-
 export const initializeRhinoQueueFactory =
   (deps: { initializeQueue: ReturnType<typeof initializeQueueFactory> }) =>
   async () => {
