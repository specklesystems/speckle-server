--- conflicted
+++ resolved
@@ -93,7 +93,6 @@
   return fileImportQueue
 }
 
-<<<<<<< HEAD
 export const initializePostgresQueue = async ({
   label,
   supportedFileTypes,
@@ -126,14 +125,10 @@
   return fileImportQueue
 }
 
-export const initializeRhinoQueue = async () =>
-  initializeQueue({
-=======
 export const initializeRhinoQueue = async () => {
   const rhinoImportServiceRedisUrl = getFileImportServiceRhinoParserRedisUrl()
 
   return initializeQueue({
->>>>>>> f55083a9
     label: 'rhino',
     queueName: FILEIMPORT_SERVICE_RHINO_QUEUE_NAME,
     redisUrl: rhinoImportServiceRedisUrl ? rhinoImportServiceRedisUrl : getRedisUrl(),
