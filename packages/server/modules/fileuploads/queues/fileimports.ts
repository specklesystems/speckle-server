import {
  getFileImportServiceIFCParserRedisUrl,
  getFileImportServiceIFCQueueName,
  getFileImportServiceRhinoParserRedisUrl,
  getFileImportServiceRhinoQueueName,
  getFileImportTimeLimitMinutes,
  getRedisUrl,
  getServerOrigin,
  isTestEnv
} from '@/modules/shared/helpers/envHelper'
import { Logger, fileUploadsLogger as logger } from '@/observability/logging'
import { TIME, TIME_MS } from '@speckle/shared'
import { initializeQueue as setupQueue } from '@speckle/shared/dist/commonjs/queue/index.js'
import { JobPayload } from '@speckle/shared/workers/fileimport'
import { FileImportQueue } from '@/modules/fileuploads/domain/types'
import Bull, {
  ActiveEventCallback,
  ErrorEventCallback,
  FailedEventCallback
} from 'bull'
import {
  NumberOfFileImportRetries,
  DelayBetweenFileImportRetriesMinutes
} from '@/modules/fileuploads/domain/consts'
import { Knex } from 'knex'
import { migrateDbToLatest } from '@/db/migrations'
import { scheduleBackgroundJobFactory } from '@/modules/backgroundjobs/services'
import { storeBackgroundJobFactory } from '@/modules/backgroundjobs/repositories'

const FILEIMPORT_SERVICE_RHINO_QUEUE_NAME = getFileImportServiceRhinoQueueName()
const FILEIMPORT_SERVICE_IFC_QUEUE_NAME = getFileImportServiceIFCQueueName()

export const fileImportQueues: FileImportQueue[] = []

if (isTestEnv()) {
  logger.info(`Fileimport service test queue ID: ${FILEIMPORT_SERVICE_IFC_QUEUE_NAME}`)
  logger.info(
    `Monitor using: 'yarn cli bull monitor ${FILEIMPORT_SERVICE_IFC_QUEUE_NAME}'`
  )
}

const limiter = {
  max: 10,
  duration: TIME_MS.second
}

const timeout =
  NumberOfFileImportRetries *
  (getFileImportTimeLimitMinutes() + DelayBetweenFileImportRetriesMinutes) *
  TIME_MS.minute

const defaultJobOptions = {
  attempts: NumberOfFileImportRetries,
  timeout,
  backoff: {
    type: 'fixed',
    delay: DelayBetweenFileImportRetriesMinutes * TIME_MS.minute
  },
  removeOnComplete: {
    // retain completed jobs for 1 day or until it is the 100th completed job being retained, whichever comes first
    age: 1 * TIME.day,
    count: 100
  },
  removeOnFail: {
    // retain completed jobs for 1 week or until it is the 1_000th failed job being retained, whichever comes first
    age: 1 * TIME.week,
    count: 1_000
  }
}

export const initializeQueueFactory =
  (deps: {
    jobActiveHandler: ActiveEventCallback
    jobErrorHandler: ErrorEventCallback
    jobFailedHandler: FailedEventCallback
  }) =>
  async (params: {
    label: string
    queueName: string
    redisUrl: string
    supportedFileTypes: string[]
  }): Promise<FileImportQueue & { queue: Bull.Queue }> => {
    const { label, queueName, redisUrl, supportedFileTypes } = params
    const queue = await setupQueue({
      queueName,
      redisUrl,
      options: {
        ...(!isTestEnv() ? { limiter } : {}),
        defaultJobOptions
      }
    })

    queue.removeListener('active', deps.jobActiveHandler)
    queue.on('active', deps.jobActiveHandler)

    // The error event is triggered when an error in the Redis backend is thrown.
    queue.removeListener('error', deps.jobErrorHandler)
    queue.on('error', deps.jobErrorHandler)

    // The failed event is triggered when a job fails by throwing an exception during execution.
    // https://api.docs.bullmq.io/interfaces/v5.QueueEventsListener.html#failed
    queue.removeListener('failed', deps.jobFailedHandler)
    queue.on('failed', deps.jobFailedHandler)

    const fileImportQueue = {
      label,
      queue,
      supportedFileTypes: supportedFileTypes.map(
        (type) => type.toLocaleLowerCase() // Normalize file types to lowercase (this is a safeguard to prevent stupid typos in the future)
      ),
      shutdown: async () => await queue.close(),
      scheduleJob: async (jobData: JobPayload): Promise<void> => {
        await queue.add(jobData, defaultJobOptions)
      }
    }
    fileImportQueues.push(fileImportQueue)
    return fileImportQueue
  }

export const initializePostgresQueue = async ({
  label,
  supportedFileTypes,
  db
}: {
  label: string
  db: Knex
  supportedFileTypes: string[]
}): Promise<FileImportQueue> => {
  // migrating the DB up, the queue DB might be added based on a config
  await migrateDbToLatest({ db, region: `Queue DB for ${label}` })

  const scheduleBackgroundJob = scheduleBackgroundJobFactory({
    jobConfig: { maxAttempt: 3, timeoutMs: timeout },
<<<<<<< HEAD
    storeBackgroundJob: storeBackgroundJobFactory({ db })
=======
    storeBackgroundJob: storeBackgroundJobFactory({
      db,
      originServerUrl: getServerOrigin()
    })
>>>>>>> ba6c0dfe
  })
  const fileImportQueue = {
    label,
    supportedFileTypes: supportedFileTypes.map(
      (type) => type.toLocaleLowerCase() // Normalize file types to lowercase (this is a safeguard to prevent stupid typos in the future)
    ),
    shutdown: async () => {},
    scheduleJob: async (jobData: JobPayload) => {
      await scheduleBackgroundJob({
        jobPayload: { jobType: 'fileImport', payloadVersion: 1, ...jobData }
      })
    }
  }
  fileImportQueues.push(fileImportQueue)
  return fileImportQueue
}

export const initializeRhinoQueueFactory =
  (deps: { initializeQueue: ReturnType<typeof initializeQueueFactory> }) =>
  async () => {
    const rhinoImportServiceRedisUrl = getFileImportServiceRhinoParserRedisUrl()
    return deps.initializeQueue({
      label: 'rhino',
      queueName: FILEIMPORT_SERVICE_RHINO_QUEUE_NAME,
      redisUrl: rhinoImportServiceRedisUrl ? rhinoImportServiceRedisUrl : getRedisUrl(),
      supportedFileTypes: ['obj', 'stl', 'skp']
    })
  }

export const initializeIfcQueueFactory =
  (deps: { initializeQueue: ReturnType<typeof initializeQueueFactory> }) =>
  async () => {
    const ifcImportServiceRedisUrl = getFileImportServiceIFCParserRedisUrl()
    return deps.initializeQueue({
      label: 'ifc',
      queueName: FILEIMPORT_SERVICE_IFC_QUEUE_NAME,
      redisUrl: ifcImportServiceRedisUrl ? ifcImportServiceRedisUrl : getRedisUrl(),
      supportedFileTypes: ['ifc']
    })
  }

export const shutdownQueues = async (params: { logger: Logger }) => {
  for (const queue of fileImportQueues) {
    await queue.shutdown()
    params.logger.info(`📄 FileUploads, shutdown queue for ${queue.label} parser`)
  }
}<|MERGE_RESOLUTION|>--- conflicted
+++ resolved
@@ -131,14 +131,10 @@
 
   const scheduleBackgroundJob = scheduleBackgroundJobFactory({
     jobConfig: { maxAttempt: 3, timeoutMs: timeout },
-<<<<<<< HEAD
-    storeBackgroundJob: storeBackgroundJobFactory({ db })
-=======
     storeBackgroundJob: storeBackgroundJobFactory({
       db,
       originServerUrl: getServerOrigin()
     })
->>>>>>> ba6c0dfe
   })
   const fileImportQueue = {
     label,
