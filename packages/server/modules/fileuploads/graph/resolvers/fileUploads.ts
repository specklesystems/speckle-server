--- conflicted
+++ resolved
@@ -3,12 +3,9 @@
 import {
   getBranchPendingVersionsFactory,
   getFileInfoFactory,
-<<<<<<< HEAD
+  getFileInfoFactoryV2,
   getModelUploadsItemsFactory,
   getModelUploadsTotalCountFactory,
-=======
-  getFileInfoFactoryV2,
->>>>>>> 4738b970
   getStreamFileUploadsFactory,
   getStreamPendingModelsFactory,
   saveUploadFileFactory,
@@ -20,9 +17,6 @@
   filteredSubscribe
 } from '@/modules/shared/utils/subscriptions'
 import { getProjectDbClient } from '@/modules/multiregion/utils/dbSelector'
-<<<<<<< HEAD
-import { getModelUploadsFactory } from '@/modules/fileuploads/services/management'
-=======
 import { GraphQLContext } from '@/modules/shared/helpers/typeHelper'
 import {
   BadRequestError,
@@ -240,7 +234,7 @@
     }
   }
 }
->>>>>>> 4738b970
+import { getModelUploadsFactory } from '@/modules/fileuploads/services/management'
 
 export = {
   Stream: {
