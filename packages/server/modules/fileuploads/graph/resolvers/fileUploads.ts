import { TIME } from '@speckle/shared'
import { Resolvers } from '@/modules/core/graph/generated/graphql'
import { db } from '@/db/knex'
import {
  getBranchPendingVersionsFactory,
  getFileInfoFactory,
  getFileInfoFactoryV2,
  getModelUploadsItemsFactory,
  getModelUploadsTotalCountFactory,
  getStreamFileUploadsFactory,
  getStreamPendingModelsFactory,
  saveUploadFileFactory,
  saveUploadFileFactoryV2
} from '@/modules/fileuploads/repositories/fileUploads'
import {
  FileImportSubscriptions,
  filteredSubscribe
} from '@/modules/shared/utils/subscriptions'
import { getProjectDbClient } from '@/modules/multiregion/utils/dbSelector'
import {
  BadRequestError,
  ForbiddenError,
  MisconfiguredEnvironmentError
} from '@/modules/shared/errors'
import { throwIfAuthNotOk } from '@/modules/shared/helpers/errorHelper'
import {
  fileImportServiceShouldUsePrivateObjectsServerUrl,
  getFileUploadUrlExpiryMinutes,
  getPrivateObjectsServerOrigin,
  getServerOrigin,
  isFileUploadsEnabled
} from '@/modules/shared/helpers/envHelper'
import { getProjectObjectStorage } from '@/modules/multiregion/utils/blobStorageSelector'
import {
  getBlobFactory,
  updateBlobFactory,
  upsertBlobFactory
} from '@/modules/blobstorage/repositories'
import {
  getBlobMetadataFromStorage,
  getSignedUrlFactory
} from '@/modules/blobstorage/clients/objectStorage'
import { registerUploadCompleteAndStartFileImportFactory } from '@/modules/fileuploads/services/presigned'
import {
  generatePresignedUrlFactory,
  registerCompletedUploadFactory
} from '@/modules/blobstorage/services/presigned'
import { getEventBus } from '@/modules/shared/services/eventBus'
import {
  insertNewUploadAndNotifyFactory,
  insertNewUploadAndNotifyFactoryV2
} from '@/modules/fileuploads/services/management'
import {
  storeApiTokenFactory,
  storeTokenResourceAccessDefinitionsFactory,
  storeTokenScopesFactory,
  storeUserServerAppTokenFactory
} from '@/modules/core/repositories/tokens'
import { createAppTokenFactory } from '@/modules/core/services/tokens'
import { fileImportQueues } from '@/modules/fileuploads/queues/fileimports'
import { pushJobToFileImporterFactory } from '@/modules/fileuploads/services/createFileImport'
import { getBranchesByIdsFactory } from '@/modules/core/repositories/branches'
import { getFileSizeLimit } from '@/modules/blobstorage/services/management'
import cryptoRandomString from 'crypto-random-string'
import { getFeatureFlags } from '@speckle/shared/environment'
import { throwIfResourceAccessNotAllowed } from '@/modules/core/helpers/token'
import { TokenResourceIdentifierType } from '@/modules/core/domain/tokens/types'
import { getModelUploadsFactory } from '@/modules/fileuploads/services/management'
import {
  FileUploadRecord,
  FileUploadRecordV2
} from '@/modules/fileuploads/helpers/types'

const { FF_LARGE_FILE_IMPORTS_ENABLED, FF_NEXT_GEN_FILE_IMPORTER_ENABLED } =
  getFeatureFlags()

const getFileUploadModel = async (params: {
  upload: FileUploadRecord | FileUploadRecordV2
  ctx: GraphQLContext
}) => {
  const { upload, ctx } = params
  const projectId = 'streamId' in upload ? upload.streamId : upload.projectId

  const projectDb = await getProjectDbClient({ projectId })
  if ('modelId' in upload && upload.modelId) {
    return await ctx.loaders
      .forRegion({ db: projectDb })
      .branches.getById.load(upload.modelId)
  }

  if ('branchName' in upload && upload.branchName) {
    return await ctx.loaders
      .forRegion({ db: projectDb })
      .streams.getStreamBranchByName.forStream(projectId)
      .load(upload.branchName.toLowerCase())
  }

  return null
}

const fileUploadMutations: Resolvers['FileUploadMutations'] = {
  async generateUploadUrl(_parent, args, ctx) {
    if (!FF_LARGE_FILE_IMPORTS_ENABLED) {
      throw new MisconfiguredEnvironmentError(
        'The large file import feature is not enabled on this server. Please contact your Speckle administrator.'
      )
    }
    const { projectId } = args.input
    if (!ctx.userId) {
      throw new ForbiddenError('No userId provided')
    }

    throwIfResourceAccessNotAllowed({
      resourceId: projectId,
      resourceType: TokenResourceIdentifierType.Project,
      resourceAccessRules: ctx.resourceAccessRules
    })

    const canImport = await ctx.authPolicies.project.canPublish({
      userId: ctx.userId,
      projectId
    })
    throwIfAuthNotOk(canImport)

    if (!isFileUploadsEnabled())
      throw new BadRequestError('File uploads are not enabled for this server')

    const [projectDb, projectStorage] = await Promise.all([
      getProjectDbClient({ projectId }),
      getProjectObjectStorage({ projectId })
    ])

    const generatePresignedUrl = generatePresignedUrlFactory({
      getSignedUrl: getSignedUrlFactory({
        objectStorage: projectStorage.public
      }),
      upsertBlob: upsertBlobFactory({
        db: projectDb
      })
    })
    const blobId = cryptoRandomString({ length: 10 })

    const url = await generatePresignedUrl({
      projectId: args.input.projectId,
      blobId,
      userId: ctx.userId,
      fileName: args.input.fileName,
      urlExpiryDurationSeconds: getFileUploadUrlExpiryMinutes() * TIME.minute
    })

    return { url, fileId: blobId }
  },
  async startFileImport(_parent, args, ctx) {
    const { projectId } = args.input
    if (!ctx.userId) {
      throw new ForbiddenError('No userId provided')
    }

    throwIfResourceAccessNotAllowed({
      resourceId: projectId,
      resourceType: TokenResourceIdentifierType.Project,
      resourceAccessRules: ctx.resourceAccessRules
    })

    const canImport = await ctx.authPolicies.project.canPublish({
      userId: ctx.userId,
      projectId
    })
    throwIfAuthNotOk(canImport)

    if (!isFileUploadsEnabled())
      throw new BadRequestError('File uploads are not enabled for this server')

    if (!FF_LARGE_FILE_IMPORTS_ENABLED) {
      throw new MisconfiguredEnvironmentError(
        'The large file import feature is not enabled on this server. Please contact your Speckle administrator.'
      )
    }

    const [projectDb, projectStorage] = await Promise.all([
      getProjectDbClient({ projectId }),
      getProjectObjectStorage({ projectId })
    ])

    const pushJobToFileImporter = pushJobToFileImporterFactory({
      getServerOrigin: fileImportServiceShouldUsePrivateObjectsServerUrl()
        ? getPrivateObjectsServerOrigin
        : getServerOrigin,
      createAppToken: createAppTokenFactory({
        storeApiToken: storeApiTokenFactory({ db }),
        storeTokenScopes: storeTokenScopesFactory({ db }),
        storeTokenResourceAccessDefinitions: storeTokenResourceAccessDefinitionsFactory(
          { db }
        ),
        storeUserServerAppToken: storeUserServerAppTokenFactory({ db })
      })
    })

    const insertNewUploadAndNotifyV2 = insertNewUploadAndNotifyFactoryV2({
      queues: fileImportQueues,
      pushJobToFileImporter,
      saveUploadFile: saveUploadFileFactoryV2({ db: projectDb }),
      emit: getEventBus().emit
    })

    const insertNewUploadAndNotify = insertNewUploadAndNotifyFactory({
      saveUploadFile: saveUploadFileFactory({ db: projectDb }),
      emit: getEventBus().emit
    })

    const registerUploadCompleteAndStartFileImport =
      registerUploadCompleteAndStartFileImportFactory({
        registerCompletedUpload: registerCompletedUploadFactory({
          logger: ctx.log,
          getBlob: getBlobFactory({ db: projectDb }),
          updateBlob: updateBlobFactory({
            db: projectDb
          }),
          getBlobMetadata: getBlobMetadataFromStorage({
            objectStorage: projectStorage.private
          })
        }),
        insertNewUploadAndNotify: FF_NEXT_GEN_FILE_IMPORTER_ENABLED
          ? insertNewUploadAndNotifyV2
          : insertNewUploadAndNotify,
        getFileInfo: getFileInfoFactoryV2({ db: projectDb }),
        getModelsByIds: getBranchesByIdsFactory({ db: projectDb })
      })

    const maximumFileSize = getFileSizeLimit()

    const uploadedFileData = await registerUploadCompleteAndStartFileImport({
      projectId: args.input.projectId,
      fileId: args.input.fileId,
      modelId: args.input.modelId,
      userId: ctx.userId,
      expectedETag: args.input.etag,
      maximumFileSize
    })

    return {
      ...uploadedFileData,
      streamId: uploadedFileData.projectId,
      branchName: uploadedFileData.modelName
    }
  }
}
<<<<<<< HEAD
import { getModelUploadsFactory } from '@/modules/fileuploads/services/management'
import {
  FileUploadRecord,
  FileUploadRecordV2
} from '@/modules/fileuploads/helpers/types'
import { GraphQLContext } from '@/modules/shared/helpers/typeHelper'
=======
>>>>>>> f55083a9

export = {
  Stream: {
    async fileUploads(parent) {
      const projectDb = await getProjectDbClient({ projectId: parent.id })
      return await getStreamFileUploadsFactory({ db: projectDb })({
        streamId: parent.id
      })
    },
    async fileUpload(parent, args) {
      const projectDb = await getProjectDbClient({ projectId: parent.id })
      return await getFileInfoFactory({ db: projectDb })({ fileId: args.id })
    }
  },
  Project: {
    async pendingImportedModels(parent, args) {
      const projectDb = await getProjectDbClient({ projectId: parent.id })
      return await getStreamPendingModelsFactory({ db: projectDb })(parent.id, args)
    }
  },
  Model: {
    async pendingImportedVersions(parent, args) {
      const projectDb = await getProjectDbClient({ projectId: parent.streamId })
      return await getBranchPendingVersionsFactory({ db: projectDb })(
        parent.streamId,
        parent.name,
        args
      )
    },
    async uploads(parent, args) {
      const projectDb = await getProjectDbClient({ projectId: parent.streamId })
      const getModelUploads = getModelUploadsFactory({
        getModelUploadsItems: getModelUploadsItemsFactory({ db: projectDb }),
        getModelUploadsTotalCount: getModelUploadsTotalCountFactory({ db: projectDb })
      })

      return await getModelUploads({
        modelId: parent.id,
        projectId: parent.streamId,
        limit: args.input?.limit ?? 25,
        cursor: args.input?.cursor
      })
    }
  },
  FileUpload: {
    projectId: (parent) => ('streamId' in parent ? parent.streamId : parent.projectId),
    streamId: (parent) => ('streamId' in parent ? parent.streamId : parent.projectId),
    modelName: async (parent, _args, ctx) => {
      if ('branchName' in parent) return parent.branchName
      return (await getFileUploadModel({ upload: parent, ctx }))?.name
    },
    branchName: async (parent, _args, ctx) => {
      if ('branchName' in parent) return parent.branchName
      return (await getFileUploadModel({ upload: parent, ctx }))?.name
    },
    convertedVersionId: (parent) => parent.convertedCommitId,
    async model(parent, _args, ctx) {
      return await getFileUploadModel({ upload: parent, ctx })
    },
    updatedAt: (parent) => {
      return parent.convertedLastUpdate || parent.uploadDate
    }
  },
  Mutation: {
    fileUploadMutations: () => ({})
  },
  FileUploadMutations: {
    ...fileUploadMutations
  },
  Subscription: {
    projectPendingModelsUpdated: {
      subscribe: filteredSubscribe(
        FileImportSubscriptions.ProjectPendingModelsUpdated,
        async (payload, args, ctx) => {
          const { id: projectId } = args
          if (payload.projectId !== projectId) return false

          throwIfResourceAccessNotAllowed({
            resourceId: payload.projectId,
            resourceType: TokenResourceIdentifierType.Project,
            resourceAccessRules: ctx.resourceAccessRules
          })
          const canRead = await ctx.authPolicies.project.canRead({
            userId: ctx.userId!,
            projectId: payload.projectId
          })
          throwIfAuthNotOk(canRead)

          return true
        }
      )
    },
    projectPendingVersionsUpdated: {
      subscribe: filteredSubscribe(
        FileImportSubscriptions.ProjectPendingVersionsUpdated,
        async (payload, args, ctx) => {
          const { id: projectId } = args
          if (payload.projectId !== projectId) return false

          throwIfResourceAccessNotAllowed({
            resourceId: payload.projectId,
            resourceType: TokenResourceIdentifierType.Project,
            resourceAccessRules: ctx.resourceAccessRules
          })
          const canRead = await ctx.authPolicies.project.canRead({
            userId: ctx.userId!,
            projectId: payload.projectId
          })
          throwIfAuthNotOk(canRead)

          return true
        }
      )
    },
    projectFileImportUpdated: {
      subscribe: filteredSubscribe(
        FileImportSubscriptions.ProjectFileImportUpdated,
        async (payload, args, ctx) => {
          const { id: projectId } = args
          if (payload.projectId !== projectId) return false

          throwIfResourceAccessNotAllowed({
            resourceId: payload.projectId,
            resourceType: TokenResourceIdentifierType.Project,
            resourceAccessRules: ctx.resourceAccessRules
          })
          const canRead = await ctx.authPolicies.project.canRead({
            userId: ctx.userId!,
            projectId: payload.projectId
          })
          throwIfAuthNotOk(canRead)

          return true
        }
      )
    }
  }
} as Resolvers<|MERGE_RESOLUTION|>--- conflicted
+++ resolved
@@ -245,15 +245,12 @@
     }
   }
 }
-<<<<<<< HEAD
 import { getModelUploadsFactory } from '@/modules/fileuploads/services/management'
 import {
   FileUploadRecord,
   FileUploadRecordV2
 } from '@/modules/fileuploads/helpers/types'
 import { GraphQLContext } from '@/modules/shared/helpers/typeHelper'
-=======
->>>>>>> f55083a9
 
 export = {
   Stream: {
