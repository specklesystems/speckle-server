import { TIME } from '@speckle/shared'
import type { Resolvers } from '@/modules/core/graph/generated/graphql'
import { db } from '@/db/knex'
import {
  getBranchPendingVersionsFactory,
  getFileInfoFactory,
  getModelUploadsItemsFactory,
  getModelUploadsTotalCountFactory,
  getStreamFileUploadsFactory,
  getStreamPendingModelsFactory,
  saveUploadFileFactory,
  updateFileUploadFactory
} from '@/modules/fileuploads/repositories/fileUploads'
import {
  FileImportSubscriptions,
  filteredSubscribe
} from '@/modules/shared/utils/subscriptions'
import { getProjectDbClient } from '@/modules/multiregion/utils/dbSelector'
import { BadRequestError, ForbiddenError } from '@/modules/shared/errors'
import { throwIfAuthNotOk } from '@/modules/shared/helpers/errorHelper'
import {
  fileImportServiceShouldUsePrivateObjectsServerUrl,
  getFileImporterQueuePostgresUrl,
  getFileUploadUrlExpiryMinutes,
  getPrivateObjectsServerOrigin,
  getServerOrigin,
  isFileUploadsEnabled
} from '@/modules/shared/helpers/envHelper'
import { getProjectObjectStorage } from '@/modules/multiregion/utils/blobStorageSelector'
import {
  getBlobFactory,
  updateBlobFactory,
  upsertBlobFactory
} from '@/modules/blobstorage/repositories'
import {
  getBlobMetadataFromStorage,
  getSignedUrlFactory
} from '@/modules/blobstorage/clients/objectStorage'
import { registerUploadCompleteAndStartFileImportFactory } from '@/modules/fileuploads/services/presigned'
import {
  generatePresignedUrlFactory,
  registerCompletedUploadFactory
} from '@/modules/blobstorage/services/presigned'
import { getEventBus } from '@/modules/shared/services/eventBus'
import { insertNewUploadAndNotifyFactory } from '@/modules/fileuploads/services/management'
import {
  storeApiTokenFactory,
  storeTokenResourceAccessDefinitionsFactory,
  storeTokenScopesFactory,
  storeUserServerAppTokenFactory
} from '@/modules/core/repositories/tokens'
import { createAppTokenFactory } from '@/modules/core/services/tokens'
import { findQueue } from '@/modules/fileuploads/queues/fileimports'
import { pushJobToFileImporterFactory } from '@/modules/fileuploads/services/createFileImport'
import { getBranchesByIdsFactory } from '@/modules/core/repositories/branches'
import { getFileSizeLimit } from '@/modules/blobstorage/services/management'
import cryptoRandomString from 'crypto-random-string'
import { throwIfResourceAccessNotAllowed } from '@/modules/core/helpers/token'
import { TokenResourceIdentifierType } from '@/modules/core/domain/tokens/types'
import { getModelUploadsFactory } from '@/modules/fileuploads/services/management'
import type {
  FileUploadRecord,
  FileUploadRecordWithProjectId
} from '@/modules/fileuploads/helpers/types'
import { onFileImportResultFactory } from '@/modules/fileuploads/services/resultHandler'
import type { FileImportResultPayload } from '@speckle/shared/workers/fileimport'
import { JobResultStatus } from '@speckle/shared/workers/fileimport'
import type { GraphQLContext } from '@/modules/shared/helpers/typeHelper'
import { updateBackgroundJobFactory } from '@/modules/backgroundjobs/repositories/backgroundjobs'
import { configureClient } from '@/knexfile'

const getFileUploadModel = async (params: {
  upload: FileUploadRecord | FileUploadRecordWithProjectId
  ctx: GraphQLContext
}) => {
  const { upload, ctx } = params
  const projectId = 'streamId' in upload ? upload.streamId : upload.projectId

  const projectDb = await getProjectDbClient({ projectId })
  if ('modelId' in upload && upload.modelId) {
    return await ctx.loaders
      .forRegion({ db: projectDb })
      .branches.getById.load(upload.modelId)
  }

  if ('branchName' in upload && upload.branchName) {
    return await ctx.loaders
      .forRegion({ db: projectDb })
      .streams.getStreamBranchByName.forStream(projectId)
      .load(upload.branchName.toLowerCase())
  }

  return null
}

const fileImporterConnectionUri = getFileImporterQueuePostgresUrl()
const queueDb = fileImporterConnectionUri
  ? configureClient({ postgres: { connectionUri: fileImporterConnectionUri } }).public
  : db

const fileUploadMutations: Resolvers['FileUploadMutations'] = {
  async generateUploadUrl(_parent, args, ctx) {
    const { projectId } = args.input
    if (!ctx.userId) {
      throw new ForbiddenError('No userId provided')
    }

    throwIfResourceAccessNotAllowed({
      resourceId: projectId,
      resourceType: TokenResourceIdentifierType.Project,
      resourceAccessRules: ctx.resourceAccessRules
    })

    const canImport = await ctx.authPolicies.project.canPublish({
      userId: ctx.userId,
      projectId
    })
    throwIfAuthNotOk(canImport)

    if (!isFileUploadsEnabled())
      throw new BadRequestError('File uploads are not enabled for this server')

    const [projectDb, projectStorage] = await Promise.all([
      getProjectDbClient({ projectId }),
      getProjectObjectStorage({ projectId })
    ])

    const generatePresignedUrl = generatePresignedUrlFactory({
      getSignedUrl: getSignedUrlFactory({
        objectStorage: projectStorage.public
      }),
      upsertBlob: upsertBlobFactory({
        db: projectDb
      })
    })
    const blobId = cryptoRandomString({ length: 10 })

    const url = await generatePresignedUrl({
      projectId: args.input.projectId,
      blobId,
      userId: ctx.userId,
      fileName: args.input.fileName,
      urlExpiryDurationSeconds: getFileUploadUrlExpiryMinutes() * TIME.minute
    })

    return { url, fileId: blobId }
  },
  async startFileImport(_parent, args, ctx) {
    const { projectId } = args.input
    if (!ctx.userId) {
      throw new ForbiddenError('No userId provided')
    }

    throwIfResourceAccessNotAllowed({
      resourceId: projectId,
      resourceType: TokenResourceIdentifierType.Project,
      resourceAccessRules: ctx.resourceAccessRules
    })

    const canImport = await ctx.authPolicies.project.canPublish({
      userId: ctx.userId,
      projectId
    })
    throwIfAuthNotOk(canImport)

    if (!isFileUploadsEnabled())
      throw new BadRequestError('File uploads are not enabled for this server')

    const [projectDb, projectStorage] = await Promise.all([
      getProjectDbClient({ projectId }),
      getProjectObjectStorage({ projectId })
    ])

    const pushJobToFileImporter = pushJobToFileImporterFactory({
      getServerOrigin: fileImportServiceShouldUsePrivateObjectsServerUrl()
        ? getPrivateObjectsServerOrigin
        : getServerOrigin,
      createAppToken: createAppTokenFactory({
        storeApiToken: storeApiTokenFactory({ db }),
        storeTokenScopes: storeTokenScopesFactory({ db }),
        storeTokenResourceAccessDefinitions: storeTokenResourceAccessDefinitionsFactory(
          { db }
        ),
        storeUserServerAppToken: storeUserServerAppTokenFactory({ db })
      })
    })

    const insertNewUploadAndNotify = insertNewUploadAndNotifyFactory({
      findQueue,
      pushJobToFileImporter,
      saveUploadFile: saveUploadFileFactory({ db: projectDb }),
      emit: getEventBus().emit
    })

    const registerUploadCompleteAndStartFileImport =
      registerUploadCompleteAndStartFileImportFactory({
        registerCompletedUpload: registerCompletedUploadFactory({
          logger: ctx.log,
          getBlob: getBlobFactory({ db: projectDb }),
          updateBlob: updateBlobFactory({
            db: projectDb
          }),
          getBlobMetadata: getBlobMetadataFromStorage({
            objectStorage: projectStorage.private
          })
        }),
        insertNewUploadAndNotify,
        getFileInfo: getFileInfoFactory({ db: projectDb }),
        getModelsByIds: getBranchesByIdsFactory({ db: projectDb })
      })

    const maximumFileSize = getFileSizeLimit()

    const uploadedFileData = await registerUploadCompleteAndStartFileImport({
      projectId: args.input.projectId,
      fileId: args.input.fileId,
      modelId: args.input.modelId,
      userId: ctx.userId,
      expectedETag: args.input.etag,
      maximumFileSize
    })

    return {
      ...uploadedFileData,
      streamId: uploadedFileData.projectId,
      branchName: uploadedFileData.modelName
    }
  },

  async finishFileImport(_parent, args, ctx) {
<<<<<<< HEAD
=======
    if (!FF_NEXT_GEN_FILE_IMPORTER_ENABLED)
      throw new MisconfiguredEnvironmentError('File import next gen is not enabled')

    // NOTE: jobId in this context is actually the blobId of the uploaded file
    // We keep the naming for backwards compatibility reasons
>>>>>>> 4620875e
    const { projectId, jobId, status, warnings, reason, result } = args.input
    const userId = ctx.userId
    if (!userId) {
      throw new ForbiddenError('No userId provided')
    }

    throwIfResourceAccessNotAllowed({
      resourceId: projectId,
      resourceType: TokenResourceIdentifierType.Project,
      resourceAccessRules: ctx.resourceAccessRules
    })

    const canPublish = await ctx.authPolicies.project.canPublish({
      userId: ctx.userId,
      projectId
    })
    throwIfAuthNotOk(canPublish)

    let jobResult: FileImportResultPayload
    if (status === JobResultStatus.Error) {
      if (!reason) throw new BadRequestError('No error reason provided')

      jobResult = {
        status: JobResultStatus.Error,
        reason,
        result
      }
    } else {
      if (!result.versionId) throw new BadRequestError('VersionId not provided')

      jobResult = {
        status: JobResultStatus.Success,
        warnings: warnings || [],
        result: {
          ...result,
          versionId: result.versionId
        }
      }
    }

    const logger = ctx.log.child({
      projectId,
      streamId: projectId, //legacy
      userId,
      blobId: jobId
    })

    const projectDb = await getProjectDbClient({ projectId })
    const onFileImportResult = onFileImportResultFactory({
      logger: logger.child({ fileUploadStatus: status }),
      updateFileUpload: updateFileUploadFactory({ db: projectDb }),
<<<<<<< HEAD
      getFileInfo: getFileInfoFactory({ db: projectDb }),
      eventEmit: getEventBus().emit
=======
      getFileInfo: getFileInfoFactoryV2({ db: projectDb }),
      updateBackgroundJob: updateBackgroundJobFactory({
        db: queueDb
      }),
      eventEmit: getEventBus().emit,
      FF_NEXT_GEN_FILE_IMPORTER_ENABLED
>>>>>>> 4620875e
    })

    await onFileImportResult({
      blobId: jobId,
      jobResult
    })

    return true
  }
}

export default {
  Stream: {
    async fileUploads(parent) {
      const projectDb = await getProjectDbClient({ projectId: parent.id })
      return await getStreamFileUploadsFactory({ db: projectDb })({
        streamId: parent.id
      })
    },
    async fileUpload(parent, args) {
      const projectDb = await getProjectDbClient({ projectId: parent.id })
      return await getFileInfoFactory({ db: projectDb })({ fileId: args.id })
    }
  },
  Project: {
    async pendingImportedModels(parent, args) {
      const projectDb = await getProjectDbClient({ projectId: parent.id })
      return await getStreamPendingModelsFactory({ db: projectDb })(parent.id, args)
    }
  },
  Model: {
    async pendingImportedVersions(parent, args) {
      const projectDb = await getProjectDbClient({ projectId: parent.streamId })
      return await getBranchPendingVersionsFactory({ db: projectDb })(
        parent.streamId,
        parent.name,
        args
      )
    },
    async uploads(parent, args) {
      const projectDb = await getProjectDbClient({ projectId: parent.streamId })
      const getModelUploads = getModelUploadsFactory({
        getModelUploadsItems: getModelUploadsItemsFactory({ db: projectDb }),
        getModelUploadsTotalCount: getModelUploadsTotalCountFactory({ db: projectDb })
      })

      return await getModelUploads({
        modelId: parent.id,
        projectId: parent.streamId,
        limit: args.input?.limit ?? 25,
        cursor: args.input?.cursor
      })
    }
  },
  FileUpload: {
    projectId: (parent) => ('streamId' in parent ? parent.streamId : parent.projectId),
    streamId: (parent) => ('streamId' in parent ? parent.streamId : parent.projectId),
    modelName: async (parent, _args, ctx) => {
      if ('branchName' in parent) return parent.branchName
      return (await getFileUploadModel({ upload: parent, ctx }))?.name
    },
    branchName: async (parent, _args, ctx) => {
      if ('branchName' in parent) return parent.branchName
      return (await getFileUploadModel({ upload: parent, ctx }))?.name
    },
    convertedVersionId: (parent) => parent.convertedCommitId,
    async model(parent, _args, ctx) {
      return await getFileUploadModel({ upload: parent, ctx })
    },
    updatedAt: (parent) => {
      return parent.convertedLastUpdate || parent.uploadDate
    }
  },
  Mutation: {
    fileUploadMutations: () => ({})
  },
  FileUploadMutations: {
    ...fileUploadMutations
  },
  Subscription: {
    projectPendingModelsUpdated: {
      subscribe: filteredSubscribe(
        FileImportSubscriptions.ProjectPendingModelsUpdated,
        async (payload, args, ctx) => {
          const { id: projectId } = args
          if (payload.projectId !== projectId) return false

          throwIfResourceAccessNotAllowed({
            resourceId: payload.projectId,
            resourceType: TokenResourceIdentifierType.Project,
            resourceAccessRules: ctx.resourceAccessRules
          })
          const canRead = await ctx.authPolicies.project.canRead({
            userId: ctx.userId!,
            projectId: payload.projectId
          })
          throwIfAuthNotOk(canRead)

          return true
        }
      )
    },
    projectPendingVersionsUpdated: {
      subscribe: filteredSubscribe(
        FileImportSubscriptions.ProjectPendingVersionsUpdated,
        async (payload, args, ctx) => {
          const { id: projectId } = args
          if (payload.projectId !== projectId) return false

          throwIfResourceAccessNotAllowed({
            resourceId: payload.projectId,
            resourceType: TokenResourceIdentifierType.Project,
            resourceAccessRules: ctx.resourceAccessRules
          })
          const canRead = await ctx.authPolicies.project.canRead({
            userId: ctx.userId!,
            projectId: payload.projectId
          })
          throwIfAuthNotOk(canRead)

          return true
        }
      )
    },
    projectFileImportUpdated: {
      subscribe: filteredSubscribe(
        FileImportSubscriptions.ProjectFileImportUpdated,
        async (payload, args, ctx) => {
          const { id: projectId } = args
          if (payload.projectId !== projectId) return false

          throwIfResourceAccessNotAllowed({
            resourceId: payload.projectId,
            resourceType: TokenResourceIdentifierType.Project,
            resourceAccessRules: ctx.resourceAccessRules
          })
          const canRead = await ctx.authPolicies.project.canRead({
            userId: ctx.userId!,
            projectId: payload.projectId
          })
          throwIfAuthNotOk(canRead)

          return true
        }
      )
    }
  }
} as Resolvers<|MERGE_RESOLUTION|>--- conflicted
+++ resolved
@@ -228,14 +228,6 @@
   },
 
   async finishFileImport(_parent, args, ctx) {
-<<<<<<< HEAD
-=======
-    if (!FF_NEXT_GEN_FILE_IMPORTER_ENABLED)
-      throw new MisconfiguredEnvironmentError('File import next gen is not enabled')
-
-    // NOTE: jobId in this context is actually the blobId of the uploaded file
-    // We keep the naming for backwards compatibility reasons
->>>>>>> 4620875e
     const { projectId, jobId, status, warnings, reason, result } = args.input
     const userId = ctx.userId
     if (!userId) {
@@ -287,17 +279,11 @@
     const onFileImportResult = onFileImportResultFactory({
       logger: logger.child({ fileUploadStatus: status }),
       updateFileUpload: updateFileUploadFactory({ db: projectDb }),
-<<<<<<< HEAD
       getFileInfo: getFileInfoFactory({ db: projectDb }),
-      eventEmit: getEventBus().emit
-=======
-      getFileInfo: getFileInfoFactoryV2({ db: projectDb }),
       updateBackgroundJob: updateBackgroundJobFactory({
         db: queueDb
       }),
-      eventEmit: getEventBus().emit,
-      FF_NEXT_GEN_FILE_IMPORTER_ENABLED
->>>>>>> 4620875e
+      eventEmit: getEventBus().emit
     })
 
     await onFileImportResult({
