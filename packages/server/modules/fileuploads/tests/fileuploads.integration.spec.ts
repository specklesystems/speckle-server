--- conflicted
+++ resolved
@@ -155,7 +155,6 @@
   let serverPort: string
 
   before(async () => {
-<<<<<<< HEAD
     const {
       app: tmpApp,
       server: tmpServer,
@@ -170,13 +169,6 @@
       graphqlServer,
       readinessCheck
     }))
-=======
-    ;({ app, server } = await beforeEachContext())
-    ;({ serverAddress, serverPort, sendRequest } = await initializeTestServer(
-      server,
-      app
-    ))
->>>>>>> 3006a20a
 
     //TODO does mocha have a nicer way of temporarily swapping an environment variable, like vitest?
     existingCanonicalUrl = process.env['CANONICAL_URL'] || ''
