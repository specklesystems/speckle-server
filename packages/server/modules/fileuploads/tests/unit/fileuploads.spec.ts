import cryptoRandomString from 'crypto-random-string'
import { db } from '@/db/knex'
import {
  getFileInfoFactory,
  saveUploadFileFactory,
  updateFileStatusFactory
} from '@/modules/fileuploads/repositories/fileUploads'
import { insertNewUploadAndNotifyFactory } from '@/modules/fileuploads/services/management'
import { testLogger as logger } from '@/observability/logging'
import { sleep } from '@/test/helpers'
import { expect } from 'chai'
import { FileUploadConvertedStatus } from '@/modules/fileuploads/helpers/types'
import { TIME } from '@speckle/shared'
import { initUploadTestEnvironment } from '@/modules/fileuploads/tests/helpers/init'
import { pushJobToFileImporterFactory } from '@/modules/fileuploads/services/createFileImport'
import { assign, get } from 'lodash-es'
import { buildFileUploadMessage } from '@/modules/fileuploads/tests/helpers/creation'
import type { JobPayload } from '@speckle/shared/workers/fileimport'
import type { EventBusEmit } from '@/modules/shared/services/eventBus'
import { FileuploadEvents } from '@/modules/fileuploads/domain/events'
<<<<<<< HEAD
import {
  type BasicTestBranch,
  createTestBranch
} from '@/test/speckle-helpers/branchHelper'
import { type BasicTestUser, createTestUser } from '@/test/authHelper'
import {
  type BasicTestStream,
  createTestStream
} from '@/test/speckle-helpers/streamHelper'
=======
import type { BranchRecord } from '@/modules/core/helpers/types'
import { createTestUser } from '@/test/authHelper'

const { createStream, createBranch, garbageCollector } = initUploadTestEnvironment()
>>>>>>> 8dbd342a

const { garbageCollector } = initUploadTestEnvironment()

describe('FileUploads @fileuploads', () => {
  let userOne: BasicTestUser
  let createdStream: BasicTestStream
  let createdBranch: BasicTestBranch

  const token = cryptoRandomString({ length: 40 })
  const serverOrigin = `https://${cryptoRandomString({ length: 10 })}`

  before(async () => {
<<<<<<< HEAD
    userOne = await createTestUser({
      name: cryptoRandomString({ length: 10 }),
      email: `${cryptoRandomString({ length: 10 })}@example.org`,
      password: cryptoRandomString({ length: 10 })
    })
=======
    const user = await createTestUser(userOne)
    userOneId = user.id
>>>>>>> 8dbd342a
  })

  beforeEach(async () => {
    createdStream = await createTestStream(
      { name: cryptoRandomString({ length: 10 }), ownerId: userOne.id, id: '' },
      userOne
    )
    createdBranch = await createTestBranch({
      branch: {
        id: '',
        name: cryptoRandomString({ length: 10 }),
        streamId: createdStream.id,
        authorId: userOne.id
      },
      owner: userOne,
      stream: createdStream
    })
  })
  afterEach(async () => {
    createdStream.id = ''
  })

  describe('Convert files', () => {
    it('Should garbage collect expired files', async () => {
      const insertNewUploadAndNotify = insertNewUploadAndNotifyFactory({
        findQueue: () => ({
          scheduleJob: async () => {},
          supportedFileTypes: ['txt']
        }),
        pushJobToFileImporter: pushJobToFileImporterFactory({
          getServerOrigin: () => serverOrigin,
          createAppToken: async () => token
        }),
        saveUploadFile: saveUploadFileFactory({ db }),
        emit: async () => {}
      })
      const updateFileStatus = updateFileStatusFactory({ db })
      const fileId = cryptoRandomString({ length: 10 })
      await insertNewUploadAndNotify({
        projectId: createdStream.id,
        modelName: 'main',
        userId: userOne.id,
        fileId,
        fileName: 'testfile.txt',
        fileSize: 100,
        fileType: 'text/plain',
        modelId: createdBranch.id
      })
      await updateFileStatus({
        fileId,
        projectId: createdStream.id,
        status: FileUploadConvertedStatus.Converting,
        convertedMessage: 'Converting started',
        convertedCommitId: null
      })
      await sleep(2000)
      await garbageCollector({ logger, timeoutThresholdSeconds: 1 })
      const results = await getFileInfoFactory({ db })({
        fileId
      })
      if (!results) {
        expect(results).to.not.be.undefined
        return //HACK to appease typescript
      }
      expect(results.convertedStatus).to.be.equal(FileUploadConvertedStatus.Error)
    })

    it('Should not garbage collect files that are not expired', async () => {
      const insertNewUploadAndNotify = insertNewUploadAndNotifyFactory({
        findQueue: () => ({
          scheduleJob: async () => {},
          supportedFileTypes: ['txt']
        }),
        pushJobToFileImporter: pushJobToFileImporterFactory({
          getServerOrigin: () => serverOrigin,
          createAppToken: async () => token
        }),
        saveUploadFile: saveUploadFileFactory({ db }),
        emit: async () => {}
      })
      const fileId = cryptoRandomString({ length: 10 })
      await insertNewUploadAndNotify({
        projectId: createdStream.id,
        modelName: 'main',
        userId: userOne.id,
        fileId,
        fileName: 'testfile.txt',
        fileSize: 100,
        fileType: 'text/plain',
        modelId: createdBranch.id
      })
      // timeout far in the future, so it won't be garbage collected
      await garbageCollector({ logger, timeoutThresholdSeconds: 1 * TIME.hour })
      const results = await getFileInfoFactory({ db })({
        fileId
      })
      if (!results) {
        expect(results).to.not.be.undefined
        return //HACK to appease typescript
      }
      expect(results.convertedStatus).to.be.equal(FileUploadConvertedStatus.Queued)
    })

    it('sends a Started event with the file information', async () => {
      let emittedEventName: string | undefined = undefined
      let emittedEventPayload: unknown = undefined
      const emit: EventBusEmit = async ({ eventName, payload }) => {
        emittedEventName = eventName
        emittedEventPayload = payload
      }
      const insertNewUploadAndNotify = insertNewUploadAndNotifyFactory({
        findQueue: () => ({
          scheduleJob: async () => {},
          supportedFileTypes: ['txt']
        }),
        pushJobToFileImporter: pushJobToFileImporterFactory({
          getServerOrigin: () => serverOrigin,
          createAppToken: async () => token
        }),
        saveUploadFile: saveUploadFileFactory({ db }),
        emit
      })
      const fileId = cryptoRandomString({ length: 10 })
      await insertNewUploadAndNotify({
        projectId: createdStream.id,
        modelName: 'main',
        userId: userOne.id,
        fileId,
        fileName: 'testfile.txt',
        fileSize: 100,
        fileType: 'text/plain',
        modelId: createdBranch.id
      })

      const results = await getFileInfoFactory({ db })({
        fileId
      })
      if (!results) {
        expect(results).to.not.be.undefined
        return //HACK to appease typescript
      }
      expect(results.convertedStatus).to.be.equal(FileUploadConvertedStatus.Queued)
      expect(emittedEventName).to.be.equal(FileuploadEvents.Started)
      expect(get(emittedEventPayload, 'upload')).to.be.deep.include({
        userId: userOne.id,
        projectId: createdStream.id,
        fileSize: 100,
        fileType: 'text/plain'
      })
    })
  })
  describe('how file upload pushes a message to file-import service', () => {
    const upload = buildFileUploadMessage()

    beforeEach(async () => {
      createdBranch = await createTestBranch({
        branch: {
          name: cryptoRandomString({ length: 10 }),
          description: cryptoRandomString({ length: 10 }),
          streamId: createdStream.id,
          authorId: userOne.id,
          id: ''
        },
        stream: createdStream,
        owner: userOne
      })
    })

    it('uses a fn that given the necessary ids, tokens and url pushes a message to the queue', async () => {
      let usedUserId = undefined
      const result = {}

      const pushJobToFileImporter = pushJobToFileImporterFactory({
        getServerOrigin: () => serverOrigin,

        createAppToken: async (args) => {
          usedUserId = args.userId
          return token
        }
      })

      await pushJobToFileImporter({
        scheduleJob: async (jobData) => {
          assign(result, jobData)
        },
        ...upload
      })

      expect(usedUserId).to.equal(upload.userId)
      const expected: JobPayload = {
        jobId: upload.jobId,
        fileName: upload.fileName,
        token,
        serverUrl: serverOrigin,
        modelId: upload.modelId,
        fileType: upload.fileType,
        projectId: upload.projectId,
        timeOutSeconds: 1800,
        blobId: upload.blobId
      }
      expect(result).to.deep.equal(expected)
    })

    it('sends a Started event with the file information', async () => {
      let emittedEventName: string | undefined = undefined
      let emittedEventPayload: unknown = undefined
      const emit: EventBusEmit = async ({ eventName, payload }) => {
        emittedEventName = eventName
        emittedEventPayload = payload
      }
      const insertNewUploadAndNotify = insertNewUploadAndNotifyFactory({
        findQueue: () => ({
          scheduleJob: async () => {},
          supportedFileTypes: ['txt']
        }),
        pushJobToFileImporter: pushJobToFileImporterFactory({
          getServerOrigin: () => serverOrigin,
          createAppToken: async () => token
        }),
        saveUploadFile: saveUploadFileFactory({ db }),
        emit
      })
      const fileId = cryptoRandomString({ length: 10 })
      await insertNewUploadAndNotify({
        projectId: createdStream.id,
        userId: userOne.id,
        fileId,
        fileName: 'testfile.txt',
        fileSize: 100,
        fileType: 'txt',
        modelId: createdBranch.id,
        modelName: createdBranch.name
      })

      const results = await getFileInfoFactory({ db })({
        fileId
      })
      if (!results) {
        expect(results).to.not.be.undefined
        return //HACK to appease typescript
      }
      expect(results.convertedStatus).to.be.equal(FileUploadConvertedStatus.Queued)
      expect(emittedEventName).to.be.equal(FileuploadEvents.Started)
      expect(get(emittedEventPayload, 'upload')).to.be.deep.include({
        userId: userOne.id,
        projectId: createdStream.id,
        fileSize: 100,
        fileType: 'txt'
      })
    })
  })
})<|MERGE_RESOLUTION|>--- conflicted
+++ resolved
@@ -18,22 +18,15 @@
 import type { JobPayload } from '@speckle/shared/workers/fileimport'
 import type { EventBusEmit } from '@/modules/shared/services/eventBus'
 import { FileuploadEvents } from '@/modules/fileuploads/domain/events'
-<<<<<<< HEAD
-import {
-  type BasicTestBranch,
-  createTestBranch
-} from '@/test/speckle-helpers/branchHelper'
 import { type BasicTestUser, createTestUser } from '@/test/authHelper'
 import {
   type BasicTestStream,
   createTestStream
 } from '@/test/speckle-helpers/streamHelper'
-=======
-import type { BranchRecord } from '@/modules/core/helpers/types'
-import { createTestUser } from '@/test/authHelper'
-
-const { createStream, createBranch, garbageCollector } = initUploadTestEnvironment()
->>>>>>> 8dbd342a
+import {
+  type BasicTestBranch,
+  createTestBranch
+} from '@/test/speckle-helpers/branchHelper'
 
 const { garbageCollector } = initUploadTestEnvironment()
 
@@ -46,16 +39,11 @@
   const serverOrigin = `https://${cryptoRandomString({ length: 10 })}`
 
   before(async () => {
-<<<<<<< HEAD
     userOne = await createTestUser({
       name: cryptoRandomString({ length: 10 }),
       email: `${cryptoRandomString({ length: 10 })}@example.org`,
       password: cryptoRandomString({ length: 10 })
     })
-=======
-    const user = await createTestUser(userOne)
-    userOneId = user.id
->>>>>>> 8dbd342a
   })
 
   beforeEach(async () => {
