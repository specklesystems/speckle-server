--- conflicted
+++ resolved
@@ -15,12 +15,7 @@
 import { pushJobToFileImporterFactory } from '@/modules/fileuploads/services/createFileImport'
 import { assign, get } from 'lodash-es'
 import { buildFileUploadMessage } from '@/modules/fileuploads/tests/helpers/creation'
-<<<<<<< HEAD
-import type { JobPayload } from '@speckle/shared/workers/fileimport'
-=======
-import { getFeatureFlags } from '@speckle/shared/environment'
 import type { JobPayloadV1 } from '@speckle/shared/workers/fileimport'
->>>>>>> 4620875e
 import type { EventBusEmit } from '@/modules/shared/services/eventBus'
 import { FileuploadEvents } from '@/modules/fileuploads/domain/events'
 import { type BasicTestUser, createTestUser } from '@/test/authHelper'
@@ -224,22 +219,9 @@
       const pushJobToFileImporter = pushJobToFileImporterFactory({
         getServerOrigin: () => serverOrigin,
 
-<<<<<<< HEAD
         createAppToken: async (args) => {
           usedUserId = args.userId
           return token
-=======
-        expect(usedUserId).to.equal(upload.userId)
-        const expected: JobPayloadV1 = {
-          fileName: upload.fileName,
-          token,
-          serverUrl: serverOrigin,
-          modelId: upload.modelId,
-          fileType: upload.fileType,
-          projectId: upload.projectId,
-          timeOutSeconds: 1800,
-          blobId: upload.blobId
->>>>>>> 4620875e
         }
       })
 
@@ -251,8 +233,7 @@
       })
 
       expect(usedUserId).to.equal(upload.userId)
-      const expected: JobPayload = {
-        jobId: upload.jobId,
+      const expected: JobPayloadV1 = {
         fileName: upload.fileName,
         token,
         serverUrl: serverOrigin,
