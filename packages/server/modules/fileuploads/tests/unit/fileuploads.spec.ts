--- conflicted
+++ resolved
@@ -18,7 +18,6 @@
 import type { JobPayload } from '@speckle/shared/workers/fileimport'
 import type { EventBusEmit } from '@/modules/shared/services/eventBus'
 import { FileuploadEvents } from '@/modules/fileuploads/domain/events'
-<<<<<<< HEAD
 import { type BasicTestUser, createTestUser } from '@/test/authHelper'
 import {
   type BasicTestStream,
@@ -28,30 +27,16 @@
   type BasicTestBranch,
   createTestBranch
 } from '@/test/speckle-helpers/branchHelper'
-=======
-import type { BranchRecord } from '@/modules/core/helpers/types'
-import type { BasicTestUser } from '@/test/authHelper'
-import { createTestUser } from '@/test/authHelper'
-import { createTestStream } from '@/test/speckle-helpers/streamHelper'
-import { buildBasicTestProject } from '@/modules/core/tests/helpers/creation'
-
-const { createBranch, garbageCollector } = initUploadTestEnvironment()
->>>>>>> bd6ecc30
 
 const { garbageCollector } = initUploadTestEnvironment()
 
 describe('FileUploads @fileuploads', () => {
   let userOne: BasicTestUser
-<<<<<<< HEAD
   let createdStream: BasicTestStream
   let createdBranch: BasicTestBranch
 
   const token = cryptoRandomString({ length: 40 })
   const serverOrigin = `https://${cryptoRandomString({ length: 10 })}`
-=======
-  let createdStreamId: string
-  let createdBranch: BranchRecord
->>>>>>> bd6ecc30
 
   before(async () => {
     userOne = await createTestUser({
@@ -62,7 +47,6 @@
   })
 
   beforeEach(async () => {
-<<<<<<< HEAD
     createdStream = await createTestStream(
       { name: cryptoRandomString({ length: 10 }), ownerId: userOne.id, id: '' },
       userOne
@@ -77,10 +61,6 @@
       owner: userOne,
       stream: createdStream
     })
-=======
-    const stream = await createTestStream(buildBasicTestProject(), userOne)
-    createdStreamId = stream.id
->>>>>>> bd6ecc30
   })
   afterEach(async () => {
     createdStream.id = ''
@@ -103,13 +83,8 @@
       const updateFileStatus = updateFileStatusFactory({ db })
       const fileId = cryptoRandomString({ length: 10 })
       await insertNewUploadAndNotify({
-<<<<<<< HEAD
         projectId: createdStream.id,
         modelName: 'main',
-=======
-        streamId: createdStreamId,
-        branchName: 'main',
->>>>>>> bd6ecc30
         userId: userOne.id,
         fileId,
         fileName: 'testfile.txt',
@@ -151,13 +126,8 @@
       })
       const fileId = cryptoRandomString({ length: 10 })
       await insertNewUploadAndNotify({
-<<<<<<< HEAD
         projectId: createdStream.id,
         modelName: 'main',
-=======
-        streamId: createdStreamId,
-        branchName: 'main',
->>>>>>> bd6ecc30
         userId: userOne.id,
         fileId,
         fileName: 'testfile.txt',
@@ -198,13 +168,8 @@
       })
       const fileId = cryptoRandomString({ length: 10 })
       await insertNewUploadAndNotify({
-<<<<<<< HEAD
         projectId: createdStream.id,
         modelName: 'main',
-=======
-        streamId: createdStreamId,
-        branchName: 'main',
->>>>>>> bd6ecc30
         userId: userOne.id,
         fileId,
         fileName: 'testfile.txt',
@@ -224,11 +189,7 @@
       expect(emittedEventName).to.be.equal(FileuploadEvents.Started)
       expect(get(emittedEventPayload, 'upload')).to.be.deep.include({
         userId: userOne.id,
-<<<<<<< HEAD
-        projectId: createdStream.id,
-=======
-        projectId: createdStreamId,
->>>>>>> bd6ecc30
+        projectId: createdStream.id,
         fileSize: 100,
         fileType: 'text/plain'
       })
@@ -242,18 +203,12 @@
         branch: {
           name: cryptoRandomString({ length: 10 }),
           description: cryptoRandomString({ length: 10 }),
-<<<<<<< HEAD
           streamId: createdStream.id,
           authorId: userOne.id,
           id: ''
         },
         stream: createdStream,
         owner: userOne
-=======
-          streamId: createdStreamId,
-          authorId: userOne.id
-        })
->>>>>>> bd6ecc30
       })
     })
 
@@ -270,7 +225,6 @@
         }
       })
 
-<<<<<<< HEAD
       await pushJobToFileImporter({
         scheduleJob: async (jobData) => {
           assign(result, jobData)
@@ -311,56 +265,6 @@
         }),
         saveUploadFile: saveUploadFileFactory({ db }),
         emit
-=======
-      it('sends a Started event with the file information', async () => {
-        let emittedEventName: string | undefined = undefined
-        let emittedEventPayload: unknown = undefined
-        const emit: EventBusEmit = async ({ eventName, payload }) => {
-          emittedEventName = eventName
-          emittedEventPayload = payload
-        }
-        const insertNewUploadAndNotify = insertNewUploadAndNotifyFactoryV2({
-          queues: [
-            {
-              scheduleJob: async () => {},
-              supportedFileTypes: ['txt']
-            }
-          ],
-          pushJobToFileImporter: pushJobToFileImporterFactory({
-            getServerOrigin: () => serverOrigin,
-            createAppToken: async () => token
-          }),
-          saveUploadFile: saveUploadFileFactoryV2({ db }),
-          emit
-        })
-        const fileId = cryptoRandomString({ length: 10 })
-        await insertNewUploadAndNotify({
-          projectId: createdStreamId,
-          userId: userOne.id,
-          fileId,
-          fileName: 'testfile.txt',
-          fileSize: 100,
-          fileType: 'txt',
-          modelId: createdBranch.id,
-          modelName: createdBranch.name
-        })
-
-        const results = await getFileInfoFactory({ db })({
-          fileId
-        })
-        if (!results) {
-          expect(results).to.not.be.undefined
-          return //HACK to appease typescript
-        }
-        expect(results.convertedStatus).to.be.equal(FileUploadConvertedStatus.Queued)
-        expect(emittedEventName).to.be.equal(FileuploadEvents.Started)
-        expect(get(emittedEventPayload, 'upload')).to.be.deep.include({
-          userId: userOne.id,
-          projectId: createdStreamId,
-          fileSize: 100,
-          fileType: 'txt'
-        })
->>>>>>> bd6ecc30
       })
       const fileId = cryptoRandomString({ length: 10 })
       await insertNewUploadAndNotify({
@@ -389,6 +293,18 @@
         fileSize: 100,
         fileType: 'txt'
       })
+      if (!results) {
+        expect(results).to.not.be.undefined
+        return //HACK to appease typescript
+      }
+      expect(results.convertedStatus).to.be.equal(FileUploadConvertedStatus.Queued)
+      expect(emittedEventName).to.be.equal(FileuploadEvents.Started)
+      expect(get(emittedEventPayload, 'upload')).to.be.deep.include({
+        userId: userOne.id,
+        projectId: createdStream.id,
+        fileSize: 100,
+        fileType: 'txt'
+      })
     })
   })
 })