--- conflicted
+++ resolved
@@ -16,11 +16,7 @@
 import { TIME } from '@speckle/shared'
 import { initUploadTestEnvironment } from '@/modules/fileuploads/tests/helpers/init'
 import { pushJobToFileImporterFactory } from '@/modules/fileuploads/services/createFileImport'
-<<<<<<< HEAD
-import { assign } from 'lodash-es'
-=======
-import { assign, get } from 'lodash'
->>>>>>> 7de0229b
+import { assign, get } from 'lodash-es'
 import { buildFileUploadMessage } from '@/modules/fileuploads/tests/helpers/creation'
 import { getFeatureFlags } from '@speckle/shared/environment'
 import { JobPayload } from '@speckle/shared/workers/fileimport'
