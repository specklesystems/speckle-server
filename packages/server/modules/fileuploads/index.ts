--- conflicted
+++ resolved
@@ -10,31 +10,12 @@
 } from '@/modules/shared/helpers/envHelper'
 import { getProjectDbClient } from '@/modules/multiregion/utils/dbSelector'
 import { getEventBus } from '@/modules/shared/services/eventBus'
-<<<<<<< HEAD
-import { expireOldPendingUploadsFactory } from '@/modules/fileuploads/repositories/fileUploads'
-=======
-import {
-  getFileInfoFactory,
-  updateFileUploadFactory
-} from '@/modules/fileuploads/repositories/fileUploads'
->>>>>>> 4620875e
 import { db } from '@/db/knex'
 import { scheduleExecutionFactory } from '@/modules/core/services/taskScheduler'
 import {
   acquireTaskLockFactory,
   releaseTaskLockFactory
 } from '@/modules/core/repositories/scheduledTasks'
-<<<<<<< HEAD
-import type { ScheduleExecution } from '@/modules/core/domain/scheduledTasks/operations'
-import { manageFileImportExpiryFactory } from '@/modules/fileuploads/services/tasks'
-import { TIME } from '@speckle/shared'
-import {
-  DelayBetweenFileImportRetriesMinutes,
-  NumberOfFileImportRetries
-} from '@/modules/fileuploads/domain/consts'
-=======
-import { FileUploadDatabaseEvents } from '@/modules/fileuploads/domain/consts'
->>>>>>> 4620875e
 import { fileuploadRouterFactory } from '@/modules/fileuploads/rest/router'
 import {
   shutdownQueues,
@@ -47,12 +28,10 @@
 import { configureClient } from '@/knexfile'
 import { MisconfiguredEnvironmentError } from '@/modules/shared/errors'
 import { rhinoImporterSupportedFileExtensions } from '@speckle/shared/blobs'
-import { scheduleFileImportExpiry } from '@/modules/fileuploads/tasks/expireFileImports'
 import { scheduleBackgroundJobGarbageCollection } from '@/modules/fileuploads/tasks/garbageCollectBackgroundJobs'
 
 const { FF_RHINO_FILE_IMPORTER_ENABLED } = getFeatureFlags()
 
-const EveryMinute = '*/1 * * * *'
 const EveryFiveMinutes = '*/5 * * * *'
 
 const scheduledTasks: cron.ScheduledTask[] = []
@@ -68,7 +47,6 @@
   }
   moduleLogger.info('📄 Init FileUploads module')
 
-<<<<<<< HEAD
   let observeResult: ObserveResult | undefined = undefined
 
   if (isInitial) {
@@ -90,109 +68,32 @@
           'Need a dedicated queue for Rhino based fileimports'
         )
       requestQueues.push(
-=======
-  if (FF_NEXT_GEN_FILE_IMPORTER_ENABLED)
-    moduleLogger.info('📄 Next Gen File Importer is ENABLED')
-
-  const scheduleExecution = scheduleExecutionFactory({
-    acquireTaskLock: acquireTaskLockFactory({ db }),
-    releaseTaskLock: releaseTaskLockFactory({ db })
-  })
-
-  let observeResult: ObserveResult | undefined = undefined
-
-  if (isInitial) {
-    if (FF_NEXT_GEN_FILE_IMPORTER_ENABLED) {
-      moduleLogger.info('🗳️ Next Gen File importer is ENABLED')
-      const connectionUri = getFileImporterQueuePostgresUrl()
-      const queueDb = connectionUri
-        ? configureClient({ postgres: { connectionUri } }).public
-        : db
-      const requestQueues = [
->>>>>>> 4620875e
         await initializePostgresQueue({
           label: 'rhino',
           supportedFileTypes: [...rhinoImporterSupportedFileExtensions],
           // using public here, as the private uri is not applicable here
           db: queueDb
         })
-<<<<<<< HEAD
       )
     }
     ;({ observeResult } = initializeMetrics({
       registers: [metricsRegister],
       requestQueues
     }))
-=======
-      ]
-      if (FF_RHINO_FILE_IMPORTER_ENABLED) {
-        moduleLogger.info('🦏 Rhino File Importer is ENABLED')
-        if (!connectionUri)
-          throw new MisconfiguredEnvironmentError(
-            'Need a dedicated queue for Rhino based fileimports'
-          )
-        requestQueues.push(
-          await initializePostgresQueue({
-            label: 'rhino',
-            supportedFileTypes: [...rhinoImporterSupportedFileExtensions],
-            // using public here, as the private uri is not applicable here
-            db: queueDb
-          })
-        )
-      }
-      ;({ observeResult } = initializeMetrics({
-        registers: [metricsRegister],
-        requestQueues
-      }))
->>>>>>> 4620875e
 
-      scheduledTasks.push(
-        await scheduleBackgroundJobGarbageCollection({
-          queueDb,
-          scheduleExecution,
-          cronExpression: EveryFiveMinutes
-        })
-      )
-    } else {
-      // feature flag is not enabled
-      scheduledTasks.push(
-        await scheduleFileImportExpiry({
-          scheduleExecution,
-          cronExpression: EveryMinute
-        })
-      )
+    const scheduleExecution = scheduleExecutionFactory({
+      acquireTaskLock: acquireTaskLockFactory({ db }),
+      releaseTaskLock: releaseTaskLockFactory({ db })
+    })
 
-      await listenFor(FileUploadDatabaseEvents.Updated, async (msg) => {
-        const parsedMessage = parseMessagePayload(msg.payload)
-        if (!parsedMessage.streamId) return
-        const projectDb = await getProjectDbClient({
-          projectId: parsedMessage.streamId
-        })
+    scheduledTasks.push(
+      await scheduleBackgroundJobGarbageCollection({
+        queueDb,
+        scheduleExecution,
+        cronExpression: EveryFiveMinutes
+      })
+    )
 
-<<<<<<< HEAD
-=======
-        await onFileImportProcessedFactory({
-          getFileInfo: getFileInfoFactory({ db: projectDb }),
-          getStreamBranchByName: getStreamBranchByNameFactory({ db: projectDb }),
-          updateFileUpload: updateFileUploadFactory({ db: projectDb }),
-          eventEmit: getEventBus().emit
-        })(parsedMessage)
-      })
-
-      await listenFor(FileUploadDatabaseEvents.Started, async (msg) => {
-        const parsedMessage = parseMessagePayload(msg.payload)
-        if (!parsedMessage.streamId) return
-        const projectDb = await getProjectDbClient({
-          projectId: parsedMessage.streamId
-        })
-        await onFileProcessingFactory({
-          getFileInfo: getFileInfoFactory({ db: projectDb }),
-          emitEvent: getEventBus().emit
-        })(parsedMessage)
-      })
-    }
-
->>>>>>> 4620875e
     initializeEventListenersFactory({ db, observeResult })()
     reportSubscriptionEventsFactory({
       publish,
