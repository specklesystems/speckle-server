/* istanbul ignore file */
import { moduleLogger } from '@/observability/logging'
import {
  onFileImportProcessedFactory,
  onFileProcessingFactory,
  parseMessagePayload
} from '@/modules/fileuploads/services/resultListener'
import { getFileInfoFactory } from '@/modules/fileuploads/repositories/fileUploads'
import { publish } from '@/modules/shared/utils/subscriptions'
import { SpeckleModule } from '@/modules/shared/helpers/typeHelper'
import { getStreamBranchByNameFactory } from '@/modules/core/repositories/branches'
import { isFileUploadsEnabled } from '@/modules/shared/helpers/envHelper'
import { getProjectDbClient } from '@/modules/multiregion/utils/dbSelector'
import { listenFor } from '@/modules/core/utils/dbNotificationListener'
import { getEventBus } from '@/modules/shared/services/eventBus'
import { fileuploadRouterFactory } from '@/modules/fileuploads/rest/router'

<<<<<<< HEAD
export const init: SpeckleModule['init'] = async (app, isInitial) => {
  if (!isFileUploadsEnabled()) {
=======
export const init: SpeckleModule['init'] = async ({ app, isInitial }) => {
  if (process.env.DISABLE_FILE_UPLOADS) {
>>>>>>> 5655b3e7
    moduleLogger.warn('📄 FileUploads module is DISABLED')
    return
  }
  moduleLogger.info('📄 Init FileUploads module')

  app.use(fileuploadRouterFactory())

  if (isInitial) {
    // subscribe to database notifications
    listenFor('file_import_update', async (msg) => {
      const parsedMessage = parseMessagePayload(msg.payload)
      if (!parsedMessage.streamId) return
      const projectDb = await getProjectDbClient({ projectId: parsedMessage.streamId })
      await onFileImportProcessedFactory({
        getFileInfo: getFileInfoFactory({ db: projectDb }),
        publish,
        getStreamBranchByName: getStreamBranchByNameFactory({ db: projectDb }),
        eventEmit: getEventBus().emit
      })(parsedMessage)
    })
    listenFor('file_import_started', async (msg) => {
      const parsedMessage = parseMessagePayload(msg.payload)
      if (!parsedMessage.streamId) return
      const projectDb = await getProjectDbClient({ projectId: parsedMessage.streamId })
      await onFileProcessingFactory({
        getFileInfo: getFileInfoFactory({ db: projectDb }),
        publish
      })(parsedMessage)
    })
  }
}<|MERGE_RESOLUTION|>--- conflicted
+++ resolved
@@ -15,13 +15,8 @@
 import { getEventBus } from '@/modules/shared/services/eventBus'
 import { fileuploadRouterFactory } from '@/modules/fileuploads/rest/router'
 
-<<<<<<< HEAD
-export const init: SpeckleModule['init'] = async (app, isInitial) => {
+export const init: SpeckleModule['init'] = async ({ app, isInitial }) => {
   if (!isFileUploadsEnabled()) {
-=======
-export const init: SpeckleModule['init'] = async ({ app, isInitial }) => {
-  if (process.env.DISABLE_FILE_UPLOADS) {
->>>>>>> 5655b3e7
     moduleLogger.warn('📄 FileUploads module is DISABLED')
     return
   }
