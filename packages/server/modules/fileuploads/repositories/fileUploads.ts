--- conflicted
+++ resolved
@@ -4,7 +4,6 @@
   GarbageCollectPendingUploadedFiles,
   GetFileInfo,
   SaveUploadFile,
-  FileIdFromJobId,
   SaveUploadFileV2
 } from '@/modules/fileuploads/domain/operations'
 import {
@@ -221,18 +220,6 @@
     return await q
   }
 
-<<<<<<< HEAD
-export const getFileIdFromJobIdFactory =
-  (
-    // eslint-disable-next-line @typescript-eslint/no-unused-vars
-    _deps: { db: Knex }
-  ): FileIdFromJobId =>
-  async (params) => {
-    return params.jobId //FIXME it is possible to upload multiple files with the same fileId, so is not unique
-  }
-
-=======
->>>>>>> 8a74d9cb
 export const updateFileStatusFactory =
   (deps: { db: Knex }): UpdateFileStatus =>
   async (params) => {
