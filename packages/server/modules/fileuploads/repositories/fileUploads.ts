import { Branches, FileUploads, knex } from '@/modules/core/dbSchema'
import {
  UpdateFileStatus,
  GarbageCollectPendingUploadedFiles,
  GetFileInfo,
  SaveUploadFile,
  FileIdFromJobId,
  SaveUploadFileV2
} from '@/modules/fileuploads/domain/operations'
import {
  FileUploadConvertedStatus,
  FileUploadRecord,
  FileUploadRecordV2
} from '@/modules/fileuploads/helpers/types'
import { Knex } from 'knex'
import { FileImportJobNotFoundError } from '@/modules/fileuploads/helpers/errors'

const tables = {
  fileUploads: (db: Knex) => db<FileUploadRecord>(FileUploads.name)
}

export const getFileInfoFactory =
  (deps: { db: Knex }): GetFileInfo =>
  async (params: { fileId: string }) => {
    const { fileId } = params
    const fileInfo = await tables
      .fileUploads(deps.db)
      .where({ [FileUploads.col.id]: fileId })
      .select<FileUploadRecord[]>('*')
      .first()
    return fileInfo
  }

export const getStreamFileUploadsFactory =
  (deps: { db: Knex }) => async (params: { streamId: string }) => {
    const { streamId } = params
    const fileInfos = await tables
      .fileUploads(deps.db)
      .select<FileUploadRecord[]>('*')
      .where({ [FileUploads.col.streamId]: streamId })
      .andWhere((q1) => {
        q1.orWhereIn(FileUploads.col.convertedStatus, [
          FileUploadConvertedStatus.Completed,
          FileUploadConvertedStatus.Error
        ]).orWhere(
          FileUploads.col.uploadDate,
          '>=',
          knex.raw(`now()-'1 day'::interval`)
        )
      })
      .orderBy([
        { column: FileUploads.withoutTablePrefix.col.uploadDate, order: 'desc' }
      ])
    return fileInfos
  }

export type SaveUploadFileInput = Pick<
  FileUploadRecord,
  'streamId' | 'branchName' | 'userId' | 'fileName' | 'fileType' | 'fileSize'
> & { fileId: string }

// While we haven't fully migrated to new endpoint
const mapFileUploadRecordToV2 = (record: FileUploadRecord): FileUploadRecordV2 => {
  return {
    id: record.id,
    projectId: record.streamId,
    modelId: 'TODO',
    userId: record.userId,
    fileName: record.fileName,
    fileType: record.fileType,
    fileSize: record.fileSize,
    uploadComplete: record.uploadComplete,
    uploadDate: record.uploadDate,
    convertedStatus: record.convertedStatus,
    convertedLastUpdate: record.convertedLastUpdate,
    convertedMessage: record.convertedMessage,
    convertedCommitId: record.convertedCommitId
  } as FileUploadRecordV2
}

export type SaveUploadFileInputV2 = Pick<
  FileUploadRecordV2,
  'projectId' | 'modelId' | 'userId' | 'fileName' | 'fileType' | 'fileSize'
> & { fileId: string }

export const saveUploadFileFactory =
  (deps: { db: Knex }): SaveUploadFile =>
  async ({
    fileId,
    streamId,
    branchName,
    userId,
    fileName,
    fileType,
    fileSize
  }: SaveUploadFileInput) => {
    const dbFile: Partial<FileUploadRecord> = {
      id: fileId,
      streamId,
      branchName,
      userId,
      fileName,
      fileType,
      fileSize,
      uploadComplete: true
    }
    const [newRecord] = await tables.fileUploads(deps.db).insert(dbFile, '*')
    return newRecord as FileUploadRecord
  }

export const saveUploadFileFactoryV2 =
  (deps: { db: Knex }): SaveUploadFileV2 =>
  async ({
    fileId,
    projectId,
    userId,
    fileName,
    fileType,
    fileSize
  }: SaveUploadFileInputV2) => {
    const dbFile: Partial<FileUploadRecord> = {
      id: fileId,
      streamId: projectId,
      branchName: '@deprecated',
      userId,
      fileName,
      fileType,
      fileSize,
      uploadComplete: true
    }
    const [newRecord] = await tables.fileUploads(deps.db).insert(dbFile, '*')
    return mapFileUploadRecordToV2(newRecord)
  }

export const expireOldPendingUploadsFactory =
  (deps: { db: Knex }): GarbageCollectPendingUploadedFiles =>
  async (params: { timeoutThresholdSeconds: number }) => {
    const updatedRows = await deps
      .db(FileUploads.name)
      .whereIn(FileUploads.withoutTablePrefix.col.convertedStatus, [
        FileUploadConvertedStatus.Converting,
        FileUploadConvertedStatus.Queued
      ])
      .andWhere(
        FileUploads.withoutTablePrefix.col.uploadDate,
        '<',
        deps.db.raw(`now() - interval '${params.timeoutThresholdSeconds} seconds'`)
      )
      .update({
        [FileUploads.withoutTablePrefix.col.convertedStatus]:
          FileUploadConvertedStatus.Error
      })
      .returning<FileUploadRecord[]>('*')

    return updatedRows
  }

const getPendingUploadsBaseQueryFactory =
  (deps: { db: Knex }) =>
  (streamId: string, options?: Partial<{ ignoreOld: boolean; limit: number }>) => {
    const { ignoreOld = true, limit } = options || {}

    const q = tables
      .fileUploads(deps.db)
      .where(FileUploads.col.streamId, streamId)
      .whereIn(FileUploads.col.convertedStatus, [
        FileUploadConvertedStatus.Queued,
        FileUploadConvertedStatus.Converting
      ])
      .orderBy(FileUploads.col.uploadDate, 'desc')

    if (ignoreOld) {
      q.andWhere(FileUploads.col.uploadDate, '>=', knex.raw(`now()-'1 day'::interval`))
    }

    if (limit) {
      q.limit(limit)
    }

    return q
  }

export const getStreamPendingModelsFactory =
  (deps: { db: Knex }) =>
  async (
    streamId: string,
    options?: Partial<{ limit: number; branchNamePattern: string }>
  ) => {
    const q = getPendingUploadsBaseQueryFactory(deps)(streamId, {
      limit: options?.limit
    }).whereNotIn(
      FileUploads.col.branchName,
      Branches.knex().select(Branches.col.name).where(Branches.col.streamId, streamId)
    )

    if (options?.branchNamePattern) {
      q.whereRaw(
        knex.raw(`?? ~* ?`, [FileUploads.col.branchName, options.branchNamePattern])
      )
    }

    return await q
  }

export const getBranchPendingVersionsFactory =
  (deps: { db: Knex }) =>
  async (
    streamId: string,
    branchName: string,
    options?: Partial<{ limit: number }>
  ) => {
    const q = getPendingUploadsBaseQueryFactory(deps)(streamId, {
      limit: options?.limit
    })
      .where(FileUploads.col.branchName, branchName)
      .whereIn(
        FileUploads.col.branchName,
        Branches.knex().select(Branches.col.name).where(Branches.col.streamId, streamId)
      )

    return await q
  }

<<<<<<< HEAD
// eslint-disable-next-line @typescript-eslint/no-unused-vars
export const getFileIdFromJobIdFactory =
  (_deps: { db: Knex }): FileIdFromJobId =>
=======
export const getFileIdFromJobIdFactory =
  (
    // eslint-disable-next-line @typescript-eslint/no-unused-vars
    _deps: { db: Knex }
  ): FileIdFromJobId =>
>>>>>>> a8ef9eb0
  async (params) => {
    return params.jobId //FIXME it is possible to upload multiple files with the same fileId, so is not unique
  }

export const updateFileStatusFactory =
  (deps: { db: Knex }): UpdateFileStatus =>
  async (params) => {
    const { fileId, status, convertedMessage } = params
    const fileInfos = await tables
      .fileUploads(deps.db)
      .update<FileUploadRecord[]>({
        [FileUploads.withoutTablePrefix.col.convertedStatus]: status,
        [FileUploads.withoutTablePrefix.col.convertedLastUpdate]: knex.fn.now(),
        [FileUploads.withoutTablePrefix.col.convertedMessage]: convertedMessage
      })
      .where({ [FileUploads.withoutTablePrefix.col.id]: fileId })
      .returning<FileUploadRecord[]>('*')

    if (fileInfos.length === 0) {
      throw new FileImportJobNotFoundError(`File with id ${fileId} not found`)
    }
    return fileInfos[0]
  }<|MERGE_RESOLUTION|>--- conflicted
+++ resolved
@@ -221,17 +221,11 @@
     return await q
   }
 
-<<<<<<< HEAD
-// eslint-disable-next-line @typescript-eslint/no-unused-vars
-export const getFileIdFromJobIdFactory =
-  (_deps: { db: Knex }): FileIdFromJobId =>
-=======
 export const getFileIdFromJobIdFactory =
   (
     // eslint-disable-next-line @typescript-eslint/no-unused-vars
     _deps: { db: Knex }
   ): FileIdFromJobId =>
->>>>>>> a8ef9eb0
   async (params) => {
     return params.jobId //FIXME it is possible to upload multiple files with the same fileId, so is not unique
   }
