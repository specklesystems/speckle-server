--- conflicted
+++ resolved
@@ -6,14 +6,11 @@
   SaveUploadFileV2,
   SaveUploadFileInput,
   SaveUploadFileInputV2,
-<<<<<<< HEAD
+  GetFileInfoV2,
   UpdateFileUpload,
   GetModelUploadsItems,
   GetModelUploadsBaseArgs,
   GetModelUploadsTotalCount
-=======
-  GetFileInfoV2
->>>>>>> 4738b970
 } from '@/modules/fileuploads/domain/operations'
 import {
   FileUploadConvertedStatus,
