--- conflicted
+++ resolved
@@ -1,18 +1,14 @@
 /* eslint-disable no-restricted-imports */
 import path from 'path'
 import yargs from 'yargs'
-<<<<<<< HEAD
+import { hideBin } from 'yargs/helpers'
 import '../../bootstrap.js'
-import { cliLogger, logger } from '@/logging/logging'
-=======
-import '../../bootstrap'
 import { cliLogger as logger } from '@/observability/logging'
->>>>>>> 9998ed25
 import { isTestEnv } from '@/modules/shared/helpers/envHelper'
 import { mochaHooks } from '@/test/hooks'
 
 const main = async () => {
-  const execution = yargs
+  const execution = yargs(hideBin(process.argv))
     .scriptName('yarn cli')
     .usage('$0 <cmd> [args]')
     .commandDir(path.resolve(__dirname, './commands'), { extensions: ['js', 'ts'] })
