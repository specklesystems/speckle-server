--- conflicted
+++ resolved
@@ -1,22 +1,14 @@
 /* istanbul ignore file */
 import { moduleLogger, previewLogger as logger } from '@/observability/logging'
-<<<<<<< HEAD
-=======
-import { consumePreviewResultFactory } from '@/modules/previews/resultListener'
 
->>>>>>> a4ab20c9
 import {
   disablePreviews,
   getPreviewServiceRedisUrl,
   getRedisUrl,
   getServerOrigin
 } from '@/modules/shared/helpers/envHelper'
-<<<<<<< HEAD
 import type { Queue } from 'bull'
 import { ensureError } from '@speckle/shared'
-=======
-import { ensureError, TIME } from '@speckle/shared'
->>>>>>> a4ab20c9
 import { previewRouterFactory } from '@/modules/previews/rest/router'
 import type { SpeckleModule } from '@/modules/shared/helpers/typeHelper'
 import {
@@ -80,55 +72,11 @@
         }),
         requestActiveHandler: requestActiveHandlerFactory({ logger })
       }))
-<<<<<<< HEAD
   } catch (e) {
     const err = ensureError(e, 'Unknown error when creating preview queues')
     moduleLogger.error({ err }, 'Could not create preview queues. Disabling previews.')
     return
   }
-=======
-    } catch (e) {
-      const err = ensureError(e, 'Unknown error when creating preview queues')
-      moduleLogger.error(
-        { err },
-        'Could not create preview queues. Disabling previews.'
-      )
-      return
-    }
-
-    const { previewJobsProcessedSummary } = initializeMetrics({
-      registers: [metricsRegister],
-      previewRequestQueue,
-      previewResponseQueue
-    })
-
-    const previewRouter = previewRouterFactory({
-      previewRequestQueue,
-      responseQueueName
-    })
-    app.use(previewRouter)
-
-    void previewResponseQueue.process(async (payload, done) => {
-      const { attemptsMade } = payload
-      const parsedMessage = previewResultPayload
-        .refine((data) => data.jobId.split('.').length === 2, {
-          message: 'jobId must be in the format "projectId.objectId"'
-        })
-        .transform((data) => ({
-          ...data,
-          projectId: data.jobId.split('.')[0],
-          objectId: data.jobId.split('.')[1]
-        }))
-        .safeParse(payload.data)
-      if (!parsedMessage.success) {
-        logger.error(
-          { payload: payload.data, reason: parsedMessage.error },
-          'Failed to parse previewResult payload'
-        )
-
-        // as we can't parse the response we neither have a job ID nor a duration,
-        // we cannot get a duration to populate previewJobsProcessedSummary.observe
->>>>>>> a4ab20c9
 
   const { previewJobsProcessedSummary } = initializeMetrics({
     registers: [metricsRegister],
