--- conflicted
+++ resolved
@@ -2,7 +2,6 @@
 import cron from 'node-cron'
 import { moduleLogger, previewLogger as logger } from '@/observability/logging'
 import { consumePreviewResultFactory } from '@/modules/previews/resultListener'
-
 import {
   disablePreviews,
   getFeatureFlags,
@@ -12,18 +11,8 @@
   getServerOrigin,
   previewServiceShouldUsePrivateObjectsServerUrl
 } from '@/modules/shared/helpers/envHelper'
-<<<<<<< HEAD
-import Bull, { type Queue, type QueueOptions } from 'bull'
-import Redis, { type RedisOptions } from 'ioredis'
-import { createBullBoard } from 'bull-board'
-import { BullMQAdapter } from 'bull-board/bullMQAdapter'
-import { authMiddlewareCreator } from '@/modules/shared/middleware'
-import { ensureError, Roles, TIME } from '@speckle/shared'
-import { validateServerRoleBuilderFactory } from '@/modules/shared/authz'
-import { getRolesFactory } from '@/modules/shared/repositories/roles'
-=======
+import Bull, { type Queue } from 'bull'
 import { ensureError, TIME } from '@speckle/shared'
->>>>>>> a749a967
 import { previewRouterFactory } from '@/modules/previews/rest/router'
 import type { SpeckleModule } from '@/modules/shared/helpers/typeHelper'
 import {
@@ -43,7 +32,6 @@
   initializeMetrics,
   PreviewJobDurationStep
 } from '@/modules/previews/observability/metrics'
-<<<<<<< HEAD
 import {
   addRequestQueueListeners,
   requestObjectPreviewFactory
@@ -67,6 +55,8 @@
   storeTokenScopesFactory,
   storeUserServerAppTokenFactory
 } from '@/modules/core/repositories/tokens'
+import { initializeQueue } from '@speckle/shared/queue'
+import { db } from '@/db/knex'
 
 const { FF_RETRY_ERRORED_PREVIEWS_ENABLED } = getFeatureFlags()
 
@@ -141,12 +131,6 @@
     }
   )
 }
-import { isRedisReady } from '@/modules/shared/redis/redis'
-=======
-import { addRequestQueueListeners } from '@/modules/previews/queues/previews'
-import { initializeQueue } from '@speckle/shared/queue'
-import type Bull from 'bull'
->>>>>>> a749a967
 
 const JobQueueName = 'preview-service-jobs'
 const ResponseQueueNamePrefix = 'preview-service-results'
