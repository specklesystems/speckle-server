--- conflicted
+++ resolved
@@ -3,10 +3,6 @@
 import { getObjectCommitsWithStreamIdsFactory } from '@/modules/core/repositories/commits'
 import { publish } from '@/modules/shared/utils/subscriptions'
 import { getProjectDbClient } from '@/modules/multiregion/utils/dbSelector'
-<<<<<<< HEAD
-=======
-import { PreviewResultPayload } from '@speckle/shared/workers/previews'
->>>>>>> e67c2791
 import { throwUncoveredError } from '@speckle/shared'
 import type { Logger } from '@/observability/logging'
 import crypto from 'crypto'
@@ -181,6 +177,6 @@
         break
 
       default:
-        throwUncoveredError(previewResult)
+        throwUncoveredError(previewResult.status)
     }
   }