--- conflicted
+++ resolved
@@ -1,10 +1,6 @@
 import { ProjectSubscriptions } from '@/modules/shared/utils/subscriptions'
 import { publish } from '@/modules/shared/utils/subscriptions'
-<<<<<<< HEAD
 import { getProjectDbClient } from '@/modules/multiregion/utils/dbSelector'
-=======
-import { PreviewResultPayload } from '@speckle/shared/workers/previews'
->>>>>>> 0ae4ba63
 import { throwUncoveredError } from '@speckle/shared'
 import type { Logger } from '@/observability/logging'
 import crypto from 'crypto'
@@ -21,43 +17,7 @@
   storePreviewFactory,
   upsertObjectPreviewFactory
 } from '@/modules/previews/repository/previews'
-
-<<<<<<< HEAD
-const payloadRegexp = /^([\w\d]+):([\w\d]+):([\w\d]+)$/i
-
-export const messageProcessor = async (msg: MessageType) => {
-  if (msg.channel !== 'preview_generation_update') return
-  const [, status, streamId, objectId] = payloadRegexp.exec(msg.payload) || [
-    null,
-    null,
-    null,
-    null
-  ]
-
-  if (status !== 'finished' || !objectId || !streamId) return
-
-  // Get all commits with that objectId
-  const projectDb = await getProjectDbClient({ projectId: streamId })
-  const commits = await getObjectCommitsWithStreamIdsFactory({ db: projectDb })(
-    [objectId],
-    {
-      streamIds: [streamId]
-    }
-  )
-  if (!commits.length) return
-
-  await Promise.all(
-    commits.map((c) =>
-      publish(ProjectSubscriptions.ProjectVersionsPreviewGenerated, {
-        projectVersionsPreviewGenerated: {
-          versionId: c.id,
-          projectId: c.streamId,
-          objectId
-        }
-      })
-    )
-  )
-}
+import { getObjectCommitsWithStreamIdsFactory } from '@/modules/core/repositories/commits'
 
 export const buildConsumePreviewResult: BuildConsumePreviewResult = async (deps) => {
   const { logger, projectId } = deps
@@ -72,8 +32,6 @@
   })
 }
 
-=======
->>>>>>> 0ae4ba63
 export const consumePreviewResultFactory =
   ({
     logger,
