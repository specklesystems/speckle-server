--- conflicted
+++ resolved
@@ -67,21 +67,10 @@
 export const createRequestQueue = async (params: {
   redisUrl: string
   requestQueueName: string
-<<<<<<< HEAD
-  requestErrorHandler: (err: Error) => void
-  requestFailedHandler: (job: Job, err: Error) => void
-  requestActiveHandler: (job: Job) => void
-}): Promise<Queue<JobPayload>> => {
-=======
-  responseQueueName: string
   requestErrorHandler: ErrorEventCallback
   requestFailedHandler: FailedEventCallback
   requestActiveHandler: ActiveEventCallback
-}): Promise<{
-  requestQueue: Queue<JobPayload>
-  responseQueue: Queue<PreviewResultPayload>
-}> => {
->>>>>>> f769ff45
+}): Promise<Queue<JobPayload>> => {
   const {
     redisUrl,
     requestQueueName,
