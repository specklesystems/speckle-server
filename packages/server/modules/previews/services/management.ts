--- conflicted
+++ resolved
@@ -13,12 +13,9 @@
 import { disablePreviews } from '@/modules/shared/helpers/envHelper'
 import { Roles, Scopes } from '@speckle/shared'
 import type { Logger } from 'pino'
-<<<<<<< HEAD
 // import { createRequire } from 'node:module'
-=======
 import { PreviewPriority, PreviewStatus } from '@/modules/previews/domain/consts'
 import { ProjectRecordVisibility } from '@/modules/core/helpers/types'
->>>>>>> 9998ed25
 
 // const require = createRequire(import.meta.url)
 // const noPreviewImage = require.resolve('#/assets/previews/images/no_preview.png')
