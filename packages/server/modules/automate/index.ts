import { moduleLogger } from '@/logging/logging'
import { Optional, SpeckleModule } from '@/modules/shared/helpers/typeHelper'
import { VersionEvents, VersionsEmitter } from '@/modules/core/events/versionsEmitter'
import {
  onModelVersionCreate,
  triggerAutomationRevisionRun
} from '@/modules/automate/services/trigger'
import { Environment } from '@speckle/shared'
import {
  getActiveTriggerDefinitions,
<<<<<<< HEAD
  getAutomationRunFullTriggers,
  getFullAutomationRevisionMetadata
=======
  getAutomation,
  getAutomationRevision,
  getAutomationRunFullTriggers
>>>>>>> d8d1173c
} from '@/modules/automate/repositories/automations'
import { ScopeRecord } from '@/modules/auth/helpers/types'
import { Scopes } from '@speckle/shared'
import { registerOrUpdateScope } from '@/modules/shared'
import { triggerAutomationRun } from '@/modules/automate/clients/executionEngine'
import logStreamRest from '@/modules/automate/rest/logStream'
import {
  getEncryptionKeyPairFor,
  getFunctionInputDecryptor
} from '@/modules/automate/services/encryption'
import { buildDecryptor } from '@/modules/shared/utils/libsodium'
import {
  setupAutomationUpdateSubscriptions,
  setupStatusUpdateSubscriptions
} from '@/modules/automate/services/subscriptions'
import { setupRunFinishedTracking } from '@/modules/automate/services/tracking'

const { FF_AUTOMATE_MODULE_ENABLED } = Environment.getFeatureFlags()
let quitListeners: Optional<() => void> = undefined

async function initScopes() {
  const scopes: ScopeRecord[] = [
    {
      name: Scopes.Automate.ReportResults,
      description: 'Report automation results to the server.',
      public: true
    },
    {
      name: Scopes.AutomateFunctions.Read,
      description: 'See available Speckle Automate functions.',
      public: true
    },
    {
      name: Scopes.AutomateFunctions.Write,
      description: 'Create and manage Speckle Automate functions.',
      public: true
    }
  ]

  for (const scope of scopes) {
    await registerOrUpdateScope(scope)
  }
}

const initializeEventListeners = () => {
  const triggerFn = triggerAutomationRevisionRun({
    automateRunTrigger: triggerAutomationRun,
    getEncryptionKeyPairFor,
    getFunctionInputDecryptor: getFunctionInputDecryptor({
      buildDecryptor
    })
  })
  const setupStatusUpdateSubscriptionsInvoke = setupStatusUpdateSubscriptions({
    getAutomationRunFullTriggers
  })
  const setupAutomationUpdateSubscriptionsInvoke = setupAutomationUpdateSubscriptions()
  const setupRunFinishedTrackingInvoke = setupRunFinishedTracking({
    getFullAutomationRevisionMetadata
  })

  const quitters = [
    VersionsEmitter.listen(
      VersionEvents.Created,
      async ({ modelId, version, projectId }) => {
        await onModelVersionCreate({
          getAutomation,
          getAutomationRevision,
          getTriggers: getActiveTriggerDefinitions,
          triggerFunction: triggerFn
        })({ modelId, versionId: version.id, projectId })
      }
    ),
    setupStatusUpdateSubscriptionsInvoke(),
    setupAutomationUpdateSubscriptionsInvoke(),
    setupRunFinishedTrackingInvoke()
  ]

  return () => {
    quitters.forEach((quit) => quit())
  }
}

const automateModule: SpeckleModule = {
  async init(app, isInitial) {
    if (!FF_AUTOMATE_MODULE_ENABLED) return
    moduleLogger.info('⚙️  Init automate module')

    await initScopes()
    logStreamRest(app)

    if (isInitial) {
      quitListeners = initializeEventListeners()
    }
  },
  shutdown() {
    if (!FF_AUTOMATE_MODULE_ENABLED) return
    quitListeners?.()
  }
}

export = automateModule<|MERGE_RESOLUTION|>--- conflicted
+++ resolved
@@ -8,14 +8,10 @@
 import { Environment } from '@speckle/shared'
 import {
   getActiveTriggerDefinitions,
-<<<<<<< HEAD
   getAutomationRunFullTriggers,
-  getFullAutomationRevisionMetadata
-=======
+  getFullAutomationRevisionMetadata,
   getAutomation,
-  getAutomationRevision,
-  getAutomationRunFullTriggers
->>>>>>> d8d1173c
+  getAutomationRevision
 } from '@/modules/automate/repositories/automations'
 import { ScopeRecord } from '@/modules/auth/helpers/types'
 import { Scopes } from '@speckle/shared'
