import {
  InsertableAutomationRun,
  getActiveTriggerDefinitions,
  getAutomation,
  getFullAutomationRevisionMetadata,
  getAutomationToken,
  getAutomationTriggerDefinitions,
  upsertAutomationRun,
  getAutomationRevision,
  getLatestAutomationRevision
} from '@/modules/automate/repositories/automations'
import {
  AutomationWithRevision,
  AutomationTriggerDefinitionRecord,
  AutomationRevisionWithTriggersFunctions,
  VersionCreatedTriggerManifest,
  VersionCreationTriggerType,
  BaseTriggerManifest,
  isVersionCreatedTriggerManifest,
  LiveAutomation,
  AutomationTriggerType
} from '@/modules/automate/helpers/types'
import { getBranchLatestCommits } from '@/modules/core/repositories/branches'
import { getCommit } from '@/modules/core/repositories/commits'
import { createAppToken } from '@/modules/core/services/tokens'
import { Roles, Scopes } from '@speckle/shared'
import cryptoRandomString from 'crypto-random-string'
import { DefaultAppIds } from '@/modules/auth/defaultApps'
import { Merge } from 'type-fest'
import {
  AutomateInvalidTriggerError,
  AutomationFunctionInputEncryptionError
} from '@/modules/automate/errors/management'
import {
  triggerAutomationRun,
  type TriggeredAutomationFunctionRun
} from '@/modules/automate/clients/executionEngine'
import { TriggerAutomationError } from '@/modules/automate/errors/runs'
import { validateStreamAccess } from '@/modules/core/services/streams/streamAccessService'
import { ContextResourceAccessRules } from '@/modules/core/helpers/token'
import { TokenResourceIdentifierType } from '@/modules/core/graph/generated/graphql'
import { automateLogger } from '@/logging/logging'
import {
  getEncryptionKeyPairFor,
  getFunctionInputDecryptor
} from '@/modules/automate/services/encryption'
import { LibsodiumEncryptionError } from '@/modules/shared/errors/encryption'
import { AutomateRunsEmitter } from '@/modules/automate/events/runs'

export type OnModelVersionCreateDeps = {
  getAutomation: typeof getAutomation
  getAutomationRevision: typeof getAutomationRevision
  getTriggers: typeof getActiveTriggerDefinitions
  triggerFunction: ReturnType<typeof triggerAutomationRevisionRun>
}

/**
 * This should hook into the model version create event
 */
export const onModelVersionCreate =
  (deps: OnModelVersionCreateDeps) =>
  async (params: { modelId: string; versionId: string; projectId: string }) => {
    const { modelId, versionId, projectId } = params
    const { getAutomation, getAutomationRevision, getTriggers, triggerFunction } = deps

    // get triggers where modelId matches
    const triggerDefinitions = await getTriggers({
      triggeringId: modelId,
      triggerType: VersionCreationTriggerType
    })

    // get revisions where it matches any of the triggers and the revision is published
    await Promise.all(
      triggerDefinitions.map(async (tr) => {
        try {
          const { automationRevisionId, triggeringId, triggerType } = tr

          const automationRevisionRecord = await getAutomationRevision({
            automationRevisionId
          })

          if (!automationRevisionRecord) {
            throw new AutomateInvalidTriggerError(
              'Specified automation revision does not exist'
            )
          }

          const automationRecord = await getAutomation({
            automationId: automationRevisionRecord.automationId
          })

          if (!automationRecord) {
            throw new AutomateInvalidTriggerError('Specified automation does not exist')
          }

          if (automationRecord.isTestAutomation) {
            // Do not trigger functions on test automations
            return
          }

          await triggerFunction<VersionCreatedTriggerManifest>({
            revisionId: tr.automationRevisionId,
            manifest: {
              versionId,
              projectId,
              modelId: triggeringId,
              triggerType
            },
            source: triggerType
          })
        } catch (error) {
          // TODO: this error should be persisted for automation status display somehow
          automateLogger.error(
            'Failure while triggering run onModelVersionCreate',
            error,
            params
          )
        }
      })
    )
  }

type InsertableAutomationRunWithExtendedFunctionRuns = Merge<
  InsertableAutomationRun,
  {
    functionRuns: Omit<TriggeredAutomationFunctionRun, 'runId'>[]
  }
>

type CreateAutomationRunDataDeps = {
  getEncryptionKeyPairFor: typeof getEncryptionKeyPairFor
  getFunctionInputDecryptor: ReturnType<typeof getFunctionInputDecryptor>
}

const createAutomationRunData =
  (deps: CreateAutomationRunDataDeps) =>
  async (params: {
    manifests: BaseTriggerManifest[]
    automationWithRevision: AutomationWithRevision<AutomationRevisionWithTriggersFunctions>
  }): Promise<InsertableAutomationRunWithExtendedFunctionRuns> => {
    const { getEncryptionKeyPairFor, getFunctionInputDecryptor } = deps
    const { manifests, automationWithRevision } = params
    const runId = cryptoRandomString({ length: 15 })
    const versionCreatedManifests = manifests.filter(isVersionCreatedTriggerManifest)
    if (!versionCreatedManifests.length) {
      throw new AutomateInvalidTriggerError(
        'Only version creation triggers currently supported'
      )
    }

    const keyPair = await getEncryptionKeyPairFor(
      automationWithRevision.revision.publicKey
    )
    const functionInputDecryptor = await getFunctionInputDecryptor({ keyPair })
    let automationRun: InsertableAutomationRunWithExtendedFunctionRuns
    try {
      automationRun = {
        id: runId,
        triggers: [
          ...versionCreatedManifests.map((m) => ({
            triggeringId: m.versionId,
            triggerType: m.triggerType
          }))
        ],
        executionEngineRunId: null,
        status: 'pending' as const,
        automationRevisionId: automationWithRevision.revision.id,
        createdAt: new Date(),
        updatedAt: new Date(),
        functionRuns: await Promise.all(
          automationWithRevision.revision.functions.map(async (f) => ({
            functionId: f.functionId,
            id: cryptoRandomString({ length: 15 }),
            status: 'pending' as const,
            elapsed: 0,
            results: null,
            contextView: null,
            statusMessage: null,
            resultVersions: [],
            functionReleaseId: f.functionReleaseId,
            functionInputs: await functionInputDecryptor.decryptInputs(
              f.functionInputs
            ),
            createdAt: new Date(),
            updatedAt: new Date()
          }))
        )
      }
    } catch (e) {
      if (e instanceof AutomationFunctionInputEncryptionError) {
        throw new AutomateInvalidTriggerError(
          'One or more function inputs are not proper input objects',
          { cause: e }
        )
      }

      if (e instanceof LibsodiumEncryptionError) {
        throw new AutomateInvalidTriggerError(
          'Failed to decrypt one or more function inputs, they might not have been properly encrypted',
          { cause: e }
        )
      }

      throw e
    } finally {
      functionInputDecryptor.dispose()
    }

    return automationRun
  }

export type TriggerAutomationRevisionRunDeps = {
  automateRunTrigger: typeof triggerAutomationRun
} & CreateAutomationRunDataDeps

/**
 * This triggers a run for a specific automation revision
 */
export const triggerAutomationRevisionRun =
  (deps: TriggerAutomationRevisionRunDeps) =>
  async <M extends BaseTriggerManifest = BaseTriggerManifest>(params: {
    revisionId: string
    manifest: M
    source: AutomationTriggerType
  }): Promise<{ automationRunId: string }> => {
    const { automateRunTrigger } = deps
    const { revisionId, manifest } = params

    if (!isVersionCreatedTriggerManifest(manifest)) {
      throw new AutomateInvalidTriggerError(
        'Only model version triggers are currently supported'
      )
    }

    const { automationWithRevision, userId, automateToken } = await ensureRunConditions(
      {
        revisionGetter: getFullAutomationRevisionMetadata,
        versionGetter: getCommit,
        automationTokenGetter: getAutomationToken
      }
    )({
      revisionId,
      manifest
    })

    const triggerManifests = await composeTriggerData({
      manifest,
      projectId: automationWithRevision.projectId,
      triggerDefinitions: automationWithRevision.revision.triggers
    })

    // TODO: Q Gergo: Should this really be project scoped?
    const projectScopedToken = await createAppToken({
      appId: DefaultAppIds.Automate,
      name: `at-${automationWithRevision.id}@${manifest.versionId}`,
      userId,
      // for now this is a baked in constant
      // should rely on the function definitions requesting the needed scopes
      scopes: [
        Scopes.Profile.Read,
        Scopes.Streams.Read,
        Scopes.Streams.Write,
        Scopes.Automate.ReportResults
      ],
      limitResources: [
        {
          id: automationWithRevision.projectId,
          type: TokenResourceIdentifierType.Project
        }
      ]
    })

    const automationRun = await createAutomationRunData(deps)({
      manifests: triggerManifests,
      automationWithRevision
    })
    await upsertAutomationRun(automationRun)

    try {
      const { automationRunId } = await automateRunTrigger({
        projectId: automationWithRevision.projectId,
        automationId: automationWithRevision.executionEngineAutomationId,
        manifests: triggerManifests,
        functionRuns: automationRun.functionRuns.map((r) => ({
          ...r,
          runId: automationRun.id
        })),
        speckleToken: projectScopedToken,
        automationToken: automateToken
      })

      automationRun.executionEngineRunId = automationRunId
      await upsertAutomationRun(automationRun)
    } catch (error) {
      const statusMessage = error instanceof Error ? error.message : `${error}`
      automationRun.status = 'exception'
      automationRun.functionRuns = automationRun.functionRuns.map((fr) => ({
        ...fr,
        status: 'exception',
        statusMessage
      }))
      await upsertAutomationRun(automationRun)
    }

    await AutomateRunsEmitter.emit(AutomateRunsEmitter.events.Created, {
      run: automationRun,
      manifests: triggerManifests,
      automation: automationWithRevision,
      source: params.source
    })

    return { automationRunId: automationRun.id }
  }

export const ensureRunConditions =
  (deps: {
    revisionGetter: typeof getFullAutomationRevisionMetadata
    versionGetter: typeof getCommit
    automationTokenGetter: typeof getAutomationToken
  }) =>
  async <M extends BaseTriggerManifest = BaseTriggerManifest>(params: {
    revisionId: string
    manifest: M
  }): Promise<{
    automationWithRevision: LiveAutomation<
      AutomationWithRevision<AutomationRevisionWithTriggersFunctions>
    >
    userId: string
    automateToken: string
  }> => {
    const { revisionGetter, versionGetter, automationTokenGetter } = deps
    const { revisionId, manifest } = params
    const automationWithRevision = await revisionGetter(revisionId)
    if (!automationWithRevision)
      throw new AutomateInvalidTriggerError(
        "Cannot trigger the given revision, it doesn't exist"
      )

    // if the automation is a test automation, do not trigger
    if (automationWithRevision.isTestAutomation) {
      throw new AutomateInvalidTriggerError(
        'This is a test automation and cannot be triggered outside of local testing'
      )
    }

    // if the automation is not active, do not trigger
    if (!automationWithRevision.enabled)
      throw new AutomateInvalidTriggerError(
        'The automation is not enabled, cannot trigger it'
      )

    if (!automationWithRevision.revision.active)
      throw new AutomateInvalidTriggerError(
        'The automation revision is not active, cannot trigger it'
      )

    if (!isVersionCreatedTriggerManifest(manifest))
      throw new AutomateInvalidTriggerError('Only model version triggers are supported')

    const triggerDefinition = automationWithRevision.revision.triggers.find((t) => {
      if (t.triggerType !== manifest.triggerType) return false

      if (isVersionCreatedTriggerManifest(manifest)) {
        return t.triggeringId === manifest.modelId
      }

      return false
    })

    if (!triggerDefinition)
      throw new AutomateInvalidTriggerError(
        "The given revision doesn't have a trigger registered matching the input trigger"
      )

    const triggeringVersion = await versionGetter(manifest.versionId)
    if (!triggeringVersion)
      throw new AutomateInvalidTriggerError('The triggering version is not found')

    const userId = triggeringVersion.author
    if (!userId)
      throw new AutomateInvalidTriggerError(
        "The user, that created the triggering version doesn't exist any more"
      )

    const token = await automationTokenGetter(automationWithRevision.id)
    if (!token)
      throw new AutomateInvalidTriggerError('Cannot find a token for the automation')

    return {
      automationWithRevision,
      userId,
      automateToken: token.automateToken
    }
  }

async function composeTriggerData(params: {
  projectId: string
  manifest: BaseTriggerManifest
  triggerDefinitions: AutomationTriggerDefinitionRecord[]
}): Promise<BaseTriggerManifest[]> {
  const { projectId, manifest, triggerDefinitions } = params

  const manifests: BaseTriggerManifest[] = [{ ...manifest }]

  /**
   * The reason why we collect multiple triggers, even tho there's only one:
   * - We want to collect the current context (all active versions of all triggers) at the time when the run is triggered,
   * cause once the function already runs, there may be new versions already
   */

  if (triggerDefinitions.length > 1) {
    const associatedTriggers = triggerDefinitions.filter((t) => {
      if (t.triggerType !== manifest.triggerType) return false

      if (isVersionCreatedTriggerManifest(manifest)) {
        return t.triggeringId === manifest.modelId
      }

      return false
    })

    // Version creation triggers
    if (manifest.triggerType === VersionCreationTriggerType) {
      const latestVersions = await getBranchLatestCommits(
        associatedTriggers.map((t) => t.triggeringId),
        projectId
      )
      manifests.push(
        ...latestVersions.map(
          (version): VersionCreatedTriggerManifest => ({
            modelId: version.branchId,
            projectId,
            versionId: version.id,
            triggerType: VersionCreationTriggerType
          })
        )
      )
    }
  }

  return manifests
}

export type ManuallyTriggerAutomationDeps = {
  getAutomationTriggerDefinitions: typeof getAutomationTriggerDefinitions
  getAutomation: typeof getAutomation
  getBranchLatestCommits: typeof getBranchLatestCommits
  triggerFunction: ReturnType<typeof triggerAutomationRevisionRun>
}

export const manuallyTriggerAutomation =
  (deps: ManuallyTriggerAutomationDeps) =>
  async (params: {
    automationId: string
    userId: string
    projectId?: string
    userResourceAccessRules?: ContextResourceAccessRules
  }) => {
    const { automationId, userId, projectId, userResourceAccessRules } = params
    const {
      getAutomationTriggerDefinitions,
      getAutomation,
      getBranchLatestCommits,
      triggerFunction
    } = deps

    const [automation, triggerDefs] = await Promise.all([
      getAutomation({ automationId, projectId }),
      getAutomationTriggerDefinitions({
        automationId,
        projectId,
        triggerType: VersionCreationTriggerType
      })
    ])
    if (!automation) {
      throw new TriggerAutomationError('Automation not found')
    }
    if (!triggerDefs.length) {
      throw new TriggerAutomationError(
        'No model version creation triggers found for the automation'
      )
    }

    await validateStreamAccess(
      userId,
      automation.projectId,
      Roles.Stream.Owner,
      userResourceAccessRules
    )

    const validModelIds = triggerDefs.map((t) => t.triggeringId)
    const [latestCommit] = await getBranchLatestCommits(
      validModelIds,
      automation.projectId,
      { limit: 1 }
    )
    if (!latestCommit) {
      throw new TriggerAutomationError(
        'No version to trigger on found for the available triggers'
      )
    }

    // Trigger "model version created"
    const { automationRunId } = await triggerFunction({
      revisionId: triggerDefs[0].automationRevisionId,
      manifest: <VersionCreatedTriggerManifest>{
        projectId,
        modelId: latestCommit.branchId,
        versionId: latestCommit.id,
        triggerType: VersionCreationTriggerType
      },
      source: 'manual'
    })
<<<<<<< HEAD
    return { automationRunId }
=======
  }

export type CreateTestAutomationRunDeps = {
  getAutomation: typeof getAutomation
  getLatestAutomationRevision: typeof getLatestAutomationRevision
  getFullAutomationRevisionMetadata: typeof getFullAutomationRevisionMetadata
} & CreateAutomationRunDataDeps

/**
 * TODO: Reduce duplication w/ other fns in this service
 */
export const createTestAutomationRun =
  (deps: CreateTestAutomationRunDeps) =>
  async (params: { projectId: string; automationId: string; userId: string }) => {
    const {
      getAutomation,
      getLatestAutomationRevision,
      getFullAutomationRevisionMetadata
    } = deps
    const { projectId, automationId, userId } = params

    await validateStreamAccess(userId, projectId, Roles.Stream.Owner)

    const automationRecord = await getAutomation({ automationId })

    if (!automationRecord) {
      throw new TriggerAutomationError('Automation not found')
    }

    if (!automationRecord.isTestAutomation) {
      throw new TriggerAutomationError(
        'Automation is not a test automation and cannot create test function runs'
      )
    }

    const { id: automationRevisionId } =
      (await getLatestAutomationRevision({ automationId })) ?? {}

    if (!automationRevisionId) {
      throw new TriggerAutomationError('Automation revision not found')
    }

    const automationRevisionRecord = await getFullAutomationRevisionMetadata(
      automationRevisionId
    )

    if (!automationRevisionRecord) {
      throw new TriggerAutomationError('Automation revision metadata not found')
    }

    const trigger = automationRevisionRecord.revision.triggers[0]

    if (!trigger || !isVersionCreatedTriggerManifest(trigger)) {
      throw new TriggerAutomationError('Trigger is not found or malformed')
    }

    const modelId = trigger.triggeringId

    const [latestCommit] = await getBranchLatestCommits(
      [modelId],
      automationRevisionRecord.projectId,
      { limit: 1 }
    )

    const triggerManifests = await composeTriggerData({
      projectId: automationRevisionRecord.projectId,
      triggerDefinitions: automationRevisionRecord.revision.triggers,
      manifest: <VersionCreatedTriggerManifest>{
        projectId: automationRevisionRecord.projectId,
        modelId: latestCommit.branchId,
        versionId: latestCommit.id,
        triggerType: VersionCreationTriggerType
      }
    })

    const automationRunRecord = await createAutomationRunData(deps)({
      manifests: triggerManifests,
      automationWithRevision: automationRevisionRecord
    })
    await upsertAutomationRun(automationRunRecord)

    // TODO: Test functions only support one function run per automation
    const functionRunId = automationRunRecord.functionRuns[0].id

    return {
      automationRunId: automationRunRecord.id,
      functionRunId,
      triggers: [
        {
          payload: {
            modelId: latestCommit.branchId,
            versionId: latestCommit.id
          },
          triggerType: VersionCreationTriggerType
        }
      ]
    }
>>>>>>> 2e71dd7b
  }<|MERGE_RESOLUTION|>--- conflicted
+++ resolved
@@ -511,9 +511,7 @@
       },
       source: 'manual'
     })
-<<<<<<< HEAD
     return { automationRunId }
-=======
   }
 
 export type CreateTestAutomationRunDeps = {
@@ -611,5 +609,4 @@
         }
       ]
     }
->>>>>>> 2e71dd7b
   }