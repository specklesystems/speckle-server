import {
  GetFullAutomationRevisionMetadata,
  GetFullAutomationRunById
} from '@/modules/automate/domain/operations'
import { InsertableAutomationRun } from '@/modules/automate/repositories/automations'
import { CommitNotFoundError } from '@/modules/core/errors/commit'
import { GetCommit } from '@/modules/core/domain/commits/operations'
<<<<<<< HEAD
import { getUserById } from '@/modules/core/services/users'
import { LogicError } from '@/modules/shared/errors'
import { mixpanel } from '@/modules/shared/utils/mixpanel'
=======
import { LegacyGetUser } from '@/modules/core/domain/users/operations'
>>>>>>> 78773aae
import { throwUncoveredError } from '@speckle/shared'

export type AutomateTrackingDeps = {
  getFullAutomationRevisionMetadata: GetFullAutomationRevisionMetadata
  getFullAutomationRunById: GetFullAutomationRunById
  getCommit: GetCommit
  getUser: LegacyGetUser
}

<<<<<<< HEAD
const onAutomationRunStatusUpdatedFactory =
  (deps: AutomateTrackingDeps) =>
  async ({
    run,
    functionRun,
    automationId
  }: {
    run: AutomationRunRecord
    functionRun: AutomationFunctionRunRecord
    automationId: string
  }) => {
    if (!isFinished(run.status)) return

    const automationWithRevision = await deps.getFullAutomationRevisionMetadata(
      run.automationRevisionId
    )
    const fullRun = await deps.getFullAutomationRunById(run.id)
    if (!fullRun) throw new LogicError('This should never happen')

    if (!automationWithRevision) {
      automateLogger.error(
        {
          run
        },
        'Run revision not found unexpectedly'
      )
      return
    }

    const userEmail = await getUserEmailFromAutomationRunFactory(deps)(
      fullRun,
      automationWithRevision.projectId
    )

    const mp = mixpanel({ userEmail, req: undefined })
    await mp.track('Automate Function Run Finished', {
      automationId,
      automationRevisionId: automationWithRevision.id,
      automationName: automationWithRevision.name,
      runId: run.id,
      functionRunId: functionRun.id,
      status: functionRun.status,
      durationInSeconds: functionRun.elapsed / 1000,
      durationInMilliseconds: functionRun.elapsed
    })
  }

const getUserEmailFromAutomationRunFactory =
=======
export const getUserEmailFromAutomationRunFactory =
>>>>>>> 78773aae
  (deps: AutomateTrackingDeps) =>
  async (
    automationRun: Pick<InsertableAutomationRun, 'triggers'>,
    projectId: string
  ): Promise<string | undefined> => {
    let userEmail: string | undefined = undefined
    const trigger = automationRun.triggers[0]
    switch (trigger.triggerType) {
      case 'versionCreation': {
        const version = await deps.getCommit(trigger.triggeringId, {
          streamId: projectId
        })
        if (!version) throw new CommitNotFoundError("Version doesn't exist any more")
        const userId = version.author
        if (userId) {
          const user = await deps.getUser(userId)
          if (user) userEmail = user.email
        }

        break
      }
      default:
        throwUncoveredError(trigger.triggerType)
    }
    return userEmail
  }<|MERGE_RESOLUTION|>--- conflicted
+++ resolved
@@ -5,13 +5,7 @@
 import { InsertableAutomationRun } from '@/modules/automate/repositories/automations'
 import { CommitNotFoundError } from '@/modules/core/errors/commit'
 import { GetCommit } from '@/modules/core/domain/commits/operations'
-<<<<<<< HEAD
-import { getUserById } from '@/modules/core/services/users'
-import { LogicError } from '@/modules/shared/errors'
-import { mixpanel } from '@/modules/shared/utils/mixpanel'
-=======
 import { LegacyGetUser } from '@/modules/core/domain/users/operations'
->>>>>>> 78773aae
 import { throwUncoveredError } from '@speckle/shared'
 
 export type AutomateTrackingDeps = {
@@ -21,58 +15,7 @@
   getUser: LegacyGetUser
 }
 
-<<<<<<< HEAD
-const onAutomationRunStatusUpdatedFactory =
-  (deps: AutomateTrackingDeps) =>
-  async ({
-    run,
-    functionRun,
-    automationId
-  }: {
-    run: AutomationRunRecord
-    functionRun: AutomationFunctionRunRecord
-    automationId: string
-  }) => {
-    if (!isFinished(run.status)) return
-
-    const automationWithRevision = await deps.getFullAutomationRevisionMetadata(
-      run.automationRevisionId
-    )
-    const fullRun = await deps.getFullAutomationRunById(run.id)
-    if (!fullRun) throw new LogicError('This should never happen')
-
-    if (!automationWithRevision) {
-      automateLogger.error(
-        {
-          run
-        },
-        'Run revision not found unexpectedly'
-      )
-      return
-    }
-
-    const userEmail = await getUserEmailFromAutomationRunFactory(deps)(
-      fullRun,
-      automationWithRevision.projectId
-    )
-
-    const mp = mixpanel({ userEmail, req: undefined })
-    await mp.track('Automate Function Run Finished', {
-      automationId,
-      automationRevisionId: automationWithRevision.id,
-      automationName: automationWithRevision.name,
-      runId: run.id,
-      functionRunId: functionRun.id,
-      status: functionRun.status,
-      durationInSeconds: functionRun.elapsed / 1000,
-      durationInMilliseconds: functionRun.elapsed
-    })
-  }
-
-const getUserEmailFromAutomationRunFactory =
-=======
 export const getUserEmailFromAutomationRunFactory =
->>>>>>> 78773aae
   (deps: AutomateTrackingDeps) =>
   async (
     automationRun: Pick<InsertableAutomationRun, 'triggers'>,
