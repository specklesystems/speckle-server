import { automateLogger } from '@/observability/logging'
import { CreateStoredAuthCode } from '@/modules/automate/domain/operations'
import { AutomateAuthCodeHandshakeError } from '@/modules/automate/errors/management'
import { EventBus } from '@/modules/shared/services/eventBus'
import cryptoRandomString from 'crypto-random-string'
import Redis from 'ioredis'
import { get, has, isObjectLike } from 'lodash'
import { Logger } from 'pino'

export enum AuthCodePayloadAction {
  CreateAutomation = 'createAutomation',
  CreateFunction = 'createFunction',
  ListWorkspaceFunctions = 'listWorkspaceFunctions',
  ListUserFunctions = 'listUserFunctions',
  BecomeFunctionAuthor = 'becomeFunctionAuthor',
  GetAvailableGithubOrganizations = 'getAvailableGithubOrganizations',
  UpdateFunction = 'updateFunction'
}

export type AuthCodePayload = {
  code: string
  userId: string
  action: AuthCodePayloadAction
}

const isPayload = (payload: unknown): payload is AuthCodePayload =>
  !!(
    payload &&
    isObjectLike(payload) &&
    has(payload, 'code') &&
    has(payload, 'userId') &&
    has(payload, 'action') &&
    Object.values(AuthCodePayloadAction).includes(get(payload, 'action'))
  )

export const createStoredAuthCodeFactory =
  (deps: { redis: Redis }): CreateStoredAuthCode =>
  async (params: Omit<AuthCodePayload, 'code'>) => {
    const { redis } = deps

    const payload: AuthCodePayload = {
      ...params,
      code: cryptoRandomString({ length: 20 })
    }

    await redis.set(payload.code, JSON.stringify(payload), 'EX', 60 * 5)
    return payload
  }

export const validateStoredAuthCodeFactory =
<<<<<<< HEAD
  (deps: { redis: Redis; logger: Logger; emit: EventBus['emit'] }) =>
  async (payload: AuthCodePayload) => {
    const { redis, logger, emit } = deps
=======
  (deps: { redis: Redis; emit: EventBus['emit'] }) =>
  async (params: {
    payload: AuthCodePayload
    resources?: {
      workspaceId?: string
    }
  }) => {
    const { redis, emit } = deps
    const { payload, resources } = params
>>>>>>> 3cc68bb0

    const potentialPayloadString = await redis.get(payload.code)
    const potentialPayload: unknown = potentialPayloadString
      ? JSON.parse(potentialPayloadString)
      : null
    const formattedPayload = isPayload(potentialPayload) ? potentialPayload : null

    logger.info(
      {
        ...formattedPayload,
        code: null
      },
      'Validating execution engine request with provided token.'
    )

    if (
      !formattedPayload ||
      formattedPayload.code !== payload.code ||
      formattedPayload.userId !== payload.userId ||
      formattedPayload.action !== payload.action
    ) {
      throw new AutomateAuthCodeHandshakeError('Invalid automate auth payload')
    }

    // Token is valid, confirm user is authorized to access specified resources.
    if (resources?.workspaceId) {
      emit({
        eventName: 'workspace.authorized',
        payload: { userId: payload.userId, workspaceId: resources?.workspaceId }
      })
    }

    try {
      await redis.del(payload.code)
    } catch (e) {
      automateLogger.error(e, 'Auth code deletion unexpectedly failed')
    }

    return true
  }<|MERGE_RESOLUTION|>--- conflicted
+++ resolved
@@ -48,21 +48,15 @@
   }
 
 export const validateStoredAuthCodeFactory =
-<<<<<<< HEAD
   (deps: { redis: Redis; logger: Logger; emit: EventBus['emit'] }) =>
-  async (payload: AuthCodePayload) => {
-    const { redis, logger, emit } = deps
-=======
-  (deps: { redis: Redis; emit: EventBus['emit'] }) =>
   async (params: {
     payload: AuthCodePayload
     resources?: {
       workspaceId?: string
     }
   }) => {
-    const { redis, emit } = deps
+    const { redis, logger, emit } = deps
     const { payload, resources } = params
->>>>>>> 3cc68bb0
 
     const potentialPayloadString = await redis.get(payload.code)
     const potentialPayload: unknown = potentialPayloadString
