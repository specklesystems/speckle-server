import { db } from '@/db/knex'
import { getAutomationRunLogs } from '@/modules/automate/clients/executionEngine'
import { ExecutionEngineFailedResponseError } from '@/modules/automate/errors/executionEngine'
import { getAutomationRunWithTokenFactory } from '@/modules/automate/repositories/automations'
import { corsMiddleware } from '@/modules/core/configs/cors'
import { getStreamFactory } from '@/modules/core/repositories/streams'
import { getProjectDbClient } from '@/modules/multiregion/dbSelector'
import {
  validateRequiredStreamFactory,
  validateResourceAccess,
  validateScope,
  validateServerRoleBuilderFactory,
  validateStreamRoleBuilderFactory
} from '@/modules/shared/authz'
import { authMiddlewareCreator } from '@/modules/shared/middleware'
import { getRolesFactory } from '@/modules/shared/repositories/roles'
import { Roles, Scopes } from '@speckle/shared'
import { Application } from 'express'

export default (app: Application) => {
  app.get(
<<<<<<< HEAD
    '/api/v1/projects/:projectId/automations/:automationId/runs/:runId/logs',
    corsMiddleware(),
    async (req, res, next) => {
      const projectDb = await getProjectDbClient({ projectId: req.params.projectId })

      return await authMiddlewareCreator([
        validateServerRoleBuilderFactory({
          getRoles: getRolesFactory({ db })
        })({ requiredRole: Roles.Server.Guest }),
        validateScope({ requiredScope: Scopes.Streams.Read }),
        validateRequiredStreamFactory({
          getStream: getStreamFactory({ db: projectDb })
        }),
        validateStreamRoleBuilderFactory({ getRoles: getRolesFactory({ db }) })({
          requiredRole: Roles.Stream.Owner
        }),
        validateResourceAccess
      ])(req, res, next)
    },
    async (req, res) => {
      const projectDb = await getProjectDbClient({ projectId: req.params.projectId })
=======
    '/api/v1/projects/:streamId/automations/:automationId/runs/:runId/logs',
    corsMiddleware(),
    authMiddlewareCreator([
      validateServerRoleBuilderFactory({
        getRoles: getRolesFactory({ db })
      })({ requiredRole: Roles.Server.Guest }),
      validateScope({ requiredScope: Scopes.Streams.Read }),
      validateRequiredStreamFactory({
        getStream: getStreamFactory({ db })
      }),
      validateStreamRoleBuilderFactory({ getRoles: getRolesFactory({ db }) })({
        requiredRole: Roles.Stream.Owner
      }),
      validateResourceAccess
    ]),
    async (req, res) => {
      const projectDb = await getProjectDbClient({ projectId: req.params.streamId })
>>>>>>> 4a0f69e1
      const automationId = req.params.automationId
      const runId = req.params.runId

      const getAutomationRunWithToken = getAutomationRunWithTokenFactory({
        db: projectDb
      })
      const run = await getAutomationRunWithToken({
        automationId,
        automationRunId: runId
      })
      if (!run) {
        throw new Error("Couldn't find automation or its run")
      }
      if (!run.executionEngineRunId) {
        throw new Error('No associated run found on the execution engine')
      }

      const setPlaintextHeaders = () => {
        res.setHeader('Content-Type', 'text/plain; charset=utf-8')
        res.setHeader('Cache-Control', 'no-cache')
      }

      try {
        let firstLine = true
        const logGenerator = getAutomationRunLogs({
          automationId: run.executionEngineAutomationId,
          automationRunId: run.executionEngineRunId,
          automationToken: run.token
        })
        for await (const line of logGenerator) {
          if (firstLine) {
            // Only do this now, so that if log retrieval failed defaultErrorHandler correctly returns JSON response
            setPlaintextHeaders()
            firstLine = false
          }
          res.write(line)
        }
      } catch (e) {
        if (e instanceof ExecutionEngineFailedResponseError) {
          if (e.response.statusMessage === 'LOG_MISSING_OR_NOT_READY') {
            setPlaintextHeaders()
            res.write('')
            res.end()
            return
          }
        }

        throw e
      }

      res.end()
    }
  )
}<|MERGE_RESOLUTION|>--- conflicted
+++ resolved
@@ -19,29 +19,6 @@
 
 export default (app: Application) => {
   app.get(
-<<<<<<< HEAD
-    '/api/v1/projects/:projectId/automations/:automationId/runs/:runId/logs',
-    corsMiddleware(),
-    async (req, res, next) => {
-      const projectDb = await getProjectDbClient({ projectId: req.params.projectId })
-
-      return await authMiddlewareCreator([
-        validateServerRoleBuilderFactory({
-          getRoles: getRolesFactory({ db })
-        })({ requiredRole: Roles.Server.Guest }),
-        validateScope({ requiredScope: Scopes.Streams.Read }),
-        validateRequiredStreamFactory({
-          getStream: getStreamFactory({ db: projectDb })
-        }),
-        validateStreamRoleBuilderFactory({ getRoles: getRolesFactory({ db }) })({
-          requiredRole: Roles.Stream.Owner
-        }),
-        validateResourceAccess
-      ])(req, res, next)
-    },
-    async (req, res) => {
-      const projectDb = await getProjectDbClient({ projectId: req.params.projectId })
-=======
     '/api/v1/projects/:streamId/automations/:automationId/runs/:runId/logs',
     corsMiddleware(),
     authMiddlewareCreator([
@@ -59,7 +36,6 @@
     ]),
     async (req, res) => {
       const projectDb = await getProjectDbClient({ projectId: req.params.streamId })
->>>>>>> 4a0f69e1
       const automationId = req.params.automationId
       const runId = req.params.runId
 
