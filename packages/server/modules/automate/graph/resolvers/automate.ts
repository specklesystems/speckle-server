--- conflicted
+++ resolved
@@ -111,7 +111,7 @@
   ExecutionEngineFailedResponseError,
   ExecutionEngineNetworkError
 } from '@/modules/automate/errors/executionEngine'
-import { db as globalDb } from '@/db/knex'
+import { db } from '@/db/knex'
 import { AutomationsEmitter } from '@/modules/automate/events/automations'
 import { AutomateRunsEmitter } from '@/modules/automate/events/runs'
 import { getCommitFactory } from '@/modules/core/repositories/commits'
@@ -124,22 +124,19 @@
   storeTokenScopesFactory,
   storeUserServerAppTokenFactory
 } from '@/modules/core/repositories/tokens'
-<<<<<<< HEAD
 import { getEventBus } from '@/modules/shared/services/eventBus'
-=======
->>>>>>> 4a0f69e1
 import { getProjectDbClient } from '@/modules/multiregion/dbSelector'
 
 const { FF_AUTOMATE_MODULE_ENABLED } = getFeatureFlags()
 
 const validateStreamAccess = validateStreamAccessFactory({ authorizeResolver })
 const createAppToken = createAppTokenFactory({
-  storeApiToken: storeApiTokenFactory({ db: globalDb }),
-  storeTokenScopes: storeTokenScopesFactory({ db: globalDb }),
+  storeApiToken: storeApiTokenFactory({ db }),
+  storeTokenScopes: storeTokenScopesFactory({ db }),
   storeTokenResourceAccessDefinitions: storeTokenResourceAccessDefinitionsFactory({
-    db: globalDb
+    db
   }),
-  storeUserServerAppToken: storeUserServerAppTokenFactory({ db: globalDb })
+  storeUserServerAppToken: storeUserServerAppTokenFactory({ db })
 })
 
 export = (FF_AUTOMATE_MODULE_ENABLED
@@ -529,11 +526,7 @@
         async createFunction(_parent, args, ctx) {
           const create = createFunctionFromTemplateFactory({
             createExecutionEngineFn: createFunction,
-<<<<<<< HEAD
-            getUser: getUserFactory({ db: globalDb }),
-=======
             getUser: getUserFactory({ db }),
->>>>>>> 4a0f69e1
             createStoredAuthCode: createStoredAuthCodeFactory({
               redis: getGenericRedis()
             })
