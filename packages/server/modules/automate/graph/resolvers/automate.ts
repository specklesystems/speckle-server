import {
  createFunction,
  createFunctionWithoutVersion,
  triggerAutomationRun,
  updateFunction as execEngineUpdateFunction,
  getFunction,
  getFunctionRelease,
  getPublicFunctions,
  getFunctionReleases,
  getUserGithubAuthState,
  getUserGithubOrganizations,
  getUserFunctions
} from '@/modules/automate/clients/executionEngine'
import {
  GetProjectAutomationsParams,
  getAutomationFactory,
  getAutomationRunsItemsFactory,
  getAutomationRunsTotalCountFactory,
  getAutomationTokenFactory,
  getAutomationTriggerDefinitionsFactory,
  getFullAutomationRevisionMetadataFactory,
  getFunctionRunFactory,
  getLatestAutomationRevisionFactory,
  getLatestVersionAutomationRunsFactory,
  getProjectAutomationsItemsFactory,
  getProjectAutomationsTotalCountFactory,
  storeAutomationFactory,
  storeAutomationRevisionFactory,
  storeAutomationTokenFactory,
  updateAutomationFactory,
  updateAutomationRunFactory,
  upsertAutomationFunctionRunFactory,
  upsertAutomationRunFactory
} from '@/modules/automate/repositories/automations'
import {
  createAutomationFactory,
  createAutomationRevisionFactory,
  createTestAutomationFactory,
  getAutomationsStatusFactory,
  validateAndUpdateAutomationFactory
} from '@/modules/automate/services/automationManagement'
import {
  AuthCodePayloadAction,
  createStoredAuthCodeFactory,
  validateStoredAuthCodeFactory
} from '@/modules/automate/services/authCode'
import {
  convertFunctionReleaseToGraphQLReturn,
  convertFunctionToGraphQLReturn,
  createFunctionFromTemplateFactory,
  updateFunctionFactory
} from '@/modules/automate/services/functionManagement'
import {
  Resolvers,
  AutomateRunTriggerType
} from '@/modules/core/graph/generated/graphql'
import { getGenericRedis } from '@/modules/shared/redis/redis'
import { createAutomation as clientCreateAutomation } from '@/modules/automate/clients/executionEngine'
import {
  Automate,
  Roles,
  isNullOrUndefined,
  isNonNullable,
  removeNullOrUndefinedKeys
} from '@speckle/shared'
import { getFeatureFlags, getServerOrigin } from '@/modules/shared/helpers/envHelper'
import {
  getBranchesByIdsFactory,
  getBranchLatestCommitsFactory
} from '@/modules/core/repositories/branches'
import {
  createTestAutomationRunFactory,
  manuallyTriggerAutomationFactory,
  triggerAutomationRevisionRunFactory
} from '@/modules/automate/services/trigger'
import {
  reportFunctionRunStatusFactory,
  ReportFunctionRunStatusDeps
} from '@/modules/automate/services/runsManagement'
import {
  AutomationNotFoundError,
  FunctionNotFoundError
} from '@/modules/automate/errors/management'
import {
  FunctionReleaseSchemaType,
  dbToGraphqlTriggerTypeMap,
  functionTemplateRepos
} from '@/modules/automate/helpers/executionEngine'
import { authorizeResolver } from '@/modules/shared'
import {
  AutomationRevisionFunctionForInputRedaction,
  getEncryptionKeyPair,
  getEncryptionKeyPairFor,
  getEncryptionPublicKey,
  getFunctionInputDecryptorFactory,
  getFunctionInputsForFrontendFactory
} from '@/modules/automate/services/encryption'
import { buildDecryptor } from '@/modules/shared/utils/libsodium'
import { keyBy } from 'lodash'
import { redactWriteOnlyInputData } from '@/modules/automate/utils/jsonSchemaRedactor'
import {
  ProjectSubscriptions,
  filteredSubscribe
} from '@/modules/shared/utils/subscriptions'
import {
  mapDbStatusToGqlStatus,
  mapGqlStatusToDbStatus
} from '@/modules/automate/utils/automateFunctionRunStatus'
import { AutomateApiDisabledError } from '@/modules/automate/errors/core'
import {
  ExecutionEngineFailedResponseError,
  ExecutionEngineNetworkError
} from '@/modules/automate/errors/executionEngine'
import { db } from '@/db/knex'
import { AutomationsEmitter } from '@/modules/automate/events/automations'
import { AutomateRunsEmitter } from '@/modules/automate/events/runs'
import { getCommitFactory } from '@/modules/core/repositories/commits'
<<<<<<< HEAD
import { BranchNotFoundError } from '@/modules/core/errors/branch'
=======
import { validateStreamAccessFactory } from '@/modules/core/services/streams/access'
import { getUserFactory } from '@/modules/core/repositories/users'
import { createAppTokenFactory } from '@/modules/core/services/tokens'
import {
  storeApiTokenFactory,
  storeTokenResourceAccessDefinitionsFactory,
  storeTokenScopesFactory,
  storeUserServerAppTokenFactory
} from '@/modules/core/repositories/tokens'
import { getEventBus } from '@/modules/shared/services/eventBus'
import { getProjectDbClient } from '@/modules/multiregion/utils/dbSelector'
>>>>>>> 78773aae

const { FF_AUTOMATE_MODULE_ENABLED } = getFeatureFlags()

const validateStreamAccess = validateStreamAccessFactory({ authorizeResolver })
const createAppToken = createAppTokenFactory({
  storeApiToken: storeApiTokenFactory({ db }),
  storeTokenScopes: storeTokenScopesFactory({ db }),
  storeTokenResourceAccessDefinitions: storeTokenResourceAccessDefinitionsFactory({
    db
  }),
  storeUserServerAppToken: storeUserServerAppTokenFactory({ db })
})

export = (FF_AUTOMATE_MODULE_ENABLED
  ? {
      /**
       * If automate module is enabled
       */
      AutomationRevisionTriggerDefinition: {
        __resolveType(parent) {
          if (
            dbToGraphqlTriggerTypeMap[parent.triggerType] ===
            AutomateRunTriggerType.VersionCreated
          ) {
            return 'VersionCreatedTriggerDefinition'
          }
          return null
        }
      },
      AutomationRunTrigger: {
        __resolveType(parent) {
          if (
            dbToGraphqlTriggerTypeMap[parent.triggerType] ===
            AutomateRunTriggerType.VersionCreated
          ) {
            return 'VersionCreatedTrigger'
          }
          return null
        }
      },
      VersionCreatedTriggerDefinition: {
        type: () => AutomateRunTriggerType.VersionCreated,
        async model(parent, _args, ctx) {
          const projectDb = await getProjectDbClient({ projectId: parent.projectId })
          return ctx.loaders
            .forRegion({ db: projectDb })
            .branches.getById.load(parent.triggeringId)
        }
      },
      VersionCreatedTrigger: {
        type: () => AutomateRunTriggerType.VersionCreated,
        async version(parent, _args, ctx) {
          const projectDb = await getProjectDbClient({ projectId: parent.projectId })
          return ctx.loaders
            .forRegion({ db: projectDb })
            .commits.getById.load(parent.triggeringId)
        },
        async model(parent, _args, ctx) {
          const projectDb = await getProjectDbClient({ projectId: parent.projectId })
          return ctx.loaders
            .forRegion({ db: projectDb })
            .commits.getCommitBranch.load(parent.triggeringId)
        }
      },
      ProjectTriggeredAutomationsStatusUpdatedMessage: {
        async project(parent, _args, ctx) {
          const projectDb = await getProjectDbClient({ projectId: parent.projectId })
          return ctx.loaders
            .forRegion({ db: projectDb })
            .streams.getStream.load(parent.projectId)
        },
        async model(parent, _args, ctx) {
          const projectDb = await getProjectDbClient({ projectId: parent.projectId })
          return ctx.loaders
            .forRegion({ db: projectDb })
            .branches.getById.load(parent.modelId)
        },
        async version(parent, _args, ctx) {
          const projectDb = await getProjectDbClient({ projectId: parent.projectId })
          return ctx.loaders
            .forRegion({ db: projectDb })
            .commits.getById.load(parent.versionId)
        }
      },
      Project: {
        async automation(parent, args, ctx) {
          const projectDb = await getProjectDbClient({ projectId: parent.id })

          const res = ctx.loaders
            .forRegion({ db: projectDb })
            .streams.getAutomation.forStream(parent.id)
            .load(args.id)

          if (!res) {
            if (!res) {
              throw new AutomationNotFoundError()
            }
          }

          return res
        },
        async automations(parent, args) {
          const projectDb = await getProjectDbClient({ projectId: parent.id })

          const retrievalArgs: GetProjectAutomationsParams = {
            projectId: parent.id,
            args
          }

          const [{ items, cursor }, totalCount] = await Promise.all([
            getProjectAutomationsItemsFactory({ db: projectDb })(retrievalArgs),
            getProjectAutomationsTotalCountFactory({ db: projectDb })(retrievalArgs)
          ])

          return {
            items,
            totalCount,
            cursor
          }
        }
      },
      Model: {
        async automationsStatus(parent, _args, ctx) {
          const projectDb = await getProjectDbClient({ projectId: parent.streamId })

          const getLatestVersionAutomationRuns = getLatestVersionAutomationRunsFactory({
            db: projectDb
          })

          const getStatus = getAutomationsStatusFactory({
            getLatestVersionAutomationRuns
          })

          const modelId = parent.id
          const projectId = parent.streamId
          const latestCommit = await ctx.loaders
            .forRegion({ db: projectDb })
            .branches.getLatestCommit.load(parent.id)

          // if the model has no versions, no automations could have run
          if (!latestCommit) return null

          return await getStatus({
            projectId,
            modelId,
            versionId: latestCommit.id
          })
        }
      },
      Version: {
        async automationsStatus(parent, _args, ctx) {
          const projectDb = await getProjectDbClient({ projectId: parent.streamId })

          const getStatus = getAutomationsStatusFactory({
            getLatestVersionAutomationRuns: getLatestVersionAutomationRunsFactory({
              db: projectDb
            })
          })

          const versionId = parent.id
<<<<<<< HEAD
          const branch = await ctx.loaders.commits.getCommitBranch.load(versionId)
          if (!branch) throw new BranchNotFoundError('Invalid version Id')
=======
          const branch = await ctx.loaders
            .forRegion({ db: projectDb })
            .commits.getCommitBranch.load(versionId)
          if (!branch) throw Error('Invalid version Id')
>>>>>>> 78773aae

          const projectId = branch.streamId
          const modelId = branch.id
          return await getStatus({
            projectId,
            modelId,
            versionId
          })
        }
      },
      Automation: {
        async currentRevision(parent, _args, ctx) {
          const projectDb = await getProjectDbClient({ projectId: parent.projectId })
          const automationRevision = await ctx.loaders
            .forRegion({ db: projectDb })
            .automations.getLatestAutomationRevision.load(parent.id)
          return { ...automationRevision, projectId: parent.projectId }
        },
        async runs(parent, args) {
          const projectDb = await getProjectDbClient({ projectId: parent.projectId })

          const retrievalArgs = {
            automationId: parent.id,
            ...args
          }

          const [{ items, cursor }, totalCount] = await Promise.all([
            getAutomationRunsItemsFactory({ db: projectDb })({
              args: retrievalArgs
            }),
            getAutomationRunsTotalCountFactory({ db: projectDb })({
              args: retrievalArgs
            })
          ])

          return {
            items,
            totalCount,
            cursor
          }
        },
        async creationPublicKeys(parent, _args, ctx) {
          await authorizeResolver(
            ctx.userId,
            parent.projectId,
            Roles.Stream.Contributor,
            ctx.resourceAccessRules
          )

          const publicKey = await getEncryptionPublicKey()
          return [publicKey]
        }
      },
      AutomateRun: {
        async trigger(parent, _args, ctx) {
          const projectDb = await getProjectDbClient({ projectId: parent.projectId })

          const triggers =
            parent.triggers ||
            (await ctx.loaders
              .forRegion({ db: projectDb })
              .automations.getRunTriggers.load(parent.id))

          const trigger = triggers[0]
          return { ...trigger, projectId: parent.projectId }
        },
        async functionRuns(parent) {
          return parent.functionRuns
        },
        async automation(parent, _args, ctx) {
          const projectDb = await getProjectDbClient({ projectId: parent.projectId })

          return ctx.loaders
            .forRegion({ db: projectDb })
            .automations.getAutomation.load(parent.automationId)
        },
        status: (parent) => mapDbStatusToGqlStatus(parent.status)
      },
      TriggeredAutomationsStatus: {
        status: (parent) => mapDbStatusToGqlStatus(parent.status)
      },
      AutomateFunctionRun: {
        async function(parent, _args, ctx) {
          const fn = await ctx.loaders.automationsApi.getFunction.load(
            parent.functionId
          )
          if (!fn) {
            ctx.log.warn(
              { id: parent.functionId, fnRunId: parent.id, runid: parent.runId },
              'AutomateFunctionRun function unexpectedly not found'
            )
            return null
          }

          return convertFunctionToGraphQLReturn(fn)
        },
        results(parent, _args, ctx) {
          try {
            return parent.results
              ? Automate.AutomateTypes.formatResultsSchema(parent.results)
              : null
          } catch (e) {
            ctx.log.warn('Error formatting results schema', e)
          }
        },
        status: (parent) => mapDbStatusToGqlStatus(parent.status)
      },
      AutomationRevision: {
        async triggerDefinitions(parent, _args, ctx) {
          const projectDb = await getProjectDbClient({ projectId: parent.projectId })

          const triggers = await ctx.loaders
            .forRegion({ db: projectDb })
            .automations.getRevisionTriggerDefinitions.load(parent.id)

          return triggers.map((trigger) => ({
            ...trigger,
            projectId: parent.projectId
          }))
        },
        async functions(parent, _args, ctx) {
          const projectDb = await getProjectDbClient({ projectId: parent.projectId })

          const prepareInputs = getFunctionInputsForFrontendFactory({
            getEncryptionKeyPairFor,
            buildDecryptor,
            redactWriteOnlyInputData
          })

          const fns = await ctx.loaders
            .forRegion({ db: projectDb })
            .automations.getRevisionFunctions.load(parent.id)
          const fnsReleases = keyBy(
            (
              await ctx.loaders
                .forRegion({ db: projectDb })
                .automationsApi.getFunctionRelease.loadMany(
                  fns.map((fn) => [fn.functionId, fn.functionReleaseId])
                )
            ).filter(
              (r): r is FunctionReleaseSchemaType => r !== null && !(r instanceof Error)
            ),
            (r) => r.functionVersionId
          )

          const fnsForRedaction: Array<AutomationRevisionFunctionForInputRedaction | null> =
            fns.map((fn) => {
              const release = fnsReleases[fn.functionReleaseId]
              if (!release) {
                return null
              }

              return {
                ...fn,
                release
              }
            })

          return prepareInputs({
            fns: fnsForRedaction.filter(isNonNullable),
            publicKey: parent.publicKey
          })
        }
      },
      AutomationRevisionFunction: {
        async parameters(parent) {
          return parent.functionInputs
        }
      },
      AutomateFunction: {
        async releases(parent, args) {
          try {
            // TODO: Replace w/ dataloader batch call, when/if possible
            const fn = await getFunction({
              functionId: parent.id,
              releases:
                args?.cursor || args?.filter?.search || args?.limit
                  ? {
                      cursor: args.cursor || undefined,
                      versionsFilter: args.filter?.search || undefined,
                      limit: args.limit || undefined
                    }
                  : {}
            })

            return {
              cursor: fn.versionCursor,
              totalCount: fn.versionCount,
              items: fn.functionVersions.map((r) =>
                convertFunctionReleaseToGraphQLReturn({ ...r, functionId: parent.id })
              )
            }
          } catch (e) {
            const isNotFound =
              e instanceof ExecutionEngineFailedResponseError &&
              e.response.statusMessage === 'FunctionNotFound'
            if (e instanceof ExecutionEngineNetworkError || isNotFound) {
              return {
                cursor: null,
                totalCount: 0,
                items: []
              }
            }

            throw e
          }
        },
        async creator(parent, _args, ctx) {
          if (
            !parent.functionCreator ||
            parent.functionCreator.speckleServerOrigin !== getServerOrigin()
          ) {
            return null
          }

          return ctx.loaders.users.getUser.load(parent.functionCreator.speckleUserId)
        }
      },
      AutomateFunctionRelease: {
        async function(parent, _args, ctx) {
          const fn = await ctx.loaders.automationsApi.getFunction.load(
            parent.functionId
          )
          if (!fn) {
            throw new FunctionNotFoundError('Function not found', {
              info: { id: parent.functionId }
            })
          }

          return convertFunctionToGraphQLReturn(fn)
        }
      },
      AutomateMutations: {
        async createFunction(_parent, args, ctx) {
          const create = createFunctionFromTemplateFactory({
            createExecutionEngineFn: createFunction,
            getUser: getUserFactory({ db }),
            createStoredAuthCode: createStoredAuthCodeFactory({
              redis: getGenericRedis()
            })
          })

          return (await create({ input: args.input, userId: ctx.userId! }))
            .graphqlReturn
        },
        async createFunctionWithoutVersion(_parent, args, ctx) {
          const authCode = await createStoredAuthCodeFactory({
            redis: getGenericRedis()
          })({
            userId: ctx.userId!,
            action: AuthCodePayloadAction.CreateFunction
          })
          return await createFunctionWithoutVersion({
            body: {
              speckleServerAuthenticationPayload: {
                ...authCode,
                origin: getServerOrigin()
              },
              functionName: args.input.name,
              description: args.input.description
            }
          })
        },
        async updateFunction(_parent, args, ctx) {
          const update = updateFunctionFactory({
            updateFunction: execEngineUpdateFunction,
            getFunction,
            createStoredAuthCode: createStoredAuthCodeFactory({
              redis: getGenericRedis()
            })
          })
          return await update({ input: args.input, userId: ctx.userId! })
        }
      },
      ProjectAutomationMutations: {
        async create(parent, { input }, ctx) {
          const projectDb = await getProjectDbClient({ projectId: parent.projectId })

          const create = createAutomationFactory({
            createAuthCode: createStoredAuthCodeFactory({ redis: getGenericRedis() }),
            automateCreateAutomation: clientCreateAutomation,
            storeAutomation: storeAutomationFactory({ db: projectDb }),
            storeAutomationToken: storeAutomationTokenFactory({ db: projectDb }),
            validateStreamAccess,
            automationsEventsEmit: AutomationsEmitter.emit
          })

          return (
            await create({
              input,
              userId: ctx.userId!,
              projectId: parent.projectId,
              userResourceAccessRules: ctx.resourceAccessRules
            })
          ).automation
        },
        async update(parent, { input }, ctx) {
          const projectDb = await getProjectDbClient({ projectId: parent.projectId })

          const update = validateAndUpdateAutomationFactory({
            getAutomation: getAutomationFactory({ db: projectDb }),
            updateAutomation: updateAutomationFactory({ db: projectDb }),
            validateStreamAccess,
            automationsEventsEmit: AutomationsEmitter.emit
          })

          return await update({
            input,
            userId: ctx.userId!,
            projectId: parent.projectId,
            userResourceAccessRules: ctx.resourceAccessRules
          })
        },
        async createRevision(parent, { input }, ctx) {
          const projectDb = await getProjectDbClient({ projectId: parent.projectId })

          const create = createAutomationRevisionFactory({
            getAutomation: getAutomationFactory({ db: projectDb }),
            storeAutomationRevision: storeAutomationRevisionFactory({ db: projectDb }),
            getBranchesByIds: getBranchesByIdsFactory({ db: projectDb }),
            getFunctionRelease,
            getEncryptionKeyPair,
            getFunctionInputDecryptor: getFunctionInputDecryptorFactory({
              buildDecryptor
            }),
            getFunctionReleases,
            automationsEventsEmit: AutomationsEmitter.emit,
            validateStreamAccess
          })

          return await create({
            input,
            projectId: parent.projectId,
            userId: ctx.userId!,
            userResourceAccessRules: ctx.resourceAccessRules
          })
        },
        async trigger(parent, { automationId }, ctx) {
          const projectDb = await getProjectDbClient({ projectId: parent.projectId })

          const trigger = manuallyTriggerAutomationFactory({
            getAutomationTriggerDefinitions: getAutomationTriggerDefinitionsFactory({
              db: projectDb
            }),
            getAutomation: getAutomationFactory({ db: projectDb }),
            getBranchLatestCommits: getBranchLatestCommitsFactory({ db: projectDb }),
            triggerFunction: triggerAutomationRevisionRunFactory({
              automateRunTrigger: triggerAutomationRun,
              getEncryptionKeyPairFor,
              getFunctionInputDecryptor: getFunctionInputDecryptorFactory({
                buildDecryptor
              }),
              createAppToken,
              automateRunsEmitter: AutomateRunsEmitter.emit,
              getAutomationToken: getAutomationTokenFactory({ db: projectDb }),
              upsertAutomationRun: upsertAutomationRunFactory({ db: projectDb }),
              getFullAutomationRevisionMetadata:
                getFullAutomationRevisionMetadataFactory({ db: projectDb }),
              getBranchLatestCommits: getBranchLatestCommitsFactory({ db: projectDb }),
              getCommit: getCommitFactory({ db: projectDb })
            }),
            validateStreamAccess
          })

          const { automationRunId } = await trigger({
            automationId,
            userId: ctx.userId!,
            userResourceAccessRules: ctx.resourceAccessRules,
            projectId: parent.projectId
          })

          return automationRunId
        },
        async createTestAutomation(parent, { input }, ctx) {
          const projectDb = await getProjectDbClient({ projectId: parent.projectId })

          const create = createTestAutomationFactory({
            getEncryptionKeyPair,
            getFunction,
            storeAutomation: storeAutomationFactory({ db: projectDb }),
            storeAutomationRevision: storeAutomationRevisionFactory({ db: projectDb }),
            validateStreamAccess,
            automationsEventsEmit: AutomationsEmitter.emit
          })

          return await create({
            input,
            projectId: parent.projectId,
            userId: ctx.userId!,
            userResourceAccessRules: ctx.resourceAccessRules
          })
        },
        async createTestAutomationRun(parent, { automationId }, ctx) {
          const projectDb = await getProjectDbClient({ projectId: parent.projectId })

          const create = createTestAutomationRunFactory({
            getEncryptionKeyPairFor,
            getFunctionInputDecryptor: getFunctionInputDecryptorFactory({
              buildDecryptor
            }),
            getAutomation: getAutomationFactory({
              db: projectDb
            }),
            getLatestAutomationRevision: getLatestAutomationRevisionFactory({
              db: projectDb
            }),
            getFullAutomationRevisionMetadata: getFullAutomationRevisionMetadataFactory(
              {
                db: projectDb
              }
            ),
            upsertAutomationRun: upsertAutomationRunFactory({
              db: projectDb
            }),
            getBranchLatestCommits: getBranchLatestCommitsFactory({
              db: projectDb
            }),
            validateStreamAccess
          })

          return await create({
            projectId: parent.projectId,
            automationId,
            userId: ctx.userId!
          })
        }
      },
      Query: {
        async automateValidateAuthCode(_parent, args) {
          const validate = validateStoredAuthCodeFactory({
            redis: getGenericRedis(),
            emit: getEventBus().emit
          })
          const payload = removeNullOrUndefinedKeys(args.payload)
          return await validate({
            ...payload,
            action: args.payload.action as AuthCodePayloadAction
          })
        },
        async automateFunction(_parent, { id }, ctx) {
          const fn = await ctx.loaders.automationsApi.getFunction.load(id)
          if (!fn) {
            throw new FunctionNotFoundError('Function not found', {
              info: { id }
            })
          }

          return convertFunctionToGraphQLReturn(fn)
        },
        async automateFunctions(_parent, args) {
          try {
            const res = await getPublicFunctions({
              query: {
                query: args.filter?.search || undefined,
                cursor: args.cursor || undefined,
                limit: isNullOrUndefined(args.limit) ? undefined : args.limit,
                functionsWithoutVersions:
                  args.filter?.functionsWithoutReleases || undefined
              }
            })

            const items = res.items.map(convertFunctionToGraphQLReturn)

            return {
              cursor: res.cursor,
              totalCount: res.totalCount,
              items
            }
          } catch (e) {
            const isNotFound =
              e instanceof ExecutionEngineFailedResponseError &&
              e.response.statusMessage === 'FunctionNotFound'
            if (e instanceof ExecutionEngineNetworkError || isNotFound) {
              return {
                cursor: null,
                totalCount: 0,
                items: []
              }
            }

            throw e
          }
        }
      },
      User: {
        automateInfo: (parent) => ({ userId: parent.id }),
        automateFunctions: async (_parent, args, context) => {
          try {
            const authCode = await createStoredAuthCodeFactory({
              redis: getGenericRedis()
            })({
              userId: context.userId!,
              action: AuthCodePayloadAction.ListUserFunctions
            })

            const res = await getUserFunctions({
              userId: context.userId!,
              query: {
                query: args.filter?.search || undefined,
                cursor: args.cursor || undefined,
                limit: isNullOrUndefined(args.limit) ? undefined : args.limit
              },
              body: {
                speckleServerAuthenticationPayload: {
                  ...authCode,
                  origin: getServerOrigin()
                }
              }
            })

            const items = res.functions.map(convertFunctionToGraphQLReturn)

            return {
              cursor: undefined,
              totalCount: res.functions.length,
              items
            }
          } catch (e) {
            const isNotFound =
              e instanceof ExecutionEngineFailedResponseError &&
              e.response.statusMessage === 'FunctionNotFound'
            if (e instanceof ExecutionEngineNetworkError || isNotFound) {
              return {
                cursor: null,
                totalCount: 0,
                items: []
              }
            }

            throw e
          }
        }
      },
      UserAutomateInfo: {
        hasAutomateGithubApp: async (parent, _args, ctx) => {
          const userId = parent.userId

          let hasAutomateGithubApp = false
          try {
            const authState = await getUserGithubAuthState({ userId })
            hasAutomateGithubApp = authState.userHasAuthorizedGitHubApp
          } catch (e) {
            ctx.log.error(e, 'Failed to resolve user automate github auth state')
          }

          return hasAutomateGithubApp
        },
        availableGithubOrgs: async (parent, _args, ctx) => {
          const userId = parent.userId
          const authCode = await createStoredAuthCodeFactory({
            redis: getGenericRedis()
          })({
            userId,
            action: AuthCodePayloadAction.GetAvailableGithubOrganizations
          })

          let orgs: string[] = []
          try {
            orgs = (
              await getUserGithubOrganizations({
                authCode
              })
            ).availableGitHubOrganisations
          } catch (e) {
            let isSeriousError = true

            if (e instanceof ExecutionEngineFailedResponseError) {
              if (e.response.statusMessage === 'InvalidOrMissingGithubAuth') {
                isSeriousError = false
              }
            }

            if (isSeriousError) {
              ctx.log.error(e, 'Failed to resolve user automate github orgs')
            }
          }

          return orgs
        }
      },
      ServerInfo: {
        // TODO: Needs proper integration w/ Execution engine
        automate: () => ({
          availableFunctionTemplates: functionTemplateRepos.slice()
        })
      },
      ProjectMutations: {
        async automationMutations(_parent, { projectId }, ctx) {
          await validateStreamAccess(
            ctx.userId,
            projectId,
            Roles.Stream.Contributor,
            ctx.resourceAccessRules
          )
          return { projectId }
        }
      },
      Mutation: {
        async automateFunctionRunStatusReport(_parent, { input }) {
          const projectDb = await getProjectDbClient({ projectId: input.projectId })
          const deps: ReportFunctionRunStatusDeps = {
            getAutomationFunctionRunRecord: getFunctionRunFactory({
              db: projectDb
            }),
            upsertAutomationFunctionRunRecord: upsertAutomationFunctionRunFactory({
              db: projectDb
            }),
            automationRunUpdater: updateAutomationRunFactory({
              db: projectDb
            }),
            runEventEmit: AutomateRunsEmitter.emit
          }

          const payload = {
            ...input,
            contextView: input.contextView ?? null,
            results: (input.results as Automate.AutomateTypes.ResultsSchema) ?? null,
            runId: input.functionRunId,
            status: mapGqlStatusToDbStatus(input.status),
            statusMessage: input.statusMessage ?? null
          }

          const result = await reportFunctionRunStatusFactory(deps)(payload)

          return result
        },
        automateMutations: () => ({})
      },
      Subscription: {
        projectTriggeredAutomationsStatusUpdated: {
          subscribe: filteredSubscribe(
            ProjectSubscriptions.ProjectTriggeredAutomationsStatusUpdated,
            async (payload, args, ctx) => {
              if (payload.projectId !== args.projectId) return false

              await authorizeResolver(
                ctx.userId,
                payload.projectId,
                Roles.Stream.Owner,
                ctx.resourceAccessRules
              )
              return true
            }
          )
        },
        projectAutomationsUpdated: {
          subscribe: filteredSubscribe(
            ProjectSubscriptions.ProjectAutomationsUpdated,
            async (payload, args, ctx) => {
              if (payload.projectId !== args.projectId) return false

              await authorizeResolver(
                ctx.userId,
                payload.projectId,
                Roles.Stream.Owner,
                ctx.resourceAccessRules
              )
              return true
            }
          )
        }
      }
    }
  : {
      /**
       * If automate module is disabled
       */
      Project: {
        automation: () => {
          throw new AutomateApiDisabledError()
        }
      },
      AutomateMutations: {
        createFunction: () => {
          throw new AutomateApiDisabledError()
        },
        updateFunction: () => {
          throw new AutomateApiDisabledError()
        }
      },
      ProjectAutomationMutations: {
        create: () => {
          throw new AutomateApiDisabledError()
        },
        update: () => {
          throw new AutomateApiDisabledError()
        },
        createRevision: () => {
          throw new AutomateApiDisabledError()
        },
        trigger: () => {
          throw new AutomateApiDisabledError()
        }
      },
      Query: {
        automateValidateAuthCode: () => {
          throw new AutomateApiDisabledError()
        },
        automateFunction: () => {
          throw new AutomateApiDisabledError()
        },
        automateFunctions: () => {
          throw new AutomateApiDisabledError()
        }
      },
      User: {
        automateInfo: () => {
          throw new AutomateApiDisabledError()
        }
      },
      ServerInfo: {
        automate: () => ({
          availableFunctionTemplates: []
        })
      },
      Mutation: {
        automateFunctionRunStatusReport: () => {
          throw new AutomateApiDisabledError()
        },
        automateMutations: () => ({})
      },
      Subscription: {
        projectTriggeredAutomationsStatusUpdated: {
          subscribe: filteredSubscribe(
            ProjectSubscriptions.ProjectTriggeredAutomationsStatusUpdated,
            () => false
          )
        },
        projectAutomationsUpdated: {
          subscribe: filteredSubscribe(
            ProjectSubscriptions.ProjectAutomationsUpdated,
            () => false
          )
        }
      }
    }) as Resolvers<|MERGE_RESOLUTION|>--- conflicted
+++ resolved
@@ -115,9 +115,6 @@
 import { AutomationsEmitter } from '@/modules/automate/events/automations'
 import { AutomateRunsEmitter } from '@/modules/automate/events/runs'
 import { getCommitFactory } from '@/modules/core/repositories/commits'
-<<<<<<< HEAD
-import { BranchNotFoundError } from '@/modules/core/errors/branch'
-=======
 import { validateStreamAccessFactory } from '@/modules/core/services/streams/access'
 import { getUserFactory } from '@/modules/core/repositories/users'
 import { createAppTokenFactory } from '@/modules/core/services/tokens'
@@ -129,7 +126,7 @@
 } from '@/modules/core/repositories/tokens'
 import { getEventBus } from '@/modules/shared/services/eventBus'
 import { getProjectDbClient } from '@/modules/multiregion/utils/dbSelector'
->>>>>>> 78773aae
+import { BranchNotFoundError } from '@/modules/core/errors/branch'
 
 const { FF_AUTOMATE_MODULE_ENABLED } = getFeatureFlags()
 
@@ -290,15 +287,10 @@
           })
 
           const versionId = parent.id
-<<<<<<< HEAD
-          const branch = await ctx.loaders.commits.getCommitBranch.load(versionId)
+          const branch = await ctx.loaders
+            .forRegion({ db: projectDb })
+            .commits.getCommitBranch.load(versionId)
           if (!branch) throw new BranchNotFoundError('Invalid version Id')
-=======
-          const branch = await ctx.loaders
-            .forRegion({ db: projectDb })
-            .commits.getCommitBranch.load(versionId)
-          if (!branch) throw Error('Invalid version Id')
->>>>>>> 78773aae
 
           const projectId = branch.streamId
           const modelId = branch.id
