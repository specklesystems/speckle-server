import {
  createFunction,
  triggerAutomationRun,
  updateFunction as execEngineUpdateFunction,
  getFunction,
  getFunctionRelease,
  getFunctions,
  getFunctionReleases
} from '@/modules/automate/clients/executionEngine'
import {
  GetProjectAutomationsParams,
  getAutomation,
  getAutomationRunsItems,
  getAutomationRunsTotalCount,
  getAutomationTriggerDefinitions,
  getFunctionRun,
  getLatestVersionAutomationRuns,
  getProjectAutomationsItems,
  getProjectAutomationsTotalCount,
  storeAutomation,
  storeAutomationRevision,
  updateAutomationRun,
  updateAutomation as updateDbAutomation,
  upsertAutomationFunctionRun
} from '@/modules/automate/repositories/automations'
import {
  createAutomation,
  createAutomationRevision,
  getAutomationsStatus,
  updateAutomation
} from '@/modules/automate/services/automationManagement'
import {
  createStoredAuthCode,
  validateStoredAuthCode
} from '@/modules/automate/services/executionEngine'
import {
  convertFunctionReleaseToGraphQLReturn,
  convertFunctionToGraphQLReturn,
  createFunctionFromTemplate,
  updateFunction
} from '@/modules/automate/services/functionManagement'
import {
  Resolvers,
  AutomateRunTriggerType
} from '@/modules/core/graph/generated/graphql'
import { getGenericRedis } from '@/modules/core/index'
import { getUser } from '@/modules/core/repositories/users'
import { createAutomation as clientCreateAutomation } from '@/modules/automate/clients/executionEngine'
import { validateStreamAccess } from '@/modules/core/services/streams/streamAccessService'
<<<<<<< HEAD
import { Automate, Roles, isNonNullable, isNullOrUndefined } from '@speckle/shared'
=======
import { Automate, Environment, Roles, isNullOrUndefined } from '@speckle/shared'
>>>>>>> 35ed1797
import {
  getBranchLatestCommits,
  getBranchesByIds
} from '@/modules/core/repositories/branches'
import {
  manuallyTriggerAutomation,
  triggerAutomationRevisionRun
} from '@/modules/automate/services/trigger'
import {
  reportFunctionRunStatus,
  ReportFunctionRunStatusDeps
} from '@/modules/automate/services/runsManagement'
import { FunctionNotFoundError } from '@/modules/automate/errors/management'
import {
  FunctionReleaseSchemaType,
  dbToGraphqlTriggerTypeMap,
  functionTemplateRepos
} from '@/modules/automate/helpers/executionEngine'
import { authorizeResolver } from '@/modules/shared'
import {
  AutomationRevisionFunctionForInputRedaction,
  getEncryptionKeyPair,
  getEncryptionKeyPairFor,
  getEncryptionPublicKey,
  getFunctionInputDecryptor,
  getFunctionInputsForFrontend
} from '@/modules/automate/services/encryption'
import { buildDecryptor } from '@/modules/shared/utils/libsodium'
import { keyBy } from 'lodash'
import { redactWriteOnlyInputData } from '@/modules/automate/utils/jsonSchemaRedactor'
import {
  ProjectSubscriptions,
  filteredSubscribe
} from '@/modules/shared/utils/subscriptions'
import {
  mapDbStatusToGqlStatus,
  mapGqlStatusToDbStatus
} from '@/modules/automate/utils/automateFunctionRunStatus'
<<<<<<< HEAD
import { ExecutionEngineNetworkError } from '@/modules/automate/errors/executionEngine'
import { automateLogger } from '@/logging/logging'
=======
import { AutomateApiDisabledError } from '@/modules/automate/errors/core'
>>>>>>> 35ed1797

/**
 * TODO:
 * - FE:
 *  - Fix up pagination & all remaining TODOs
 *  - Subscriptions & cache updates
 */

const { FF_AUTOMATE_MODULE_ENABLED } = Environment.getFeatureFlags()

export = (FF_AUTOMATE_MODULE_ENABLED
  ? {
      /**
       * If automate module is enabled
       */
      AutomationRevisionTriggerDefinition: {
        __resolveType(parent) {
          if (
            dbToGraphqlTriggerTypeMap[parent.triggerType] ===
            AutomateRunTriggerType.VersionCreated
          ) {
            return 'VersionCreatedTriggerDefinition'
          }
          return null
        }
      },
      AutomationRunTrigger: {
        __resolveType(parent) {
          if (
            dbToGraphqlTriggerTypeMap[parent.triggerType] ===
            AutomateRunTriggerType.VersionCreated
          ) {
            return 'VersionCreatedTrigger'
          }
          return null
        }
      },
      VersionCreatedTriggerDefinition: {
        type: () => AutomateRunTriggerType.VersionCreated,
        async model(parent, _args, ctx) {
          return ctx.loaders.branches.getById.load(parent.triggeringId)
        }
      },
      VersionCreatedTrigger: {
        type: () => AutomateRunTriggerType.VersionCreated,
        async version(parent, _args, ctx) {
          return ctx.loaders.commits.getById.load(parent.triggeringId)
        },
        async model(parent, _args, ctx) {
          return ctx.loaders.commits.getCommitBranch.load(parent.triggeringId)
        }
      },
      ProjectTriggeredAutomationsStatusUpdatedMessage: {
        async project(parent, _args, ctx) {
          return ctx.loaders.streams.getStream.load(parent.projectId)
        },
        async model(parent, _args, ctx) {
          return ctx.loaders.branches.getById.load(parent.modelId)
        },
        async version(parent, _args, ctx) {
          return ctx.loaders.commits.getById.load(parent.versionId)
        }
      },
      Project: {
        async automation(parent, args, ctx) {
          return ctx.loaders.streams.getAutomation.forStream(parent.id).load(args.id)
        },
        async automations(parent, args) {
          const retrievalArgs: GetProjectAutomationsParams = {
            projectId: parent.id,
            args
          }

          const [{ items, cursor }, totalCount] = await Promise.all([
            getProjectAutomationsItems(retrievalArgs),
            getProjectAutomationsTotalCount(retrievalArgs)
          ])

          return {
            items,
            totalCount,
            cursor
          }
        }
      },
      Model: {
        async automationsStatus(parent, _args, ctx) {
          const getStatus = getAutomationsStatus({
            getLatestVersionAutomationRuns
          })

          const modelId = parent.id
          const projectId = parent.streamId
          const latestCommit = await ctx.loaders.branches.getLatestCommit.load(
            parent.id
          )

<<<<<<< HEAD
      return {
        items,
        totalCount,
        cursor
      }
    },
    async creationPublicKeys(parent, _args, ctx) {
      await authorizeResolver(
        ctx.userId!,
        parent.projectId,
        Roles.Stream.Owner,
        ctx.resourceAccessRules
      )

      const publicKey = await getEncryptionPublicKey()
      return [publicKey]
    }
  },
  AutomateRun: {
    async trigger(parent, _args, ctx) {
      const triggers =
        parent.triggers ||
        (await ctx.loaders.automations.getRunTriggers.load(parent.id))

      const trigger = triggers[0]
      return trigger
    },
    async functionRuns(parent) {
      return parent.functionRuns
    },
    async automation(parent, _args, ctx) {
      return ctx.loaders.automations.getAutomation.load(parent.automationId)
    },
    status: (parent) => mapDbStatusToGqlStatus(parent.status)
  },
  TriggeredAutomationsStatus: {
    status: (parent) => mapDbStatusToGqlStatus(parent.status)
  },
  AutomateFunctionRun: {
    async function(parent, _args, ctx) {
      const fn = await ctx.loaders.automationsApi.getFunction.load(parent.functionId)
      if (!fn) {
        automateLogger.warn(
          { id: parent.functionId, fnRunId: parent.id, runid: parent.runId },
          'AutomateFunctionRun function unexpectedly not found'
        )
        return null
      }

      return convertFunctionToGraphQLReturn(fn)
    },
    results(parent, _args, ctx) {
      try {
        return parent.results
          ? Automate.AutomateTypes.formatResultsSchema(parent.results)
          : null
      } catch (e) {
        ctx.log.warn('Error formatting results schema', e)
      }
    },
    status: (parent) => mapDbStatusToGqlStatus(parent.status)
  },
  AutomationRevision: {
    async triggerDefinitions(parent, _args, ctx) {
      const triggers = await ctx.loaders.automations.getRevisionTriggerDefinitions.load(
        parent.id
      )

      return triggers
    },
    async functions(parent, _args, ctx) {
      const prepareInputs = getFunctionInputsForFrontend({
        getEncryptionKeyPairFor,
        buildDecryptor,
        redactWriteOnlyInputData
      })

      const fns = await ctx.loaders.automations.getRevisionFunctions.load(parent.id)
      const fnsReleases = keyBy(
        (
          await ctx.loaders.automationsApi.getFunctionRelease.loadMany(
            fns.map((fn) => [fn.functionId, fn.functionReleaseId])
          )
        ).filter(
          (r): r is FunctionReleaseSchemaType => r !== null && !(r instanceof Error)
        ),
        (r) => r.functionVersionId
      )

      const fnsForRedaction: Array<AutomationRevisionFunctionForInputRedaction | null> =
        fns.map((fn) => {
          const release = fnsReleases[fn.functionReleaseId]
          if (!release) {
            return null
=======
          // if the model has no versions, no automations could have run
          if (!latestCommit) return null

          return await getStatus({
            projectId,
            modelId,
            versionId: latestCommit.id
          })
        }
      },
      Version: {
        async automationsStatus(parent, _args, ctx) {
          const getStatus = getAutomationsStatus({
            getLatestVersionAutomationRuns
          })

          const versionId = parent.id
          const branch = await ctx.loaders.commits.getCommitBranch.load(versionId)
          if (!branch) throw Error('Invalid version Id')

          const projectId = branch.streamId
          const modelId = branch.id
          return await getStatus({
            projectId,
            modelId,
            versionId
          })
        }
      },
      Automation: {
        async currentRevision(parent, _args, ctx) {
          return ctx.loaders.automations.getLatestAutomationRevision.load(parent.id)
        },
        async runs(parent, args) {
          const retrievalArgs = {
            automationId: parent.id,
            ...args
>>>>>>> 35ed1797
          }

          const [{ items, cursor }, totalCount] = await Promise.all([
            getAutomationRunsItems({
              args: retrievalArgs
            }),
            getAutomationRunsTotalCount({
              args: retrievalArgs
            })
          ])

          return {
            items,
            totalCount,
            cursor
          }
<<<<<<< HEAD
        })

      return prepareInputs({
        fns: fnsForRedaction.filter(isNonNullable),
        publicKey: parent.publicKey
      })
    }
  },
  AutomationRevisionFunction: {
    async parameters(parent) {
      return parent.functionInputs
    }
  },
  AutomateFunction: {
    async automationCount(parent, _args, ctx) {
      return ctx.loaders.automations.getFunctionAutomationCount.load(parent.id)
    },
    async releases(parent, args) {
      try {
        // TODO: Replace w/ dataloader batch call, when/if possible
        const fn = await getFunction({
          functionId: parent.id,
          releases:
            args?.cursor || args?.filter?.search || args?.limit
              ? {
                  cursor: args.cursor || undefined,
                  search: args.filter?.search || undefined,
                  limit: args.limit || undefined
                }
              : {}
        })

        return {
          cursor: fn.versionCursor,
          totalCount: fn.versionCount,
          items: fn.functionVersions.map((r) =>
            convertFunctionReleaseToGraphQLReturn({ ...r, functionId: parent.id })
          )
        }
      } catch (e) {
        if (e instanceof ExecutionEngineNetworkError) {
          return {
            cursor: null,
            totalCount: 0,
            items: []
          }
        }

        throw e
      }
    }
  },
  AutomateFunctionRelease: {
    async function(parent, _args, ctx) {
      const fn = await ctx.loaders.automationsApi.getFunction.load(parent.functionId)
      if (!fn) {
        throw new FunctionNotFoundError('Function not found', {
          info: { id: parent.functionId }
        })
      }
=======
        },
        async creationPublicKeys(parent, _args, ctx) {
          await authorizeResolver(
            ctx.userId!,
            parent.projectId,
            Roles.Stream.Owner,
            ctx.resourceAccessRules
          )

          const publicKey = await getEncryptionPublicKey()
          return [publicKey]
        }
      },
      AutomateRun: {
        async trigger(parent, _args, ctx) {
          const triggers =
            parent.triggers ||
            (await ctx.loaders.automations.getRunTriggers.load(parent.id))

          const trigger = triggers[0]
          return trigger
        },
        async functionRuns(parent) {
          return parent.functionRuns
        },
        async automation(parent, _args, ctx) {
          return ctx.loaders.automations.getAutomation.load(parent.automationId)
        },
        status: (parent) => mapDbStatusToGqlStatus(parent.status)
      },
      TriggeredAutomationsStatus: {
        status: (parent) => mapDbStatusToGqlStatus(parent.status)
      },
      AutomateFunctionRun: {
        async function(parent, _args, ctx) {
          const fn = await ctx.loaders.automationsApi.getFunction.load(
            parent.functionId
          )
          if (!fn) {
            throw new FunctionNotFoundError('Function not found', {
              info: { id: parent.functionId }
            })
          }
>>>>>>> 35ed1797

          return convertFunctionToGraphQLReturn(fn)
        },
        results(parent, _args, ctx) {
          try {
            return parent.results
              ? Automate.AutomateTypes.formatResultsSchema(parent.results)
              : null
          } catch (e) {
            ctx.log.warn('Error formatting results schema', e)
          }
        },
        status: (parent) => mapDbStatusToGqlStatus(parent.status)
      },
      AutomationRevision: {
        async triggerDefinitions(parent, _args, ctx) {
          const triggers =
            await ctx.loaders.automations.getRevisionTriggerDefinitions.load(parent.id)

          return triggers
        },
        async functions(parent, _args, ctx) {
          const prepareInputs = getFunctionInputsForFrontend({
            getEncryptionKeyPairFor,
            buildDecryptor,
            redactWriteOnlyInputData
          })

          const fns = await ctx.loaders.automations.getRevisionFunctions.load(parent.id)
          const fnsReleases = keyBy(
            (
              await ctx.loaders.automationsApi.getFunctionRelease.loadMany(
                fns.map((fn) => [fn.functionId, fn.functionReleaseId])
              )
            ).filter(
              (r): r is FunctionReleaseSchemaType => r !== null && !(r instanceof Error)
            ),
            (r) => r.functionVersionId
          )

          const fnsForRedaction: AutomationRevisionFunctionForInputRedaction[] =
            fns.map((fn) => {
              const release = fnsReleases[fn.functionReleaseId]
              if (!release) {
                throw new AutomateFunctionReleaseNotFoundError(
                  `Could not find function release #${fn.functionReleaseId} for function #${fn.functionId}`,
                  {
                    info: {
                      functionId: fn.functionId,
                      functionReleaseId: fn.functionReleaseId
                    }
                  }
                )
              }

              return {
                ...fn,
                release
              }
            })

<<<<<<< HEAD
      return convertFunctionToGraphQLReturn(fn)
    },
    async automateFunctions(_parent, args) {
      try {
        const res = await getFunctions({
          query: {
            query: args.filter?.search || undefined,
            cursor: args.cursor || undefined,
            limit: isNullOrUndefined(args.limit) ? undefined : args.limit,
            functionsWithoutVersions:
              args.filter?.functionsWithoutReleases || undefined,
            featuredFunctionsOnly: args.filter?.featuredFunctionsOnly || undefined
          }
        })

        const items = res.items.map(convertFunctionToGraphQLReturn)

        return {
          cursor: res.cursor,
          totalCount: res.totalCount,
          items
        }
      } catch (e) {
        if (e instanceof ExecutionEngineNetworkError) {
          return {
            cursor: null,
            totalCount: 0,
            items: []
          }
        }
        throw e
      }
    }
  },
  User: {
    // TODO: Needs proper integration w/ Execution engine
    automateInfo: () => ({
      hasAutomateGithubApp: false,
      availableGithubOrgs: []
    })
  },
  ServerInfo: {
    // TODO: Needs proper integration w/ Execution engine
    automate: () => ({
      availableFunctionTemplates: functionTemplateRepos.slice()
    })
  },
  ProjectMutations: {
    async automationMutations(_parent, { projectId }, ctx) {
      await validateStreamAccess(
        ctx.userId!,
        projectId,
        Roles.Stream.Owner,
        ctx.resourceAccessRules
      )
      return { projectId }
    }
  },
  Mutation: {
    async automateFunctionRunStatusReport(_parent, { input }) {
      const deps: ReportFunctionRunStatusDeps = {
        getAutomationFunctionRunRecord: getFunctionRun,
        upsertAutomationFunctionRunRecord: upsertAutomationFunctionRun,
        automationRunUpdater: updateAutomationRun
      }
=======
          return prepareInputs({ fns: fnsForRedaction, publicKey: parent.publicKey })
        }
      },
      AutomationRevisionFunction: {
        async parameters(parent) {
          return parent.functionInputs
        }
      },
      AutomateFunction: {
        async automationCount(parent, _args, ctx) {
          return ctx.loaders.automations.getFunctionAutomationCount.load(parent.id)
        },
        async releases(parent, args) {
          // TODO: Replace w/ dataloader batch call, when/if possible
          const fn = await getFunction({
            functionId: parent.id,
            releases:
              args?.cursor || args?.filter?.search || args?.limit
                ? {
                    cursor: args.cursor || undefined,
                    search: args.filter?.search || undefined,
                    limit: args.limit || undefined
                  }
                : {}
          })

          return {
            cursor: fn.versionCursor,
            totalCount: fn.versionCount,
            items: fn.functionVersions.map((r) =>
              convertFunctionReleaseToGraphQLReturn({ ...r, functionId: parent.id })
            )
          }
        }
      },
      AutomateFunctionRelease: {
        async function(parent, _args, ctx) {
          const fn = await ctx.loaders.automationsApi.getFunction.load(
            parent.functionId
          )
          if (!fn) {
            throw new FunctionNotFoundError('Function not found', {
              info: { id: parent.functionId }
            })
          }
>>>>>>> 35ed1797

          return convertFunctionToGraphQLReturn(fn)
        }
      },
      AutomateMutations: {
        async createFunction(_parent, args, ctx) {
          const create = createFunctionFromTemplate({
            createExecutionEngineFn: createFunction,
            getUser
          })

          return (await create({ input: args.input, userId: ctx.userId! }))
            .graphqlReturn
        },
        async updateFunction(_parent, args, ctx) {
          const update = updateFunction({
            updateFunction: execEngineUpdateFunction,
            getFunction
          })
          return await update({ input: args.input, userId: ctx.userId! })
        }
      },
      ProjectAutomationMutations: {
        async create(parent, { input }, ctx) {
          const testAutomateAuthCode = process.env['TEST_AUTOMATE_AUTHENTICATION_CODE']
          const create = createAutomation({
            createAuthCode: testAutomateAuthCode
              ? async () => testAutomateAuthCode
              : createStoredAuthCode({ redis: getGenericRedis() }),
            automateCreateAutomation: clientCreateAutomation,
            storeAutomation
          })

          return (
            await create({
              input,
              userId: ctx.userId!,
              projectId: parent.projectId,
              userResourceAccessRules: ctx.resourceAccessRules
            })
          ).automation
        },
        async update(parent, { input }, ctx) {
          const update = updateAutomation({
            getAutomation,
            updateAutomation: updateDbAutomation
          })

          return await update({
            input,
            userId: ctx.userId!,
            projectId: parent.projectId,
            userResourceAccessRules: ctx.resourceAccessRules
          })
        },
        async createRevision(parent, { input }, ctx) {
          const create = createAutomationRevision({
            getAutomation,
            storeAutomationRevision,
            getBranchesByIds,
            getFunctionRelease,
            getEncryptionKeyPair,
            getFunctionInputDecryptor: getFunctionInputDecryptor({ buildDecryptor }),
            getFunctionReleases
          })

          return await create({
            input,
            projectId: parent.projectId,
            userId: ctx.userId!,
            userResourceAccessRules: ctx.resourceAccessRules
          })
        },
        async trigger(parent, { automationId }, ctx) {
          const trigger = manuallyTriggerAutomation({
            getAutomationTriggerDefinitions,
            getAutomation,
            getBranchLatestCommits,
            triggerFunction: triggerAutomationRevisionRun({
              automateRunTrigger: triggerAutomationRun,
              getEncryptionKeyPairFor,
              getFunctionInputDecryptor: getFunctionInputDecryptor({ buildDecryptor })
            })
          })

          await trigger({
            automationId,
            userId: ctx.userId!,
            userResourceAccessRules: ctx.resourceAccessRules,
            projectId: parent.projectId
          })

          return true
        }
      },
      Query: {
        async automateValidateAuthCode(_parent, { code }) {
          const validate = validateStoredAuthCode({
            redis: getGenericRedis()
          })
          return await validate(code)
        },
        async automateFunction(_parent, { id }, ctx) {
          const fn = await ctx.loaders.automationsApi.getFunction.load(id)
          if (!fn) {
            throw new FunctionNotFoundError('Function not found', {
              info: { id }
            })
          }

          return convertFunctionToGraphQLReturn(fn)
        },
        async automateFunctions(_parent, args) {
          const res = await getFunctions({
            query: {
              query: args.filter?.search || undefined,
              cursor: args.cursor || undefined,
              limit: isNullOrUndefined(args.limit) ? undefined : args.limit,
              functionsWithoutVersions:
                args.filter?.functionsWithoutReleases || undefined,
              featuredFunctionsOnly: args.filter?.featuredFunctionsOnly || undefined
            }
          })

          const items = res.items.map(convertFunctionToGraphQLReturn)

          return {
            cursor: res.cursor,
            totalCount: res.totalCount,
            items
          }
        }
      },
      User: {
        // TODO: Needs proper integration w/ Execution engine
        automateInfo: () => ({
          hasAutomateGithubApp: false,
          availableGithubOrgs: []
        })
      },
      ServerInfo: {
        // TODO: Needs proper integration w/ Execution engine
        automate: () => ({
          availableFunctionTemplates: functionTemplateRepos.slice()
        })
      },
      ProjectMutations: {
        async automationMutations(_parent, { projectId }, ctx) {
          await validateStreamAccess(
            ctx.userId!,
            projectId,
            Roles.Stream.Owner,
            ctx.resourceAccessRules
          )
          return { projectId }
        }
      },
      Mutation: {
        async automateFunctionRunStatusReport(_parent, { input }) {
          const deps: ReportFunctionRunStatusDeps = {
            getAutomationFunctionRunRecord: getFunctionRun,
            upsertAutomationFunctionRunRecord: upsertAutomationFunctionRun,
            automationRunUpdater: updateAutomationRun
          }

          const payload = {
            ...input,
            contextView: input.contextView ?? null,
            results: (input.results as Automate.AutomateTypes.ResultsSchema) ?? null,
            runId: input.functionRunId,
            status: mapGqlStatusToDbStatus(input.status),
            statusMessage: input.statusMessage ?? null
          }

          const result = await reportFunctionRunStatus(deps)(payload)

          return result
        },
        automateMutations: () => ({})
      },
      Subscription: {
        projectTriggeredAutomationsStatusUpdated: {
          subscribe: filteredSubscribe(
            ProjectSubscriptions.ProjectTriggeredAutomationsStatusUpdated,
            async (payload, args, ctx) => {
              if (payload.projectId !== args.projectId) return false

              await authorizeResolver(
                ctx.userId,
                payload.projectId,
                Roles.Stream.Owner,
                ctx.resourceAccessRules
              )
              return true
            }
          )
        },
        projectAutomationsUpdated: {
          subscribe: filteredSubscribe(
            ProjectSubscriptions.ProjectAutomationsUpdated,
            async (payload, args, ctx) => {
              if (payload.projectId !== args.projectId) return false

              await authorizeResolver(
                ctx.userId,
                payload.projectId,
                Roles.Stream.Owner,
                ctx.resourceAccessRules
              )
              return true
            }
          )
        }
      }
    }
  : {
      /**
       * If automate module is disabled
       */
      Project: {
        automation: () => {
          throw new AutomateApiDisabledError()
        },
        automations: () => {
          throw new AutomateApiDisabledError()
        }
      },
      AutomateMutations: {
        createFunction: () => {
          throw new AutomateApiDisabledError()
        },
        updateFunction: () => {
          throw new AutomateApiDisabledError()
        }
      },
      ProjectAutomationMutations: {
        create: () => {
          throw new AutomateApiDisabledError()
        },
        update: () => {
          throw new AutomateApiDisabledError()
        },
        createRevision: () => {
          throw new AutomateApiDisabledError()
        },
        trigger: () => {
          throw new AutomateApiDisabledError()
        }
      },
      Query: {
        automateValidateAuthCode: () => {
          throw new AutomateApiDisabledError()
        },
        automateFunction: () => {
          throw new AutomateApiDisabledError()
        },
        automateFunctions: () => {
          throw new AutomateApiDisabledError()
        }
      },
      User: {
        automateInfo: () => ({
          hasAutomateGithubApp: false,
          availableGithubOrgs: []
        })
      },
      ServerInfo: {
        automate: () => ({
          availableFunctionTemplates: []
        })
      },
      Mutation: {
        automateFunctionRunStatusReport: () => {
          throw new AutomateApiDisabledError()
        },
        automateMutations: () => ({})
      },
      Subscription: {
        projectTriggeredAutomationsStatusUpdated: {
          subscribe: filteredSubscribe(
            ProjectSubscriptions.ProjectTriggeredAutomationsStatusUpdated,
            () => false
          )
        },
        projectAutomationsUpdated: {
          subscribe: filteredSubscribe(
            ProjectSubscriptions.ProjectAutomationsUpdated,
            () => false
          )
        }
      }
    }) as Resolvers<|MERGE_RESOLUTION|>--- conflicted
+++ resolved
@@ -47,11 +47,13 @@
 import { getUser } from '@/modules/core/repositories/users'
 import { createAutomation as clientCreateAutomation } from '@/modules/automate/clients/executionEngine'
 import { validateStreamAccess } from '@/modules/core/services/streams/streamAccessService'
-<<<<<<< HEAD
-import { Automate, Roles, isNonNullable, isNullOrUndefined } from '@speckle/shared'
-=======
-import { Automate, Environment, Roles, isNullOrUndefined } from '@speckle/shared'
->>>>>>> 35ed1797
+import {
+  Automate,
+  Environment,
+  Roles,
+  isNullOrUndefined,
+  isNonNullable
+} from '@speckle/shared'
 import {
   getBranchLatestCommits,
   getBranchesByIds
@@ -90,12 +92,9 @@
   mapDbStatusToGqlStatus,
   mapGqlStatusToDbStatus
 } from '@/modules/automate/utils/automateFunctionRunStatus'
-<<<<<<< HEAD
+import { AutomateApiDisabledError } from '@/modules/automate/errors/core'
 import { ExecutionEngineNetworkError } from '@/modules/automate/errors/executionEngine'
 import { automateLogger } from '@/logging/logging'
-=======
-import { AutomateApiDisabledError } from '@/modules/automate/errors/core'
->>>>>>> 35ed1797
 
 /**
  * TODO:
@@ -193,102 +192,6 @@
             parent.id
           )
 
-<<<<<<< HEAD
-      return {
-        items,
-        totalCount,
-        cursor
-      }
-    },
-    async creationPublicKeys(parent, _args, ctx) {
-      await authorizeResolver(
-        ctx.userId!,
-        parent.projectId,
-        Roles.Stream.Owner,
-        ctx.resourceAccessRules
-      )
-
-      const publicKey = await getEncryptionPublicKey()
-      return [publicKey]
-    }
-  },
-  AutomateRun: {
-    async trigger(parent, _args, ctx) {
-      const triggers =
-        parent.triggers ||
-        (await ctx.loaders.automations.getRunTriggers.load(parent.id))
-
-      const trigger = triggers[0]
-      return trigger
-    },
-    async functionRuns(parent) {
-      return parent.functionRuns
-    },
-    async automation(parent, _args, ctx) {
-      return ctx.loaders.automations.getAutomation.load(parent.automationId)
-    },
-    status: (parent) => mapDbStatusToGqlStatus(parent.status)
-  },
-  TriggeredAutomationsStatus: {
-    status: (parent) => mapDbStatusToGqlStatus(parent.status)
-  },
-  AutomateFunctionRun: {
-    async function(parent, _args, ctx) {
-      const fn = await ctx.loaders.automationsApi.getFunction.load(parent.functionId)
-      if (!fn) {
-        automateLogger.warn(
-          { id: parent.functionId, fnRunId: parent.id, runid: parent.runId },
-          'AutomateFunctionRun function unexpectedly not found'
-        )
-        return null
-      }
-
-      return convertFunctionToGraphQLReturn(fn)
-    },
-    results(parent, _args, ctx) {
-      try {
-        return parent.results
-          ? Automate.AutomateTypes.formatResultsSchema(parent.results)
-          : null
-      } catch (e) {
-        ctx.log.warn('Error formatting results schema', e)
-      }
-    },
-    status: (parent) => mapDbStatusToGqlStatus(parent.status)
-  },
-  AutomationRevision: {
-    async triggerDefinitions(parent, _args, ctx) {
-      const triggers = await ctx.loaders.automations.getRevisionTriggerDefinitions.load(
-        parent.id
-      )
-
-      return triggers
-    },
-    async functions(parent, _args, ctx) {
-      const prepareInputs = getFunctionInputsForFrontend({
-        getEncryptionKeyPairFor,
-        buildDecryptor,
-        redactWriteOnlyInputData
-      })
-
-      const fns = await ctx.loaders.automations.getRevisionFunctions.load(parent.id)
-      const fnsReleases = keyBy(
-        (
-          await ctx.loaders.automationsApi.getFunctionRelease.loadMany(
-            fns.map((fn) => [fn.functionId, fn.functionReleaseId])
-          )
-        ).filter(
-          (r): r is FunctionReleaseSchemaType => r !== null && !(r instanceof Error)
-        ),
-        (r) => r.functionVersionId
-      )
-
-      const fnsForRedaction: Array<AutomationRevisionFunctionForInputRedaction | null> =
-        fns.map((fn) => {
-          const release = fnsReleases[fn.functionReleaseId]
-          if (!release) {
-            return null
-=======
           // if the model has no versions, no automations could have run
           if (!latestCommit) return null
 
@@ -326,7 +229,6 @@
           const retrievalArgs = {
             automationId: parent.id,
             ...args
->>>>>>> 35ed1797
           }
 
           const [{ items, cursor }, totalCount] = await Promise.all([
@@ -343,68 +245,6 @@
             totalCount,
             cursor
           }
-<<<<<<< HEAD
-        })
-
-      return prepareInputs({
-        fns: fnsForRedaction.filter(isNonNullable),
-        publicKey: parent.publicKey
-      })
-    }
-  },
-  AutomationRevisionFunction: {
-    async parameters(parent) {
-      return parent.functionInputs
-    }
-  },
-  AutomateFunction: {
-    async automationCount(parent, _args, ctx) {
-      return ctx.loaders.automations.getFunctionAutomationCount.load(parent.id)
-    },
-    async releases(parent, args) {
-      try {
-        // TODO: Replace w/ dataloader batch call, when/if possible
-        const fn = await getFunction({
-          functionId: parent.id,
-          releases:
-            args?.cursor || args?.filter?.search || args?.limit
-              ? {
-                  cursor: args.cursor || undefined,
-                  search: args.filter?.search || undefined,
-                  limit: args.limit || undefined
-                }
-              : {}
-        })
-
-        return {
-          cursor: fn.versionCursor,
-          totalCount: fn.versionCount,
-          items: fn.functionVersions.map((r) =>
-            convertFunctionReleaseToGraphQLReturn({ ...r, functionId: parent.id })
-          )
-        }
-      } catch (e) {
-        if (e instanceof ExecutionEngineNetworkError) {
-          return {
-            cursor: null,
-            totalCount: 0,
-            items: []
-          }
-        }
-
-        throw e
-      }
-    }
-  },
-  AutomateFunctionRelease: {
-    async function(parent, _args, ctx) {
-      const fn = await ctx.loaders.automationsApi.getFunction.load(parent.functionId)
-      if (!fn) {
-        throw new FunctionNotFoundError('Function not found', {
-          info: { id: parent.functionId }
-        })
-      }
-=======
         },
         async creationPublicKeys(parent, _args, ctx) {
           await authorizeResolver(
@@ -444,11 +284,12 @@
             parent.functionId
           )
           if (!fn) {
-            throw new FunctionNotFoundError('Function not found', {
-              info: { id: parent.functionId }
-            })
-          }
->>>>>>> 35ed1797
+            automateLogger.warn(
+              { id: parent.functionId, fnRunId: parent.id, runid: parent.runId },
+              'AutomateFunctionRun function unexpectedly not found'
+            )
+            return null
+          }
 
           return convertFunctionToGraphQLReturn(fn)
         },
@@ -489,19 +330,11 @@
             (r) => r.functionVersionId
           )
 
-          const fnsForRedaction: AutomationRevisionFunctionForInputRedaction[] =
+          const fnsForRedaction: Array<AutomationRevisionFunctionForInputRedaction | null> =
             fns.map((fn) => {
               const release = fnsReleases[fn.functionReleaseId]
               if (!release) {
-                throw new AutomateFunctionReleaseNotFoundError(
-                  `Could not find function release #${fn.functionReleaseId} for function #${fn.functionId}`,
-                  {
-                    info: {
-                      functionId: fn.functionId,
-                      functionReleaseId: fn.functionReleaseId
-                    }
-                  }
-                )
+                return null
               }
 
               return {
@@ -510,74 +343,10 @@
               }
             })
 
-<<<<<<< HEAD
-      return convertFunctionToGraphQLReturn(fn)
-    },
-    async automateFunctions(_parent, args) {
-      try {
-        const res = await getFunctions({
-          query: {
-            query: args.filter?.search || undefined,
-            cursor: args.cursor || undefined,
-            limit: isNullOrUndefined(args.limit) ? undefined : args.limit,
-            functionsWithoutVersions:
-              args.filter?.functionsWithoutReleases || undefined,
-            featuredFunctionsOnly: args.filter?.featuredFunctionsOnly || undefined
-          }
-        })
-
-        const items = res.items.map(convertFunctionToGraphQLReturn)
-
-        return {
-          cursor: res.cursor,
-          totalCount: res.totalCount,
-          items
-        }
-      } catch (e) {
-        if (e instanceof ExecutionEngineNetworkError) {
-          return {
-            cursor: null,
-            totalCount: 0,
-            items: []
-          }
-        }
-        throw e
-      }
-    }
-  },
-  User: {
-    // TODO: Needs proper integration w/ Execution engine
-    automateInfo: () => ({
-      hasAutomateGithubApp: false,
-      availableGithubOrgs: []
-    })
-  },
-  ServerInfo: {
-    // TODO: Needs proper integration w/ Execution engine
-    automate: () => ({
-      availableFunctionTemplates: functionTemplateRepos.slice()
-    })
-  },
-  ProjectMutations: {
-    async automationMutations(_parent, { projectId }, ctx) {
-      await validateStreamAccess(
-        ctx.userId!,
-        projectId,
-        Roles.Stream.Owner,
-        ctx.resourceAccessRules
-      )
-      return { projectId }
-    }
-  },
-  Mutation: {
-    async automateFunctionRunStatusReport(_parent, { input }) {
-      const deps: ReportFunctionRunStatusDeps = {
-        getAutomationFunctionRunRecord: getFunctionRun,
-        upsertAutomationFunctionRunRecord: upsertAutomationFunctionRun,
-        automationRunUpdater: updateAutomationRun
-      }
-=======
-          return prepareInputs({ fns: fnsForRedaction, publicKey: parent.publicKey })
+          return prepareInputs({
+            fns: fnsForRedaction.filter(isNonNullable),
+            publicKey: parent.publicKey
+          })
         }
       },
       AutomationRevisionFunction: {
@@ -590,25 +359,37 @@
           return ctx.loaders.automations.getFunctionAutomationCount.load(parent.id)
         },
         async releases(parent, args) {
-          // TODO: Replace w/ dataloader batch call, when/if possible
-          const fn = await getFunction({
-            functionId: parent.id,
-            releases:
-              args?.cursor || args?.filter?.search || args?.limit
-                ? {
-                    cursor: args.cursor || undefined,
-                    search: args.filter?.search || undefined,
-                    limit: args.limit || undefined
-                  }
-                : {}
-          })
-
-          return {
-            cursor: fn.versionCursor,
-            totalCount: fn.versionCount,
-            items: fn.functionVersions.map((r) =>
-              convertFunctionReleaseToGraphQLReturn({ ...r, functionId: parent.id })
-            )
+          try {
+            // TODO: Replace w/ dataloader batch call, when/if possible
+            const fn = await getFunction({
+              functionId: parent.id,
+              releases:
+                args?.cursor || args?.filter?.search || args?.limit
+                  ? {
+                      cursor: args.cursor || undefined,
+                      search: args.filter?.search || undefined,
+                      limit: args.limit || undefined
+                    }
+                  : {}
+            })
+
+            return {
+              cursor: fn.versionCursor,
+              totalCount: fn.versionCount,
+              items: fn.functionVersions.map((r) =>
+                convertFunctionReleaseToGraphQLReturn({ ...r, functionId: parent.id })
+              )
+            }
+          } catch (e) {
+            if (e instanceof ExecutionEngineNetworkError) {
+              return {
+                cursor: null,
+                totalCount: 0,
+                items: []
+              }
+            }
+
+            throw e
           }
         }
       },
@@ -622,7 +403,6 @@
               info: { id: parent.functionId }
             })
           }
->>>>>>> 35ed1797
 
           return convertFunctionToGraphQLReturn(fn)
         }
@@ -736,23 +516,34 @@
           return convertFunctionToGraphQLReturn(fn)
         },
         async automateFunctions(_parent, args) {
-          const res = await getFunctions({
-            query: {
-              query: args.filter?.search || undefined,
-              cursor: args.cursor || undefined,
-              limit: isNullOrUndefined(args.limit) ? undefined : args.limit,
-              functionsWithoutVersions:
-                args.filter?.functionsWithoutReleases || undefined,
-              featuredFunctionsOnly: args.filter?.featuredFunctionsOnly || undefined
+          try {
+            const res = await getFunctions({
+              query: {
+                query: args.filter?.search || undefined,
+                cursor: args.cursor || undefined,
+                limit: isNullOrUndefined(args.limit) ? undefined : args.limit,
+                functionsWithoutVersions:
+                  args.filter?.functionsWithoutReleases || undefined,
+                featuredFunctionsOnly: args.filter?.featuredFunctionsOnly || undefined
+              }
+            })
+
+            const items = res.items.map(convertFunctionToGraphQLReturn)
+
+            return {
+              cursor: res.cursor,
+              totalCount: res.totalCount,
+              items
             }
-          })
-
-          const items = res.items.map(convertFunctionToGraphQLReturn)
-
-          return {
-            cursor: res.cursor,
-            totalCount: res.totalCount,
-            items
+          } catch (e) {
+            if (e instanceof ExecutionEngineNetworkError) {
+              return {
+                cursor: null,
+                totalCount: 0,
+                items: []
+              }
+            }
+            throw e
           }
         }
       },
