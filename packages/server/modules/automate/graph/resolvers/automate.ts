--- conflicted
+++ resolved
@@ -868,9 +868,6 @@
       automation: () => {
         throw new AutomateApiDisabledError()
       },
-      automations: () => {
-        throw new AutomateApiDisabledError()
-      }
     },
     AutomateMutations: {
       createFunction: () => {
@@ -887,15 +884,8 @@
       update: () => {
         throw new AutomateApiDisabledError()
       },
-<<<<<<< HEAD
       createRevision: () => {
         throw new AutomateApiDisabledError()
-=======
-      User: {
-        automateInfo: () => {
-          throw new AutomateApiDisabledError()
-        }
->>>>>>> 9e383f83
       },
       trigger: () => {
         throw new AutomateApiDisabledError()
@@ -913,10 +903,9 @@
       }
     },
     User: {
-      automateInfo: () => ({
-        hasAutomateGithubApp: false,
-        availableGithubOrgs: []
-      })
+      automateInfo: () => {
+        throw new AutomateApiDisabledError()
+      }
     },
     ServerInfo: {
       automate: () => ({
