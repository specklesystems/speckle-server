import cron from 'node-cron'
import { moduleLogger } from '@/observability/logging'
import { getFeatureFlags } from '@/modules/shared/helpers/envHelper'
import { registerOrUpdateScopeFactory } from '@/modules/shared/repositories/scopes'
import db from '@/db/knex'
import { Optional, SpeckleModule } from '@/modules/shared/helpers/typeHelper'
import { workspaceRoles } from '@/modules/workspaces/roles'
import { workspaceScopes } from '@/modules/workspaces/scopes'
import { registerOrUpdateRole } from '@/modules/shared/repositories/roles'
import { initializeEventListenersFactory } from '@/modules/workspaces/events/eventListener'
import { validateModuleLicense } from '@/modules/gatekeeper/services/validateLicense'
import { getSsoRouter } from '@/modules/workspaces/rest/sso'
import { InvalidLicenseError } from '@/modules/gatekeeper/errors/license'
<<<<<<< HEAD
import { ScheduleExecution } from '@/modules/core/domain/scheduledTasks/operations'
=======
>>>>>>> 406d7fe9
import { scheduleExecutionFactory } from '@/modules/core/services/taskScheduler'
import {
  acquireTaskLockFactory,
  releaseTaskLockFactory
} from '@/modules/core/repositories/scheduledTasks'
<<<<<<< HEAD
import { getWorkspacesNonCompleteFactory } from '@/modules/workspaces/repositories/workspaces'
import { deleteWorkspacesNonCompleteFactory } from '@/modules/workspaces/services/workspaceCreationState'
import { queryAllWorkspaceProjectsFactory } from '@/modules/workspaces/services/projects'
import {
  deleteStreamFactory,
  legacyGetStreamsFactory
} from '@/modules/core/repositories/streams'
import { deleteSsoProviderFactory } from '@/modules/workspaces/repositories/sso'
import { getEventBus } from '@/modules/shared/services/eventBus'
import { deleteAllResourceInvitesFactory } from '@/modules/serverinvites/repositories/serverInvites'
import { deleteWorkspaceFactory as repoDeleteWorkspaceFactory } from '@/modules/workspaces/repositories/workspaces'
import { deleteWorkspaceFactory } from '@/modules/workspaces/services/management'
=======
import { scheduleUpdateAllWorkspacesTracking } from '@/modules/workspaces/services/tracking'
import { getClient } from '@/modules/shared/utils/mixpanel'
>>>>>>> 406d7fe9

const {
  FF_WORKSPACES_MODULE_ENABLED,
  FF_WORKSPACES_SSO_ENABLED,
  FF_BILLING_INTEGRATION_ENABLED
} = getFeatureFlags()

let quitListeners: Optional<() => void> = undefined
let scheduledTasks: cron.ScheduledTask[] = []

const initScopes = async () => {
  const registerFunc = registerOrUpdateScopeFactory({ db })
  await Promise.all(workspaceScopes.map((scope) => registerFunc({ scope })))
}

const initRoles = async () => {
  const registerFunc = registerOrUpdateRole({ db })
  await Promise.all(workspaceRoles.map((role) => registerFunc({ role })))
}

const scheduleDeleteWorkspacesNonComplete = ({
  scheduleExecution
}: {
  scheduleExecution: ScheduleExecution
}) => {
  const deleteWorkspacesNonComplete = deleteWorkspacesNonCompleteFactory({
    getWorkspacesNonComplete: getWorkspacesNonCompleteFactory({ db }),
    deleteWorkspace: deleteWorkspaceFactory({
      deleteWorkspace: repoDeleteWorkspaceFactory({ db }),
      deleteProject: deleteStreamFactory({ db }),
      deleteAllResourceInvites: deleteAllResourceInvitesFactory({ db }),
      queryAllWorkspaceProjects: queryAllWorkspaceProjectsFactory({
        getStreams: legacyGetStreamsFactory({ db })
      }),
      deleteSsoProvider: deleteSsoProviderFactory({ db }),
      emitWorkspaceEvent: getEventBus().emit
    })
  })

  const every30Mins = '*/30 * * * *'
  return scheduleExecution(
    every30Mins,
    'DeleteWorkspaceNonComplete',
    async (_scheduledTime, { logger }) => {
      await Promise.all([deleteWorkspacesNonComplete({ logger })])
    }
  )
}

const workspacesModule: SpeckleModule = {
  async init({ app, isInitial }) {
    if (!FF_WORKSPACES_MODULE_ENABLED) return
    const isWorkspaceLicenseValid = await validateModuleLicense({
      requiredModules: ['workspaces']
    })

    if (!isWorkspaceLicenseValid)
      throw new InvalidLicenseError(
        'The workspaces module needs a valid license to run, contact Speckle to get one.'
      )
    moduleLogger.info('⚒️  Init workspaces module')

    if (FF_WORKSPACES_SSO_ENABLED) app.use(getSsoRouter())

    if (isInitial) {
<<<<<<< HEAD
=======
      const mixpanel = getClient()
>>>>>>> 406d7fe9
      const scheduleExecution = scheduleExecutionFactory({
        acquireTaskLock: acquireTaskLockFactory({ db }),
        releaseTaskLock: releaseTaskLockFactory({ db })
      })

<<<<<<< HEAD
      scheduledTasks = [scheduleDeleteWorkspacesNonComplete({ scheduleExecution })]
=======
      if (FF_BILLING_INTEGRATION_ENABLED && mixpanel)
        scheduledTasks = [
          scheduleUpdateAllWorkspacesTracking({ scheduleExecution, mixpanel })
        ]
>>>>>>> 406d7fe9

      quitListeners = initializeEventListenersFactory({ db })()
    }
    await Promise.all([initScopes(), initRoles()])
  },
  shutdown() {
    if (!FF_WORKSPACES_MODULE_ENABLED) return
    quitListeners?.()
    scheduledTasks.forEach((task) => {
      task.stop()
    })
  }
}

export = workspacesModule<|MERGE_RESOLUTION|>--- conflicted
+++ resolved
@@ -11,16 +11,12 @@
 import { validateModuleLicense } from '@/modules/gatekeeper/services/validateLicense'
 import { getSsoRouter } from '@/modules/workspaces/rest/sso'
 import { InvalidLicenseError } from '@/modules/gatekeeper/errors/license'
-<<<<<<< HEAD
 import { ScheduleExecution } from '@/modules/core/domain/scheduledTasks/operations'
-=======
->>>>>>> 406d7fe9
 import { scheduleExecutionFactory } from '@/modules/core/services/taskScheduler'
 import {
   acquireTaskLockFactory,
   releaseTaskLockFactory
 } from '@/modules/core/repositories/scheduledTasks'
-<<<<<<< HEAD
 import { getWorkspacesNonCompleteFactory } from '@/modules/workspaces/repositories/workspaces'
 import { deleteWorkspacesNonCompleteFactory } from '@/modules/workspaces/services/workspaceCreationState'
 import { queryAllWorkspaceProjectsFactory } from '@/modules/workspaces/services/projects'
@@ -33,10 +29,8 @@
 import { deleteAllResourceInvitesFactory } from '@/modules/serverinvites/repositories/serverInvites'
 import { deleteWorkspaceFactory as repoDeleteWorkspaceFactory } from '@/modules/workspaces/repositories/workspaces'
 import { deleteWorkspaceFactory } from '@/modules/workspaces/services/management'
-=======
 import { scheduleUpdateAllWorkspacesTracking } from '@/modules/workspaces/services/tracking'
 import { getClient } from '@/modules/shared/utils/mixpanel'
->>>>>>> 406d7fe9
 
 const {
   FF_WORKSPACES_MODULE_ENABLED,
@@ -102,23 +96,17 @@
     if (FF_WORKSPACES_SSO_ENABLED) app.use(getSsoRouter())
 
     if (isInitial) {
-<<<<<<< HEAD
-=======
       const mixpanel = getClient()
->>>>>>> 406d7fe9
       const scheduleExecution = scheduleExecutionFactory({
         acquireTaskLock: acquireTaskLockFactory({ db }),
         releaseTaskLock: releaseTaskLockFactory({ db })
       })
 
-<<<<<<< HEAD
       scheduledTasks = [scheduleDeleteWorkspacesNonComplete({ scheduleExecution })]
-=======
       if (FF_BILLING_INTEGRATION_ENABLED && mixpanel)
-        scheduledTasks = [
+        scheduledTasks.push(
           scheduleUpdateAllWorkspacesTracking({ scheduleExecution, mixpanel })
-        ]
->>>>>>> 406d7fe9
+        )
 
       quitListeners = initializeEventListenersFactory({ db })()
     }
