import {
  getStreamFactory,
  grantStreamPermissionsFactory,
  legacyGetStreamsFactory,
  revokeStreamPermissionsFactory,
  upsertProjectRoleFactory
} from '@/modules/core/repositories/streams'
import {
  CountWorkspaceRoleWithOptionalProjectRole,
  GetDefaultRegion,
  GetWorkspace,
  GetWorkspaceCollaborators,
  GetWorkspaceRoleForUser,
  GetWorkspaceSeatTypeToProjectRoleMapping,
  QueryAllWorkspaceProjects,
  ValidateWorkspaceMemberProjectRole
} from '@/modules/workspaces/domain/operations'
import {
  ServerInvitesEvents,
  ServerInvitesEventsPayloads
} from '@/modules/serverinvites/domain/events'
import {
  isProjectResourceTarget,
  resolveTarget
} from '@/modules/serverinvites/helpers/core'
import { logger, moduleLogger } from '@/observability/logging'
import { updateWorkspaceRoleFactory } from '@/modules/workspaces/services/management'
import { EventPayload, getEventBus } from '@/modules/shared/services/eventBus'
import { WorkspaceInviteResourceType } from '@/modules/workspacesCore/domain/constants'
<<<<<<< HEAD
import { Roles, throwUncoveredError } from '@speckle/shared'
=======
>>>>>>> 41800d90
import {
  Roles,
  StreamRoles,
  throwUncoveredError,
  WorkspaceRoles
} from '@speckle/shared'
import { UpsertProjectRole } from '@/modules/core/domain/projects/operations'
import { WorkspaceEvents } from '@/modules/workspacesCore/domain/events'
import { Knex } from 'knex'
import {
  countWorkspaceRoleWithOptionalProjectRoleFactory,
  getWorkspaceCollaboratorsFactory,
  getWorkspaceFactory,
  getWorkspaceRoleForUserFactory,
  getWorkspaceRolesFactory,
  getWorkspaceWithDomainsFactory,
  upsertWorkspaceRoleFactory
} from '@/modules/workspaces/repositories/workspaces'
import {
  queryAllWorkspaceProjectsFactory,
  getWorkspaceRoleToDefaultProjectRoleMappingFactory,
  getWorkspaceSeatTypeToProjectRoleMappingFactory,
  validateWorkspaceMemberProjectRoleFactory
} from '@/modules/workspaces/services/projects'
import { withTransaction } from '@/modules/shared/helpers/dbHelper'
import {
  findEmailsByUserIdFactory,
  findVerifiedEmailsByUserIdFactory
} from '@/modules/core/repositories/userEmails'
import {
  GetStream,
  SetStreamCollaborator
} from '@/modules/core/domain/streams/operations'
import {
  GetUserSsoSession,
  GetWorkspaceSsoProviderRecord
} from '@/modules/workspaces/domain/sso/operations'
import { isValidSsoSession } from '@/modules/workspaces/domain/sso/logic'
import { SsoSessionMissingOrExpiredError } from '@/modules/workspaces/errors/sso'
import {
  getUserSsoSessionFactory,
  getWorkspaceSsoProviderRecordFactory
} from '@/modules/workspaces/repositories/sso'
import { WorkspacesNotAuthorizedError } from '@/modules/workspaces/errors/workspace'
import { publish, WorkspaceSubscriptions } from '@/modules/shared/utils/subscriptions'
import { isWorkspaceResourceTarget } from '@/modules/workspaces/services/invites'
import { ProjectEvents } from '@/modules/core/domain/projects/events'
import { getBaseTrackingProperties, getClient } from '@/modules/shared/utils/mixpanel'
import {
  calculateSubscriptionSeats,
  GetWorkspacePlan,
  GetWorkspaceSubscription,
  GetWorkspaceWithPlan
} from '@/modules/gatekeeper/domain/billing'
<<<<<<< HEAD
import { Workspace } from '@/modules/workspacesCore/domain/types'
=======
import { getWorkspacePlanProductId } from '@/modules/gatekeeper/stripe'
import { Workspace, WorkspaceSeatType } from '@/modules/workspacesCore/domain/types'
>>>>>>> 41800d90
import { FindEmailsByUserId } from '@/modules/core/domain/userEmails/operations'
import { getDefaultRegionFactory } from '@/modules/workspaces/repositories/regions'
import {
  getWorkspacePlanFactory,
  getWorkspaceSubscriptionFactory,
  getWorkspaceWithPlanFactory,
  upsertUnpaidWorkspacePlanFactory
} from '@/modules/gatekeeper/repositories/billing'
import { ensureValidWorkspaceRoleSeatFactory } from '@/modules/workspaces/services/workspaceSeat'
import {
  createWorkspaceSeatFactory,
  deleteWorkspaceSeatFactory,
  getWorkspaceRoleAndSeatFactory,
  getWorkspaceUserSeatFactory
} from '@/modules/gatekeeper/repositories/workspaceSeat'
import {
  DeleteWorkspaceSeat,
  GetWorkspaceUserSeat
} from '@/modules/gatekeeper/domain/operations'
import {
  isStreamCollaboratorFactory,
  setStreamCollaboratorFactory,
  validateStreamAccessFactory
} from '@/modules/core/services/streams/access'
import { getUserFactory } from '@/modules/core/repositories/users'
import { authorizeResolver } from '@/modules/shared'
import { getFeatureFlags } from '@/modules/shared/helpers/envHelper'

const { FF_BILLING_INTEGRATION_ENABLED } = getFeatureFlags()

export const onInviteFinalizedFactory =
  (deps: {
    getStream: GetStream
    logger: typeof logger
    updateWorkspaceRole: ReturnType<typeof updateWorkspaceRoleFactory>
    getWorkspaceRole: GetWorkspaceRoleForUser
    upsertProjectRole: UpsertProjectRole
  }) =>
  async (
    payload: ServerInvitesEventsPayloads[typeof ServerInvitesEvents.Finalized]
  ) => {
    const { invite, accept } = payload

    const resourceTarget = invite.resource
    if (!accept || !isProjectResourceTarget(resourceTarget)) {
      return
    }
    const targetUserId = resolveTarget(invite.target).userId!

    const project = await deps.getStream({
      streamId: resourceTarget.resourceId,
      userId: targetUserId
    })
    if (!project || !project.role) {
      deps.logger.warn(
        `When handling accepted invite - project not found or user is not a collaborator`,
        { invite, project: { id: project?.id, role: project?.role } }
      )
      return
    }
    if (!project.workspaceId) return

    const workspaceRole =
      resourceTarget.secondaryResourceRoles?.[WorkspaceInviteResourceType] ||
      Roles.Workspace.Guest

    // Add user to workspace
    await deps.updateWorkspaceRole({
      role: workspaceRole,
      userId: targetUserId,
      workspaceId: project.workspaceId,
      preventRoleDowngrade: true,
      updatedByUserId: invite.inviterId,
      skipProjectRoleUpdatesFor: [project.id]
    })

    // Automatically promote user to project owner if workspace admin
    const finalWorkspaceRole = await deps.getWorkspaceRole({
      userId: targetUserId,
      workspaceId: project.workspaceId
    })
    if (finalWorkspaceRole?.role === Roles.Workspace.Admin) {
      await deps.upsertProjectRole({
        projectId: project.id,
        userId: targetUserId,
        role: Roles.Stream.Owner
      })
    }
  }

export const onWorkspaceAuthorizedFactory =
  ({
    getWorkspace,
    getWorkspaceRoleForUser,
    getWorkspaceSsoProviderRecord,
    getUserSsoSession
  }: {
    getWorkspace: GetWorkspace
    getWorkspaceRoleForUser: GetWorkspaceRoleForUser
    getWorkspaceSsoProviderRecord: GetWorkspaceSsoProviderRecord
    getUserSsoSession: GetUserSsoSession
  }) =>
  async ({ userId, workspaceId }: { userId: string | null; workspaceId: string }) => {
    if (!userId) throw new WorkspacesNotAuthorizedError()

    // Guests cannot use (and are not restricted by) SSO
    const workspaceRole = await getWorkspaceRoleForUser({ userId, workspaceId })
    if (!workspaceRole) throw new WorkspacesNotAuthorizedError()
    if (workspaceRole?.role === Roles.Workspace.Guest) return

    const provider = await getWorkspaceSsoProviderRecord({ workspaceId })
    if (!provider) return

    const session = await getUserSsoSession({ userId, workspaceId })
    if (!session || !isValidSsoSession(session)) {
      const workspace = await getWorkspace({ workspaceId })
      throw new SsoSessionMissingOrExpiredError(workspace?.slug, {
        info: {
          workspaceSlug: workspace?.slug
        }
      })
    }
  }

export const onWorkspaceRoleDeletedFactory =
  (deps: {
    queryAllWorkspaceProjects: QueryAllWorkspaceProjects
    deleteWorkspaceSeat: DeleteWorkspaceSeat
    getStreamsCollaboratorCounts: GetStreamsCollaboratorCounts
    getWorkspaceCollaborators: GetWorkspaceCollaborators
    setStreamCollaborator: SetStreamCollaborator
  }) =>
  async ({
    acl: { userId, workspaceId },
    updatedByUserId
  }: {
    acl: { userId: string; workspaceId: string }
    updatedByUserId: string
  }) => {
    // Resolve a fallback admin
    const [admin] = await deps.getWorkspaceCollaborators({
      workspaceId,
      limit: 1,
      filter: {
        roles: [Roles.Workspace.Admin],
        excludeUserIds: [userId]
      }
    })

    // Delete roles for all workspace projects
    for await (const projectsPage of deps.queryAllWorkspaceProjects({
      workspaceId,
      userId
    })) {
      const projectsOldOwnerCounts = await deps.getStreamsCollaboratorCounts({
        streamIds: projectsPage.map((p) => p.id),
        type: Roles.Stream.Owner
      })
      await Promise.all(
        projectsPage.map(async ({ id: projectId, role: originalProjectRole }) => {
          // If downgraded from owner & last owner, transfer ownership to a workspace admin
          const isNoLongerOwner = originalProjectRole === Roles.Stream.Owner
          const wasLastOwner =
            projectsOldOwnerCounts[projectId]?.[Roles.Stream.Owner] === 1
          if (isNoLongerOwner && wasLastOwner) {
            await deps.setStreamCollaborator(
              {
                streamId: projectId,
                userId: admin.id,
                role: Roles.Stream.Owner,
                setByUserId: updatedByUserId
              },
              { trackProjectUpdate: false, skipAuthorization: true }
            )
          }

          // Do actual role change for changed user
          await deps.setStreamCollaborator(
            {
              streamId: projectId,
              userId,
              role: null,
              setByUserId: updatedByUserId
            },
            { trackProjectUpdate: false, skipAuthorization: true }
          )
        })
      )
    }

    // Delete seat
    await deps.deleteWorkspaceSeat({ userId, workspaceId })
  }

/**
 * // TODO: What if last admin removed?
 * - Do we still need on RoleUpdated? To change project roles? AKA guest can't be owner
 */

export const onWorkspaceSeatUpdatedFactory =
  (deps: {
    getWorkspaceSeatTypeToProjectRoleMapping: GetWorkspaceSeatTypeToProjectRoleMapping
    queryAllWorkspaceProjects: QueryAllWorkspaceProjects
    setStreamCollaborator: SetStreamCollaborator
    getWorkspaceWithPlan: GetWorkspaceWithPlan
    getWorkspaceRoleForUser: GetWorkspaceRoleForUser
    getStreamsCollaboratorCounts: GetStreamsCollaboratorCounts
    getWorkspaceCollaborators: GetWorkspaceCollaborators
  }) =>
  async (params: EventPayload<typeof WorkspaceEvents.SeatUpdated>) => {
    const { seat, updatedByUserId } = params.payload
    const { userId, type: seatType, workspaceId } = seat

    const [workspace, role] = await Promise.all([
      deps.getWorkspaceWithPlan({ workspaceId }),
      deps.getWorkspaceRoleForUser({ userId, workspaceId })
    ])
    if (!workspace || !role) return

    const { allowed: allowedProjectRoles, default: defaultProjectRoles } =
      await deps.getWorkspaceSeatTypeToProjectRoleMapping({
        workspaceId
      })

    // Resolve a fallback admin
    const [admin] = await deps.getWorkspaceCollaborators({
      workspaceId,
      limit: 1,
      filter: {
        roles: [Roles.Workspace.Admin],
        excludeUserIds: [userId]
      }
    })

    // Ensure project roles are valid on seat type switch
    for await (const projectsPage of deps.queryAllWorkspaceProjects({
      workspaceId,
      userId
    })) {
      const projectsOldOwnerCounts = await deps.getStreamsCollaboratorCounts({
        streamIds: projectsPage.map((p) => p.id),
        type: Roles.Stream.Owner
      })
      await Promise.all(
        projectsPage.map(async ({ id: projectId, role: originalProjectRole }) => {
          const disallowedProjectRole =
            originalProjectRole &&
            !allowedProjectRoles[seatType].includes(originalProjectRole)
          if (!disallowedProjectRole) return

          const nextUserRole = defaultProjectRoles[seatType]

          // If downgraded from owner & last owner, transfer ownership to a workspace admin
          const isNoLongerOwner =
            originalProjectRole === Roles.Stream.Owner &&
            nextUserRole !== Roles.Stream.Owner
          const wasLastOwner =
            projectsOldOwnerCounts[projectId]?.[Roles.Stream.Owner] === 1
          if (isNoLongerOwner && wasLastOwner) {
            await deps.setStreamCollaborator(
              {
                streamId: projectId,
                userId: admin.id,
                role: Roles.Stream.Owner,
                setByUserId: updatedByUserId
              },
              { trackProjectUpdate: false, skipAuthorization: true }
            )
          }

          // Do actual role change for changed user
          await deps.setStreamCollaborator(
            {
              streamId: projectId,
              userId,
              role: nextUserRole,
              setByUserId: updatedByUserId
            },
            { trackProjectUpdate: false, skipAuthorization: true }
          )
        })
      )
    }
  }

<<<<<<< HEAD
=======
export const onWorkspaceRoleUpdatedFactory =
  (deps: {
    getWorkspaceRoleToDefaultProjectRoleMapping: GetWorkspaceRoleToDefaultProjectRoleMapping
    queryAllWorkspaceProjects: QueryAllWorkspaceProjects
    setStreamCollaborator: SetStreamCollaborator
    getWorkspaceUserSeat: GetWorkspaceUserSeat
    getStreamsCollaboratorCounts: GetStreamsCollaboratorCounts
    getWorkspaceCollaborators: GetWorkspaceCollaborators
    getWorkspaceWithPlan: GetWorkspaceWithPlan
  }) =>
  async ({
    acl,
    updatedByUserId,
    flags
  }: {
    acl: { userId: string; role: WorkspaceRoles; workspaceId: string }
    flags?: {
      skipProjectRoleUpdatesFor: string[]
    }
    updatedByUserId: string
  }) => {
    const { userId, role, workspaceId } = acl

    const workspace = await deps.getWorkspaceWithPlan({ workspaceId })
    if (!workspace) return

    // Until we kill old plan code, we need to do full project role assignment for them
    const isOldPlan = !workspace.plan || !isNewPlanType(workspace.plan.name)
    const { default: defaultProjectRoles } =
      await deps.getWorkspaceRoleToDefaultProjectRoleMapping({
        workspaceId
      })

    const seatType = await deps.getWorkspaceUserSeat({ workspaceId, userId })
    if (!seatType) return

    // Resolve a fallback admin
    const [admin] = await deps.getWorkspaceCollaborators({
      workspaceId,
      limit: 1,
      filter: {
        roles: [Roles.Workspace.Admin],
        excludeUserIds: [userId]
      }
    })

    // Enforce project roles based on workspace role and seat type, if project role exists
    for await (const projectsPage of deps.queryAllWorkspaceProjects({
      workspaceId,
      userId
    })) {
      const projectsOldOwnerCounts = await deps.getStreamsCollaboratorCounts({
        streamIds: projectsPage.map((p) => p.id),
        type: Roles.Stream.Owner
      })
      await Promise.all(
        projectsPage.map(async ({ id: projectId, role: originalProjectRole }) => {
          if (isOldPlan && flags?.skipProjectRoleUpdatesFor.includes(projectId)) {
            // Skip assignment (used during invite flow)
            // TODO: Can we refactor this special case away?
            return
          }

          if (!originalProjectRole && !isOldPlan) {
            return
          }

          /**
           * We cant really throw here, because by this point the workspace role has already
           * been written to DB. So we must ensure the updates we make here are valid
           */

          let nextUserRole: StreamRoles | null
          if (isOldPlan) {
            nextUserRole = defaultProjectRoles[role]
          } else {
            switch (role) {
              case Roles.Workspace.Admin: {
                // Set workspace owner as project owner
                nextUserRole = Roles.Stream.Owner
                break
              }
              case Roles.Workspace.Guest: {
                // If workspace guest is project owner
                if (originalProjectRole !== Roles.Stream.Owner) {
                  return
                }

                // If workspace guest has an editor seat
                if (seatType.type !== WorkspaceSeatType.Editor) {
                  return
                }

                // Demote to contributor
                nextUserRole = Roles.Stream.Contributor
                break
              }
              default:
                return
            }
          }

          // If downgraded from owner & last owner, transfer ownership to a workspace admin
          const isNoLongerOwner =
            originalProjectRole === Roles.Stream.Owner &&
            nextUserRole !== Roles.Stream.Owner
          const wasLastOwner =
            projectsOldOwnerCounts[projectId]?.[Roles.Stream.Owner] === 1
          if (isNoLongerOwner && wasLastOwner) {
            await deps.setStreamCollaborator(
              {
                streamId: projectId,
                userId: admin.id,
                role: Roles.Stream.Owner,
                setByUserId: updatedByUserId
              },
              { trackProjectUpdate: false, skipAuthorization: true }
            )
          }

          // Do actual role change for changed user
          await deps.setStreamCollaborator(
            {
              streamId: projectId,
              userId,
              role: nextUserRole,
              setByUserId: updatedByUserId
            },
            { trackProjectUpdate: false, skipAuthorization: true }
          )
        })
      )
    }
  }

>>>>>>> 41800d90
export const workspaceTrackingFactory =
  ({
    getWorkspace,
    countWorkspaceRole,
    getDefaultRegion,
    getWorkspacePlan,
    getWorkspaceSubscription,
    getUserEmails
  }: {
    getWorkspace: GetWorkspace
    countWorkspaceRole: CountWorkspaceRoleWithOptionalProjectRole
    getDefaultRegion: GetDefaultRegion
    getWorkspacePlan: GetWorkspacePlan
    getWorkspaceSubscription: GetWorkspaceSubscription
    getUserEmails: FindEmailsByUserId
  }) =>
  async (params: EventPayload<'workspace.*'> | EventPayload<'gatekeeper.*'>) => {
    // temp ignoring tracking for this, if billing is not enabled
    // this should be sorted with a better separation between workspaces and the gatekeeper module
    if (!FF_BILLING_INTEGRATION_ENABLED) return
    const { eventName, payload } = params
    const mixpanel = getClient()
    if (!mixpanel) return
    const calculateProperties = async (workspace: Workspace) => {
      const workspaceId = workspace.id
      const [adminCount, memberCount, guestCount, defaultRegion, plan, subscription] =
        await Promise.all([
          countWorkspaceRole({ workspaceId, workspaceRole: Roles.Workspace.Admin }),
          countWorkspaceRole({ workspaceId, workspaceRole: Roles.Workspace.Member }),
          countWorkspaceRole({ workspaceId, workspaceRole: Roles.Workspace.Guest }),
          getDefaultRegion({ workspaceId }),
          getWorkspacePlan({ workspaceId }),
          getWorkspaceSubscription({ workspaceId })
        ])
      const seats = subscription?.subscriptionData
        ? calculateSubscriptionSeats({
            subscriptionData: subscription?.subscriptionData
          })
        : 0
      return {
        name: workspace.name,
        description: workspace.description,
        domainBasedMembershipProtectionEnabled:
          workspace.domainBasedMembershipProtectionEnabled,
        discoverabilityEnabled: workspace.discoverabilityEnabled,
        defaultRegionKey: defaultRegion?.key,
        teamTotalCount: adminCount + memberCount + guestCount,
        teamAdminCount: adminCount,
        teamMemberCount: memberCount,
        teamGuestCount: guestCount,
        planName: plan?.name || '',
        planStatus: plan?.status || '',
        planCreatedAt: plan?.createdAt,
        subscriptionBillingInterval: subscription?.billingInterval,
        subscriptionCurrentBillingCycleEnd: subscription?.currentBillingCycleEnd,
        seats,
        seatsGuest: 0,
        ...getBaseTrackingProperties()
      }
    }
    const checkForSpeckleMembers = async ({
      userId
    }: {
      userId: string
    }): Promise<{ hasSpeckleMembers: boolean }> => {
      const userEmails = await getUserEmails({ userId })
      return {
        hasSpeckleMembers: userEmails.some((e) => e.email.endsWith('@speckle.systems'))
      }
    }
    switch (eventName) {
      case 'gatekeeper.workspace-plan-updated':
        const updatedPlanWorkspace = await getWorkspace({
          workspaceId: payload.workspacePlan.workspaceId
        })
        if (!updatedPlanWorkspace) break
        mixpanel.groups.set(
          'workspace_id',
          payload.workspacePlan.workspaceId,
          await calculateProperties(updatedPlanWorkspace)
        )
        break
      case 'gatekeeper.workspace-trial-expired':
        break
      case WorkspaceEvents.Authorizing:
        break
      case 'workspace.created':
        // we're setting workspace props and attributing to speckle users
        mixpanel.groups.set('workspace_id', payload.workspace.id, {
          ...(await calculateProperties(payload.workspace)),
          ...(await checkForSpeckleMembers({ userId: payload.createdByUserId }))
        })
        break
      case 'workspace.updated':
        // just updating workspace props
        mixpanel.groups.set(
          'workspace_id',
          payload.workspace.id,
          await calculateProperties(payload.workspace)
        )
        break
      case 'workspace.deleted':
        // just marking workspace deleted
        mixpanel.groups.set('workspace_id', payload.workspaceId, {
          isDeleted: true,
          ...getBaseTrackingProperties()
        })
        break
      case 'workspace.role-deleted':
      case 'workspace.role-updated':
      case WorkspaceEvents.SeatUpdated:
        const entity = 'acl' in payload ? payload.acl : payload.seat

        const speckleMembers = await checkForSpeckleMembers({
          userId: entity.userId
        })
        const workspace = await getWorkspace({ workspaceId: entity.workspaceId })
        if (!workspace) break
        mixpanel.groups.set('workspace_id', entity.workspaceId, {
          ...(await calculateProperties(workspace)),
          // only marking has speckle members to true
          // calculating this for speckle member removal would require getting all users
          // that is too costly in here imho
          ...(speckleMembers.hasSpeckleMembers ? speckleMembers : {})
        })
        break
      case 'workspace.joined-from-discovery':
        break
      default:
        throwUncoveredError(eventName)
    }
  }

const emitWorkspaceGraphqlSubscriptionsFactory =
  (deps: { getWorkspace: GetWorkspace }) => async (params: EventPayload<'**'>) => {
    const { eventName, payload } = params
    switch (eventName) {
      case WorkspaceEvents.Updated:
        await publish(WorkspaceSubscriptions.WorkspaceUpdated, {
          workspaceUpdated: {
            workspace: payload.workspace,
            id: payload.workspace.id
          }
        })
        break
      case WorkspaceEvents.RoleDeleted:
      case WorkspaceEvents.RoleUpdated:
        const { workspaceId } = payload.acl
        const foundWorkspace = await deps.getWorkspace({ workspaceId })
        if (foundWorkspace) {
          await publish(WorkspaceSubscriptions.WorkspaceUpdated, {
            workspaceUpdated: {
              workspace: foundWorkspace,
              id: foundWorkspace.id
            }
          })
        }
        break
      case ServerInvitesEvents.Created:
      case ServerInvitesEvents.Canceled:
      case ServerInvitesEvents.Finalized:
        const { invite } = payload
        if (!isWorkspaceResourceTarget(invite.resource)) return

        const res = invite.resource
        const newInviteWorkspace = await deps.getWorkspace({
          workspaceId: res.resourceId
        })
        if (newInviteWorkspace) {
          await publish(WorkspaceSubscriptions.WorkspaceUpdated, {
            workspaceUpdated: {
              workspace: newInviteWorkspace,
              id: newInviteWorkspace.id
            }
          })
        }

        break
    }
  }

const blockInvalidWorkspaceProjectRoleUpdatesFactory =
  (deps: {
    getStream: GetStream
    validateWorkspaceMemberProjectRole: ValidateWorkspaceMemberProjectRole
  }) =>
  async ({ payload }: EventPayload<typeof ProjectEvents.PermissionsBeingAdded>) => {
    const project = await deps.getStream({ streamId: payload.projectId })
    if (!project?.workspaceId) return // No extra validation necessary

    await deps.validateWorkspaceMemberProjectRole({
      userId: payload.targetUserId,
      projectRole: payload.role,
      workspaceId: project.workspaceId
    })
  }

export const initializeEventListenersFactory =
  ({ db }: { db: Knex }) =>
  () => {
    const eventBus = getEventBus()
    const getStreams = legacyGetStreamsFactory({ db })
    const getWorkspace = getWorkspaceFactory({ db })
    const emitWorkspaceGraphqlSubscriptions = emitWorkspaceGraphqlSubscriptionsFactory({
      getWorkspace
    })
    const getStream = getStreamFactory({ db })
    const getWorkspaceUserSeat = getWorkspaceUserSeatFactory({ db })
    const getWorkspacePlan = getWorkspacePlanFactory({ db })
    const getWorkspaceWithPlan = getWorkspaceWithPlanFactory({ db })

    const blockInvalidWorkspaceProjectRoleUpdates =
      blockInvalidWorkspaceProjectRoleUpdatesFactory({
        getStream,
        validateWorkspaceMemberProjectRole: validateWorkspaceMemberProjectRoleFactory({
          getWorkspaceRoleAndSeat: getWorkspaceRoleAndSeatFactory({ db }),
          getWorkspaceRoleToDefaultProjectRoleMapping:
            getWorkspaceRoleToDefaultProjectRoleMappingFactory(),
          getWorkspaceSeatTypeToProjectRoleMapping:
            getWorkspaceSeatTypeToProjectRoleMappingFactory(),
          getWorkspaceWithPlan
        })
      })
    const createWorkspaceSeat = createWorkspaceSeatFactory({ db })
    const ensureValidWorkspaceRoleSeat = ensureValidWorkspaceRoleSeatFactory({
      createWorkspaceSeat,
      getWorkspaceUserSeat,
      eventEmit: eventBus.emit
    })

    const quitCbs = [
      eventBus.listen(ServerInvitesEvents.Finalized, async ({ payload }) => {
        const onInviteFinalized = onInviteFinalizedFactory({
          getStream: getStreamFactory({ db }),
          logger: moduleLogger,
          updateWorkspaceRole: updateWorkspaceRoleFactory({
            getWorkspaceWithDomains: getWorkspaceWithDomainsFactory({ db }),
            findVerifiedEmailsByUserId: findVerifiedEmailsByUserIdFactory({ db }),
            getWorkspaceRoles: getWorkspaceRolesFactory({ db }),
            upsertWorkspaceRole: upsertWorkspaceRoleFactory({ db }),
            emitWorkspaceEvent: (...args) => getEventBus().emit(...args),
            ensureValidWorkspaceRoleSeat
          }),
          getWorkspaceRole: getWorkspaceRoleForUserFactory({ db }),
          upsertProjectRole: upsertProjectRoleFactory({ db })
        })
        await onInviteFinalized(payload)
      }),
      eventBus.listen('workspace.*', async (payload) => {
        await workspaceTrackingFactory({
          countWorkspaceRole: countWorkspaceRoleWithOptionalProjectRoleFactory({ db }),
          getDefaultRegion: getDefaultRegionFactory({ db }),
          getUserEmails: findEmailsByUserIdFactory({ db }),
          getWorkspace: getWorkspaceFactory({ db }),
          getWorkspacePlan,
          getWorkspaceSubscription: getWorkspaceSubscriptionFactory({ db })
        })(payload)
      }),
      eventBus.listen('gatekeeper.*', async (payload) => {
        await workspaceTrackingFactory({
          countWorkspaceRole: countWorkspaceRoleWithOptionalProjectRoleFactory({ db }),
          getDefaultRegion: getDefaultRegionFactory({ db }),
          getUserEmails: findEmailsByUserIdFactory({ db }),
          getWorkspace: getWorkspaceFactory({ db }),
          getWorkspacePlan,
          getWorkspaceSubscription: getWorkspaceSubscriptionFactory({ db })
        })(payload)
      }),
      eventBus.listen(WorkspaceEvents.Authorizing, async ({ payload }) => {
        const onWorkspaceAuthorized = onWorkspaceAuthorizedFactory({
          getWorkspace,
          getWorkspaceRoleForUser: getWorkspaceRoleForUserFactory({ db }),
          getWorkspaceSsoProviderRecord: getWorkspaceSsoProviderRecordFactory({ db }),
          getUserSsoSession: getUserSsoSessionFactory({ db })
        })
        await onWorkspaceAuthorized(payload)
      }),
      eventBus.listen(WorkspaceEvents.Created, async ({ payload }) => {
        await upsertUnpaidWorkspacePlanFactory({ db })({
          workspacePlan: {
            name: 'free',
            status: 'valid',
            workspaceId: payload.workspace.id,
            createdAt: new Date()
          }
        })
      }),
      eventBus.listen(WorkspaceEvents.RoleDeleted, async ({ payload }) => {
        await withTransaction(
          async ({ db: trx }) => {
            const onWorkspaceRoleDeleted = onWorkspaceRoleDeletedFactory({
              queryAllWorkspaceProjects: queryAllWorkspaceProjectsFactory({
                getStreams
              }),
              deleteWorkspaceSeat: deleteWorkspaceSeatFactory({ db: trx }),
              getStreamsCollaboratorCounts: getStreamsCollaboratorCountsFactory({ db }),
              getWorkspaceCollaborators: getWorkspaceCollaboratorsFactory({ db }),
              setStreamCollaborator: setStreamCollaboratorFactory({
                getUser: getUserFactory({ db }),
                validateStreamAccess: validateStreamAccessFactory({
                  authorizeResolver
                }),
                emitEvent: eventBus.emit,
                grantStreamPermissions: grantStreamPermissionsFactory({
                  db: trx
                }),
                isStreamCollaborator: isStreamCollaboratorFactory({
                  getStream: getStreamFactory({ db })
                }),
                revokeStreamPermissions: revokeStreamPermissionsFactory({
                  db: trx
                })
              })
            })

            return await onWorkspaceRoleDeleted(payload)
          },
          { db }
        )
      }),
<<<<<<< HEAD
=======
      eventBus.listen(WorkspaceEvents.RoleUpdated, async ({ payload }) => {
        await withTransaction(
          async ({ db: trx }) => {
            const onWorkspaceRoleUpdated = onWorkspaceRoleUpdatedFactory({
              queryAllWorkspaceProjects: queryAllWorkspaceProjectsFactory({
                getStreams
              }),
              setStreamCollaborator: setStreamCollaboratorFactory({
                getUser: getUserFactory({ db }),
                validateStreamAccess: validateStreamAccessFactory({
                  authorizeResolver
                }),
                emitEvent: eventBus.emit,
                grantStreamPermissions: grantStreamPermissionsFactory({
                  db: trx
                }),
                isStreamCollaborator: isStreamCollaboratorFactory({
                  getStream: getStreamFactory({ db })
                }),
                revokeStreamPermissions: revokeStreamPermissionsFactory({
                  db: trx
                })
              }),
              getWorkspaceUserSeat: getWorkspaceUserSeatFactory({ db }),
              getStreamsCollaboratorCounts: getStreamsCollaboratorCountsFactory({ db }),
              getWorkspaceCollaborators: getWorkspaceCollaboratorsFactory({ db }),
              getWorkspaceWithPlan: getWorkspaceWithPlanFactory({ db }),
              getWorkspaceRoleToDefaultProjectRoleMapping:
                getWorkspaceRoleToDefaultProjectRoleMappingFactory({
                  getWorkspaceWithPlan: getWorkspaceWithPlanFactory({ db })
                })
            })
            return await onWorkspaceRoleUpdated(payload)
          },
          { db }
        )
      }),
>>>>>>> 41800d90
      eventBus.listen(WorkspaceEvents.SeatUpdated, async (payload) => {
        await withTransaction(
          async ({ db: trx }) => {
            const onWorkspaceSeatUpdated = onWorkspaceSeatUpdatedFactory({
              setStreamCollaborator: setStreamCollaboratorFactory({
                getUser: getUserFactory({ db }),
                validateStreamAccess: validateStreamAccessFactory({
                  authorizeResolver
                }),
                emitEvent: eventBus.emit,
                grantStreamPermissions: grantStreamPermissionsFactory({ db: trx }),
                isStreamCollaborator: isStreamCollaboratorFactory({
                  getStream: getStreamFactory({ db })
                }),
                revokeStreamPermissions: revokeStreamPermissionsFactory({ db: trx })
              }),
              queryAllWorkspaceProjects: queryAllWorkspaceProjectsFactory({
                getStreams
              }),
              getWorkspaceWithPlan: getWorkspaceWithPlanFactory({ db }),
              getWorkspaceRoleForUser: getWorkspaceRoleForUserFactory({ db }),
              getWorkspaceSeatTypeToProjectRoleMapping:
<<<<<<< HEAD
                getWorkspaceSeatTypeToProjectRoleMappingFactory()
=======
                getWorkspaceSeatTypeToProjectRoleMappingFactory({
                  getWorkspaceWithPlan: getWorkspaceWithPlanFactory({ db })
                }),
              getStreamsCollaboratorCounts: getStreamsCollaboratorCountsFactory({ db }),
              getWorkspaceCollaborators: getWorkspaceCollaboratorsFactory({ db })
>>>>>>> 41800d90
            })

            return await onWorkspaceSeatUpdated(payload)
          },
          { db }
        )
      }),
      eventBus.listen('**', emitWorkspaceGraphqlSubscriptions),
      eventBus.listen(
        ProjectEvents.PermissionsBeingAdded,
        blockInvalidWorkspaceProjectRoleUpdates
      )
    ]

    return () => quitCbs.forEach((quit) => quit())
  }<|MERGE_RESOLUTION|>--- conflicted
+++ resolved
@@ -1,5 +1,6 @@
 import {
   getStreamFactory,
+  getStreamsCollaboratorCountsFactory,
   grantStreamPermissionsFactory,
   legacyGetStreamsFactory,
   revokeStreamPermissionsFactory,
@@ -27,10 +28,6 @@
 import { updateWorkspaceRoleFactory } from '@/modules/workspaces/services/management'
 import { EventPayload, getEventBus } from '@/modules/shared/services/eventBus'
 import { WorkspaceInviteResourceType } from '@/modules/workspacesCore/domain/constants'
-<<<<<<< HEAD
-import { Roles, throwUncoveredError } from '@speckle/shared'
-=======
->>>>>>> 41800d90
 import {
   Roles,
   StreamRoles,
@@ -62,6 +59,7 @@
 } from '@/modules/core/repositories/userEmails'
 import {
   GetStream,
+  GetStreamsCollaboratorCounts,
   SetStreamCollaborator
 } from '@/modules/core/domain/streams/operations'
 import {
@@ -85,12 +83,7 @@
   GetWorkspaceSubscription,
   GetWorkspaceWithPlan
 } from '@/modules/gatekeeper/domain/billing'
-<<<<<<< HEAD
-import { Workspace } from '@/modules/workspacesCore/domain/types'
-=======
-import { getWorkspacePlanProductId } from '@/modules/gatekeeper/stripe'
 import { Workspace, WorkspaceSeatType } from '@/modules/workspacesCore/domain/types'
->>>>>>> 41800d90
 import { FindEmailsByUserId } from '@/modules/core/domain/userEmails/operations'
 import { getDefaultRegionFactory } from '@/modules/workspaces/repositories/regions'
 import {
@@ -163,8 +156,7 @@
       userId: targetUserId,
       workspaceId: project.workspaceId,
       preventRoleDowngrade: true,
-      updatedByUserId: invite.inviterId,
-      skipProjectRoleUpdatesFor: [project.id]
+      updatedByUserId: invite.inviterId
     })
 
     // Automatically promote user to project owner if workspace admin
@@ -285,11 +277,6 @@
     await deps.deleteWorkspaceSeat({ userId, workspaceId })
   }
 
-/**
- * // TODO: What if last admin removed?
- * - Do we still need on RoleUpdated? To change project roles? AKA guest can't be owner
- */
-
 export const onWorkspaceSeatUpdatedFactory =
   (deps: {
     getWorkspaceSeatTypeToProjectRoleMapping: GetWorkspaceSeatTypeToProjectRoleMapping
@@ -376,11 +363,8 @@
     }
   }
 
-<<<<<<< HEAD
-=======
 export const onWorkspaceRoleUpdatedFactory =
   (deps: {
-    getWorkspaceRoleToDefaultProjectRoleMapping: GetWorkspaceRoleToDefaultProjectRoleMapping
     queryAllWorkspaceProjects: QueryAllWorkspaceProjects
     setStreamCollaborator: SetStreamCollaborator
     getWorkspaceUserSeat: GetWorkspaceUserSeat
@@ -390,26 +374,15 @@
   }) =>
   async ({
     acl,
-    updatedByUserId,
-    flags
+    updatedByUserId
   }: {
     acl: { userId: string; role: WorkspaceRoles; workspaceId: string }
-    flags?: {
-      skipProjectRoleUpdatesFor: string[]
-    }
     updatedByUserId: string
   }) => {
     const { userId, role, workspaceId } = acl
 
     const workspace = await deps.getWorkspaceWithPlan({ workspaceId })
     if (!workspace) return
-
-    // Until we kill old plan code, we need to do full project role assignment for them
-    const isOldPlan = !workspace.plan || !isNewPlanType(workspace.plan.name)
-    const { default: defaultProjectRoles } =
-      await deps.getWorkspaceRoleToDefaultProjectRoleMapping({
-        workspaceId
-      })
 
     const seatType = await deps.getWorkspaceUserSeat({ workspaceId, userId })
     if (!seatType) return
@@ -435,13 +408,7 @@
       })
       await Promise.all(
         projectsPage.map(async ({ id: projectId, role: originalProjectRole }) => {
-          if (isOldPlan && flags?.skipProjectRoleUpdatesFor.includes(projectId)) {
-            // Skip assignment (used during invite flow)
-            // TODO: Can we refactor this special case away?
-            return
-          }
-
-          if (!originalProjectRole && !isOldPlan) {
+          if (!originalProjectRole) {
             return
           }
 
@@ -450,34 +417,30 @@
            * been written to DB. So we must ensure the updates we make here are valid
            */
 
-          let nextUserRole: StreamRoles | null
-          if (isOldPlan) {
-            nextUserRole = defaultProjectRoles[role]
-          } else {
-            switch (role) {
-              case Roles.Workspace.Admin: {
-                // Set workspace owner as project owner
-                nextUserRole = Roles.Stream.Owner
-                break
+          let nextUserRole: StreamRoles
+          switch (role) {
+            case Roles.Workspace.Admin: {
+              // Set workspace owner as project owner
+              nextUserRole = Roles.Stream.Owner
+              break
+            }
+            case Roles.Workspace.Guest: {
+              // If workspace guest is project owner
+              if (originalProjectRole !== Roles.Stream.Owner) {
+                return
               }
-              case Roles.Workspace.Guest: {
-                // If workspace guest is project owner
-                if (originalProjectRole !== Roles.Stream.Owner) {
-                  return
-                }
-
-                // If workspace guest has an editor seat
-                if (seatType.type !== WorkspaceSeatType.Editor) {
-                  return
-                }
-
-                // Demote to contributor
-                nextUserRole = Roles.Stream.Contributor
-                break
+
+              // If workspace guest has an editor seat
+              if (seatType.type !== WorkspaceSeatType.Editor) {
+                return
               }
-              default:
-                return
+
+              // Demote to contributor
+              nextUserRole = Roles.Stream.Contributor
+              break
             }
+            default:
+              return
           }
 
           // If downgraded from owner & last owner, transfer ownership to a workspace admin
@@ -513,7 +476,6 @@
     }
   }
 
->>>>>>> 41800d90
 export const workspaceTrackingFactory =
   ({
     getWorkspace,
@@ -834,8 +796,6 @@
           { db }
         )
       }),
-<<<<<<< HEAD
-=======
       eventBus.listen(WorkspaceEvents.RoleUpdated, async ({ payload }) => {
         await withTransaction(
           async ({ db: trx }) => {
@@ -862,18 +822,13 @@
               getWorkspaceUserSeat: getWorkspaceUserSeatFactory({ db }),
               getStreamsCollaboratorCounts: getStreamsCollaboratorCountsFactory({ db }),
               getWorkspaceCollaborators: getWorkspaceCollaboratorsFactory({ db }),
-              getWorkspaceWithPlan: getWorkspaceWithPlanFactory({ db }),
-              getWorkspaceRoleToDefaultProjectRoleMapping:
-                getWorkspaceRoleToDefaultProjectRoleMappingFactory({
-                  getWorkspaceWithPlan: getWorkspaceWithPlanFactory({ db })
-                })
+              getWorkspaceWithPlan: getWorkspaceWithPlanFactory({ db })
             })
             return await onWorkspaceRoleUpdated(payload)
           },
           { db }
         )
       }),
->>>>>>> 41800d90
       eventBus.listen(WorkspaceEvents.SeatUpdated, async (payload) => {
         await withTransaction(
           async ({ db: trx }) => {
@@ -896,15 +851,9 @@
               getWorkspaceWithPlan: getWorkspaceWithPlanFactory({ db }),
               getWorkspaceRoleForUser: getWorkspaceRoleForUserFactory({ db }),
               getWorkspaceSeatTypeToProjectRoleMapping:
-<<<<<<< HEAD
-                getWorkspaceSeatTypeToProjectRoleMappingFactory()
-=======
-                getWorkspaceSeatTypeToProjectRoleMappingFactory({
-                  getWorkspaceWithPlan: getWorkspaceWithPlanFactory({ db })
-                }),
+                getWorkspaceSeatTypeToProjectRoleMappingFactory(),
               getStreamsCollaboratorCounts: getStreamsCollaboratorCountsFactory({ db }),
               getWorkspaceCollaborators: getWorkspaceCollaboratorsFactory({ db })
->>>>>>> 41800d90
             })
 
             return await onWorkspaceSeatUpdated(payload)
