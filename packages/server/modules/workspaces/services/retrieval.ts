--- conflicted
+++ resolved
@@ -54,28 +54,10 @@
   }: GetWorkspacesForUserArgs): Promise<Workspace[]> => {
     const workspaceRoles = await getWorkspaceRolesForUser({ userId })
 
-<<<<<<< HEAD
-    const workspaces: Workspace[] = []
-
-    for (const workspaceRoleBatch of chunk(workspaceRoles, 20)) {
-      // TODO: Use `getWorkspaces`, which I saw Fabians already wrote in another PR
-      const workspacesBatch = await Promise.all(
-        workspaceRoleBatch.map(({ workspaceId }) =>
-          getWorkspace({ workspaceId, completed: true })
-        )
-      )
-      workspaces.push(
-        ...workspacesBatch.filter(
-          (workspace): workspace is Workspace => !isNull(workspace)
-        )
-      )
-    }
-=======
     const workspaceIds = workspaceRoles.map((workspace) => {
       return workspace.workspaceId
     })
     const workspaces = await getWorkspaces({ workspaceIds, completed, search })
->>>>>>> 406d7fe9
 
     return workspaces
   }