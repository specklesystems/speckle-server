--- conflicted
+++ resolved
@@ -344,18 +344,15 @@
     }
 
     // Perform upsert
-<<<<<<< HEAD
-    await upsertWorkspaceRole({ userId, workspaceId, role: nextRole })
-=======
-    const currentRole = workspaceRoles.find((role) => role.userId === userId)
+    const { role: previousRole, createdAt } =
+      workspaceRoles.find((acl) => acl.userId === userId) ?? {}
 
     await upsertWorkspaceRole({
       userId,
       workspaceId,
-      role,
-      createdAt: currentRole?.createdAt || new Date()
-    })
->>>>>>> 0d6bb3a9
+      role: nextRole,
+      createdAt: createdAt ?? new Date()
+    })
 
     // Emit new role
     await emitWorkspaceEvent({
@@ -363,23 +360,9 @@
       payload: { userId, workspaceId, role: nextRole }
     })
 
-<<<<<<< HEAD
     // Update project roles
-    const previousRole = workspaceRoles.find((acl) => acl.userId === userId)?.role
     const defaultProjectRoleMapping = await getDefaultWorkspaceProjectRoleMapping({
       workspaceId
-=======
-    // Apply initial project role to existing workspace projects
-    const isFirstWorkspaceRole = !currentRole
-
-    if (!isFirstWorkspaceRole || role === Roles.Workspace.Guest) {
-      // Guests do not get roles for existing workspace projects
-      return
-    }
-
-    const queryAllWorkspaceProjectsGenerator = queryAllWorkspaceProjectsFactory({
-      getStreams
->>>>>>> 0d6bb3a9
     })
 
     // apply the change to all projects
