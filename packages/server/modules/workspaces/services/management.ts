--- conflicted
+++ resolved
@@ -341,9 +341,7 @@
       throw new WorkspaceAdminRequiredError()
     }
 
-<<<<<<< HEAD
     const trx = await db.transaction()
-=======
     if (role !== Roles.Workspace.Guest) {
       const workspace = await getWorkspaceWithDomains({ id: workspaceId })
       const verifiedDomains = workspace?.domains.filter((domain) => domain?.verified)
@@ -367,13 +365,6 @@
     // Perform upsert
     await upsertWorkspaceRole({ userId, workspaceId, role })
 
-    // Emit new role
-    await emitWorkspaceEvent({
-      eventName: WorkspaceEvents.RoleUpdated,
-      payload: { userId, workspaceId, role }
-    })
->>>>>>> c8295664
-
     try {
       // Perform upsert
       await upsertWorkspaceRole({ userId, workspaceId, role }, { trx })
