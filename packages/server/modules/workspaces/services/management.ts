import { WorkspaceEvents } from '@/modules/workspacesCore/domain/events'
import {
  DeleteWorkspace,
  EmitWorkspaceEvent,
  GetWorkspace,
  StoreWorkspaceDomain,
  QueryAllWorkspaceProjects,
  UpsertWorkspace,
  UpsertWorkspaceRole,
  GetWorkspaceWithDomains,
  GetWorkspaceDomains,
  UpdateWorkspace,
  GetWorkspaceBySlug
} from '@/modules/workspaces/domain/operations'
import {
  Workspace,
  WorkspaceAcl,
  WorkspaceDomain,
  WorkspaceWithDomains
} from '@/modules/workspacesCore/domain/types'
import {
  generateSlugFromName,
  MaybeNullOrUndefined,
  Roles,
  validateWorkspaceSlug
} from '@speckle/shared'
import cryptoRandomString from 'crypto-random-string'
import { deleteStream } from '@/modules/core/repositories/streams'
import {
  DeleteWorkspaceRole,
  GetWorkspaceRoleForUser,
  GetWorkspaceRoles
} from '@/modules/workspaces/domain/operations'
import {
  WorkspaceAdminRequiredError,
  WorkspaceDomainBlockedError,
  WorkspaceNotFoundError,
  WorkspaceProtectedError,
  WorkspaceUnverifiedDomainError,
<<<<<<< HEAD
  WorkspaceInvalidDescriptionError,
  WorkspaceNoVerifiedDomainsError,
  WorkspaceSlugTakenError,
  WorkspaceSlugInvalidError
=======
  WorkspaceNoVerifiedDomainsError,
  WorkspaceInvalidUpdateError
>>>>>>> ac6dd70d
} from '@/modules/workspaces/errors/workspace'
import { isUserLastWorkspaceAdmin } from '@/modules/workspaces/helpers/roles'
import { EventBus } from '@/modules/shared/services/eventBus'
import { removeNullOrUndefinedKeys } from '@speckle/shared'
import { isNewResourceAllowed } from '@/modules/core/helpers/token'
import {
  TokenResourceIdentifier,
  TokenResourceIdentifierType
} from '@/modules/core/domain/tokens/types'
import { ForbiddenError } from '@/modules/shared/errors'
import { validateImageString } from '@/modules/workspaces/helpers/images'
import {
  FindEmailsByUserId,
  FindVerifiedEmailsByUserId
} from '@/modules/core/domain/userEmails/operations'
import { DeleteAllResourceInvites } from '@/modules/serverinvites/domain/operations'
import { WorkspaceInviteResourceType } from '@/modules/workspaces/domain/constants'
import { ProjectInviteResourceType } from '@/modules/serverinvites/domain/constants'
import { chunk, isEmpty, omit } from 'lodash'
import { userEmailsCompliantWithWorkspaceDomains } from '@/modules/workspaces/domain/logic'
import { workspaceRoles as workspaceRoleDefinitions } from '@/modules/workspaces/roles'
import { blockedDomains } from '@speckle/shared'

type WorkspaceCreateArgs = {
  userId: string
  workspaceInput: {
    name: string
    slug?: string | null
    description: string | null
    logo: string | null
    defaultLogoIndex: number
  }
  userResourceAccessLimits: MaybeNullOrUndefined<TokenResourceIdentifier[]>
}

type GenerateValidSlug = (args: { name: string }) => Promise<string>

type ValidateWorkspaceSlug = (args: { slug: string }) => Promise<void>

export const validateSlugFactory =
  ({
    getWorkspaceBySlug
  }: {
    getWorkspaceBySlug: GetWorkspaceBySlug
  }): ValidateWorkspaceSlug =>
  async ({ slug }) => {
    try {
      validateWorkspaceSlug(slug)
    } catch (err) {
      if (err instanceof Error) throw new WorkspaceSlugInvalidError(err.message)
      throw err
    }
    const maybeClashingWorkspace = await getWorkspaceBySlug({
      workspaceSlug: slug
    })
    if (maybeClashingWorkspace) throw new WorkspaceSlugTakenError()
  }

export const generateValidSlugFactory =
  ({
    getWorkspaceBySlug
  }: {
    getWorkspaceBySlug: GetWorkspaceBySlug
  }): GenerateValidSlug =>
  async ({ name }) => {
    const generatedSlug = generateSlugFromName({ name })

    const maybeClashingWorkspace = await getWorkspaceBySlug({
      workspaceSlug: generatedSlug
    })
    return maybeClashingWorkspace
      ? `${generatedSlug}-${cryptoRandomString({ length: 5 })}`
      : generatedSlug
  }

export const createWorkspaceFactory =
  ({
    upsertWorkspace,
    upsertWorkspaceRole,
    generateValidSlug,
    validateSlug,
    emitWorkspaceEvent
  }: {
    upsertWorkspace: UpsertWorkspace
    upsertWorkspaceRole: UpsertWorkspaceRole
    validateSlug: ValidateWorkspaceSlug
    generateValidSlug: GenerateValidSlug
    emitWorkspaceEvent: EventBus['emit']
  }) =>
  async ({
    userId,
    workspaceInput,
    userResourceAccessLimits
  }: WorkspaceCreateArgs): Promise<Workspace> => {
    if (
      !isNewResourceAllowed({
        resourceType: TokenResourceIdentifierType.Workspace,
        resourceAccessRules: userResourceAccessLimits
      })
    ) {
      throw new ForbiddenError('You are not authorized to create a workspace')
    }

    let slug: string
    if (workspaceInput.slug) {
      await validateSlug({ slug: workspaceInput.slug })
      slug = workspaceInput.slug
    } else {
      slug = await generateValidSlug(workspaceInput)
    }
    const workspace = {
      ...workspaceInput,
      slug,
      id: cryptoRandomString({ length: 10 }),
      createdAt: new Date(),
      updatedAt: new Date(),
      defaultProjectRole: Roles.Stream.Contributor,
      domainBasedMembershipProtectionEnabled: false,
      discoverabilityEnabled: false
    }
    await upsertWorkspace({ workspace })
    // assign the creator as workspace administrator
    await upsertWorkspaceRole({
      userId,
      role: Roles.Workspace.Admin,
      workspaceId: workspace.id,
      createdAt: new Date()
    })

    // emit a workspace created event
    await emitWorkspaceEvent({
      eventName: WorkspaceEvents.Created,
      payload: { ...workspace, createdByUserId: userId }
    })

    return { ...workspace }
  }

type WorkspaceUpdateInput = Parameters<UpdateWorkspace>[0]['workspaceInput']

const isValidInput = (input: WorkspaceUpdateInput): input is Partial<Workspace> => {
  if (!!input.logo) {
    validateImageString(input.logo)
  }

  if (!!input.description) {
    if (input.description.length > 512)
      throw new WorkspaceInvalidUpdateError('Provided description is too long')
  }

  return true
}

const isValidWorkspace = (
  input: WorkspaceUpdateInput,
  workspace: WorkspaceWithDomains
): boolean => {
  const hasVerifiedDomains = workspace.domains.find((domain) => domain.verified)

  if (input.discoverabilityEnabled && !workspace.discoverabilityEnabled) {
    if (!hasVerifiedDomains) throw new WorkspaceNoVerifiedDomainsError()
  }

  if (
    input.domainBasedMembershipProtectionEnabled &&
    !workspace.domainBasedMembershipProtectionEnabled
  ) {
    if (!hasVerifiedDomains) throw new WorkspaceNoVerifiedDomainsError()
  }

  return true
}

const sanitizeInput = (input: Partial<Workspace>) => {
  const sanitizedInput = structuredClone(input)

  if (isEmpty(sanitizedInput.name)) {
    // Do not allow setting an empty name (empty descriptions allowed)
    delete sanitizedInput.name
  }

  return removeNullOrUndefinedKeys(sanitizedInput)
}

export const updateWorkspaceFactory =
  ({
    getWorkspace,
    validateSlug,
    upsertWorkspace,
    emitWorkspaceEvent
  }: {
    getWorkspace: GetWorkspaceWithDomains
    validateSlug: ValidateWorkspaceSlug
    upsertWorkspace: UpsertWorkspace
    emitWorkspaceEvent: EventBus['emit']
  }): UpdateWorkspace =>
  async ({ workspaceId, workspaceInput }) => {
    // Get existing workspace to merge with incoming changes
    const currentWorkspace = await getWorkspace({ id: workspaceId })
    if (!currentWorkspace) {
      throw new WorkspaceNotFoundError()
    }

    // Validate incoming changes
<<<<<<< HEAD
    if (!!workspaceInput.logo) {
      validateImageString(workspaceInput.logo)
    }
    if (isEmpty(workspaceInput.name)) {
      // Do not allow setting an empty name (empty descriptions allowed)
      delete workspaceInput.name
    }
    if (!!workspaceInput.description && workspaceInput.description.length > 512) {
      throw new WorkspaceInvalidDescriptionError()
    }

    if (workspaceInput.slug) await validateSlug({ slug: workspaceInput.slug })

    if (
      workspaceInput.discoverabilityEnabled &&
      !currentWorkspace.discoverabilityEnabled &&
      !currentWorkspace.domains.find((domain) => domain.verified)
    )
      throw new WorkspaceNoVerifiedDomainsError()

=======
>>>>>>> ac6dd70d
    if (
      !isValidInput(workspaceInput) ||
      !isValidWorkspace(workspaceInput, currentWorkspace)
    ) {
      throw new WorkspaceInvalidUpdateError()
    }

    const workspace = {
      ...omit(currentWorkspace, 'domains'),
      ...sanitizeInput(workspaceInput),
      updatedAt: new Date()
    }

    await upsertWorkspace({ workspace })
    await emitWorkspaceEvent({ eventName: WorkspaceEvents.Updated, payload: workspace })

    return workspace
  }

type WorkspaceDeleteArgs = {
  workspaceId: string
}

export const deleteWorkspaceFactory =
  ({
    deleteWorkspace,
    deleteProject,
    queryAllWorkspaceProjects,
    deleteAllResourceInvites
  }: {
    deleteWorkspace: DeleteWorkspace
    deleteProject: typeof deleteStream
    queryAllWorkspaceProjects: QueryAllWorkspaceProjects
    deleteAllResourceInvites: DeleteAllResourceInvites
  }) =>
  async ({ workspaceId }: WorkspaceDeleteArgs): Promise<void> => {
    // Cache project ids for post-workspace-delete cleanup
    const projectIds: string[] = []
    for await (const projects of queryAllWorkspaceProjects({ workspaceId })) {
      projectIds.push(...projects.map((project) => project.id))
    }

    await Promise.all([
      deleteWorkspace({ workspaceId }),
      deleteAllResourceInvites({
        resourceId: workspaceId,
        resourceType: WorkspaceInviteResourceType
      }),
      ...projectIds.map((projectId) =>
        deleteAllResourceInvites({
          resourceId: projectId,
          resourceType: ProjectInviteResourceType
        })
      )
    ])

    // Workspace delete cascades-deletes stream table rows, but some manual cleanup is required
    // We re-use `deleteStream` (and re-delete the project) to DRY this manual cleanup
    for (const projectIdsChunk of chunk(projectIds, 25)) {
      await Promise.all(projectIdsChunk.map((projectId) => deleteProject(projectId)))
    }
  }

type WorkspaceRoleDeleteArgs = {
  userId: string
  workspaceId: string
}

export const deleteWorkspaceRoleFactory =
  ({
    getWorkspaceRoles,
    deleteWorkspaceRole,
    emitWorkspaceEvent
  }: {
    getWorkspaceRoles: GetWorkspaceRoles
    deleteWorkspaceRole: DeleteWorkspaceRole
    emitWorkspaceEvent: EmitWorkspaceEvent
  }) =>
  async ({
    workspaceId,
    userId
  }: WorkspaceRoleDeleteArgs): Promise<WorkspaceAcl | null> => {
    // Protect against removing last admin
    const workspaceRoles = await getWorkspaceRoles({ workspaceId })
    if (isUserLastWorkspaceAdmin(workspaceRoles, userId)) {
      throw new WorkspaceAdminRequiredError()
    }

    // Perform delete
    const deletedRole = await deleteWorkspaceRole({ userId, workspaceId })
    if (!deletedRole) {
      return null
    }

    // Emit deleted role
    await emitWorkspaceEvent({
      eventName: WorkspaceEvents.RoleDeleted,
      payload: deletedRole
    })

    return deletedRole
  }

type WorkspaceRoleGetArgs = {
  userId: string
  workspaceId: string
}

export const getWorkspaceRoleFactory =
  ({ getWorkspaceRoleForUser }: { getWorkspaceRoleForUser: GetWorkspaceRoleForUser }) =>
  async ({
    userId,
    workspaceId
  }: WorkspaceRoleGetArgs): Promise<WorkspaceAcl | null> => {
    return await getWorkspaceRoleForUser({ userId, workspaceId })
  }

export const updateWorkspaceRoleFactory =
  ({
    getWorkspaceRoles,
    getWorkspaceWithDomains,
    findVerifiedEmailsByUserId,
    upsertWorkspaceRole,
    emitWorkspaceEvent
  }: {
    getWorkspaceRoles: GetWorkspaceRoles
    getWorkspaceWithDomains: GetWorkspaceWithDomains
    findVerifiedEmailsByUserId: FindVerifiedEmailsByUserId
    upsertWorkspaceRole: UpsertWorkspaceRole
    emitWorkspaceEvent: EmitWorkspaceEvent
  }) =>
  async ({
    workspaceId,
    userId,
    role: nextWorkspaceRole,
    skipProjectRoleUpdatesFor,
    preventRoleDowngrade
  }: Pick<WorkspaceAcl, 'userId' | 'workspaceId' | 'role'> & {
    /**
     * If this gets triggered from a project role update, we don't want to override that project's role to the default one
     */
    skipProjectRoleUpdatesFor?: string[]
    /**
     * Only add or upgrade role, prevent downgrades
     */
    preventRoleDowngrade?: boolean
  }): Promise<void> => {
    const workspaceRoles = await getWorkspaceRoles({ workspaceId })

    // Return early if no work required
    const previousWorkspaceRole = workspaceRoles.find((acl) => acl.userId === userId)

    if (previousWorkspaceRole?.role === nextWorkspaceRole) {
      return
    }

    // Protect against removing last admin
    if (
      isUserLastWorkspaceAdmin(workspaceRoles, userId) &&
      nextWorkspaceRole !== Roles.Workspace.Admin
    ) {
      throw new WorkspaceAdminRequiredError()
    }

    // prevent role downgrades (used during invite flow)
    if (preventRoleDowngrade) {
      if (previousWorkspaceRole) {
        const roleWeights = workspaceRoleDefinitions
        const existingRoleWeight = roleWeights.find(
          (w) => w.name === previousWorkspaceRole.role
        )!.weight
        const newRoleWeight = roleWeights.find(
          (w) => w.name === nextWorkspaceRole
        )!.weight
        if (newRoleWeight < existingRoleWeight) return
      }
    }

    // ensure domain compliance
    if (nextWorkspaceRole !== Roles.Workspace.Guest) {
      const workspace = await getWorkspaceWithDomains({ id: workspaceId })
      if (!workspace) throw new WorkspaceNotFoundError()
      if (workspace.domainBasedMembershipProtectionEnabled) {
        const userEmails = await findVerifiedEmailsByUserId({ userId })
        if (
          !userEmailsCompliantWithWorkspaceDomains({
            userEmails,
            workspaceDomains: workspace.domains
          })
        ) {
          throw new WorkspaceProtectedError()
        }
      }
    }

    // Perform and emit change
    await upsertWorkspaceRole({
      userId,
      workspaceId,
      role: nextWorkspaceRole,
      createdAt: previousWorkspaceRole?.createdAt ?? new Date()
    })

    await emitWorkspaceEvent({
      eventName: WorkspaceEvents.RoleUpdated,
      payload: {
        userId,
        workspaceId,
        role: nextWorkspaceRole,
        flags: {
          skipProjectRoleUpdatesFor: skipProjectRoleUpdatesFor ?? []
        }
      }
    })
  }

export const addDomainToWorkspaceFactory =
  ({
    findEmailsByUserId,
    storeWorkspaceDomain,
    getWorkspace,
    upsertWorkspace,
    emitWorkspaceEvent,
    getDomains
  }: {
    findEmailsByUserId: FindEmailsByUserId
    storeWorkspaceDomain: StoreWorkspaceDomain
    getWorkspace: GetWorkspace
    upsertWorkspace: UpsertWorkspace
    getDomains: GetWorkspaceDomains
    emitWorkspaceEvent: EventBus['emit']
  }) =>
  async ({
    userId,
    domain,
    workspaceId
  }: {
    userId: string
    domain: string
    workspaceId: string
  }) => {
    // this function makes the assumption, that the user has a workspace admin role
    const sanitizedDomain = domain.toLowerCase().trim()
    if (blockedDomains.includes(sanitizedDomain))
      throw new WorkspaceDomainBlockedError()
    const userEmails = await findEmailsByUserId({
      userId
    })

    const email = userEmails.find(
      (userEmail) =>
        userEmail.verified && userEmail.email.split('@')[1] === sanitizedDomain
    )

    if (!email) {
      throw new WorkspaceUnverifiedDomainError()
    }
    // we're treating all user owned domains as verified, cause they have it in their verified emails list
    const verified = true

    const workspaceWithRole = await getWorkspace({ workspaceId, userId })

    if (!workspaceWithRole) throw new WorkspaceAdminRequiredError()

    const { role, ...workspace } = workspaceWithRole

    if (role !== Roles.Workspace.Admin) {
      throw new WorkspaceAdminRequiredError()
    }

    const domains = await getDomains({ workspaceIds: [workspaceId] })

    // idempotent operation
    if (domains.find((domain) => domain.domain === sanitizedDomain)) return

    const workspaceDomain: WorkspaceDomain = {
      workspaceId,
      id: cryptoRandomString({ length: 10 }),
      domain: sanitizedDomain,
      createdByUserId: userId,
      createdAt: new Date(),
      updatedAt: new Date(),
      verified
    }

    await storeWorkspaceDomain({ workspaceDomain })

    if (domains.length === 0) {
      await upsertWorkspace({
        workspace: { ...workspace, discoverabilityEnabled: true }
      })
    }

    await emitWorkspaceEvent({
      eventName: WorkspaceEvents.Updated,
      payload: workspace
    })
  }<|MERGE_RESOLUTION|>--- conflicted
+++ resolved
@@ -37,15 +37,10 @@
   WorkspaceNotFoundError,
   WorkspaceProtectedError,
   WorkspaceUnverifiedDomainError,
-<<<<<<< HEAD
-  WorkspaceInvalidDescriptionError,
   WorkspaceNoVerifiedDomainsError,
   WorkspaceSlugTakenError,
-  WorkspaceSlugInvalidError
-=======
-  WorkspaceNoVerifiedDomainsError,
+  WorkspaceSlugInvalidError,
   WorkspaceInvalidUpdateError
->>>>>>> ac6dd70d
 } from '@/modules/workspaces/errors/workspace'
 import { isUserLastWorkspaceAdmin } from '@/modules/workspaces/helpers/roles'
 import { EventBus } from '@/modules/shared/services/eventBus'
@@ -249,36 +244,14 @@
       throw new WorkspaceNotFoundError()
     }
 
-    // Validate incoming changes
-<<<<<<< HEAD
-    if (!!workspaceInput.logo) {
-      validateImageString(workspaceInput.logo)
-    }
-    if (isEmpty(workspaceInput.name)) {
-      // Do not allow setting an empty name (empty descriptions allowed)
-      delete workspaceInput.name
-    }
-    if (!!workspaceInput.description && workspaceInput.description.length > 512) {
-      throw new WorkspaceInvalidDescriptionError()
-    }
-
-    if (workspaceInput.slug) await validateSlug({ slug: workspaceInput.slug })
-
-    if (
-      workspaceInput.discoverabilityEnabled &&
-      !currentWorkspace.discoverabilityEnabled &&
-      !currentWorkspace.domains.find((domain) => domain.verified)
-    )
-      throw new WorkspaceNoVerifiedDomainsError()
-
-=======
->>>>>>> ac6dd70d
     if (
       !isValidInput(workspaceInput) ||
       !isValidWorkspace(workspaceInput, currentWorkspace)
     ) {
       throw new WorkspaceInvalidUpdateError()
     }
+
+    if (workspaceInput.slug) await validateSlug({ slug: workspaceInput.slug })
 
     const workspace = {
       ...omit(currentWorkspace, 'domains'),
