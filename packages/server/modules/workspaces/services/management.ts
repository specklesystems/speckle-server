--- conflicted
+++ resolved
@@ -376,13 +376,6 @@
         })
       )
     }
-<<<<<<< HEAD
-
-    // Emit new role
-    await emitWorkspaceEvent({
-      eventName: WorkspaceEvents.RoleUpdated,
-      payload: { userId, workspaceId, role }
-    })
   }
 
 export const addDomainToWorkspaceFactory =
@@ -466,6 +459,4 @@
       eventName: WorkspaceEvents.Updated,
       payload: workspace
     })
-=======
->>>>>>> e3f90377
   }