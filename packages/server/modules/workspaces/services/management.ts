--- conflicted
+++ resolved
@@ -39,14 +39,10 @@
 } from '@/modules/core/domain/tokens/types'
 import { ForbiddenError } from '@/modules/shared/errors'
 import { validateImageString } from '@/modules/workspaces/helpers/images'
-<<<<<<< HEAD
 import { DeleteAllResourceInvites } from '@/modules/serverinvites/domain/operations'
 import { WorkspaceInviteResourceType } from '@/modules/workspaces/domain/constants'
 import { ProjectInviteResourceType } from '@/modules/serverinvites/domain/constants'
-import { chunk } from 'lodash'
-=======
-import { isEmpty } from 'lodash'
->>>>>>> 455b21cb
+import { chunk, isEmpty } from 'lodash'
 
 type WorkspaceCreateArgs = {
   userId: string
