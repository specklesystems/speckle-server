import { WorkspaceEvents } from '@/modules/workspacesCore/domain/events'
import {
  DeleteWorkspace,
  EmitWorkspaceEvent,
  GetWorkspace,
  StoreWorkspaceDomain,
  QueryAllWorkspaceProjects,
  UpsertWorkspace,
  UpsertWorkspaceRole,
  GetWorkspaceWithDomains,
  GetWorkspaceDomains
} from '@/modules/workspaces/domain/operations'
import {
  Workspace,
  WorkspaceAcl,
  WorkspaceDomain
} from '@/modules/workspacesCore/domain/types'
import { MaybeNullOrUndefined, Roles } from '@speckle/shared'
import cryptoRandomString from 'crypto-random-string'
import {
  deleteStream,
  grantStreamPermissions as repoGrantStreamPermissions,
  revokeStreamPermissions as repoRevokeStreamPermissions
} from '@/modules/core/repositories/streams'
import { getStreams as serviceGetStreams } from '@/modules/core/services/streams'
import {
  DeleteWorkspaceRole,
  GetWorkspaceRoleForUser,
  GetWorkspaceRoles
} from '@/modules/workspaces/domain/operations'
import {
  WorkspaceAdminRequiredError,
  WorkspaceDomainBlockedError,
  WorkspaceNotFoundError,
  WorkspaceProtectedError,
  WorkspaceUnverifiedDomainError,
  WorkspaceInvalidDescriptionError
} from '@/modules/workspaces/errors/workspace'
import {
  isUserLastWorkspaceAdmin,
  mapWorkspaceRoleToProjectRole
} from '@/modules/workspaces/helpers/roles'
import { queryAllWorkspaceProjectsFactory } from '@/modules/workspaces/services/projects'
import { EventBus } from '@/modules/shared/services/eventBus'
import { removeNullOrUndefinedKeys } from '@speckle/shared'
import { isNewResourceAllowed } from '@/modules/core/helpers/token'
import {
  TokenResourceIdentifier,
  TokenResourceIdentifierType
} from '@/modules/core/domain/tokens/types'
import { ForbiddenError } from '@/modules/shared/errors'
import { validateImageString } from '@/modules/workspaces/helpers/images'
import {
  FindEmailsByUserId,
  FindVerifiedEmailsByUserId
} from '@/modules/core/domain/userEmails/operations'
import { blockedDomains } from '@/modules/workspaces/helpers/blockedDomains'
import { DeleteAllResourceInvites } from '@/modules/serverinvites/domain/operations'
import { WorkspaceInviteResourceType } from '@/modules/workspaces/domain/constants'
import { ProjectInviteResourceType } from '@/modules/serverinvites/domain/constants'
import { chunk, isEmpty } from 'lodash'

type WorkspaceCreateArgs = {
  userId: string
  workspaceInput: {
    name: string
    description: string | null
    logo: string | null
    defaultLogoIndex: number
  }
  userResourceAccessLimits: MaybeNullOrUndefined<TokenResourceIdentifier[]>
}

export const createWorkspaceFactory =
  ({
    upsertWorkspace,
    upsertWorkspaceRole,
    emitWorkspaceEvent
  }: {
    upsertWorkspace: UpsertWorkspace
    upsertWorkspaceRole: UpsertWorkspaceRole
    emitWorkspaceEvent: EventBus['emit']
  }) =>
  async ({
    userId,
    workspaceInput,
    userResourceAccessLimits
  }: WorkspaceCreateArgs): Promise<Workspace> => {
    if (
      !isNewResourceAllowed({
        resourceType: TokenResourceIdentifierType.Workspace,
        resourceAccessRules: userResourceAccessLimits
      })
    ) {
      throw new ForbiddenError('You are not authorized to create a workspace')
    }

    const workspace = {
      ...workspaceInput,
      id: cryptoRandomString({ length: 10 }),
      createdAt: new Date(),
      updatedAt: new Date(),
      domainBasedMembershipProtectionEnabled: false,
      discoverabilityEnabled: false
    }
    await upsertWorkspace({ workspace })
    // assign the creator as workspace administrator
    await upsertWorkspaceRole({
      userId,
      role: Roles.Workspace.Admin,
      workspaceId: workspace.id
    })

    // emit a workspace created event
    await emitWorkspaceEvent({
      eventName: WorkspaceEvents.Created,
      payload: { ...workspace, createdByUserId: userId }
    })

    return { ...workspace }
  }

type WorkspaceUpdateArgs = {
  workspaceId: string
  workspaceInput: {
    name?: string | null
    description?: string | null
    logo?: string | null
<<<<<<< HEAD
    discoverabilityEnabled?: boolean | null
    domainBasedMembershipProtectionEnabled?: boolean | null
=======
    defaultLogoIndex?: number | null
>>>>>>> 93b970dc
  }
}

export const updateWorkspaceFactory =
  ({
    getWorkspace,
    upsertWorkspace,
    emitWorkspaceEvent
  }: {
    getWorkspace: GetWorkspace
    upsertWorkspace: UpsertWorkspace
    emitWorkspaceEvent: EventBus['emit']
  }) =>
  async ({ workspaceId, workspaceInput }: WorkspaceUpdateArgs): Promise<Workspace> => {
    // Get existing workspace to merge with incoming changes
    const currentWorkspace = await getWorkspace({ workspaceId })
    if (!currentWorkspace) {
      throw new WorkspaceNotFoundError()
    }

    // Validate incoming changes
    if (!!workspaceInput.logo) {
      validateImageString(workspaceInput.logo)
    }
    if (isEmpty(workspaceInput.name)) {
      // Do not allow setting an empty name (empty descriptions allowed)
      delete workspaceInput.name
    }
    if (!!workspaceInput.description && workspaceInput.description.length > 512) {
      throw new WorkspaceInvalidDescriptionError()
    }

    const workspace = {
      ...currentWorkspace,
      ...removeNullOrUndefinedKeys(workspaceInput),
      updatedAt: new Date()
    }

    await upsertWorkspace({ workspace })
    await emitWorkspaceEvent({ eventName: WorkspaceEvents.Updated, payload: workspace })

    return workspace
  }

type WorkspaceDeleteArgs = {
  workspaceId: string
}

export const deleteWorkspaceFactory =
  ({
    deleteWorkspace,
    deleteProject,
    queryAllWorkspaceProjects,
    deleteAllResourceInvites
  }: {
    deleteWorkspace: DeleteWorkspace
    deleteProject: typeof deleteStream
    queryAllWorkspaceProjects: QueryAllWorkspaceProjects
    deleteAllResourceInvites: DeleteAllResourceInvites
  }) =>
  async ({ workspaceId }: WorkspaceDeleteArgs): Promise<void> => {
    // Cache project ids for post-workspace-delete cleanup
    const projectIds: string[] = []
    for await (const projects of queryAllWorkspaceProjects({ workspaceId })) {
      projectIds.push(...projects.map((project) => project.id))
    }

    await Promise.all([
      deleteWorkspace({ workspaceId }),
      deleteAllResourceInvites({
        resourceId: workspaceId,
        resourceType: WorkspaceInviteResourceType
      }),
      ...projectIds.map((projectId) =>
        deleteAllResourceInvites({
          resourceId: projectId,
          resourceType: ProjectInviteResourceType
        })
      )
    ])

    // Workspace delete cascades project delete, but some manual cleanup is required
    // We re-use `deleteStream` (and re-delete the project) to DRY this manual cleanup
    for (const projectIdsChunk of chunk(projectIds, 25)) {
      await Promise.all(projectIdsChunk.map((projectId) => deleteProject(projectId)))
    }
  }

type WorkspaceRoleDeleteArgs = {
  userId: string
  workspaceId: string
}

export const deleteWorkspaceRoleFactory =
  ({
    getWorkspaceRoles,
    deleteWorkspaceRole,
    emitWorkspaceEvent,
    getStreams,
    revokeStreamPermissions
  }: {
    getWorkspaceRoles: GetWorkspaceRoles
    deleteWorkspaceRole: DeleteWorkspaceRole
    emitWorkspaceEvent: EmitWorkspaceEvent
    getStreams: typeof serviceGetStreams
    revokeStreamPermissions: typeof repoRevokeStreamPermissions
  }) =>
  async ({
    workspaceId,
    userId
  }: WorkspaceRoleDeleteArgs): Promise<WorkspaceAcl | null> => {
    // Protect against removing last admin
    const workspaceRoles = await getWorkspaceRoles({ workspaceId })
    if (isUserLastWorkspaceAdmin(workspaceRoles, userId)) {
      throw new WorkspaceAdminRequiredError()
    }

    // Perform delete
    const deletedRole = await deleteWorkspaceRole({ userId, workspaceId })
    if (!deletedRole) {
      return null
    }

    // Delete workspace project roles
    const queryAllWorkspaceProjectsGenerator = queryAllWorkspaceProjectsFactory({
      getStreams
    })
    for await (const projectsPage of queryAllWorkspaceProjectsGenerator({
      workspaceId
    })) {
      await Promise.all(
        projectsPage.map(({ id: streamId }) =>
          revokeStreamPermissions({ streamId, userId })
        )
      )
    }

    // Emit deleted role
    await emitWorkspaceEvent({
      eventName: WorkspaceEvents.RoleDeleted,
      payload: deletedRole
    })

    return deletedRole
  }

type WorkspaceRoleGetArgs = {
  userId: string
  workspaceId: string
}

export const getWorkspaceRoleFactory =
  ({ getWorkspaceRoleForUser }: { getWorkspaceRoleForUser: GetWorkspaceRoleForUser }) =>
  async ({
    userId,
    workspaceId
  }: WorkspaceRoleGetArgs): Promise<WorkspaceAcl | null> => {
    return await getWorkspaceRoleForUser({ userId, workspaceId })
  }

export const updateWorkspaceRoleFactory =
  ({
    getWorkspaceRoles,
    getWorkspaceWithDomains,
    findVerifiedEmailsByUserId,
    upsertWorkspaceRole,
    emitWorkspaceEvent,
    getStreams,
    grantStreamPermissions
  }: {
    getWorkspaceRoles: GetWorkspaceRoles
    getWorkspaceWithDomains: GetWorkspaceWithDomains
    findVerifiedEmailsByUserId: FindVerifiedEmailsByUserId
    upsertWorkspaceRole: UpsertWorkspaceRole
    emitWorkspaceEvent: EmitWorkspaceEvent
    // TODO: Create `core` domain and import type from there
    getStreams: typeof serviceGetStreams
    grantStreamPermissions: typeof repoGrantStreamPermissions
  }) =>
  async ({
    workspaceId,
    userId,
    role,
    skipProjectRoleUpdatesFor
  }: WorkspaceAcl & {
    /**
     * If this gets triggered from a project role update, we don't want to override that project's role to the default one
     */
    skipProjectRoleUpdatesFor?: string[]
  }): Promise<void> => {
    // Protect against removing last admin
    const workspaceRoles = await getWorkspaceRoles({ workspaceId })
    if (
      isUserLastWorkspaceAdmin(workspaceRoles, userId) &&
      role !== Roles.Workspace.Admin
    ) {
      throw new WorkspaceAdminRequiredError()
    }

    if (role !== Roles.Workspace.Guest) {
      const workspace = await getWorkspaceWithDomains({ id: workspaceId })
      const verifiedDomains = workspace?.domains.filter((domain) => domain?.verified)
      if (
        workspace &&
        verifiedDomains &&
        workspace?.domainBasedMembershipProtectionEnabled &&
        verifiedDomains.length > 0
      ) {
        const domains = new Set<string>(verifiedDomains.map((vd) => vd.domain))
        const verifiedUserEmails = await findVerifiedEmailsByUserId({ userId })
        const domainMatching = verifiedUserEmails.find((userEmail) =>
          domains.has(userEmail.email.split('@')[1])
        )
        if (!domainMatching) {
          throw new WorkspaceProtectedError()
        }
      }
    }

    // Perform upsert
    await upsertWorkspaceRole({ userId, workspaceId, role })

    // Emit new role
    await emitWorkspaceEvent({
      eventName: WorkspaceEvents.RoleUpdated,
      payload: { userId, workspaceId, role }
    })

    // Apply initial project role to existing workspace projects
    const isFirstWorkspaceRole = !workspaceRoles.some((role) => role.userId === userId)

    if (!isFirstWorkspaceRole || role === Roles.Workspace.Guest) {
      // Guests do not get roles for existing workspace projects
      return
    }

    const queryAllWorkspaceProjectsGenerator = queryAllWorkspaceProjectsFactory({
      getStreams
    })
    const projectRole = mapWorkspaceRoleToProjectRole(role)
    for await (const projectsPage of queryAllWorkspaceProjectsGenerator({
      workspaceId
    })) {
      await Promise.all(
        projectsPage.map(({ id: streamId }) => {
          if (skipProjectRoleUpdatesFor?.includes(streamId)) {
            return
          }

          return grantStreamPermissions({ streamId, userId, role: projectRole })
        })
      )
    }
  }

export const addDomainToWorkspaceFactory =
  ({
    findEmailsByUserId,
    storeWorkspaceDomain,
    getWorkspace,
    upsertWorkspace,
    emitWorkspaceEvent,
    getDomains
  }: {
    findEmailsByUserId: FindEmailsByUserId
    storeWorkspaceDomain: StoreWorkspaceDomain
    getWorkspace: GetWorkspace
    upsertWorkspace: UpsertWorkspace
    getDomains: GetWorkspaceDomains
    emitWorkspaceEvent: EventBus['emit']
  }) =>
  async ({
    userId,
    domain,
    workspaceId
  }: {
    userId: string
    domain: string
    workspaceId: string
  }) => {
    // this function makes the assumption, that the user has a workspace admin role
    const sanitizedDomain = domain.toLowerCase().trim()
    if (blockedDomains.includes(sanitizedDomain))
      throw new WorkspaceDomainBlockedError()
    const userEmails = await findEmailsByUserId({
      userId
    })

    const email = userEmails.find(
      (userEmail) =>
        userEmail.verified && userEmail.email.split('@')[1] === sanitizedDomain
    )

    if (!email) {
      throw new WorkspaceUnverifiedDomainError()
    }
    // we're treating all user owned domains as verified, cause they have it in their verified emails list
    const verified = true

    const workspaceWithRole = await getWorkspace({ workspaceId, userId })

    if (!workspaceWithRole) throw new WorkspaceAdminRequiredError()

    const { role, ...workspace } = workspaceWithRole

    if (role !== Roles.Workspace.Admin) {
      throw new WorkspaceAdminRequiredError()
    }

    const domains = await getDomains({ workspaceIds: [workspaceId] })

    // idempotent operation
    if (domains.find((domain) => domain.domain === sanitizedDomain)) return

    const workspaceDomain: WorkspaceDomain = {
      workspaceId,
      id: cryptoRandomString({ length: 10 }),
      domain: sanitizedDomain,
      createdByUserId: userId,
      createdAt: new Date(),
      updatedAt: new Date(),
      verified
    }

    await storeWorkspaceDomain({ workspaceDomain })

    if (domains.length === 0) {
      await upsertWorkspace({
        workspace: { ...workspace, discoverabilityEnabled: true }
      })
    }

    await emitWorkspaceEvent({
      eventName: WorkspaceEvents.Updated,
      payload: workspace
    })
  }<|MERGE_RESOLUTION|>--- conflicted
+++ resolved
@@ -126,12 +126,9 @@
     name?: string | null
     description?: string | null
     logo?: string | null
-<<<<<<< HEAD
+    defaultLogoIndex?: number | null
     discoverabilityEnabled?: boolean | null
     domainBasedMembershipProtectionEnabled?: boolean | null
-=======
-    defaultLogoIndex?: number | null
->>>>>>> 93b970dc
   }
 }
 
