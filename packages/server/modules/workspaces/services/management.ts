import { WorkspaceEvents } from '@/modules/workspacesCore/domain/events'
import {
  DeleteWorkspace,
  EmitWorkspaceEvent,
  GetWorkspace,
  StoreWorkspaceDomain,
  QueryAllWorkspaceProjects,
  UpsertWorkspace,
  UpsertWorkspaceRole,
  GetWorkspaceWithDomains,
  GetWorkspaceDomains,
<<<<<<< HEAD
  GetWorkspaceRoleToDefaultProjectRoleMapping,
  UpdateWorkspace,
  GetWorkspaceBySlug
=======
  UpdateWorkspace
>>>>>>> 97ce98ae
} from '@/modules/workspaces/domain/operations'
import {
  Workspace,
  WorkspaceAcl,
  WorkspaceDomain
} from '@/modules/workspacesCore/domain/types'
import { MaybeNullOrUndefined, Roles } from '@speckle/shared'
import cryptoRandomString from 'crypto-random-string'
import { deleteStream } from '@/modules/core/repositories/streams'
import {
  DeleteWorkspaceRole,
  GetWorkspaceRoleForUser,
  GetWorkspaceRoles
} from '@/modules/workspaces/domain/operations'
import {
  WorkspaceAdminRequiredError,
  WorkspaceDomainBlockedError,
  WorkspaceNotFoundError,
  WorkspaceProtectedError,
  WorkspaceUnverifiedDomainError,
  WorkspaceInvalidDescriptionError,
  WorkspaceNoVerifiedDomainsError,
  WorkspaceSlugTakenError,
  WorkspaceSlugInvalidError
} from '@/modules/workspaces/errors/workspace'
import { isUserLastWorkspaceAdmin } from '@/modules/workspaces/helpers/roles'
import { EventBus } from '@/modules/shared/services/eventBus'
import { removeNullOrUndefinedKeys } from '@speckle/shared'
import { isNewResourceAllowed } from '@/modules/core/helpers/token'
import {
  TokenResourceIdentifier,
  TokenResourceIdentifierType
} from '@/modules/core/domain/tokens/types'
import { ForbiddenError } from '@/modules/shared/errors'
import { validateImageString } from '@/modules/workspaces/helpers/images'
import {
  FindEmailsByUserId,
  FindVerifiedEmailsByUserId
} from '@/modules/core/domain/userEmails/operations'
import { DeleteAllResourceInvites } from '@/modules/serverinvites/domain/operations'
import { WorkspaceInviteResourceType } from '@/modules/workspaces/domain/constants'
import { ProjectInviteResourceType } from '@/modules/serverinvites/domain/constants'
import { chunk, isEmpty, omit } from 'lodash'
import { userEmailsCompliantWithWorkspaceDomains } from '@/modules/workspaces/domain/logic'
import { workspaceRoles as workspaceRoleDefinitions } from '@/modules/workspaces/roles'
import { blockedDomains } from '@speckle/shared'

type WorkspaceCreateArgs = {
  userId: string
  workspaceInput: {
    name: string
    slug: string
    description: string | null
    logo: string | null
    defaultLogoIndex: number
  }
  userResourceAccessLimits: MaybeNullOrUndefined<TokenResourceIdentifier[]>
}

export const isSlugValid = (slug: string): boolean => {
  const urlString = `https://example.com/${slug}`
  if (!URL.canParse(urlString)) return false
  const url = new URL(urlString)
  if (url.pathname !== `/${slug}`) return false
  return true
}

export const createWorkspaceFactory =
  ({
    getWorkspaceBySlug,
    upsertWorkspace,
    upsertWorkspaceRole,
    emitWorkspaceEvent
  }: {
    getWorkspaceBySlug: GetWorkspaceBySlug
    upsertWorkspace: UpsertWorkspace
    upsertWorkspaceRole: UpsertWorkspaceRole
    emitWorkspaceEvent: EventBus['emit']
  }) =>
  async ({
    userId,
    workspaceInput,
    userResourceAccessLimits
  }: WorkspaceCreateArgs): Promise<Workspace> => {
    if (
      !isNewResourceAllowed({
        resourceType: TokenResourceIdentifierType.Workspace,
        resourceAccessRules: userResourceAccessLimits
      })
    ) {
      throw new ForbiddenError('You are not authorized to create a workspace')
    }

    if (!isSlugValid(workspaceInput.slug)) throw new WorkspaceSlugInvalidError()

    const maybeClashingWorkspace = await getWorkspaceBySlug({
      workspaceSlug: workspaceInput.slug
    })
    if (maybeClashingWorkspace) throw new WorkspaceSlugTakenError()
    const workspace = {
      ...workspaceInput,
      id: cryptoRandomString({ length: 10 }),
      createdAt: new Date(),
      updatedAt: new Date(),
      domainBasedMembershipProtectionEnabled: false,
      discoverabilityEnabled: false
    }
    await upsertWorkspace({ workspace })
    // assign the creator as workspace administrator
    await upsertWorkspaceRole({
      userId,
      role: Roles.Workspace.Admin,
      workspaceId: workspace.id,
      createdAt: new Date()
    })

    // emit a workspace created event
    await emitWorkspaceEvent({
      eventName: WorkspaceEvents.Created,
      payload: { ...workspace, createdByUserId: userId }
    })

    return { ...workspace }
  }

export const updateWorkspaceFactory =
  ({
    getWorkspace,
    upsertWorkspace,
    emitWorkspaceEvent
  }: {
    getWorkspace: GetWorkspaceWithDomains
    upsertWorkspace: UpsertWorkspace
    emitWorkspaceEvent: EventBus['emit']
  }): UpdateWorkspace =>
  async ({ workspaceId, workspaceInput }) => {
    // Get existing workspace to merge with incoming changes
    const currentWorkspace = await getWorkspace({ id: workspaceId })
    if (!currentWorkspace) {
      throw new WorkspaceNotFoundError()
    }

    // Validate incoming changes
    if (!!workspaceInput.logo) {
      validateImageString(workspaceInput.logo)
    }
    if (isEmpty(workspaceInput.name)) {
      // Do not allow setting an empty name (empty descriptions allowed)
      delete workspaceInput.name
    }
    if (!!workspaceInput.description && workspaceInput.description.length > 512) {
      throw new WorkspaceInvalidDescriptionError()
    }

    if (workspaceInput.slug && !isSlugValid(workspaceInput.slug))
      throw new WorkspaceSlugInvalidError()

    if (
      workspaceInput.discoverabilityEnabled &&
      !currentWorkspace.discoverabilityEnabled &&
      !currentWorkspace.domains.find((domain) => domain.verified)
    )
      throw new WorkspaceNoVerifiedDomainsError()

    if (
      workspaceInput.domainBasedMembershipProtectionEnabled &&
      !currentWorkspace.domainBasedMembershipProtectionEnabled &&
      !currentWorkspace.domains.find((domain) => domain.verified)
    )
      throw new WorkspaceNoVerifiedDomainsError()

    const workspace = {
      ...omit(currentWorkspace, 'domains'),
      ...removeNullOrUndefinedKeys(workspaceInput),
      updatedAt: new Date()
    }

    await upsertWorkspace({ workspace })
    await emitWorkspaceEvent({ eventName: WorkspaceEvents.Updated, payload: workspace })

    return workspace
  }

type WorkspaceDeleteArgs = {
  workspaceId: string
}

export const deleteWorkspaceFactory =
  ({
    deleteWorkspace,
    deleteProject,
    queryAllWorkspaceProjects,
    deleteAllResourceInvites
  }: {
    deleteWorkspace: DeleteWorkspace
    deleteProject: typeof deleteStream
    queryAllWorkspaceProjects: QueryAllWorkspaceProjects
    deleteAllResourceInvites: DeleteAllResourceInvites
  }) =>
  async ({ workspaceId }: WorkspaceDeleteArgs): Promise<void> => {
    // Cache project ids for post-workspace-delete cleanup
    const projectIds: string[] = []
    for await (const projects of queryAllWorkspaceProjects({ workspaceId })) {
      projectIds.push(...projects.map((project) => project.id))
    }

    await Promise.all([
      deleteWorkspace({ workspaceId }),
      deleteAllResourceInvites({
        resourceId: workspaceId,
        resourceType: WorkspaceInviteResourceType
      }),
      ...projectIds.map((projectId) =>
        deleteAllResourceInvites({
          resourceId: projectId,
          resourceType: ProjectInviteResourceType
        })
      )
    ])

    // Workspace delete cascades-deletes stream table rows, but some manual cleanup is required
    // We re-use `deleteStream` (and re-delete the project) to DRY this manual cleanup
    for (const projectIdsChunk of chunk(projectIds, 25)) {
      await Promise.all(projectIdsChunk.map((projectId) => deleteProject(projectId)))
    }
  }

type WorkspaceRoleDeleteArgs = {
  userId: string
  workspaceId: string
}

export const deleteWorkspaceRoleFactory =
  ({
    getWorkspaceRoles,
    deleteWorkspaceRole,
    emitWorkspaceEvent
  }: {
    getWorkspaceRoles: GetWorkspaceRoles
    deleteWorkspaceRole: DeleteWorkspaceRole
    emitWorkspaceEvent: EmitWorkspaceEvent
  }) =>
  async ({
    workspaceId,
    userId
  }: WorkspaceRoleDeleteArgs): Promise<WorkspaceAcl | null> => {
    // Protect against removing last admin
    const workspaceRoles = await getWorkspaceRoles({ workspaceId })
    if (isUserLastWorkspaceAdmin(workspaceRoles, userId)) {
      throw new WorkspaceAdminRequiredError()
    }

    // Perform delete
    const deletedRole = await deleteWorkspaceRole({ userId, workspaceId })
    if (!deletedRole) {
      return null
    }

    // Emit deleted role
    await emitWorkspaceEvent({
      eventName: WorkspaceEvents.RoleDeleted,
      payload: deletedRole
    })

    return deletedRole
  }

type WorkspaceRoleGetArgs = {
  userId: string
  workspaceId: string
}

export const getWorkspaceRoleFactory =
  ({ getWorkspaceRoleForUser }: { getWorkspaceRoleForUser: GetWorkspaceRoleForUser }) =>
  async ({
    userId,
    workspaceId
  }: WorkspaceRoleGetArgs): Promise<WorkspaceAcl | null> => {
    return await getWorkspaceRoleForUser({ userId, workspaceId })
  }

export const updateWorkspaceRoleFactory =
  ({
    getWorkspaceRoles,
    getWorkspaceWithDomains,
    findVerifiedEmailsByUserId,
    upsertWorkspaceRole,
    emitWorkspaceEvent
  }: {
    getWorkspaceRoles: GetWorkspaceRoles
    getWorkspaceWithDomains: GetWorkspaceWithDomains
    findVerifiedEmailsByUserId: FindVerifiedEmailsByUserId
    upsertWorkspaceRole: UpsertWorkspaceRole
    emitWorkspaceEvent: EmitWorkspaceEvent
  }) =>
  async ({
    workspaceId,
    userId,
    role: nextWorkspaceRole,
    skipProjectRoleUpdatesFor,
    preventRoleDowngrade
  }: Pick<WorkspaceAcl, 'userId' | 'workspaceId' | 'role'> & {
    /**
     * If this gets triggered from a project role update, we don't want to override that project's role to the default one
     */
    skipProjectRoleUpdatesFor?: string[]
    /**
     * Only add or upgrade role, prevent downgrades
     */
    preventRoleDowngrade?: boolean
  }): Promise<void> => {
    const workspaceRoles = await getWorkspaceRoles({ workspaceId })

    // Return early if no work required
    const previousWorkspaceRole = workspaceRoles.find((acl) => acl.userId === userId)

    if (previousWorkspaceRole?.role === nextWorkspaceRole) {
      return
    }

    // Protect against removing last admin
    if (
      isUserLastWorkspaceAdmin(workspaceRoles, userId) &&
      nextWorkspaceRole !== Roles.Workspace.Admin
    ) {
      throw new WorkspaceAdminRequiredError()
    }

    // prevent role downgrades (used during invite flow)
    if (preventRoleDowngrade) {
      if (previousWorkspaceRole) {
        const roleWeights = workspaceRoleDefinitions
        const existingRoleWeight = roleWeights.find(
          (w) => w.name === previousWorkspaceRole.role
        )!.weight
        const newRoleWeight = roleWeights.find(
          (w) => w.name === nextWorkspaceRole
        )!.weight
        if (newRoleWeight < existingRoleWeight) return
      }
    }

    // ensure domain compliance
    if (nextWorkspaceRole !== Roles.Workspace.Guest) {
      const workspace = await getWorkspaceWithDomains({ id: workspaceId })
      if (!workspace) throw new WorkspaceNotFoundError()
      if (workspace.domainBasedMembershipProtectionEnabled) {
        const userEmails = await findVerifiedEmailsByUserId({ userId })
        if (
          !userEmailsCompliantWithWorkspaceDomains({
            userEmails,
            workspaceDomains: workspace.domains
          })
        ) {
          throw new WorkspaceProtectedError()
        }
      }
    }

    // Perform and emit change
    await upsertWorkspaceRole({
      userId,
      workspaceId,
      role: nextWorkspaceRole,
      createdAt: previousWorkspaceRole?.createdAt ?? new Date()
    })

    await emitWorkspaceEvent({
      eventName: WorkspaceEvents.RoleUpdated,
      payload: {
        userId,
        workspaceId,
        role: nextWorkspaceRole,
        flags: {
          skipProjectRoleUpdatesFor: skipProjectRoleUpdatesFor ?? []
        }
      }
    })
  }

export const addDomainToWorkspaceFactory =
  ({
    findEmailsByUserId,
    storeWorkspaceDomain,
    getWorkspace,
    upsertWorkspace,
    emitWorkspaceEvent,
    getDomains
  }: {
    findEmailsByUserId: FindEmailsByUserId
    storeWorkspaceDomain: StoreWorkspaceDomain
    getWorkspace: GetWorkspace
    upsertWorkspace: UpsertWorkspace
    getDomains: GetWorkspaceDomains
    emitWorkspaceEvent: EventBus['emit']
  }) =>
  async ({
    userId,
    domain,
    workspaceId
  }: {
    userId: string
    domain: string
    workspaceId: string
  }) => {
    // this function makes the assumption, that the user has a workspace admin role
    const sanitizedDomain = domain.toLowerCase().trim()
    if (blockedDomains.includes(sanitizedDomain))
      throw new WorkspaceDomainBlockedError()
    const userEmails = await findEmailsByUserId({
      userId
    })

    const email = userEmails.find(
      (userEmail) =>
        userEmail.verified && userEmail.email.split('@')[1] === sanitizedDomain
    )

    if (!email) {
      throw new WorkspaceUnverifiedDomainError()
    }
    // we're treating all user owned domains as verified, cause they have it in their verified emails list
    const verified = true

    const workspaceWithRole = await getWorkspace({ workspaceId, userId })

    if (!workspaceWithRole) throw new WorkspaceAdminRequiredError()

    const { role, ...workspace } = workspaceWithRole

    if (role !== Roles.Workspace.Admin) {
      throw new WorkspaceAdminRequiredError()
    }

    const domains = await getDomains({ workspaceIds: [workspaceId] })

    // idempotent operation
    if (domains.find((domain) => domain.domain === sanitizedDomain)) return

    const workspaceDomain: WorkspaceDomain = {
      workspaceId,
      id: cryptoRandomString({ length: 10 }),
      domain: sanitizedDomain,
      createdByUserId: userId,
      createdAt: new Date(),
      updatedAt: new Date(),
      verified
    }

    await storeWorkspaceDomain({ workspaceDomain })

    if (domains.length === 0) {
      await upsertWorkspace({
        workspace: { ...workspace, discoverabilityEnabled: true }
      })
    }

    await emitWorkspaceEvent({
      eventName: WorkspaceEvents.Updated,
      payload: workspace
    })
  }<|MERGE_RESOLUTION|>--- conflicted
+++ resolved
@@ -9,13 +9,8 @@
   UpsertWorkspaceRole,
   GetWorkspaceWithDomains,
   GetWorkspaceDomains,
-<<<<<<< HEAD
-  GetWorkspaceRoleToDefaultProjectRoleMapping,
   UpdateWorkspace,
   GetWorkspaceBySlug
-=======
-  UpdateWorkspace
->>>>>>> 97ce98ae
 } from '@/modules/workspaces/domain/operations'
 import {
   Workspace,
