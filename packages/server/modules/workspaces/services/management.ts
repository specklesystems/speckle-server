import { WorkspaceEvents } from '@/modules/workspacesCore/domain/events'
import {
  DeleteWorkspace,
  EmitWorkspaceEvent,
  GetWorkspace,
  StoreWorkspaceDomain,
  QueryAllWorkspaceProjects,
  UpsertWorkspace,
  UpsertWorkspaceRole,
  GetWorkspaceWithDomains,
  GetWorkspaceDomains,
  UpdateWorkspace,
<<<<<<< HEAD
  GetWorkspaceBySlug
=======
  UpdateWorkspaceRole
>>>>>>> 56d39242
} from '@/modules/workspaces/domain/operations'
import {
  Workspace,
  WorkspaceAcl,
  WorkspaceDomain,
  WorkspaceWithDomains
} from '@/modules/workspacesCore/domain/types'
import {
  generateSlugFromName,
  MaybeNullOrUndefined,
  Roles,
  validateWorkspaceSlug
} from '@speckle/shared'
import cryptoRandomString from 'crypto-random-string'
import { deleteStream } from '@/modules/core/repositories/streams'
import {
  DeleteWorkspaceRole,
  GetWorkspaceRoleForUser,
  GetWorkspaceRoles
} from '@/modules/workspaces/domain/operations'
import {
  WorkspaceAdminRequiredError,
  WorkspaceDomainBlockedError,
  WorkspaceNotFoundError,
  WorkspaceProtectedError,
  WorkspaceUnverifiedDomainError,
  WorkspaceNoVerifiedDomainsError,
  WorkspaceSlugTakenError,
  WorkspaceSlugInvalidError,
  WorkspaceInvalidUpdateError
} from '@/modules/workspaces/errors/workspace'
import { isUserLastWorkspaceAdmin } from '@/modules/workspaces/helpers/roles'
import { EventBus } from '@/modules/shared/services/eventBus'
import { removeNullOrUndefinedKeys } from '@speckle/shared'
import { isNewResourceAllowed } from '@/modules/core/helpers/token'
import {
  TokenResourceIdentifier,
  TokenResourceIdentifierType
} from '@/modules/core/domain/tokens/types'
import { ForbiddenError } from '@/modules/shared/errors'
import { validateImageString } from '@/modules/workspaces/helpers/images'
import {
  FindEmailsByUserId,
  FindVerifiedEmailsByUserId
} from '@/modules/core/domain/userEmails/operations'
import { DeleteAllResourceInvites } from '@/modules/serverinvites/domain/operations'
import { WorkspaceInviteResourceType } from '@/modules/workspaces/domain/constants'
import { ProjectInviteResourceType } from '@/modules/serverinvites/domain/constants'
import { chunk, isEmpty, omit } from 'lodash'
import { userEmailsCompliantWithWorkspaceDomains } from '@/modules/workspaces/domain/logic'
import { workspaceRoles as workspaceRoleDefinitions } from '@/modules/workspaces/roles'
import { blockedDomains } from '@speckle/shared'

type WorkspaceCreateArgs = {
  userId: string
  workspaceInput: {
    name: string
    slug?: string | null
    description: string | null
    logo: string | null
    defaultLogoIndex: number
  }
  userResourceAccessLimits: MaybeNullOrUndefined<TokenResourceIdentifier[]>
}

type GenerateValidSlug = (args: { name: string }) => Promise<string>

type ValidateWorkspaceSlug = (args: { slug: string }) => Promise<void>

export const validateSlugFactory =
  ({
    getWorkspaceBySlug
  }: {
    getWorkspaceBySlug: GetWorkspaceBySlug
  }): ValidateWorkspaceSlug =>
  async ({ slug }) => {
    try {
      validateWorkspaceSlug(slug)
    } catch (err) {
      if (err instanceof Error) throw new WorkspaceSlugInvalidError(err.message)
      throw err
    }
    const maybeClashingWorkspace = await getWorkspaceBySlug({
      workspaceSlug: slug
    })
    if (maybeClashingWorkspace) throw new WorkspaceSlugTakenError()
  }

export const generateValidSlugFactory =
  ({
    getWorkspaceBySlug
  }: {
    getWorkspaceBySlug: GetWorkspaceBySlug
  }): GenerateValidSlug =>
  async ({ name }) => {
    const generatedSlug = generateSlugFromName({ name })

    const maybeClashingWorkspace = await getWorkspaceBySlug({
      workspaceSlug: generatedSlug
    })
    return maybeClashingWorkspace
      ? `${generatedSlug}-${cryptoRandomString({ length: 5 })}`
      : generatedSlug
  }

export const createWorkspaceFactory =
  ({
    upsertWorkspace,
    upsertWorkspaceRole,
    generateValidSlug,
    validateSlug,
    emitWorkspaceEvent
  }: {
    upsertWorkspace: UpsertWorkspace
    upsertWorkspaceRole: UpsertWorkspaceRole
    validateSlug: ValidateWorkspaceSlug
    generateValidSlug: GenerateValidSlug
    emitWorkspaceEvent: EventBus['emit']
  }) =>
  async ({
    userId,
    workspaceInput,
    userResourceAccessLimits
  }: WorkspaceCreateArgs): Promise<Workspace> => {
    if (
      !isNewResourceAllowed({
        resourceType: TokenResourceIdentifierType.Workspace,
        resourceAccessRules: userResourceAccessLimits
      })
    ) {
      throw new ForbiddenError('You are not authorized to create a workspace')
    }

    let slug: string
    if (workspaceInput.slug) {
      await validateSlug({ slug: workspaceInput.slug })
      slug = workspaceInput.slug
    } else {
      slug = await generateValidSlug(workspaceInput)
    }
    const workspace = {
      ...workspaceInput,
      slug,
      id: cryptoRandomString({ length: 10 }),
      createdAt: new Date(),
      updatedAt: new Date(),
      defaultProjectRole: Roles.Stream.Contributor,
      domainBasedMembershipProtectionEnabled: false,
      discoverabilityEnabled: false
    }
    await upsertWorkspace({ workspace })
    // assign the creator as workspace administrator
    await upsertWorkspaceRole({
      userId,
      role: Roles.Workspace.Admin,
      workspaceId: workspace.id,
      createdAt: new Date()
    })

    // emit a workspace created event
    await emitWorkspaceEvent({
      eventName: WorkspaceEvents.Created,
      payload: { ...workspace, createdByUserId: userId }
    })

    return { ...workspace }
  }

type WorkspaceUpdateInput = Parameters<UpdateWorkspace>[0]['workspaceInput']

const isValidInput = (input: WorkspaceUpdateInput): input is Partial<Workspace> => {
  if (!!input.logo) {
    validateImageString(input.logo)
  }

  if (!!input.description) {
    if (input.description.length > 512)
      throw new WorkspaceInvalidUpdateError('Provided description is too long')
  }

  return true
}

const isValidWorkspace = (
  input: WorkspaceUpdateInput,
  workspace: WorkspaceWithDomains
): boolean => {
  const hasVerifiedDomains = workspace.domains.find((domain) => domain.verified)

  if (input.discoverabilityEnabled && !workspace.discoverabilityEnabled) {
    if (!hasVerifiedDomains) throw new WorkspaceNoVerifiedDomainsError()
  }

  if (
    input.domainBasedMembershipProtectionEnabled &&
    !workspace.domainBasedMembershipProtectionEnabled
  ) {
    if (!hasVerifiedDomains) throw new WorkspaceNoVerifiedDomainsError()
  }

  return true
}

const sanitizeInput = (input: Partial<Workspace>) => {
  const sanitizedInput = structuredClone(input)

  if (isEmpty(sanitizedInput.name)) {
    // Do not allow setting an empty name (empty descriptions allowed)
    delete sanitizedInput.name
  }

  return removeNullOrUndefinedKeys(sanitizedInput)
}

export const updateWorkspaceFactory =
  ({
    getWorkspace,
    validateSlug,
    upsertWorkspace,
    emitWorkspaceEvent
  }: {
    getWorkspace: GetWorkspaceWithDomains
    validateSlug: ValidateWorkspaceSlug
    upsertWorkspace: UpsertWorkspace
    emitWorkspaceEvent: EventBus['emit']
  }): UpdateWorkspace =>
  async ({ workspaceId, workspaceInput }) => {
    // Get existing workspace to merge with incoming changes
    const currentWorkspace = await getWorkspace({ id: workspaceId })
    if (!currentWorkspace) {
      throw new WorkspaceNotFoundError()
    }

    if (
      !isValidInput(workspaceInput) ||
      !isValidWorkspace(workspaceInput, currentWorkspace)
    ) {
      throw new WorkspaceInvalidUpdateError()
    }

    if (workspaceInput.slug) await validateSlug({ slug: workspaceInput.slug })

    const workspace = {
      ...omit(currentWorkspace, 'domains'),
      ...sanitizeInput(workspaceInput),
      updatedAt: new Date()
    }

    await upsertWorkspace({ workspace })
    await emitWorkspaceEvent({ eventName: WorkspaceEvents.Updated, payload: workspace })

    return workspace
  }

type WorkspaceDeleteArgs = {
  workspaceId: string
}

export const deleteWorkspaceFactory =
  ({
    deleteWorkspace,
    deleteProject,
    queryAllWorkspaceProjects,
    deleteAllResourceInvites
  }: {
    deleteWorkspace: DeleteWorkspace
    deleteProject: typeof deleteStream
    queryAllWorkspaceProjects: QueryAllWorkspaceProjects
    deleteAllResourceInvites: DeleteAllResourceInvites
  }) =>
  async ({ workspaceId }: WorkspaceDeleteArgs): Promise<void> => {
    // Cache project ids for post-workspace-delete cleanup
    const projectIds: string[] = []
    for await (const projects of queryAllWorkspaceProjects({ workspaceId })) {
      projectIds.push(...projects.map((project) => project.id))
    }

    await Promise.all([
      deleteWorkspace({ workspaceId }),
      deleteAllResourceInvites({
        resourceId: workspaceId,
        resourceType: WorkspaceInviteResourceType
      }),
      ...projectIds.map((projectId) =>
        deleteAllResourceInvites({
          resourceId: projectId,
          resourceType: ProjectInviteResourceType
        })
      )
    ])

    // Workspace delete cascades-deletes stream table rows, but some manual cleanup is required
    // We re-use `deleteStream` (and re-delete the project) to DRY this manual cleanup
    for (const projectIdsChunk of chunk(projectIds, 25)) {
      await Promise.all(projectIdsChunk.map((projectId) => deleteProject(projectId)))
    }
  }

type WorkspaceRoleDeleteArgs = {
  userId: string
  workspaceId: string
}

export const deleteWorkspaceRoleFactory =
  ({
    getWorkspaceRoles,
    deleteWorkspaceRole,
    emitWorkspaceEvent
  }: {
    getWorkspaceRoles: GetWorkspaceRoles
    deleteWorkspaceRole: DeleteWorkspaceRole
    emitWorkspaceEvent: EmitWorkspaceEvent
  }) =>
  async ({
    workspaceId,
    userId
  }: WorkspaceRoleDeleteArgs): Promise<WorkspaceAcl | null> => {
    // Protect against removing last admin
    const workspaceRoles = await getWorkspaceRoles({ workspaceId })
    if (isUserLastWorkspaceAdmin(workspaceRoles, userId)) {
      throw new WorkspaceAdminRequiredError()
    }

    // Perform delete
    const deletedRole = await deleteWorkspaceRole({ userId, workspaceId })
    if (!deletedRole) {
      return null
    }

    // Emit deleted role
    await emitWorkspaceEvent({
      eventName: WorkspaceEvents.RoleDeleted,
      payload: deletedRole
    })

    return deletedRole
  }

type WorkspaceRoleGetArgs = {
  userId: string
  workspaceId: string
}

export const getWorkspaceRoleFactory =
  ({ getWorkspaceRoleForUser }: { getWorkspaceRoleForUser: GetWorkspaceRoleForUser }) =>
  async ({
    userId,
    workspaceId
  }: WorkspaceRoleGetArgs): Promise<WorkspaceAcl | null> => {
    return await getWorkspaceRoleForUser({ userId, workspaceId })
  }

export const updateWorkspaceRoleFactory =
  ({
    getWorkspaceRoles,
    getWorkspaceWithDomains,
    findVerifiedEmailsByUserId,
    upsertWorkspaceRole,
    emitWorkspaceEvent
  }: {
    getWorkspaceRoles: GetWorkspaceRoles
    getWorkspaceWithDomains: GetWorkspaceWithDomains
    findVerifiedEmailsByUserId: FindVerifiedEmailsByUserId
    upsertWorkspaceRole: UpsertWorkspaceRole
    emitWorkspaceEvent: EmitWorkspaceEvent
  }): UpdateWorkspaceRole =>
  async ({
    workspaceId,
    userId,
    role: nextWorkspaceRole,
    skipProjectRoleUpdatesFor,
    preventRoleDowngrade
  }): Promise<void> => {
    const workspaceRoles = await getWorkspaceRoles({ workspaceId })

    // Return early if no work required
    const previousWorkspaceRole = workspaceRoles.find((acl) => acl.userId === userId)

    if (previousWorkspaceRole?.role === nextWorkspaceRole) {
      return
    }

    // Protect against removing last admin
    if (
      isUserLastWorkspaceAdmin(workspaceRoles, userId) &&
      nextWorkspaceRole !== Roles.Workspace.Admin
    ) {
      throw new WorkspaceAdminRequiredError()
    }

    // prevent role downgrades (used during invite flow)
    if (preventRoleDowngrade) {
      if (previousWorkspaceRole) {
        const roleWeights = workspaceRoleDefinitions
        const existingRoleWeight = roleWeights.find(
          (w) => w.name === previousWorkspaceRole.role
        )!.weight
        const newRoleWeight = roleWeights.find(
          (w) => w.name === nextWorkspaceRole
        )!.weight
        if (newRoleWeight < existingRoleWeight) return
      }
    }

    // ensure domain compliance
    if (nextWorkspaceRole !== Roles.Workspace.Guest) {
      const workspace = await getWorkspaceWithDomains({ id: workspaceId })
      if (!workspace) throw new WorkspaceNotFoundError()
      if (workspace.domainBasedMembershipProtectionEnabled) {
        const userEmails = await findVerifiedEmailsByUserId({ userId })
        if (
          !userEmailsCompliantWithWorkspaceDomains({
            userEmails,
            workspaceDomains: workspace.domains
          })
        ) {
          throw new WorkspaceProtectedError()
        }
      }
    }

    // Perform and emit change
    await upsertWorkspaceRole({
      userId,
      workspaceId,
      role: nextWorkspaceRole,
      createdAt: previousWorkspaceRole?.createdAt ?? new Date()
    })

    await emitWorkspaceEvent({
      eventName: WorkspaceEvents.RoleUpdated,
      payload: {
        userId,
        workspaceId,
        role: nextWorkspaceRole,
        flags: {
          skipProjectRoleUpdatesFor: skipProjectRoleUpdatesFor ?? []
        }
      }
    })
  }

export const addDomainToWorkspaceFactory =
  ({
    findEmailsByUserId,
    storeWorkspaceDomain,
    getWorkspace,
    upsertWorkspace,
    emitWorkspaceEvent,
    getDomains
  }: {
    findEmailsByUserId: FindEmailsByUserId
    storeWorkspaceDomain: StoreWorkspaceDomain
    getWorkspace: GetWorkspace
    upsertWorkspace: UpsertWorkspace
    getDomains: GetWorkspaceDomains
    emitWorkspaceEvent: EventBus['emit']
  }) =>
  async ({
    userId,
    domain,
    workspaceId
  }: {
    userId: string
    domain: string
    workspaceId: string
  }) => {
    // this function makes the assumption, that the user has a workspace admin role
    const sanitizedDomain = domain.toLowerCase().trim()
    if (blockedDomains.includes(sanitizedDomain))
      throw new WorkspaceDomainBlockedError()
    const userEmails = await findEmailsByUserId({
      userId
    })

    const email = userEmails.find(
      (userEmail) =>
        userEmail.verified && userEmail.email.split('@')[1] === sanitizedDomain
    )

    if (!email) {
      throw new WorkspaceUnverifiedDomainError()
    }
    // we're treating all user owned domains as verified, cause they have it in their verified emails list
    const verified = true

    const workspaceWithRole = await getWorkspace({ workspaceId, userId })

    if (!workspaceWithRole) throw new WorkspaceAdminRequiredError()

    const { role, ...workspace } = workspaceWithRole

    if (role !== Roles.Workspace.Admin) {
      throw new WorkspaceAdminRequiredError()
    }

    const domains = await getDomains({ workspaceIds: [workspaceId] })

    // idempotent operation
    if (domains.find((domain) => domain.domain === sanitizedDomain)) return

    const workspaceDomain: WorkspaceDomain = {
      workspaceId,
      id: cryptoRandomString({ length: 10 }),
      domain: sanitizedDomain,
      createdByUserId: userId,
      createdAt: new Date(),
      updatedAt: new Date(),
      verified
    }

    await storeWorkspaceDomain({ workspaceDomain })

    if (domains.length === 0) {
      await upsertWorkspace({
        workspace: { ...workspace, discoverabilityEnabled: true }
      })
    }

    await emitWorkspaceEvent({
      eventName: WorkspaceEvents.Updated,
      payload: workspace
    })
  }<|MERGE_RESOLUTION|>--- conflicted
+++ resolved
@@ -10,11 +10,8 @@
   GetWorkspaceWithDomains,
   GetWorkspaceDomains,
   UpdateWorkspace,
-<<<<<<< HEAD
-  GetWorkspaceBySlug
-=======
+  GetWorkspaceBySlug,
   UpdateWorkspaceRole
->>>>>>> 56d39242
 } from '@/modules/workspaces/domain/operations'
 import {
   Workspace,
