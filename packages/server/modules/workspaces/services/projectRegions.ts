import { GetProjectAutomationCount } from '@/modules/automate/domain/operations'
import { GetStreamBranchCount } from '@/modules/core/domain/branches/operations'
import { GetStreamCommitCount } from '@/modules/core/domain/commits/operations'
import { GetStreamObjectCount } from '@/modules/core/domain/objects/operations'
import { GetProject } from '@/modules/core/domain/projects/operations'
import {
  CopyProjectAutomations,
  CopyProjectModels,
  CopyProjectObjects,
  CopyProjects,
  CopyProjectVersions,
  CopyWorkspace,
  GetAvailableRegions,
  UpdateProjectRegion
} from '@/modules/workspaces/domain/operations'
import { ProjectRegionAssignmentError } from '@/modules/workspaces/errors/regions'

export const updateProjectRegionFactory =
  (deps: {
    getProject: GetProject
    countProjectModels: GetStreamBranchCount
    countProjectVersions: GetStreamCommitCount
    countProjectObjects: GetStreamObjectCount
    countProjectAutomations: GetProjectAutomationCount
    getAvailableRegions: GetAvailableRegions
    copyWorkspace: CopyWorkspace
    copyProjects: CopyProjects
    copyProjectModels: CopyProjectModels
    copyProjectVersions: CopyProjectVersions
    copyProjectObjects: CopyProjectObjects
    copyProjectAutomations: CopyProjectAutomations
  }): UpdateProjectRegion =>
  async (params) => {
    const { projectId, regionKey } = params

    const project = await deps.getProject({ projectId })
    if (!project) {
      throw new ProjectRegionAssignmentError('Project not found', {
        info: { params }
      })
    }
    if (!project.workspaceId) {
      throw new ProjectRegionAssignmentError('Project not a part of a workspace', {
        info: { params }
      })
    }

    const availableRegions = await deps.getAvailableRegions({
      workspaceId: project.workspaceId
    })
    if (!availableRegions.find((region) => region.key === regionKey)) {
      throw new ProjectRegionAssignmentError(
        'Specified region not available for workspace',
        {
          info: {
            params,
            workspaceId: project.workspaceId
          }
        }
      )
    }

    // Move workspace
    await deps.copyWorkspace({ workspaceId: project.workspaceId })

    // Move commits
    const projectIds = await deps.copyProjects({ projectIds: [projectId] })
    const copiedModelCount = await deps.copyProjectModels({ projectIds })
    const copiedVersionCount = await deps.copyProjectVersions({ projectIds })

    // Move objects
    const copiedObjectCount = await deps.copyProjectObjects({ projectIds })

    // Move automations
    const automationIds = await deps.copyProjectAutomations({ projectIds })

    // TODO: Move comments
    // TODO: Move file blobs
    // TODO: Move webhooks

    // TODO: Validate state after move captures latest state of project
    const sourceProjectModelCount = await deps.countProjectModels(projectId)
    const sourceProjectVersionCount = await deps.countProjectVersions(projectId)
    const sourceProjectObjectCount = await deps.countProjectObjects({
      streamId: projectId
    })
    const sourceProjectAutomationCount = await deps.countProjectAutomations({
      projectId
    })

    const tests = [
<<<<<<< HEAD
      modelIds[projectId].length === sourceProjectModelCount,
      versionIds[projectId].length === sourceProjectVersionCount,
      objectIds[projectId].length === sourceProjectObjectCount,
      automationIds[projectId].length === sourceProjectAutomationCount
=======
      copiedModelCount[projectId] === sourceProjectModelCount,
      copiedVersionCount[projectId] === sourceProjectVersionCount,
      copiedObjectCount[projectId] === sourceProjectObjectCount
>>>>>>> d2212b01
    ]

    if (!tests.every((test) => !!test)) {
      // TODO: Move failed or source project added data while changing regions. Retry move.
      throw new ProjectRegionAssignmentError(
        'Missing data from source project in target region copy after move.'
      )
    }

    // TODO: Update project region in db
    return { ...project, regionKey }
  }<|MERGE_RESOLUTION|>--- conflicted
+++ resolved
@@ -89,16 +89,10 @@
     })
 
     const tests = [
-<<<<<<< HEAD
-      modelIds[projectId].length === sourceProjectModelCount,
-      versionIds[projectId].length === sourceProjectVersionCount,
-      objectIds[projectId].length === sourceProjectObjectCount,
-      automationIds[projectId].length === sourceProjectAutomationCount
-=======
       copiedModelCount[projectId] === sourceProjectModelCount,
       copiedVersionCount[projectId] === sourceProjectVersionCount,
-      copiedObjectCount[projectId] === sourceProjectObjectCount
->>>>>>> d2212b01
+      copiedObjectCount[projectId] === sourceProjectObjectCount,
+      automationIds[projectId].length === sourceProjectAutomationCount
     ]
 
     if (!tests.every((test) => !!test)) {
