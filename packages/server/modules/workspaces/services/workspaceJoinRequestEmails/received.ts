import { GetServerInfo } from '@/modules/core/domain/server/operations'
import { FindEmailsByUserId } from '@/modules/core/domain/userEmails/operations'
import { RenderEmail, SendEmail } from '@/modules/emails/domain/operations'
import { getFrontendOrigin } from '@/modules/shared/helpers/envHelper'
import {
  GetWorkspaceCollaborators,
  SendWorkspaceJoinRequestReceivedEmail
} from '@/modules/workspaces/domain/operations'
import { Roles } from '@speckle/shared'

type WorkspaceJoinRequestReceivedEmailArgs = {
  workspace: { id: string; name: string; slug: string }
  requester: { name: string }
  workspaceAdmin: { id: string; name: string }
}

const buildMjmlBody = ({
  workspace,
  requester,
  workspaceAdmin
}: WorkspaceJoinRequestReceivedEmailArgs) => {
  const bodyStart = `<mj-text align="center" line-height="2">
Hi ${workspaceAdmin.name}!
<br/>
<span style="font-weight: bold;">${requester.name}</span> is requesting to join your workspace <span style="font-weight: bold;">${workspace.name}</span>.
</mj-text>
  `
  const bodyEnd = `<mj-text align="center" line-height="2">
Have questions or feedback?<br/> Please write us at <a href="mailto:hello@speckle.systems" target="_blank">hello@speckle.systems</a> and we'd be more than happy to talk.
  </mj-text>`
  return { bodyStart, bodyEnd }
}

const buildTextBody = ({
  workspace,
  requester,
  workspaceAdmin
}: WorkspaceJoinRequestReceivedEmailArgs) => {
  const bodyStart = `
Hi ${workspaceAdmin.name}!
\r\n\r\n
${requester.name} is requesting to join your workspace ${workspace.name}.
\r\n\r\n
    `
  const bodyEnd = `Have questions or feedback? Please write us at hello@speckle.systems and we'd be more than happy to talk.`
  return { bodyStart, bodyEnd }
}

const buildEmailTemplateParams = (args: WorkspaceJoinRequestReceivedEmailArgs) => {
  const url = new URL(
    `settings/workspaces/${args.workspace.slug}/members/requests`,
    getFrontendOrigin()
  ).toString()
  return {
    mjml: buildMjmlBody(args),
    text: buildTextBody(args),
    cta: {
<<<<<<< HEAD
      title: 'Manage members',
=======
      title: 'Review request',
>>>>>>> 954b1a9f
      url
    }
  }
}

export const sendWorkspaceJoinRequestReceivedEmailFactory =
  ({
    renderEmail,
    sendEmail,
    getServerInfo,
    getWorkspaceCollaborators,
    getUserEmails
  }: {
    renderEmail: RenderEmail
    sendEmail: SendEmail
    getServerInfo: GetServerInfo
    getWorkspaceCollaborators: GetWorkspaceCollaborators
    getUserEmails: FindEmailsByUserId
  }): SendWorkspaceJoinRequestReceivedEmail =>
  async (args) => {
    const { requester, workspace } = args
    const [serverInfo, workspaceAdmins] = await Promise.all([
      getServerInfo(),
      getWorkspaceCollaborators({
        workspaceId: workspace.id,
        limit: 100,
        filter: { roles: [Roles.Workspace.Admin] }
      })
    ])
    const sendEmailParams = await Promise.all(
      workspaceAdmins.map(async (admin) => {
        const userEmails = await getUserEmails({ userId: admin.id })
        const emailTemplateParams = buildEmailTemplateParams({
          requester,
          workspace,
          workspaceAdmin: admin
        })
        const { html, text } = await renderEmail(emailTemplateParams, serverInfo, null)
        const subject = `${requester.name} wants to join your workspace`
        const sendEmailParams = {
          html,
          text,
          subject,
          to: userEmails.map((e) => e.email)
        }
        return sendEmailParams
      })
    )
    await Promise.all(sendEmailParams.map((params) => sendEmail(params)))
  }<|MERGE_RESOLUTION|>--- conflicted
+++ resolved
@@ -55,11 +55,7 @@
     mjml: buildMjmlBody(args),
     text: buildTextBody(args),
     cta: {
-<<<<<<< HEAD
-      title: 'Manage members',
-=======
       title: 'Review request',
->>>>>>> 954b1a9f
       url
     }
   }
