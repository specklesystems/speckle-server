--- conflicted
+++ resolved
@@ -227,12 +227,6 @@
     }
 
     const isNewPlan = workspace.plan && isNewPlanType(workspace.plan.name)
-<<<<<<< HEAD
-    if (isNewPlan) {
-      throw new NotImplementedError(
-        'This function is not supported for this workspace plan'
-      )
-=======
     const allowed = {
       [Roles.Workspace.Guest]: [Roles.Stream.Reviewer, Roles.Stream.Contributor],
       [Roles.Workspace.Member]: [
@@ -245,7 +239,6 @@
         Roles.Stream.Contributor,
         Roles.Stream.Owner
       ]
->>>>>>> ef08f8ce
     }
 
     if (isNewPlan)
