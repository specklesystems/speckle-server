import { StreamRecord } from '@/modules/core/helpers/types'
import {
  GetDefaultRegion,
  GetWorkspaceRoleToDefaultProjectRoleMapping,
  GetWorkspaceSeatTypeToProjectRoleMapping,
  QueryAllWorkspaceProjects,
  UpdateWorkspaceRole
} from '@/modules/workspaces/domain/operations'
import {
  WorkspaceInvalidProjectError,
  WorkspaceNotFoundError,
  WorkspaceQueryError
} from '@/modules/workspaces/errors/workspace'
import {
  GetProject,
  GetProjectCollaborators,
  UpdateProject,
  UpsertProjectRole
} from '@/modules/core/domain/projects/operations'
import { chunk, intersection } from 'lodash'
import { Roles, StreamRoles } from '@speckle/shared'
import { orderByWeight } from '@/modules/shared/domain/rolesAndScopes/logic'
import coreUserRoles from '@/modules/core/roles'
import {
  GetUserStreamsPage,
  LegacyGetStreams
} from '@/modules/core/domain/streams/operations'
import { ProjectNotFoundError } from '@/modules/core/errors/projects'
import { WorkspaceProjectCreateInput } from '@/test/graphql/generated/graphql'
import {
  getDb,
  getValidDefaultProjectRegionKey
} from '@/modules/multiregion/utils/dbSelector'
import { createNewProjectFactory } from '@/modules/core/services/projects'
import {
  deleteProjectFactory,
  getProjectFactory,
  storeProjectFactory,
  storeProjectRoleFactory
} from '@/modules/core/repositories/projects'
import { mainDb } from '@/db/knex'
import { storeModelFactory } from '@/modules/core/repositories/models'
import { getEventBus } from '@/modules/shared/services/eventBus'
import {
  getWorkspaceFactory,
  upsertWorkspaceFactory
} from '@/modules/workspaces/repositories/workspaces'
import {
  GetWorkspaceRolesAndSeats,
  GetWorkspaceWithPlan,
  WorkspaceSeatType
} from '@/modules/gatekeeper/domain/billing'
import { isNewPaidPlanType } from '@/modules/gatekeeper/helpers/plans'
import { NotImplementedError } from '@/modules/shared/errors'

export const queryAllWorkspaceProjectsFactory = ({
  getStreams
}: {
  getStreams: LegacyGetStreams
}): QueryAllWorkspaceProjects =>
  async function* queryAllWorkspaceProjects({
    workspaceId,
    userId
  }): AsyncGenerator<StreamRecord[], void, unknown> {
    let cursor: Date | null = null
    let iterationCount = 0

    do {
      if (iterationCount > 500) throw new WorkspaceQueryError()

      const { streams, cursorDate } = await getStreams({
        cursor,
        orderBy: null,
        limit: 100,
        visibility: null,
        searchQuery: null,
        streamIdWhitelist: null,
        workspaceIdWhitelist: [workspaceId],
        userId
      })

      yield streams

      cursor = cursorDate
      iterationCount++
    } while (!!cursor)
  }

type GetWorkspaceProjectsArgs = {
  workspaceId: string
}

type GetWorkspaceProjectsOptions = {
  limit: number | null
  cursor: string | null
  filter: {
    search?: string | null
    userId: string
  }
}

type GetWorkspaceProjectsReturnValue = {
  items: StreamRecord[]
  cursor: string | null
}

export const getWorkspaceProjectsFactory =
  ({ getStreams }: { getStreams: GetUserStreamsPage }) =>
  async (
    args: GetWorkspaceProjectsArgs,
    opts: GetWorkspaceProjectsOptions
  ): Promise<GetWorkspaceProjectsReturnValue> => {
    const { streams, cursor } = await getStreams({
      cursor: opts.cursor,
      limit: opts.limit || 25,
      searchQuery: opts.filter?.search || undefined,
      workspaceId: args.workspaceId,
      userId: opts.filter.userId
    })

    return {
      items: streams,
      cursor
    }
  }

type MoveProjectToWorkspaceArgs = {
  projectId: string
  workspaceId: string
  movedByUserId: string
}

export const moveProjectToWorkspaceFactory =
  ({
    getProject,
    updateProject,
    upsertProjectRole,
    getProjectCollaborators,
    getWorkspaceRolesAndSeats,
    getWorkspaceRoleToDefaultProjectRoleMapping,
    updateWorkspaceRole,
    getWorkspaceWithPlan
  }: {
    getProject: GetProject
    updateProject: UpdateProject
    upsertProjectRole: UpsertProjectRole
    getProjectCollaborators: GetProjectCollaborators
    getWorkspaceRolesAndSeats: GetWorkspaceRolesAndSeats
    getWorkspaceRoleToDefaultProjectRoleMapping: GetWorkspaceRoleToDefaultProjectRoleMapping
    updateWorkspaceRole: UpdateWorkspaceRole
    getWorkspaceWithPlan: GetWorkspaceWithPlan
  }) =>
  async ({
    projectId,
    workspaceId,
    movedByUserId
  }: MoveProjectToWorkspaceArgs): Promise<StreamRecord> => {
    const project = await getProject({ projectId })

    if (!project) throw new ProjectNotFoundError()
    if (project.workspaceId?.length) {
      // We do not currently support moving projects between workspaces
      throw new WorkspaceInvalidProjectError(
        'Specified project already belongs to a workspace. Moving between workspaces is not yet supported.'
      )
    }

    // Update roles for current project members
    const [workspace, projectTeam, workspaceTeam] = await Promise.all([
      getWorkspaceWithPlan({ workspaceId }),
      getProjectCollaborators({ projectId }),
      getWorkspaceRolesAndSeats({ workspaceId })
    ])
    if (!workspace) throw new WorkspaceNotFoundError()

    const isNewPlan = workspace.plan && isNewPaidPlanType(workspace.plan.name)
    const roleMapping = isNewPlan
      ? undefined
      : await getWorkspaceRoleToDefaultProjectRoleMapping({
          workspaceId
        })

    for (const projectMembers of chunk(projectTeam, 5)) {
      await Promise.all(
        projectMembers.map(
          async ({ id: userId, role: serverRole, streamRole: currentProjectRole }) => {
            // Update workspace role. Prefer existing workspace role if there is one.
            const currentWorkspaceRole = workspaceTeam[userId]?.role

            const nextWorkspaceRole = currentWorkspaceRole
              ? currentWorkspaceRole
              : {
                  userId,
                  workspaceId,
                  role:
                    serverRole === Roles.Server.Guest
                      ? Roles.Workspace.Guest
                      : Roles.Workspace.Member,
                  createdAt: new Date()
                }

            await updateWorkspaceRole({
              ...nextWorkspaceRole,
              updatedByUserId: movedByUserId
            })

            // Upsert project role. Prefer default workspace project role if more permissive.
            // (Does not apply to new plans)
            if (isNewPlan) return

            const defaultProjectRole =
              roleMapping?.default[nextWorkspaceRole.role] ?? Roles.Stream.Reviewer
            const allowedProjectRoles =
              roleMapping?.allowed[nextWorkspaceRole.role] ?? []
            const rolePicks = intersection(
              [currentProjectRole, defaultProjectRole],
              allowedProjectRoles
            )
            const nextProjectRole = orderByWeight(rolePicks, coreUserRoles)[0]

            // TODO: Shouldn't this be the service call that also fires events?
            await upsertProjectRole({
              userId,
              projectId,
              role: nextProjectRole.name as StreamRoles
            })
          }
        )
      )
    }

    // Assign project to workspace
    return await updateProject({ projectUpdate: { id: projectId, workspaceId } })
  }

export const getWorkspaceRoleToDefaultProjectRoleMappingFactory =
  ({
    getWorkspaceWithPlan
  }: {
    getWorkspaceWithPlan: GetWorkspaceWithPlan
  }): GetWorkspaceRoleToDefaultProjectRoleMapping =>
  async ({ workspaceId }) => {
    const workspace = await getWorkspaceWithPlan({ workspaceId })

    if (!workspace) {
      throw new WorkspaceNotFoundError()
    }

    const isNewPlan = workspace.plan && isNewPaidPlanType(workspace.plan.name)
    if (isNewPlan) {
      throw new NotImplementedError(
        'This function is not supported for this workspace plan'
      )
    }

    return {
      default: {
        [Roles.Workspace.Guest]: null,
        [Roles.Workspace.Member]: workspace.defaultProjectRole,
        [Roles.Workspace.Admin]: Roles.Stream.Owner
      },
      allowed: {
        [Roles.Workspace.Guest]: [Roles.Stream.Reviewer, Roles.Stream.Contributor],
        [Roles.Workspace.Member]: [
          Roles.Stream.Reviewer,
          Roles.Stream.Contributor,
          Roles.Stream.Owner
        ],
        [Roles.Workspace.Admin]: [
          Roles.Stream.Reviewer,
          Roles.Stream.Contributor,
          Roles.Stream.Owner
        ]
      }
    }
  }

<<<<<<< HEAD
    const defaultProjectRole = (args: {
      workspaceRole: WorkspaceRoles
      seatType: MaybeNullOrUndefined<WorkspaceSeatType>
    }) => {
      const { workspaceRole, seatType = WorkspaceSeatType.Viewer } = args
      const allowedRoles = allowedProjectRoles({ workspaceRole, seatType })

      const role = (() => {
        switch (workspaceRole) {
          case Roles.Workspace.Guest:
            return null // No default role
          case Roles.Workspace.Member:
            return Roles.Stream.Reviewer
          case Roles.Workspace.Admin:
            return Roles.Stream.Owner
          default:
            throwUncoveredError(workspaceRole)
        }
      })()
      if (role && !allowedRoles.includes(role)) {
        throw new LogicError('Invalid default project role')
      }
=======
export const getWorkspaceSeatTypeToProjectRoleMappingFactory =
  (deps: {
    getWorkspaceWithPlan: GetWorkspaceWithPlan
  }): GetWorkspaceSeatTypeToProjectRoleMapping =>
  async (params: { workspaceId: string }) => {
    const { workspaceId } = params
    const workspace = await deps.getWorkspaceWithPlan({ workspaceId })
>>>>>>> b55e197d

    if (!workspace) {
      throw new WorkspaceNotFoundError()
    }

    const isNewPlan = workspace.plan && isNewPaidPlanType(workspace.plan.name)
    if (!isNewPlan) {
      throw new NotImplementedError(
        'This function is not supported for this workspace plan'
      )
    }

    return {
      allowed: {
        [WorkspaceSeatType.Viewer]: [Roles.Stream.Reviewer],
        [WorkspaceSeatType.Editor]: [
          Roles.Stream.Reviewer,
          Roles.Stream.Contributor,
          Roles.Stream.Owner
        ]
      },
      default: {
        [WorkspaceSeatType.Viewer]: Roles.Stream.Reviewer,
        [WorkspaceSeatType.Editor]: Roles.Stream.Reviewer
      }
    }
  }

export const createWorkspaceProjectFactory =
  (deps: { getDefaultRegion: GetDefaultRegion }) =>
  async (params: { input: WorkspaceProjectCreateInput; ownerId: string }) => {
    // yes, i know, this is not aligned with our current definition of a service, but this was already this way
    // we need to figure out a good pattern for these situations, where we can not figure out the DB-s up front
    // its also hard to add a unit test for this in the current setup...
    const { input, ownerId } = params
    const workspaceDefaultRegion = await deps.getDefaultRegion({
      workspaceId: input.workspaceId
    })
    const regionKey =
      workspaceDefaultRegion?.key ?? (await getValidDefaultProjectRegionKey())
    const projectDb = await getDb({ regionKey })
    const db = mainDb

    const regionalWorkspace = await getWorkspaceFactory({ db: projectDb })({
      workspaceId: input.workspaceId
    })

    if (!regionalWorkspace) {
      const workspace = await getWorkspaceFactory({ db })({
        workspaceId: input.workspaceId
      })
      if (!workspace) throw new WorkspaceNotFoundError()
      await upsertWorkspaceFactory({ db: projectDb })({ workspace })
    }

    // todo, use the command factory here, but for that, we need to migrate to the event bus
    // deps not injected to ensure proper DB injection
    const createNewProject = createNewProjectFactory({
      storeProject: storeProjectFactory({ db: projectDb }),
      getProject: getProjectFactory({ db }),
      deleteProject: deleteProjectFactory({ db: projectDb }),
      storeModel: storeModelFactory({ db: projectDb }),
      // THIS MUST GO TO THE MAIN DB
      storeProjectRole: storeProjectRoleFactory({ db }),
      emitEvent: getEventBus().emit
    })

    const project = await createNewProject({
      ...input,
      regionKey,
      ownerId
    })

    return project
  }<|MERGE_RESOLUTION|>--- conflicted
+++ resolved
@@ -256,7 +256,7 @@
     return {
       default: {
         [Roles.Workspace.Guest]: null,
-        [Roles.Workspace.Member]: workspace.defaultProjectRole,
+        [Roles.Workspace.Member]: Roles.Stream.Reviewer,
         [Roles.Workspace.Admin]: Roles.Stream.Owner
       },
       allowed: {
@@ -275,30 +275,6 @@
     }
   }
 
-<<<<<<< HEAD
-    const defaultProjectRole = (args: {
-      workspaceRole: WorkspaceRoles
-      seatType: MaybeNullOrUndefined<WorkspaceSeatType>
-    }) => {
-      const { workspaceRole, seatType = WorkspaceSeatType.Viewer } = args
-      const allowedRoles = allowedProjectRoles({ workspaceRole, seatType })
-
-      const role = (() => {
-        switch (workspaceRole) {
-          case Roles.Workspace.Guest:
-            return null // No default role
-          case Roles.Workspace.Member:
-            return Roles.Stream.Reviewer
-          case Roles.Workspace.Admin:
-            return Roles.Stream.Owner
-          default:
-            throwUncoveredError(workspaceRole)
-        }
-      })()
-      if (role && !allowedRoles.includes(role)) {
-        throw new LogicError('Invalid default project role')
-      }
-=======
 export const getWorkspaceSeatTypeToProjectRoleMappingFactory =
   (deps: {
     getWorkspaceWithPlan: GetWorkspaceWithPlan
@@ -306,7 +282,6 @@
   async (params: { workspaceId: string }) => {
     const { workspaceId } = params
     const workspace = await deps.getWorkspaceWithPlan({ workspaceId })
->>>>>>> b55e197d
 
     if (!workspace) {
       throw new WorkspaceNotFoundError()
