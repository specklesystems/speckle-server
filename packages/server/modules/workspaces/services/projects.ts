import type { StreamRecord } from '@/modules/core/helpers/types'
import { ProjectRecordVisibility } from '@/modules/core/helpers/types'
import type {
  GetDefaultRegion,
  GetWorkspaceDomains,
  GetWorkspaceRoleToDefaultProjectRoleMapping,
  GetWorkspaceSeatTypeToProjectRoleMapping,
  IntersectProjectCollaboratorsAndWorkspaceCollaborators,
  AddOrUpdateWorkspaceRole,
  ValidateWorkspaceMemberProjectRole,
  CopyWorkspace
} from '@/modules/workspaces/domain/operations'
import {
  WorkspaceInvalidProjectError,
  WorkspaceInvalidRoleError,
  WorkspaceNotFoundError
} from '@/modules/workspaces/errors/workspace'
import type {
  GetProject,
  UpdateProject
} from '@/modules/core/domain/projects/operations'
import { chunk } from 'lodash-es'
import type { WorkspaceRoles } from '@speckle/shared'
import { Roles } from '@speckle/shared'
import type {
  GetStreamCollaborators,
  UpdateStreamRole
} from '@/modules/core/domain/streams/operations'
import { ProjectNotFoundError } from '@/modules/core/errors/projects'
import type { WorkspaceProjectCreateInput } from '@/modules/core/graph/generated/graphql'
import {
  getDb,
<<<<<<< HEAD
  getValidDefaultProjectRegionKey,
  isRegionMain
=======
  getReplicationDbs,
  getValidDefaultProjectRegionKey
>>>>>>> 399c998f
} from '@/modules/multiregion/utils/dbSelector'
import { createNewProjectFactory } from '@/modules/core/services/projects'
import {
  storeProjectFactory,
  storeProjectRoleFactory
} from '@/modules/core/repositories/projects'
import { mainDb } from '@/db/knex'
import {
  getWorkspaceFactory,
  upsertWorkspaceFactory
} from '@/modules/workspaces/repositories/workspaces'
import type {
  GetWorkspaceRoleAndSeat,
  GetWorkspaceRolesAndSeats,
  GetWorkspaceWithPlan
} from '@/modules/gatekeeper/domain/billing'
import { WorkspaceSeatType } from '@/modules/gatekeeper/domain/billing'
import type { FindEmailsByUserId } from '@/modules/core/domain/userEmails/operations'
import { userEmailsCompliantWithWorkspaceDomains } from '@/modules/workspaces/domain/logic'
import type { CreateWorkspaceSeat } from '@/modules/gatekeeper/domain/operations'
import type { WorkspaceAcl } from '@/modules/workspacesCore/domain/types'
import { asMultiregionalOperation, replicateFactory } from '@/modules/shared/command'
import { logger } from '@/observability/logging'

type MoveProjectToWorkspaceArgs = {
  projectId: string
  workspaceId: string
  movedByUserId: string
}

export const moveProjectToWorkspaceFactory =
  ({
    getProject,
    updateProject,
    updateProjectRole,
    getProjectCollaborators,
    copyWorkspace,
    getWorkspaceDomains,
    getWorkspaceRolesAndSeats,
    updateWorkspaceRole,
    createWorkspaceSeat,
    getWorkspaceWithPlan,
    getUserEmails
  }: {
    getProject: GetProject
    updateProject: UpdateProject
    updateProjectRole: UpdateStreamRole
    getProjectCollaborators: GetStreamCollaborators
    copyWorkspace: CopyWorkspace
    getWorkspaceDomains: GetWorkspaceDomains
    getWorkspaceRolesAndSeats: GetWorkspaceRolesAndSeats
    updateWorkspaceRole: AddOrUpdateWorkspaceRole
    createWorkspaceSeat: CreateWorkspaceSeat
    getWorkspaceWithPlan: GetWorkspaceWithPlan
    getUserEmails: FindEmailsByUserId
  }) =>
  async ({
    projectId,
    workspaceId,
    movedByUserId
  }: MoveProjectToWorkspaceArgs): Promise<StreamRecord> => {
    const project = await getProject({ projectId })

    if (!project) throw new ProjectNotFoundError()
    if (project.workspaceId?.length) {
      // We do not currently support moving projects between workspaces
      throw new WorkspaceInvalidProjectError(
        'Specified project already belongs to a workspace. Moving between workspaces is not yet supported.'
      )
    }

    const [workspace, projectTeam, workspaceTeam] = await Promise.all([
      getWorkspaceWithPlan({ workspaceId }),
      getProjectCollaborators(projectId),
      getWorkspaceRolesAndSeats({ workspaceId })
    ])
    if (!workspace) throw new WorkspaceNotFoundError()

    // Ensure workspace record exists in source region
    await copyWorkspace({ workspaceId: workspace.id })

    for (const projectMembers of chunk(projectTeam, 5)) {
      await Promise.all(
        projectMembers.map(async ({ id: userId, streamRole: currentProjectRole }) => {
          // Grant new workspace roles and seats for users without them
          if (!workspaceTeam[userId]) {
            let isUserDomainCompliant = true

            // Check user against domain protection if enabled on the workspace
            if (workspace.domainBasedMembershipProtectionEnabled) {
              const workspaceDomains = await getWorkspaceDomains({
                workspaceIds: [workspace.id]
              })
              const userEmails = await getUserEmails({ userId })

              isUserDomainCompliant = userEmailsCompliantWithWorkspaceDomains({
                userEmails,
                workspaceDomains
              })
            }

            // Grant workspace role
            const workspaceRole: WorkspaceAcl = {
              userId,
              workspaceId,
              role: isUserDomainCompliant
                ? Roles.Workspace.Member
                : Roles.Workspace.Guest,
              createdAt: new Date()
            }

            await updateWorkspaceRole({
              ...workspaceRole,
              updatedByUserId: movedByUserId
            })

            // Grant viewer seat
            const workspaceSeat = await createWorkspaceSeat({
              userId,
              workspaceId,
              type: WorkspaceSeatType.Viewer
            })

            // Update workspace team in-memory
            workspaceTeam[userId] = {
              role: workspaceRole,
              seat: workspaceSeat,
              userId
            }
          }

          // Demote user if seat type does not allow current project role
          const requiresEditorSeat =
            currentProjectRole === Roles.Stream.Owner ||
            currentProjectRole === Roles.Stream.Contributor
          const hasEditorSeat =
            workspaceTeam[userId]?.seat?.type === WorkspaceSeatType.Editor

          if (requiresEditorSeat && !hasEditorSeat) {
            await updateProjectRole(
              {
                userId,
                projectId,
                role: Roles.Stream.Reviewer
              },
              movedByUserId,
              null
            )
          }
        })
      )
    }

    // Assign project to workspace
    return await updateProject({
      // need to be propagated
      projectUpdate: {
        id: projectId,
        workspaceId,
        visibility:
          // Migrate from Private -> Workspace visibility
          project.visibility === ProjectRecordVisibility.Private
            ? ProjectRecordVisibility.Workspace
            : project.visibility
      }
    })
  }

export const getWorkspaceRoleToDefaultProjectRoleMappingFactory =
  (): GetWorkspaceRoleToDefaultProjectRoleMapping => async () => {
    const allowed = {
      [Roles.Workspace.Guest]: [Roles.Stream.Reviewer, Roles.Stream.Contributor],
      [Roles.Workspace.Member]: [
        Roles.Stream.Reviewer,
        Roles.Stream.Contributor,
        Roles.Stream.Owner
      ],
      [Roles.Workspace.Admin]: [
        Roles.Stream.Reviewer,
        Roles.Stream.Contributor,
        Roles.Stream.Owner
      ]
    }

    return {
      default: {
        [Roles.Workspace.Guest]: null,
        [Roles.Workspace.Member]: null,
        [Roles.Workspace.Admin]: null
      },
      allowed
    }
  }

export const getWorkspaceSeatTypeToProjectRoleMappingFactory =
  (): GetWorkspaceSeatTypeToProjectRoleMapping => async () => {
    return {
      allowed: {
        [WorkspaceSeatType.Viewer]: [Roles.Stream.Reviewer],
        [WorkspaceSeatType.Editor]: [
          Roles.Stream.Reviewer,
          Roles.Stream.Contributor,
          Roles.Stream.Owner
        ]
      },
      default: {
        [WorkspaceSeatType.Viewer]: Roles.Stream.Reviewer,
        [WorkspaceSeatType.Editor]: Roles.Stream.Reviewer
      }
    }
  }

/**
 * Validate that the specified workspace member can have the specified project role
 */
export const validateWorkspaceMemberProjectRoleFactory =
  (deps: {
    getWorkspaceRoleAndSeat: GetWorkspaceRoleAndSeat
    getWorkspaceWithPlan: GetWorkspaceWithPlan
    getWorkspaceRoleToDefaultProjectRoleMapping: GetWorkspaceRoleToDefaultProjectRoleMapping
    getWorkspaceSeatTypeToProjectRoleMapping: GetWorkspaceSeatTypeToProjectRoleMapping
  }): ValidateWorkspaceMemberProjectRole =>
  async (params) => {
    const { workspaceId, userId, projectRole, workspaceAccess } = params

    let workspaceRole: WorkspaceRoles
    let seatType: WorkspaceSeatType

    // Check real workspace role/seat
    const roleSeatParams = {
      workspaceId,
      userId
    }

    const [currentWorkspaceRoleAndSeat, workspace] = await Promise.all([
      deps.getWorkspaceRoleAndSeat(roleSeatParams),
      deps.getWorkspaceWithPlan({ workspaceId })
    ])

    if (!workspace || !currentWorkspaceRoleAndSeat?.role) return
    workspaceRole = currentWorkspaceRoleAndSeat.role.role
    seatType = currentWorkspaceRoleAndSeat.seat?.type || WorkspaceSeatType.Viewer

    // Override w/ planned
    if (workspaceAccess?.role) {
      workspaceRole = workspaceAccess.role
    }
    if (workspaceAccess?.seatType) {
      seatType = workspaceAccess.seatType
    }

    const workspaceAllowedRoles = (
      await deps.getWorkspaceRoleToDefaultProjectRoleMapping({
        workspaceId
      })
    ).allowed[workspaceRole]
    const seatAllowedRoles = (
      await deps.getWorkspaceSeatTypeToProjectRoleMapping({
        workspaceId
      })
    ).allowed[seatType]
    const allowedRoles = Array.from(
      new Set(workspaceAllowedRoles).intersection(new Set(seatAllowedRoles))
    )

    if (!allowedRoles.includes(projectRole)) {
      // User's workspace role does not allow the requested project role
      throw new WorkspaceInvalidRoleError(
        `User's workspace seat type '${seatType}' and workspace role '${workspaceRole}' does not allow project role '${projectRole}'.`
      )
    }
  }

// This factory uses the command factory to create a new project in transactional (cross region) so it cannot be wrapped in another transaction
export const createWorkspaceProjectFactory =
  (deps: { getDefaultRegion: GetDefaultRegion }) =>
  async (params: { input: WorkspaceProjectCreateInput; ownerId: string }) => {
    // yes, i know, this is not aligned with our current definition of a service, but this was already this way
    // we need to figure out a good pattern for these situations, where we can not figure out the DB-s up front
    // its also hard to add a unit test for this in the current setup...
    const { input, ownerId } = params
    const workspaceDefaultRegion = await deps.getDefaultRegion({
      workspaceId: input.workspaceId
    })
    const regionKey =
      workspaceDefaultRegion?.key ?? (await getValidDefaultProjectRegionKey())
    const projectDb = await getDb({ regionKey })
    const db = mainDb

    const regionalWorkspace = await getWorkspaceFactory({ db: projectDb })({
      workspaceId: input.workspaceId
    })

    if (!regionalWorkspace) {
      const workspace = await getWorkspaceFactory({ db })({
        workspaceId: input.workspaceId
      })
      if (!workspace) throw new WorkspaceNotFoundError()
      await upsertWorkspaceFactory({ db: projectDb })({ workspace })
    }
    const project = await asMultiregionalOperation(
      async ({ allDbs, mainDb, emit }) => {
        const createNewProject = createNewProjectFactory({
          // TODO: this goes as event emmits outside  (default model)
          storeProject: replicateFactory(allDbs, storeProjectFactory),
          // THIS MUST GO TO THE MAIN DB
          storeProjectRole: storeProjectRoleFactory({ db: mainDb }),
          emitEvent: emit
        })

        return createNewProject({
          ...input,
          regionKey,
          ownerId
        })
      },
      {
<<<<<<< HEAD
        dbs: isRegionMain({ regionKey }) ? [mainDb] : [mainDb, projectDb],
=======
        dbs: await getReplicationDbs({ regionKey }),
>>>>>>> 399c998f
        name: 'Create project workspace',
        logger
      }
    )

    return project
  }

export const getMoveProjectToWorkspaceDryRunFactory =
  (deps: {
    intersectProjectCollaboratorsAndWorkspaceCollaborators: IntersectProjectCollaboratorsAndWorkspaceCollaborators
  }) =>
  async (args: { projectId: string; workspaceId: string }) => {
    const addedToWorkspace =
      await deps.intersectProjectCollaboratorsAndWorkspaceCollaborators({
        projectId: args.projectId,
        workspaceId: args.workspaceId
      })

    return { addedToWorkspace }
  }<|MERGE_RESOLUTION|>--- conflicted
+++ resolved
@@ -30,13 +30,8 @@
 import type { WorkspaceProjectCreateInput } from '@/modules/core/graph/generated/graphql'
 import {
   getDb,
-<<<<<<< HEAD
-  getValidDefaultProjectRegionKey,
-  isRegionMain
-=======
   getReplicationDbs,
   getValidDefaultProjectRegionKey
->>>>>>> 399c998f
 } from '@/modules/multiregion/utils/dbSelector'
 import { createNewProjectFactory } from '@/modules/core/services/projects'
 import {
@@ -354,11 +349,7 @@
         })
       },
       {
-<<<<<<< HEAD
-        dbs: isRegionMain({ regionKey }) ? [mainDb] : [mainDb, projectDb],
-=======
         dbs: await getReplicationDbs({ regionKey }),
->>>>>>> 399c998f
         name: 'Create project workspace',
         logger
       }
