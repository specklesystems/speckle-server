--- conflicted
+++ resolved
@@ -2,7 +2,7 @@
 import { getStreams as serviceGetStreams } from '@/modules/core/services/streams'
 import { getUserStreams } from '@/modules/core/repositories/streams'
 import {
-<<<<<<< HEAD
+  GetWorkspace,
   GetWorkspaceRoles,
   GetWorkspaceRoleToDefaultProjectRoleMapping,
   QueryAllWorkspaceProjects,
@@ -10,6 +10,7 @@
 } from '@/modules/workspaces/domain/operations'
 import {
   WorkspaceInvalidProjectError,
+  WorkspaceNotFoundError,
   WorkspaceQueryError
 } from '@/modules/workspaces/errors/workspace'
 import {
@@ -22,17 +23,6 @@
 import { Roles, StreamRoles } from '@speckle/shared'
 import { orderByWeight } from '@/modules/shared/domain/rolesAndScopes/logic'
 import coreUserRoles from '@/modules/core/roles'
-=======
-  GetWorkspace,
-  GetWorkspaceRoleToDefaultProjectRoleMapping,
-  QueryAllWorkspaceProjects
-} from '@/modules/workspaces/domain/operations'
-import {
-  WorkspaceNotFoundError,
-  WorkspaceQueryError
-} from '@/modules/workspaces/errors/workspace'
-import { Roles } from '@speckle/shared'
->>>>>>> ac6dd70d
 
 export const queryAllWorkspaceProjectsFactory = ({
   getStreams
@@ -104,7 +94,6 @@
     }
   }
 
-<<<<<<< HEAD
 type MoveProjectToWorkspaceArgs = {
   projectId: string
   workspaceId: string
@@ -186,7 +175,8 @@
 
     // Assign project to workspace
     return await updateProject({ projectUpdate: { id: projectId, workspaceId } })
-=======
+  }
+
 export const getWorkspaceRoleToDefaultProjectRoleMappingFactory =
   ({
     getWorkspace
@@ -205,5 +195,4 @@
       [Roles.Workspace.Member]: workspace.defaultProjectRole,
       [Roles.Workspace.Admin]: Roles.Stream.Owner
     }
->>>>>>> ac6dd70d
   }