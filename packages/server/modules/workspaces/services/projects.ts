import { StreamRecord } from '@/modules/core/helpers/types'
import {
  GetDefaultRegion,
  GetWorkspaceDomains,
  GetWorkspaceRoleToDefaultProjectRoleMapping,
  GetWorkspaceSeatTypeToProjectRoleMapping,
  IntersectProjectCollaboratorsAndWorkspaceCollaborators,
  QueryAllWorkspaceProjects,
  UpdateWorkspaceRole
} from '@/modules/workspaces/domain/operations'
import {
  WorkspaceInvalidProjectError,
  WorkspaceNotFoundError,
  WorkspaceQueryError
} from '@/modules/workspaces/errors/workspace'
import { GetProject, UpdateProject } from '@/modules/core/domain/projects/operations'
import { chunk } from 'lodash'
import { Roles } from '@speckle/shared'
import {
  GetStreamCollaborators,
<<<<<<< HEAD
  GetUserStreamsPage,
  LegacyGetStreams,
  UpdateStreamRole
=======
  LegacyGetStreams
>>>>>>> 820a1e2e
} from '@/modules/core/domain/streams/operations'
import { ProjectNotFoundError } from '@/modules/core/errors/projects'
import { WorkspaceProjectCreateInput } from '@/test/graphql/generated/graphql'
import {
  getDb,
  getValidDefaultProjectRegionKey
} from '@/modules/multiregion/utils/dbSelector'
import { createNewProjectFactory } from '@/modules/core/services/projects'
import {
  deleteProjectFactory,
  getProjectFactory,
  storeProjectFactory,
  storeProjectRoleFactory
} from '@/modules/core/repositories/projects'
import { mainDb } from '@/db/knex'
import { storeModelFactory } from '@/modules/core/repositories/models'
import { getEventBus } from '@/modules/shared/services/eventBus'
import {
  getWorkspaceFactory,
  upsertWorkspaceFactory
} from '@/modules/workspaces/repositories/workspaces'
import {
  GetWorkspaceRolesAndSeats,
  GetWorkspaceWithPlan,
  WorkspaceSeatType
} from '@/modules/gatekeeper/domain/billing'
import { isNewPaidPlanType } from '@/modules/gatekeeper/helpers/plans'
import { NotImplementedError } from '@/modules/shared/errors'
import { FindEmailsByUserId } from '@/modules/core/domain/userEmails/operations'
import { userEmailsCompliantWithWorkspaceDomains } from '@/modules/workspaces/domain/logic'
import { CreateWorkspaceSeat } from '@/modules/gatekeeper/domain/operations'
import { WorkspaceAcl } from '@/modules/workspacesCore/domain/types'

export const queryAllWorkspaceProjectsFactory = ({
  getStreams
}: {
  getStreams: LegacyGetStreams
}): QueryAllWorkspaceProjects =>
  async function* queryAllWorkspaceProjects({
    workspaceId,
    userId
  }): AsyncGenerator<StreamRecord[], void, unknown> {
    let cursor: Date | null = null
    let iterationCount = 0

    do {
      if (iterationCount > 500) throw new WorkspaceQueryError()

      const { streams, cursorDate } = await getStreams({
        cursor,
        orderBy: null,
        limit: 100,
        visibility: null,
        searchQuery: null,
        streamIdWhitelist: null,
        workspaceIdWhitelist: [workspaceId],
        userId
      })

      yield streams

      cursor = cursorDate
      iterationCount++
    } while (!!cursor)
  }

type MoveProjectToWorkspaceArgs = {
  projectId: string
  workspaceId: string
  movedByUserId: string
}

export const moveProjectToWorkspaceFactory =
  ({
    getProject,
    updateProject,
    updateProjectRole,
    getProjectCollaborators,
    getWorkspaceDomains,
    getWorkspaceRolesAndSeats,
    updateWorkspaceRole,
    createWorkspaceSeat,
    getWorkspaceWithPlan,
    getUserEmails
  }: {
    getProject: GetProject
    updateProject: UpdateProject
    updateProjectRole: UpdateStreamRole
    getProjectCollaborators: GetStreamCollaborators
    getWorkspaceDomains: GetWorkspaceDomains
    getWorkspaceRolesAndSeats: GetWorkspaceRolesAndSeats
    updateWorkspaceRole: UpdateWorkspaceRole
    createWorkspaceSeat: CreateWorkspaceSeat
    getWorkspaceWithPlan: GetWorkspaceWithPlan
    getUserEmails: FindEmailsByUserId
  }) =>
  async ({
    projectId,
    workspaceId,
    movedByUserId
  }: MoveProjectToWorkspaceArgs): Promise<StreamRecord> => {
    const project = await getProject({ projectId })

    if (!project) throw new ProjectNotFoundError()
    if (project.workspaceId?.length) {
      // We do not currently support moving projects between workspaces
      throw new WorkspaceInvalidProjectError(
        'Specified project already belongs to a workspace. Moving between workspaces is not yet supported.'
      )
    }

    const [workspace, projectTeam, workspaceTeam] = await Promise.all([
      getWorkspaceWithPlan({ workspaceId }),
      getProjectCollaborators(projectId),
      getWorkspaceRolesAndSeats({ workspaceId })
    ])
    if (!workspace) throw new WorkspaceNotFoundError()

    for (const projectMembers of chunk(projectTeam, 5)) {
      await Promise.all(
        projectMembers.map(async ({ id: userId, streamRole: currentProjectRole }) => {
          // Grant new workspace roles and seats for users without them
          if (!workspaceTeam[userId]) {
            let isUserDomainCompliant = true

            // Check user against domain protection if enabled on the workspace
            if (workspace.domainBasedMembershipProtectionEnabled) {
              const workspaceDomains = await getWorkspaceDomains({
                workspaceIds: [workspace.id]
              })
              const userEmails = await getUserEmails({ userId })

              isUserDomainCompliant = userEmailsCompliantWithWorkspaceDomains({
                userEmails,
                workspaceDomains
              })
            }

            // Grant workspace role
            const workspaceRole: WorkspaceAcl = {
              userId,
              workspaceId,
              role: isUserDomainCompliant
                ? Roles.Workspace.Member
                : Roles.Workspace.Guest,
              createdAt: new Date()
            }

            await updateWorkspaceRole({
              ...workspaceRole,
              updatedByUserId: movedByUserId
            })

            // Grant viewer seat
            const workspaceSeat = await createWorkspaceSeat({
              userId,
              workspaceId,
              type: 'viewer'
            })

            // Update workspace team in-memory
            workspaceTeam[userId] = {
              role: workspaceRole,
              seat: workspaceSeat,
              userId
            }
          }

          // Demote user if seat type does not allow current project role
          const requiresEditorSeat =
            currentProjectRole === Roles.Stream.Owner ||
            currentProjectRole === Roles.Stream.Contributor
          const hasEditorSeat = workspaceTeam[userId]?.seat?.type === 'editor'

          if (requiresEditorSeat && !hasEditorSeat) {
            await updateProjectRole(
              {
                userId,
                projectId,
                role: Roles.Stream.Reviewer
              },
              movedByUserId,
              null
            )
          }
        })
      )
    }

    // Assign project to workspace
    return await updateProject({ projectUpdate: { id: projectId, workspaceId } })
  }

export const getWorkspaceRoleToDefaultProjectRoleMappingFactory =
  ({
    getWorkspaceWithPlan
  }: {
    getWorkspaceWithPlan: GetWorkspaceWithPlan
  }): GetWorkspaceRoleToDefaultProjectRoleMapping =>
  async ({ workspaceId }) => {
    const workspace = await getWorkspaceWithPlan({ workspaceId })

    if (!workspace) {
      throw new WorkspaceNotFoundError()
    }

    const isNewPlan = workspace.plan && isNewPaidPlanType(workspace.plan.name)
    if (isNewPlan) {
      throw new NotImplementedError(
        'This function is not supported for this workspace plan'
      )
    }

    return {
      default: {
        [Roles.Workspace.Guest]: null,
        [Roles.Workspace.Member]: Roles.Stream.Reviewer,
        [Roles.Workspace.Admin]: Roles.Stream.Owner
      },
      allowed: {
        [Roles.Workspace.Guest]: [Roles.Stream.Reviewer, Roles.Stream.Contributor],
        [Roles.Workspace.Member]: [
          Roles.Stream.Reviewer,
          Roles.Stream.Contributor,
          Roles.Stream.Owner
        ],
        [Roles.Workspace.Admin]: [
          Roles.Stream.Reviewer,
          Roles.Stream.Contributor,
          Roles.Stream.Owner
        ]
      }
    }
  }

export const getWorkspaceSeatTypeToProjectRoleMappingFactory =
  (deps: {
    getWorkspaceWithPlan: GetWorkspaceWithPlan
  }): GetWorkspaceSeatTypeToProjectRoleMapping =>
  async (params: { workspaceId: string }) => {
    const { workspaceId } = params
    const workspace = await deps.getWorkspaceWithPlan({ workspaceId })

    if (!workspace) {
      throw new WorkspaceNotFoundError()
    }

    const isNewPlan = workspace.plan && isNewPaidPlanType(workspace.plan.name)
    if (!isNewPlan) {
      throw new NotImplementedError(
        'This function is not supported for this workspace plan'
      )
    }

    return {
      allowed: {
        [WorkspaceSeatType.Viewer]: [Roles.Stream.Reviewer],
        [WorkspaceSeatType.Editor]: [
          Roles.Stream.Reviewer,
          Roles.Stream.Contributor,
          Roles.Stream.Owner
        ]
      },
      default: {
        [WorkspaceSeatType.Viewer]: Roles.Stream.Reviewer,
        [WorkspaceSeatType.Editor]: Roles.Stream.Reviewer
      }
    }
  }

export const createWorkspaceProjectFactory =
  (deps: { getDefaultRegion: GetDefaultRegion }) =>
  async (params: { input: WorkspaceProjectCreateInput; ownerId: string }) => {
    // yes, i know, this is not aligned with our current definition of a service, but this was already this way
    // we need to figure out a good pattern for these situations, where we can not figure out the DB-s up front
    // its also hard to add a unit test for this in the current setup...
    const { input, ownerId } = params
    const workspaceDefaultRegion = await deps.getDefaultRegion({
      workspaceId: input.workspaceId
    })
    const regionKey =
      workspaceDefaultRegion?.key ?? (await getValidDefaultProjectRegionKey())
    const projectDb = await getDb({ regionKey })
    const db = mainDb

    const regionalWorkspace = await getWorkspaceFactory({ db: projectDb })({
      workspaceId: input.workspaceId
    })

    if (!regionalWorkspace) {
      const workspace = await getWorkspaceFactory({ db })({
        workspaceId: input.workspaceId
      })
      if (!workspace) throw new WorkspaceNotFoundError()
      await upsertWorkspaceFactory({ db: projectDb })({ workspace })
    }

    // todo, use the command factory here, but for that, we need to migrate to the event bus
    // deps not injected to ensure proper DB injection
    const createNewProject = createNewProjectFactory({
      storeProject: storeProjectFactory({ db: projectDb }),
      getProject: getProjectFactory({ db }),
      deleteProject: deleteProjectFactory({ db: projectDb }),
      storeModel: storeModelFactory({ db: projectDb }),
      // THIS MUST GO TO THE MAIN DB
      storeProjectRole: storeProjectRoleFactory({ db }),
      emitEvent: getEventBus().emit
    })

    const project = await createNewProject({
      ...input,
      regionKey,
      ownerId
    })

    return project
  }

export const getMoveProjectToWorkspaceDryRunFactory =
  (deps: {
    intersectProjectCollaboratorsAndWorkspaceCollaborators: IntersectProjectCollaboratorsAndWorkspaceCollaborators
  }) =>
  async (args: { projectId: string; workspaceId: string }) => {
    const addedToWorkspace =
      await deps.intersectProjectCollaboratorsAndWorkspaceCollaborators({
        projectId: args.projectId,
        workspaceId: args.workspaceId
      })

    return { addedToWorkspace }
  }<|MERGE_RESOLUTION|>--- conflicted
+++ resolved
@@ -18,13 +18,8 @@
 import { Roles } from '@speckle/shared'
 import {
   GetStreamCollaborators,
-<<<<<<< HEAD
-  GetUserStreamsPage,
   LegacyGetStreams,
   UpdateStreamRole
-=======
-  LegacyGetStreams
->>>>>>> 820a1e2e
 } from '@/modules/core/domain/streams/operations'
 import { ProjectNotFoundError } from '@/modules/core/errors/projects'
 import { WorkspaceProjectCreateInput } from '@/test/graphql/generated/graphql'
