import { StreamRecord } from '@/modules/core/helpers/types'
import {
  GetDefaultRegion,
  GetWorkspaceDomains,
  GetWorkspaceRoleToDefaultProjectRoleMapping,
  GetWorkspaceSeatTypeToProjectRoleMapping,
  IntersectProjectCollaboratorsAndWorkspaceCollaborators,
  QueryAllWorkspaceProjects,
  UpdateWorkspaceRole,
  ValidateWorkspaceMemberProjectRole
} from '@/modules/workspaces/domain/operations'
import {
  WorkspaceInvalidProjectError,
  WorkspaceInvalidRoleError,
  WorkspaceNotFoundError,
  WorkspaceQueryError
} from '@/modules/workspaces/errors/workspace'
import { GetProject, UpdateProject } from '@/modules/core/domain/projects/operations'
import { chunk } from 'lodash'
import { Roles, WorkspaceRoles } from '@speckle/shared'
import {
  GetStreamCollaborators,
  LegacyGetStreams,
  UpdateStreamRole
} from '@/modules/core/domain/streams/operations'
import { ProjectNotFoundError } from '@/modules/core/errors/projects'
import { WorkspaceProjectCreateInput } from '@/test/graphql/generated/graphql'
import {
  getDb,
  getValidDefaultProjectRegionKey
} from '@/modules/multiregion/utils/dbSelector'
import { createNewProjectFactory } from '@/modules/core/services/projects'
import {
  deleteProjectFactory,
  getProjectFactory,
  storeProjectFactory,
  storeProjectRoleFactory
} from '@/modules/core/repositories/projects'
import { mainDb } from '@/db/knex'
import { storeModelFactory } from '@/modules/core/repositories/models'
import { getEventBus } from '@/modules/shared/services/eventBus'
import {
  getWorkspaceFactory,
  upsertWorkspaceFactory
} from '@/modules/workspaces/repositories/workspaces'
import {
  GetWorkspaceRoleAndSeat,
  GetWorkspaceRolesAndSeats,
  GetWorkspaceWithPlan,
  WorkspaceSeatType
} from '@/modules/gatekeeper/domain/billing'
import { FindEmailsByUserId } from '@/modules/core/domain/userEmails/operations'
import { userEmailsCompliantWithWorkspaceDomains } from '@/modules/workspaces/domain/logic'
import { CreateWorkspaceSeat } from '@/modules/gatekeeper/domain/operations'
import { WorkspaceAcl } from '@/modules/workspacesCore/domain/types'

export const queryAllWorkspaceProjectsFactory = ({
  getStreams
}: {
  getStreams: LegacyGetStreams
}): QueryAllWorkspaceProjects =>
  async function* queryAllWorkspaceProjects({
    workspaceId,
    userId
  }): AsyncGenerator<StreamRecord[], void, unknown> {
    let cursor: Date | null = null
    let iterationCount = 0

    do {
      if (iterationCount > 500) throw new WorkspaceQueryError()

      const { streams, cursorDate } = await getStreams({
        cursor,
        orderBy: null,
        limit: 100,
        visibility: null,
        searchQuery: null,
        streamIdWhitelist: null,
        workspaceIdWhitelist: [workspaceId],
        userId
      })

      yield streams

      cursor = cursorDate
      iterationCount++
    } while (!!cursor)
  }

type MoveProjectToWorkspaceArgs = {
  projectId: string
  workspaceId: string
  movedByUserId: string
}

export const moveProjectToWorkspaceFactory =
  ({
    getProject,
    updateProject,
    updateProjectRole,
    getProjectCollaborators,
    getWorkspaceDomains,
    getWorkspaceRolesAndSeats,
    updateWorkspaceRole,
    createWorkspaceSeat,
    getWorkspaceWithPlan,
    getUserEmails
  }: {
    getProject: GetProject
    updateProject: UpdateProject
    updateProjectRole: UpdateStreamRole
    getProjectCollaborators: GetStreamCollaborators
    getWorkspaceDomains: GetWorkspaceDomains
    getWorkspaceRolesAndSeats: GetWorkspaceRolesAndSeats
    updateWorkspaceRole: UpdateWorkspaceRole
    createWorkspaceSeat: CreateWorkspaceSeat
    getWorkspaceWithPlan: GetWorkspaceWithPlan
    getUserEmails: FindEmailsByUserId
  }) =>
  async ({
    projectId,
    workspaceId,
    movedByUserId
  }: MoveProjectToWorkspaceArgs): Promise<StreamRecord> => {
    const project = await getProject({ projectId })

    if (!project) throw new ProjectNotFoundError()
    if (project.workspaceId?.length) {
      // We do not currently support moving projects between workspaces
      throw new WorkspaceInvalidProjectError(
        'Specified project already belongs to a workspace. Moving between workspaces is not yet supported.'
      )
    }

    const [workspace, projectTeam, workspaceTeam] = await Promise.all([
      getWorkspaceWithPlan({ workspaceId }),
      getProjectCollaborators(projectId),
      getWorkspaceRolesAndSeats({ workspaceId })
    ])
    if (!workspace) throw new WorkspaceNotFoundError()

    for (const projectMembers of chunk(projectTeam, 5)) {
      await Promise.all(
        projectMembers.map(async ({ id: userId, streamRole: currentProjectRole }) => {
          // Grant new workspace roles and seats for users without them
          if (!workspaceTeam[userId]) {
            let isUserDomainCompliant = true

            // Check user against domain protection if enabled on the workspace
            if (workspace.domainBasedMembershipProtectionEnabled) {
              const workspaceDomains = await getWorkspaceDomains({
                workspaceIds: [workspace.id]
              })
              const userEmails = await getUserEmails({ userId })

              isUserDomainCompliant = userEmailsCompliantWithWorkspaceDomains({
                userEmails,
                workspaceDomains
              })
            }

            // Grant workspace role
            const workspaceRole: WorkspaceAcl = {
              userId,
              workspaceId,
              role: isUserDomainCompliant
                ? Roles.Workspace.Member
                : Roles.Workspace.Guest,
              createdAt: new Date()
            }

            await updateWorkspaceRole({
              ...workspaceRole,
              updatedByUserId: movedByUserId
            })

            // Grant viewer seat
            const workspaceSeat = await createWorkspaceSeat({
              userId,
              workspaceId,
              type: 'viewer'
            })

            // Update workspace team in-memory
            workspaceTeam[userId] = {
              role: workspaceRole,
              seat: workspaceSeat,
              userId
            }
          }

          // Demote user if seat type does not allow current project role
          const requiresEditorSeat =
            currentProjectRole === Roles.Stream.Owner ||
            currentProjectRole === Roles.Stream.Contributor
          const hasEditorSeat = workspaceTeam[userId]?.seat?.type === 'editor'

          if (requiresEditorSeat && !hasEditorSeat) {
            await updateProjectRole(
              {
                userId,
                projectId,
                role: Roles.Stream.Reviewer
              },
              movedByUserId,
              null
            )
          }
        })
      )
    }

    // Assign project to workspace
    return await updateProject({ projectUpdate: { id: projectId, workspaceId } })
  }

export const getWorkspaceRoleToDefaultProjectRoleMappingFactory =
  (): GetWorkspaceRoleToDefaultProjectRoleMapping => async () => {
    const allowed = {
      [Roles.Workspace.Guest]: [Roles.Stream.Reviewer, Roles.Stream.Contributor],
      [Roles.Workspace.Member]: [
        Roles.Stream.Reviewer,
        Roles.Stream.Contributor,
        Roles.Stream.Owner
      ],
      [Roles.Workspace.Admin]: [
        Roles.Stream.Reviewer,
        Roles.Stream.Contributor,
        Roles.Stream.Owner
      ]
    }

    return {
      default: {
        [Roles.Workspace.Guest]: null,
        [Roles.Workspace.Member]: null,
        [Roles.Workspace.Admin]: null
      },
      allowed
    }
  }

export const getWorkspaceSeatTypeToProjectRoleMappingFactory =
  (): GetWorkspaceSeatTypeToProjectRoleMapping => async () => {
    return {
      allowed: {
        [WorkspaceSeatType.Viewer]: [Roles.Stream.Reviewer],
        [WorkspaceSeatType.Editor]: [
          Roles.Stream.Reviewer,
          Roles.Stream.Contributor,
          Roles.Stream.Owner
        ]
      },
      default: {
        [WorkspaceSeatType.Viewer]: Roles.Stream.Reviewer,
        [WorkspaceSeatType.Editor]: Roles.Stream.Reviewer
      }
    }
  }

/**
 * Validate that the specified workspace member can have the specified project role
 */
export const validateWorkspaceMemberProjectRoleFactory =
  (deps: {
    getWorkspaceRoleAndSeat: GetWorkspaceRoleAndSeat
    getWorkspaceWithPlan: GetWorkspaceWithPlan
    getWorkspaceRoleToDefaultProjectRoleMapping: GetWorkspaceRoleToDefaultProjectRoleMapping
    getWorkspaceSeatTypeToProjectRoleMapping: GetWorkspaceSeatTypeToProjectRoleMapping
  }): ValidateWorkspaceMemberProjectRole =>
  async (params) => {
    const { workspaceId, userId, projectRole, workspaceAccess } = params

    let workspaceRole: WorkspaceRoles
    let seatType: WorkspaceSeatType

    if (workspaceAccess) {
      // Check planned workspace role/seat
      workspaceRole = workspaceAccess.role
      seatType = workspaceAccess.seatType
    } else {
      // Check real workspace role/seat
      const roleSeatParams = {
        workspaceId,
        userId
      }

      const [currentWorkspaceRoleAndSeat, workspace] = await Promise.all([
        deps.getWorkspaceRoleAndSeat(roleSeatParams),
        deps.getWorkspaceWithPlan({ workspaceId })
      ])

      if (!workspace || !currentWorkspaceRoleAndSeat?.role) return
      workspaceRole = currentWorkspaceRoleAndSeat.role.role
      seatType = currentWorkspaceRoleAndSeat.seat?.type || WorkspaceSeatType.Viewer
    }

    const workspaceAllowedRoles = (
      await deps.getWorkspaceRoleToDefaultProjectRoleMapping({
        workspaceId
      })
    ).allowed[workspaceRole]
    const seatAllowedRoles = (
      await deps.getWorkspaceSeatTypeToProjectRoleMapping({
        workspaceId
      })
    ).allowed[seatType]
    const allowedRoles = Array.from(
      new Set(workspaceAllowedRoles).intersection(new Set(seatAllowedRoles))
    )

    if (!allowedRoles.includes(projectRole)) {
      // User's workspace role does not allow the requested project role
      throw new WorkspaceInvalidRoleError(
<<<<<<< HEAD
        `User's workspace seat type '${seatType}' does not allow project role '${projectRole}'.`
=======
        isNewPlan
          ? `User's workspace seat type '${seatType}' and workspace role '${workspaceRole}' does not allow project role '${projectRole}'.`
          : `User's workspace role '${workspaceRole}' does not allow project role '${projectRole}'.`
>>>>>>> 41800d90
      )
    }
  }

export const createWorkspaceProjectFactory =
  (deps: { getDefaultRegion: GetDefaultRegion }) =>
  async (params: { input: WorkspaceProjectCreateInput; ownerId: string }) => {
    // yes, i know, this is not aligned with our current definition of a service, but this was already this way
    // we need to figure out a good pattern for these situations, where we can not figure out the DB-s up front
    // its also hard to add a unit test for this in the current setup...
    const { input, ownerId } = params
    const workspaceDefaultRegion = await deps.getDefaultRegion({
      workspaceId: input.workspaceId
    })
    const regionKey =
      workspaceDefaultRegion?.key ?? (await getValidDefaultProjectRegionKey())
    const projectDb = await getDb({ regionKey })
    const db = mainDb

    const regionalWorkspace = await getWorkspaceFactory({ db: projectDb })({
      workspaceId: input.workspaceId
    })

    if (!regionalWorkspace) {
      const workspace = await getWorkspaceFactory({ db })({
        workspaceId: input.workspaceId
      })
      if (!workspace) throw new WorkspaceNotFoundError()
      await upsertWorkspaceFactory({ db: projectDb })({ workspace })
    }

    // todo, use the command factory here, but for that, we need to migrate to the event bus
    // deps not injected to ensure proper DB injection
    const createNewProject = createNewProjectFactory({
      storeProject: storeProjectFactory({ db: projectDb }),
      getProject: getProjectFactory({ db }),
      deleteProject: deleteProjectFactory({ db: projectDb }),
      storeModel: storeModelFactory({ db: projectDb }),
      // THIS MUST GO TO THE MAIN DB
      storeProjectRole: storeProjectRoleFactory({ db }),
      emitEvent: getEventBus().emit
    })

    const project = await createNewProject({
      ...input,
      regionKey,
      ownerId
    })

    return project
  }

export const getMoveProjectToWorkspaceDryRunFactory =
  (deps: {
    intersectProjectCollaboratorsAndWorkspaceCollaborators: IntersectProjectCollaboratorsAndWorkspaceCollaborators
  }) =>
  async (args: { projectId: string; workspaceId: string }) => {
    const addedToWorkspace =
      await deps.intersectProjectCollaboratorsAndWorkspaceCollaborators({
        projectId: args.projectId,
        workspaceId: args.workspaceId
      })

    return { addedToWorkspace }
  }<|MERGE_RESOLUTION|>--- conflicted
+++ resolved
@@ -312,13 +312,7 @@
     if (!allowedRoles.includes(projectRole)) {
       // User's workspace role does not allow the requested project role
       throw new WorkspaceInvalidRoleError(
-<<<<<<< HEAD
-        `User's workspace seat type '${seatType}' does not allow project role '${projectRole}'.`
-=======
-        isNewPlan
-          ? `User's workspace seat type '${seatType}' and workspace role '${workspaceRole}' does not allow project role '${projectRole}'.`
-          : `User's workspace role '${workspaceRole}' does not allow project role '${projectRole}'.`
->>>>>>> 41800d90
+        `User's workspace seat type '${seatType}' and workspace role '${workspaceRole}' does not allow project role '${projectRole}'.`
       )
     }
   }
