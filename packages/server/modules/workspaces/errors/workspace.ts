--- conflicted
+++ resolved
@@ -84,15 +84,14 @@
   static statusCode = 400
 }
 
-<<<<<<< HEAD
+export class WorkspaceDomainsInvalidState extends BaseError {
+  static defaultMessage = 'Workspace has no verified domains'
+  static code = 'WORKSPACE_NO_VERIFIED_DOMAINS'
+  static statusCode = 500
+}
+
 export class InvalidWorkspaceLicenseError extends BaseError {
   static defaultMessage = 'Invalid workspace license'
   static code = 'INVALID_WORKSPACE_LICENSE'
   static statusCode = 400
-=======
-export class WorkspaceDomainsInvalidState extends BaseError {
-  static defaultMessage = 'Workspace has no verified domains'
-  static code = 'WORKSPACE_NO_VERIFIED_DOMAINS'
-  static statusCode = 500
->>>>>>> 419dbab3
 }