import { BaseError } from '@/modules/shared/errors/base'

export class WorkspaceAdminRequiredError extends BaseError {
  static defaultMessage = 'Cannot remove last admin from a workspace'
  static code = 'WORKSPACE_ADMIN_REQUIRED_ERROR'
  static statusCode = 400
}

<<<<<<< HEAD
export class WorkspaceInvalidRoleError extends BaseError {
  static defaultMessage = 'Invalid workspace role provided'
  static code = 'WORKSPACE_INVALID_ROLE_ERROR'
}

export class WorkspaceQueryError extends BaseError {
  static defaultMessage = 'Unexpected error during query operation'
  static code = 'WORKSPACE_QUERY_ERROR'
=======
export class WorkspacesNotYetImplementedError extends BaseError {
  static defaultMessage = 'Not yet implemented'
  static code = 'WORKSPACES_NOT_YET_IMPLEMENTED_ERROR'
>>>>>>> 167b269c
}<|MERGE_RESOLUTION|>--- conflicted
+++ resolved
@@ -6,7 +6,6 @@
   static statusCode = 400
 }
 
-<<<<<<< HEAD
 export class WorkspaceInvalidRoleError extends BaseError {
   static defaultMessage = 'Invalid workspace role provided'
   static code = 'WORKSPACE_INVALID_ROLE_ERROR'
@@ -15,9 +14,9 @@
 export class WorkspaceQueryError extends BaseError {
   static defaultMessage = 'Unexpected error during query operation'
   static code = 'WORKSPACE_QUERY_ERROR'
-=======
+}
+
 export class WorkspacesNotYetImplementedError extends BaseError {
   static defaultMessage = 'Not yet implemented'
   static code = 'WORKSPACES_NOT_YET_IMPLEMENTED_ERROR'
->>>>>>> 167b269c
 }