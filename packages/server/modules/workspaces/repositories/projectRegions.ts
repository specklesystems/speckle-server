--- conflicted
+++ resolved
@@ -316,8 +316,7 @@
       await tables.objectPreviews(deps.targetDb).insert(previews).onConflict().ignore()
     }
 
-<<<<<<< HEAD
-    return copiedObjectIds
+    return copiedObjectCountByProjectId
   }
 
 /**
@@ -478,7 +477,4 @@
     }
 
     return copiedAutomationIds
-=======
-    return copiedObjectCountByProjectId
->>>>>>> d2212b01
   }