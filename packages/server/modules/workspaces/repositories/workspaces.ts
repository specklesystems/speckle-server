import { Workspace, WorkspaceAcl } from '@/modules/workspaces/domain/types'
import {
  DeleteWorkspaceRole,
  GetWorkspace,
<<<<<<< HEAD
  GetWorkspaceProjects,
  GetWorkspaceRole,
  GetWorkspaceRoles,
=======
  GetWorkspaceRoleForUser,
  GetWorkspaceRoles,
  GetWorkspaceRolesForUser,
>>>>>>> 790d9738
  UpsertWorkspace,
  UpsertWorkspaceRole
} from '@/modules/workspaces/domain/operations'
import { Knex } from 'knex'
import { Roles } from '@speckle/shared'
<<<<<<< HEAD
import { StreamRecord } from '@/modules/core/helpers/types'
=======
>>>>>>> 790d9738

const tables = {
  streams: (db: Knex) => db<StreamRecord>('streams'),
  workspaces: (db: Knex) => db<Workspace>('workspaces'),
  workspacesAcl: (db: Knex) => db<WorkspaceAcl>('workspace_acl')
}

export const getWorkspaceFactory =
  ({ db }: { db: Knex }): GetWorkspace =>
  async ({ workspaceId }) => {
    const workspace = await tables
      .workspaces(db)
      .select('*')
      .where('id', '=', workspaceId)
      .first()

    return workspace || null
  }

export const upsertWorkspaceFactory =
  ({ db }: { db: Knex }): UpsertWorkspace =>
  async ({ workspace }) => {
    await tables
      .workspaces(db)
      .insert(workspace)
      .onConflict('id')
      .merge(['description', 'logoUrl', 'name', 'updatedAt'])
  }

<<<<<<< HEAD
export const getWorkspaceRoleFactory =
  ({ db }: { db: Knex }): GetWorkspaceRole =>
  async ({ userId, workspaceId }) => {
    const acl = await tables
      .workspacesAcl(db)
      .select('*')
      .where({ userId, workspaceId })
      .first()

    return acl || null
  }

export const deleteWorkspaceRoleFactory =
  ({ db }: { db: Knex }): DeleteWorkspaceRole =>
  async ({ userId, workspaceId }) => {
    const workspacesAclTable = tables.workspacesAcl(db)

    // Get current role
    const currentRoleQuery = workspacesAclTable
      .where('userId', userId)
      .and.where('workspaceId', workspaceId)
      .first()
    const currentRole = await currentRoleQuery

    if (!currentRole) {
      return null
    }

    // Protect against removing last admin in workspace
    const workspaceAdmins = await workspacesAclTable.where('role', 'workspace:admin')

    const targetUserIsAdmin = currentRole.role === 'workspace:admin'
    const targetUserIsLastAdmin = workspaceAdmins.length === 1

    if (targetUserIsAdmin && targetUserIsLastAdmin) {
      throw new Error('Cannot remove last admin in workspace.')
    }

    // Perform delete
    await currentRoleQuery.delete()

    return currentRole
  }

export const getWorkspaceMembersFactory =
  ({ db }: { db: Knex }): GetWorkspaceRoles =>
  async ({
    workspaceId,
    roles = ['workspace:admin', 'workspace:member', 'workspace:guest']
  }): Promise<WorkspaceAcl[]> => {
    const memberRoles = await tables
      .workspacesAcl(db)
      .select('*')
      .where('workspaceId', workspaceId)
      .and.whereIn('role', roles)

    return memberRoles
  }

export const getWorkspaceProjectsFactory =
  ({ db }: { db: Knex }): GetWorkspaceProjects =>
  async ({ workspaceId }) => {
    const projects = await tables
      .streams(db)
      .select('*')
      .where('workspaceId', workspaceId)

    return projects
  }

=======
export const getWorkspaceRolesFactory =
  ({ db }: { db: Knex }): GetWorkspaceRoles =>
  async ({ workspaceId }) => {
    return await tables.workspacesAcl(db).select('*').where({ workspaceId })
  }

export const getWorkspaceRoleForUserFactory =
  ({ db }: { db: Knex }): GetWorkspaceRoleForUser =>
  async ({ userId, workspaceId }) => {
    return (
      (await tables
        .workspacesAcl(db)
        .select('*')
        .where({ userId, workspaceId })
        .first()) ?? null
    )
  }

export const getWorkspaceRolesForUserFactory =
  ({ db }: { db: Knex }): GetWorkspaceRolesForUser =>
  async ({ userId }, options) => {
    const workspaceIdFilter = options?.workspaceIdFilter ?? []

    const query = tables.workspacesAcl(db).select('*').where({ userId })

    if (workspaceIdFilter.length > 0) {
      query.whereIn('workspaceId', workspaceIdFilter)
    }

    return await query
  }

export const deleteWorkspaceRoleFactory =
  ({ db }: { db: Knex }): DeleteWorkspaceRole =>
  async ({ userId, workspaceId }) => {
    const deletedRoles = await tables
      .workspacesAcl(db)
      .where({ workspaceId, userId })
      .delete('*')

    if (deletedRoles.length === 0) {
      return null
    }

    // Given `workspaceId` and `userId` define a primary key for `workspace_acl` table,
    // query returns either 0 or 1 row in all cases
    return deletedRoles[0]
  }

>>>>>>> 790d9738
export const upsertWorkspaceRoleFactory =
  ({ db }: { db: Knex }): UpsertWorkspaceRole =>
  async ({ userId, workspaceId, role }) => {
    // Verify requested role is valid workspace role
    const validRoles = Object.values(Roles.Workspace)
    if (!validRoles.includes(role)) {
      throw new Error(`Unexpected workspace role provided: ${role}`)
    }

<<<<<<< HEAD
    const workspacesAclTable = tables.workspacesAcl(db)

    // Protect against removing last admin in workspace
    const workspaceAdmins = await workspacesAclTable.where('role', 'workspace:admin')

    const targetUserIsWorkspaceAdmin = workspaceAdmins.some(
      (acl) => acl.userId === userId
    )
    const targetUserNextRoleIsNotAdmin = role !== 'workspace:admin'
    const targetUserIsLastAdmin = workspaceAdmins.length === 1

    if (
      targetUserIsWorkspaceAdmin &&
      targetUserNextRoleIsNotAdmin &&
      targetUserIsLastAdmin
    ) {
      throw new Error('Cannot remove last admin in workspace.')
    }

    await workspacesAclTable
=======
    await tables
      .workspacesAcl(db)
>>>>>>> 790d9738
      .insert({ userId, workspaceId, role })
      .onConflict(['userId', 'workspaceId'])
      .merge(['role'])
  }<|MERGE_RESOLUTION|>--- conflicted
+++ resolved
@@ -2,24 +2,16 @@
 import {
   DeleteWorkspaceRole,
   GetWorkspace,
-<<<<<<< HEAD
   GetWorkspaceProjects,
-  GetWorkspaceRole,
-  GetWorkspaceRoles,
-=======
   GetWorkspaceRoleForUser,
   GetWorkspaceRoles,
   GetWorkspaceRolesForUser,
->>>>>>> 790d9738
   UpsertWorkspace,
   UpsertWorkspaceRole
 } from '@/modules/workspaces/domain/operations'
 import { Knex } from 'knex'
 import { Roles } from '@speckle/shared'
-<<<<<<< HEAD
 import { StreamRecord } from '@/modules/core/helpers/types'
-=======
->>>>>>> 790d9738
 
 const tables = {
   streams: (db: Knex) => db<StreamRecord>('streams'),
@@ -49,78 +41,6 @@
       .merge(['description', 'logoUrl', 'name', 'updatedAt'])
   }
 
-<<<<<<< HEAD
-export const getWorkspaceRoleFactory =
-  ({ db }: { db: Knex }): GetWorkspaceRole =>
-  async ({ userId, workspaceId }) => {
-    const acl = await tables
-      .workspacesAcl(db)
-      .select('*')
-      .where({ userId, workspaceId })
-      .first()
-
-    return acl || null
-  }
-
-export const deleteWorkspaceRoleFactory =
-  ({ db }: { db: Knex }): DeleteWorkspaceRole =>
-  async ({ userId, workspaceId }) => {
-    const workspacesAclTable = tables.workspacesAcl(db)
-
-    // Get current role
-    const currentRoleQuery = workspacesAclTable
-      .where('userId', userId)
-      .and.where('workspaceId', workspaceId)
-      .first()
-    const currentRole = await currentRoleQuery
-
-    if (!currentRole) {
-      return null
-    }
-
-    // Protect against removing last admin in workspace
-    const workspaceAdmins = await workspacesAclTable.where('role', 'workspace:admin')
-
-    const targetUserIsAdmin = currentRole.role === 'workspace:admin'
-    const targetUserIsLastAdmin = workspaceAdmins.length === 1
-
-    if (targetUserIsAdmin && targetUserIsLastAdmin) {
-      throw new Error('Cannot remove last admin in workspace.')
-    }
-
-    // Perform delete
-    await currentRoleQuery.delete()
-
-    return currentRole
-  }
-
-export const getWorkspaceMembersFactory =
-  ({ db }: { db: Knex }): GetWorkspaceRoles =>
-  async ({
-    workspaceId,
-    roles = ['workspace:admin', 'workspace:member', 'workspace:guest']
-  }): Promise<WorkspaceAcl[]> => {
-    const memberRoles = await tables
-      .workspacesAcl(db)
-      .select('*')
-      .where('workspaceId', workspaceId)
-      .and.whereIn('role', roles)
-
-    return memberRoles
-  }
-
-export const getWorkspaceProjectsFactory =
-  ({ db }: { db: Knex }): GetWorkspaceProjects =>
-  async ({ workspaceId }) => {
-    const projects = await tables
-      .streams(db)
-      .select('*')
-      .where('workspaceId', workspaceId)
-
-    return projects
-  }
-
-=======
 export const getWorkspaceRolesFactory =
   ({ db }: { db: Knex }): GetWorkspaceRoles =>
   async ({ workspaceId }) => {
@@ -170,7 +90,6 @@
     return deletedRoles[0]
   }
 
->>>>>>> 790d9738
 export const upsertWorkspaceRoleFactory =
   ({ db }: { db: Knex }): UpsertWorkspaceRole =>
   async ({ userId, workspaceId, role }) => {
@@ -180,32 +99,20 @@
       throw new Error(`Unexpected workspace role provided: ${role}`)
     }
 
-<<<<<<< HEAD
-    const workspacesAclTable = tables.workspacesAcl(db)
-
-    // Protect against removing last admin in workspace
-    const workspaceAdmins = await workspacesAclTable.where('role', 'workspace:admin')
-
-    const targetUserIsWorkspaceAdmin = workspaceAdmins.some(
-      (acl) => acl.userId === userId
-    )
-    const targetUserNextRoleIsNotAdmin = role !== 'workspace:admin'
-    const targetUserIsLastAdmin = workspaceAdmins.length === 1
-
-    if (
-      targetUserIsWorkspaceAdmin &&
-      targetUserNextRoleIsNotAdmin &&
-      targetUserIsLastAdmin
-    ) {
-      throw new Error('Cannot remove last admin in workspace.')
-    }
-
-    await workspacesAclTable
-=======
     await tables
       .workspacesAcl(db)
->>>>>>> 790d9738
       .insert({ userId, workspaceId, role })
       .onConflict(['userId', 'workspaceId'])
       .merge(['role'])
+  }
+
+export const getWorkspaceProjectsFactory =
+  ({ db }: { db: Knex }): GetWorkspaceProjects =>
+  async ({ workspaceId }) => {
+    const projects = await tables
+      .streams(db)
+      .select('*')
+      .where('workspaceId', workspaceId)
+
+    return projects
   }