import {
  Workspace,
  WorkspaceAcl,
  WorkspaceDomain,
  WorkspaceJoinRequest,
  WorkspaceWithOptionalRole
} from '@/modules/workspacesCore/domain/types'
import {
  CountDomainsByWorkspaceId,
  CountWorkspaceRoleWithOptionalProjectRole,
  CountWorkspaces,
  DeleteWorkspace,
  DeleteWorkspaceDomain,
  DeleteWorkspaceRole,
  GetUserDiscoverableWorkspaces,
  GetUserIdsWithRoleInWorkspace,
  GetWorkspace,
  GetWorkspaceBySlug,
  GetWorkspaceBySlugOrId,
  GetWorkspaceCollaborators,
  GetWorkspaceCollaboratorsTotalCount,
  GetWorkspaceCreationState,
  GetWorkspaceDomains,
  GetWorkspaceRoleForUser,
  GetWorkspaceRoles,
  GetWorkspaceRolesForUser,
  GetWorkspaceWithDomains,
  GetWorkspaces,
  GetWorkspacesModelCounts,
  GetWorkspacesProjectsCounts,
  QueryWorkspaces,
  StoreWorkspaceDomain,
  UpsertWorkspace,
  UpsertWorkspaceCreationState,
  UpsertWorkspaceRole
} from '@/modules/workspaces/domain/operations'
import { Knex } from 'knex'
import { Roles } from '@speckle/shared'
import {
  BranchRecord,
  StreamAclRecord,
  StreamRecord
} from '@/modules/core/helpers/types'
import { WorkspaceInvalidRoleError } from '@/modules/workspaces/errors/workspace'
import {
  WorkspaceAcl as DbWorkspaceAcl,
  WorkspaceDomains,
  Workspaces
} from '@/modules/workspaces/helpers/db'
import {
  knex,
  Branches,
  ServerAcl,
  ServerInvites,
  StreamAcl,
  Streams,
  Users
} from '@/modules/core/dbSchema'
import { removePrivateFields } from '@/modules/core/helpers/userHelper'
import {
  filterByResource,
  InvitesRetrievalValidityFilter
} from '@/modules/serverinvites/repositories/serverInvites'
import { WorkspaceInviteResourceType } from '@/modules/workspacesCore/domain/constants'
import { clamp } from 'lodash'
import {
  WorkspaceCreationState,
  WorkspaceTeamMember
} from '@/modules/workspaces/domain/types'

const tables = {
  branches: (db: Knex) => db<BranchRecord>('branches'),
  streams: (db: Knex) => db<StreamRecord>('streams'),
  streamAcl: (db: Knex) => db<StreamAclRecord>('stream_acl'),
  workspaces: (db: Knex) => db<Workspace>('workspaces'),
  workspaceDomains: (db: Knex) => db<WorkspaceDomain>('workspace_domains'),
  workspacesAcl: (db: Knex) => db<WorkspaceAcl>('workspace_acl'),
  workspaceCreationState: (db: Knex) =>
    db<WorkspaceCreationState>('workspace_creation_state'),
  workspaceJoinRequests: (db: Knex) =>
    db<WorkspaceJoinRequest>('workspace_join_requests')
}

export const getUserDiscoverableWorkspacesFactory =
  ({ db }: { db: Knex }): GetUserDiscoverableWorkspaces =>
  async ({ domains, userId }) => {
    if (domains.length === 0) {
      return []
    }
    return (await tables
      .workspaces(db)
      .select('workspaces.id as id', 'name', 'slug', 'description', 'logo')
      .distinctOn('workspaces.id')
      .join('workspace_domains', 'workspace_domains.workspaceId', 'workspaces.id')
      .leftJoin(
        tables.workspacesAcl(db).select('*').where({ userId }).as('acl'),
        'acl.workspaceId',
        'workspaces.id'
      )
      .leftJoin(
        tables
          .workspaceJoinRequests(db)
          .select('*')
          .where({ userId })
          .as('joinRequest'),
        'joinRequest.workspaceId',
        'workspaces.id'
      )
      .whereNull('joinRequest.workspaceId')
      .whereIn('domain', domains)
      .where('discoverabilityEnabled', true)
      .where('verified', true)
      .where('role', null)) as Pick<
      Workspace,
      'id' | 'name' | 'slug' | 'description' | 'logo'
    >[]
  }

const workspaceWithRoleBaseQuery = ({
  db,
  userId
}: {
  db: Knex
  userId?: string
}): Knex.QueryBuilder<WorkspaceWithOptionalRole, WorkspaceWithOptionalRole[]> => {
  let q = db<WorkspaceWithOptionalRole, WorkspaceWithOptionalRole[]>('workspaces')
  if (userId) {
    q = q
      .select([
        ...Object.values(Workspaces.col),
        // Getting first role from grouped results
        knex.raw(`(array_agg("workspace_acl"."role"))[1] as role`)
      ])
      .leftJoin(DbWorkspaceAcl.name, function () {
        this.on(DbWorkspaceAcl.col.workspaceId, Workspaces.col.id).andOnVal(
          DbWorkspaceAcl.col.userId,
          userId
        )
      })
      .groupBy(Workspaces.col.id)
  }
  return q
}

export const getWorkspacesFactory =
  ({ db }: { db: Knex }): GetWorkspaces =>
  async ({ workspaceIds, userId }) => {
    const q = workspaceWithRoleBaseQuery({ db, userId })
    if (workspaceIds !== undefined) q.whereIn(Workspaces.col.id, workspaceIds)
    const results = await q
    return results
  }

export const getWorkspaceFactory =
  ({ db }: { db: Knex }): GetWorkspace =>
  async ({ workspaceId, userId }) => {
    const workspace = await workspaceWithRoleBaseQuery({ db, userId })
      .where(Workspaces.col.id, workspaceId)
      .first()

    return workspace || null
  }

export const getWorkspaceBySlugOrIdFactory =
  (deps: { db: Knex }): GetWorkspaceBySlugOrId =>
  async ({ workspaceSlugOrId }) => {
    const { db } = deps
    const workspace = await workspaceWithRoleBaseQuery({ db })
      .where(Workspaces.col.slug, workspaceSlugOrId)
      .orWhere(Workspaces.col.id, workspaceSlugOrId)
      .first()

    return workspace || null
  }

export const getWorkspaceBySlugFactory =
  ({ db }: { db: Knex }): GetWorkspaceBySlug =>
  async ({ workspaceSlug, userId }) => {
    const workspace = await workspaceWithRoleBaseQuery({ db, userId })
      .where(Workspaces.col.slug, workspaceSlug)
      .first()

    return workspace || null
  }

const buildWorkspacesQuery = ({ db, search }: { db: Knex; search?: string }) => {
  const query = tables.workspaces(db)

  if (search) {
    query.andWhere((builder) => {
      builder
        .where('name', 'ILIKE', `%${search}%`)
        .orWhere('slug', 'ILIKE', `%${search}%`)
    })
  }
  return query
}

export const queryWorkspacesFactory =
  ({ db }: { db: Knex }): QueryWorkspaces =>
  async ({ limit, cursor, filter }) => {
    const query = buildWorkspacesQuery({ db, search: filter?.search })
      .select()
      .orderBy('createdAt', 'desc')
      .limit(limit)

    if (cursor) {
      query.andWhere('createdAt', '<', cursor)
    }
    return await query
  }

export const countWorkspacesFactory =
  ({ db }: { db: Knex }): CountWorkspaces =>
  async ({ filter }) => {
    const query = buildWorkspacesQuery({ db, search: filter?.search })

    const [res] = await query.count()
    const count = parseInt(res.count.toString())
    return count
  }

export const upsertWorkspaceFactory =
  ({ db }: { db: Knex }): UpsertWorkspace =>
  async ({ workspace }) => {
    await tables
      .workspaces(db)
      .insert(workspace)
      .onConflict('id')
      .merge([
        'description',
        'logo',
        'slug',
        'name',
        'updatedAt',
        'domainBasedMembershipProtectionEnabled',
        'discoverabilityEnabled'
      ])
  }

export const deleteWorkspaceFactory =
  ({ db }: { db: Knex }): DeleteWorkspace =>
  async ({ workspaceId }) => {
    await tables.workspaces(db).where({ id: workspaceId }).delete()
  }

export const getWorkspaceRolesFactory =
  ({ db }: { db: Knex }): GetWorkspaceRoles =>
  async ({ workspaceId }) => {
    return await tables.workspacesAcl(db).select('*').where({ workspaceId })
  }

export const getWorkspaceRoleForUserFactory =
  ({ db }: { db: Knex }): GetWorkspaceRoleForUser =>
  async ({ userId, workspaceId }) => {
    return (
      (await tables
        .workspacesAcl(db)
        .select('*')
        .where({ userId, workspaceId })
        .first()) ?? null
    )
  }

export const getWorkspaceRolesForUserFactory =
  ({ db }: { db: Knex }): GetWorkspaceRolesForUser =>
  async ({ userId }, options) => {
    const workspaceIdFilter = options?.workspaceIdFilter ?? []

    const query = tables.workspacesAcl(db).select('*').where({ userId })

    if (workspaceIdFilter.length > 0) {
      query.whereIn('workspaceId', workspaceIdFilter)
    }

    return await query
  }

export const deleteWorkspaceRoleFactory =
  ({ db }: { db: Knex }): DeleteWorkspaceRole =>
  async ({ userId, workspaceId }) => {
    const deletedRoles = await tables
      .workspacesAcl(db)
      .where({ workspaceId, userId })
      .delete('*')

    if (deletedRoles.length === 0) {
      return null
    }

    // Given `workspaceId` and `userId` define a primary key for `workspace_acl` table,
    // query returns either 0 or 1 row in all cases
    return deletedRoles[0]
  }

export const upsertWorkspaceRoleFactory =
  ({ db }: { db: Knex }): UpsertWorkspaceRole =>
  async ({ userId, workspaceId, role, createdAt }) => {
    // Verify requested role is valid workspace role
    const validRoles = Object.values(Roles.Workspace)
    if (!validRoles.includes(role)) {
      throw new WorkspaceInvalidRoleError()
    }

    await tables
      .workspacesAcl(db)
      .insert({ userId, workspaceId, role, createdAt })
      .onConflict(['userId', 'workspaceId'])
      .merge(['role'])
  }

export const getWorkspaceCollaboratorsTotalCountFactory =
  ({ db }: { db: Knex }): GetWorkspaceCollaboratorsTotalCount =>
  async ({ workspaceId }) => {
    const [res] = await DbWorkspaceAcl.knex(db).where({ workspaceId }).count()
    const count = parseInt(res.count)
    return count || 0
  }

export const getWorkspaceCollaboratorsFactory =
  ({ db }: { db: Knex }): GetWorkspaceCollaborators =>
  async ({ workspaceId, filter = {}, cursor, limit = 25 }) => {
    const query = db
      .from(Users.name)
      .select<Array<WorkspaceTeamMember & { workspaceRoleCreatedAt: Date }>>(
        ...Users.cols,
        ServerAcl.col.role,
        DbWorkspaceAcl.col.workspaceId, // this field is necessary for projectRoles field resolver
        DbWorkspaceAcl.colAs('role', 'workspaceRole'),
        DbWorkspaceAcl.colAs('createdAt', 'workspaceRoleCreatedAt')
      )
      .join(DbWorkspaceAcl.name, DbWorkspaceAcl.col.userId, Users.col.id)
      .join(ServerAcl.name, ServerAcl.col.userId, Users.col.id)
      .where(DbWorkspaceAcl.col.workspaceId, workspaceId)
      .orderBy('workspaceRoleCreatedAt', 'desc')

    const { search, roles, seatType } = filter || {}

    if (seatType) {
      query
        .join('workspace_seats', 'workspace_seats.userId', DbWorkspaceAcl.col.userId)
        .andWhere('workspace_seats.type', seatType)
        .andWhere('workspace_seats.workspaceId', workspaceId)
    }

    if (search) {
      query.andWhere((builder) => {
        builder
          .where(Users.col.name, 'ILIKE', `%${search}%`)
          .orWhere(Users.col.email, 'ILIKE', `%${search}%`)
      })
    }

    if (roles) {
      query.andWhere((builder) => {
        builder.whereIn(DbWorkspaceAcl.col.role, roles)
      })
    }

    if (cursor) {
      query.andWhere(DbWorkspaceAcl.col.createdAt, '<', cursor)
    }

    if (limit) {
      query.limit(clamp(limit, 0, 100))
    }

    const items = (await query).map((i) => ({
      ...removePrivateFields(i),
      workspaceRole: i.workspaceRole,
      workspaceRoleCreatedAt: i.workspaceRoleCreatedAt,
      workspaceId: i.workspaceId,
      role: i.role
    }))

    return items
  }

export const workspaceInviteValidityFilter: InvitesRetrievalValidityFilter = (q) => {
  return q
    .leftJoin(
      knex.raw(
        ":workspaces: ON :resourceCol: ->> 'resourceType' = :resourceType AND :resourceCol: ->> 'resourceId' = :workspaceIdCol:",
        {
          workspaces: Workspaces.name,
          resourceCol: ServerInvites.col.resource,
          resourceType: WorkspaceInviteResourceType,
          workspaceIdCol: Workspaces.col.id
        }
      )
    )
    .where((w1) => {
      w1.whereNot((w2) =>
        filterByResource(w2, { resourceType: WorkspaceInviteResourceType })
      ).orWhereNotNull(Workspaces.col.id)
    })
}

export const storeWorkspaceDomainFactory =
  ({ db }: { db: Knex }): StoreWorkspaceDomain =>
  async ({ workspaceDomain }): Promise<void> => {
    await tables.workspaceDomains(db).insert(workspaceDomain)
  }

export const getWorkspaceDomainsFactory =
  ({ db }: { db: Knex }): GetWorkspaceDomains =>
  ({ workspaceIds }) => {
    return tables.workspaceDomains(db).whereIn('workspaceId', workspaceIds)
  }

export const countDomainsByWorkspaceIdFactory =
  ({ db }: { db: Knex }): CountDomainsByWorkspaceId =>
  async ({ workspaceId }) => {
    const [res] = await tables.workspaceDomains(db).where({ workspaceId }).count()
    return parseInt(res.count.toString())
  }

export const deleteWorkspaceDomainFactory =
  ({ db }: { db: Knex }): DeleteWorkspaceDomain =>
  async ({ id }) => {
    await tables.workspaceDomains(db).where({ id }).delete()
  }

export const getWorkspaceWithDomainsFactory =
  ({ db }: { db: Knex }): GetWorkspaceWithDomains =>
  async ({ id }) => {
    const workspace = await tables
      .workspaces(db)
      .select([...Workspaces.cols, WorkspaceDomains.groupArray('domains')])
      .where({ [Workspaces.col.id]: id })
      .leftJoin(
        WorkspaceDomains.name,
        WorkspaceDomains.col.workspaceId,
        Workspaces.col.id
      )
      .groupBy(Workspaces.col.id)
      .first()
    if (!workspace) return null
    return {
      ...workspace,
      domains: workspace.domains.filter(
        (domain: WorkspaceDomain | null) => domain !== null
      )
    } as Workspace & { domains: WorkspaceDomain[] }
  }

export const getUserIdsWithRoleInWorkspaceFactory =
  ({ db }: { db: Knex }): GetUserIdsWithRoleInWorkspace =>
  async ({ workspaceId, workspaceRole }, options) => {
    const query = tables
      .workspacesAcl(db)
      .where(DbWorkspaceAcl.col.workspaceId, workspaceId)
      .where(DbWorkspaceAcl.col.role, workspaceRole)
      .orderBy(DbWorkspaceAcl.col.createdAt)

    if (options?.limit) {
      query.limit(options.limit)
    }

    return (
      (await query.select([DbWorkspaceAcl.col.userId])) as Pick<
        WorkspaceAcl,
        'userId'
      >[]
    ).map((wsAcl) => wsAcl.userId)
  }

export const countWorkspaceRoleWithOptionalProjectRoleFactory =
  ({ db }: { db: Knex }): CountWorkspaceRoleWithOptionalProjectRole =>
  async ({ workspaceId, workspaceRole, projectRole, skipUserIds }) => {
    let query
    if (projectRole) {
      query = tables
        .streams(db)
        .join(StreamAcl.name, StreamAcl.col.resourceId, Streams.col.id)
        .join(DbWorkspaceAcl.name, DbWorkspaceAcl.col.userId, StreamAcl.col.userId)
        .where(Streams.col.workspaceId, workspaceId)
        .andWhere(DbWorkspaceAcl.col.role, workspaceRole)
        // make sure to also filter on the workspace_acl workspaceId, to not leak roles across
        .andWhere(DbWorkspaceAcl.col.workspaceId, workspaceId)
        .andWhere(StreamAcl.col.role, projectRole)
        .countDistinct(DbWorkspaceAcl.col.userId)
    } else {
      query = tables
        .workspacesAcl(db)
        .where(DbWorkspaceAcl.col.workspaceId, workspaceId)
        .where(DbWorkspaceAcl.col.role, workspaceRole)
        .count()
    }

    if (skipUserIds) {
      query.whereNotIn(DbWorkspaceAcl.col.userId, skipUserIds)
    }

    const [res] = await query
    return parseInt(res.count.toString())
  }

export const getWorkspaceCreationStateFactory =
  ({ db }: { db: Knex }): GetWorkspaceCreationState =>
  async ({ workspaceId }) => {
    const creationState = await tables
      .workspaceCreationState(db)
      .select()
      .where({ workspaceId })
      .first()
    return creationState || null
  }

export const upsertWorkspaceCreationStateFactory =
  ({ db }: { db: Knex }): UpsertWorkspaceCreationState =>
  async ({ workspaceCreationState }) => {
    await tables
      .workspaceCreationState(db)
      .insert(workspaceCreationState)
      .onConflict('workspaceId')
      .merge()
  }

export const getWorkspacesProjectsCountsFactory =
  (deps: { db: Knex }): GetWorkspacesProjectsCounts =>
  async (params) => {
    const ret = params.workspaceIds.reduce((acc, workspaceId) => {
      acc[workspaceId] = 0
      return acc
    }, {} as Record<string, number>)

    const q = tables
      .streams(deps.db)
      .select<
        {
          workspaceId: string
          count: string
        }[]
      >([Streams.col.workspaceId, knex.raw('count(*) as count')])
      .whereIn(Streams.col.workspaceId, params.workspaceIds)
      .groupBy(Streams.col.workspaceId)

    const res = await q
<<<<<<< HEAD
    return res.reduce((acc, { workspaceId, count }) => {
      acc[workspaceId] = parseInt(count)
      return acc
    }, {} as Record<string, number>)
  }

export const getWorkspacesModelsCountsFactory =
  (deps: { db: Knex }): GetWorkspacesModelCounts =>
  async ({ workspaceIds }) => {
    const q = tables
      .branches(deps.db)
      .select<
        {
          workspaceId: string
          count: string
        }[]
      >([Streams.col.workspaceId, knex.raw('count(*) as count')])
      .join(Streams.name, Streams.col.id, Branches.col.streamId)
      .whereIn(Streams.col.workspaceId, workspaceIds)
      .groupBy(Streams.col.workspaceId)

    const res = await q
    return res.reduce((acc, { workspaceId, count }) => {
      acc[workspaceId] = parseInt(count)
      return acc
    }, {} as Record<string, number>)
=======

    for (const { workspaceId, count } of res) {
      ret[workspaceId] = parseInt(count)
    }

    return ret
>>>>>>> 13e8585b
  }<|MERGE_RESOLUTION|>--- conflicted
+++ resolved
@@ -537,11 +537,12 @@
       .groupBy(Streams.col.workspaceId)
 
     const res = await q
-<<<<<<< HEAD
-    return res.reduce((acc, { workspaceId, count }) => {
-      acc[workspaceId] = parseInt(count)
-      return acc
-    }, {} as Record<string, number>)
+
+    for (const { workspaceId, count } of res) {
+      ret[workspaceId] = parseInt(count)
+    }
+
+    return ret
   }
 
 export const getWorkspacesModelsCountsFactory =
@@ -564,12 +565,4 @@
       acc[workspaceId] = parseInt(count)
       return acc
     }, {} as Record<string, number>)
-=======
-
-    for (const { workspaceId, count } of res) {
-      ret[workspaceId] = parseInt(count)
-    }
-
-    return ret
->>>>>>> 13e8585b
   }