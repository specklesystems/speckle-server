--- conflicted
+++ resolved
@@ -26,10 +26,7 @@
   GetWorkspaceRolesForUser,
   GetWorkspaceWithDomains,
   GetWorkspaces,
-<<<<<<< HEAD
-  GetWorkspacesModelCounts,
-=======
->>>>>>> f501cc4a
+  GetWorkspacesModelsCounts,
   GetWorkspacesProjectsCounts,
   QueryWorkspaces,
   StoreWorkspaceDomain,
@@ -522,13 +519,8 @@
 
 export const getWorkspacesProjectsCountsFactory =
   (deps: { db: Knex }): GetWorkspacesProjectsCounts =>
-<<<<<<< HEAD
   async ({ workspaceIds }) => {
     const ret = workspaceIds.reduce((acc, workspaceId) => {
-=======
-  async (params) => {
-    const ret = params.workspaceIds.reduce((acc, workspaceId) => {
->>>>>>> f501cc4a
       acc[workspaceId] = 0
       return acc
     }, {} as Record<string, number>)
@@ -541,7 +533,6 @@
           count: string
         }[]
       >([Streams.col.workspaceId, knex.raw('count(*) as count')])
-<<<<<<< HEAD
       .whereIn(Streams.col.workspaceId, workspaceIds)
       .groupBy(Streams.col.workspaceId)
 
@@ -555,7 +546,7 @@
   }
 
 export const getWorkspacesModelsCountsFactory =
-  (deps: { db: Knex }): GetWorkspacesModelCounts =>
+  (deps: { db: Knex }): GetWorkspacesModelsCounts =>
   async ({ workspaceIds }) => {
     const ret = workspaceIds.reduce((acc, workspaceId) => {
       acc[workspaceId] = 0
@@ -572,9 +563,6 @@
       >([Streams.col.workspaceId, knex.raw('count(*) as count')])
       .join(Streams.name, Streams.col.id, Branches.col.streamId)
       .whereIn(Streams.col.workspaceId, workspaceIds)
-=======
-      .whereIn(Streams.col.workspaceId, params.workspaceIds)
->>>>>>> f501cc4a
       .groupBy(Streams.col.workspaceId)
 
     const res = await q
