import {
  Workspace,
  WorkspaceAcl,
  WorkspaceDomain,
  WorkspaceWithOptionalRole
} from '@/modules/workspacesCore/domain/types'
import {
  DeleteWorkspace,
  DeleteWorkspaceDomain,
  DeleteWorkspaceRole,
  GetUserDiscoverableWorkspaces,
  GetWorkspace,
  GetWorkspaceCollaborators,
  GetWorkspaceDomains,
  GetWorkspaceRoleForUser,
  GetWorkspaceRoles,
  GetWorkspaceRolesForUser,
  GetWorkspaceWithDomains,
  GetWorkspaces,
  StoreWorkspaceDomain,
  UpsertWorkspace,
  UpsertWorkspaceRole
} from '@/modules/workspaces/domain/operations'
import { Knex } from 'knex'
import { Roles, WorkspaceRoles } from '@speckle/shared'
import { StreamRecord } from '@/modules/core/helpers/types'
import { WorkspaceInvalidRoleError } from '@/modules/workspaces/errors/workspace'
import {
  WorkspaceAcl as DbWorkspaceAcl,
  WorkspaceDomains,
  Workspaces
} from '@/modules/workspaces/helpers/db'
import { knex, ServerAcl, ServerInvites, Users } from '@/modules/core/dbSchema'
import { UserWithRole } from '@/modules/core/repositories/users'
import { removePrivateFields } from '@/modules/core/helpers/userHelper'
import {
  filterByResource,
  InvitesRetrievalValidityFilter
} from '@/modules/serverinvites/repositories/serverInvites'
import { WorkspaceInviteResourceType } from '@/modules/workspaces/domain/constants'

const tables = {
  streams: (db: Knex) => db<StreamRecord>('streams'),
  workspaces: (db: Knex) => db<Workspace>('workspaces'),
  workspaceDomains: (db: Knex) => db<WorkspaceDomain>('workspace_domains'),
  workspacesAcl: (db: Knex) => db<WorkspaceAcl>('workspace_acl')
}

export const getUserDiscoverableWorkspacesFactory =
  ({ db }: { db: Knex }): GetUserDiscoverableWorkspaces =>
  async ({ domains, userId }) => {
    if (domains.length === 0) {
      return []
    }
    return (await tables
      .workspaces(db)
      .select('workspaces.id as id', 'name', 'description')
      .distinctOn('workspaces.id')
      .join('workspace_domains', 'workspace_domains.workspaceId', 'workspaces.id')
      .leftJoin(
        tables.workspacesAcl(db).select('*').where({ userId }).as('acl'),
        'acl.workspaceId',
        'workspaces.id'
      )
      .whereIn('domain', domains)
      .where('discoverabilityEnabled', true)
      .where('verified', true)
      .where('role', null)) as Pick<Workspace, 'id' | 'name' | 'description'>[]
  }

export const getWorkspacesFactory =
  ({ db }: { db: Knex }): GetWorkspaces =>
  async (params: {
    workspaceIds: string[]
    /**
     * Optionally - for each workspace, return the user's role in that workspace
     */
    userId?: string
  }) => {
    const { workspaceIds, userId } = params
    if (!workspaceIds?.length) return []

    const q = Workspaces.knex<WorkspaceWithOptionalRole[]>(db).whereIn(
      Workspaces.col.id,
      workspaceIds
    )

    if (userId) {
      q.select([
        ...Object.values(Workspaces.col),
        // Getting first role from grouped results
        knex.raw(`(array_agg("workspace_acl"."role"))[1] as role`)
      ])
      q.leftJoin(DbWorkspaceAcl.name, function () {
        this.on(DbWorkspaceAcl.col.workspaceId, Workspaces.col.id).andOnVal(
          DbWorkspaceAcl.col.userId,
          userId
        )
      })
      q.groupBy(Workspaces.col.id)
    }

    const results = await q
    return results
  }

export const getWorkspaceFactory =
  ({ db }: { db: Knex }): GetWorkspace =>
  async ({ workspaceId, userId }) => {
    const [workspace] = await getWorkspacesFactory({ db })({
      workspaceIds: [workspaceId],
      userId
    })

    return workspace || null
  }

export const upsertWorkspaceFactory =
  ({ db }: { db: Knex }): UpsertWorkspace =>
  async ({ workspace }) => {
    await tables
      .workspaces(db)
      .insert(workspace)
      .onConflict('id')
<<<<<<< HEAD
      .merge([
        'description',
        'logo',
        'name',
        'updatedAt',
        'domainBasedMembershipProtectionEnabled',
        'discoverabilityEnabled'
      ])
=======
      .merge(['description', 'logo', 'defaultLogoIndex', 'name', 'updatedAt'])
>>>>>>> 93b970dc
  }

export const deleteWorkspaceFactory =
  ({ db }: { db: Knex }): DeleteWorkspace =>
  async ({ workspaceId }) => {
    await tables.workspaces(db).where({ id: workspaceId }).delete()
  }

export const getWorkspaceRolesFactory =
  ({ db }: { db: Knex }): GetWorkspaceRoles =>
  async ({ workspaceId }) => {
    return await tables.workspacesAcl(db).select('*').where({ workspaceId })
  }

export const getWorkspaceRoleForUserFactory =
  ({ db }: { db: Knex }): GetWorkspaceRoleForUser =>
  async ({ userId, workspaceId }) => {
    return (
      (await tables
        .workspacesAcl(db)
        .select('*')
        .where({ userId, workspaceId })
        .first()) ?? null
    )
  }

export const getWorkspaceRolesForUserFactory =
  ({ db }: { db: Knex }): GetWorkspaceRolesForUser =>
  async ({ userId }, options) => {
    const workspaceIdFilter = options?.workspaceIdFilter ?? []

    const query = tables.workspacesAcl(db).select('*').where({ userId })

    if (workspaceIdFilter.length > 0) {
      query.whereIn('workspaceId', workspaceIdFilter)
    }

    return await query
  }

export const deleteWorkspaceRoleFactory =
  ({ db }: { db: Knex }): DeleteWorkspaceRole =>
  async ({ userId, workspaceId }) => {
    const deletedRoles = await tables
      .workspacesAcl(db)
      .where({ workspaceId, userId })
      .delete('*')

    if (deletedRoles.length === 0) {
      return null
    }

    // Given `workspaceId` and `userId` define a primary key for `workspace_acl` table,
    // query returns either 0 or 1 row in all cases
    return deletedRoles[0]
  }

export const upsertWorkspaceRoleFactory =
  ({ db }: { db: Knex }): UpsertWorkspaceRole =>
  async ({ userId, workspaceId, role }) => {
    // Verify requested role is valid workspace role
    const validRoles = Object.values(Roles.Workspace)
    if (!validRoles.includes(role)) {
      throw new WorkspaceInvalidRoleError()
    }

    await tables
      .workspacesAcl(db)
      .insert({ userId, workspaceId, role })
      .onConflict(['userId', 'workspaceId'])
      .merge(['role'])
  }

export const getWorkspaceCollaboratorsFactory =
  ({ db }: { db: Knex }): GetWorkspaceCollaborators =>
  async ({ workspaceId, filter = {} }) => {
    const query = DbWorkspaceAcl.knex(db)
      .select<Array<UserWithRole & { workspaceRole: WorkspaceRoles }>>([
        ...Users.cols,
        knex.raw(`${DbWorkspaceAcl.col.role} as "workspaceRole"`),
        knex.raw(`(array_agg(${ServerAcl.col.role}))[1] as "role"`)
      ])
      .where(DbWorkspaceAcl.col.workspaceId, workspaceId)
      .innerJoin(Users.name, Users.col.id, DbWorkspaceAcl.col.userId)
      .innerJoin(ServerAcl.name, ServerAcl.col.userId, Users.col.id)
      .groupBy(Users.col.id, DbWorkspaceAcl.col.role)

    const { search, role } = filter || {}

    if (search) {
      query
        .where(Users.col.name, 'ILIKE', `%${search}%`)
        .orWhere(Users.col.email, 'ILIKE', `%${search}%`)
    }

    if (role) {
      query.andWhere(DbWorkspaceAcl.col.role, role)
    }

    const items = (await query).map((i) => ({
      ...removePrivateFields(i),
      workspaceRole: i.workspaceRole,
      role: i.role
    }))

    return items
  }

export const workspaceInviteValidityFilter: InvitesRetrievalValidityFilter = (q) => {
  return q
    .leftJoin(
      knex.raw(
        ":workspaces: ON :resourceCol: ->> 'resourceType' = :resourceType AND :resourceCol: ->> 'resourceId' = :workspaceIdCol:",
        {
          workspaces: Workspaces.name,
          resourceCol: ServerInvites.col.resource,
          resourceType: WorkspaceInviteResourceType,
          workspaceIdCol: Workspaces.col.id
        }
      )
    )
    .where((w1) => {
      w1.whereNot((w2) =>
        filterByResource(w2, { resourceType: WorkspaceInviteResourceType })
      ).orWhereNotNull(Workspaces.col.id)
    })
}

export const storeWorkspaceDomainFactory =
  ({ db }: { db: Knex }): StoreWorkspaceDomain =>
  async ({ workspaceDomain }): Promise<void> => {
    await tables.workspaceDomains(db).insert(workspaceDomain)
  }

export const getWorkspaceDomainsFactory =
  ({ db }: { db: Knex }): GetWorkspaceDomains =>
  ({ workspaceIds }) => {
    return tables.workspaceDomains(db).whereIn('workspaceId', workspaceIds)
  }

export const deleteWorkspaceDomainFactory =
  ({ db }: { db: Knex }): DeleteWorkspaceDomain =>
  async ({ id }) => {
    await tables.workspaceDomains(db).where({ id }).delete()
  }

export const getWorkspaceWithDomainsFactory =
  ({ db }: { db: Knex }): GetWorkspaceWithDomains =>
  async ({ id }) => {
    const workspace = await tables
      .workspaces(db)
      .select([...Workspaces.cols, WorkspaceDomains.groupArray('domains')])
      .where({ [Workspaces.col.id]: id })
      .leftJoin(
        WorkspaceDomains.name,
        WorkspaceDomains.col.workspaceId,
        Workspaces.col.id
      )
      .groupBy(Workspaces.col.id)
      .first()
    if (!workspace) return null
    return {
      ...workspace,
      domains: workspace.domains.filter(
        (domain: WorkspaceDomain | null) => domain !== null
      )
    } as Workspace & { domains: WorkspaceDomain[] }
  }<|MERGE_RESOLUTION|>--- conflicted
+++ resolved
@@ -122,18 +122,15 @@
       .workspaces(db)
       .insert(workspace)
       .onConflict('id')
-<<<<<<< HEAD
       .merge([
         'description',
         'logo',
+        'defaultLogoIndex',
         'name',
         'updatedAt',
         'domainBasedMembershipProtectionEnabled',
         'discoverabilityEnabled'
       ])
-=======
-      .merge(['description', 'logo', 'defaultLogoIndex', 'name', 'updatedAt'])
->>>>>>> 93b970dc
   }
 
 export const deleteWorkspaceFactory =
