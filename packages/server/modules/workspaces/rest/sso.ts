--- conflicted
+++ resolved
@@ -96,16 +96,10 @@
   buildAuthFinalizeRedirectUrl,
   buildAuthRedirectUrl,
   buildValidationErrorRedirectUrl,
-
-  // buildErrorUrl,
-  // buildFinalizeUrl,
   getDecryptor,
   getEncryptor,
-<<<<<<< HEAD
   getSsoSessionState,
-=======
   getErrorMessage,
->>>>>>> 3319dd73
   parseCodeVerifier
 } from '@/modules/workspaces/helpers/sso'
 import {
@@ -169,12 +163,10 @@
 const createSsoStateMiddlewareFactory =
   (state: SsoSessionState): RequestHandler<WorkspaceSsoAuthRequestParams> =>
   async (req, _res, next) => {
-    req.session.ssoState ??= {}
-
     const nonce = cryptoRandomString({ length: 9 })
 
     req.session.ssoNonce = nonce
-    req.session.ssoState[nonce] = state
+    req.session.ssoState = state
 
     return next()
   }
@@ -203,10 +195,7 @@
     sessionMiddleware,
     moveAuthParamsToSessionMiddleware,
     moveWorkspaceIdToSessionMiddleware,
-<<<<<<< HEAD
     validateFeatureAccessMiddleware,
-=======
->>>>>>> 3319dd73
     validateRequest({
       params: z.object({
         workspaceSlug: z.string().min(1)
@@ -341,8 +330,8 @@
         await withTransaction(handleOidcCallback(req, res, next), trx)
         return next()
       } catch (e) {
-        const errorMessage = e instanceof Error ? e.message : `${e}`
-        if (req.query.validate === 'true') {
+        const errorMessage = getErrorMessage(e)
+        if (req.session.ssoState?.isValidationFlow) {
           res?.redirect(
             buildValidationErrorRedirectUrl(
               req.params.workspaceSlug,
@@ -525,11 +514,7 @@
     WorkspaceSsoOidcCallbackRequestQuery
   > =>
   async (req) => {
-<<<<<<< HEAD
     const { isValidationFlow } = getSsoSessionState(req)
-=======
-    const isValidationFlow = req.query.validate === 'true'
->>>>>>> 3319dd73
 
     const workspace = await getWorkspaceBySlug({
       workspaceSlug: req.params.workspaceSlug
@@ -539,10 +524,7 @@
     const decryptedOidcProvider: WorkspaceSsoProvider = isValidationFlow
       ? await createOidcProvider(req, workspace.id)
       : await getOidcProvider(workspace.id)
-<<<<<<< HEAD
-=======
     req.session.oidcProvider = decryptedOidcProvider.provider
->>>>>>> 3319dd73
 
     const oidcProviderUserData = await getOidcProviderUserData(
       req,
