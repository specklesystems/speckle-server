--- conflicted
+++ resolved
@@ -7,10 +7,7 @@
 import {
   createWorkspaceUserFromSsoProfileFactory,
   linkUserWithSsoProviderFactory,
-<<<<<<< HEAD
   listWorkspaceSsoMembershipsByUserEmailFactory,
-=======
->>>>>>> 52bb1116
   saveSsoProviderRegistrationFactory,
   startOidcSsoProviderValidationFactory
 } from '@/modules/workspaces/services/sso'
@@ -26,12 +23,8 @@
   associateSsoProviderWithWorkspaceFactory,
   storeSsoProviderRecordFactory,
   upsertUserSsoSessionFactory,
-<<<<<<< HEAD
   getWorkspaceSsoProviderFactory,
   listWorkspaceSsoMembershipsFactory
-=======
-  getWorkspaceSsoProviderFactory
->>>>>>> 52bb1116
 } from '@/modules/workspaces/repositories/sso'
 import { getGenericRedis } from '@/modules/core'
 import { generators, UserinfoResponse } from 'openid-client'
@@ -60,10 +53,7 @@
 import { withTransaction } from '@/modules/shared/helpers/dbHelper'
 import {
   countAdminUsersFactory,
-<<<<<<< HEAD
   getUserByEmailFactory,
-=======
->>>>>>> 52bb1116
   getUserFactory,
   legacyGetUserFactory,
   storeUserAclFactory,
@@ -136,7 +126,6 @@
   const router = Router()
 
   router.get(
-<<<<<<< HEAD
     '/api/v1/sso',
     validateRequest({
       query: z.object({
@@ -156,8 +145,6 @@
 
   router.get(
     '/api/v1/workspaces/:workspaceSlug/sso',
-=======
-    '/api/v1/workspaces/:workspaceSlug/sso',
     validateRequest({
       params: z.object({
         workspaceSlug: z.string().min(1)
@@ -176,37 +163,9 @@
     '/api/v1/workspaces/:workspaceSlug/sso/auth',
     sessionMiddleware,
     moveAuthParamsToSessionMiddleware,
->>>>>>> 52bb1116
     validateRequest({
       params: z.object({
         workspaceSlug: z.string().min(1)
-      })
-    }),
-<<<<<<< HEAD
-    handleGetLimitedWorkspaceRequestFactory({
-=======
-    handleSsoAuthRequestFactory({
->>>>>>> 52bb1116
-      getWorkspaceBySlug: getWorkspaceBySlugFactory({ db }),
-      getWorkspaceSsoProvider: getWorkspaceSsoProviderFactory({
-        db,
-        decrypt: getDecryptor()
-      })
-    })
-  )
-
-  router.get(
-<<<<<<< HEAD
-    '/api/v1/workspaces/:workspaceSlug/sso/auth',
-=======
-    '/api/v1/workspaces/:workspaceSlug/sso/oidc/validate',
->>>>>>> 52bb1116
-    sessionMiddleware,
-    moveAuthParamsToSessionMiddleware,
-    validateRequest({
-      params: z.object({
-        workspaceSlug: z.string().min(1)
-<<<<<<< HEAD
       })
     }),
     handleSsoAuthRequestFactory({
@@ -214,7 +173,17 @@
       getWorkspaceSsoProvider: getWorkspaceSsoProviderFactory({
         db,
         decrypt: getDecryptor()
-=======
+      })
+    })
+  )
+
+  router.get(
+    '/api/v1/workspaces/:workspaceSlug/sso/oidc/validate',
+    sessionMiddleware,
+    moveAuthParamsToSessionMiddleware,
+    validateRequest({
+      params: z.object({
+        workspaceSlug: z.string().min(1)
       }),
       query: oidcProvider
     }),
@@ -227,25 +196,18 @@
           encrypt: getEncryptor()
         }),
         generateCodeVerifier: generators.codeVerifier
->>>>>>> 52bb1116
       })
     })
   )
 
   router.get(
-<<<<<<< HEAD
     '/api/v1/workspaces/:workspaceSlug/sso/oidc/validate',
     sessionMiddleware,
     moveAuthParamsToSessionMiddleware,
-=======
-    '/api/v1/workspaces/:workspaceSlug/sso/oidc/callback',
-    sessionMiddleware,
->>>>>>> 52bb1116
     validateRequest({
       params: z.object({
         workspaceSlug: z.string().min(1)
       }),
-<<<<<<< HEAD
       query: oidcProvider
     }),
     handleSsoValidationRequestFactory({
@@ -364,104 +326,6 @@
     finalizeAuthMiddleware
   )
 
-=======
-      query: oidcCallbackRequestQuery
-    }),
-    async (req, res, next) => {
-      const trx = await db.transaction()
-      const handleOidcCallback = handleOidcCallbackFactory({
-        authorizeResolver: authorizeResolverFactory({
-          adminOverrideEnabled,
-          getRoles: getRolesFactory({ db: trx }),
-          getUserServerRole: getUserServerRoleFactory({ db: trx }),
-          getStream: getStreamFactory({ db: trx }),
-          getUserAclRole: getUserAclRoleFactory({ db: trx })
-        }),
-        getWorkspaceBySlug: getWorkspaceBySlugFactory({ db: trx }),
-        createOidcProvider: createOidcProviderFactory({
-          getOIDCProviderValidationRequest: getOIDCProviderValidationRequestFactory({
-            redis: getGenericRedis(),
-            decrypt: getDecryptor()
-          }),
-          saveSsoProviderRegistration: saveSsoProviderRegistrationFactory({
-            getWorkspaceSsoProvider: getWorkspaceSsoProviderFactory({
-              db: trx,
-              decrypt: getDecryptor()
-            }),
-            storeProviderRecord: storeSsoProviderRecordFactory({
-              db: trx,
-              encrypt: getEncryptor()
-            }),
-            associateSsoProviderWithWorkspace: associateSsoProviderWithWorkspaceFactory(
-              {
-                db: trx
-              }
-            )
-          })
-        }),
-        getOidcProvider: getOidcProviderFactory({
-          getWorkspaceSsoProvider: getWorkspaceSsoProviderFactory({
-            db: trx,
-            decrypt: getDecryptor()
-          })
-        }),
-        getOidcProviderUserData: getOidcProviderUserDataFactory(),
-        tryGetSpeckleUserData: tryGetSpeckleUserDataFactory({
-          findEmail: findEmailFactory({ db: trx }),
-          getUser: getUserFactory({ db: trx })
-        }),
-        createWorkspaceUserFromSsoProfile: createWorkspaceUserFromSsoProfileFactory({
-          createUser: createUserFactory({
-            getServerInfo: getServerInfoFactory({ db: trx }),
-            findEmail: findEmailFactory({ db: trx }),
-            storeUser: storeUserFactory({ db: trx }),
-            countAdminUsers: countAdminUsersFactory({ db: trx }),
-            storeUserAcl: storeUserAclFactory({ db: trx }),
-            validateAndCreateUserEmail: validateAndCreateUserEmailFactory({
-              createUserEmail: createUserEmailFactory({ db: trx }),
-              ensureNoPrimaryEmailForUser: ensureNoPrimaryEmailForUserFactory({
-                db: trx
-              }),
-              findEmail: findEmailFactory({ db: trx }),
-              updateEmailInvites: finalizeInvitedServerRegistrationFactory({
-                deleteServerOnlyInvites: deleteServerOnlyInvitesFactory({ db: trx }),
-                updateAllInviteTargets: updateAllInviteTargetsFactory({ db: trx })
-              }),
-              requestNewEmailVerification: requestNewEmailVerificationFactory({
-                findEmail: findEmailFactory({ db: trx }),
-                getUser: getUserFactory({ db: trx }),
-                getServerInfo: getServerInfoFactory({ db: trx }),
-                deleteOldAndInsertNewVerification:
-                  deleteOldAndInsertNewVerificationFactory({ db: trx }),
-                renderEmail,
-                sendEmail
-              })
-            }),
-            usersEventsEmitter: UsersEmitter.emit
-          }),
-          upsertWorkspaceRole: upsertWorkspaceRoleFactory({ db: trx }),
-          findInvite: findInviteFactory({ db: trx }),
-          deleteInvite: deleteInviteFactory({ db: trx })
-        }),
-        linkUserWithSsoProvider: linkUserWithSsoProviderFactory({
-          findEmailsByUserId: findEmailsByUserIdFactory({ db: trx }),
-          createUserEmail: createUserEmailFactory({ db: trx }),
-          updateUserEmail: updateUserEmailFactory({ db: trx })
-        }),
-        upsertUserSsoSession: upsertUserSsoSessionFactory({ db: trx })
-      })
-
-      try {
-        await withTransaction(handleOidcCallback(req, res, next), trx)
-        return next()
-      } catch (e) {
-        res?.redirect(buildErrorUrl(e, req.params.workspaceSlug))
-      }
-    },
-    finalizeAuthMiddleware
-  )
-
->>>>>>> 52bb1116
   return router
 }
 
