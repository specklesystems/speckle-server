--- conflicted
+++ resolved
@@ -406,13 +406,9 @@
       const workspaceRole: WorkspaceAcl = {
         userId,
         workspaceId,
-<<<<<<< HEAD
-        role: Roles.Workspace.Admin,
-        createdAt: new Date(),
-        updatedAt: new Date()
-=======
-        role: Roles.Workspace.Member
->>>>>>> 76b5964d
+        role: Roles.Workspace.Member,
+        createdAt: new Date(),
+        updatedAt: new Date()
       }
 
       const { updateWorkspaceRole, context } = buildUpdateWorkspaceRoleAndTestContext({
