import { db } from '@/db/knex'
import {
  getStream,
  grantStreamPermissions,
  revokeStreamPermissions
} from '@/modules/core/repositories/streams'
import { findVerifiedEmailsByUserIdFactory } from '@/modules/core/repositories/userEmails'
import { getStreams } from '@/modules/core/services/streams'
import {
  findUserByTargetFactory,
  insertInviteAndDeleteOldFactory
} from '@/modules/serverinvites/repositories/serverInvites'
import { createAndSendInviteFactory } from '@/modules/serverinvites/services/creation'
import { getEventBus } from '@/modules/shared/services/eventBus'
import {
  getWorkspaceRolesFactory,
  upsertWorkspaceFactory,
  upsertWorkspaceRoleFactory,
  deleteWorkspaceRoleFactory as dbDeleteWorkspaceRoleFactory,
  getWorkspaceFactory,
  getWorkspaceWithDomainsFactory,
  getWorkspaceDomainsFactory
} from '@/modules/workspaces/repositories/workspaces'
import {
  buildWorkspaceInviteEmailContentsFactory,
  collectAndValidateWorkspaceTargetsFactory,
  createWorkspaceInviteFactory
} from '@/modules/workspaces/services/invites'
import {
  createWorkspaceFactory,
  updateWorkspaceRoleFactory,
  deleteWorkspaceRoleFactory,
  updateWorkspaceFactory
} from '@/modules/workspaces/services/management'
import { BasicTestUser } from '@/test/authHelper'
import { CreateWorkspaceInviteMutationVariables } from '@/test/graphql/generated/graphql'
import { MaybeNullOrUndefined, Roles, WorkspaceRoles } from '@speckle/shared'

export type BasicTestWorkspace = {
  /**
   * Leave empty, will be filled on creation
   */
  id: string
  /**
   * Leave empty, will be filled on creation
   */
  ownerId: string
  name: string
  description?: string
  logo?: string
  discoverabilityEnabled?: boolean
  domainBasedMembershipProtectionEnabled?: boolean
}

export const createTestWorkspace = async (
  workspace: BasicTestWorkspace,
  owner: BasicTestUser
) => {
  const createWorkspace = createWorkspaceFactory({
    upsertWorkspace: upsertWorkspaceFactory({ db }),
    upsertWorkspaceRole: upsertWorkspaceRoleFactory({ db }),
    emitWorkspaceEvent: (...args) => getEventBus().emit(...args)
  })

  const newWorkspace = await createWorkspace({
    userId: owner.id,
    workspaceInput: {
      name: workspace.name,
      description: workspace.description || null,
      logo: workspace.logo || null,
      defaultLogoIndex: 0
    },
    userResourceAccessLimits: null
  })

  workspace.id = newWorkspace.id
  if (workspace.discoverabilityEnabled) {
    const updateWorkspace = updateWorkspaceFactory({
      getWorkspace: getWorkspaceFactory({ db }),
      upsertWorkspace: upsertWorkspaceFactory({ db }),
      emitWorkspaceEvent: (...args) => getEventBus().emit(...args)
    })

    await updateWorkspace({
      workspaceId: newWorkspace.id,
      workspaceInput: {
        discoverabilityEnabled: true
      }
    })
  }

<<<<<<< HEAD
  await updateWorkspaceFactory({
    getWorkspace: getWorkspaceFactory({ db }),
    upsertWorkspace: upsertWorkspaceFactory({ db }),
    emitWorkspaceEvent: getEventBus().emit
  })({
    workspaceId: newWorkspace.id,
    workspaceInput: { domainBasedMembershipProtectionEnabled: true }
  })
=======
  if (workspace.domainBasedMembershipProtectionEnabled) {
    await updateWorkspaceFactory({
      getWorkspace: getWorkspaceFactory({ db }),
      upsertWorkspace: upsertWorkspaceFactory({ db }),
      emitWorkspaceEvent: getEventBus().emit
    })({
      workspaceId: newWorkspace.id,
      workspaceInput: { domainBasedMembershipProtectionEnabled: true }
    })
  }
>>>>>>> a8c08ac2

  workspace.ownerId = owner.id
}

export const assignToWorkspace = async (
  workspace: BasicTestWorkspace,
  user: BasicTestUser,
  role?: WorkspaceRoles
) => {
  const updateWorkspaceRole = updateWorkspaceRoleFactory({
    getWorkspaceWithDomains: getWorkspaceWithDomainsFactory({ db }),
    findVerifiedEmailsByUserId: findVerifiedEmailsByUserIdFactory({ db }),
    getWorkspaceRoles: getWorkspaceRolesFactory({ db }),
    upsertWorkspaceRole: upsertWorkspaceRoleFactory({ db }),
    emitWorkspaceEvent: (...args) => getEventBus().emit(...args),
    getStreams,
    grantStreamPermissions
  })

  await updateWorkspaceRole({
    userId: user.id,
    workspaceId: workspace.id,
    role: role || Roles.Workspace.Member
  })
}

export const unassignFromWorkspace = async (
  workspace: BasicTestWorkspace,
  user: BasicTestUser
) => {
  const deleteWorkspaceRole = deleteWorkspaceRoleFactory({
    getWorkspaceRoles: getWorkspaceRolesFactory({ db }),
    deleteWorkspaceRole: dbDeleteWorkspaceRoleFactory({ db }),
    emitWorkspaceEvent: (...args) => getEventBus().emit(...args),
    getStreams,
    revokeStreamPermissions
  })

  await deleteWorkspaceRole({
    userId: user.id,
    workspaceId: workspace.id
  })
}

export const unassignFromWorkspaces = async (
  pairs: [BasicTestWorkspace, BasicTestUser][]
) => {
  await Promise.all(pairs.map((p) => unassignFromWorkspace(p[0], p[1])))
}

export const assignToWorkspaces = async (
  pairs: [BasicTestWorkspace, BasicTestUser, MaybeNullOrUndefined<WorkspaceRoles>][]
) => {
  await Promise.all(pairs.map((p) => assignToWorkspace(p[0], p[1], p[2] || undefined)))
}

export const createTestWorkspaces = async (
  pairs: [BasicTestWorkspace, BasicTestUser][]
) => {
  await Promise.all(pairs.map((p) => createTestWorkspace(p[0], p[1])))
}

export const createWorkspaceInviteDirectly = async (
  args: CreateWorkspaceInviteMutationVariables,
  inviterId: string
) => {
  const createAndSendInvite = createAndSendInviteFactory({
    findUserByTarget: findUserByTargetFactory(),
    insertInviteAndDeleteOld: insertInviteAndDeleteOldFactory({ db }),
    collectAndValidateResourceTargets: collectAndValidateWorkspaceTargetsFactory({
      getStream,
      getWorkspace: getWorkspaceFactory({ db }),
      getWorkspaceDomains: getWorkspaceDomainsFactory({ db }),
      findVerifiedEmailsByUserId: findVerifiedEmailsByUserIdFactory({ db })
    }),
    buildInviteEmailContents: buildWorkspaceInviteEmailContentsFactory({
      getStream,
      getWorkspace: getWorkspaceFactory({ db })
    }),
    emitEvent: ({ eventName, payload }) =>
      getEventBus().emit({
        eventName,
        payload
      })
  })

  const createInvite = createWorkspaceInviteFactory({
    createAndSendInvite
  })

  return await createInvite({
    ...args,
    inviterId,
    inviterResourceAccessRules: null
  })
}<|MERGE_RESOLUTION|>--- conflicted
+++ resolved
@@ -89,16 +89,6 @@
     })
   }
 
-<<<<<<< HEAD
-  await updateWorkspaceFactory({
-    getWorkspace: getWorkspaceFactory({ db }),
-    upsertWorkspace: upsertWorkspaceFactory({ db }),
-    emitWorkspaceEvent: getEventBus().emit
-  })({
-    workspaceId: newWorkspace.id,
-    workspaceInput: { domainBasedMembershipProtectionEnabled: true }
-  })
-=======
   if (workspace.domainBasedMembershipProtectionEnabled) {
     await updateWorkspaceFactory({
       getWorkspace: getWorkspaceFactory({ db }),
@@ -109,7 +99,6 @@
       workspaceInput: { domainBasedMembershipProtectionEnabled: true }
     })
   }
->>>>>>> a8c08ac2
 
   workspace.ownerId = owner.id
 }
