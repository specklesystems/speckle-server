--- conflicted
+++ resolved
@@ -120,8 +120,6 @@
 import { deleteOldAndInsertNewVerificationFactory } from '@/modules/emails/repositories'
 import { renderEmail } from '@/modules/emails/services/emailRendering'
 import { sendEmail } from '@/modules/emails/services/sending'
-import { WorkspaceCreationState } from '@/modules/cross-server-sync/graph/generated/graphql'
-import { buildTestObject, createRandomString } from '@/modules/core/helpers/testHelpers'
 import {
   processFinalizedProjectInviteFactory,
   validateProjectInviteBeforeFinalizationFactory
@@ -355,14 +353,6 @@
   }
 }
 
-<<<<<<< HEAD
-export const buildBasicTestWorkspace = (overrides?: Partial<BasicTestWorkspace>) =>
-  buildTestObject(
-    {
-      id: createRandomString(),
-      name: createRandomString(),
-      slug: createRandomString(),
-=======
 export const buildBasicTestWorkspace = (
   overrides?: Partial<BasicTestWorkspace>
 ): BasicTestWorkspace =>
@@ -371,14 +361,11 @@
       id: cryptoRandomString({ length: 10 }),
       name: cryptoRandomString({ length: 10 }),
       slug: cryptoRandomString({ length: 10 }),
->>>>>>> 406d7fe9
       ownerId: ''
     },
     overrides
   )
 
-<<<<<<< HEAD
-=======
 export const buildTestWorkspaceWithOptionalRole = (
   overrides?: Partial<WorkspaceWithOptionalRole>
 ): WorkspaceWithOptionalRole =>
@@ -400,7 +387,6 @@
     overrides
   )
 
->>>>>>> 406d7fe9
 export const assignToWorkspace = async (
   workspace: BasicTestWorkspace,
   user: BasicTestUser,
