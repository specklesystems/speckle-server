--- conflicted
+++ resolved
@@ -9,10 +9,7 @@
   AutomationTokenRecord,
   AutomationTriggerDefinitionRecord
 } from '@/modules/automate/helpers/types'
-<<<<<<< HEAD
 import { CommentRecord } from '@/modules/comments/helpers/types'
-=======
->>>>>>> 86c113b2
 import {
   AutomationFunctionRuns,
   AutomationRevisionFunctions,
@@ -20,12 +17,8 @@
   AutomationRuns,
   AutomationRunTriggers,
   AutomationTokens,
-<<<<<<< HEAD
   AutomationTriggers,
   Comments
-=======
-  AutomationTriggers
->>>>>>> 86c113b2
 } from '@/modules/core/dbSchema'
 import { AllScopes } from '@/modules/core/helpers/mainConstants'
 import { createRandomEmail } from '@/modules/core/helpers/testHelpers'
@@ -39,14 +32,11 @@
 } from '@/modules/core/helpers/types'
 import { grantStreamPermissionsFactory } from '@/modules/core/repositories/streams'
 import { getDb } from '@/modules/multiregion/utils/dbSelector'
-<<<<<<< HEAD
 import { Webhook, WebhookEvent } from '@/modules/webhooks/domain/types'
 import {
   createWebhookConfigFactory,
   createWebhookEventFactory
 } from '@/modules/webhooks/repositories/webhooks'
-=======
->>>>>>> 86c113b2
 import {
   BasicTestWorkspace,
   createTestWorkspace
@@ -76,10 +66,7 @@
   createTestAutomationRun
 } from '@/test/speckle-helpers/automationHelper'
 import { BasicTestBranch, createTestBranch } from '@/test/speckle-helpers/branchHelper'
-<<<<<<< HEAD
 import { createTestComment } from '@/test/speckle-helpers/commentHelper'
-=======
->>>>>>> 86c113b2
 import {
   BasicTestCommit,
   createTestCommit,
@@ -115,14 +102,10 @@
   automationRunTriggers: (db: Knex) =>
     db<AutomationRunTriggerRecord>(AutomationRunTriggers.name),
   automationFunctionRuns: (db: Knex) =>
-<<<<<<< HEAD
     db<AutomationFunctionRunRecord>(AutomationFunctionRuns.name),
   comments: (db: Knex) => db.table<CommentRecord>(Comments.name),
   webhooks: (db: Knex) => db.table<Webhook>('webhooks_config'),
   webhookEvents: (db: Knex) => db.table<WebhookEvent>('webhooks_events')
-=======
-    db<AutomationFunctionRunRecord>(AutomationFunctionRuns.name)
->>>>>>> 86c113b2
 }
 
 const grantStreamPermissions = grantStreamPermissionsFactory({ db })
@@ -414,15 +397,11 @@
       let testAutomationRun: AutomationRunRecord
       let testAutomationFunctionRuns: AutomationFunctionRunRecord[]
 
-<<<<<<< HEAD
       let testComment: CommentRecord
       let testWebhookId: string
 
       let apollo: TestApolloServer
       let sourceRegionDb: Knex
-=======
-      let apollo: TestApolloServer
->>>>>>> 86c113b2
       let targetRegionDb: Knex
 
       before(async () => {
@@ -430,10 +409,7 @@
         await waitForRegionUser(adminUser)
 
         apollo = await testApolloServer({ authUserId: adminUser.id })
-<<<<<<< HEAD
         sourceRegionDb = await getDb({ regionKey: regionKey1 })
-=======
->>>>>>> 86c113b2
         targetRegionDb = await getDb({ regionKey: regionKey2 })
       })
 
@@ -490,7 +466,6 @@
 
         testAutomationRun = automationRun
         testAutomationFunctionRuns = functionRuns
-<<<<<<< HEAD
 
         testComment = await createTestComment({
           userId: adminUser.id,
@@ -512,8 +487,6 @@
           webhookId: testWebhookId,
           payload: cryptoRandomString({ length: 9 })
         })
-=======
->>>>>>> 86c113b2
       })
 
       it('moves project record to target regional db', async () => {
@@ -609,10 +582,7 @@
 
         expect(res).to.not.haveGraphQLErrors()
 
-<<<<<<< HEAD
-=======
         // TODO: Replace with gql query when possible
->>>>>>> 86c113b2
         const automation = await tables
           .automations(targetRegionDb)
           .select('*')
@@ -654,10 +624,7 @@
 
         expect(res).to.not.haveGraphQLErrors()
 
-<<<<<<< HEAD
-=======
         // TODO: Replace with gql query when possible
->>>>>>> 86c113b2
         const automationRun = await tables
           .automationRuns(targetRegionDb)
           .select('*')
@@ -684,7 +651,6 @@
           )
         )
       })
-<<<<<<< HEAD
 
       it('moves project comments to target regional db', async () => {
         const res = await apollo.execute(UpdateProjectRegionDocument, {
@@ -694,6 +660,7 @@
 
         expect(res).to.not.haveGraphQLErrors()
 
+        // TODO: Replace with gql query when possible
         const comment = await tables
           .comments(targetRegionDb)
           .select('*')
@@ -725,7 +692,5 @@
           .first()
         expect(webhookEvent).to.not.be.undefined
       })
-=======
->>>>>>> 86c113b2
     })
   : void 0