--- conflicted
+++ resolved
@@ -65,12 +65,8 @@
 import { expect } from 'chai'
 import cryptoRandomString from 'crypto-random-string'
 import dayjs from 'dayjs'
-<<<<<<< HEAD
+import { Knex } from 'knex'
 import { times } from 'lodash-es'
-=======
-import { Knex } from 'knex'
-import { times } from 'lodash'
->>>>>>> 2c66b3ae
 
 const grantStreamPermissions = grantStreamPermissionsFactory({ db })
 const adminOverrideMock = mockAdminOverride()
