import { db } from '@/db/knex'
import { AllScopes } from '@/modules/core/helpers/mainConstants'
import { createRandomEmail } from '@/modules/core/helpers/testHelpers'
import {
  BranchCommitRecord,
  BranchRecord,
  CommitRecord,
  ObjectRecord,
  StreamCommitRecord,
  StreamRecord
} from '@/modules/core/helpers/types'
import { grantStreamPermissionsFactory } from '@/modules/core/repositories/streams'
import { getDb } from '@/modules/multiregion/utils/dbSelector'
import {
  BasicTestWorkspace,
  createTestWorkspace
} from '@/modules/workspaces/tests/helpers/creation'
import {
  BasicTestUser,
  createAuthTokenForUser,
  createTestUser,
  createTestUsers
} from '@/test/authHelper'
import {
  ActiveUserProjectsWorkspaceDocument,
  CreateWorkspaceProjectDocument,
  GetWorkspaceProjectsDocument,
  GetWorkspaceTeamDocument,
  MoveProjectToWorkspaceDocument,
  UpdateProjectRegionDocument
} from '@/test/graphql/generated/graphql'
import {
  createTestContext,
  testApolloServer,
  TestApolloServer
} from '@/test/graphqlHelper'
import { beforeEachContext } from '@/test/hooks'
import { BasicTestBranch, createTestBranch } from '@/test/speckle-helpers/branchHelper'
import {
  BasicTestCommit,
  createTestCommit,
  createTestObject
} from '@/test/speckle-helpers/commitHelper'
import {
  isMultiRegionTestMode,
  waitForRegionUser
} from '@/test/speckle-helpers/regions'
import { BasicTestStream, createTestStream } from '@/test/speckle-helpers/streamHelper'
import { Roles } from '@speckle/shared'
import { expect } from 'chai'
import cryptoRandomString from 'crypto-random-string'
import { Knex } from 'knex'
import { SetOptional } from 'type-fest'

const tables = {
  projects: (db: Knex) => db.table<StreamRecord>('streams'),
  models: (db: Knex) => db.table<BranchRecord>('branches'),
  versions: (db: Knex) => db.table<CommitRecord>('commits'),
  streamCommits: (db: Knex) => db.table<StreamCommitRecord>('stream_commits'),
  branchCommits: (db: Knex) => db.table<BranchCommitRecord>('branch_commits'),
  objects: (db: Knex) => db.table<ObjectRecord>('objects')
}

const grantStreamPermissions = grantStreamPermissionsFactory({ db })

describe('Workspace project GQL CRUD', () => {
  let apollo: TestApolloServer

  const workspace: BasicTestWorkspace = {
    id: '',
    ownerId: '',
    slug: cryptoRandomString({ length: 10 }),
    name: 'My Test Workspace'
  }

  const serverAdminUser: BasicTestUser = {
    id: '',
    name: 'John Speckle',
    email: 'john-speckle-workspace-project-admin@example.org',
    role: Roles.Server.Admin
  }

  const serverMemberUser: BasicTestUser = {
    id: '',
    name: 'John Nobody',
    email: 'john-nobody@example.org',
    role: Roles.Server.User
  }

  before(async () => {
    await beforeEachContext()
    await createTestUsers([serverAdminUser, serverMemberUser])
    const token = await createAuthTokenForUser(serverAdminUser.id, AllScopes)
    apollo = await testApolloServer({
      context: await createTestContext({
        auth: true,
        userId: serverAdminUser.id,
        token,
        role: serverAdminUser.role,
        scopes: AllScopes
      })
    })

    await createTestWorkspace(workspace, serverAdminUser)

    const workspaceProjects = [
      { name: 'Workspace Project A', workspaceId: workspace.id },
      { name: 'Workspace Project B', workspaceId: workspace.id },
      { name: 'Workspace Project C', workspaceId: workspace.id }
    ]

    await Promise.all(
      workspaceProjects.map((input) =>
        apollo.execute(CreateWorkspaceProjectDocument, { input })
      )
    )
  })

  describe('when specifying a workspace id during project creation', () => {
    it('should create the project in that workspace', async () => {
      const projectName = cryptoRandomString({ length: 6 })

      const createRes = await apollo.execute(CreateWorkspaceProjectDocument, {
        input: {
          name: projectName,
          workspaceId: workspace.id
        }
      })

      const getRes = await apollo.execute(GetWorkspaceProjectsDocument, {
        id: workspace.id
      })

      const workspaceProject = getRes.data?.workspace.projects.items.find(
        (project) => project.name === projectName
      )

      expect(createRes).to.not.haveGraphQLErrors()
      expect(getRes).to.not.haveGraphQLErrors()
      expect(workspaceProject).to.exist
    })
  })

  describe('when querying workspace projects', () => {
    it('should return multiple projects', async () => {
      const res = await apollo.execute(GetWorkspaceProjectsDocument, {
        id: workspace.id
      })

      expect(res).to.not.haveGraphQLErrors()
      expect(res.data?.workspace.projects.items.length).to.be.greaterThanOrEqual(3)
    })

    it('should respect limits', async () => {
      const res = await apollo.execute(GetWorkspaceProjectsDocument, {
        id: workspace.id,
        limit: 1
      })

      expect(res).to.not.haveGraphQLErrors()
      expect(res.data?.workspace.projects.items.length).to.equal(1)
    })

    it('should respect pagination', async () => {
      const resA = await apollo.execute(GetWorkspaceProjectsDocument, {
        id: workspace.id,
        limit: 10
      })

      const resB = await apollo.execute(GetWorkspaceProjectsDocument, {
        id: workspace.id,
        limit: 10,
        cursor: resA.data?.workspace.projects.cursor
      })

      const projectA = resA.data?.workspace.projects.items[0]
      const projectB = resB.data?.workspace.projects.items[0]

      expect(resA).to.not.haveGraphQLErrors()
      expect(resB).to.not.haveGraphQLErrors()
      expect(projectA).to.exist
      expect(projectB).to.not.exist
      expect(projectA?.name).to.not.equal(projectB?.name)
    })

    it('should respect search filters', async () => {
      const res = await apollo.execute(GetWorkspaceProjectsDocument, {
        id: workspace.id,
        limit: 1,
        filter: {
          search: 'Workspace Project B'
        }
      })

      const project = res.data?.workspace.projects.items[0]

      expect(res).to.not.haveGraphQLErrors()
      expect(project).to.exist
      expect(project?.name).to.equal('Workspace Project B')
    })

    it('should return workspace info on project types', async () => {
      const res = await apollo.execute(ActiveUserProjectsWorkspaceDocument, {})

      const projects = res.data?.activeUser?.projects.items

      expect(res).to.not.haveGraphQLErrors()
      expect(projects).to.exist
      expect(projects?.every((project) => project?.workspace?.id === workspace.id)).to
        .be.true
    })
  })

  describe('when moving a project to a workspace', () => {
    const testProject: BasicTestStream = {
      id: '',
      ownerId: '',
      name: 'Test Project',
      isPublic: false
    }

    const targetWorkspace: BasicTestWorkspace = {
      id: '',
      ownerId: '',
      slug: cryptoRandomString({ length: 10 }),
      name: 'Target Workspace'
    }

    before(async () => {
      await createTestWorkspace(targetWorkspace, serverAdminUser)
    })

    beforeEach(async () => {
      await createTestStream(testProject, serverAdminUser)
      await grantStreamPermissions({
        streamId: testProject.id,
        userId: serverMemberUser.id,
        role: Roles.Stream.Contributor
      })
    })

    it('should move the project to the target workspace', async () => {
      const res = await apollo.execute(MoveProjectToWorkspaceDocument, {
        projectId: testProject.id,
        workspaceId: targetWorkspace.id
      })

      const { workspaceId } =
        res.data?.workspaceMutations.projects.moveToWorkspace ?? {}

      expect(res).to.not.haveGraphQLErrors()
      expect(workspaceId).to.equal(targetWorkspace.id)
    })

    it('should preserve project roles for project members', async () => {
      const res = await apollo.execute(MoveProjectToWorkspaceDocument, {
        projectId: testProject.id,
        workspaceId: targetWorkspace.id
      })

      const { team } = res.data?.workspaceMutations.projects.moveToWorkspace ?? {}

      const adminProjectRole = team?.find((role) => role.id === serverAdminUser.id)
      const memberProjectRole = team?.find((role) => role.id === serverMemberUser.id)

      expect(res).to.not.haveGraphQLErrors()
      expect(adminProjectRole?.role).to.equal(Roles.Stream.Owner)
      expect(memberProjectRole?.role).to.equal(Roles.Stream.Contributor)
    })

    it('should grant workspace roles to project members that are not already in the target workspace', async () => {
      const resA = await apollo.execute(MoveProjectToWorkspaceDocument, {
        projectId: testProject.id,
        workspaceId: targetWorkspace.id
      })
      const resB = await apollo.execute(GetWorkspaceTeamDocument, {
        workspaceId: targetWorkspace.id
      })

      const memberWorkspaceRole = resB.data?.workspace.team.items.find(
        (role) => role.id === serverMemberUser.id
      )

      expect(resA).to.not.haveGraphQLErrors()
      expect(resB).to.not.haveGraphQLErrors()
      expect(memberWorkspaceRole?.role).to.equal(Roles.Workspace.Member)
    })

    it('should preserve workspace roles for project members that are already in the target workspace', async () => {
      const resA = await apollo.execute(MoveProjectToWorkspaceDocument, {
        projectId: testProject.id,
        workspaceId: targetWorkspace.id
      })
      const resB = await apollo.execute(GetWorkspaceTeamDocument, {
        workspaceId: targetWorkspace.id
      })

      const adminWorkspaceRole = resB.data?.workspace.team.items.find(
        (role) => role.id === serverAdminUser.id
      )

      expect(resA).to.not.haveGraphQLErrors()
      expect(resB).to.not.haveGraphQLErrors()
      expect(adminWorkspaceRole?.role).to.equal(Roles.Workspace.Admin)
    })
  })
})

isMultiRegionTestMode()
  ? describe('Workspace project region changes', () => {
      const regionKey1 = 'region1'
      const regionKey2 = 'region2'

      const adminUser: BasicTestUser = {
        id: '',
        name: 'John Speckle',
        email: createRandomEmail()
      }

      const testWorkspace: SetOptional<BasicTestWorkspace, 'slug'> = {
        id: '',
        ownerId: '',
        name: 'Unlimited Workspace'
      }

      const testProject: BasicTestStream = {
        id: '',
        ownerId: '',
        name: 'Regional Project',
        isPublic: true
      }

      const testModel: BasicTestBranch = {
        id: '',
        name: cryptoRandomString({ length: 8 }),
        streamId: '',
        authorId: ''
      }

      const testVersion: BasicTestCommit = {
        id: '',
        objectId: '',
        streamId: '',
        authorId: ''
      }

      let apollo: TestApolloServer
      let targetRegionDb: Knex

      before(async () => {
        await createTestUser(adminUser)
        await waitForRegionUser(adminUser)

        apollo = await testApolloServer({ authUserId: adminUser.id })
        targetRegionDb = await getDb({ regionKey: regionKey2 })
      })

      beforeEach(async () => {
        delete testWorkspace.slug

        await createTestWorkspace(testWorkspace, adminUser, {
          regionKey: regionKey1,
          addPlan: {
            name: 'unlimited',
            status: 'valid'
          }
        })

        testProject.workspaceId = testWorkspace.id

        await createTestStream(testProject, adminUser)
        await createTestBranch({
          stream: testProject,
          branch: testModel,
          owner: adminUser
        })

        testVersion.branchName = testModel.name
        testVersion.objectId = await createTestObject({ projectId: testProject.id })

        await createTestCommit(testVersion, {
          owner: adminUser,
          stream: testProject
        })
      })

      it('moves project record to target regional db', async () => {
        const res = await apollo.execute(UpdateProjectRegionDocument, {
          projectId: testProject.id,
          regionKey: regionKey2
        })

        expect(res).to.not.haveGraphQLErrors()

<<<<<<< HEAD
        const project = await tables
          .projects(targetRegionDb)
=======
        // TODO: Replace with gql query when possible
        const project = await targetRegionDb
          .table<StreamRecord>('streams')
>>>>>>> 04edd9c6
          .select('*')
          .where({ id: testProject.id })
          .first()

        expect(project).to.not.be.undefined
      })

      it('moves project models to target regional db', async () => {
        const res = await apollo.execute(UpdateProjectRegionDocument, {
          projectId: testProject.id,
          regionKey: regionKey2
        })

        expect(res).to.not.haveGraphQLErrors()

        // TODO: Replace with gql query when possible
        const branch = await targetRegionDb
          .table<BranchRecord>('branches')
          .select('*')
          .where({ id: testModel.id })
          .first()

        expect(branch).to.not.be.undefined
      })

      it('moves project model versions to target regional db', async () => {
        const res = await apollo.execute(UpdateProjectRegionDocument, {
          projectId: testProject.id,
          regionKey: regionKey2
        })

        expect(res).to.not.haveGraphQLErrors()

<<<<<<< HEAD
        const version = await tables
          .versions(targetRegionDb)
=======
        // TODO: Replace with gql query when possible
        const version = await targetRegionDb
          .table<CommitRecord>('commits')
>>>>>>> 04edd9c6
          .select('*')
          .where({ id: testVersion.id })
          .first()
        expect(version).to.not.be.undefined

<<<<<<< HEAD
        const streamCommitsRecord = await tables
          .streamCommits(targetRegionDb)
=======
        // TODO: Replace with gql query when possible
        const streamCommitsRecord = await targetRegionDb
          .table<StreamCommitRecord>('stream_commits')
>>>>>>> 04edd9c6
          .select('*')
          .where({ commitId: testVersion.id })
          .first()
        expect(streamCommitsRecord).to.not.be.undefined

<<<<<<< HEAD
        const branchCommitsRecord = await tables
          .branchCommits(targetRegionDb)
=======
        // TODO: Replace with gql query when possible
        const branchCommitsRecord = await targetRegionDb
          .table<BranchCommitRecord>('branch_commits')
>>>>>>> 04edd9c6
          .select('*')
          .where({ commitId: testVersion.id })
          .first()
        expect(branchCommitsRecord).to.not.be.undefined
      })

      it('moves project version objects to target regional db', async () => {
        const res = await apollo.execute(UpdateProjectRegionDocument, {
          projectId: testProject.id,
          regionKey: regionKey2
        })

        expect(res).to.not.haveGraphQLErrors()

        const object = await tables
          .objects(targetRegionDb)
          .select('*')
          .where({ id: testVersion.objectId })
          .first()

        expect(object).to.not.be.undefined
      })
    })
  : void 0<|MERGE_RESOLUTION|>--- conflicted
+++ resolved
@@ -392,14 +392,9 @@
 
         expect(res).to.not.haveGraphQLErrors()
 
-<<<<<<< HEAD
+        // TODO: Replace with gql query when possible
         const project = await tables
           .projects(targetRegionDb)
-=======
-        // TODO: Replace with gql query when possible
-        const project = await targetRegionDb
-          .table<StreamRecord>('streams')
->>>>>>> 04edd9c6
           .select('*')
           .where({ id: testProject.id })
           .first()
@@ -433,40 +428,23 @@
 
         expect(res).to.not.haveGraphQLErrors()
 
-<<<<<<< HEAD
+        // TODO: Replace with gql query when possible
         const version = await tables
           .versions(targetRegionDb)
-=======
-        // TODO: Replace with gql query when possible
-        const version = await targetRegionDb
-          .table<CommitRecord>('commits')
->>>>>>> 04edd9c6
           .select('*')
           .where({ id: testVersion.id })
           .first()
         expect(version).to.not.be.undefined
 
-<<<<<<< HEAD
         const streamCommitsRecord = await tables
           .streamCommits(targetRegionDb)
-=======
-        // TODO: Replace with gql query when possible
-        const streamCommitsRecord = await targetRegionDb
-          .table<StreamCommitRecord>('stream_commits')
->>>>>>> 04edd9c6
           .select('*')
           .where({ commitId: testVersion.id })
           .first()
         expect(streamCommitsRecord).to.not.be.undefined
 
-<<<<<<< HEAD
         const branchCommitsRecord = await tables
           .branchCommits(targetRegionDb)
-=======
-        // TODO: Replace with gql query when possible
-        const branchCommitsRecord = await targetRegionDb
-          .table<BranchCommitRecord>('branch_commits')
->>>>>>> 04edd9c6
           .select('*')
           .where({ commitId: testVersion.id })
           .first()
@@ -481,6 +459,7 @@
 
         expect(res).to.not.haveGraphQLErrors()
 
+        // TODO: Replace with gql query when possible
         const object = await tables
           .objects(targetRegionDb)
           .select('*')
