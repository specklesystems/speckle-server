import { db } from '@/db/knex'
import { StreamAcl, Streams } from '@/modules/core/dbSchema'
import type { StreamRecord } from '@/modules/core/helpers/types'
import { ProjectRecordVisibility } from '@/modules/core/helpers/types'
import { grantStreamPermissionsFactory } from '@/modules/core/repositories/streams'
import { WorkspaceSeatType } from '@/modules/gatekeeper/domain/billing'
import { getWorkspaceUserSeatsFactory } from '@/modules/gatekeeper/repositories/workspaceSeat'
import { getRegionDb } from '@/modules/multiregion/utils/dbSelector'
import { WorkspaceInvalidRoleError } from '@/modules/workspaces/errors/workspace'
import type { BasicTestWorkspace } from '@/modules/workspaces/tests/helpers/creation'
import {
  assignToWorkspace,
  assignToWorkspaces,
  createTestWorkspace
} from '@/modules/workspaces/tests/helpers/creation'
import { describeEach, itEach } from '@/test/assertionHelper'
import type { BasicTestUser } from '@/test/authHelper'
import { createTestUser, createTestUsers, login } from '@/test/authHelper'
import type {
  GetWorkspaceProjectsQuery,
  ProjectUpdateRoleInput
} from '@/modules/core/graph/generated/graphql'
import {
  ActiveUserProjectsDocument,
  ActiveUserProjectsWorkspaceDocument,
  CreateWorkspaceProjectDocument,
  GetProjectDocument,
  GetWorkspaceDocument,
  GetWorkspaceProjectsDocument,
  GetWorkspaceTeamDocument,
  MoveProjectToWorkspaceDocument,
  ProjectVisibility,
  UpdateProjectDocument,
  UpdateProjectRoleDocument,
  UpdateWorkspaceProjectRoleDocument
} from '@/modules/core/graph/generated/graphql'
import type { ExecuteOperationResponse, TestApolloServer } from '@/test/graphqlHelper'
import { testApolloServer } from '@/test/graphqlHelper'
import { beforeEachContext } from '@/test/hooks'
import { mockAdminOverride } from '@/test/mocks/global'
import { isMultiRegionTestMode } from '@/test/speckle-helpers/regions'
import type { BasicTestStream } from '@/test/speckle-helpers/streamHelper'
import {
  addToStream,
  createTestStream,
  getUserStreamRole
} from '@/test/speckle-helpers/streamHelper'
import type { Nullable, Optional } from '@speckle/shared'
import {
  isNonNullable,
  PaidWorkspacePlans,
  Roles,
  WorkspacePlans
} from '@speckle/shared'
import { expect } from 'chai'
import cryptoRandomString from 'crypto-random-string'
import dayjs from 'dayjs'
import type { Knex } from 'knex'
import { times } from 'lodash-es'

const grantStreamPermissions = grantStreamPermissionsFactory({ db })
const adminOverrideMock = mockAdminOverride()

const tables = {
  streams: (db: Knex) => db.table<StreamRecord>(Streams.name)
}

describe('Workspace project GQL CRUD', () => {
  let apollo: TestApolloServer

  const workspace: BasicTestWorkspace = {
    id: '',
    ownerId: '',
    slug: cryptoRandomString({ length: 10 }),
    name: 'My Test Workspace'
  }

  const serverAdminUser: BasicTestUser = {
    id: '',
    name: 'John Speckle',
    email: 'john-speckle-workspace-project-admin@example.org',
    role: Roles.Server.Admin
  }

  const serverMemberUser: BasicTestUser = {
    id: '',
    name: 'John Nobody',
    email: 'john-nobody@example.org',
    role: Roles.Server.User
  }

  before(async () => {
    await beforeEachContext()
    await createTestUsers([serverAdminUser, serverMemberUser])
    apollo = await testApolloServer({
      authUserId: serverAdminUser.id
    })

    await createTestWorkspace(workspace, serverAdminUser)

    const workspaceProjects = [
      { name: 'Workspace Project A', workspaceId: workspace.id },
      { name: 'Workspace Project B', workspaceId: workspace.id },
      { name: 'Workspace Project C', workspaceId: workspace.id }
    ]

    await Promise.all(
      workspaceProjects.map((input) =>
        apollo.execute(CreateWorkspaceProjectDocument, { input })
      )
    )
  })

  describe('when creating project', () => {
    it('should have workspace visibility by default', async () => {
      const res = await apollo.execute(
        CreateWorkspaceProjectDocument,
        {
          input: {
            name: 'Test Default Project',
            workspaceId: workspace.id
          }
        },
        { assertNoErrors: true }
      )

      const project = res.data?.workspaceMutations?.projects.create
      expect(project).to.be.ok
      expect(project?.visibility).to.equal(ProjectVisibility.Workspace)
    })

    it('should create the project in that workspace', async () => {
      const projectName = cryptoRandomString({ length: 6 })

      const createRes = await apollo.execute(CreateWorkspaceProjectDocument, {
        input: {
          name: projectName,
          workspaceId: workspace.id
        }
      })

      const getRes = await apollo.execute(GetWorkspaceProjectsDocument, {
        id: workspace.id
      })

      const workspaceProject = getRes.data?.workspace.projects.items.find(
        (project) => project.name === projectName
      )

      expect(createRes).to.not.haveGraphQLErrors()
      expect(getRes).to.not.haveGraphQLErrors()
      expect(workspaceProject).to.exist
    })
  })

  describe('when changing workspace project roles', () => {
    const workspaceGuest: BasicTestUser = {
      id: '',
      name: 'John Guest 2',
      email: 'johnguest2@bababooey.com'
    }

    const workspaceEditor: BasicTestUser = {
      id: '',
      name: 'John Editor 2',
      email: 'johneditor2@bababooey.com'
    }

    const workspaceMemberViewer: BasicTestUser = {
      id: '',
      name: 'John Member Viewer',
      email: 'johnmemberviewer@bababooey.com'
    }

    before(async () => {
      await Promise.all([
        createTestUser(workspaceGuest),
        createTestUser(workspaceEditor),
        createTestUser(workspaceMemberViewer)
      ])
    })

    describe(`with pro plan`, () => {
      const roleProject: BasicTestStream = {
        name: 'Role Project',
        isPublic: false,
        id: '',
        ownerId: ''
      }

      const roleWorkspace: BasicTestWorkspace = {
        id: '',
        ownerId: '',
        slug: cryptoRandomString({ length: 10 }),
        name: 'Role Workspace'
      }

      before(async () => {
        // TODO: Multiregion
        await createTestWorkspace(roleWorkspace, serverAdminUser, {
          addPlan: { name: PaidWorkspacePlans.Pro, status: 'valid' }
        })
        roleProject.workspaceId = roleWorkspace.id

        await Promise.all([
          assignToWorkspace(roleWorkspace, workspaceGuest, Roles.Workspace.Guest),
          assignToWorkspace(
            roleWorkspace,
            workspaceEditor,
            Roles.Workspace.Member,
            WorkspaceSeatType.Editor
          ),
          assignToWorkspace(
            roleWorkspace,
            workspaceMemberViewer,
            Roles.Workspace.Member,
            WorkspaceSeatType.Viewer
          )
        ])
        await createTestStream(roleProject, serverAdminUser)

        await Promise.all([
          addToStream(roleProject, workspaceGuest, Roles.Stream.Reviewer),
          addToStream(roleProject, workspaceEditor, Roles.Stream.Contributor),
          addToStream(roleProject, workspaceMemberViewer, Roles.Stream.Reviewer)
        ])

        // assert seat types
        const seats = await getWorkspaceUserSeatsFactory({ db })({
          workspaceId: roleWorkspace.id,
          userIds: [workspaceGuest.id, workspaceEditor.id, workspaceMemberViewer.id]
        })
        expect(seats[workspaceGuest.id].type).to.equal(WorkspaceSeatType.Viewer)
        expect(seats[workspaceEditor.id].type).to.equal(WorkspaceSeatType.Editor)
        expect(seats[workspaceMemberViewer.id].type).to.equal(WorkspaceSeatType.Viewer)
      })

      describeEach(
        [{ oldResolver: true }, { oldResolver: false }],
        ({ oldResolver }) => `with ${oldResolver ? 'old' : 'new'} updateRole resolver`,
        ({ oldResolver }) => {
          const updateRole = async (input: ProjectUpdateRoleInput) => {
            if (oldResolver) {
              const res = await apollo.execute(UpdateProjectRoleDocument, {
                input
              })
              const project = res.data?.projectMutations?.updateRole
              return { res, project }
            } else {
              const res = await apollo.execute(UpdateWorkspaceProjectRoleDocument, {
                input
              })
              const project = res.data?.workspaceMutations?.projects?.updateRole
              return { res, project }
            }
          }

          it("can't set a workspace guest as a project owner", async () => {
            const { res } = await updateRole({
              projectId: roleProject.id,
              userId: workspaceGuest.id,
              role: Roles.Stream.Owner
            })
            const newRole = await getUserStreamRole(workspaceGuest.id, roleProject.id)

            expect(res).to.haveGraphQLErrors({ code: WorkspaceInvalidRoleError.code })
            expect(newRole).to.eq(Roles.Stream.Reviewer)
          })

          it(`can not set a workspace viewer as a project contributor or owner`, async () => {
            const { res: resA } = await updateRole({
              projectId: roleProject.id,
              userId: workspaceMemberViewer.id,
              role: Roles.Stream.Contributor
            })
            const { res: resB } = await updateRole({
              projectId: roleProject.id,
              userId: workspaceMemberViewer.id,
              role: Roles.Stream.Owner
            })
            const newRole = await getUserStreamRole(
              workspaceMemberViewer.id,
              roleProject.id
            )

            expect(resA).to.haveGraphQLErrors({
              code: WorkspaceInvalidRoleError.code
            })
            expect(resB).to.haveGraphQLErrors({
              code: WorkspaceInvalidRoleError.code
            })
            expect(newRole).to.eq(Roles.Stream.Reviewer)
          })
        }
      )
    })
  })

  describe('when querying projects', () => {
    const PAGE_SIZE = 5
    const PAGE_COUNT = 3
    const TOTAL_WS_PROJECT_COUNT = PAGE_COUNT * PAGE_SIZE

    const GUEST_PROJECT_COUNT = PAGE_SIZE + 1
    const NON_WORKSPACE_PROJECT_COUNT = 5

    const queryWorkspace: BasicTestWorkspace = {
      id: '',
      ownerId: '',
      slug: '',
      name: 'Query Workspace'
    }

    const workspaceGuest: BasicTestUser = {
      id: '',
      email: '',
      name: 'Query Workspace Guest'
    }

    const workspaceAdmin = serverMemberUser
    const workspaceAdmin2: BasicTestUser = {
      id: '',
      email: '',
      name: 'Query Workspace Admin 2'
    }

    const workspaceMember: BasicTestUser = {
      id: '',
      email: '',
      name: 'Query Workspace Member'
    }
    const workspaceMemberNoExplicitRoles: BasicTestUser = {
      id: '',
      email: '',
      name: 'Query Workspace Member w/ No Explicit Project Roles'
    }

    let wsProjects: BasicTestStream[]
    let nonWorkspaceProjects: BasicTestStream[]
    let apollo: TestApolloServer

    before(async () => {
      await createTestUsers([
        workspaceGuest,
        workspaceMember,
        workspaceAdmin2,
        workspaceMemberNoExplicitRoles
      ])
      await createTestWorkspace(queryWorkspace, workspaceAdmin, {
        addPlan: { name: 'team', status: 'valid' }
      })
      await assignToWorkspaces([
        [
          queryWorkspace,
          workspaceGuest,
          Roles.Workspace.Guest,
          WorkspaceSeatType.Editor
        ],
        [
          queryWorkspace,
          workspaceMember,
          Roles.Workspace.Member,
          WorkspaceSeatType.Editor
        ],
        [
          queryWorkspace,
          workspaceAdmin2,
          Roles.Workspace.Admin,
          WorkspaceSeatType.Editor
        ],
        [
          queryWorkspace,
          workspaceMemberNoExplicitRoles,
          Roles.Workspace.Member,
          WorkspaceSeatType.Editor
        ]
      ])
      wsProjects = times(
        TOTAL_WS_PROJECT_COUNT,
        (i): BasicTestStream => ({
          id: '',
          ownerId: '',
          name: `Query Workspace Project - #${i}`,
          // Make all except the very last one workspace visibility
          visibility:
            i === TOTAL_WS_PROJECT_COUNT - 1
              ? ProjectRecordVisibility.Private
              : ProjectRecordVisibility.Workspace,
          workspaceId: queryWorkspace.id
        })
      )
      nonWorkspaceProjects = times(
        NON_WORKSPACE_PROJECT_COUNT,
        (i): BasicTestStream => ({
          id: '',
          ownerId: '',
          name: `Non Workspace Project - #${i}`,
          visibility: ProjectRecordVisibility.Private
        })
      )

      // CREATE CONCURRENTLY TO TEST COMPOSITE CURSOR (same updatedAt)
      await Promise.all([
        ...wsProjects.map((project) => createTestStream(project, workspaceAdmin)),
        ...nonWorkspaceProjects.map((project) =>
          createTestStream(project, workspaceGuest)
        )
      ])

      // ONLY ADD EXPLICIT PROJECT ASSIGNMENTS TO GUEST
      const projectsToAssign = wsProjects.slice(0, GUEST_PROJECT_COUNT)
      await Promise.all(
        projectsToAssign.map((project) =>
          addToStream(project, workspaceGuest, Roles.Stream.Contributor)
        )
      )

      await Promise.all([
        // Add explicit single assignment to workspaceMember & workspaceAdmin to 1st non-workspace project
        addToStream(nonWorkspaceProjects[0], workspaceMember, Roles.Stream.Contributor),
        addToStream(nonWorkspaceProjects[0], workspaceAdmin, Roles.Stream.Contributor),
        // Add explicit single assignment to workspaceMember to 1st workspace project
        addToStream(wsProjects[0], workspaceMember, Roles.Stream.Contributor)
      ])

      apollo = await testApolloServer({
        authUserId: workspaceAdmin.id
      })
    })

    // projects at the end have no explicit project assignments (and very last one is fully private),
    // and first X ones are explicitly assigned to guest user
    const implicitPrivateProject = () => wsProjects.at(-1)!
    const implicitWorkspaceVisibilityProject = () => wsProjects.at(-2)!
    const explicitGuestProject = () => wsProjects.at(0)!

    afterEach(async () => {
      adminOverrideMock.disable()
    })

    describe('through Workspace.projects', () => {
      it('should return all projects for workspace admin', async () => {
        const res = await apollo.execute(GetWorkspaceProjectsDocument, {
          id: queryWorkspace.id,
          limit: 999 // get everything
        })

        expect(res).to.not.haveGraphQLErrors()
        const collection = res.data?.workspace.projects
        expect(collection?.items.length).to.equal(TOTAL_WS_PROJECT_COUNT)
        expect(collection?.cursor).to.be.ok
        expect(collection?.totalCount).to.eq(TOTAL_WS_PROJECT_COUNT)

        // validate sorting
        const projects = collection?.items || []
        let lastUpdatedAt: Optional<Date> = undefined
        for (const project of projects) {
          const date = project.updatedAt
          if (!lastUpdatedAt) {
            lastUpdatedAt = date
            continue
          }
          expect(
            dayjs(date).isSame(dayjs(lastUpdatedAt)) ||
              dayjs(date).isBefore(dayjs(lastUpdatedAt))
          ).to.be.true
          lastUpdatedAt = date
        }
      })

      itEach(
        [{ adminOverrideEnabled: true }, { adminOverrideEnabled: false }],
        ({ adminOverrideEnabled }) =>
          adminOverrideEnabled
            ? 'should return all projects for server admins if override enabled'
            : 'should fail retrieving projects for server admins if no override enabled',
        async ({ adminOverrideEnabled }) => {
          const apollo = await testApolloServer({
            authUserId: serverAdminUser.id
          })

          adminOverrideMock.enable(adminOverrideEnabled)
          const res = await apollo.execute(GetWorkspaceProjectsDocument, {
            id: queryWorkspace.id,
            limit: 999 // get everything
          })

          if (adminOverrideEnabled) {
            expect(res).to.not.haveGraphQLErrors()
            const collection = res.data?.workspace.projects
            expect(collection?.items.length).to.equal(TOTAL_WS_PROJECT_COUNT)
            expect(collection?.cursor).to.be.ok
            expect(collection?.totalCount).to.eq(TOTAL_WS_PROJECT_COUNT)
          } else {
            expect(res).to.haveGraphQLErrors()
            const collection = res.data?.workspace.projects
            expect(collection).to.not.be.ok
          }
        }
      )

      it('should return only explicitly assigned projects for guests', async () => {
        const apollo = await testApolloServer({
          authUserId: workspaceGuest.id
        })
        const res = await apollo.execute(GetWorkspaceProjectsDocument, {
          id: queryWorkspace.id,
          limit: 999 // get everything
        })

        expect(res).to.not.haveGraphQLErrors()
        const collection = res.data?.workspace.projects
        expect(collection?.items.length).to.equal(GUEST_PROJECT_COUNT)
        expect(collection?.cursor).to.be.ok
        expect(collection?.totalCount).to.equal(GUEST_PROJECT_COUNT)
      })

      it('should return all non-private for members who may not even have any explicit project roles', async () => {
        const apollo = await testApolloServer({
          authUserId: workspaceMemberNoExplicitRoles.id
        })
        const res = await apollo.execute(GetWorkspaceProjectsDocument, {
          id: queryWorkspace.id,
          limit: 999 // get everything
        })

        const nonPrivateCount = TOTAL_WS_PROJECT_COUNT - 1 // -1 for the fully private one

        expect(res).to.not.haveGraphQLErrors()
        const collection = res.data?.workspace.projects
        expect(collection?.items.length).to.equal(nonPrivateCount)
        expect(collection?.cursor).to.be.ok
        expect(collection?.totalCount).to.equal(nonPrivateCount)
      })

      it('should respect limits', async () => {
        const res = await apollo.execute(GetWorkspaceProjectsDocument, {
          id: queryWorkspace.id,
          limit: 1
        })

        expect(res).to.not.haveGraphQLErrors()
        expect(res.data?.workspace.projects.items.length).to.equal(1)
        expect(res.data?.workspace.projects.cursor).to.be.ok
        expect(res.data?.workspace.projects.totalCount).to.equal(TOTAL_WS_PROJECT_COUNT)
      })

      it('should only return totalCount if limit === 0', async () => {
        const res = await apollo.execute(GetWorkspaceProjectsDocument, {
          id: queryWorkspace.id,
          limit: 0
        })

        expect(res).to.not.haveGraphQLErrors()
        expect(res.data?.workspace.projects.items.length).to.equal(0)
        expect(res.data?.workspace.projects.cursor).to.be.null
        expect(res.data?.workspace.projects.totalCount).to.equal(TOTAL_WS_PROJECT_COUNT)
      })

      it('should respect pagination', async () => {
        let newCursor: Nullable<string> = null
        for (let page = 1; page <= PAGE_COUNT + 1; page++) {
          const res: ExecuteOperationResponse<GetWorkspaceProjectsQuery> =
            await apollo.execute(GetWorkspaceProjectsDocument, {
              id: queryWorkspace.id,
              limit: PAGE_SIZE,
              cursor: newCursor
            })
          newCursor = res.data?.workspace.projects.cursor || null

          expect(res).to.not.haveGraphQLErrors()
          expect(res.data?.workspace.projects.totalCount).to.equal(
            TOTAL_WS_PROJECT_COUNT
          )

          if (page <= PAGE_COUNT) {
            expect(res.data?.workspace.projects.items.length).to.equal(PAGE_SIZE)
            expect(res.data?.workspace.projects.cursor).to.be.ok
          } else {
            expect(res.data?.workspace.projects.items.length).to.eq(0)
            expect(res.data?.workspace.projects.cursor).to.be.null
          }
        }
      })

      it('should respect search filters', async () => {
        const res = await apollo.execute(GetWorkspaceProjectsDocument, {
          id: queryWorkspace.id,
          filter: {
            search: 'Query Workspace Project - #0'
          }
        })

        expect(res).to.not.haveGraphQLErrors()
        expect(res.data?.workspace.projects.items.length).to.equal(1)
        expect(res.data?.workspace.projects.totalCount).to.equal(1)
        expect(res.data?.workspace.projects.cursor).to.be.ok

        const project = res.data?.workspace.projects.items[0]
        expect(project).to.exist
        expect(project?.name).to.equal('Query Workspace Project - #0')
      })

      it('should respect withProjectRoleOnly flag', async () => {
        const apollo = await testApolloServer({
          authUserId: workspaceMember.id
        })
        const res = await apollo.execute(GetWorkspaceProjectsDocument, {
          id: queryWorkspace.id,
          filter: {
            withProjectRoleOnly: true
          }
        })

        expect(res).to.not.haveGraphQLErrors()
        const collection = res.data?.workspace.projects
        expect(collection).to.be.ok
        expect(collection?.items.length).to.equal(1)
        expect(collection?.items[0].id).to.equal(wsProjects[0].id)
        expect(collection?.totalCount).to.equal(1)
      })
    })

    describe('for a specific one', () => {
      const randomServerGuy: BasicTestUser = {
        id: '',
        name: 'Random Server Guy',
        email: ''
      }

      before(async () => {
        await createTestUser(randomServerGuy)
      })

      it('workspace visibility should be accessible to workspace member', async () => {
        const apollo = await testApolloServer({
          authUserId: workspaceMember.id
        })
        const res = await apollo.execute(GetProjectDocument, {
          id: implicitWorkspaceVisibilityProject().id
        })

        expect(res).to.not.haveGraphQLErrors()
        expect(res.data?.project.id).to.be.ok
      })

      it('private visibility should not be accessible to workspace member w/o explicit role', async () => {
        const apollo = await testApolloServer({
          authUserId: workspaceMember.id
        })
        const res = await apollo.execute(GetProjectDocument, {
          id: implicitPrivateProject().id
        })

        expect(res).to.haveGraphQLErrors()
        expect(res.data?.project).to.not.be.ok
      })

      it('private visibility should be accessible to workspace admin w/o explicit role', async () => {
        const apollo = await testApolloServer({
          authUserId: workspaceAdmin2.id
        })
        const res = await apollo.execute(GetProjectDocument, {
          id: implicitPrivateProject().id
        })

        expect(res).to.not.haveGraphQLErrors()
        expect(res.data?.project.id).to.be.ok
      })

      it('it should not be accessible to random outside workspace guy', async () => {
        const apollo = await testApolloServer({
          authUserId: randomServerGuy.id
        })
        const res = await apollo.execute(GetProjectDocument, {
          id: implicitWorkspaceVisibilityProject().id
        })

        expect(res).to.haveGraphQLErrors()
        expect(res.data?.project).to.not.be.ok
      })

      itEach(
        [{ explicit: false }, { explicit: true }],
        ({ explicit }) =>
          explicit
            ? 'it should be accessible to workspace guest with explicit project role'
            : 'it should not be accessible to workspace guest without explicit project role',
        async ({ explicit }) => {
          const apollo = await testApolloServer({
            authUserId: workspaceGuest.id
          })
          const res = await apollo.execute(GetProjectDocument, {
            id: explicit
              ? explicitGuestProject().id
              : implicitWorkspaceVisibilityProject().id
          })

          if (explicit) {
            expect(res).to.not.haveGraphQLErrors()
            expect(res.data?.project.id).to.be.ok
          } else {
            expect(res).to.haveGraphQLErrors()
            expect(res.data?.project).to.not.be.ok
          }
        }
      )

      itEach(
        [{ adminOverrideEnabled: true }, { adminOverrideEnabled: false }],
        ({ adminOverrideEnabled }) =>
          adminOverrideEnabled
            ? 'it should return fully private project for server admins if override enabled'
            : 'it should not return fully private project for server admins if override disabled',
        async ({ adminOverrideEnabled }) => {
          const apollo = await testApolloServer({
            authUserId: serverAdminUser.id
          })

          adminOverrideMock.enable(adminOverrideEnabled)
          const res = await apollo.execute(GetProjectDocument, {
            id: implicitPrivateProject().id
          })

          if (adminOverrideEnabled) {
            expect(res).to.not.haveGraphQLErrors()
            expect(res.data?.project.id).to.be.ok
          } else {
            expect(res).to.haveGraphQLErrors()
            expect(res.data?.project).to.not.be.ok
          }
        }
      )
    })

    describe('through ActiveUser.projects', () => {
      let apollo: TestApolloServer

      before(async () => {
        apollo = await testApolloServer({
          authUserId: workspaceGuest.id
        })
      })

      it('should return all projects user is explicitly assigned to', async () => {
        // guest
        const apolloGuest = await testApolloServer({
          authUserId: workspaceGuest.id
        })
        const guestRes = await apolloGuest.execute(
          ActiveUserProjectsWorkspaceDocument,
          { limit: 999 },
          { assertNoErrors: true }
        )

        const guestCollection = guestRes.data?.activeUser?.projects
        const expectedGuestCount = GUEST_PROJECT_COUNT + NON_WORKSPACE_PROJECT_COUNT
        expect(guestCollection).to.be.ok
        expect(guestCollection!.totalCount).to.equal(expectedGuestCount)
        expect(guestCollection!.items.length).to.equal(expectedGuestCount)
        expect(
          guestCollection!.items.map((i) => i.workspace?.id).filter(isNonNullable)
        ).to.have.length(GUEST_PROJECT_COUNT)

        // member
        const apolloMember = await testApolloServer({
          authUserId: workspaceMember.id
        })
        const memberRes = await apolloMember.execute(
          ActiveUserProjectsWorkspaceDocument,
          { limit: 999 },
          { assertNoErrors: true }
        )
        const memberCollection = memberRes.data?.activeUser?.projects
        const expectedMemberCount = 2 // only 2 explicit assignments
        expect(memberCollection).to.be.ok
        expect(memberCollection!.totalCount).to.equal(expectedMemberCount)
        expect(memberCollection!.items.length).to.equal(expectedMemberCount)
        expect([
          memberCollection!.items[0].id,
          memberCollection!.items[1].id
        ]).to.deep.equalInAnyOrder([nonWorkspaceProjects[0].id, wsProjects[0].id])
      })

      itEach(
        [{ admin: true }, { admin: false }],
        ({ admin }) =>
          `should return all projects ${
            admin ? 'ws admin' : 'ws member'
          } is explicitly or implicitly assigned to, if flag set`,
        async ({ admin }) => {
          const apollo = await testApolloServer({
            authUserId: admin ? workspaceAdmin.id : workspaceMember.id
          })
          const res = await apollo.execute(
            ActiveUserProjectsWorkspaceDocument,
            { limit: 999, filter: { includeImplicitAccess: true } },
            { assertNoErrors: true }
          )
          const projects = res.data?.activeUser?.projects

          // 1 non-workspace assignment + all workspace projects
          // (except the last one thats fully private, if not admin)
          let expectedCount = TOTAL_WS_PROJECT_COUNT + 1
          if (!admin) {
            expectedCount -= 1
          }

          expect(projects).to.be.ok
          expect(projects!.totalCount).to.equal(expectedCount)
          expect(projects!.items.length).to.equal(expectedCount)
          expect(projects!.items.map((i) => i.id)).to.deep.equalInAnyOrder([
            nonWorkspaceProjects[0].id,
            ...wsProjects
              .filter((p) => (admin ? true : p.id !== implicitPrivateProject().id))
              .map((p) => p.id)
          ])
        }
      )

      it('should only return workspace projects if filter set', async () => {
        const res = await apollo.execute(ActiveUserProjectsWorkspaceDocument, {
          filter: {
            workspaceId: queryWorkspace.id
          },
          limit: 999
        })

        const expectedCount = GUEST_PROJECT_COUNT
        expect(res).to.not.haveGraphQLErrors()
        const collection = res.data?.activeUser?.projects
        expect(collection).to.be.ok
        expect(collection?.items.length).to.equal(expectedCount)
        expect(collection?.totalCount).to.equal(expectedCount)
        expect(
          collection?.items.map((i) => i.workspace?.id).filter(isNonNullable)
        ).to.have.length(expectedCount)
      })

      it('should only return non-workspace projects if filter set', async () => {
        const res = await apollo.execute(ActiveUserProjectsWorkspaceDocument, {
          filter: {
            personalOnly: true
          },
          limit: 999
        })

        const expectedCount = NON_WORKSPACE_PROJECT_COUNT
        expect(res).to.not.haveGraphQLErrors()
        const collection = res.data?.activeUser?.projects
        expect(collection).to.be.ok
        expect(collection?.items.length).to.equal(expectedCount)
        expect(collection?.totalCount).to.equal(expectedCount)
        expect(
          collection?.items.map((i) => i.workspace?.id).filter((v) => !v)
        ).to.have.length(expectedCount)
      })
    })
  })

  describe('when moving a project to a workspace', () => {
    const testProject: BasicTestStream = {
      id: '',
      ownerId: '',
      name: 'Test Project',
      visibility: ProjectRecordVisibility.Private
    }

    const targetWorkspace: BasicTestWorkspace = {
      id: '',
      ownerId: '',
      slug: cryptoRandomString({ length: 10 }),
      name: 'Target Workspace'
    }

    before(async () => {
      await createTestWorkspace(targetWorkspace, serverAdminUser, {
        addPlan: WorkspacePlans.Unlimited
      })
    })

    beforeEach(async () => {
      await createTestStream(testProject, serverAdminUser)
      await grantStreamPermissions({
        streamId: testProject.id,
        userId: serverMemberUser.id,
        role: Roles.Stream.Contributor
      })
    })

    it('should move the project to the target workspace and update visibility', async () => {
      const res = await apollo.execute(MoveProjectToWorkspaceDocument, {
        projectId: testProject.id,
        workspaceId: targetWorkspace.id
      })

      const project = res.data?.workspaceMutations.projects.moveToWorkspace

      expect(res).to.not.haveGraphQLErrors()
      expect(project?.workspaceId).to.equal(targetWorkspace.id)
      expect(project?.visibility).to.equal(ProjectVisibility.Workspace)
    })

    it('should move a public project to the target workspace and keep same visibility', async () => {
      const publicProject: BasicTestStream = {
        id: '',
        ownerId: '',
        name: 'Test Public Project',
        visibility: ProjectRecordVisibility.Public
      }
      await createTestStream(publicProject, serverAdminUser)

      const res = await apollo.execute(MoveProjectToWorkspaceDocument, {
        projectId: publicProject.id,
        workspaceId: targetWorkspace.id
      })

      const project = res.data?.workspaceMutations.projects.moveToWorkspace

      expect(res).to.not.haveGraphQLErrors()
      expect(project?.workspaceId).to.equal(targetWorkspace.id)
      expect(project?.visibility).to.equal(ProjectVisibility.Public)
    })

    it('should preserve project roles for project members with editor seats', async () => {
      const res = await apollo.execute(MoveProjectToWorkspaceDocument, {
        projectId: testProject.id,
        workspaceId: targetWorkspace.id
      })

      const { team } = res.data?.workspaceMutations.projects.moveToWorkspace ?? {}

      const adminProjectRole = team?.find((role) => role.id === serverAdminUser.id)

      expect(res).to.not.haveGraphQLErrors()
      expect(adminProjectRole?.role).to.equal(Roles.Stream.Owner)
    })

    it('should demote users with editor project roles and workspace viewer seats', async () => {
      const res = await apollo.execute(MoveProjectToWorkspaceDocument, {
        projectId: testProject.id,
        workspaceId: targetWorkspace.id
      })

      const { team } = res.data?.workspaceMutations.projects.moveToWorkspace ?? {}

      const memberProjectRole = team?.find((role) => role.id === serverMemberUser.id)

      expect(res).to.not.haveGraphQLErrors()
      expect(memberProjectRole?.role).to.equal(Roles.Stream.Reviewer)
    })

    it('should grant workspace roles to project members that are not already in the target workspace', async () => {
      const resA = await apollo.execute(MoveProjectToWorkspaceDocument, {
        projectId: testProject.id,
        workspaceId: targetWorkspace.id
      })
      const resB = await apollo.execute(GetWorkspaceTeamDocument, {
        workspaceId: targetWorkspace.id
      })

      const memberWorkspaceRole = resB.data?.workspace.team.items.find(
        (role) => role.id === serverMemberUser.id
      )

      expect(resA).to.not.haveGraphQLErrors()
      expect(resB).to.not.haveGraphQLErrors()
      expect(memberWorkspaceRole?.role).to.equal(Roles.Workspace.Member)
    })

    it('should preserve workspace roles for project members that are already in the target workspace', async () => {
      const resA = await apollo.execute(MoveProjectToWorkspaceDocument, {
        projectId: testProject.id,
        workspaceId: targetWorkspace.id
      })
      const resB = await apollo.execute(GetWorkspaceTeamDocument, {
        workspaceId: targetWorkspace.id
      })

      const adminWorkspaceRole = resB.data?.workspace.team.items.find(
        (role) => role.id === serverAdminUser.id
      )

      expect(resA).to.not.haveGraphQLErrors()
      expect(resB).to.not.haveGraphQLErrors()
      expect(adminWorkspaceRole?.role).to.equal(Roles.Workspace.Admin)
    })

    isMultiRegionTestMode()
      ? describe('when the default server db region is not the main db @multiregion', () => {
          const regionalProject: StreamRecord = {
            id: cryptoRandomString({ length: 9 }),
            name: 'My Special Project',
            description: null,
            clonedFrom: null,
            createdAt: new Date(),
            updatedAt: new Date(),
            allowPublicComments: false,
            workspaceId: null,
            regionKey: 'region1',
            visibility: ProjectRecordVisibility.Public
          }

          before(async () => {
            // Simulate non-main default db region
            await createTestStream(regionalProject, serverAdminUser)
          })

          it('should be located in the correct region', async () => {
            const regionDb = await getRegionDb({ regionKey: 'region1' })
<<<<<<< HEAD

            const project = await tables
              .streams(regionDb)
              .where({ id: regionalProject.id })

            expect(project).not.to.be.undefined
=======
            await tables.streams(regionDb).insert(regionalProject)
            await grantStreamPermissions({
              streamId: regionalProject.id,
              userId: serverAdminUser.id,
              role: Roles.Stream.Owner
            })
>>>>>>> 399c998f
          })

          it('should update project without removing workspace association @multiregion', async () => {
            const resA = await apollo.execute(MoveProjectToWorkspaceDocument, {
              projectId: regionalProject.id,
              workspaceId: targetWorkspace.id
            })
            const resB = await apollo.execute(UpdateProjectDocument, {
              input: {
                id: regionalProject.id,
                name: 'Foo'
              }
            })
            const resC = await apollo.execute(GetProjectDocument, {
              id: regionalProject.id
            })

            expect(resA).to.not.haveGraphQLErrors()
            expect(resB).to.not.haveGraphQLErrors()
            expect(resC).to.not.haveGraphQLErrors()
            expect(resC.data?.project?.workspaceId).to.equal(targetWorkspace.id)
          })
        })
      : null
  })

  // moved over Alessandro's tests from core to here, since they are all related to workspaces
  // they're kind of a mess and need to be cleaned up
  describe('query user.projects', () => {
    it('should return projects not in a workspace', async () => {
      const testAdminUser: BasicTestUser = {
        id: '',
        name: 'test',
        email: '',
        role: Roles.Server.Admin,
        verified: true
      }
      await createTestUser(testAdminUser)
      const workspace = {
        id: '',
        name: 'test ws',
        slug: cryptoRandomString({ length: 10 }),
        ownerId: ''
      }
      await createTestWorkspace(workspace, testAdminUser)

      const session = await login(testAdminUser)
      const getWorkspaceRes = await session.execute(GetWorkspaceDocument, {
        workspaceId: workspace.id
      })

      expect(getWorkspaceRes).to.not.haveGraphQLErrors()
      const workspaceId = getWorkspaceRes.data!.workspace.id

      const createProjectInWorkspaceRes = await session.execute(
        CreateWorkspaceProjectDocument,
        { input: { name: 'project', workspaceId } }
      )
      expect(createProjectInWorkspaceRes).to.not.haveGraphQLErrors()

      // create w/o GQL, to not mess w/ personal project limits
      const projectNonInWorkspace: BasicTestStream = {
        id: '',
        name: 'project',
        ownerId: '',
        isPublic: false
      }
      await createTestStream(projectNonInWorkspace, testAdminUser)

      const userProjectsRes = await session.execute(ActiveUserProjectsDocument, {
        filter: { personalOnly: true }
      })
      expect(userProjectsRes).to.not.haveGraphQLErrors()

      const projects = userProjectsRes.data!.activeUser!.projects.items

      expect(projects).to.have.length(1)
      expect(projects[0].id).to.eq(projectNonInWorkspace.id)
    })

    it('should return projects in workspace', async () => {
      const testAdminUser: BasicTestUser = {
        id: '',
        name: 'test',
        email: '',
        role: Roles.Server.Admin,
        verified: true
      }
      await createTestUser(testAdminUser)
      const workspace = {
        id: '',
        name: 'test ws',
        slug: cryptoRandomString({ length: 10 }),
        ownerId: ''
      }
      await createTestWorkspace(workspace, testAdminUser)

      const session = await login(testAdminUser)
      const getWorkspaceRes = await session.execute(GetWorkspaceDocument, {
        workspaceId: workspace.id
      })

      expect(getWorkspaceRes).to.not.haveGraphQLErrors()
      const workspaceId = getWorkspaceRes.data!.workspace.id

      const createProjectInWorkspaceRes = await session.execute(
        CreateWorkspaceProjectDocument,
        { input: { name: 'project', workspaceId } }
      )
      expect(createProjectInWorkspaceRes).to.not.haveGraphQLErrors()
      const projectInWorkspace =
        createProjectInWorkspaceRes.data!.workspaceMutations.projects.create

      // create w/o GQL, to not mess w/ personal project limits
      const projectNonInWorkspace: BasicTestStream = {
        id: '',
        name: 'project',
        ownerId: '',
        isPublic: false
      }
      await createTestStream(projectNonInWorkspace, testAdminUser)

      const userProjectsRes = await session.execute(ActiveUserProjectsDocument, {
        filter: { workspaceId }
      })
      expect(userProjectsRes).to.not.haveGraphQLErrors()

      const projects = userProjectsRes.data!.activeUser!.projects.items

      expect(projects).to.have.length(1)
      expect(projects[0].id).to.eq(projectInWorkspace.id)
    })

    it('should return all user projects', async () => {
      const testAdminUser: BasicTestUser = {
        id: '',
        name: 'test',
        email: '',
        role: Roles.Server.Admin,
        verified: true
      }
      await createTestUser(testAdminUser)
      const workspace = {
        id: '',
        name: 'test ws',
        slug: cryptoRandomString({ length: 10 }),
        ownerId: ''
      }
      await createTestWorkspace(workspace, testAdminUser)

      const session = await login(testAdminUser)
      const getWorkspaceRes = await session.execute(GetWorkspaceDocument, {
        workspaceId: workspace.id
      })

      expect(getWorkspaceRes).to.not.haveGraphQLErrors()
      const workspaceId = getWorkspaceRes.data!.workspace.id

      const createProjectInWorkspaceRes = await session.execute(
        CreateWorkspaceProjectDocument,
        { input: { name: 'project', workspaceId } }
      )
      expect(createProjectInWorkspaceRes).to.not.haveGraphQLErrors()

      // create w/o GQL, to not mess w/ personal project limits
      const projectNonInWorkspace: BasicTestStream = {
        id: '',
        name: 'project',
        ownerId: '',
        isPublic: false
      }
      await createTestStream(projectNonInWorkspace, testAdminUser)

      const userProjectsRes = await session.execute(ActiveUserProjectsDocument, {
        filter: {}
      })
      expect(userProjectsRes).to.not.haveGraphQLErrors()

      const projects = userProjectsRes.data!.activeUser!.projects.items

      expect(projects).to.have.length(2)
    })

    it('should return all user projects sorted by user role', async () => {
      const testAdminUser: BasicTestUser = {
        id: '',
        name: 'test',
        email: '',
        role: Roles.Server.Admin,
        verified: true
      }
      await createTestUser(testAdminUser)
      const workspace = {
        id: '',
        name: 'test ws',
        slug: cryptoRandomString({ length: 10 }),
        ownerId: ''
      }
      await createTestWorkspace(workspace, testAdminUser)

      const session = await login(testAdminUser)
      const getWorkspaceRes = await session.execute(GetWorkspaceDocument, {
        workspaceId: workspace.id
      })

      expect(getWorkspaceRes).to.not.haveGraphQLErrors()
      const workspaceId = getWorkspaceRes.data!.workspace.id

      const createProjectInWorkspaceAsOwnerRes = await session.execute(
        CreateWorkspaceProjectDocument,
        { input: { name: 'project', workspaceId } }
      )
      expect(createProjectInWorkspaceAsOwnerRes).to.not.haveGraphQLErrors()
      const createProjectInWorkspaceAsContributorRes = await session.execute(
        CreateWorkspaceProjectDocument,
        { input: { name: 'project 2', workspaceId } }
      )
      expect(createProjectInWorkspaceAsContributorRes).to.not.haveGraphQLErrors()
      const projectContributorId =
        createProjectInWorkspaceAsContributorRes.data?.workspaceMutations.projects
          .create.id
      await db(StreamAcl.name)
        .update({ role: Roles.Stream.Contributor })
        .where({ userId: testAdminUser.id, resourceId: projectContributorId })
      const createProjectInWorkspaceAsReviewerRes = await session.execute(
        CreateWorkspaceProjectDocument,
        { input: { name: 'project 3', workspaceId } }
      )
      expect(createProjectInWorkspaceAsReviewerRes).to.not.haveGraphQLErrors()
      const projectReviewerId =
        createProjectInWorkspaceAsReviewerRes.data?.workspaceMutations.projects.create
          .id
      await db(StreamAcl.name)
        .update({ role: Roles.Stream.Reviewer })
        .where({ userId: testAdminUser.id, resourceId: projectReviewerId })

      const userProjectsRes = await session.execute(ActiveUserProjectsDocument, {
        filter: {},
        sortBy: ['role']
      })
      expect(userProjectsRes).to.not.haveGraphQLErrors()

      const projects = userProjectsRes.data!.activeUser!.projects.items

      expect(projects).to.have.length(3)
      expect(projects[0].id).to.eq(
        createProjectInWorkspaceAsOwnerRes.data?.workspaceMutations.projects.create.id
      )
      expect(projects[1].id).to.eq(projectContributorId)
      expect(projects[2].id).to.eq(projectReviewerId)
    })
  })
})<|MERGE_RESOLUTION|>--- conflicted
+++ resolved
@@ -1008,21 +1008,12 @@
 
           it('should be located in the correct region', async () => {
             const regionDb = await getRegionDb({ regionKey: 'region1' })
-<<<<<<< HEAD
-
-            const project = await tables
-              .streams(regionDb)
-              .where({ id: regionalProject.id })
-
-            expect(project).not.to.be.undefined
-=======
             await tables.streams(regionDb).insert(regionalProject)
             await grantStreamPermissions({
               streamId: regionalProject.id,
               userId: serverAdminUser.id,
               role: Roles.Stream.Owner
             })
->>>>>>> 399c998f
           })
 
           it('should update project without removing workspace association @multiregion', async () => {
