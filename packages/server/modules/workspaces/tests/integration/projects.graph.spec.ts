import { db } from '@/db/knex'
<<<<<<< HEAD
import { AutomationRecord, AutomationRunRecord } from '@/modules/automate/helpers/types'
import { CommentRecord } from '@/modules/comments/helpers/types'
=======
import {
  AutomationFunctionRunRecord,
  AutomationRecord,
  AutomationRevisionFunctionRecord,
  AutomationRevisionRecord,
  AutomationRunRecord,
  AutomationRunTriggerRecord,
  AutomationTokenRecord,
  AutomationTriggerDefinitionRecord
} from '@/modules/automate/helpers/types'
import { ObjectStorage } from '@/modules/blobstorage/clients/objectStorage'
import { getObjectKey } from '@/modules/blobstorage/helpers/blobs'
import { BlobStorageRecord } from '@/modules/blobstorage/helpers/types'
import { BlobStorage } from '@/modules/blobstorage/repositories'
import { CommentRecord } from '@/modules/comments/helpers/types'
import {
  AutomationFunctionRuns,
  AutomationRevisionFunctions,
  AutomationRevisions,
  AutomationRuns,
  AutomationRunTriggers,
  AutomationTokens,
  AutomationTriggers,
  Comments,
  FileUploads
} from '@/modules/core/dbSchema'
>>>>>>> 025ae104
import { AllScopes } from '@/modules/core/helpers/mainConstants'
import { createRandomEmail } from '@/modules/core/helpers/testHelpers'
import { grantStreamPermissionsFactory } from '@/modules/core/repositories/streams'
import { FileUploadRecord } from '@/modules/fileuploads/helpers/types'
import { getRegionObjectStorage } from '@/modules/multiregion/utils/blobStorageSelector'
import { getDb } from '@/modules/multiregion/utils/dbSelector'
import {
  createWebhookConfigFactory,
  createWebhookEventFactory
} from '@/modules/webhooks/repositories/webhooks'
import {
  BasicTestWorkspace,
  createTestWorkspace
} from '@/modules/workspaces/tests/helpers/creation'
import {
  BasicTestUser,
  createAuthTokenForUser,
  createTestUser,
  createTestUsers
} from '@/test/authHelper'
import {
  ActiveUserProjectsWorkspaceDocument,
  CreateWorkspaceProjectDocument,
  GetProjectDocument,
  GetRegionalProjectAutomationDocument,
  GetRegionalProjectBlobDocument,
  GetRegionalProjectCommentDocument,
  GetRegionalProjectModelDocument,
  GetRegionalProjectObjectDocument,
  GetRegionalProjectVersionDocument,
  GetRegionalProjectWebhookDocument,
  GetWorkspaceProjectsDocument,
  GetWorkspaceTeamDocument,
  MoveProjectToWorkspaceDocument,
  UpdateProjectRegionDocument
} from '@/test/graphql/generated/graphql'
import {
  createTestContext,
  testApolloServer,
  TestApolloServer
} from '@/test/graphqlHelper'
import { beforeEachContext } from '@/test/hooks'
import {
  createTestAutomation,
  createTestAutomationRun
} from '@/test/speckle-helpers/automationHelper'
import { createTestBlob } from '@/test/speckle-helpers/blobHelper'
import { BasicTestBranch, createTestBranch } from '@/test/speckle-helpers/branchHelper'
import { createTestComment } from '@/test/speckle-helpers/commentHelper'
import {
  BasicTestCommit,
  createTestCommit,
  createTestObject
} from '@/test/speckle-helpers/commitHelper'
import {
  isMultiRegionTestMode,
  waitForRegionUser
} from '@/test/speckle-helpers/regions'
import { BasicTestStream, createTestStream } from '@/test/speckle-helpers/streamHelper'
import { HeadObjectCommand } from '@aws-sdk/client-s3'
import { Roles } from '@speckle/shared'
import { expect } from 'chai'
import cryptoRandomString from 'crypto-random-string'
import { Knex } from 'knex'
import { SetOptional } from 'type-fest'

<<<<<<< HEAD
=======
const tables = {
  projects: (db: Knex) => db.table<StreamRecord>('streams'),
  models: (db: Knex) => db.table<BranchRecord>('branches'),
  versions: (db: Knex) => db.table<CommitRecord>('commits'),
  streamCommits: (db: Knex) => db.table<StreamCommitRecord>('stream_commits'),
  branchCommits: (db: Knex) => db.table<BranchCommitRecord>('branch_commits'),
  objects: (db: Knex) => db.table<ObjectRecord>('objects'),
  automations: (db: Knex) => db.table<AutomationRecord>('automations'),
  automationTokens: (db: Knex) => db<AutomationTokenRecord>(AutomationTokens.name),
  automationRevisions: (db: Knex) =>
    db<AutomationRevisionRecord>(AutomationRevisions.name),
  automationTriggers: (db: Knex) =>
    db<AutomationTriggerDefinitionRecord>(AutomationTriggers.name),
  automationRevisionFunctions: (db: Knex) =>
    db<AutomationRevisionFunctionRecord>(AutomationRevisionFunctions.name),
  automationRuns: (db: Knex) => db<AutomationRunRecord>(AutomationRuns.name),
  automationRunTriggers: (db: Knex) =>
    db<AutomationRunTriggerRecord>(AutomationRunTriggers.name),
  automationFunctionRuns: (db: Knex) =>
    db<AutomationFunctionRunRecord>(AutomationFunctionRuns.name),
  comments: (db: Knex) => db.table<CommentRecord>(Comments.name),
  webhooks: (db: Knex) => db.table<Webhook>('webhooks_config'),
  webhookEvents: (db: Knex) => db.table<WebhookEvent>('webhooks_events'),
  blobStorage: (db: Knex) => db.table<BlobStorageRecord>(BlobStorage.name),
  fileUploads: (db: Knex) => db.table<FileUploadRecord>(FileUploads.name)
}

>>>>>>> 025ae104
const grantStreamPermissions = grantStreamPermissionsFactory({ db })

describe('Workspace project GQL CRUD', () => {
  let apollo: TestApolloServer

  const workspace: BasicTestWorkspace = {
    id: '',
    ownerId: '',
    slug: cryptoRandomString({ length: 10 }),
    name: 'My Test Workspace'
  }

  const serverAdminUser: BasicTestUser = {
    id: '',
    name: 'John Speckle',
    email: 'john-speckle-workspace-project-admin@example.org',
    role: Roles.Server.Admin
  }

  const serverMemberUser: BasicTestUser = {
    id: '',
    name: 'John Nobody',
    email: 'john-nobody@example.org',
    role: Roles.Server.User
  }

  before(async () => {
    await beforeEachContext()
    await createTestUsers([serverAdminUser, serverMemberUser])
    const token = await createAuthTokenForUser(serverAdminUser.id, AllScopes)
    apollo = await testApolloServer({
      context: await createTestContext({
        auth: true,
        userId: serverAdminUser.id,
        token,
        role: serverAdminUser.role,
        scopes: AllScopes
      })
    })

    await createTestWorkspace(workspace, serverAdminUser)

    const workspaceProjects = [
      { name: 'Workspace Project A', workspaceId: workspace.id },
      { name: 'Workspace Project B', workspaceId: workspace.id },
      { name: 'Workspace Project C', workspaceId: workspace.id }
    ]

    await Promise.all(
      workspaceProjects.map((input) =>
        apollo.execute(CreateWorkspaceProjectDocument, { input })
      )
    )
  })

  describe('when specifying a workspace id during project creation', () => {
    it('should create the project in that workspace', async () => {
      const projectName = cryptoRandomString({ length: 6 })

      const createRes = await apollo.execute(CreateWorkspaceProjectDocument, {
        input: {
          name: projectName,
          workspaceId: workspace.id
        }
      })

      const getRes = await apollo.execute(GetWorkspaceProjectsDocument, {
        id: workspace.id
      })

      const workspaceProject = getRes.data?.workspace.projects.items.find(
        (project) => project.name === projectName
      )

      expect(createRes).to.not.haveGraphQLErrors()
      expect(getRes).to.not.haveGraphQLErrors()
      expect(workspaceProject).to.exist
    })
  })

  describe('when querying workspace projects', () => {
    it('should return multiple projects', async () => {
      const res = await apollo.execute(GetWorkspaceProjectsDocument, {
        id: workspace.id
      })

      expect(res).to.not.haveGraphQLErrors()
      expect(res.data?.workspace.projects.items.length).to.be.greaterThanOrEqual(3)
    })

    it('should respect limits', async () => {
      const res = await apollo.execute(GetWorkspaceProjectsDocument, {
        id: workspace.id,
        limit: 1
      })

      expect(res).to.not.haveGraphQLErrors()
      expect(res.data?.workspace.projects.items.length).to.equal(1)
    })

    it('should respect pagination', async () => {
      const resA = await apollo.execute(GetWorkspaceProjectsDocument, {
        id: workspace.id,
        limit: 10
      })

      const resB = await apollo.execute(GetWorkspaceProjectsDocument, {
        id: workspace.id,
        limit: 10,
        cursor: resA.data?.workspace.projects.cursor
      })

      const projectA = resA.data?.workspace.projects.items[0]
      const projectB = resB.data?.workspace.projects.items[0]

      expect(resA).to.not.haveGraphQLErrors()
      expect(resB).to.not.haveGraphQLErrors()
      expect(projectA).to.exist
      expect(projectB).to.not.exist
      expect(projectA?.name).to.not.equal(projectB?.name)
    })

    it('should respect search filters', async () => {
      const res = await apollo.execute(GetWorkspaceProjectsDocument, {
        id: workspace.id,
        limit: 1,
        filter: {
          search: 'Workspace Project B'
        }
      })

      const project = res.data?.workspace.projects.items[0]

      expect(res).to.not.haveGraphQLErrors()
      expect(project).to.exist
      expect(project?.name).to.equal('Workspace Project B')
    })

    it('should return workspace info on project types', async () => {
      const res = await apollo.execute(ActiveUserProjectsWorkspaceDocument, {})

      const projects = res.data?.activeUser?.projects.items

      expect(res).to.not.haveGraphQLErrors()
      expect(projects).to.exist
      expect(projects?.every((project) => project?.workspace?.id === workspace.id)).to
        .be.true
    })
  })

  describe('when moving a project to a workspace', () => {
    const testProject: BasicTestStream = {
      id: '',
      ownerId: '',
      name: 'Test Project',
      isPublic: false
    }

    const targetWorkspace: BasicTestWorkspace = {
      id: '',
      ownerId: '',
      slug: cryptoRandomString({ length: 10 }),
      name: 'Target Workspace'
    }

    before(async () => {
      await createTestWorkspace(targetWorkspace, serverAdminUser)
    })

    beforeEach(async () => {
      await createTestStream(testProject, serverAdminUser)
      await grantStreamPermissions({
        streamId: testProject.id,
        userId: serverMemberUser.id,
        role: Roles.Stream.Contributor
      })
    })

    it('should move the project to the target workspace', async () => {
      const res = await apollo.execute(MoveProjectToWorkspaceDocument, {
        projectId: testProject.id,
        workspaceId: targetWorkspace.id
      })

      const { workspaceId } =
        res.data?.workspaceMutations.projects.moveToWorkspace ?? {}

      expect(res).to.not.haveGraphQLErrors()
      expect(workspaceId).to.equal(targetWorkspace.id)
    })

    it('should preserve project roles for project members', async () => {
      const res = await apollo.execute(MoveProjectToWorkspaceDocument, {
        projectId: testProject.id,
        workspaceId: targetWorkspace.id
      })

      const { team } = res.data?.workspaceMutations.projects.moveToWorkspace ?? {}

      const adminProjectRole = team?.find((role) => role.id === serverAdminUser.id)
      const memberProjectRole = team?.find((role) => role.id === serverMemberUser.id)

      expect(res).to.not.haveGraphQLErrors()
      expect(adminProjectRole?.role).to.equal(Roles.Stream.Owner)
      expect(memberProjectRole?.role).to.equal(Roles.Stream.Contributor)
    })

    it('should grant workspace roles to project members that are not already in the target workspace', async () => {
      const resA = await apollo.execute(MoveProjectToWorkspaceDocument, {
        projectId: testProject.id,
        workspaceId: targetWorkspace.id
      })
      const resB = await apollo.execute(GetWorkspaceTeamDocument, {
        workspaceId: targetWorkspace.id
      })

      const memberWorkspaceRole = resB.data?.workspace.team.items.find(
        (role) => role.id === serverMemberUser.id
      )

      expect(resA).to.not.haveGraphQLErrors()
      expect(resB).to.not.haveGraphQLErrors()
      expect(memberWorkspaceRole?.role).to.equal(Roles.Workspace.Member)
    })

    it('should preserve workspace roles for project members that are already in the target workspace', async () => {
      const resA = await apollo.execute(MoveProjectToWorkspaceDocument, {
        projectId: testProject.id,
        workspaceId: targetWorkspace.id
      })
      const resB = await apollo.execute(GetWorkspaceTeamDocument, {
        workspaceId: targetWorkspace.id
      })

      const adminWorkspaceRole = resB.data?.workspace.team.items.find(
        (role) => role.id === serverAdminUser.id
      )

      expect(resA).to.not.haveGraphQLErrors()
      expect(resB).to.not.haveGraphQLErrors()
      expect(adminWorkspaceRole?.role).to.equal(Roles.Workspace.Admin)
    })
  })
})

isMultiRegionTestMode()
  ? describe('Workspace project region changes', () => {
      const regionKey1 = 'region1'
      const regionKey2 = 'region2'

      const adminUser: BasicTestUser = {
        id: '',
        name: 'John Speckle',
        email: createRandomEmail()
      }

      const testWorkspace: SetOptional<BasicTestWorkspace, 'slug'> = {
        id: '',
        ownerId: '',
        name: 'Unlimited Workspace'
      }

      const testProject: BasicTestStream = {
        id: '',
        ownerId: '',
        name: 'Regional Project',
        isPublic: true
      }

      const testModel: BasicTestBranch = {
        id: '',
        name: cryptoRandomString({ length: 8 }),
        streamId: '',
        authorId: ''
      }

      const testVersion: BasicTestCommit = {
        id: '',
        objectId: '',
        streamId: '',
        authorId: ''
      }

      let testAutomation: AutomationRecord
      let testAutomationRun: AutomationRunRecord

      let testComment: CommentRecord
      let testWebhookId: string
      let testBlobId: string

      let apollo: TestApolloServer
      let sourceRegionDb: Knex
<<<<<<< HEAD
=======
      let targetRegionDb: Knex
      let targetRegionObjectStorage: ObjectStorage
>>>>>>> 025ae104

      before(async () => {
        await createTestUser(adminUser)
        await waitForRegionUser(adminUser)

        apollo = await testApolloServer({ authUserId: adminUser.id })
        sourceRegionDb = await getDb({ regionKey: regionKey1 })
<<<<<<< HEAD
=======
        targetRegionDb = await getDb({ regionKey: regionKey2 })
        targetRegionObjectStorage = await getRegionObjectStorage({
          regionKey: regionKey2
        })
>>>>>>> 025ae104
      })

      beforeEach(async () => {
        delete testWorkspace.slug

        await createTestWorkspace(testWorkspace, adminUser, {
          regionKey: regionKey1,
          addPlan: {
            name: 'unlimited',
            status: 'valid'
          }
        })

        testProject.workspaceId = testWorkspace.id

        await createTestStream(testProject, adminUser)
        await createTestBranch({
          stream: testProject,
          branch: testModel,
          owner: adminUser
        })

        testVersion.branchName = testModel.name
        testVersion.objectId = await createTestObject({ projectId: testProject.id })

        await createTestCommit(testVersion, {
          owner: adminUser,
          stream: testProject
        })

        const { automation, revision } = await createTestAutomation({
          userId: adminUser.id,
          projectId: testProject.id,
          revision: {
            functionId: cryptoRandomString({ length: 9 }),
            functionReleaseId: cryptoRandomString({ length: 9 })
          }
        })

        if (!revision) {
          throw new Error('Failed to create automation revision.')
        }

        testAutomation = automation.automation

        const { automationRun } = await createTestAutomationRun({
          userId: adminUser.id,
          projectId: testProject.id,
          automationId: testAutomation.id
        })

        testAutomationRun = automationRun

        testComment = await createTestComment({
          userId: adminUser.id,
          projectId: testProject.id,
          objectId: testVersion.objectId
        })

        testWebhookId = await createWebhookConfigFactory({ db: sourceRegionDb })({
          id: cryptoRandomString({ length: 9 }),
          streamId: testProject.id,
          url: 'https://example.org',
          description: cryptoRandomString({ length: 9 }),
          secret: cryptoRandomString({ length: 9 }),
          enabled: false,
          triggers: ['branch_create']
        })
        await createWebhookEventFactory({ db: sourceRegionDb })({
          id: cryptoRandomString({ length: 9 }),
          webhookId: testWebhookId,
          payload: cryptoRandomString({ length: 9 })
        })

        const testBlob = await createTestBlob({
          userId: adminUser.id,
          projectId: testProject.id
        })
        testBlobId = testBlob.blobId
      })

      it('moves project record to target regional db', async () => {
        const resA = await apollo.execute(UpdateProjectRegionDocument, {
          projectId: testProject.id,
          regionKey: regionKey2
        })
        expect(resA).to.not.haveGraphQLErrors()

        const resB = await apollo.execute(GetProjectDocument, {
          id: testProject.id
        })
        expect(resB).to.not.haveGraphQLErrors()

        expect(resB.data?.project.name).to.equal(testProject.name)
      })

      it('moves project models to target regional db', async () => {
        const resA = await apollo.execute(UpdateProjectRegionDocument, {
          projectId: testProject.id,
          regionKey: regionKey2
        })
        expect(resA).to.not.haveGraphQLErrors()

        const resB = await apollo.execute(GetRegionalProjectModelDocument, {
          projectId: testProject.id,
          modelId: testModel.id
        })
        expect(resB).to.not.haveGraphQLErrors()

        expect(resB.data?.project.model.name).to.equal(testModel.name)
      })

      it('moves project model versions to target regional db', async () => {
        const resA = await apollo.execute(UpdateProjectRegionDocument, {
          projectId: testProject.id,
          regionKey: regionKey2
        })
        expect(resA).to.not.haveGraphQLErrors()

        const resB = await apollo.execute(GetRegionalProjectVersionDocument, {
          projectId: testProject.id,
          modelId: testModel.id,
          versionId: testVersion.id
        })
        expect(resB).to.not.haveGraphQLErrors()

        expect(resB.data?.project.model.version.referencedObject).to.equal(
          testVersion.objectId
        )
      })

      it('moves project version objects to target regional db', async () => {
        const resA = await apollo.execute(UpdateProjectRegionDocument, {
          projectId: testProject.id,
          regionKey: regionKey2
        })
        expect(resA).to.not.haveGraphQLErrors()

        const resB = await apollo.execute(GetRegionalProjectObjectDocument, {
          projectId: testProject.id,
          objectId: testVersion.objectId
        })
        expect(resB).to.not.haveGraphQLErrors()

        expect(resB.data?.project.object).to.not.be.undefined
      })

      it('moves project automations to target regional db', async () => {
        const resA = await apollo.execute(UpdateProjectRegionDocument, {
          projectId: testProject.id,
          regionKey: regionKey2
        })
        expect(resA).to.not.haveGraphQLErrors()

<<<<<<< HEAD
        const resB = await apollo.execute(GetRegionalProjectAutomationDocument, {
=======
        expect(res).to.not.haveGraphQLErrors()

        // TODO: Replace with gql query when possible
        const automation = await tables
          .automations(targetRegionDb)
          .select('*')
          .where({ id: testAutomation.id })
          .first()
        expect(automation).to.not.be.undefined

        const automationToken = await tables
          .automationTokens(targetRegionDb)
          .select('*')
          .where({ automationId: testAutomation.id })
          .first()
        expect(automationToken).to.not.be.undefined
        expect(automationToken?.automateToken).to.equal(
          testAutomationToken.automateToken
        )

        const automationRevision = await tables
          .automationRevisions(targetRegionDb)
          .select('*')
          .where({ automationId: testAutomation.id })
          .first()
        expect(automationRevision).to.not.be.undefined
        expect(automationRevision?.id).to.equal(testAutomationRevision.id)

        const automationTrigger = await tables
          .automationTriggers(targetRegionDb)
          .select('*')
          .where({ automationRevisionId: testAutomationRevision.id })
          .first()
        expect(automationTrigger).to.not.be.undefined
      })

      it('moves project automation runs to target regional db', async () => {
        const res = await apollo.execute(UpdateProjectRegionDocument, {
>>>>>>> 025ae104
          projectId: testProject.id,
          automationId: testAutomation.id
        })
        expect(resB).to.not.haveGraphQLErrors()

<<<<<<< HEAD
        expect(resB.data?.project.automation.id).to.equal(testAutomation.id)
        expect(resB.data?.project.automation.runs.items.at(0)?.id).to.equal(
          testAutomationRun.id
=======
        expect(res).to.not.haveGraphQLErrors()

        // TODO: Replace with gql query when possible
        const automationRun = await tables
          .automationRuns(targetRegionDb)
          .select('*')
          .where({ id: testAutomationRun.id })
          .first()
        expect(automationRun).to.not.be.undefined

        const automationRunTriggers = await tables
          .automationRunTriggers(targetRegionDb)
          .select('*')
          .where({ automationRunId: testAutomationRun.id })
        expect(automationRunTriggers.length).to.not.equal(0)

        const automationFunctionRuns = await tables
          .automationFunctionRuns(targetRegionDb)
          .select('*')
          .where({ runId: testAutomationRun.id })
        expect(automationFunctionRuns.length).to.equal(
          testAutomationFunctionRuns.length
>>>>>>> 025ae104
        )
        expect(
          resB.data?.project.automation.runs.items.at(0)?.functionRuns.length
        ).to.not.equal(0)
      })

      it('moves project comments to target regional db', async () => {
        const resA = await apollo.execute(UpdateProjectRegionDocument, {
          projectId: testProject.id,
          regionKey: regionKey2
        })
        expect(resA).to.not.haveGraphQLErrors()

<<<<<<< HEAD
        const resB = await apollo.execute(GetRegionalProjectCommentDocument, {
          projectId: testProject.id,
          commentId: testComment.id
        })
        expect(resB).to.not.haveGraphQLErrors()
=======
        expect(res).to.not.haveGraphQLErrors()

        // TODO: Replace with gql query when possible
        const comment = await tables
          .comments(targetRegionDb)
          .select('*')
          .where({ id: testComment.id })
          .first()
>>>>>>> 025ae104

        expect(resB.data?.project.comment).to.not.be.undefined
      })

      it('moves project webhooks to target regional db', async () => {
        const resA = await apollo.execute(UpdateProjectRegionDocument, {
          projectId: testProject.id,
          regionKey: regionKey2
        })
        expect(resA).to.not.haveGraphQLErrors()

        const resB = await apollo.execute(GetRegionalProjectWebhookDocument, {
          projectId: testProject.id,
          webhookId: testWebhookId
        })
        expect(resB).to.not.haveGraphQLErrors()

        expect(resB.data?.project.webhooks.items.length).to.equal(1)
      })

      it('moves project files and associated blobs to target regional db and object storage', async () => {
        const resA = await apollo.execute(UpdateProjectRegionDocument, {
          projectId: testProject.id,
          regionKey: regionKey2
        })
        expect(resA).to.not.haveGraphQLErrors()

        const resB = await apollo.execute(GetRegionalProjectBlobDocument, {
          projectId: testProject.id,
          blobId: testBlobId
        })
        expect(resB).to.not.haveGraphQLErrors()

        expect(resB.data?.project.blob).to.not.be.undefined
      })

      it('moves project files and associated blobs to target regional db and object storage', async () => {
        const res = await apollo.execute(UpdateProjectRegionDocument, {
          projectId: testProject.id,
          regionKey: regionKey2
        })

        expect(res).to.not.haveGraphQLErrors()

        const blobMetadata = await tables
          .blobStorage(sourceRegionDb)
          .select('*')
          .where({ id: testBlobId })
          .first()
        expect(blobMetadata).to.not.be.undefined

        const blob = await targetRegionObjectStorage.client.send(
          new HeadObjectCommand({
            Bucket: targetRegionObjectStorage.bucket,
            Key: getObjectKey(testProject.id, testBlobId)
          })
        )
        expect(blob).to.not.be.undefined
      })
    })
  : void 0<|MERGE_RESOLUTION|>--- conflicted
+++ resolved
@@ -1,40 +1,9 @@
 import { db } from '@/db/knex'
-<<<<<<< HEAD
 import { AutomationRecord, AutomationRunRecord } from '@/modules/automate/helpers/types'
 import { CommentRecord } from '@/modules/comments/helpers/types'
-=======
-import {
-  AutomationFunctionRunRecord,
-  AutomationRecord,
-  AutomationRevisionFunctionRecord,
-  AutomationRevisionRecord,
-  AutomationRunRecord,
-  AutomationRunTriggerRecord,
-  AutomationTokenRecord,
-  AutomationTriggerDefinitionRecord
-} from '@/modules/automate/helpers/types'
-import { ObjectStorage } from '@/modules/blobstorage/clients/objectStorage'
-import { getObjectKey } from '@/modules/blobstorage/helpers/blobs'
-import { BlobStorageRecord } from '@/modules/blobstorage/helpers/types'
-import { BlobStorage } from '@/modules/blobstorage/repositories'
-import { CommentRecord } from '@/modules/comments/helpers/types'
-import {
-  AutomationFunctionRuns,
-  AutomationRevisionFunctions,
-  AutomationRevisions,
-  AutomationRuns,
-  AutomationRunTriggers,
-  AutomationTokens,
-  AutomationTriggers,
-  Comments,
-  FileUploads
-} from '@/modules/core/dbSchema'
->>>>>>> 025ae104
 import { AllScopes } from '@/modules/core/helpers/mainConstants'
 import { createRandomEmail } from '@/modules/core/helpers/testHelpers'
 import { grantStreamPermissionsFactory } from '@/modules/core/repositories/streams'
-import { FileUploadRecord } from '@/modules/fileuploads/helpers/types'
-import { getRegionObjectStorage } from '@/modules/multiregion/utils/blobStorageSelector'
 import { getDb } from '@/modules/multiregion/utils/dbSelector'
 import {
   createWebhookConfigFactory,
@@ -89,43 +58,12 @@
   waitForRegionUser
 } from '@/test/speckle-helpers/regions'
 import { BasicTestStream, createTestStream } from '@/test/speckle-helpers/streamHelper'
-import { HeadObjectCommand } from '@aws-sdk/client-s3'
 import { Roles } from '@speckle/shared'
 import { expect } from 'chai'
 import cryptoRandomString from 'crypto-random-string'
 import { Knex } from 'knex'
 import { SetOptional } from 'type-fest'
 
-<<<<<<< HEAD
-=======
-const tables = {
-  projects: (db: Knex) => db.table<StreamRecord>('streams'),
-  models: (db: Knex) => db.table<BranchRecord>('branches'),
-  versions: (db: Knex) => db.table<CommitRecord>('commits'),
-  streamCommits: (db: Knex) => db.table<StreamCommitRecord>('stream_commits'),
-  branchCommits: (db: Knex) => db.table<BranchCommitRecord>('branch_commits'),
-  objects: (db: Knex) => db.table<ObjectRecord>('objects'),
-  automations: (db: Knex) => db.table<AutomationRecord>('automations'),
-  automationTokens: (db: Knex) => db<AutomationTokenRecord>(AutomationTokens.name),
-  automationRevisions: (db: Knex) =>
-    db<AutomationRevisionRecord>(AutomationRevisions.name),
-  automationTriggers: (db: Knex) =>
-    db<AutomationTriggerDefinitionRecord>(AutomationTriggers.name),
-  automationRevisionFunctions: (db: Knex) =>
-    db<AutomationRevisionFunctionRecord>(AutomationRevisionFunctions.name),
-  automationRuns: (db: Knex) => db<AutomationRunRecord>(AutomationRuns.name),
-  automationRunTriggers: (db: Knex) =>
-    db<AutomationRunTriggerRecord>(AutomationRunTriggers.name),
-  automationFunctionRuns: (db: Knex) =>
-    db<AutomationFunctionRunRecord>(AutomationFunctionRuns.name),
-  comments: (db: Knex) => db.table<CommentRecord>(Comments.name),
-  webhooks: (db: Knex) => db.table<Webhook>('webhooks_config'),
-  webhookEvents: (db: Knex) => db.table<WebhookEvent>('webhooks_events'),
-  blobStorage: (db: Knex) => db.table<BlobStorageRecord>(BlobStorage.name),
-  fileUploads: (db: Knex) => db.table<FileUploadRecord>(FileUploads.name)
-}
-
->>>>>>> 025ae104
 const grantStreamPermissions = grantStreamPermissionsFactory({ db })
 
 describe('Workspace project GQL CRUD', () => {
@@ -418,11 +356,6 @@
 
       let apollo: TestApolloServer
       let sourceRegionDb: Knex
-<<<<<<< HEAD
-=======
-      let targetRegionDb: Knex
-      let targetRegionObjectStorage: ObjectStorage
->>>>>>> 025ae104
 
       before(async () => {
         await createTestUser(adminUser)
@@ -430,13 +363,6 @@
 
         apollo = await testApolloServer({ authUserId: adminUser.id })
         sourceRegionDb = await getDb({ regionKey: regionKey1 })
-<<<<<<< HEAD
-=======
-        targetRegionDb = await getDb({ regionKey: regionKey2 })
-        targetRegionObjectStorage = await getRegionObjectStorage({
-          regionKey: regionKey2
-        })
->>>>>>> 025ae104
       })
 
       beforeEach(async () => {
@@ -591,81 +517,15 @@
         })
         expect(resA).to.not.haveGraphQLErrors()
 
-<<<<<<< HEAD
         const resB = await apollo.execute(GetRegionalProjectAutomationDocument, {
-=======
-        expect(res).to.not.haveGraphQLErrors()
-
-        // TODO: Replace with gql query when possible
-        const automation = await tables
-          .automations(targetRegionDb)
-          .select('*')
-          .where({ id: testAutomation.id })
-          .first()
-        expect(automation).to.not.be.undefined
-
-        const automationToken = await tables
-          .automationTokens(targetRegionDb)
-          .select('*')
-          .where({ automationId: testAutomation.id })
-          .first()
-        expect(automationToken).to.not.be.undefined
-        expect(automationToken?.automateToken).to.equal(
-          testAutomationToken.automateToken
-        )
-
-        const automationRevision = await tables
-          .automationRevisions(targetRegionDb)
-          .select('*')
-          .where({ automationId: testAutomation.id })
-          .first()
-        expect(automationRevision).to.not.be.undefined
-        expect(automationRevision?.id).to.equal(testAutomationRevision.id)
-
-        const automationTrigger = await tables
-          .automationTriggers(targetRegionDb)
-          .select('*')
-          .where({ automationRevisionId: testAutomationRevision.id })
-          .first()
-        expect(automationTrigger).to.not.be.undefined
-      })
-
-      it('moves project automation runs to target regional db', async () => {
-        const res = await apollo.execute(UpdateProjectRegionDocument, {
->>>>>>> 025ae104
           projectId: testProject.id,
           automationId: testAutomation.id
         })
         expect(resB).to.not.haveGraphQLErrors()
 
-<<<<<<< HEAD
         expect(resB.data?.project.automation.id).to.equal(testAutomation.id)
         expect(resB.data?.project.automation.runs.items.at(0)?.id).to.equal(
           testAutomationRun.id
-=======
-        expect(res).to.not.haveGraphQLErrors()
-
-        // TODO: Replace with gql query when possible
-        const automationRun = await tables
-          .automationRuns(targetRegionDb)
-          .select('*')
-          .where({ id: testAutomationRun.id })
-          .first()
-        expect(automationRun).to.not.be.undefined
-
-        const automationRunTriggers = await tables
-          .automationRunTriggers(targetRegionDb)
-          .select('*')
-          .where({ automationRunId: testAutomationRun.id })
-        expect(automationRunTriggers.length).to.not.equal(0)
-
-        const automationFunctionRuns = await tables
-          .automationFunctionRuns(targetRegionDb)
-          .select('*')
-          .where({ runId: testAutomationRun.id })
-        expect(automationFunctionRuns.length).to.equal(
-          testAutomationFunctionRuns.length
->>>>>>> 025ae104
         )
         expect(
           resB.data?.project.automation.runs.items.at(0)?.functionRuns.length
@@ -679,22 +539,11 @@
         })
         expect(resA).to.not.haveGraphQLErrors()
 
-<<<<<<< HEAD
         const resB = await apollo.execute(GetRegionalProjectCommentDocument, {
           projectId: testProject.id,
           commentId: testComment.id
         })
         expect(resB).to.not.haveGraphQLErrors()
-=======
-        expect(res).to.not.haveGraphQLErrors()
-
-        // TODO: Replace with gql query when possible
-        const comment = await tables
-          .comments(targetRegionDb)
-          .select('*')
-          .where({ id: testComment.id })
-          .first()
->>>>>>> 025ae104
 
         expect(resB.data?.project.comment).to.not.be.undefined
       })
@@ -732,27 +581,19 @@
       })
 
       it('moves project files and associated blobs to target regional db and object storage', async () => {
-        const res = await apollo.execute(UpdateProjectRegionDocument, {
-          projectId: testProject.id,
-          regionKey: regionKey2
-        })
-
-        expect(res).to.not.haveGraphQLErrors()
-
-        const blobMetadata = await tables
-          .blobStorage(sourceRegionDb)
-          .select('*')
-          .where({ id: testBlobId })
-          .first()
-        expect(blobMetadata).to.not.be.undefined
-
-        const blob = await targetRegionObjectStorage.client.send(
-          new HeadObjectCommand({
-            Bucket: targetRegionObjectStorage.bucket,
-            Key: getObjectKey(testProject.id, testBlobId)
-          })
-        )
-        expect(blob).to.not.be.undefined
+        const resA = await apollo.execute(UpdateProjectRegionDocument, {
+          projectId: testProject.id,
+          regionKey: regionKey2
+        })
+        expect(resA).to.not.haveGraphQLErrors()
+
+        const resB = await apollo.execute(GetRegionalProjectBlobDocument, {
+          projectId: testProject.id,
+          blobId: testBlobId
+        })
+        expect(resB).to.not.haveGraphQLErrors()
+
+        expect(resB.data?.project.blob).to.not.be.undefined
       })
     })
   : void 0