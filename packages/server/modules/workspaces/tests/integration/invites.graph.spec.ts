--- conflicted
+++ resolved
@@ -80,10 +80,6 @@
 } from '@/modules/core/repositories/userEmails'
 import { getEventBus } from '@/modules/shared/services/eventBus'
 import { markUserEmailAsVerifiedFactory } from '@/modules/core/services/users/emailVerification'
-<<<<<<< HEAD
-import { WorkspaceProtectedError } from '@/modules/workspaces/errors/workspace'
-=======
->>>>>>> a8c08ac2
 import { createRandomPassword } from '@/modules/core/helpers/testHelpers'
 
 enum InviteByTarget {
@@ -241,8 +237,6 @@
     name: 'My First Workspace',
     id: '',
     ownerId: '',
-<<<<<<< HEAD
-=======
     domainBasedMembershipProtectionEnabled: false
   }
 
@@ -250,7 +244,6 @@
     name: 'My Domain protected workspace',
     id: '',
     ownerId: '',
->>>>>>> a8c08ac2
     domainBasedMembershipProtectionEnabled: true
   }
 
@@ -376,37 +369,18 @@
         expect(res.data?.workspaceMutations?.invites?.create).to.not.be.ok
       })
 
-<<<<<<< HEAD
-      it('should throw an error when trying to invite a user as a memeber without email matching domain and domain protection is enabled', async () => {
-        await addDomainToWorkspaceFactory({
-          findEmailsByUserId: findEmailsByUserIdFactory({ db }),
-          storeWorkspaceDomain: storeWorkspaceDomainFactory({ db }),
-          getWorkspace: getWorkspaceFactory({ db }),
-          upsertWorkspace: upsertWorkspaceFactory({ db }),
-          emitWorkspaceEvent: getEventBus().emit,
-          getDomains: getWorkspaceDomainsFactory({ db })
-        })({ userId: me.id, workspaceId: myFirstWorkspace.id, domain: 'example.org' })
-
-        const res = await gqlHelpers.createInvite({
-          workspaceId: myFirstWorkspace.id,
-=======
       it('should throw an error when trying to invite a user as a member without email matching domain and domain protection is enabled', async () => {
         const res = await gqlHelpers.createInvite({
           workspaceId: domainProtectedWorkspace.id,
->>>>>>> a8c08ac2
           input: {
             userId: otherGuy.id,
             role: WorkspaceRole.Member
           }
         })
 
-<<<<<<< HEAD
-        expect(res).to.haveGraphQLErrors(new WorkspaceProtectedError().message)
-=======
         expect(res).to.haveGraphQLErrors(
           'The target user has no verified emails matching the domain policies'
         )
->>>>>>> a8c08ac2
         expect(res.data?.workspaceMutations?.invites?.create).to.not.be.ok
       })
 
