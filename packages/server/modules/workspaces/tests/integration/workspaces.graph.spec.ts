--- conflicted
+++ resolved
@@ -483,13 +483,8 @@
 
         expect(res).to.not.haveGraphQLErrors()
         const { subTotal, currency, items, total, discount } =
-<<<<<<< HEAD
           res.data!.workspace.billing?.cost ?? {}
-        expect(subTotal).to.equal(70 + 50 + 10)
-=======
-          res.data!.workspace.billing.cost
         expect(subTotal).to.equal(49 + 49 + 15 + 2 * 5)
->>>>>>> 7c6ea464
         expect(currency).to.equal('GBP')
         expect(items).to.deep.equal([
           {
