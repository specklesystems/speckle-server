--- conflicted
+++ resolved
@@ -8,11 +8,8 @@
   getWorkspaceRolesForUserFactory,
   deleteWorkspaceFactory,
   storeWorkspaceDomainFactory,
-<<<<<<< HEAD
-  getUserDiscoverableWorkspacesFactory
-=======
+  getUserDiscoverableWorkspacesFactory,
   getWorkspaceWithDomainsFactory
->>>>>>> ecf9234b
 } from '@/modules/workspaces/repositories/workspaces'
 import db from '@/db/knex'
 import cryptoRandomString from 'crypto-random-string'
@@ -24,15 +21,12 @@
   BasicTestWorkspace,
   createTestWorkspace
 } from '@/modules/workspaces/tests/helpers/creation'
-<<<<<<< HEAD
 import {
   createUserEmailFactory,
   updateUserEmailFactory
 } from '@/modules/core/repositories/userEmails'
 import { Roles } from '@speckle/shared'
-=======
 import { createRandomPassword } from '@/modules/core/helpers/testHelpers'
->>>>>>> ecf9234b
 
 const getWorkspace = getWorkspaceFactory({ db })
 const upsertWorkspace = upsertWorkspaceFactory({ db })
@@ -306,7 +300,6 @@
     })
   })
 
-<<<<<<< HEAD
   describe('getDiscoverableWorkspacesForUserFactory creates a function, that', () => {
     afterEach(async () => {
       const workspaces = await db.table('workspaces').select('*')
@@ -511,7 +504,56 @@
           domain: 'example.org',
           workspaceId: workspace.id,
           verified: true,
-=======
+          createdAt: new Date(),
+          updatedAt: new Date(),
+          createdByUserId: user.id
+        }
+      })
+      await upsertWorkspaceRole({
+        userId: user.id,
+        workspaceId: workspace.id,
+        role: Roles.Workspace.Member
+      })
+
+      const workspaces = await getUserDiscoverableWorkspaces({
+        domains: ['example.org']
+      })
+
+      expect(workspaces.length).to.equal(0)
+    })
+
+    it('should not return workspaces that are not discoverable', async () => {
+      const user = await createAndStoreTestUser()
+      await updateUserEmail({
+        query: {
+          email: user.email
+        },
+        update: {
+          verified: true
+        }
+      })
+
+      const workspace = await createAndStoreTestWorkspace()
+      await storeWorkspaceDomain({
+        workspaceDomain: {
+          id: cryptoRandomString({ length: 6 }),
+          domain: 'example.org',
+          workspaceId: workspace.id,
+          verified: true,
+          createdAt: new Date(),
+          updatedAt: new Date(),
+          createdByUserId: user.id
+        }
+      })
+
+      const workspaces = await getUserDiscoverableWorkspaces({
+        domains: ['example.org']
+      })
+
+      expect(workspaces.length).to.equal(0)
+    })
+  })
+
   describe('getWorkspaceDomainsFactory creates a function, that', () => {
     it('returns a workspace with domains', async () => {
       const user = {
@@ -533,62 +575,15 @@
           domain: 'example.org',
           verified: true,
           workspaceId: workspace.id,
->>>>>>> ecf9234b
-          createdAt: new Date(),
-          updatedAt: new Date(),
-          createdByUserId: user.id
-        }
-      })
-<<<<<<< HEAD
-      await upsertWorkspaceRole({
-        userId: user.id,
-        workspaceId: workspace.id,
-        role: Roles.Workspace.Member
-      })
-
-      const workspaces = await getUserDiscoverableWorkspaces({
-        domains: ['example.org']
-      })
-
-      expect(workspaces.length).to.equal(0)
-    })
-
-    it('should not return workspaces that are not discoverable', async () => {
-      const user = await createAndStoreTestUser()
-      await updateUserEmail({
-        query: {
-          email: user.email
-        },
-        update: {
-          verified: true
-        }
-      })
-
-      const workspace = await createAndStoreTestWorkspace()
-      await storeWorkspaceDomain({
-        workspaceDomain: {
-          id: cryptoRandomString({ length: 6 }),
-          domain: 'example.org',
-          workspaceId: workspace.id,
-          verified: true,
-          createdAt: new Date(),
-          updatedAt: new Date(),
-          createdByUserId: user.id
-        }
-      })
-
-      const workspaces = await getUserDiscoverableWorkspaces({
-        domains: ['example.org']
-      })
-
-      expect(workspaces.length).to.equal(0)
-=======
-
+          createdAt: new Date(),
+          updatedAt: new Date(),
+          createdByUserId: user.id
+        }
+      })
       const workspaceWithDomains = await getWorkspaceWithDomainsFactory({ db })({
         id: workspace.id
       })
-      expect(workspaceWithDomains.domains.length).to.eq(1)
->>>>>>> ecf9234b
+      expect(workspaceWithDomains?.domains.length).to.eq(1)
     })
   })
 })