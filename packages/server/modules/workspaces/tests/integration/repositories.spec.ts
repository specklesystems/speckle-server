--- conflicted
+++ resolved
@@ -841,8 +841,6 @@
       })
 
       expect(workspaces.length).to.equal(1)
-<<<<<<< HEAD
-=======
       expect(workspaces[0].id).to.equal(workspace.id)
 
       const otherUserWorkspaces = await getUserDiscoverableWorkspaces({
@@ -852,7 +850,6 @@
 
       expect(otherUserWorkspaces.length).to.equal(1)
       expect(otherUserWorkspaces[0].id).to.equal(workspaceWithExistingRequest.id)
->>>>>>> db8de114
     })
   })
 
