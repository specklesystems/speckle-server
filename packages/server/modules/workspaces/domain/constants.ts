<<<<<<< HEAD
export { WorkspaceInviteResourceType } from '@/modules/workspacesCore/domain/constants'
=======
export const WorkspaceInviteResourceType = 'workspace'

export const WORKSPACE_COST_ADMIN = 70
export const WORKSPACE_COST_MEMBER = 50
export const WORKSPACE_COST_GUEST = 10
export const WORKSPACE_COST_VIEWER = 0

export const WorkspaceEarlyAdopterDiscount = {
  name: '50% Early Adopter Discount',
  amount: 0.5
}
>>>>>>> 8ed51691
<|MERGE_RESOLUTION|>--- conflicted
+++ resolved
@@ -1,7 +1,4 @@
-<<<<<<< HEAD
 export { WorkspaceInviteResourceType } from '@/modules/workspacesCore/domain/constants'
-=======
-export const WorkspaceInviteResourceType = 'workspace'
 
 export const WORKSPACE_COST_ADMIN = 70
 export const WORKSPACE_COST_MEMBER = 50
@@ -11,5 +8,4 @@
 export const WorkspaceEarlyAdopterDiscount = {
   name: '50% Early Adopter Discount',
   amount: 0.5
-}
->>>>>>> 8ed51691
+}