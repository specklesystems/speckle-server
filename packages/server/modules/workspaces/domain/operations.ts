--- conflicted
+++ resolved
@@ -240,13 +240,12 @@
   [workspaceId: string]: number
 }>
 
-<<<<<<< HEAD
-export type GetWorkspacesModelCounts = (params: { workspaceIds: string[] }) => Promise<{
+export type GetWorkspacesModelsCounts = (params: {
+  workspaceIds: string[]
+}) => Promise<{
   [workspaceId: string]: number
 }>
 
-=======
->>>>>>> f501cc4a
 /** Workspace Project Roles */
 
 type GrantWorkspaceProjectRolesArgs = {
