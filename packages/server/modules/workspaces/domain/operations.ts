import {
  WorkspaceEvents,
  WorkspaceEventsPayloads
} from '@/modules/workspacesCore/domain/events'
import { Workspace, WorkspaceAcl } from '@/modules/workspaces/domain/types'
import { WorkspaceRoles } from '@speckle/shared'
import { StreamRecord } from '@/modules/core/helpers/types'

/** Workspace */

type UpsertWorkspaceArgs = {
  workspace: Workspace
}

export type UpsertWorkspace = (args: UpsertWorkspaceArgs) => Promise<void>

type GetWorkspaceArgs = {
  workspaceId: string
}

export type GetWorkspace = (args: GetWorkspaceArgs) => Promise<Workspace | null>

/** WorkspaceRole */

type DeleteWorkspaceRoleArgs = {
  workspaceId: string
  userId: string
}

export type DeleteWorkspaceRole = (
  args: DeleteWorkspaceRoleArgs
) => Promise<WorkspaceAcl | null>

type GetWorkspaceRoleArgs = {
  workspaceId: string
  userId: string
}

export type GetWorkspaceRole = (
  args: GetWorkspaceRoleArgs
) => Promise<WorkspaceAcl | null>

type GetWorkspaceRolesArgs = {
  workspaceId: string
  roles: WorkspaceRoles[]
}

export type GetWorkspaceRoles = (args: GetWorkspaceRolesArgs) => Promise<WorkspaceAcl[]>

<<<<<<< HEAD
export type UpsertWorkspaceRole = (args: WorkspaceAcl) => Promise<void>

/** Workspace Projects */

type GetWorkspaceProjectsArgs = {
  workspaceId: string
}

export type GetWorkspaceProjects = (
  args: GetWorkspaceProjectsArgs
) => Promise<StreamRecord[]>

=======
/** Workspace */

type UpsertWorkspaceArgs = {
  workspace: Workspace
}

export type UpsertWorkspace = (args: UpsertWorkspaceArgs) => Promise<void>

type GetWorkspaceArgs = {
  workspaceId: string
}

export type GetWorkspace = (args: GetWorkspaceArgs) => Promise<Workspace | null>

/** WorkspaceRole */

type DeleteWorkspaceRoleArgs = {
  workspaceId: string
  userId: string
}

export type DeleteWorkspaceRole = (
  args: DeleteWorkspaceRoleArgs
) => Promise<WorkspaceAcl | null>

type GetWorkspaceRolesArgs = {
  workspaceId: string
}

/** Get all roles in a given workspaces. */
export type GetWorkspaceRoles = (args: GetWorkspaceRolesArgs) => Promise<WorkspaceAcl[]>

type GetWorkspaceRoleForUserArgs = {
  userId: string
  workspaceId: string
}

/** Get role for given user in a specific workspace. */
export type GetWorkspaceRoleForUser = (
  args: GetWorkspaceRoleForUserArgs
) => Promise<WorkspaceAcl | null>

type GetWorkspaceRolesForUserArgs = {
  userId: string
}

type GetWorkspaceRolesForUserOptions = {
  /** If provided, limit results to roles in given workspaces. */
  workspaceIdFilter?: string[]
}

/** Get roles for given user across several (or all) workspaces. */
export type GetWorkspaceRolesForUser = (
  args: GetWorkspaceRolesForUserArgs,
  options?: GetWorkspaceRolesForUserOptions
) => Promise<WorkspaceAcl[]>

export type UpsertWorkspaceRole = (args: WorkspaceAcl) => Promise<void>

>>>>>>> 790d9738
/** Blob */

export type StoreBlob = (args: string) => Promise<string>

/** Events */

export type EmitWorkspaceEvent = <TEvent extends WorkspaceEvents>(args: {
  event: TEvent
  payload: WorkspaceEventsPayloads[TEvent]
}) => Promise<unknown[]><|MERGE_RESOLUTION|>--- conflicted
+++ resolved
@@ -3,7 +3,6 @@
   WorkspaceEventsPayloads
 } from '@/modules/workspacesCore/domain/events'
 import { Workspace, WorkspaceAcl } from '@/modules/workspaces/domain/types'
-import { WorkspaceRoles } from '@speckle/shared'
 import { StreamRecord } from '@/modules/core/helpers/types'
 
 /** Workspace */
@@ -20,62 +19,7 @@
 
 export type GetWorkspace = (args: GetWorkspaceArgs) => Promise<Workspace | null>
 
-/** WorkspaceRole */
-
-type DeleteWorkspaceRoleArgs = {
-  workspaceId: string
-  userId: string
-}
-
-export type DeleteWorkspaceRole = (
-  args: DeleteWorkspaceRoleArgs
-) => Promise<WorkspaceAcl | null>
-
-type GetWorkspaceRoleArgs = {
-  workspaceId: string
-  userId: string
-}
-
-export type GetWorkspaceRole = (
-  args: GetWorkspaceRoleArgs
-) => Promise<WorkspaceAcl | null>
-
-type GetWorkspaceRolesArgs = {
-  workspaceId: string
-  roles: WorkspaceRoles[]
-}
-
-export type GetWorkspaceRoles = (args: GetWorkspaceRolesArgs) => Promise<WorkspaceAcl[]>
-
-<<<<<<< HEAD
-export type UpsertWorkspaceRole = (args: WorkspaceAcl) => Promise<void>
-
-/** Workspace Projects */
-
-type GetWorkspaceProjectsArgs = {
-  workspaceId: string
-}
-
-export type GetWorkspaceProjects = (
-  args: GetWorkspaceProjectsArgs
-) => Promise<StreamRecord[]>
-
-=======
-/** Workspace */
-
-type UpsertWorkspaceArgs = {
-  workspace: Workspace
-}
-
-export type UpsertWorkspace = (args: UpsertWorkspaceArgs) => Promise<void>
-
-type GetWorkspaceArgs = {
-  workspaceId: string
-}
-
-export type GetWorkspace = (args: GetWorkspaceArgs) => Promise<Workspace | null>
-
-/** WorkspaceRole */
+/** Workspace Roles */
 
 type DeleteWorkspaceRoleArgs = {
   workspaceId: string
@@ -120,7 +64,16 @@
 
 export type UpsertWorkspaceRole = (args: WorkspaceAcl) => Promise<void>
 
->>>>>>> 790d9738
+/** Workspace Projects */
+
+type GetWorkspaceProjectsArgs = {
+  workspaceId: string
+}
+
+export type GetWorkspaceProjects = (
+  args: GetWorkspaceProjectsArgs
+) => Promise<StreamRecord[]>
+
 /** Blob */
 
 export type StoreBlob = (args: string) => Promise<string>
