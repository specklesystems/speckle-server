--- conflicted
+++ resolved
@@ -345,7 +345,10 @@
   params: Pick<WorkspaceJoinRequest, 'workspaceId' | 'userId'>
 ) => Promise<boolean>
 
-<<<<<<< HEAD
+export type DenyWorkspaceJoinRequest = (
+  params: Pick<WorkspaceJoinRequest, 'workspaceId' | 'userId'>
+) => Promise<boolean>
+
 /**
  * Project regions
  */
@@ -365,9 +368,4 @@
 }) => Promise<Record<string, string[]>>
 export type CopyProjectVersions = (params: {
   projectIds: string[]
-}) => Promise<Record<string, string[]>>
-=======
-export type DenyWorkspaceJoinRequest = (
-  params: Pick<WorkspaceJoinRequest, 'workspaceId' | 'userId'>
-) => Promise<boolean>
->>>>>>> 712e9a09
+}) => Promise<Record<string, string[]>>