import { WorkspaceEvents } from '@/modules/workspacesCore/domain/events'
import { StreamRecord } from '@/modules/core/helpers/types'
import {
  Workspace,
  WorkspaceAcl,
  WorkspaceDomain,
  WorkspaceJoinRequest,
  WorkspaceJoinRequestStatus,
  WorkspaceRegionAssignment,
  WorkspaceWithDomains,
  WorkspaceWithOptionalRole
} from '@/modules/workspacesCore/domain/types'
import { EventBusPayloads } from '@/modules/shared/services/eventBus'
import {
  MaybeNullOrUndefined,
  Nullable,
  NullableKeysToOptional,
  Optional,
  PartialNullable,
  StreamRoles,
  WorkspaceRoles
} from '@speckle/shared'
import {
  WorkspaceCreationState,
  WorkspaceRoleToDefaultProjectRoleMapping
} from '@/modules/workspaces/domain/types'
import { WorkspaceTeam } from '@/modules/workspaces/domain/types'
import { Stream } from '@/modules/core/domain/streams/types'
import { TokenResourceIdentifier } from '@/modules/core/domain/tokens/types'
import { ServerRegion } from '@/modules/multiregion/domain/types'
import { SetOptional } from 'type-fest'
import { WorkspaceSeat, WorkspaceSeatType } from '@/modules/gatekeeper/domain/billing'

/** Workspace */

export type UpsertWorkspaceArgs = {
  workspace: Omit<
    SetOptional<
      NullableKeysToOptional<Workspace>,
      | 'domainBasedMembershipProtectionEnabled'
      | 'discoverabilityEnabled'
      | 'defaultProjectRole'
      | 'slug'
    >,
    'domains'
  >
}

export type UpsertWorkspace = (args: UpsertWorkspaceArgs) => Promise<void>

export type GetUserDiscoverableWorkspaces = (args: {
  domains: string[]
  userId: string
}) => Promise<Pick<Workspace, 'id' | 'name' | 'slug' | 'description' | 'logo'>[]>

export type GetWorkspace = (args: {
  workspaceId: string
  userId?: string
}) => Promise<WorkspaceWithOptionalRole | null>

export type GetWorkspaceBySlug = (args: {
  workspaceSlug: string
  userId?: string
}) => Promise<WorkspaceWithOptionalRole | null>

// Useful for dev purposes (e.g. CLI)
export type GetWorkspaceBySlugOrId = (args: {
  workspaceSlugOrId: string
}) => Promise<Workspace | null>

export type GetWorkspaces = (args: {
  workspaceIds?: string[]
  userId?: string
}) => Promise<WorkspaceWithOptionalRole[]>

export type GetWorkspacesBySlug = (args: {
  workspaceIds: string[]
  userId?: string
}) => Promise<WorkspaceWithOptionalRole[]>

export type StoreWorkspaceDomain = (args: {
  workspaceDomain: WorkspaceDomain
}) => Promise<void>

export type GetWorkspaceDomains = (args: {
  workspaceIds: string[]
}) => Promise<WorkspaceDomain[]>

type DeleteWorkspaceArgs = {
  workspaceId: string
}

export type CountDomainsByWorkspaceId = (args: {
  workspaceId: string
}) => Promise<number>

export type DeleteWorkspaceDomain = (args: { id: string }) => Promise<void>

export type GetWorkspaceWithDomains = (args: {
  id: string
}) => Promise<WorkspaceWithDomains | null>

export type DeleteWorkspace = (args: DeleteWorkspaceArgs) => Promise<void>

type CountWorkspacesArgs = {
  filter?: {
    search?: string
  }
}
export type QueryWorkspacesArgs = CountWorkspacesArgs & {
  limit: number
  cursor?: string
}
export type QueryWorkspaces = (args: QueryWorkspacesArgs) => Promise<Workspace[]>
export type CountWorkspaces = (args: CountWorkspacesArgs) => Promise<number>

/** Workspace Roles */

export type GetWorkspaceCollaboratorsArgs = {
  workspaceId: string
  limit: number
  cursor?: string
  filter?: {
    /**
     * Optionally filter by workspace role(s)
     */
    roles?: WorkspaceRoles[]
    /**
     * Optionally filter by user name or email
     */
    search?: string
  }
}

export type GetWorkspaceCollaborators = (
  args: GetWorkspaceCollaboratorsArgs
) => Promise<WorkspaceTeam>

type GetWorkspaceCollaboratorsTotalCountArgs = {
  workspaceId: string
}

export type GetWorkspaceCollaboratorsTotalCount = (
  args: GetWorkspaceCollaboratorsTotalCountArgs
) => Promise<number>

type DeleteWorkspaceRoleArgs = {
  workspaceId: string
  userId: string
}

export type DeleteWorkspaceRole = (
  args: DeleteWorkspaceRoleArgs
) => Promise<WorkspaceAcl | null>

type GetWorkspaceRolesArgs = {
  workspaceId: string
}

/** Get all roles in a given workspaces. */
export type GetWorkspaceRoles = (args: GetWorkspaceRolesArgs) => Promise<WorkspaceAcl[]>

type GetWorkspaceRoleForUserArgs = {
  userId: string
  workspaceId: string
}

/** Get role for given user in a specific workspace. */
export type GetWorkspaceRoleForUser = (
  args: GetWorkspaceRoleForUserArgs
) => Promise<WorkspaceAcl | null>

type GetWorkspaceRolesForUserArgs = {
  userId: string
}

type GetWorkspaceRolesForUserOptions = {
  /** If provided, limit results to roles in given workspaces. */
  workspaceIdFilter?: string[]
}

/** Get roles for given user across several (or all) workspaces. */
export type GetWorkspaceRolesForUser = (
  args: GetWorkspaceRolesForUserArgs,
  options?: GetWorkspaceRolesForUserOptions
) => Promise<WorkspaceAcl[]>

/** Repository-level change to workspace acl record */
export type UpsertWorkspaceRole = (args: WorkspaceAcl) => Promise<void>

/** Service-level change with protection against invalid role changes */
export type UpdateWorkspaceRole = (
  args: Pick<WorkspaceAcl, 'userId' | 'workspaceId' | 'role'> & {
    /**
     * If this gets triggered from a project role update, we don't want to override that project's role to the default one
     */
    skipProjectRoleUpdatesFor?: string[]
    /**
     * Only add or upgrade role, prevent downgrades
     */
    preventRoleDowngrade?: boolean
  }
) => Promise<void>

export type GetWorkspaceRoleToDefaultProjectRoleMapping = (args: {
  workspaceId: string
}) => Promise<WorkspaceRoleToDefaultProjectRoleMapping>

/** Workspace Projects */

type QueryAllWorkspaceProjectsArgs = {
  workspaceId: string
}

export type QueryAllWorkspaceProjects = (
  args: QueryAllWorkspaceProjectsArgs
) => AsyncGenerator<StreamRecord[], void, unknown>

/** Workspace Project Roles */

type GrantWorkspaceProjectRolesArgs = {
  projectId: string
  workspaceId: string
}

export type GrantWorkspaceProjectRoles = (
  args: GrantWorkspaceProjectRolesArgs
) => Promise<void>

type UpdateWorkspaceProjectRoleArgs = {
  role: {
    projectId: string
    userId: string
    // Undefined or null role means delete role
    role?: Nullable<string>
  }
  updater: {
    userId: string
    resourceAccessRules: MaybeNullOrUndefined<TokenResourceIdentifier[]>
  }
}

export type UpdateWorkspaceProjectRole = (
  args: UpdateWorkspaceProjectRoleArgs
) => Promise<Stream | undefined>

/** Events */

export type EmitWorkspaceEvent = <TEvent extends WorkspaceEvents>(args: {
  eventName: TEvent
  payload: EventBusPayloads[TEvent]
}) => Promise<void>

export type CountWorkspaceRoleWithOptionalProjectRole = (args: {
  workspaceId: string
  workspaceRole: WorkspaceRoles
  projectRole?: StreamRoles
  skipUserIds?: string[]
}) => Promise<number>

export type GetUserIdsWithRoleInWorkspace = (
  args: {
    workspaceId: string
    workspaceRole: WorkspaceRoles
  },
  options?: { limit?: number }
) => Promise<string[]>

type WorkspaceUpdateArgs = {
  workspaceId: string
  workspaceInput: PartialNullable<Omit<Workspace, 'id' | 'createdAt' | 'updatedAt'>>
}

export type UpdateWorkspace = ({
  workspaceId,
  workspaceInput
}: WorkspaceUpdateArgs) => Promise<Workspace>

/**
 * Workspace regions
 */

export type GetAvailableRegions = (params: {
  workspaceId: string
}) => Promise<ServerRegion[]>

export type AssignWorkspaceRegion = (params: {
  workspaceId: string
  regionKey: string
}) => Promise<void>

export type GetDefaultRegion = (params: {
  workspaceId: string
}) => Promise<Optional<ServerRegion>>

export type UpsertRegionAssignment = (params: {
  workspaceId: string
  regionKey: string
}) => Promise<WorkspaceRegionAssignment>

export type GetWorkspaceCreationState = (params: {
  workspaceId: string
}) => Promise<WorkspaceCreationState | null>

export type UpsertWorkspaceCreationState = (params: {
  workspaceCreationState: WorkspaceCreationState
}) => Promise<void>

export type UpdateWorkspaceJoinRequestStatus = (params: {
  workspaceId: string
  userId: string
  status: WorkspaceJoinRequestStatus
}) => Promise<number[]>

export type CreateWorkspaceJoinRequest = (params: {
  workspaceJoinRequest: Omit<WorkspaceJoinRequest, 'createdAt' | 'updatedAt'>
}) => Promise<WorkspaceJoinRequest>

export type SendWorkspaceJoinRequestReceivedEmail = (params: {
  workspace: Pick<Workspace, 'id' | 'name' | 'slug'>
  requester: { id: string; name: string; email: string }
}) => Promise<void>

export type SendWorkspaceJoinRequestApprovedEmail = (params: {
  workspace: Pick<Workspace, 'id' | 'name' | 'slug'>
  requester: { id: string; name: string; email: string }
}) => Promise<void>

export type SendWorkspaceJoinRequestDeniedEmail = (params: {
  workspace: Pick<Workspace, 'id' | 'name' | 'slug'>
  requester: { id: string; name: string; email: string }
}) => Promise<void>

export type GetWorkspaceJoinRequest = (
  params: Pick<WorkspaceJoinRequest, 'userId' | 'workspaceId'> &
    Partial<Pick<WorkspaceJoinRequest, 'status'>>
) => Promise<WorkspaceJoinRequest | undefined>

export type ApproveWorkspaceJoinRequest = (
  params: Pick<WorkspaceJoinRequest, 'workspaceId' | 'userId'>
) => Promise<boolean>

export type DenyWorkspaceJoinRequest = (
  params: Pick<WorkspaceJoinRequest, 'workspaceId' | 'userId'>
) => Promise<boolean>

/**
 * Project regions
 */

/**
 * Updates project region and moves all regional data to target regional db
 */
export type UpdateProjectRegion = (params: {
  projectId: string
  regionKey: string
}) => Promise<Stream>

/**
 * Given a count of objects successfully copied to another region, confirm that these counts
 * match the current state of the source project in its original region.
 */
export type ValidateProjectRegionCopy = (params: {
  projectId: string
  copiedRowCount: {
    models: number
    versions: number
    objects: number
    automations: number
    comments: number
    webhooks: number
  }
}) => Promise<boolean>

export type CopyWorkspace = (params: { workspaceId: string }) => Promise<string>
export type CopyProjects = (params: { projectIds: string[] }) => Promise<string[]>
export type CopyProjectModels = (params: {
  projectIds: string[]
}) => Promise<Record<string, number>>
export type CopyProjectVersions = (params: {
  projectIds: string[]
}) => Promise<Record<string, number>>
export type CopyProjectObjects = (params: {
  projectIds: string[]
}) => Promise<Record<string, number>>
export type CopyProjectAutomations = (params: {
  projectIds: string[]
}) => Promise<Record<string, number>>
<<<<<<< HEAD

export type AssignWorkspaceSeat = (
  params: Pick<WorkspaceSeat, 'userId' | 'workspaceId'> & { type?: WorkspaceSeatType }
) => Promise<WorkspaceSeat>
=======
export type CopyProjectComments = (params: {
  projectIds: string[]
}) => Promise<Record<string, number>>
export type CopyProjectWebhooks = (params: {
  projectIds: string[]
}) => Promise<Record<string, number>>
export type CopyProjectBlobs = (params: {
  projectIds: string[]
}) => Promise<Record<string, number>>
>>>>>>> 4a291740
<|MERGE_RESOLUTION|>--- conflicted
+++ resolved
@@ -386,12 +386,10 @@
 export type CopyProjectAutomations = (params: {
   projectIds: string[]
 }) => Promise<Record<string, number>>
-<<<<<<< HEAD
 
 export type AssignWorkspaceSeat = (
   params: Pick<WorkspaceSeat, 'userId' | 'workspaceId'> & { type?: WorkspaceSeatType }
 ) => Promise<WorkspaceSeat>
-=======
 export type CopyProjectComments = (params: {
   projectIds: string[]
 }) => Promise<Record<string, number>>
@@ -400,5 +398,4 @@
 }) => Promise<Record<string, number>>
 export type CopyProjectBlobs = (params: {
   projectIds: string[]
-}) => Promise<Record<string, number>>
->>>>>>> 4a291740
+}) => Promise<Record<string, number>>