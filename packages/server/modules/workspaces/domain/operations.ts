--- conflicted
+++ resolved
@@ -197,19 +197,7 @@
 
 type WorkspaceUpdateArgs = {
   workspaceId: string
-<<<<<<< HEAD
-  workspaceInput: {
-    name?: string | null
-    slug?: string | null
-    description?: string | null
-    logo?: string | null
-    defaultLogoIndex?: number | null
-    discoverabilityEnabled?: boolean | null
-    domainBasedMembershipProtectionEnabled?: boolean | null
-  }
-=======
   workspaceInput: PartialNullable<Omit<Workspace, 'id' | 'createdAt' | 'updatedAt'>>
->>>>>>> ac6dd70d
 }
 
 export type UpdateWorkspace = ({
