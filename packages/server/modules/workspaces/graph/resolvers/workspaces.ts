import { db } from '@/db/knex'
import {
  Resolvers,
  TokenResourceIdentifierType
} from '@/modules/core/graph/generated/graphql'
import { removePrivateFields } from '@/modules/core/helpers/userHelper'
import {
  updateProjectFactory,
  getRolesByUserIdFactory,
  getStreamFactory,
  deleteStreamFactory,
  revokeStreamPermissionsFactory,
  grantStreamPermissionsFactory,
  legacyGetStreamsFactory,
  getStreamCollaboratorsFactory
} from '@/modules/core/repositories/streams'
import { InviteCreateValidationError } from '@/modules/serverinvites/errors'
import {
  deleteAllResourceInvitesFactory,
  deleteInviteFactory,
  deleteInvitesByTargetFactory,
  deleteServerOnlyInvitesFactory,
  findInviteFactory,
  findUserByTargetFactory,
  insertInviteAndDeleteOldFactory,
  markInviteUpdatedFactory,
  queryAllResourceInvitesFactory,
  queryAllUserResourceInvitesFactory,
  updateAllInviteTargetsFactory
} from '@/modules/serverinvites/repositories/serverInvites'
import { buildCoreInviteEmailContentsFactory } from '@/modules/serverinvites/services/coreEmailContents'
import {
  createAndSendInviteFactory,
  resendInviteEmailFactory
} from '@/modules/serverinvites/services/creation'
import {
  cancelResourceInviteFactory,
  finalizeInvitedServerRegistrationFactory,
  finalizeResourceInviteFactory
} from '@/modules/serverinvites/services/processing'
import { createProjectInviteFactory } from '@/modules/serverinvites/services/projectInviteManagement'
import { getInvitationTargetUsersFactory } from '@/modules/serverinvites/services/retrieval'
import { authorizeResolver } from '@/modules/shared'
import { getFeatureFlags } from '@/modules/shared/helpers/envHelper'
import { getEventBus } from '@/modules/shared/services/eventBus'
import { WorkspaceInviteResourceType } from '@/modules/workspacesCore/domain/constants'
import {
  WorkspaceInvalidRoleError,
  WorkspaceJoinNotAllowedError,
  WorkspaceNotFoundError,
  WorkspacePaidPlanActiveError,
  WorkspacesNotAuthorizedError
} from '@/modules/workspaces/errors/workspace'
import {
  deleteWorkspaceFactory as repoDeleteWorkspaceFactory,
  deleteWorkspaceRoleFactory as repoDeleteWorkspaceRoleFactory,
  getWorkspaceCollaboratorsFactory,
  getWorkspaceFactory,
  getWorkspaceRolesFactory,
  getWorkspaceRolesForUserFactory,
  upsertWorkspaceFactory,
  upsertWorkspaceRoleFactory,
  workspaceInviteValidityFilter,
  getWorkspaceCollaboratorsTotalCountFactory,
  deleteWorkspaceDomainFactory as repoDeleteWorkspaceDomainFactory,
  storeWorkspaceDomainFactory,
  getWorkspaceDomainsFactory,
  getUserDiscoverableWorkspacesFactory,
  getWorkspaceWithDomainsFactory,
  getWorkspaceRoleForUserFactory,
  getWorkspaceBySlugFactory,
  countDomainsByWorkspaceIdFactory,
  getWorkspaceCreationStateFactory,
  upsertWorkspaceCreationStateFactory,
  queryWorkspacesFactory,
  countWorkspacesFactory,
  countWorkspaceRoleWithOptionalProjectRoleFactory,
  getPaginatedWorkspaceProjectsFactory
} from '@/modules/workspaces/repositories/workspaces'
import {
  buildWorkspaceInviteEmailContentsFactory,
  collectAndValidateWorkspaceTargetsFactory,
  createWorkspaceInviteFactory,
  getPendingWorkspaceCollaboratorsFactory,
  getUserPendingWorkspaceInviteFactory,
  getUserPendingWorkspaceInvitesFactory,
  processFinalizedWorkspaceInviteFactory,
  validateWorkspaceInviteBeforeFinalizationFactory
} from '@/modules/workspaces/services/invites'
import {
  addDomainToWorkspaceFactory,
  createWorkspaceFactory,
  deleteWorkspaceFactory,
  deleteWorkspaceRoleFactory,
  generateValidSlugFactory,
  updateWorkspaceFactory,
  updateWorkspaceRoleFactory,
  validateSlugFactory
} from '@/modules/workspaces/services/management'
import {
  createWorkspaceProjectFactory,
  moveProjectToWorkspaceFactory,
  queryAllWorkspaceProjectsFactory
} from '@/modules/workspaces/services/projects'
import {
  getDiscoverableWorkspacesForUserFactory,
  getWorkspacesForUserFactory
} from '@/modules/workspaces/services/retrieval'
import {
  Roles,
  WorkspaceRoles,
  removeNullOrUndefinedKeys,
  throwUncoveredError
} from '@speckle/shared'
import { chunk, omit } from 'lodash'
import {
  findEmailsByUserIdFactory,
  findVerifiedEmailsByUserIdFactory,
  createUserEmailFactory,
  ensureNoPrimaryEmailForUserFactory,
  findEmailFactory
} from '@/modules/core/repositories/userEmails'
import { joinWorkspaceFactory } from '@/modules/workspaces/services/join'
import { validateAndCreateUserEmailFactory } from '@/modules/core/services/userEmails'
import { requestNewEmailVerificationFactory } from '@/modules/emails/services/verification/request'
import {
  deleteWorkspaceDomainFactory,
  isUserWorkspaceDomainPolicyCompliantFactory
} from '@/modules/workspaces/services/domains'
import { deleteOldAndInsertNewVerificationFactory } from '@/modules/emails/repositories'
import { renderEmail } from '@/modules/emails/services/emailRendering'
import { sendEmail } from '@/modules/emails/services/sending'
import { isWorkspaceRole } from '@/modules/workspaces/domain/logic'
import {
  addOrUpdateStreamCollaboratorFactory,
  isStreamCollaboratorFactory,
  removeStreamCollaboratorFactory,
  validateStreamAccessFactory
} from '@/modules/core/services/streams/access'
import {
  filteredSubscribe,
  WorkspaceSubscriptions
} from '@/modules/shared/utils/subscriptions'
import { updateStreamRoleAndNotifyFactory } from '@/modules/core/services/streams/management'
import { getUserFactory, getUsersFactory } from '@/modules/core/repositories/users'
import { getServerInfoFactory } from '@/modules/core/repositories/server'
import { commandFactory } from '@/modules/shared/command'
import { withTransaction } from '@/modules/shared/helpers/dbHelper'
import {
  getRateLimitResult,
  isRateLimitBreached
} from '@/modules/core/services/ratelimiter'
import { RateLimitError } from '@/modules/core/errors/ratelimit'
import { getRegionDb } from '@/modules/multiregion/utils/dbSelector'
import {
  listUserExpiredSsoSessionsFactory,
  listWorkspaceSsoMembershipsByUserEmailFactory
} from '@/modules/workspaces/services/sso'
import {
  deleteSsoProviderFactory,
  getUserSsoSessionFactory,
  getWorkspaceSsoProviderFactory,
  getWorkspaceSsoProviderRecordFactory,
  listUserSsoSessionsFactory,
  listWorkspaceSsoMembershipsFactory
} from '@/modules/workspaces/repositories/sso'
import { getDecryptor } from '@/modules/workspaces/helpers/sso'
import { getFunctionsFactory } from '@/modules/automate/clients/executionEngine'
import {
  ExecutionEngineFailedResponseError,
  ExecutionEngineNetworkError
} from '@/modules/automate/errors/executionEngine'
import { getDefaultRegionFactory } from '@/modules/workspaces/repositories/regions'
import { convertFunctionToGraphQLReturn } from '@/modules/automate/services/functionManagement'
import {
  getWorkspacePlanFactory,
  getWorkspaceWithPlanFactory,
  upsertWorkspacePlanFactory
} from '@/modules/gatekeeper/repositories/billing'
import { Knex } from 'knex'
import { getPaginatedItemsFactory } from '@/modules/shared/services/paginatedItems'
import { BadRequestError } from '@/modules/shared/errors'
import {
  dismissWorkspaceJoinRequestFactory,
  requestToJoinWorkspaceFactory
} from '@/modules/workspaces/services/workspaceJoinRequests'
import {
  createWorkspaceJoinRequestFactory,
  updateWorkspaceJoinRequestStatusFactory
} from '@/modules/workspaces/repositories/workspaceJoinRequests'
import { sendWorkspaceJoinRequestReceivedEmailFactory } from '@/modules/workspaces/services/workspaceJoinRequestEmails/received'
import { getProjectFactory } from '@/modules/core/repositories/projects'
import { getProjectRegionKey } from '@/modules/multiregion/utils/regionSelector'
import { scheduleJob } from '@/modules/multiregion/services/queue'
import { updateWorkspacePlanFactory } from '@/modules/gatekeeper/services/workspacePlans'
import { GetWorkspaceCollaboratorsArgs } from '@/modules/workspaces/domain/operations'
import { WorkspaceTeamMember } from '@/modules/workspaces/domain/types'
import { UsersMeta } from '@/modules/core/dbSchema'
import { setUserActiveWorkspaceFactory } from '@/modules/workspaces/repositories/users'
import { getGenericRedis } from '@/modules/shared/redis/redis'
import {
  AuthCodePayloadAction,
  createStoredAuthCodeFactory
} from '@/modules/automate/services/authCode'
import { ensureValidWorkspaceRoleSeatFactory } from '@/modules/workspaces/services/workspaceSeat'
import {
  createWorkspaceSeatFactory,
  getWorkspaceRolesAndSeatsFactory,
  getWorkspaceUserSeatFactory
} from '@/modules/gatekeeper/repositories/workspaceSeat'
import { throwIfResourceAccessNotAllowed } from '@/modules/core/helpers/token'
import {
  mapAuthToServerError,
  throwIfAuthNotOk
} from '@/modules/shared/helpers/errorHelper'
import { withOperationLogging } from '@/observability/domain/businessLogging'

const eventBus = getEventBus()
const getServerInfo = getServerInfoFactory({ db })
const getUser = getUserFactory({ db })
const getUsers = getUsersFactory({ db })
const getStream = getStreamFactory({ db })
const requestNewEmailVerification = requestNewEmailVerificationFactory({
  findEmail: findEmailFactory({ db }),
  getUser,
  getServerInfo,
  deleteOldAndInsertNewVerification: deleteOldAndInsertNewVerificationFactory({ db }),
  renderEmail,
  sendEmail
})

const buildCollectAndValidateResourceTargets = () =>
  collectAndValidateWorkspaceTargetsFactory({
    getStream,
    getWorkspace: getWorkspaceFactory({ db }),
    getWorkspaceDomains: getWorkspaceDomainsFactory({ db }),
    findVerifiedEmailsByUserId: findVerifiedEmailsByUserIdFactory({ db })
  })

const buildCreateAndSendServerOrProjectInvite = () =>
  createAndSendInviteFactory({
    findUserByTarget: findUserByTargetFactory({ db }),
    insertInviteAndDeleteOld: insertInviteAndDeleteOldFactory({ db }),
    collectAndValidateResourceTargets: buildCollectAndValidateResourceTargets(),
    buildInviteEmailContents: buildCoreInviteEmailContentsFactory({
      getStream
    }),
    emitEvent: ({ eventName, payload }) =>
      getEventBus().emit({
        eventName,
        payload
      }),
    getUser,
    getServerInfo
  })

const buildCreateAndSendWorkspaceInvite = () =>
  createAndSendInviteFactory({
    findUserByTarget: findUserByTargetFactory({ db }),
    insertInviteAndDeleteOld: insertInviteAndDeleteOldFactory({ db }),
    collectAndValidateResourceTargets: buildCollectAndValidateResourceTargets(),
    buildInviteEmailContents: buildWorkspaceInviteEmailContentsFactory({
      getStream,
      getWorkspace: getWorkspaceFactory({ db })
    }),
    emitEvent: ({ eventName, payload }) =>
      getEventBus().emit({
        eventName,
        payload
      }),
    getUser,
    getServerInfo
  })
const validateStreamAccess = validateStreamAccessFactory({ authorizeResolver })
const isStreamCollaborator = isStreamCollaboratorFactory({
  getStream
})
const removeStreamCollaborator = removeStreamCollaboratorFactory({
  validateStreamAccess,
  isStreamCollaborator,
  revokeStreamPermissions: revokeStreamPermissionsFactory({ db }),
  emitEvent: getEventBus().emit
})
const updateStreamRoleAndNotify = updateStreamRoleAndNotifyFactory({
  isStreamCollaborator,
  addOrUpdateStreamCollaborator: addOrUpdateStreamCollaboratorFactory({
    validateStreamAccess,
    getUser,
    grantStreamPermissions: grantStreamPermissionsFactory({ db }),
    emitEvent: getEventBus().emit
  }),
  removeStreamCollaborator
})

const { FF_WORKSPACES_MODULE_ENABLED, FF_MOVE_PROJECT_REGION_ENABLED } =
  getFeatureFlags()

export = FF_WORKSPACES_MODULE_ENABLED
  ? ({
      Query: {
        workspace: async (_parent, args, ctx) => {
          const workspace = await ctx.loaders.workspaces!.getWorkspace.load(args.id)
          if (!workspace) {
            throw new WorkspaceNotFoundError()
          }

          await authorizeResolver(
            ctx.userId,
            args.id,
            Roles.Workspace.Guest,
            ctx.resourceAccessRules
          )

          return workspace
        },
        workspaceBySlug: async (_parent, args, ctx) => {
          const workspace = await getWorkspaceBySlugFactory({ db })({
            workspaceSlug: args.slug
          })

          if (!workspace) {
            throw new WorkspaceNotFoundError()
          }

          await authorizeResolver(
            ctx.userId,
            workspace.id,
            Roles.Workspace.Guest,
            ctx.resourceAccessRules
          )

          return workspace
        },
        workspaceSsoByEmail: async (_parent, args) => {
          const workspaces = await listWorkspaceSsoMembershipsByUserEmailFactory({
            findEmail: findEmailFactory({ db }),
            listWorkspaceSsoMemberships: listWorkspaceSsoMembershipsFactory({ db })
          })({
            userEmail: args.email
          })
          return workspaces
        },
        workspaceInvite: async (_parent, args, ctx) => {
          const getPendingInvite = getUserPendingWorkspaceInviteFactory({
            findInvite: findInviteFactory({
              db,
              filterQuery: workspaceInviteValidityFilter
            }),
            getUser,
            getWorkspaceBySlug: getWorkspaceBySlugFactory({ db })
          })

          const useSlug = !!args.options?.useSlug

          return await getPendingInvite({
            userId: ctx.userId!,
            token: args.token,
            ...(useSlug
              ? { workspaceSlug: args.workspaceId }
              : { workspaceId: args.workspaceId })
          })
        },
        validateWorkspaceSlug: async (_parent, args) => {
          const validateSlug = validateSlugFactory({
            getWorkspaceBySlug: getWorkspaceBySlugFactory({ db })
          })
          await validateSlug({ slug: args.slug })
          return true
        }
      },
      Mutation: {
        workspaceMutations: () => ({}),
        admin: () => ({})
      },
      ProjectInviteMutations: {
        async createForWorkspace(_parent, args, ctx) {
<<<<<<< HEAD
          const projectId = args.projectId
          await authorizeResolver(
            ctx.userId,
            projectId,
            Roles.Stream.Owner,
            ctx.resourceAccessRules
          )
=======
          const { projectId } = args
>>>>>>> 0f96dfbe

          const inviteCount = args.inputs.length
          if (inviteCount > 10 && ctx.role !== Roles.Server.Admin) {
            throw new InviteCreateValidationError(
              'Maximum 10 invites can be sent at once by non admins'
            )
          }

<<<<<<< HEAD
          const logger = ctx.log.child({
            projectId,
            streamId: projectId, //legacy
            inviteCount
          })

=======
          throwIfResourceAccessNotAllowed({
            resourceId: args.projectId,
            resourceType: TokenResourceIdentifierType.Project,
            resourceAccessRules: ctx.resourceAccessRules
          })

          const canInvite = await ctx.authPolicies.project.canInvite({
            userId: ctx.userId,
            projectId
          })
          if (!canInvite.isOk) {
            throw mapAuthToServerError(canInvite.error)
          }

>>>>>>> 0f96dfbe
          const createProjectInvite = createProjectInviteFactory({
            createAndSendInvite: buildCreateAndSendServerOrProjectInvite(),
            getStream
          })

          const inputBatches = chunk(args.inputs, 10)
          for (const batch of inputBatches) {
            await Promise.all(
              batch.map((i) => {
                const workspaceRole = i.workspaceRole
                if (
                  workspaceRole &&
                  !(Object.values(Roles.Workspace) as string[]).includes(workspaceRole)
                ) {
                  throw new InviteCreateValidationError(
                    'Invalid workspace role specified: ' + workspaceRole
                  )
                }

                return withOperationLogging(
                  async () =>
                    await createProjectInvite({
                      input: {
                        ...i,
                        projectId
                      },
                      inviterId: ctx.userId!,
                      inviterResourceAccessRules: ctx.resourceAccessRules,
                      secondaryResourceRoles: workspaceRole
                        ? {
                            [WorkspaceInviteResourceType]:
                              workspaceRole as WorkspaceRoles
                          }
                        : undefined,
                      allowWorkspacedProjects: true
                    }),
                  {
                    logger,
                    operationName: 'createWorkspaceProjectInviteFromBatch',
                    operationDescription: 'Create workspace project invite from batch'
                  }
                )
              })
            )
          }
          return ctx.loaders.streams.getStream.load(projectId)
        }
      },
      AdminMutations: {
        updateWorkspacePlan: async (_parent, { input }, ctx) => {
          const { workspaceId, plan: name, status } = input
          const logger = ctx.log.child({
            workspaceId,
            workspacePlanName: name
          })

          const updateWorkspacePlan = updateWorkspacePlanFactory({
            getWorkspace: getWorkspaceFactory({ db }),
            upsertWorkspacePlan: upsertWorkspacePlanFactory({ db }),
            emitEvent: getEventBus().emit
          })

          await withOperationLogging(
            async () => await updateWorkspacePlan({ workspaceId, name, status }),
            {
              logger,
              operationName: 'updateWorkspacePlan',
              operationDescription: 'Update workspace plan'
            }
          )
          return true
        }
      },
      WorkspaceMutations: {
        create: async (_parent, args, context) => {
          const {
            name,
            description,
            logo,
            slug,
            enableDomainDiscoverabilityForDomain
          } = args.input

          const logger = context.log

          const createWorkspace = commandFactory({
            db,
            eventBus,
            operationFactory: ({ trx, emit }) => {
              const createWorkspace = createWorkspaceFactory({
                validateSlug: validateSlugFactory({
                  getWorkspaceBySlug: getWorkspaceBySlugFactory({ db: trx })
                }),
                generateValidSlug: generateValidSlugFactory({
                  getWorkspaceBySlug: getWorkspaceBySlugFactory({ db: trx })
                }),
                upsertWorkspace: upsertWorkspaceFactory({ db: trx }),
                upsertWorkspaceRole: upsertWorkspaceRoleFactory({ db: trx }),
                emitWorkspaceEvent: emit,
                ensureValidWorkspaceRoleSeat: ensureValidWorkspaceRoleSeatFactory({
                  createWorkspaceSeat: createWorkspaceSeatFactory({ db: trx }),
                  getWorkspaceUserSeat: getWorkspaceUserSeatFactory({ db: trx }),
                  eventEmit: emit
                })
              })

              const updateWorkspace = updateWorkspaceFactory({
                validateSlug: validateSlugFactory({
                  getWorkspaceBySlug: getWorkspaceBySlugFactory({ db: trx })
                }),
                getWorkspace: getWorkspaceWithDomainsFactory({ db: trx }),
                getWorkspaceSsoProviderRecord: getWorkspaceSsoProviderFactory({
                  db: trx,
                  decrypt: getDecryptor()
                }),
                upsertWorkspace: upsertWorkspaceFactory({ db: trx }),
                emitWorkspaceEvent: emit
              })

              const addDomain = addDomainToWorkspaceFactory({
                getWorkspace: getWorkspaceFactory({ db: trx }),
                findEmailsByUserId: findEmailsByUserIdFactory({ db: trx }),
                storeWorkspaceDomain: storeWorkspaceDomainFactory({ db: trx }),
                getDomains: getWorkspaceDomainsFactory({ db: trx }),
                emitWorkspaceEvent: emit
              })

              return async () => {
                let workspace = await createWorkspace({
                  userId: context.userId!,
                  workspaceInput: {
                    name,
                    slug,
                    description: description ?? null,
                    logo: logo ?? null
                  },
                  userResourceAccessLimits: context.resourceAccessRules
                })

                if (enableDomainDiscoverabilityForDomain) {
                  // Add domain & enable discoverability
                  await addDomain({
                    workspaceId: workspace.id,
                    userId: context.userId!,
                    domain: enableDomainDiscoverabilityForDomain
                  })

                  workspace = await updateWorkspace({
                    workspaceId: workspace.id,
                    workspaceInput: {
                      discoverabilityEnabled: true
                    }
                  })
                }

                return workspace
              }
            }
          })

          return await withOperationLogging(async () => await createWorkspace(), {
            logger,
            operationName: 'createWorkspace',
            operationDescription: 'Create workspace'
          })
        },
        delete: async (_parent, args, context) => {
          const { workspaceId } = args

          await authorizeResolver(
            context.userId!,
            workspaceId,
            Roles.Workspace.Admin,
            context.resourceAccessRules
          )

          const logger = context.log.child({
            workspaceId
          })

          const workspacePlan = await getWorkspacePlanFactory({ db })({ workspaceId })
          if (workspacePlan) {
            switch (workspacePlan.name) {
              case 'team':
              case 'teamUnlimited':
              case 'pro':
              case 'proUnlimited':
              case 'starter':
              case 'plus':
              case 'business':
                switch (workspacePlan.status) {
                  case 'cancelationScheduled':
                  case 'valid':
                  case 'paymentFailed':
                    throw new WorkspacePaidPlanActiveError()
                  case 'canceled':
                  case 'trial':
                  case 'expired':
                    break
                  default:
                    throwUncoveredError(workspacePlan)
                }
              case 'free':
              case 'unlimited':
              case 'academia':
              case 'starterInvoiced':
              case 'plusInvoiced':
              case 'businessInvoiced':
              case 'proUnlimitedInvoiced':
              case 'teamUnlimitedInvoiced':
                break
              default:
                throwUncoveredError(workspacePlan)
            }
          }

          const deleteWorkspaceFrom = (db: Knex) =>
            deleteWorkspaceFactory({
              deleteWorkspace: repoDeleteWorkspaceFactory({ db }),
              deleteProject: deleteStreamFactory({ db }),
              deleteAllResourceInvites: deleteAllResourceInvitesFactory({ db }),
              queryAllWorkspaceProjects: queryAllWorkspaceProjectsFactory({
                getStreams: legacyGetStreamsFactory({ db })
              }),
              deleteSsoProvider: deleteSsoProviderFactory({ db }),
              emitWorkspaceEvent: getEventBus().emit
            })

          // this should be turned into a get all regions and map over the regions...
          const region = await getDefaultRegionFactory({ db })({ workspaceId })
          if (region) {
            const regionDb = await getRegionDb({ regionKey: region.key })
            await withOperationLogging(
              async () => await deleteWorkspaceFrom(regionDb)({ workspaceId }),
              {
                logger: logger.child({ regionKey: region.key }),
                operationName: 'deleteWorkspaceFromRegion',
                operationDescription: 'Delete workspace from region'
              }
            )
          }

          await withOperationLogging(
            async () => await deleteWorkspaceFrom(db)({ workspaceId }),
            {
              logger,
              operationName: 'deleteWorkspace',
              operationDescription: 'Delete workspace'
            }
          )

          return true
        },
        update: async (_parent, args, context) => {
          const { id: workspaceId, ...workspaceInput } = args.input

          await authorizeResolver(
            context.userId!,
            workspaceId,
            Roles.Workspace.Admin,
            context.resourceAccessRules
          )

          const logger = context.log.child({
            workspaceId
          })

          const updateWorkspace = updateWorkspaceFactory({
            validateSlug: validateSlugFactory({
              getWorkspaceBySlug: getWorkspaceBySlugFactory({ db })
            }),
            getWorkspace: getWorkspaceWithDomainsFactory({ db }),
            getWorkspaceSsoProviderRecord: getWorkspaceSsoProviderFactory({
              db,
              decrypt: getDecryptor()
            }),
            upsertWorkspace: upsertWorkspaceFactory({ db }),
            emitWorkspaceEvent: getEventBus().emit
          })

          const workspace = await withOperationLogging(
            async () =>
              await updateWorkspace({
                workspaceId,
                workspaceInput: omit(workspaceInput, ['defaultProjectRole'])
              }),
            {
              logger,
              operationName: 'updateWorkspace',
              operationDescription: 'Update workspace'
            }
          )

          return workspace
        },
        updateRole: async (_parent, args, context) => {
          const { userId, workspaceId, role } = args.input

          await authorizeResolver(
            context.userId,
            workspaceId,
            Roles.Workspace.Admin,
            context.resourceAccessRules
          )

          const logger = context.log.child({
            workspaceId
          })

          if (!role) {
            // this is currently not working with the command factory
            // TODO: include the onWorkspaceRoleDeletedFactory listener service
            const trx = await db.transaction()
            const deleteWorkspaceRole = deleteWorkspaceRoleFactory({
              deleteWorkspaceRole: repoDeleteWorkspaceRoleFactory({ db: trx }),
              getWorkspaceRoles: getWorkspaceRolesFactory({ db: trx }),
              emitWorkspaceEvent: getEventBus().emit
            })
            await withOperationLogging(
              async () =>
                await withTransaction(
                  deleteWorkspaceRole({ workspaceId, userId }),
                  trx
                ),
              {
                logger,
                operationName: 'deleteWorkspaceRole',
                operationDescription: 'Delete workspace role'
              }
            )
          } else {
            if (!isWorkspaceRole(role)) {
              throw new WorkspaceInvalidRoleError()
            }
            const updateWorkspaceRole = commandFactory({
              db,
              eventBus,
              operationFactory: ({ db, emit }) =>
                updateWorkspaceRoleFactory({
                  upsertWorkspaceRole: upsertWorkspaceRoleFactory({ db }),
                  getWorkspaceWithDomains: getWorkspaceWithDomainsFactory({ db }),
                  findVerifiedEmailsByUserId: findVerifiedEmailsByUserIdFactory({
                    db
                  }),
                  getWorkspaceRoles: getWorkspaceRolesFactory({ db }),
                  emitWorkspaceEvent: emit,
                  ensureValidWorkspaceRoleSeat: ensureValidWorkspaceRoleSeatFactory({
                    createWorkspaceSeat: createWorkspaceSeatFactory({ db }),
                    getWorkspaceUserSeat: getWorkspaceUserSeatFactory({ db }),
                    eventEmit: emit
                  })
                })
            })
            await withOperationLogging(
              async () =>
                await updateWorkspaceRole({
                  userId,
                  workspaceId,
                  role,
                  updatedByUserId: context.userId!
                }),
              {
                logger,
                operationName: 'updateWorkspaceRole',
                operationDescription: 'Update workspace role'
              }
            )
          }

          return await getWorkspaceFactory({ db })({
            workspaceId: args.input.workspaceId,
            userId: context.userId
          })
        },
        addDomain: async (_parent, args, context) => {
          const workspaceId = args.input.workspaceId
          await authorizeResolver(
            context.userId!,
            workspaceId,
            Roles.Workspace.Admin,
            context.resourceAccessRules
          )

          const logger = context.log.child({
            workspaceId
          })

          await withOperationLogging(
            async () =>
              await addDomainToWorkspaceFactory({
                getWorkspace: getWorkspaceFactory({ db }),
                findEmailsByUserId: findEmailsByUserIdFactory({ db }),
                storeWorkspaceDomain: storeWorkspaceDomainFactory({ db }),
                getDomains: getWorkspaceDomainsFactory({ db }),
                emitWorkspaceEvent: getEventBus().emit
              })({
                workspaceId,
                userId: context.userId!,
                domain: args.input.domain
              }),
            {
              logger,
              operationName: 'addDomainToWorkspace',
              operationDescription: 'Add domain to workspace'
            }
          )

          return await getWorkspaceFactory({ db })({
            workspaceId,
            userId: context.userId
          })
        },
        async deleteDomain(_parent, args, context) {
          const workspaceId = args.input.workspaceId
          await authorizeResolver(
            context.userId!,
            args.input.workspaceId,
            Roles.Workspace.Admin,
            context.resourceAccessRules
          )

          const logger = context.log.child({
            workspaceId
          })

          const deleteWorkspaceDomain = deleteWorkspaceDomainFactory({
            deleteWorkspaceDomain: repoDeleteWorkspaceDomainFactory({ db }),
            countDomainsByWorkspaceId: countDomainsByWorkspaceIdFactory({
              db
            }),
            updateWorkspace: updateWorkspaceFactory({
              validateSlug: validateSlugFactory({
                getWorkspaceBySlug: getWorkspaceBySlugFactory({ db })
              }),
              getWorkspace: getWorkspaceWithDomainsFactory({ db }),
              getWorkspaceSsoProviderRecord: getWorkspaceSsoProviderFactory({
                db,
                decrypt: getDecryptor()
              }),
              upsertWorkspace: upsertWorkspaceFactory({ db }),
              emitWorkspaceEvent: getEventBus().emit
            })
          })

          await withOperationLogging(
            async () =>
              await deleteWorkspaceDomain({ workspaceId, domainId: args.input.id }),
            {
              logger,
              operationName: 'deleteWorkspaceDomain',
              operationDescription: 'Delete domain from workspace'
            }
          )

          return await getWorkspaceFactory({ db })({
            workspaceId,
            userId: context.userId
          })
        },
        deleteSsoProvider: async (_parent, args, context) => {
          const workspaceId = args.workspaceId
          await authorizeResolver(
            context.userId,
            workspaceId,
            Roles.Workspace.Admin,
            context.resourceAccessRules
          )

          const logger = context.log.child({
            workspaceId
          })

          await withOperationLogging(
            async () => await deleteSsoProviderFactory({ db })({ workspaceId }),
            {
              logger,
              operationName: 'deleteWorkspaceSsoProvider',
              operationDescription: 'Delete SSO provider from workspace'
            }
          )

          return true
        },
        async join(_parent, args, context) {
          if (!context.userId) throw new WorkspaceJoinNotAllowedError()
          const workspaceId = args.input.workspaceId

          const logger = context.log.child({
            workspaceId
          })

          const joinWorkspace = joinWorkspaceFactory({
            getUserEmails: findEmailsByUserIdFactory({ db }),
            getWorkspaceWithDomains: getWorkspaceWithDomainsFactory({ db }),
            upsertWorkspaceRole: upsertWorkspaceRoleFactory({ db }),
            emitWorkspaceEvent: getEventBus().emit,
            ensureValidWorkspaceRoleSeat: ensureValidWorkspaceRoleSeatFactory({
              createWorkspaceSeat: createWorkspaceSeatFactory({ db }),
              getWorkspaceUserSeat: getWorkspaceUserSeatFactory({ db }),
              eventEmit: getEventBus().emit
            })
          })

          await withOperationLogging(
            async () => await joinWorkspace({ userId: context.userId!, workspaceId }),
            {
              logger,
              operationName: 'joinWorkspace',
              operationDescription: 'Join workspace'
            }
          )

          return await getWorkspaceFactory({ db })({
            workspaceId,
            userId: context.userId
          })
        },
        leave: async (_parent, args, context) => {
          const workspaceId = args.id

          const logger = context.log.child({
            workspaceId
          })
          // this is currently not working with the command factory
          // TODO: include the onWorkspaceRoleDeletedFactory listener service
          const trx = await db.transaction()
          const deleteWorkspaceRole = deleteWorkspaceRoleFactory({
            deleteWorkspaceRole: repoDeleteWorkspaceRoleFactory({ db: trx }),
            getWorkspaceRoles: getWorkspaceRolesFactory({ db: trx }),
            emitWorkspaceEvent: getEventBus().emit
          })
          await withOperationLogging(
            async () =>
              await withTransaction(
                deleteWorkspaceRole({ workspaceId, userId: context.userId! }),
                trx
              ),
            {
              logger,
              operationName: 'leaveWorkspace',
              operationDescription: 'Leave workspace'
            }
          )
          return true
        },
        updateCreationState: async (_parent, args, context) => {
          const workspaceId = args.input.workspaceId
          await authorizeResolver(
            context.userId!,
            args.input.workspaceId,
            Roles.Workspace.Admin,
            context.resourceAccessRules
          )
          const logger = context.log.child({
            workspaceId
          })

          await withOperationLogging(
            async () =>
              await upsertWorkspaceCreationStateFactory({ db })({
                workspaceCreationState: args.input
              }),
            {
              logger,
              operationName: 'updateWorkspaceCreationState',
              operationDescription: 'Update workspace creation state'
            }
          )
          return true
        },
        invites: () => ({}),
        projects: () => ({}),
        dismiss: async (_parent, args, ctx) => {
          const workspaceId = args.input.workspaceId
          const logger = ctx.log.child({
            workspaceId
          })
          const dismissWorkspaceJoinRequest = dismissWorkspaceJoinRequestFactory({
            getWorkspace: getWorkspaceFactory({ db }),
            updateWorkspaceJoinRequestStatus: updateWorkspaceJoinRequestStatusFactory({
              db
            })
          })
          return await withOperationLogging(
            async () =>
              await dismissWorkspaceJoinRequest({
                userId: ctx.userId!,
                workspaceId
              }),
            {
              logger,
              operationName: 'dismissWorkspaceJoinRequest',
              operationDescription: 'Dismiss workspace join request'
            }
          )
        },
        requestToJoin: async (_parent, args, ctx) => {
          const workspaceId = args.input.workspaceId
          const logger = ctx.log.child({
            workspaceId
          })

          const requestToJoin = commandFactory({
            db,
            operationFactory: ({ db }) => {
              const createWorkspaceJoinRequest = createWorkspaceJoinRequestFactory({
                db
              })
              const sendWorkspaceJoinRequestReceivedEmail =
                sendWorkspaceJoinRequestReceivedEmailFactory({
                  renderEmail,
                  sendEmail,
                  getServerInfo,
                  getWorkspaceCollaborators: getWorkspaceCollaboratorsFactory({
                    db
                  }),
                  getUserEmails: findEmailsByUserIdFactory({ db })
                })
              return requestToJoinWorkspaceFactory({
                createWorkspaceJoinRequest,
                sendWorkspaceJoinRequestReceivedEmail,
                getUserById: getUserFactory({ db }),
                getWorkspaceWithDomains: getWorkspaceWithDomainsFactory({ db }),
                getUserEmails: findEmailsByUserIdFactory({ db })
              })
            }
          })
          return await withOperationLogging(
            async () =>
              await requestToJoin({
                userId: ctx.userId!,
                workspaceId
              }),
            {
              logger,
              operationName: 'requestToJoinWorkspace',
              operationDescription: 'Request to join workspace'
            }
          )
        }
      },
      WorkspaceInviteMutations: {
        resend: async (_parent, args, ctx) => {
          const {
            input: { inviteId, workspaceId }
          } = args

          throwIfResourceAccessNotAllowed({
            resourceId: workspaceId,
            resourceType: TokenResourceIdentifierType.Workspace,
            resourceAccessRules: ctx.resourceAccessRules
          })

          const canInvite = await ctx.authPolicies.workspace.canInvite({
            userId: ctx.userId,
            workspaceId
          })
          if (!canInvite.isOk) {
            throw mapAuthToServerError(canInvite.error)
          }

          const logger = ctx.log.child({
            workspaceId,
            inviteId
          })

          const resendInviteEmail = resendInviteEmailFactory({
            buildInviteEmailContents: buildWorkspaceInviteEmailContentsFactory({
              getStream,
              getWorkspace: getWorkspaceFactory({ db })
            }),
            findUserByTarget: findUserByTargetFactory({ db }),
            findInvite: findInviteFactory({
              db,
              filterQuery: workspaceInviteValidityFilter
            }),
            markInviteUpdated: markInviteUpdatedFactory({ db }),
            getUser,
            getServerInfo
          })

          await withOperationLogging(
            async () =>
              await resendInviteEmail({
                inviteId,
                resourceFilter: {
                  resourceType: WorkspaceInviteResourceType,
                  resourceId: workspaceId
                }
              }),
            {
              logger,
              operationName: 'resendWorkspaceInvite',
              operationDescription: 'Resend workspace invite'
            }
          )

          return true
        },
        create: async (_parent, args, ctx) => {
<<<<<<< HEAD
          const workspaceId = args.workspaceId

          const logger = ctx.log.child({
            workspaceId
          })
=======
          const { workspaceId } = args

          throwIfResourceAccessNotAllowed({
            resourceId: workspaceId,
            resourceType: TokenResourceIdentifierType.Workspace,
            resourceAccessRules: ctx.resourceAccessRules
          })

          const canInvite = await ctx.authPolicies.workspace.canInvite({
            userId: ctx.userId,
            workspaceId
          })
          if (!canInvite.isOk) {
            throw mapAuthToServerError(canInvite.error)
          }

>>>>>>> 0f96dfbe
          const createInvite = createWorkspaceInviteFactory({
            createAndSendInvite: buildCreateAndSendWorkspaceInvite()
          })
          await withOperationLogging(
            async () =>
              await createInvite({
                workspaceId,
                input: args.input,
                inviterId: ctx.userId!,
                inviterResourceAccessRules: ctx.resourceAccessRules
              }),
            {
              logger,
              operationName: 'createWorkspaceInvite',
              operationDescription: 'Create workspace invite'
            }
          )

          return ctx.loaders.workspaces!.getWorkspace.load(workspaceId)
        },
        batchCreate: async (_parent, args, ctx) => {
<<<<<<< HEAD
          const workspaceId = args.workspaceId
=======
          const { workspaceId } = args

>>>>>>> 0f96dfbe
          const inviteCount = args.input.length
          if (inviteCount > 10 && ctx.role !== Roles.Server.Admin) {
            throw new InviteCreateValidationError(
              'Maximum 10 invites can be sent at once by non admins'
            )
          }

<<<<<<< HEAD
          const logger = ctx.log.child({
            workspaceId,
            inviteCount
          })

=======
          throwIfResourceAccessNotAllowed({
            resourceId: workspaceId,
            resourceType: TokenResourceIdentifierType.Workspace,
            resourceAccessRules: ctx.resourceAccessRules
          })

          const canInvite = await ctx.authPolicies.workspace.canInvite({
            userId: ctx.userId,
            workspaceId
          })
          if (!canInvite.isOk) {
            throw mapAuthToServerError(canInvite.error)
          }

>>>>>>> 0f96dfbe
          const createInvite = createWorkspaceInviteFactory({
            createAndSendInvite: buildCreateAndSendWorkspaceInvite()
          })

          const inputBatches = chunk(args.input, 10)
          for (const batch of inputBatches) {
            await Promise.all(
              batch.map((i) =>
                withOperationLogging(
                  async () =>
                    createInvite({
                      workspaceId,
                      input: i,
                      inviterId: ctx.userId!,
                      inviterResourceAccessRules: ctx.resourceAccessRules
                    }),
                  {
                    logger: logger.child({
                      targetUserId: i.userId,
                      targetEmail: i.email
                    }),
                    operationName: 'createWorkspaceInviteFromBatch',
                    operationDescription: 'Create workspace invite from batch'
                  }
                )
              )
            )
          }

          return ctx.loaders.workspaces!.getWorkspace.load(args.workspaceId)
        },
        use: async (_parent, args, ctx) => {
          const logger = ctx.log

          const finalizeInvite = finalizeResourceInviteFactory({
            findInvite: findInviteFactory({
              db,
              filterQuery: workspaceInviteValidityFilter
            }),
            deleteInvitesByTarget: deleteInvitesByTargetFactory({ db }),
            insertInviteAndDeleteOld: insertInviteAndDeleteOldFactory({ db }),
            emitEvent: ({ eventName, payload }) =>
              getEventBus().emit({
                eventName,
                payload
              }),
            validateInvite: validateWorkspaceInviteBeforeFinalizationFactory({
              getWorkspace: getWorkspaceFactory({ db })
            }),
            processInvite: processFinalizedWorkspaceInviteFactory({
              getWorkspace: getWorkspaceFactory({ db }),
              updateWorkspaceRole: updateWorkspaceRoleFactory({
                getWorkspaceWithDomains: getWorkspaceWithDomainsFactory({ db }),
                findVerifiedEmailsByUserId: findVerifiedEmailsByUserIdFactory({ db }),
                getWorkspaceRoles: getWorkspaceRolesFactory({ db }),
                upsertWorkspaceRole: upsertWorkspaceRoleFactory({ db }),
                emitWorkspaceEvent: getEventBus().emit,
                ensureValidWorkspaceRoleSeat: ensureValidWorkspaceRoleSeatFactory({
                  createWorkspaceSeat: createWorkspaceSeatFactory({ db }),
                  getWorkspaceUserSeat: getWorkspaceUserSeatFactory({ db }),
                  eventEmit: getEventBus().emit
                })
              })
            }),
            findEmail: findEmailFactory({ db }),
            validateAndCreateUserEmail: validateAndCreateUserEmailFactory({
              createUserEmail: createUserEmailFactory({ db }),
              ensureNoPrimaryEmailForUser: ensureNoPrimaryEmailForUserFactory({ db }),
              findEmail: findEmailFactory({ db }),
              updateEmailInvites: finalizeInvitedServerRegistrationFactory({
                deleteServerOnlyInvites: deleteServerOnlyInvitesFactory({ db }),
                updateAllInviteTargets: updateAllInviteTargetsFactory({ db })
              }),
              requestNewEmailVerification
            }),
            collectAndValidateResourceTargets: buildCollectAndValidateResourceTargets(),
            getUser,
            getServerInfo
          })

          await withOperationLogging(
            async () =>
              await finalizeInvite({
                finalizerUserId: ctx.userId!,
                finalizerResourceAccessLimits: ctx.resourceAccessRules,
                token: args.input.token,
                accept: args.input.accept,
                resourceType: WorkspaceInviteResourceType,
                allowAttachingNewEmail: args.input.addNewEmail ?? undefined
              }),
            {
              logger,
              operationName: 'useWorkspaceInvite',
              operationDescription: 'Use workspace invite'
            }
          )

          return true
        },
        cancel: async (_parent, args, ctx) => {
<<<<<<< HEAD
          const workspaceId = args.workspaceId
          const inviteId = args.inviteId
          await authorizeResolver(
            ctx.userId,
            workspaceId,
            Roles.Workspace.Admin,
            ctx.resourceAccessRules
          )
=======
          const { workspaceId } = args

          throwIfResourceAccessNotAllowed({
            resourceId: workspaceId,
            resourceType: TokenResourceIdentifierType.Workspace,
            resourceAccessRules: ctx.resourceAccessRules
          })

          const canInvite = await ctx.authPolicies.workspace.canInvite({
            userId: ctx.userId,
            workspaceId
          })
          if (!canInvite.isOk) {
            throw mapAuthToServerError(canInvite.error)
          }
>>>>>>> 0f96dfbe

          const logger = ctx.log.child({
            workspaceId,
            inviteId
          })

          const cancelInvite = cancelResourceInviteFactory({
            findInvite: findInviteFactory({
              db,
              filterQuery: workspaceInviteValidityFilter
            }),
            deleteInvite: deleteInviteFactory({ db }),
            validateResourceAccess: validateWorkspaceInviteBeforeFinalizationFactory({
              getWorkspace: getWorkspaceFactory({ db })
            }),
            emitEvent: getEventBus().emit
          })

          await withOperationLogging(
            async () =>
              await cancelInvite({
                resourceId: args.workspaceId,
                inviteId,
                cancelerId: ctx.userId!,
                resourceType: WorkspaceInviteResourceType,
                cancelerResourceAccessLimits: ctx.resourceAccessRules
              }),
            {
              logger,
              operationName: 'cancelWorkspaceInvite',
              operationDescription: 'Cancel workspace invite'
            }
          )
          return ctx.loaders.workspaces!.getWorkspace.load(workspaceId)
        }
      },
      WorkspaceProjectMutations: {
        create: async (_parent, args, context) => {
          const rateLimitResult = await getRateLimitResult(
            'STREAM_CREATE',
            context.userId!
          )
          if (isRateLimitBreached(rateLimitResult)) {
            throw new RateLimitError(rateLimitResult)
          }

          const logger = context.log

          const canCreate = await context.authPolicies.workspace.canCreateProject({
            userId: context.userId,
            workspaceId: args.input.workspaceId
          })
          throwIfAuthNotOk(canCreate)

          const createWorkspaceProject = createWorkspaceProjectFactory({
            getDefaultRegion: getDefaultRegionFactory({ db })
          })
          const project = await withOperationLogging(
            async () =>
              await createWorkspaceProject({
                input: args.input,
                ownerId: context.userId!
              }),
            {
              logger,
              operationName: 'createWorkspaceProject',
              operationDescription: 'Create workspace project'
            }
          )

          return project
        },
        updateRole: async (_parent, args, context) => {
          const projectId = args.input.projectId
          await authorizeResolver(
            context.userId,
            args.input.projectId,
            Roles.Stream.Owner,
            context.resourceAccessRules
          )

          const logger = context.log.child({
            projectId,
            streamId: projectId //legacy
          })
          return await withOperationLogging(
            async () =>
              await updateStreamRoleAndNotify(
                args.input,
                context.userId!,
                context.resourceAccessRules
              ),
            {
              logger,
              operationName: 'updateProjectRole',
              operationDescription: 'Update workspace project role'
            }
          )
        },
        moveToWorkspace: async (_parent, args, context) => {
          const { projectId, workspaceId } = args

          const logger = context.log.child({
            projectId,
            streamId: projectId, //legacy
            workspaceId
          })

          const canMoveToWorkspace =
            await context.authPolicies.project.canMoveToWorkspace({
              userId: context.userId,
              projectId,
              workspaceId
            })

          if (!canMoveToWorkspace.isOk) {
            throw mapAuthToServerError(canMoveToWorkspace.error)
          }

          const moveProjectToWorkspace = commandFactory({
            db,
            eventBus,
            operationFactory: ({ db, emit }) =>
              moveProjectToWorkspaceFactory({
                getProject: getProjectFactory({ db }),
                updateProject: updateProjectFactory({ db }),
                updateProjectRole: updateStreamRoleAndNotify,
                getProjectCollaborators: getStreamCollaboratorsFactory({ db }),
                getWorkspaceRolesAndSeats: getWorkspaceRolesAndSeatsFactory({ db }),
                updateWorkspaceRole: updateWorkspaceRoleFactory({
                  getWorkspaceRoles: getWorkspaceRolesFactory({ db }),
                  getWorkspaceWithDomains: getWorkspaceWithDomainsFactory({ db }),
                  findVerifiedEmailsByUserId: findVerifiedEmailsByUserIdFactory({
                    db
                  }),
                  upsertWorkspaceRole: upsertWorkspaceRoleFactory({ db }),
                  emitWorkspaceEvent: emit,
                  ensureValidWorkspaceRoleSeat: ensureValidWorkspaceRoleSeatFactory({
                    createWorkspaceSeat: createWorkspaceSeatFactory({ db }),
                    getWorkspaceUserSeat: getWorkspaceUserSeatFactory({ db }),
                    eventEmit: emit
                  })
                }),
                createWorkspaceSeat: createWorkspaceSeatFactory({ db }),
                getWorkspaceWithPlan: getWorkspaceWithPlanFactory({ db }),
                getWorkspaceDomains: getWorkspaceDomainsFactory({ db }),
                getUserEmails: findEmailsByUserIdFactory({ db })
              })
          })

          const updatedProject = await withOperationLogging(
            async () =>
              await moveProjectToWorkspace({
                projectId,
                workspaceId,
                movedByUserId: context.userId!
              }),
            {
              logger,
              operationName: 'moveProjectToWorkspace',
              operationDescription: 'Move project to workspace'
            }
          )

          // Trigger project region change, if necessary
          if (FF_MOVE_PROJECT_REGION_ENABLED) {
            const projectRegion = await getProjectRegionKey({
              projectId: updatedProject.id
            })
            const workspaceRegion = await getDefaultRegionFactory({ db })({
              workspaceId
            })

            if (!!workspaceRegion && workspaceRegion.key !== projectRegion) {
              await scheduleJob({
                type: 'move-project-region',
                payload: {
                  projectId,
                  regionKey: workspaceRegion.key
                }
              })
            }
          }

          return updatedProject
        }
      },
      Workspace: {
        defaultProjectRole: () => Roles.Stream.Reviewer,
        creationState: async (parent) => {
          return getWorkspaceCreationStateFactory({ db })({ workspaceId: parent.id })
        },
        role: async (parent, _args, ctx) => {
          const workspace = await ctx.loaders.workspaces!.getWorkspace.load(parent.id)
          return workspace?.role || null
        },
        team: async (parent, args) => {
          const roles = args.filter?.roles?.map((r) => {
            const role = r as WorkspaceRoles
            if (!Object.values(Roles.Workspace).includes(role)) {
              throw new BadRequestError(
                `The filter role ${role} is not a valid workspace role`
              )
            }
            return role
          })
          const filter = removeNullOrUndefinedKeys({
            ...args?.filter,
            roles
          })
          const team = await getPaginatedItemsFactory({
            getItems: getWorkspaceCollaboratorsFactory({ db }),
            getTotalCount: getWorkspaceCollaboratorsTotalCountFactory({ db })
          })({
            workspaceId: parent.id,
            filter,
            limit: args.limit,
            cursor: args.cursor ?? undefined
          })
          return team
        },
        teamByRole: async (parent) => {
          const { id: workspaceId } = parent

          const countWorkspaceRole = countWorkspaceRoleWithOptionalProjectRoleFactory({
            db
          })

          return {
            admins: {
              totalCount: await countWorkspaceRole({
                workspaceId,
                workspaceRole: Roles.Workspace.Admin
              })
            },
            members: {
              totalCount: await countWorkspaceRole({
                workspaceId,
                workspaceRole: Roles.Workspace.Member
              })
            },
            guests: {
              totalCount: await countWorkspaceRole({
                workspaceId,
                workspaceRole: Roles.Workspace.Guest
              })
            }
          }
        },
        invitedTeam: async (parent, args) => {
          const getPendingTeam = getPendingWorkspaceCollaboratorsFactory({
            queryAllResourceInvites: queryAllResourceInvitesFactory({
              db,
              filterQuery: workspaceInviteValidityFilter
            }),
            getInvitationTargetUsers: getInvitationTargetUsersFactory({ getUsers })
          })

          return await getPendingTeam({ workspaceId: parent.id, filter: args.filter })
        },
        projects: async (parent, args, ctx) => {
          const getWorkspaceProjects = getPaginatedWorkspaceProjectsFactory({ db })
          return await getWorkspaceProjects({
            workspaceId: parent.id,
            userId: ctx.userId!,
            ...args
          })
        },
        automateFunctions: async (parent, args, context) => {
          try {
            await authorizeResolver(
              context.userId,
              parent.id,
              Roles.Workspace.Member,
              context.resourceAccessRules
            )

            const authCode = await createStoredAuthCodeFactory({
              redis: getGenericRedis()
            })({
              userId: context.userId!,
              action: AuthCodePayloadAction.ListWorkspaceFunctions
            })

            const res = await getFunctionsFactory({
              logger: context.log
            })({
              auth: authCode,
              filters: {
                query: args.filter?.search ?? undefined,
                cursor: args.cursor ?? undefined,
                limit: args.limit,
                requireRelease: true,
                includeFeatured: true,
                includeWorkspaces: [parent.id],
                includeUsers: []
              }
            })

            if (!res) {
              return {
                cursor: null,
                totalCount: 0,
                items: []
              }
            }

            const items = res.items.map(convertFunctionToGraphQLReturn)

            return {
              items,
              cursor: res.cursor,
              totalCount: res.totalCount
            }
          } catch (e) {
            const isNotFound =
              e instanceof ExecutionEngineFailedResponseError &&
              e.response.statusMessage === 'FunctionNotFound'
            if (e instanceof ExecutionEngineNetworkError || isNotFound) {
              return {
                cursor: null,
                totalCount: 0,
                items: []
              }
            }

            throw e
          }
        },
        domains: async (parent) => {
          return await getWorkspaceDomainsFactory({ db })({ workspaceIds: [parent.id] })
        },
        sso: async (parent) => {
          return await getWorkspaceSsoProviderRecordFactory({ db })({
            workspaceId: parent.id
          })
        }
      },
      WorkspaceSso: {
        provider: async ({ workspaceId }) => {
          const provider = await getWorkspaceSsoProviderFactory({
            db,
            decrypt: getDecryptor()
          })({
            workspaceId
          })
          if (!provider) return null

          return {
            id: provider.id,
            name: provider.provider.providerName,
            clientId: provider.provider.clientId,
            issuerUrl: provider.provider.issuerUrl
          }
        },
        session: async (parent, _args, context) => {
          return await getUserSsoSessionFactory({ db })({
            userId: context.userId!,
            workspaceId: parent.workspaceId
          })
        }
      },
      WorkspaceCollaborator: {
        user: async (parent) => {
          return parent
        },
        role: async (parent) => {
          return parent.workspaceRole
        },
        joinDate: async (parent) => {
          return parent.workspaceRoleCreatedAt
        },
        projectRoles: async (parent) => {
          const projectRoles = await getRolesByUserIdFactory({ db })({
            userId: parent.id,
            workspaceId: parent.workspaceId
          })
          return projectRoles.map(({ role, resourceId }) => ({
            projectId: resourceId,
            role
          }))
        }
      },
      ProjectRole: {
        project: async (parent, _args, ctx) => {
          return await ctx.loaders.streams.getStream.load(parent.projectId)
        }
      },
      PendingWorkspaceCollaborator: {
        workspaceName: async (parent, _args, ctx) => {
          const workspace = await ctx.loaders.workspaces!.getWorkspace.load(
            parent.workspaceId
          )
          return workspace!.name
        },
        workspaceSlug: async (parent, _args, ctx) => {
          const workspace = await ctx.loaders.workspaces!.getWorkspace.load(
            parent.workspaceId
          )
          return workspace!.slug
        },
        invitedBy: async (parent, _args, ctx) => {
          const { invitedById } = parent
          if (!invitedById) return null

          const user = await ctx.loaders.users.getUser.load(invitedById)
          return user ? removePrivateFields(user) : null
        },
        token: async (parent, _args, ctx) => {
          // If it was specified with the request, just return it
          if (parent.token?.length) return parent.token

          const authedUserId = ctx.userId
          const targetUserId = parent.user?.id
          const inviteId = parent.inviteId

          // Only returning it for the user that is the pending stream collaborator
          if (!authedUserId || !targetUserId || authedUserId !== targetUserId) {
            return null
          }

          const invite = await ctx.loaders.invites.getInvite.load(inviteId)
          return invite?.token || null
        },
        email: async (parent, _args, ctx) => {
          if (!parent.user) return parent.email

          // TODO: Tests to check token & email access?

          const token = parent.token
          const authedUserId = ctx.userId
          const targetUserId = parent.user?.id

          // Only returning it for the user that is the pending stream collaborator
          // OR if the token was specified
          if (
            (!authedUserId || !targetUserId || authedUserId !== targetUserId) &&
            !token
          ) {
            return null
          }

          return parent.email
        }
      },
      User: {
        discoverableWorkspaces: async (_parent, _args, context) => {
          if (!context.userId) {
            throw new WorkspacesNotAuthorizedError()
          }

          const getDiscoverableWorkspacesForUser =
            getDiscoverableWorkspacesForUserFactory({
              findEmailsByUserId: findEmailsByUserIdFactory({ db }),
              getDiscoverableWorkspaces: getUserDiscoverableWorkspacesFactory({ db })
            })

          return await getDiscoverableWorkspacesForUser({ userId: context.userId })
        },
        expiredSsoSessions: async (_parent, _args, context) => {
          if (!context.userId) {
            throw new WorkspacesNotAuthorizedError()
          }

          const listExpiredSsoSessions = listUserExpiredSsoSessionsFactory({
            listWorkspaceSsoMemberships: listWorkspaceSsoMembershipsFactory({ db }),
            listUserSsoSessions: listUserSsoSessionsFactory({ db })
          })

          return await listExpiredSsoSessions({ userId: context.userId })
        },
        workspaces: async (_parent, _args, context) => {
          if (!context.userId) {
            throw new WorkspacesNotAuthorizedError()
          }

          const getWorkspaces = getWorkspacesForUserFactory({
            getWorkspace: getWorkspaceFactory({ db }),
            getWorkspaceRolesForUser: getWorkspaceRolesForUserFactory({ db })
          })

          const workspaces = await getWorkspaces({
            userId: context.userId
          })

          // TODO: Pagination
          return {
            items: workspaces,
            totalCount: workspaces.length
          }
        },
        workspaceInvites: async (parent) => {
          const getInvites = getUserPendingWorkspaceInvitesFactory({
            getUser,
            getUserResourceInvites: queryAllUserResourceInvitesFactory({
              db,
              filterQuery: workspaceInviteValidityFilter
            })
          })

          return await getInvites(parent.id)
        },
        async activeWorkspace(parent, _args, ctx) {
          const metaVal = await ctx.loaders.users.getUserMeta.load({
            userId: parent.id,
            key: UsersMeta.metaKey.activeWorkspace
          })

          if (!metaVal?.value) return null

          return await getWorkspaceBySlugFactory({ db })({
            workspaceSlug: metaVal.value
          })
        },
        async isProjectsActive(parent, _args, ctx) {
          const metaVal = await ctx.loaders.users.getUserMeta.load({
            userId: parent.id,
            key: UsersMeta.metaKey.isProjectsActive
          })

          return !!metaVal?.value
        }
      },
      Project: {
        workspace: async (parent, _args, context) => {
          if (!parent.workspaceId) {
            return null
          }

          const workspace = await context.loaders.workspaces!.getWorkspace.load(
            parent.workspaceId
          )
          if (!workspace) {
            throw new WorkspaceNotFoundError()
          }

          await authorizeResolver(
            context.userId,
            parent.workspaceId,
            Roles.Workspace.Guest,
            context.resourceAccessRules
          )

          return workspace
        }
      },
      AdminQueries: {
        workspaceList: async (_parent, args) => {
          return await getPaginatedItemsFactory({
            getItems: queryWorkspacesFactory({ db }),
            getTotalCount: countWorkspacesFactory({ db })
          })({
            limit: args.limit,
            cursor: args.cursor,
            filter: { search: args.query ?? undefined }
          })
        }
      },
      LimitedUser: {
        workspaceDomainPolicyCompliant: async (parent, args) => {
          const { id: userId } = parent
          const { workspaceSlug } = args
          if (!workspaceSlug) return null

          return await isUserWorkspaceDomainPolicyCompliantFactory({
            getWorkspaceBySlug: getWorkspaceBySlugFactory({ db }),
            getWorkspaceDomains: getWorkspaceDomainsFactory({ db }),
            findEmailsByUserId: findEmailsByUserIdFactory({ db })
          })({ workspaceSlug, userId })
        },
        workspaceRole: async (parent, args, context) => {
          const workspaceId = args.workspaceId
          if (!workspaceId) return null

          await authorizeResolver(
            context.userId,
            workspaceId,
            Roles.Workspace.Member,
            context.resourceAccessRules
          )

          const role = await getWorkspaceRoleForUserFactory({ db })({
            userId: parent.id,
            workspaceId
          })

          return role?.role ?? null
        }
      },
      ServerInfo: {
        workspaces: () => ({})
      },
      ServerWorkspacesInfo: {
        workspacesEnabled: () => true
      },
      LimitedWorkspace: {
        team: async (parent, args) => {
          const team = await getPaginatedItemsFactory<
            Pick<GetWorkspaceCollaboratorsArgs, 'workspaceId' | 'limit' | 'cursor'>,
            WorkspaceTeamMember
          >({
            getItems: getWorkspaceCollaboratorsFactory({ db }),
            getTotalCount: getWorkspaceCollaboratorsTotalCountFactory({ db })
          })({
            workspaceId: parent.id,
            limit: args.limit ?? 100,
            cursor: args.cursor ?? undefined
          })
          return team
        }
      },
      ActiveUserMutations: {
        async setActiveWorkspace(_parent, args, ctx) {
          const userId = ctx.userId
          if (!userId) return false

          await Promise.all([
            ctx.loaders.users.getUserMeta.clear({
              userId,
              key: UsersMeta.metaKey.activeWorkspace
            }),
            ctx.loaders.users.getUserMeta.clear({
              userId,
              key: UsersMeta.metaKey.isProjectsActive
            })
          ])

          await setUserActiveWorkspaceFactory({ db })({
            userId,
            workspaceSlug: args.slug ?? null,
            isProjectsActive: !!args.isProjectsActive
          })

          return true
        }
      },
      Subscription: {
        workspaceProjectsUpdated: {
          subscribe: filteredSubscribe(
            WorkspaceSubscriptions.WorkspaceProjectsUpdated,
            async (payload, vars, ctx) => {
              const { workspaceId, workspaceSlug } = vars
              if (!workspaceId && !workspaceSlug) return false

              const getWorkspaceBySlug = getWorkspaceBySlugFactory({ db })
              const requestedWorkspaceId =
                workspaceId ||
                (await getWorkspaceBySlug({ workspaceSlug: workspaceSlug! }))?.id
              if (!requestedWorkspaceId) return false

              if (payload.workspaceId !== requestedWorkspaceId) return false

              // TODO: Subs dont clear until actual response!! formatResponse/formatError, doesn't kick in
              // if this handler returns false
              const projectId = payload.workspaceProjectsUpdated.projectId
              const canGetMessage =
                await ctx.authPolicies.workspace.canReceiveProjectsUpdatedMessage({
                  userId: ctx.userId,
                  projectId,
                  workspaceId: requestedWorkspaceId
                })
              if (canGetMessage.isErr) {
                return false
              }

              return true
            }
          )
        },
        workspaceUpdated: {
          subscribe: filteredSubscribe(
            WorkspaceSubscriptions.WorkspaceUpdated,
            async (payload, vars, ctx) => {
              const { workspaceId, workspaceSlug } = vars
              if (!workspaceId && !workspaceSlug) return false

              const getWorkspaceBySlug = getWorkspaceBySlugFactory({ db })
              const requestedWorkspaceId =
                workspaceId ||
                (
                  await getWorkspaceBySlug({
                    workspaceSlug: workspaceSlug!
                  })
                )?.id
              if (!requestedWorkspaceId) return false

              if (payload.workspaceUpdated.id !== requestedWorkspaceId) return false
              await authorizeResolver(
                ctx.userId!,
                payload.workspaceUpdated.id,
                Roles.Workspace.Guest,
                ctx.resourceAccessRules
              )

              return true
            }
          )
        }
      }
    } as Resolvers)
  : {}<|MERGE_RESOLUTION|>--- conflicted
+++ resolved
@@ -374,17 +374,7 @@
       },
       ProjectInviteMutations: {
         async createForWorkspace(_parent, args, ctx) {
-<<<<<<< HEAD
-          const projectId = args.projectId
-          await authorizeResolver(
-            ctx.userId,
-            projectId,
-            Roles.Stream.Owner,
-            ctx.resourceAccessRules
-          )
-=======
           const { projectId } = args
->>>>>>> 0f96dfbe
 
           const inviteCount = args.inputs.length
           if (inviteCount > 10 && ctx.role !== Roles.Server.Admin) {
@@ -393,20 +383,18 @@
             )
           }
 
-<<<<<<< HEAD
+          throwIfResourceAccessNotAllowed({
+            resourceId: projectId,
+            resourceType: TokenResourceIdentifierType.Project,
+            resourceAccessRules: ctx.resourceAccessRules
+          })
+
           const logger = ctx.log.child({
             projectId,
             streamId: projectId, //legacy
             inviteCount
           })
 
-=======
-          throwIfResourceAccessNotAllowed({
-            resourceId: args.projectId,
-            resourceType: TokenResourceIdentifierType.Project,
-            resourceAccessRules: ctx.resourceAccessRules
-          })
-
           const canInvite = await ctx.authPolicies.project.canInvite({
             userId: ctx.userId,
             projectId
@@ -415,7 +403,6 @@
             throw mapAuthToServerError(canInvite.error)
           }
 
->>>>>>> 0f96dfbe
           const createProjectInvite = createProjectInviteFactory({
             createAndSendInvite: buildCreateAndSendServerOrProjectInvite(),
             getStream
@@ -1116,13 +1103,6 @@
           return true
         },
         create: async (_parent, args, ctx) => {
-<<<<<<< HEAD
-          const workspaceId = args.workspaceId
-
-          const logger = ctx.log.child({
-            workspaceId
-          })
-=======
           const { workspaceId } = args
 
           throwIfResourceAccessNotAllowed({
@@ -1131,6 +1111,10 @@
             resourceAccessRules: ctx.resourceAccessRules
           })
 
+          const logger = ctx.log.child({
+            workspaceId
+          })
+
           const canInvite = await ctx.authPolicies.workspace.canInvite({
             userId: ctx.userId,
             workspaceId
@@ -1139,7 +1123,6 @@
             throw mapAuthToServerError(canInvite.error)
           }
 
->>>>>>> 0f96dfbe
           const createInvite = createWorkspaceInviteFactory({
             createAndSendInvite: buildCreateAndSendWorkspaceInvite()
           })
@@ -1161,12 +1144,8 @@
           return ctx.loaders.workspaces!.getWorkspace.load(workspaceId)
         },
         batchCreate: async (_parent, args, ctx) => {
-<<<<<<< HEAD
-          const workspaceId = args.workspaceId
-=======
           const { workspaceId } = args
 
->>>>>>> 0f96dfbe
           const inviteCount = args.input.length
           if (inviteCount > 10 && ctx.role !== Roles.Server.Admin) {
             throw new InviteCreateValidationError(
@@ -1174,19 +1153,17 @@
             )
           }
 
-<<<<<<< HEAD
-          const logger = ctx.log.child({
-            workspaceId,
-            inviteCount
-          })
-
-=======
           throwIfResourceAccessNotAllowed({
             resourceId: workspaceId,
             resourceType: TokenResourceIdentifierType.Workspace,
             resourceAccessRules: ctx.resourceAccessRules
           })
 
+          const logger = ctx.log.child({
+            workspaceId,
+            inviteCount
+          })
+
           const canInvite = await ctx.authPolicies.workspace.canInvite({
             userId: ctx.userId,
             workspaceId
@@ -1195,7 +1172,6 @@
             throw mapAuthToServerError(canInvite.error)
           }
 
->>>>>>> 0f96dfbe
           const createInvite = createWorkspaceInviteFactory({
             createAndSendInvite: buildCreateAndSendWorkspaceInvite()
           })
@@ -1296,17 +1272,7 @@
           return true
         },
         cancel: async (_parent, args, ctx) => {
-<<<<<<< HEAD
-          const workspaceId = args.workspaceId
-          const inviteId = args.inviteId
-          await authorizeResolver(
-            ctx.userId,
-            workspaceId,
-            Roles.Workspace.Admin,
-            ctx.resourceAccessRules
-          )
-=======
-          const { workspaceId } = args
+          const { workspaceId, inviteId } = args
 
           throwIfResourceAccessNotAllowed({
             resourceId: workspaceId,
@@ -1321,7 +1287,6 @@
           if (!canInvite.isOk) {
             throw mapAuthToServerError(canInvite.error)
           }
->>>>>>> 0f96dfbe
 
           const logger = ctx.log.child({
             workspaceId,
