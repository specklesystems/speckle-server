import { db } from '@/db/knex'
import { Resolvers } from '@/modules/core/graph/generated/graphql'
import { removePrivateFields } from '@/modules/core/helpers/userHelper'
import {
  getProjectCollaboratorsFactory,
  getProjectFactory,
  getUserStreams,
  getUserStreamsCount,
  updateProjectFactory,
  upsertProjectRoleFactory,
  getRolesByUserIdFactory,
  getStreamFactory,
  deleteStreamFactory,
  revokeStreamPermissionsFactory,
  grantStreamPermissionsFactory,
  legacyGetStreamsFactory
} from '@/modules/core/repositories/streams'
import { getUser, getUsers } from '@/modules/core/repositories/users'
import { InviteCreateValidationError } from '@/modules/serverinvites/errors'
import {
  deleteAllResourceInvitesFactory,
  deleteInviteFactory,
  deleteInvitesByTargetFactory,
  deleteServerOnlyInvitesFactory,
  findInviteFactory,
  findUserByTargetFactory,
  insertInviteAndDeleteOldFactory,
  markInviteUpdatedfactory,
  queryAllResourceInvitesFactory,
  queryAllUserResourceInvitesFactory,
  updateAllInviteTargetsFactory
} from '@/modules/serverinvites/repositories/serverInvites'
import { buildCoreInviteEmailContentsFactory } from '@/modules/serverinvites/services/coreEmailContents'
import {
  createAndSendInviteFactory,
  resendInviteEmailFactory
} from '@/modules/serverinvites/services/creation'
import {
  cancelResourceInviteFactory,
  finalizeInvitedServerRegistrationFactory,
  finalizeResourceInviteFactory
} from '@/modules/serverinvites/services/processing'
import { createProjectInviteFactory } from '@/modules/serverinvites/services/projectInviteManagement'
import { getInvitationTargetUsersFactory } from '@/modules/serverinvites/services/retrieval'
import { authorizeResolver } from '@/modules/shared'
import { withTransaction } from '@/modules/shared/helpers/dbHelper'
import { getFeatureFlags } from '@/modules/shared/helpers/envHelper'
import { getEventBus } from '@/modules/shared/services/eventBus'
import { WorkspaceInviteResourceType } from '@/modules/workspaces/domain/constants'
import {
  WorkspaceAdminError,
  WorkspaceInvalidProjectError,
  WorkspaceInvalidRoleError,
  WorkspaceJoinNotAllowedError,
  WorkspaceNotFoundError,
  WorkspacesNotAuthorizedError,
  WorkspacesNotYetImplementedError
} from '@/modules/workspaces/errors/workspace'
import { isWorkspaceRole } from '@/modules/workspaces/helpers/roles'
import {
  deleteWorkspaceFactory as repoDeleteWorkspaceFactory,
  deleteWorkspaceRoleFactory as repoDeleteWorkspaceRoleFactory,
  getWorkspaceCollaboratorsFactory,
  getWorkspaceFactory,
  getWorkspaceRolesFactory,
  getWorkspaceRolesForUserFactory,
  upsertWorkspaceFactory,
  upsertWorkspaceRoleFactory,
  workspaceInviteValidityFilter,
  getWorkspaceCollaboratorsTotalCountFactory,
  deleteWorkspaceDomainFactory as repoDeleteWorkspaceDomainFactory,
  storeWorkspaceDomainFactory,
  getWorkspaceDomainsFactory,
  getUserDiscoverableWorkspacesFactory,
  getWorkspaceWithDomainsFactory,
  countProjectsVersionsByWorkspaceIdFactory,
  countWorkspaceRoleWithOptionalProjectRoleFactory,
  getUserIdsWithRoleInWorkspaceFactory,
  getWorkspaceRoleForUserFactory,
  getWorkspaceBySlugFactory
} from '@/modules/workspaces/repositories/workspaces'
import {
  buildWorkspaceInviteEmailContentsFactory,
  collectAndValidateWorkspaceTargetsFactory,
  createWorkspaceInviteFactory,
  getPendingWorkspaceCollaboratorsFactory,
  getUserPendingWorkspaceInviteFactory,
  getUserPendingWorkspaceInvitesFactory,
  processFinalizedWorkspaceInviteFactory,
  validateWorkspaceInviteBeforeFinalizationFactory
} from '@/modules/workspaces/services/invites'
import {
  addDomainToWorkspaceFactory,
  createWorkspaceFactory,
  deleteWorkspaceFactory,
  deleteWorkspaceRoleFactory,
  generateValidSlugFactory,
  updateWorkspaceFactory,
  updateWorkspaceRoleFactory,
  validateSlugFactory
} from '@/modules/workspaces/services/management'
import {
  getWorkspaceProjectsFactory,
  getWorkspaceRoleToDefaultProjectRoleMappingFactory,
  moveProjectToWorkspaceFactory,
<<<<<<< HEAD
  queryAllWorkspaceProjectsFactory
=======
  queryAllWorkspaceProjectsFactory,
  updateWorkspaceProjectRoleFactory
>>>>>>> 9bafc388
} from '@/modules/workspaces/services/projects'
import {
  getDiscoverableWorkspacesForUserFactory,
  getPaginatedWorkspaceTeamFactory,
  getWorkspacesForUserFactory
} from '@/modules/workspaces/services/retrieval'
import { Roles, WorkspaceRoles, removeNullOrUndefinedKeys } from '@speckle/shared'
import { chunk } from 'lodash'
import {
  findEmailsByUserIdFactory,
  findVerifiedEmailsByUserIdFactory,
  createUserEmailFactory,
  ensureNoPrimaryEmailForUserFactory,
  findEmailFactory
} from '@/modules/core/repositories/userEmails'
import { joinWorkspaceFactory } from '@/modules/workspaces/services/join'
import { validateAndCreateUserEmailFactory } from '@/modules/core/services/userEmails'
import { requestNewEmailVerificationFactory } from '@/modules/emails/services/verification/request'
import { WORKSPACE_MAX_PROJECTS_VERSIONS } from '@/modules/gatekeeper/domain/constants'
import {
  getWorkspaceCostFactory,
  getWorkspaceCostItemsFactory
} from '@/modules/workspaces/services/cost'
import {
  deleteWorkspaceDomainFactory,
  isUserWorkspaceDomainPolicyCompliantFactory
} from '@/modules/workspaces/services/domains'
import { getServerInfo } from '@/modules/core/services/generic'
import { deleteOldAndInsertNewVerificationFactory } from '@/modules/emails/repositories'
import { renderEmail } from '@/modules/emails/services/emailRendering'
import { sendEmail } from '@/modules/emails/services/sending'
import { parseDefaultProjectRole } from '@/modules/workspaces/domain/logic'
import { saveActivityFactory } from '@/modules/activitystream/repositories'
import {
  addOrUpdateStreamCollaboratorFactory,
  isStreamCollaboratorFactory,
  removeStreamCollaboratorFactory,
  validateStreamAccessFactory
} from '@/modules/core/services/streams/access'
import {
  addStreamInviteAcceptedActivityFactory,
  addStreamPermissionsAddedActivityFactory,
  addStreamPermissionsRevokedActivityFactory
} from '@/modules/activitystream/services/streamActivity'
import { publish } from '@/modules/shared/utils/subscriptions'
import { updateStreamRoleAndNotifyFactory } from '@/modules/core/services/streams/management'

const getStream = getStreamFactory({ db })
const requestNewEmailVerification = requestNewEmailVerificationFactory({
  findEmail: findEmailFactory({ db }),
  getUser,
  getServerInfo,
  deleteOldAndInsertNewVerification: deleteOldAndInsertNewVerificationFactory({ db }),
  renderEmail,
  sendEmail
})

const buildCollectAndValidateResourceTargets = () =>
  collectAndValidateWorkspaceTargetsFactory({
    getStream,
    getWorkspace: getWorkspaceFactory({ db }),
    getWorkspaceDomains: getWorkspaceDomainsFactory({ db }),
    findVerifiedEmailsByUserId: findVerifiedEmailsByUserIdFactory({ db })
  })

const buildCreateAndSendServerOrProjectInvite = () =>
  createAndSendInviteFactory({
    findUserByTarget: findUserByTargetFactory(),
    insertInviteAndDeleteOld: insertInviteAndDeleteOldFactory({ db }),
    collectAndValidateResourceTargets: buildCollectAndValidateResourceTargets(),
    buildInviteEmailContents: buildCoreInviteEmailContentsFactory({
      getStream
    }),
    emitEvent: ({ eventName, payload }) =>
      getEventBus().emit({
        eventName,
        payload
      })
  })

const buildCreateAndSendWorkspaceInvite = () =>
  createAndSendInviteFactory({
    findUserByTarget: findUserByTargetFactory(),
    insertInviteAndDeleteOld: insertInviteAndDeleteOldFactory({ db }),
    collectAndValidateResourceTargets: buildCollectAndValidateResourceTargets(),
    buildInviteEmailContents: buildWorkspaceInviteEmailContentsFactory({
      getStream,
      getWorkspace: getWorkspaceFactory({ db })
    }),
    emitEvent: ({ eventName, payload }) =>
      getEventBus().emit({
        eventName,
        payload
      })
  })
const deleteStream = deleteStreamFactory({ db })
const saveActivity = saveActivityFactory({ db })
const validateStreamAccess = validateStreamAccessFactory({ authorizeResolver })
const isStreamCollaborator = isStreamCollaboratorFactory({
  getStream
})
const removeStreamCollaborator = removeStreamCollaboratorFactory({
  validateStreamAccess,
  isStreamCollaborator,
  revokeStreamPermissions: revokeStreamPermissionsFactory({ db }),
  addStreamPermissionsRevokedActivity: addStreamPermissionsRevokedActivityFactory({
    saveActivity,
    publish
  })
})
const updateStreamRoleAndNotify = updateStreamRoleAndNotifyFactory({
  isStreamCollaborator,
  addOrUpdateStreamCollaborator: addOrUpdateStreamCollaboratorFactory({
    validateStreamAccess,
    getUser,
    grantStreamPermissions: grantStreamPermissionsFactory({ db }),
    addStreamInviteAcceptedActivity: addStreamInviteAcceptedActivityFactory({
      saveActivity,
      publish
    }),
    addStreamPermissionsAddedActivity: addStreamPermissionsAddedActivityFactory({
      saveActivity,
      publish
    })
  }),
  removeStreamCollaborator
})

const { FF_WORKSPACES_MODULE_ENABLED } = getFeatureFlags()

export = FF_WORKSPACES_MODULE_ENABLED
  ? ({
      Query: {
        workspace: async (_parent, args, ctx) => {
          const workspace = await ctx.loaders.workspaces!.getWorkspace.load(args.id)
          if (!workspace) {
            throw new WorkspaceNotFoundError()
          }

          await authorizeResolver(
            ctx.userId,
            args.id,
            Roles.Workspace.Guest,
            ctx.resourceAccessRules
          )

          return workspace
        },
        workspaceBySlug: async (_parent, args, ctx) => {
          const workspace = await getWorkspaceBySlugFactory({ db })({
            workspaceSlug: args.slug
          })

          if (!workspace) {
            throw new WorkspaceNotFoundError()
          }
          await authorizeResolver(
            ctx.userId,
            workspace.id,
            Roles.Workspace.Guest,
            ctx.resourceAccessRules
          )

          return workspace
        },
        workspaceInvite: async (_parent, args, ctx) => {
          const getPendingInvite = getUserPendingWorkspaceInviteFactory({
            findInvite: findInviteFactory({
              db,
              filterQuery: workspaceInviteValidityFilter
            }),
            getUser,
            getWorkspaceBySlug: getWorkspaceBySlugFactory({ db })
          })

          const useSlug = !!args.options?.useSlug

          return await getPendingInvite({
            userId: ctx.userId!,
            token: args.token,
            ...(useSlug
              ? { workspaceSlug: args.workspaceId }
              : { workspaceId: args.workspaceId })
<<<<<<< HEAD
          })
        },
        validateWorkspaceSlug: async (_parent, args) => {
          const validateSlug = validateSlugFactory({
            getWorkspaceBySlug: getWorkspaceBySlugFactory({ db })
          })
=======
          })
        },
        validateWorkspaceSlug: async (_parent, args) => {
          const validateSlug = validateSlugFactory({
            getWorkspaceBySlug: getWorkspaceBySlugFactory({ db })
          })
>>>>>>> 9bafc388
          await validateSlug({ slug: args.slug })
          return true
        }
      },
      Mutation: {
        workspaceMutations: () => ({})
      },
      ProjectInviteMutations: {
        async createForWorkspace(_parent, args, ctx) {
          await authorizeResolver(
            ctx.userId,
            args.projectId,
            Roles.Stream.Owner,
            ctx.resourceAccessRules
          )

          const inviteCount = args.inputs.length
          if (inviteCount > 10 && ctx.role !== Roles.Server.Admin) {
            throw new InviteCreateValidationError(
              'Maximum 10 invites can be sent at once by non admins'
            )
          }

          const createProjectInvite = createProjectInviteFactory({
            createAndSendInvite: buildCreateAndSendServerOrProjectInvite(),
            getStream
          })

          const inputBatches = chunk(args.inputs, 10)
          for (const batch of inputBatches) {
            await Promise.all(
              batch.map((i) => {
                const workspaceRole = i.workspaceRole
                if (
                  workspaceRole &&
                  !(Object.values(Roles.Workspace) as string[]).includes(workspaceRole)
                ) {
                  throw new InviteCreateValidationError(
                    'Invalid workspace role specified: ' + workspaceRole
                  )
                }

                return createProjectInvite({
                  input: {
                    ...i,
                    projectId: args.projectId
                  },
                  inviterId: ctx.userId!,
                  inviterResourceAccessRules: ctx.resourceAccessRules,
                  secondaryResourceRoles: workspaceRole
                    ? {
                        [WorkspaceInviteResourceType]: workspaceRole as WorkspaceRoles
                      }
                    : undefined,
                  allowWorkspacedProjects: true
                })
              })
            )
          }
          return ctx.loaders.streams.getStream.load(args.projectId)
        }
      },
      WorkspaceMutations: {
        create: async (_parent, args, context) => {
          const { name, description, defaultLogoIndex, logo, slug } = args.input

          const createWorkspace = createWorkspaceFactory({
            validateSlug: validateSlugFactory({
              getWorkspaceBySlug: getWorkspaceBySlugFactory({ db })
            }),
            generateValidSlug: generateValidSlugFactory({
              getWorkspaceBySlug: getWorkspaceBySlugFactory({ db })
            }),
            upsertWorkspace: upsertWorkspaceFactory({ db }),
            upsertWorkspaceRole: upsertWorkspaceRoleFactory({ db }),
            emitWorkspaceEvent: getEventBus().emit
          })

          const workspace = await createWorkspace({
            userId: context.userId!,
            workspaceInput: {
              name,
              slug,
              description: description ?? null,
              logo: logo ?? null,
              defaultLogoIndex: defaultLogoIndex ?? 0
            },
            userResourceAccessLimits: context.resourceAccessRules
          })

          return workspace
        },
        delete: async (_parent, args, context) => {
          const { workspaceId } = args

          await authorizeResolver(
            context.userId!,
            workspaceId,
            Roles.Workspace.Admin,
            context.resourceAccessRules
          )

          // Delete workspace and associated resources (i.e. invites)
          const getStreams = legacyGetStreamsFactory({ db })
          const deleteWorkspace = deleteWorkspaceFactory({
            deleteWorkspace: repoDeleteWorkspaceFactory({ db }),
            deleteProject: deleteStream,
            deleteAllResourceInvites: deleteAllResourceInvitesFactory({ db }),
            queryAllWorkspaceProjects: queryAllWorkspaceProjectsFactory({ getStreams })
          })

          await deleteWorkspace({ workspaceId })

          return true
        },
        update: async (_parent, args, context) => {
          const { id: workspaceId, ...workspaceInput } = args.input

          await authorizeResolver(
            context.userId!,
            workspaceId,
            Roles.Workspace.Admin,
            context.resourceAccessRules
          )

          const updateWorkspace = updateWorkspaceFactory({
            validateSlug: validateSlugFactory({
              getWorkspaceBySlug: getWorkspaceBySlugFactory({ db })
            }),
            getWorkspace: getWorkspaceWithDomainsFactory({ db }),
            upsertWorkspace: upsertWorkspaceFactory({ db }),
            emitWorkspaceEvent: getEventBus().emit
          })

          const workspace = await updateWorkspace({
            workspaceId,
            workspaceInput: {
              ...workspaceInput,
              defaultProjectRole: parseDefaultProjectRole(args.input.defaultProjectRole)
            }
          })

          return workspace
        },
        updateRole: async (_parent, args, context) => {
          const { userId, workspaceId, role } = args.input

          await authorizeResolver(
            context.userId,
            workspaceId,
            Roles.Workspace.Admin,
            context.resourceAccessRules
          )

          if (!role) {
            const trx = await db.transaction()

            const deleteWorkspaceRole = deleteWorkspaceRoleFactory({
              deleteWorkspaceRole: repoDeleteWorkspaceRoleFactory({ db: trx }),
              getWorkspaceRoles: getWorkspaceRolesFactory({ db: trx }),
              emitWorkspaceEvent: getEventBus().emit
            })

            await withTransaction(deleteWorkspaceRole(args.input), trx)
          } else {
            if (!isWorkspaceRole(role)) {
              throw new WorkspaceInvalidRoleError()
            }

            const trx = await db.transaction()

            const updateWorkspaceRole = updateWorkspaceRoleFactory({
              upsertWorkspaceRole: upsertWorkspaceRoleFactory({ db: trx }),
              getWorkspaceWithDomains: getWorkspaceWithDomainsFactory({ db: trx }),
              findVerifiedEmailsByUserId: findVerifiedEmailsByUserIdFactory({
                db: trx
              }),
              getWorkspaceRoles: getWorkspaceRolesFactory({ db: trx }),
              emitWorkspaceEvent: getEventBus().emit
            })

            await withTransaction(
              updateWorkspaceRole({ userId, workspaceId, role }),
              trx
            )
          }

          return await getWorkspaceFactory({ db })({ workspaceId })
        },
        addDomain: async (_parent, args, context) => {
          await authorizeResolver(
            context.userId!,
            args.input.workspaceId,
            Roles.Workspace.Admin,
            context.resourceAccessRules
          )

          await addDomainToWorkspaceFactory({
            getWorkspace: getWorkspaceFactory({ db }),
            findEmailsByUserId: findEmailsByUserIdFactory({ db }),
            storeWorkspaceDomain: storeWorkspaceDomainFactory({ db }),
            upsertWorkspace: upsertWorkspaceFactory({ db }),
            getDomains: getWorkspaceDomainsFactory({ db }),
            emitWorkspaceEvent: getEventBus().emit
          })({
            workspaceId: args.input.workspaceId,
            userId: context.userId!,
            domain: args.input.domain
          })
<<<<<<< HEAD

          return await getWorkspaceFactory({ db })({
            workspaceId: args.input.workspaceId,
            userId: context.userId
          })
        },
        async deleteDomain(_parent, args, context) {
          await authorizeResolver(
            context.userId!,
            args.input.workspaceId,
            Roles.Workspace.Admin,
            context.resourceAccessRules
          )
          await deleteWorkspaceDomainFactory({
            deleteWorkspaceDomain: repoDeleteWorkspaceDomainFactory({ db }),
            countDomainsByWorkspaceId: countProjectsVersionsByWorkspaceIdFactory({
              db
            }),
            updateWorkspace: updateWorkspaceFactory({
              validateSlug: validateSlugFactory({
                getWorkspaceBySlug: getWorkspaceBySlugFactory({ db })
              }),
              getWorkspace: getWorkspaceWithDomainsFactory({ db }),
              upsertWorkspace: upsertWorkspaceFactory({ db }),
              emitWorkspaceEvent: getEventBus().emit
            })
          })({ workspaceId: args.input.workspaceId, domainId: args.input.id })
=======
>>>>>>> 9bafc388

          return await getWorkspaceFactory({ db })({
            workspaceId: args.input.workspaceId,
            userId: context.userId
          })
        },
<<<<<<< HEAD
=======
        async deleteDomain(_parent, args, context) {
          await authorizeResolver(
            context.userId!,
            args.input.workspaceId,
            Roles.Workspace.Admin,
            context.resourceAccessRules
          )
          await deleteWorkspaceDomainFactory({
            deleteWorkspaceDomain: repoDeleteWorkspaceDomainFactory({ db }),
            countDomainsByWorkspaceId: countProjectsVersionsByWorkspaceIdFactory({
              db
            }),
            updateWorkspace: updateWorkspaceFactory({
              validateSlug: validateSlugFactory({
                getWorkspaceBySlug: getWorkspaceBySlugFactory({ db })
              }),
              getWorkspace: getWorkspaceWithDomainsFactory({ db }),
              upsertWorkspace: upsertWorkspaceFactory({ db }),
              emitWorkspaceEvent: getEventBus().emit
            })
          })({ workspaceId: args.input.workspaceId, domainId: args.input.id })

          return await getWorkspaceFactory({ db })({
            workspaceId: args.input.workspaceId,
            userId: context.userId
          })
        },
>>>>>>> 9bafc388
        async join(_parent, args, context) {
          if (!context.userId) throw new WorkspaceJoinNotAllowedError()

          await joinWorkspaceFactory({
            getUserEmails: findEmailsByUserIdFactory({ db }),
            getWorkspaceWithDomains: getWorkspaceWithDomainsFactory({ db }),
            upsertWorkspaceRole: upsertWorkspaceRoleFactory({ db }),
            emitWorkspaceEvent: getEventBus().emit
          })({ userId: context.userId, workspaceId: args.input.workspaceId })

          return await getWorkspaceFactory({ db })({
            workspaceId: args.input.workspaceId,
            userId: context.userId
          })
        },
        leave: async (_parent, args, context) => {
          const trx = await db.transaction()

          const deleteWorkspaceRole = deleteWorkspaceRoleFactory({
            deleteWorkspaceRole: repoDeleteWorkspaceRoleFactory({ db: trx }),
            getWorkspaceRoles: getWorkspaceRolesFactory({ db: trx }),
            emitWorkspaceEvent: getEventBus().emit
          })

          await withTransaction(
            deleteWorkspaceRole({ workspaceId: args.id, userId: context.userId! }),
            trx
          )

          return true
        },
        invites: () => ({}),
        projects: () => ({})
      },
      WorkspaceInviteMutations: {
        resend: async (_parent, args, ctx) => {
          const {
            input: { inviteId, workspaceId }
          } = args

          await authorizeResolver(
            ctx.userId!,
            workspaceId,
            Roles.Workspace.Admin,
            ctx.resourceAccessRules
          )

          const resendInviteEmail = resendInviteEmailFactory({
            buildInviteEmailContents: buildWorkspaceInviteEmailContentsFactory({
              getStream,
              getWorkspace: getWorkspaceFactory({ db })
            }),
            findUserByTarget: findUserByTargetFactory(),
            findInvite: findInviteFactory({
              db,
              filterQuery: workspaceInviteValidityFilter
            }),
            markInviteUpdated: markInviteUpdatedfactory({ db })
          })

          await resendInviteEmail({
            inviteId,
            resourceFilter: {
              resourceType: WorkspaceInviteResourceType,
              resourceId: workspaceId
            }
          })

          return true
        },
        create: async (_parent, args, ctx) => {
          const createInvite = createWorkspaceInviteFactory({
            createAndSendInvite: buildCreateAndSendWorkspaceInvite()
          })
          await createInvite({
            workspaceId: args.workspaceId,
            input: args.input,
            inviterId: ctx.userId!,
            inviterResourceAccessRules: ctx.resourceAccessRules
          })

          return ctx.loaders.workspaces!.getWorkspace.load(args.workspaceId)
        },
        batchCreate: async (_parent, args, ctx) => {
          const inviteCount = args.input.length
          if (inviteCount > 10 && ctx.role !== Roles.Server.Admin) {
            throw new InviteCreateValidationError(
              'Maximum 10 invites can be sent at once by non admins'
            )
          }

          const createInvite = createWorkspaceInviteFactory({
            createAndSendInvite: buildCreateAndSendWorkspaceInvite()
          })

          const inputBatches = chunk(args.input, 10)
          for (const batch of inputBatches) {
            await Promise.all(
              batch.map((i) =>
                createInvite({
                  workspaceId: args.workspaceId,
                  input: i,
                  inviterId: ctx.userId!,
                  inviterResourceAccessRules: ctx.resourceAccessRules
                })
              )
            )
          }

          return ctx.loaders.workspaces!.getWorkspace.load(args.workspaceId)
        },
        use: async (_parent, args, ctx) => {
          const finalizeInvite = finalizeResourceInviteFactory({
            findInvite: findInviteFactory({
              db,
              filterQuery: workspaceInviteValidityFilter
            }),
            deleteInvitesByTarget: deleteInvitesByTargetFactory({ db }),
            insertInviteAndDeleteOld: insertInviteAndDeleteOldFactory({ db }),
            emitEvent: ({ eventName, payload }) =>
              getEventBus().emit({
                eventName,
                payload
              }),
            validateInvite: validateWorkspaceInviteBeforeFinalizationFactory({
              getWorkspace: getWorkspaceFactory({ db })
            }),
            processInvite: processFinalizedWorkspaceInviteFactory({
              getWorkspace: getWorkspaceFactory({ db }),
              updateWorkspaceRole: updateWorkspaceRoleFactory({
                getWorkspaceWithDomains: getWorkspaceWithDomainsFactory({ db }),
                findVerifiedEmailsByUserId: findVerifiedEmailsByUserIdFactory({ db }),
                getWorkspaceRoles: getWorkspaceRolesFactory({ db }),
                upsertWorkspaceRole: upsertWorkspaceRoleFactory({ db }),
                emitWorkspaceEvent: getEventBus().emit
              })
            }),
            findEmail: findEmailFactory({ db }),
            validateAndCreateUserEmail: validateAndCreateUserEmailFactory({
              createUserEmail: createUserEmailFactory({ db }),
              ensureNoPrimaryEmailForUser: ensureNoPrimaryEmailForUserFactory({ db }),
              findEmail: findEmailFactory({ db }),
              updateEmailInvites: finalizeInvitedServerRegistrationFactory({
                deleteServerOnlyInvites: deleteServerOnlyInvitesFactory({ db }),
                updateAllInviteTargets: updateAllInviteTargetsFactory({ db })
              }),
              requestNewEmailVerification
            }),
            collectAndValidateResourceTargets: buildCollectAndValidateResourceTargets(),
            getUser,
            getServerInfo
          })

          await finalizeInvite({
            finalizerUserId: ctx.userId!,
            finalizerResourceAccessLimits: ctx.resourceAccessRules,
            token: args.input.token,
            accept: args.input.accept,
            resourceType: WorkspaceInviteResourceType,
            allowAttachingNewEmail: args.input.addNewEmail ?? undefined
          })

          return true
        },
        cancel: async (_parent, args, ctx) => {
          await authorizeResolver(
            ctx.userId,
            args.workspaceId,
            Roles.Workspace.Admin,
            ctx.resourceAccessRules
          )

          const cancelInvite = cancelResourceInviteFactory({
            findInvite: findInviteFactory({
              db,
              filterQuery: workspaceInviteValidityFilter
            }),
            deleteInvite: deleteInviteFactory({ db }),
            validateResourceAccess: validateWorkspaceInviteBeforeFinalizationFactory({
              getWorkspace: getWorkspaceFactory({ db })
            })
          })

          await cancelInvite({
            resourceId: args.workspaceId,
            inviteId: args.inviteId,
            cancelerId: ctx.userId!,
            resourceType: WorkspaceInviteResourceType,
            cancelerResourceAccessLimits: ctx.resourceAccessRules
          })
          return ctx.loaders.workspaces!.getWorkspace.load(args.workspaceId)
        }
      },
      WorkspaceProjectMutations: {
        updateRole: async (_parent, args, context) => {
<<<<<<< HEAD
          const { projectId, userId, role } = args.input

          const { workspaceId } = (await getStream({ streamId: projectId })) ?? {}

          if (!workspaceId) {
            throw new WorkspaceInvalidProjectError()
          }

          const currentRole = await getWorkspaceRoleForUserFactory({ db })({
            workspaceId,
            userId
          })

          if (currentRole?.role === Roles.Workspace.Admin) {
            // User is workspace admin and cannot have their project roles changed
            throw new WorkspaceAdminError()
          }

          return await updateStreamRoleAndNotify(
            { projectId, userId, role },
            context.userId!,
            context.resourceAccessRules
          )
=======
          const updateWorkspaceProjectRole = updateWorkspaceProjectRoleFactory({
            getStream,
            updateStreamRoleAndNotify,
            getWorkspaceRoleForUser: getWorkspaceRoleForUserFactory({ db })
          })

          return await updateWorkspaceProjectRole({
            role: args.input,
            updater: {
              userId: context.userId!,
              resourceAccessRules: context.resourceAccessRules
            }
          })
>>>>>>> 9bafc388
        },
        moveToWorkspace: async (_parent, args, context) => {
          const { projectId, workspaceId } = args

          await authorizeResolver(
            context.userId,
            projectId,
            Roles.Stream.Owner,
            context.resourceAccessRules
          )
          await authorizeResolver(
            context.userId,
            workspaceId,
            Roles.Workspace.Admin,
            context.resourceAccessRules
          )

          const trx = await db.transaction()

          const moveProjectToWorkspace = moveProjectToWorkspaceFactory({
            getProject: getProjectFactory({ db }),
            updateProject: updateProjectFactory({ db: trx }),
            upsertProjectRole: upsertProjectRoleFactory({ db: trx }),
            getProjectCollaborators: getProjectCollaboratorsFactory({ db }),
            getWorkspaceRoles: getWorkspaceRolesFactory({ db: trx }),
            getWorkspaceRoleToDefaultProjectRoleMapping:
              getWorkspaceRoleToDefaultProjectRoleMappingFactory({
                getWorkspace: getWorkspaceFactory({ db })
              }),
            updateWorkspaceRole: updateWorkspaceRoleFactory({
              getWorkspaceRoles: getWorkspaceRolesFactory({ db: trx }),
              getWorkspaceWithDomains: getWorkspaceWithDomainsFactory({ db: trx }),
              findVerifiedEmailsByUserId: findVerifiedEmailsByUserIdFactory({
                db: trx
              }),
              upsertWorkspaceRole: upsertWorkspaceRoleFactory({ db: trx }),
              emitWorkspaceEvent: getEventBus().emit
            })
          })

          return await withTransaction(
            moveProjectToWorkspace({ projectId, workspaceId }),
            trx
          )
        }
      },
      Workspace: {
        role: async (parent, _args, ctx) => {
          const workspace = await ctx.loaders.workspaces!.getWorkspace.load(parent.id)
          return workspace?.role || null
        },
        team: async (parent, args) => {
          const team = await getPaginatedWorkspaceTeamFactory({
            getWorkspaceCollaborators: getWorkspaceCollaboratorsFactory({ db }),
            getWorkspaceCollaboratorsTotalCount:
              getWorkspaceCollaboratorsTotalCountFactory({ db })
          })({
            workspaceId: parent.id,
            filter: removeNullOrUndefinedKeys(args?.filter || {}),
            limit: args.limit,
            cursor: args.cursor ?? undefined
          })
          return team
        },
        invitedTeam: async (parent, args) => {
          const getPendingTeam = getPendingWorkspaceCollaboratorsFactory({
            queryAllResourceInvites: queryAllResourceInvitesFactory({
              db,
              filterQuery: workspaceInviteValidityFilter
            }),
            getInvitationTargetUsers: getInvitationTargetUsersFactory({ getUsers })
          })

          return await getPendingTeam({ workspaceId: parent.id, filter: args.filter })
        },
        projects: async (parent, args, ctx) => {
          if (!ctx.userId) return []
          const getWorkspaceProjects = getWorkspaceProjectsFactory({
            getStreams: getUserStreams
          })
          const filter = {
            ...(args.filter || {}),
            userId: ctx.userId,
            workspaceId: parent.id
          }
          const { items, cursor } = await getWorkspaceProjects(
            {
              workspaceId: parent.id
            },
            {
              limit: args.limit || 25,
              cursor: args.cursor || null,
              filter
            }
          )
          return {
            items,
            cursor,
            totalCount: await getUserStreamsCount(filter)
          }
        },
        domains: async (parent) => {
          return await getWorkspaceDomainsFactory({ db })({ workspaceIds: [parent.id] })
        },
        billing: (parent) => ({ parent })
      },
      WorkspaceBilling: {
        versionsCount: async ({ parent }) => {
          const workspaceId = parent.id
          return {
            current: await countProjectsVersionsByWorkspaceIdFactory({ db })({
              workspaceId
            }),
            max: WORKSPACE_MAX_PROJECTS_VERSIONS
          }
        },
        cost: async ({ parent }) => {
          const workspaceId = parent.id
          return getWorkspaceCostFactory({
            getWorkspaceCostItems: getWorkspaceCostItemsFactory({
              countRole: countWorkspaceRoleWithOptionalProjectRoleFactory({ db }),
              getUserIdsWithRoleInWorkspace: getUserIdsWithRoleInWorkspaceFactory({
                db
              })
            })
          })({ workspaceId })
        }
      },
      WorkspaceCollaborator: {
        user: async (parent) => {
          return parent
        },
        role: async (parent) => {
          return parent.workspaceRole
        },
        projectRoles: async (parent) => {
          const projectRoles = await getRolesByUserIdFactory({ db })({
            userId: parent.id,
            workspaceId: parent.workspaceId
          })
          return projectRoles.map(({ role, resourceId }) => ({
            projectId: resourceId,
            role
          }))
        }
      },
      ProjectRole: {
        project: async (parent, _args, ctx) => {
          return await ctx.loaders.streams.getStream.load(parent.projectId)
        }
      },
      PendingWorkspaceCollaborator: {
        workspaceName: async (parent, _args, ctx) => {
          const workspace = await ctx.loaders.workspaces!.getWorkspace.load(
            parent.workspaceId
          )
          return workspace!.name
        },
        workspaceSlug: async (parent, _args, ctx) => {
          const workspace = await ctx.loaders.workspaces!.getWorkspace.load(
            parent.workspaceId
          )
          return workspace!.slug
        },
        invitedBy: async (parent, _args, ctx) => {
          const { invitedById } = parent
          if (!invitedById) return null

          const user = await ctx.loaders.users.getUser.load(invitedById)
          return user ? removePrivateFields(user) : null
        },
        token: async (parent, _args, ctx) => {
          // If it was specified with the request, just return it
          if (parent.token?.length) return parent.token

          const authedUserId = ctx.userId
          const targetUserId = parent.user?.id
          const inviteId = parent.inviteId

          // Only returning it for the user that is the pending stream collaborator
          if (!authedUserId || !targetUserId || authedUserId !== targetUserId) {
            return null
          }

          const invite = await ctx.loaders.invites.getInvite.load(inviteId)
          return invite?.token || null
        },
        email: async (parent, _args, ctx) => {
          if (!parent.user) return parent.email

          // TODO: Tests to check token & email access?

          const token = parent.token
          const authedUserId = ctx.userId
          const targetUserId = parent.user?.id

          // Only returning it for the user that is the pending stream collaborator
          // OR if the token was specified
          if (
            (!authedUserId || !targetUserId || authedUserId !== targetUserId) &&
            !token
          ) {
            return null
          }

          return parent.email
        }
      },
      User: {
        discoverableWorkspaces: async (_parent, _args, context) => {
          if (!context.userId) {
            throw new WorkspacesNotAuthorizedError()
          }

          const getDiscoverableWorkspacesForUser =
            getDiscoverableWorkspacesForUserFactory({
              findEmailsByUserId: findEmailsByUserIdFactory({ db }),
              getDiscoverableWorkspaces: getUserDiscoverableWorkspacesFactory({ db })
            })

          return await getDiscoverableWorkspacesForUser({ userId: context.userId })
        },
        workspaces: async (_parent, _args, context) => {
          if (!context.userId) {
            throw new WorkspacesNotAuthorizedError()
          }

          const getWorkspace = getWorkspaceFactory({ db })
          const getWorkspaceRolesForUser = getWorkspaceRolesForUserFactory({ db })

          const getWorkspacesForUser = getWorkspacesForUserFactory({
            getWorkspace,
            getWorkspaceRolesForUser
          })

          const workspaces = await getWorkspacesForUser({ userId: context.userId })

          // TODO: Pagination
          return {
            items: workspaces,
            totalCount: workspaces.length
          }
        },
        workspaceInvites: async (parent) => {
          const getInvites = getUserPendingWorkspaceInvitesFactory({
            getUser,
            getUserResourceInvites: queryAllUserResourceInvitesFactory({
              db,
              filterQuery: workspaceInviteValidityFilter
            })
          })

          return await getInvites(parent.id)
        }
      },
      Project: {
        workspace: async (parent, _args, context) => {
          if (!parent.workspaceId) {
            return null
          }

          const workspace = await context.loaders.workspaces!.getWorkspace.load(
            parent.workspaceId
          )
          if (!workspace) {
            throw new WorkspaceNotFoundError()
          }

          await authorizeResolver(
            context.userId,
            parent.workspaceId,
            Roles.Workspace.Guest,
            context.resourceAccessRules
          )

          return workspace
        }
      },
      AdminQueries: {
        workspaceList: async () => {
          throw new WorkspacesNotYetImplementedError()
        }
      },
      LimitedUser: {
        workspaceDomainPolicyCompliant: async (parent, args) => {
          const workspaceId = args.workspaceId
          if (!workspaceId) return null

          const userId = parent.id

          return await isUserWorkspaceDomainPolicyCompliantFactory({
            findEmailsByUserId: findEmailsByUserIdFactory({ db }),
            getWorkspaceWithDomains: getWorkspaceWithDomainsFactory({ db })
          })({ workspaceId, userId })
        }
      },
      ServerInfo: {
        workspaces: () => ({})
      },
      ServerWorkspacesInfo: {
        workspacesEnabled: () => true
      }
    } as Resolvers)
  : {}<|MERGE_RESOLUTION|>--- conflicted
+++ resolved
@@ -48,8 +48,6 @@
 import { getEventBus } from '@/modules/shared/services/eventBus'
 import { WorkspaceInviteResourceType } from '@/modules/workspaces/domain/constants'
 import {
-  WorkspaceAdminError,
-  WorkspaceInvalidProjectError,
   WorkspaceInvalidRoleError,
   WorkspaceJoinNotAllowedError,
   WorkspaceNotFoundError,
@@ -103,12 +101,8 @@
   getWorkspaceProjectsFactory,
   getWorkspaceRoleToDefaultProjectRoleMappingFactory,
   moveProjectToWorkspaceFactory,
-<<<<<<< HEAD
-  queryAllWorkspaceProjectsFactory
-=======
   queryAllWorkspaceProjectsFactory,
   updateWorkspaceProjectRoleFactory
->>>>>>> 9bafc388
 } from '@/modules/workspaces/services/projects'
 import {
   getDiscoverableWorkspacesForUserFactory,
@@ -292,21 +286,12 @@
             ...(useSlug
               ? { workspaceSlug: args.workspaceId }
               : { workspaceId: args.workspaceId })
-<<<<<<< HEAD
           })
         },
         validateWorkspaceSlug: async (_parent, args) => {
           const validateSlug = validateSlugFactory({
             getWorkspaceBySlug: getWorkspaceBySlugFactory({ db })
           })
-=======
-          })
-        },
-        validateWorkspaceSlug: async (_parent, args) => {
-          const validateSlug = validateSlugFactory({
-            getWorkspaceBySlug: getWorkspaceBySlugFactory({ db })
-          })
->>>>>>> 9bafc388
           await validateSlug({ slug: args.slug })
           return true
         }
@@ -516,7 +501,6 @@
             userId: context.userId!,
             domain: args.input.domain
           })
-<<<<<<< HEAD
 
           return await getWorkspaceFactory({ db })({
             workspaceId: args.input.workspaceId,
@@ -544,44 +528,12 @@
               emitWorkspaceEvent: getEventBus().emit
             })
           })({ workspaceId: args.input.workspaceId, domainId: args.input.id })
-=======
->>>>>>> 9bafc388
 
           return await getWorkspaceFactory({ db })({
             workspaceId: args.input.workspaceId,
             userId: context.userId
           })
         },
-<<<<<<< HEAD
-=======
-        async deleteDomain(_parent, args, context) {
-          await authorizeResolver(
-            context.userId!,
-            args.input.workspaceId,
-            Roles.Workspace.Admin,
-            context.resourceAccessRules
-          )
-          await deleteWorkspaceDomainFactory({
-            deleteWorkspaceDomain: repoDeleteWorkspaceDomainFactory({ db }),
-            countDomainsByWorkspaceId: countProjectsVersionsByWorkspaceIdFactory({
-              db
-            }),
-            updateWorkspace: updateWorkspaceFactory({
-              validateSlug: validateSlugFactory({
-                getWorkspaceBySlug: getWorkspaceBySlugFactory({ db })
-              }),
-              getWorkspace: getWorkspaceWithDomainsFactory({ db }),
-              upsertWorkspace: upsertWorkspaceFactory({ db }),
-              emitWorkspaceEvent: getEventBus().emit
-            })
-          })({ workspaceId: args.input.workspaceId, domainId: args.input.id })
-
-          return await getWorkspaceFactory({ db })({
-            workspaceId: args.input.workspaceId,
-            userId: context.userId
-          })
-        },
->>>>>>> 9bafc388
         async join(_parent, args, context) {
           if (!context.userId) throw new WorkspaceJoinNotAllowedError()
 
@@ -777,31 +729,6 @@
       },
       WorkspaceProjectMutations: {
         updateRole: async (_parent, args, context) => {
-<<<<<<< HEAD
-          const { projectId, userId, role } = args.input
-
-          const { workspaceId } = (await getStream({ streamId: projectId })) ?? {}
-
-          if (!workspaceId) {
-            throw new WorkspaceInvalidProjectError()
-          }
-
-          const currentRole = await getWorkspaceRoleForUserFactory({ db })({
-            workspaceId,
-            userId
-          })
-
-          if (currentRole?.role === Roles.Workspace.Admin) {
-            // User is workspace admin and cannot have their project roles changed
-            throw new WorkspaceAdminError()
-          }
-
-          return await updateStreamRoleAndNotify(
-            { projectId, userId, role },
-            context.userId!,
-            context.resourceAccessRules
-          )
-=======
           const updateWorkspaceProjectRole = updateWorkspaceProjectRoleFactory({
             getStream,
             updateStreamRoleAndNotify,
@@ -815,7 +742,6 @@
               resourceAccessRules: context.resourceAccessRules
             }
           })
->>>>>>> 9bafc388
         },
         moveToWorkspace: async (_parent, args, context) => {
           const { projectId, workspaceId } = args
