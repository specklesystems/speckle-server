import { db } from '@/db/knex'
import { Resolvers } from '@/modules/core/graph/generated/graphql'
import { removePrivateFields } from '@/modules/core/helpers/userHelper'
import {
  getProjectCollaboratorsFactory,
  getProjectFactory,
  getStream,
  getUserStreams,
  getUserStreamsCount,
<<<<<<< HEAD
  updateProjectFactory,
  upsertProjectRoleFactory
=======
  getRolesByUserIdFactory
>>>>>>> 31250c2d
} from '@/modules/core/repositories/streams'
import { getUser, getUsers } from '@/modules/core/repositories/users'
import { getStreams } from '@/modules/core/services/streams'
import { InviteCreateValidationError } from '@/modules/serverinvites/errors'
import {
  deleteAllResourceInvitesFactory,
  deleteInviteFactory,
  deleteInvitesByTargetFactory,
  deleteServerOnlyInvitesFactory,
  findInviteFactory,
  findUserByTargetFactory,
  insertInviteAndDeleteOldFactory,
  markInviteUpdatedfactory,
  queryAllResourceInvitesFactory,
  queryAllUserResourceInvitesFactory,
  updateAllInviteTargetsFactory
} from '@/modules/serverinvites/repositories/serverInvites'
import { buildCoreInviteEmailContentsFactory } from '@/modules/serverinvites/services/coreEmailContents'
import {
  createAndSendInviteFactory,
  resendInviteEmailFactory
} from '@/modules/serverinvites/services/creation'
import {
  cancelResourceInviteFactory,
  finalizeInvitedServerRegistrationFactory,
  finalizeResourceInviteFactory
} from '@/modules/serverinvites/services/processing'
import { createProjectInviteFactory } from '@/modules/serverinvites/services/projectInviteManagement'
import { getInvitationTargetUsersFactory } from '@/modules/serverinvites/services/retrieval'
import { authorizeResolver } from '@/modules/shared'
import { withTransaction } from '@/modules/shared/helpers/dbHelper'
import { getFeatureFlags } from '@/modules/shared/helpers/envHelper'
import { getEventBus } from '@/modules/shared/services/eventBus'
import { WorkspaceInviteResourceType } from '@/modules/workspaces/domain/constants'
import {
  WorkspaceAdminError,
  WorkspaceInvalidProjectError,
  WorkspaceInvalidRoleError,
  WorkspaceJoinNotAllowedError,
  WorkspaceNotFoundError,
  WorkspacesNotAuthorizedError,
  WorkspacesNotYetImplementedError
} from '@/modules/workspaces/errors/workspace'
import { isWorkspaceRole } from '@/modules/workspaces/helpers/roles'
import {
  deleteWorkspaceFactory as repoDeleteWorkspaceFactory,
  deleteWorkspaceRoleFactory as repoDeleteWorkspaceRoleFactory,
  getWorkspaceCollaboratorsFactory,
  getWorkspaceFactory,
  getWorkspaceRolesFactory,
  getWorkspaceRolesForUserFactory,
  upsertWorkspaceFactory,
  upsertWorkspaceRoleFactory,
  workspaceInviteValidityFilter,
  getWorkspaceCollaboratorsTotalCountFactory,
  deleteWorkspaceDomainFactory as repoDeleteWorkspaceDomainFactory,
  storeWorkspaceDomainFactory,
  getWorkspaceDomainsFactory,
  getUserDiscoverableWorkspacesFactory,
  getWorkspaceWithDomainsFactory,
  countProjectsVersionsByWorkspaceIdFactory,
  countWorkspaceRoleWithOptionalProjectRoleFactory,
  getUserIdsWithRoleInWorkspaceFactory,
  getWorkspaceRoleForUserFactory
} from '@/modules/workspaces/repositories/workspaces'
import {
  buildWorkspaceInviteEmailContentsFactory,
  collectAndValidateWorkspaceTargetsFactory,
  createWorkspaceInviteFactory,
  getPendingWorkspaceCollaboratorsFactory,
  getUserPendingWorkspaceInviteFactory,
  getUserPendingWorkspaceInvitesFactory,
  processFinalizedWorkspaceInviteFactory,
  validateWorkspaceInviteBeforeFinalizationFactory
} from '@/modules/workspaces/services/invites'
import {
  addDomainToWorkspaceFactory,
  createWorkspaceFactory,
  deleteWorkspaceFactory,
  deleteWorkspaceRoleFactory,
  updateWorkspaceFactory,
  updateWorkspaceRoleFactory
} from '@/modules/workspaces/services/management'
import {
  getWorkspaceProjectsFactory,
  moveProjectToWorkspaceFactory,
  queryAllWorkspaceProjectsFactory
} from '@/modules/workspaces/services/projects'
import {
  getDiscoverableWorkspacesForUserFactory,
  getPaginatedWorkspaceTeamFactory,
  getWorkspacesForUserFactory
} from '@/modules/workspaces/services/retrieval'
import { Roles, WorkspaceRoles, removeNullOrUndefinedKeys } from '@speckle/shared'
import { chunk } from 'lodash'
import { deleteStream } from '@/modules/core/repositories/streams'
import {
  findEmailsByUserIdFactory,
  findVerifiedEmailsByUserIdFactory,
  createUserEmailFactory,
  ensureNoPrimaryEmailForUserFactory,
  findEmailFactory
} from '@/modules/core/repositories/userEmails'
import { joinWorkspaceFactory } from '@/modules/workspaces/services/join'
import { validateAndCreateUserEmailFactory } from '@/modules/core/services/userEmails'
import { requestNewEmailVerificationFactory } from '@/modules/emails/services/verification/request'
import { WORKSPACE_MAX_PROJECTS_VERSIONS } from '@/modules/gatekeeper/domain/constants'
import {
  getWorkspaceCostFactory,
  getWorkspaceCostItemsFactory
} from '@/modules/workspaces/services/cost'
import {
  deleteWorkspaceDomainFactory,
  isUserWorkspaceDomainPolicyCompliantFactory
} from '@/modules/workspaces/services/domains'
import { getServerInfo } from '@/modules/core/services/generic'
import { updateStreamRoleAndNotify } from '@/modules/core/services/streams/management'
import { deleteOldAndInsertNewVerificationFactory } from '@/modules/emails/repositories'
import { renderEmail } from '@/modules/emails/services/emailRendering'
import { sendEmail } from '@/modules/emails/services/sending'
import { mapWorkspaceRoleToInitialProjectRole } from '@/modules/workspaces/domain/logic'

const requestNewEmailVerification = requestNewEmailVerificationFactory({
  findEmail: findEmailFactory({ db }),
  getUser,
  getServerInfo,
  deleteOldAndInsertNewVerification: deleteOldAndInsertNewVerificationFactory({ db }),
  renderEmail,
  sendEmail
})

const buildCollectAndValidateResourceTargets = () =>
  collectAndValidateWorkspaceTargetsFactory({
    getStream,
    getWorkspace: getWorkspaceFactory({ db }),
    getWorkspaceDomains: getWorkspaceDomainsFactory({ db }),
    findVerifiedEmailsByUserId: findVerifiedEmailsByUserIdFactory({ db })
  })

const buildCreateAndSendServerOrProjectInvite = () =>
  createAndSendInviteFactory({
    findUserByTarget: findUserByTargetFactory(),
    insertInviteAndDeleteOld: insertInviteAndDeleteOldFactory({ db }),
    collectAndValidateResourceTargets: buildCollectAndValidateResourceTargets(),
    buildInviteEmailContents: buildCoreInviteEmailContentsFactory({
      getStream
    }),
    emitEvent: ({ eventName, payload }) =>
      getEventBus().emit({
        eventName,
        payload
      })
  })

const buildCreateAndSendWorkspaceInvite = () =>
  createAndSendInviteFactory({
    findUserByTarget: findUserByTargetFactory(),
    insertInviteAndDeleteOld: insertInviteAndDeleteOldFactory({ db }),
    collectAndValidateResourceTargets: buildCollectAndValidateResourceTargets(),
    buildInviteEmailContents: buildWorkspaceInviteEmailContentsFactory({
      getStream,
      getWorkspace: getWorkspaceFactory({ db })
    }),
    emitEvent: ({ eventName, payload }) =>
      getEventBus().emit({
        eventName,
        payload
      })
  })

const { FF_WORKSPACES_MODULE_ENABLED } = getFeatureFlags()

export = FF_WORKSPACES_MODULE_ENABLED
  ? ({
      Query: {
        workspace: async (_parent, args, ctx) => {
          const workspace = await ctx.loaders.workspaces!.getWorkspace.load(args.id)
          if (!workspace) {
            throw new WorkspaceNotFoundError()
          }

          await authorizeResolver(
            ctx.userId,
            args.id,
            Roles.Workspace.Guest,
            ctx.resourceAccessRules
          )

          return workspace
        },
        workspaceInvite: async (_parent, args, ctx) => {
          const getPendingInvite = getUserPendingWorkspaceInviteFactory({
            findInvite: findInviteFactory({
              db,
              filterQuery: workspaceInviteValidityFilter
            }),
            getUser
          })

          return await getPendingInvite({
            userId: ctx.userId!,
            token: args.token,
            workspaceId: args.workspaceId
          })
        }
      },
      Mutation: {
        workspaceMutations: () => ({})
      },
      ProjectInviteMutations: {
        async createForWorkspace(_parent, args, ctx) {
          await authorizeResolver(
            ctx.userId,
            args.projectId,
            Roles.Stream.Owner,
            ctx.resourceAccessRules
          )

          const inviteCount = args.inputs.length
          if (inviteCount > 10 && ctx.role !== Roles.Server.Admin) {
            throw new InviteCreateValidationError(
              'Maximum 10 invites can be sent at once by non admins'
            )
          }

          const createProjectInvite = createProjectInviteFactory({
            createAndSendInvite: buildCreateAndSendServerOrProjectInvite(),
            getStream
          })

          const inputBatches = chunk(args.inputs, 10)
          for (const batch of inputBatches) {
            await Promise.all(
              batch.map((i) => {
                const workspaceRole = i.workspaceRole
                if (
                  workspaceRole &&
                  !(Object.values(Roles.Workspace) as string[]).includes(workspaceRole)
                ) {
                  throw new InviteCreateValidationError(
                    'Invalid workspace role specified: ' + workspaceRole
                  )
                }

                return createProjectInvite({
                  input: {
                    ...i,
                    projectId: args.projectId
                  },
                  inviterId: ctx.userId!,
                  inviterResourceAccessRules: ctx.resourceAccessRules,
                  secondaryResourceRoles: workspaceRole
                    ? {
                        [WorkspaceInviteResourceType]: workspaceRole as WorkspaceRoles
                      }
                    : undefined,
                  allowWorkspacedProjects: true
                })
              })
            )
          }
          return ctx.loaders.streams.getStream.load(args.projectId)
        }
      },
      WorkspaceMutations: {
        create: async (_parent, args, context) => {
          const { name, description, defaultLogoIndex, logo } = args.input

          const createWorkspace = createWorkspaceFactory({
            upsertWorkspace: upsertWorkspaceFactory({ db }),
            upsertWorkspaceRole: upsertWorkspaceRoleFactory({ db }),
            emitWorkspaceEvent: getEventBus().emit
          })

          const workspace = await createWorkspace({
            userId: context.userId!,
            workspaceInput: {
              name,
              description: description ?? null,
              logo: logo ?? null,
              defaultLogoIndex: defaultLogoIndex ?? 0
            },
            userResourceAccessLimits: context.resourceAccessRules
          })

          return workspace
        },
        delete: async (_parent, args, context) => {
          const { workspaceId } = args

          await authorizeResolver(
            context.userId!,
            workspaceId,
            Roles.Workspace.Admin,
            context.resourceAccessRules
          )

          // Delete workspace and associated resources (i.e. invites)
          const deleteWorkspace = deleteWorkspaceFactory({
            deleteWorkspace: repoDeleteWorkspaceFactory({ db }),
            deleteProject: deleteStream,
            deleteAllResourceInvites: deleteAllResourceInvitesFactory({ db }),
            queryAllWorkspaceProjects: queryAllWorkspaceProjectsFactory({ getStreams })
          })

          await deleteWorkspace({ workspaceId })

          return true
        },
        update: async (_parent, args, context) => {
          const { id: workspaceId, ...workspaceInput } = args.input

          await authorizeResolver(
            context.userId!,
            workspaceId,
            Roles.Workspace.Admin,
            context.resourceAccessRules
          )

          const updateWorkspace = updateWorkspaceFactory({
            getWorkspace: getWorkspaceWithDomainsFactory({ db }),
            upsertWorkspace: upsertWorkspaceFactory({ db }),
            emitWorkspaceEvent: getEventBus().emit
          })

          const workspace = await updateWorkspace({
            workspaceId,
            workspaceInput
          })

          return workspace
        },
        updateRole: async (_parent, args, context) => {
          const { userId, workspaceId, role } = args.input

          await authorizeResolver(
            context.userId,
            workspaceId,
            Roles.Workspace.Admin,
            context.resourceAccessRules
          )

          if (!role) {
            const trx = await db.transaction()

            const deleteWorkspaceRole = deleteWorkspaceRoleFactory({
              deleteWorkspaceRole: repoDeleteWorkspaceRoleFactory({ db: trx }),
              getWorkspaceRoles: getWorkspaceRolesFactory({ db: trx }),
              emitWorkspaceEvent: getEventBus().emit
            })

            await withTransaction(deleteWorkspaceRole(args.input), trx)
          } else {
            if (!isWorkspaceRole(role)) {
              throw new WorkspaceInvalidRoleError()
            }

            const trx = await db.transaction()

            const updateWorkspaceRole = updateWorkspaceRoleFactory({
              upsertWorkspaceRole: upsertWorkspaceRoleFactory({ db: trx }),
              getWorkspaceWithDomains: getWorkspaceWithDomainsFactory({ db: trx }),
              findVerifiedEmailsByUserId: findVerifiedEmailsByUserIdFactory({
                db: trx
              }),
              getWorkspaceRoles: getWorkspaceRolesFactory({ db: trx }),
              emitWorkspaceEvent: getEventBus().emit
            })

            await withTransaction(
              updateWorkspaceRole({ userId, workspaceId, role }),
              trx
            )
          }

          return await getWorkspaceFactory({ db })({ workspaceId })
        },
        addDomain: async (_parent, args, context) => {
          await authorizeResolver(
            context.userId!,
            args.input.workspaceId,
            Roles.Workspace.Admin,
            context.resourceAccessRules
          )

          await addDomainToWorkspaceFactory({
            getWorkspace: getWorkspaceFactory({ db }),
            findEmailsByUserId: findEmailsByUserIdFactory({ db }),
            storeWorkspaceDomain: storeWorkspaceDomainFactory({ db }),
            upsertWorkspace: upsertWorkspaceFactory({ db }),
            getDomains: getWorkspaceDomainsFactory({ db }),
            emitWorkspaceEvent: getEventBus().emit
          })({
            workspaceId: args.input.workspaceId,
            userId: context.userId!,
            domain: args.input.domain
          })

          return await getWorkspaceFactory({ db })({
            workspaceId: args.input.workspaceId,
            userId: context.userId
          })
        },
        async deleteDomain(_parent, args, context) {
          await authorizeResolver(
            context.userId!,
            args.input.workspaceId,
            Roles.Workspace.Admin,
            context.resourceAccessRules
          )
          await deleteWorkspaceDomainFactory({
            deleteWorkspaceDomain: repoDeleteWorkspaceDomainFactory({ db }),
            countDomainsByWorkspaceId: countProjectsVersionsByWorkspaceIdFactory({
              db
            }),
            updateWorkspace: updateWorkspaceFactory({
              getWorkspace: getWorkspaceWithDomainsFactory({ db }),
              upsertWorkspace: upsertWorkspaceFactory({ db }),
              emitWorkspaceEvent: getEventBus().emit
            })
          })({ workspaceId: args.input.workspaceId, domainId: args.input.id })

          return await getWorkspaceFactory({ db })({
            workspaceId: args.input.workspaceId,
            userId: context.userId
          })
        },
        async join(_parent, args, context) {
          if (!context.userId) throw new WorkspaceJoinNotAllowedError()

          await joinWorkspaceFactory({
            getUserEmails: findEmailsByUserIdFactory({ db }),
            getWorkspaceWithDomains: getWorkspaceWithDomainsFactory({ db }),
            upsertWorkspaceRole: upsertWorkspaceRoleFactory({ db }),
            emitWorkspaceEvent: getEventBus().emit
          })({ userId: context.userId, workspaceId: args.input.workspaceId })

          return await getWorkspaceFactory({ db })({
            workspaceId: args.input.workspaceId,
            userId: context.userId
          })
        },
        leave: async (_parent, args, context) => {
          const trx = await db.transaction()

          const deleteWorkspaceRole = deleteWorkspaceRoleFactory({
            deleteWorkspaceRole: repoDeleteWorkspaceRoleFactory({ db: trx }),
            getWorkspaceRoles: getWorkspaceRolesFactory({ db: trx }),
            emitWorkspaceEvent: getEventBus().emit
          })

          await withTransaction(
            deleteWorkspaceRole({ workspaceId: args.id, userId: context.userId! }),
            trx
          )

          return true
        },
        invites: () => ({}),
        projects: () => ({})
      },
      WorkspaceInviteMutations: {
        resend: async (_parent, args, ctx) => {
          const {
            input: { inviteId, workspaceId }
          } = args

          await authorizeResolver(
            ctx.userId!,
            workspaceId,
            Roles.Workspace.Admin,
            ctx.resourceAccessRules
          )

          const resendInviteEmail = resendInviteEmailFactory({
            buildInviteEmailContents: buildWorkspaceInviteEmailContentsFactory({
              getStream,
              getWorkspace: getWorkspaceFactory({ db })
            }),
            findUserByTarget: findUserByTargetFactory(),
            findInvite: findInviteFactory({
              db,
              filterQuery: workspaceInviteValidityFilter
            }),
            markInviteUpdated: markInviteUpdatedfactory({ db })
          })

          await resendInviteEmail({
            inviteId,
            resourceFilter: {
              resourceType: WorkspaceInviteResourceType,
              resourceId: workspaceId
            }
          })

          return true
        },
        create: async (_parent, args, ctx) => {
          const createInvite = createWorkspaceInviteFactory({
            createAndSendInvite: buildCreateAndSendWorkspaceInvite()
          })
          await createInvite({
            workspaceId: args.workspaceId,
            input: args.input,
            inviterId: ctx.userId!,
            inviterResourceAccessRules: ctx.resourceAccessRules
          })

          return ctx.loaders.workspaces!.getWorkspace.load(args.workspaceId)
        },
        batchCreate: async (_parent, args, ctx) => {
          const inviteCount = args.input.length
          if (inviteCount > 10 && ctx.role !== Roles.Server.Admin) {
            throw new InviteCreateValidationError(
              'Maximum 10 invites can be sent at once by non admins'
            )
          }

          const createInvite = createWorkspaceInviteFactory({
            createAndSendInvite: buildCreateAndSendWorkspaceInvite()
          })

          const inputBatches = chunk(args.input, 10)
          for (const batch of inputBatches) {
            await Promise.all(
              batch.map((i) =>
                createInvite({
                  workspaceId: args.workspaceId,
                  input: i,
                  inviterId: ctx.userId!,
                  inviterResourceAccessRules: ctx.resourceAccessRules
                })
              )
            )
          }

          return ctx.loaders.workspaces!.getWorkspace.load(args.workspaceId)
        },
        use: async (_parent, args, ctx) => {
          const finalizeInvite = finalizeResourceInviteFactory({
            findInvite: findInviteFactory({
              db,
              filterQuery: workspaceInviteValidityFilter
            }),
            deleteInvitesByTarget: deleteInvitesByTargetFactory({ db }),
            insertInviteAndDeleteOld: insertInviteAndDeleteOldFactory({ db }),
            emitEvent: ({ eventName, payload }) =>
              getEventBus().emit({
                eventName,
                payload
              }),
            validateInvite: validateWorkspaceInviteBeforeFinalizationFactory({
              getWorkspace: getWorkspaceFactory({ db })
            }),
            processInvite: processFinalizedWorkspaceInviteFactory({
              getWorkspace: getWorkspaceFactory({ db }),
              updateWorkspaceRole: updateWorkspaceRoleFactory({
                getWorkspaceWithDomains: getWorkspaceWithDomainsFactory({ db }),
                findVerifiedEmailsByUserId: findVerifiedEmailsByUserIdFactory({ db }),
                getWorkspaceRoles: getWorkspaceRolesFactory({ db }),
                upsertWorkspaceRole: upsertWorkspaceRoleFactory({ db }),
                emitWorkspaceEvent: getEventBus().emit
              })
            }),
            findEmail: findEmailFactory({ db }),
            validateAndCreateUserEmail: validateAndCreateUserEmailFactory({
              createUserEmail: createUserEmailFactory({ db }),
              ensureNoPrimaryEmailForUser: ensureNoPrimaryEmailForUserFactory({ db }),
              findEmail: findEmailFactory({ db }),
              updateEmailInvites: finalizeInvitedServerRegistrationFactory({
                deleteServerOnlyInvites: deleteServerOnlyInvitesFactory({ db }),
                updateAllInviteTargets: updateAllInviteTargetsFactory({ db })
              }),
              requestNewEmailVerification
            }),
            collectAndValidateResourceTargets: buildCollectAndValidateResourceTargets(),
            getUser,
            getServerInfo
          })

          await finalizeInvite({
            finalizerUserId: ctx.userId!,
            finalizerResourceAccessLimits: ctx.resourceAccessRules,
            token: args.input.token,
            accept: args.input.accept,
            resourceType: WorkspaceInviteResourceType,
            allowAttachingNewEmail: args.input.addNewEmail ?? undefined
          })

          return true
        },
        cancel: async (_parent, args, ctx) => {
          await authorizeResolver(
            ctx.userId,
            args.workspaceId,
            Roles.Workspace.Admin,
            ctx.resourceAccessRules
          )

          const cancelInvite = cancelResourceInviteFactory({
            findInvite: findInviteFactory({
              db,
              filterQuery: workspaceInviteValidityFilter
            }),
            deleteInvite: deleteInviteFactory({ db }),
            validateResourceAccess: validateWorkspaceInviteBeforeFinalizationFactory({
              getWorkspace: getWorkspaceFactory({ db })
            })
          })

          await cancelInvite({
            resourceId: args.workspaceId,
            inviteId: args.inviteId,
            cancelerId: ctx.userId!,
            resourceType: WorkspaceInviteResourceType,
            cancelerResourceAccessLimits: ctx.resourceAccessRules
          })
          return ctx.loaders.workspaces!.getWorkspace.load(args.workspaceId)
        }
      },
      WorkspaceProjectMutations: {
        updateRole: async (_parent, args, context) => {
          const { projectId, userId, role } = args.input

          const { workspaceId } = (await getStream({ streamId: projectId })) ?? {}

          if (!workspaceId) {
            throw new WorkspaceInvalidProjectError()
          }

          const currentRole = await getWorkspaceRoleForUserFactory({ db })({
            workspaceId,
            userId
          })

          if (currentRole?.role === Roles.Workspace.Admin) {
            // User is workspace admin and cannot have their project roles changed
            throw new WorkspaceAdminError()
          }

          return await updateStreamRoleAndNotify(
            { projectId, userId, role },
            context.userId!,
            context.resourceAccessRules
          )
        },
        moveToWorkspace: async (_parent, args, context) => {
          const { projectId, workspaceId } = args

          await authorizeResolver(
            context.userId,
            projectId,
            Roles.Stream.Owner,
            context.resourceAccessRules
          )
          await authorizeResolver(
            context.userId,
            workspaceId,
            Roles.Workspace.Admin,
            context.resourceAccessRules
          )

          const moveProjectToWorkspace = moveProjectToWorkspaceFactory({
            getProject: getProjectFactory(),
            updateProject: updateProjectFactory(),
            upsertProjectRole: upsertProjectRoleFactory({ db }),
            getProjectCollaborators: getProjectCollaboratorsFactory(),
            getWorkspaceRoles: getWorkspaceRolesFactory({ db }),
            getWorkspaceRoleToDefaultProjectRoleMapping:
              mapWorkspaceRoleToInitialProjectRole,
            updateWorkspaceRole: updateWorkspaceRoleFactory({
              getWorkspaceRoles: getWorkspaceRolesFactory({ db }),
              getWorkspaceWithDomains: getWorkspaceWithDomainsFactory({ db }),
              findVerifiedEmailsByUserId: findVerifiedEmailsByUserIdFactory({ db }),
              upsertWorkspaceRole: upsertWorkspaceRoleFactory({ db }),
              emitWorkspaceEvent: getEventBus().emit
            })
          })

          return await moveProjectToWorkspace({ projectId, workspaceId })
        }
      },
      Workspace: {
        role: async (parent, _args, ctx) => {
          const workspace = await ctx.loaders.workspaces!.getWorkspace.load(parent.id)
          return workspace?.role || null
        },
        team: async (parent, args) => {
          const team = await getPaginatedWorkspaceTeamFactory({
            getWorkspaceCollaborators: getWorkspaceCollaboratorsFactory({ db }),
            getWorkspaceCollaboratorsTotalCount:
              getWorkspaceCollaboratorsTotalCountFactory({ db })
          })({
            workspaceId: parent.id,
            filter: removeNullOrUndefinedKeys(args?.filter || {}),
            limit: args.limit,
            cursor: args.cursor ?? undefined
          })
          return team
        },
        invitedTeam: async (parent, args) => {
          const getPendingTeam = getPendingWorkspaceCollaboratorsFactory({
            queryAllResourceInvites: queryAllResourceInvitesFactory({
              db,
              filterQuery: workspaceInviteValidityFilter
            }),
            getInvitationTargetUsers: getInvitationTargetUsersFactory({ getUsers })
          })

          return await getPendingTeam({ workspaceId: parent.id, filter: args.filter })
        },
        projects: async (parent, args, ctx) => {
          if (!ctx.userId) return []
          const getWorkspaceProjects = getWorkspaceProjectsFactory({
            getStreams: getUserStreams
          })
          const filter = {
            ...(args.filter || {}),
            userId: ctx.userId,
            workspaceId: parent.id
          }
          const { items, cursor } = await getWorkspaceProjects(
            {
              workspaceId: parent.id
            },
            {
              limit: args.limit || 25,
              cursor: args.cursor || null,
              filter
            }
          )
          return {
            items,
            cursor,
            totalCount: await getUserStreamsCount(filter)
          }
        },
        domains: async (parent) => {
          return await getWorkspaceDomainsFactory({ db })({ workspaceIds: [parent.id] })
        },
        billing: (parent) => ({ parent })
      },
      WorkspaceBilling: {
        versionsCount: async ({ parent }) => {
          const workspaceId = parent.id
          return {
            current: await countProjectsVersionsByWorkspaceIdFactory({ db })({
              workspaceId
            }),
            max: WORKSPACE_MAX_PROJECTS_VERSIONS
          }
        },
        cost: async ({ parent }) => {
          const workspaceId = parent.id
          return getWorkspaceCostFactory({
            getWorkspaceCostItems: getWorkspaceCostItemsFactory({
              countRole: countWorkspaceRoleWithOptionalProjectRoleFactory({ db }),
              getUserIdsWithRoleInWorkspace: getUserIdsWithRoleInWorkspaceFactory({
                db
              })
            })
          })({ workspaceId })
        }
      },
      WorkspaceCollaborator: {
        user: async (parent) => {
          return parent
        },
        role: async (parent) => {
          return parent.workspaceRole
        },
        projectRoles: async (parent) => {
          const projectRoles = await getRolesByUserIdFactory({ db })({
            userId: parent.id,
            workspaceId: parent.workspaceId
          })
          return projectRoles.map(({ role, resourceId }) => ({
            projectId: resourceId,
            role
          }))
        }
      },
      ProjectRole: {
        project: async (parent, _args, ctx) => {
          return await ctx.loaders.streams.getStream.load(parent.projectId)
        }
      },
      PendingWorkspaceCollaborator: {
        workspaceName: async (parent, _args, ctx) => {
          const workspace = await ctx.loaders.workspaces!.getWorkspace.load(
            parent.workspaceId
          )
          return workspace!.name
        },
        invitedBy: async (parent, _args, ctx) => {
          const { invitedById } = parent
          if (!invitedById) return null

          const user = await ctx.loaders.users.getUser.load(invitedById)
          return user ? removePrivateFields(user) : null
        },
        token: async (parent, _args, ctx) => {
          // If it was specified with the request, just return it
          if (parent.token?.length) return parent.token

          const authedUserId = ctx.userId
          const targetUserId = parent.user?.id
          const inviteId = parent.inviteId

          // Only returning it for the user that is the pending stream collaborator
          if (!authedUserId || !targetUserId || authedUserId !== targetUserId) {
            return null
          }

          const invite = await ctx.loaders.invites.getInvite.load(inviteId)
          return invite?.token || null
        },
        email: async (parent, _args, ctx) => {
          if (!parent.user) return parent.email

          // TODO: Tests to check token & email access?

          const token = parent.token
          const authedUserId = ctx.userId
          const targetUserId = parent.user?.id

          // Only returning it for the user that is the pending stream collaborator
          // OR if the token was specified
          if (
            (!authedUserId || !targetUserId || authedUserId !== targetUserId) &&
            !token
          ) {
            return null
          }

          return parent.email
        }
      },
      User: {
        discoverableWorkspaces: async (_parent, _args, context) => {
          if (!context.userId) {
            throw new WorkspacesNotAuthorizedError()
          }

          const getDiscoverableWorkspacesForUser =
            getDiscoverableWorkspacesForUserFactory({
              findEmailsByUserId: findEmailsByUserIdFactory({ db }),
              getDiscoverableWorkspaces: getUserDiscoverableWorkspacesFactory({ db })
            })

          return await getDiscoverableWorkspacesForUser({ userId: context.userId })
        },
        workspaces: async (_parent, _args, context) => {
          if (!context.userId) {
            throw new WorkspacesNotAuthorizedError()
          }

          const getWorkspace = getWorkspaceFactory({ db })
          const getWorkspaceRolesForUser = getWorkspaceRolesForUserFactory({ db })

          const getWorkspacesForUser = getWorkspacesForUserFactory({
            getWorkspace,
            getWorkspaceRolesForUser
          })

          const workspaces = await getWorkspacesForUser({ userId: context.userId })

          // TODO: Pagination
          return {
            items: workspaces,
            totalCount: workspaces.length
          }
        },
        workspaceInvites: async (parent) => {
          const getInvites = getUserPendingWorkspaceInvitesFactory({
            getUser,
            getUserResourceInvites: queryAllUserResourceInvitesFactory({
              db,
              filterQuery: workspaceInviteValidityFilter
            })
          })

          return await getInvites(parent.id)
        }
      },
      Project: {
        workspace: async (parent, _args, context) => {
          if (!parent.workspaceId) {
            return null
          }

          const workspace = await context.loaders.workspaces!.getWorkspace.load(
            parent.workspaceId
          )
          if (!workspace) {
            throw new WorkspaceNotFoundError()
          }

          await authorizeResolver(
            context.userId,
            parent.workspaceId,
            Roles.Workspace.Guest,
            context.resourceAccessRules
          )

          return workspace
        }
      },
      AdminQueries: {
        workspaceList: async () => {
          throw new WorkspacesNotYetImplementedError()
        }
      },
      LimitedUser: {
        workspaceDomainPolicyCompliant: async (parent, args) => {
          const workspaceId = args.workspaceId
          if (!workspaceId) return null

          const userId = parent.id

          return await isUserWorkspaceDomainPolicyCompliantFactory({
            findEmailsByUserId: findEmailsByUserIdFactory({ db }),
            getWorkspaceWithDomains: getWorkspaceWithDomainsFactory({ db })
          })({ workspaceId, userId })
        }
      },
      ServerInfo: {
        workspaces: () => ({})
      },
      ServerWorkspacesInfo: {
        workspacesEnabled: () => true
      }
    } as Resolvers)
  : {}<|MERGE_RESOLUTION|>--- conflicted
+++ resolved
@@ -7,12 +7,9 @@
   getStream,
   getUserStreams,
   getUserStreamsCount,
-<<<<<<< HEAD
   updateProjectFactory,
-  upsertProjectRoleFactory
-=======
+  upsertProjectRoleFactory,
   getRolesByUserIdFactory
->>>>>>> 31250c2d
 } from '@/modules/core/repositories/streams'
 import { getUser, getUsers } from '@/modules/core/repositories/users'
 import { getStreams } from '@/modules/core/services/streams'
