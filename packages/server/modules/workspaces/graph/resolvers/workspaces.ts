--- conflicted
+++ resolved
@@ -106,12 +106,7 @@
   getPaginatedWorkspaceTeamFactory,
   getWorkspacesForUserFactory
 } from '@/modules/workspaces/services/retrieval'
-import {
-  Roles,
-  WorkspaceRoles,
-  isNullOrUndefined,
-  removeNullOrUndefinedKeys
-} from '@speckle/shared'
+import { Roles, WorkspaceRoles, removeNullOrUndefinedKeys } from '@speckle/shared'
 import { chunk } from 'lodash'
 import {
   findEmailsByUserIdFactory,
@@ -186,19 +181,18 @@
   listWorkspaceSsoMembershipsFactory
 } from '@/modules/workspaces/repositories/sso'
 import { getDecryptor } from '@/modules/workspaces/helpers/sso'
-import { getPublicFunctions, getWorkspaceFunctions } from '@/modules/automate/clients/executionEngine'
-import { convertFunctionToGraphQLReturn } from '@/modules/automate/services/functionManagement'
+import { getWorkspaceFunctions } from '@/modules/automate/clients/executionEngine'
 import {
   ExecutionEngineFailedResponseError,
   ExecutionEngineNetworkError
 } from '@/modules/automate/errors/executionEngine'
 import { getDefaultRegionFactory } from '@/modules/workspaces/repositories/regions'
-<<<<<<< HEAD
-import { AuthCodePayloadAction, createStoredAuthCodeFactory } from '@/modules/automate/services/authCode'
-import { getGenericRedis } from '@/modules/core'
-=======
+import {
+  AuthCodePayloadAction,
+  createStoredAuthCodeFactory
+} from '@/modules/automate/services/authCode'
 import { storeModelFactory } from '@/modules/core/repositories/models'
->>>>>>> e4a005f5
+import { getGenericRedis } from '@/modules/shared/redis/redis'
 
 const eventBus = getEventBus()
 const getServerInfo = getServerInfoFactory({ db })
@@ -295,227 +289,328 @@
 
 export = FF_WORKSPACES_MODULE_ENABLED
   ? ({
-    Query: {
-      workspace: async (_parent, args, ctx) => {
-        const workspace = await ctx.loaders.workspaces!.getWorkspace.load(args.id)
-        if (!workspace) {
-          throw new WorkspaceNotFoundError()
-        }
-
-        await authorizeResolver(
-          ctx.userId,
-          args.id,
-          Roles.Workspace.Guest,
-          ctx.resourceAccessRules
-        )
-
-        return workspace
-      },
-      workspaceBySlug: async (_parent, args, ctx) => {
-        const workspace = await getWorkspaceBySlugFactory({ db })({
-          workspaceSlug: args.slug
-        })
-
-        if (!workspace) {
-          throw new WorkspaceNotFoundError()
-        }
-        await authorizeResolver(
-          ctx.userId,
-          workspace.id,
-          Roles.Workspace.Guest,
-          ctx.resourceAccessRules
-        )
-
-        return workspace
-      },
-      workspaceSsoByEmail: async (_parent, args) => {
-        const workspaces = await listWorkspaceSsoMembershipsByUserEmailFactory({
-          getUserByEmail: getUserByEmailFactory({ db }),
-          listWorkspaceSsoMemberships: listWorkspaceSsoMembershipsFactory({ db })
-        })({
-          userEmail: args.email
-        })
-        return workspaces
-      },
-      workspaceInvite: async (_parent, args, ctx) => {
-        const getPendingInvite = getUserPendingWorkspaceInviteFactory({
-          findInvite: findInviteFactory({
-            db,
-            filterQuery: workspaceInviteValidityFilter
-          }),
-          getUser,
-          getWorkspaceBySlug: getWorkspaceBySlugFactory({ db })
-        })
-
-        const useSlug = !!args.options?.useSlug
-
-        return await getPendingInvite({
-          userId: ctx.userId!,
-          token: args.token,
-          ...(useSlug
-            ? { workspaceSlug: args.workspaceId }
-            : { workspaceId: args.workspaceId })
-        })
-      },
-      validateWorkspaceSlug: async (_parent, args) => {
-        const validateSlug = validateSlugFactory({
-          getWorkspaceBySlug: getWorkspaceBySlugFactory({ db })
-        })
-        await validateSlug({ slug: args.slug })
-        return true
-      }
-    },
-    Mutation: {
-      workspaceMutations: () => ({})
-    },
-    ProjectInviteMutations: {
-      async createForWorkspace(_parent, args, ctx) {
-        await authorizeResolver(
-          ctx.userId,
-          args.projectId,
-          Roles.Stream.Owner,
-          ctx.resourceAccessRules
-        )
-
-        const inviteCount = args.inputs.length
-        if (inviteCount > 10 && ctx.role !== Roles.Server.Admin) {
-          throw new InviteCreateValidationError(
-            'Maximum 10 invites can be sent at once by non admins'
-          )
-        }
-
-        const createProjectInvite = createProjectInviteFactory({
-          createAndSendInvite: buildCreateAndSendServerOrProjectInvite(),
-          getStream
-        })
-
-        const inputBatches = chunk(args.inputs, 10)
-        for (const batch of inputBatches) {
-          await Promise.all(
-            batch.map((i) => {
-              const workspaceRole = i.workspaceRole
-              if (
-                workspaceRole &&
-                !(Object.values(Roles.Workspace) as string[]).includes(workspaceRole)
-              ) {
-                throw new InviteCreateValidationError(
-                  'Invalid workspace role specified: ' + workspaceRole
-                )
-              }
-
-              return createProjectInvite({
-                input: {
-                  ...i,
-                  projectId: args.projectId
-                },
-                inviterId: ctx.userId!,
-                inviterResourceAccessRules: ctx.resourceAccessRules,
-                secondaryResourceRoles: workspaceRole
-                  ? {
-                    [WorkspaceInviteResourceType]: workspaceRole as WorkspaceRoles
-                  }
-                  : undefined,
-                allowWorkspacedProjects: true
+      Query: {
+        workspace: async (_parent, args, ctx) => {
+          const workspace = await ctx.loaders.workspaces!.getWorkspace.load(args.id)
+          if (!workspace) {
+            throw new WorkspaceNotFoundError()
+          }
+
+          await authorizeResolver(
+            ctx.userId,
+            args.id,
+            Roles.Workspace.Guest,
+            ctx.resourceAccessRules
+          )
+
+          return workspace
+        },
+        workspaceBySlug: async (_parent, args, ctx) => {
+          const workspace = await getWorkspaceBySlugFactory({ db })({
+            workspaceSlug: args.slug
+          })
+
+          if (!workspace) {
+            throw new WorkspaceNotFoundError()
+          }
+          await authorizeResolver(
+            ctx.userId,
+            workspace.id,
+            Roles.Workspace.Guest,
+            ctx.resourceAccessRules
+          )
+
+          return workspace
+        },
+        workspaceSsoByEmail: async (_parent, args) => {
+          const workspaces = await listWorkspaceSsoMembershipsByUserEmailFactory({
+            getUserByEmail: getUserByEmailFactory({ db }),
+            listWorkspaceSsoMemberships: listWorkspaceSsoMembershipsFactory({ db })
+          })({
+            userEmail: args.email
+          })
+          return workspaces
+        },
+        workspaceInvite: async (_parent, args, ctx) => {
+          const getPendingInvite = getUserPendingWorkspaceInviteFactory({
+            findInvite: findInviteFactory({
+              db,
+              filterQuery: workspaceInviteValidityFilter
+            }),
+            getUser,
+            getWorkspaceBySlug: getWorkspaceBySlugFactory({ db })
+          })
+
+          const useSlug = !!args.options?.useSlug
+
+          return await getPendingInvite({
+            userId: ctx.userId!,
+            token: args.token,
+            ...(useSlug
+              ? { workspaceSlug: args.workspaceId }
+              : { workspaceId: args.workspaceId })
+          })
+        },
+        validateWorkspaceSlug: async (_parent, args) => {
+          const validateSlug = validateSlugFactory({
+            getWorkspaceBySlug: getWorkspaceBySlugFactory({ db })
+          })
+          await validateSlug({ slug: args.slug })
+          return true
+        }
+      },
+      Mutation: {
+        workspaceMutations: () => ({})
+      },
+      ProjectInviteMutations: {
+        async createForWorkspace(_parent, args, ctx) {
+          await authorizeResolver(
+            ctx.userId,
+            args.projectId,
+            Roles.Stream.Owner,
+            ctx.resourceAccessRules
+          )
+
+          const inviteCount = args.inputs.length
+          if (inviteCount > 10 && ctx.role !== Roles.Server.Admin) {
+            throw new InviteCreateValidationError(
+              'Maximum 10 invites can be sent at once by non admins'
+            )
+          }
+
+          const createProjectInvite = createProjectInviteFactory({
+            createAndSendInvite: buildCreateAndSendServerOrProjectInvite(),
+            getStream
+          })
+
+          const inputBatches = chunk(args.inputs, 10)
+          for (const batch of inputBatches) {
+            await Promise.all(
+              batch.map((i) => {
+                const workspaceRole = i.workspaceRole
+                if (
+                  workspaceRole &&
+                  !(Object.values(Roles.Workspace) as string[]).includes(workspaceRole)
+                ) {
+                  throw new InviteCreateValidationError(
+                    'Invalid workspace role specified: ' + workspaceRole
+                  )
+                }
+
+                return createProjectInvite({
+                  input: {
+                    ...i,
+                    projectId: args.projectId
+                  },
+                  inviterId: ctx.userId!,
+                  inviterResourceAccessRules: ctx.resourceAccessRules,
+                  secondaryResourceRoles: workspaceRole
+                    ? {
+                        [WorkspaceInviteResourceType]: workspaceRole as WorkspaceRoles
+                      }
+                    : undefined,
+                  allowWorkspacedProjects: true
+                })
               })
+            )
+          }
+          return ctx.loaders.streams.getStream.load(args.projectId)
+        }
+      },
+      WorkspaceMutations: {
+        create: async (_parent, args, context) => {
+          const { name, description, defaultLogoIndex, logo, slug } = args.input
+
+          const createWorkspace = createWorkspaceFactory({
+            validateSlug: validateSlugFactory({
+              getWorkspaceBySlug: getWorkspaceBySlugFactory({ db })
+            }),
+            generateValidSlug: generateValidSlugFactory({
+              getWorkspaceBySlug: getWorkspaceBySlugFactory({ db })
+            }),
+            upsertWorkspace: upsertWorkspaceFactory({ db }),
+            upsertWorkspaceRole: upsertWorkspaceRoleFactory({ db }),
+            emitWorkspaceEvent: getEventBus().emit
+          })
+
+          const workspace = await createWorkspace({
+            userId: context.userId!,
+            workspaceInput: {
+              name,
+              slug,
+              description: description ?? null,
+              logo: logo ?? null,
+              defaultLogoIndex: defaultLogoIndex ?? 0
+            },
+            userResourceAccessLimits: context.resourceAccessRules
+          })
+
+          return workspace
+        },
+        delete: async (_parent, args, context) => {
+          const { workspaceId } = args
+
+          await authorizeResolver(
+            context.userId!,
+            workspaceId,
+            Roles.Workspace.Admin,
+            context.resourceAccessRules
+          )
+
+          // Delete workspace and associated resources (i.e. invites)
+          const getStreams = legacyGetStreamsFactory({ db })
+          const deleteWorkspace = deleteWorkspaceFactory({
+            deleteWorkspace: repoDeleteWorkspaceFactory({ db }),
+            deleteProject: deleteStream,
+            deleteAllResourceInvites: deleteAllResourceInvitesFactory({ db }),
+            queryAllWorkspaceProjects: queryAllWorkspaceProjectsFactory({ getStreams })
+          })
+
+          await deleteWorkspace({ workspaceId })
+
+          return true
+        },
+        update: async (_parent, args, context) => {
+          const { id: workspaceId, ...workspaceInput } = args.input
+
+          await authorizeResolver(
+            context.userId!,
+            workspaceId,
+            Roles.Workspace.Admin,
+            context.resourceAccessRules
+          )
+
+          const updateWorkspace = updateWorkspaceFactory({
+            validateSlug: validateSlugFactory({
+              getWorkspaceBySlug: getWorkspaceBySlugFactory({ db })
+            }),
+            getWorkspace: getWorkspaceWithDomainsFactory({ db }),
+            upsertWorkspace: upsertWorkspaceFactory({ db }),
+            emitWorkspaceEvent: getEventBus().emit
+          })
+
+          const workspace = await updateWorkspace({
+            workspaceId,
+            workspaceInput: {
+              ...workspaceInput,
+              defaultProjectRole: parseDefaultProjectRole(args.input.defaultProjectRole)
+            }
+          })
+
+          return workspace
+        },
+        updateRole: async (_parent, args, context) => {
+          const { userId, workspaceId, role } = args.input
+
+          await authorizeResolver(
+            context.userId,
+            workspaceId,
+            Roles.Workspace.Admin,
+            context.resourceAccessRules
+          )
+
+          if (!role) {
+            // this is currently not working with the command factory
+            // TODO: include the onWorkspaceRoleDeletedFactory listener service
+            const trx = await db.transaction()
+            const deleteWorkspaceRole = deleteWorkspaceRoleFactory({
+              deleteWorkspaceRole: repoDeleteWorkspaceRoleFactory({ db: trx }),
+              getWorkspaceRoles: getWorkspaceRolesFactory({ db: trx }),
+              emitWorkspaceEvent: getEventBus().emit
             })
-          )
-        }
-        return ctx.loaders.streams.getStream.load(args.projectId)
-      }
-    },
-    WorkspaceMutations: {
-      create: async (_parent, args, context) => {
-        const { name, description, defaultLogoIndex, logo, slug } = args.input
-
-        const createWorkspace = createWorkspaceFactory({
-          validateSlug: validateSlugFactory({
-            getWorkspaceBySlug: getWorkspaceBySlugFactory({ db })
-          }),
-          generateValidSlug: generateValidSlugFactory({
-            getWorkspaceBySlug: getWorkspaceBySlugFactory({ db })
-          }),
-          upsertWorkspace: upsertWorkspaceFactory({ db }),
-          upsertWorkspaceRole: upsertWorkspaceRoleFactory({ db }),
-          emitWorkspaceEvent: getEventBus().emit
-        })
-
-        const workspace = await createWorkspace({
-          userId: context.userId!,
-          workspaceInput: {
-            name,
-            slug,
-            description: description ?? null,
-            logo: logo ?? null,
-            defaultLogoIndex: defaultLogoIndex ?? 0
-          },
-          userResourceAccessLimits: context.resourceAccessRules
-        })
-
-        return workspace
-      },
-      delete: async (_parent, args, context) => {
-        const { workspaceId } = args
-
-        await authorizeResolver(
-          context.userId!,
-          workspaceId,
-          Roles.Workspace.Admin,
-          context.resourceAccessRules
-        )
-
-        // Delete workspace and associated resources (i.e. invites)
-        const getStreams = legacyGetStreamsFactory({ db })
-        const deleteWorkspace = deleteWorkspaceFactory({
-          deleteWorkspace: repoDeleteWorkspaceFactory({ db }),
-          deleteProject: deleteStream,
-          deleteAllResourceInvites: deleteAllResourceInvitesFactory({ db }),
-          queryAllWorkspaceProjects: queryAllWorkspaceProjectsFactory({ getStreams })
-        })
-
-        await deleteWorkspace({ workspaceId })
-
-        return true
-      },
-      update: async (_parent, args, context) => {
-        const { id: workspaceId, ...workspaceInput } = args.input
-
-        await authorizeResolver(
-          context.userId!,
-          workspaceId,
-          Roles.Workspace.Admin,
-          context.resourceAccessRules
-        )
-
-        const updateWorkspace = updateWorkspaceFactory({
-          validateSlug: validateSlugFactory({
-            getWorkspaceBySlug: getWorkspaceBySlugFactory({ db })
-          }),
-          getWorkspace: getWorkspaceWithDomainsFactory({ db }),
-          upsertWorkspace: upsertWorkspaceFactory({ db }),
-          emitWorkspaceEvent: getEventBus().emit
-        })
-
-        const workspace = await updateWorkspace({
-          workspaceId,
-          workspaceInput: {
-            ...workspaceInput,
-            defaultProjectRole: parseDefaultProjectRole(args.input.defaultProjectRole)
-          }
-        })
-
-        return workspace
-      },
-      updateRole: async (_parent, args, context) => {
-        const { userId, workspaceId, role } = args.input
-
-        await authorizeResolver(
-          context.userId,
-          workspaceId,
-          Roles.Workspace.Admin,
-          context.resourceAccessRules
-        )
-
-        if (!role) {
+            await withTransaction(deleteWorkspaceRole({ workspaceId, userId }), trx)
+          } else {
+            if (!isWorkspaceRole(role)) {
+              throw new WorkspaceInvalidRoleError()
+            }
+            const updateWorkspaceRole = commandFactory({
+              db,
+              eventBus,
+              operationFactory: ({ db, emit }) =>
+                updateWorkspaceRoleFactory({
+                  upsertWorkspaceRole: upsertWorkspaceRoleFactory({ db }),
+                  getWorkspaceWithDomains: getWorkspaceWithDomainsFactory({ db }),
+                  findVerifiedEmailsByUserId: findVerifiedEmailsByUserIdFactory({
+                    db
+                  }),
+                  getWorkspaceRoles: getWorkspaceRolesFactory({ db }),
+                  emitWorkspaceEvent: emit
+                })
+            })
+            await updateWorkspaceRole({ userId, workspaceId, role })
+          }
+
+          return await getWorkspaceFactory({ db })({ workspaceId })
+        },
+        addDomain: async (_parent, args, context) => {
+          await authorizeResolver(
+            context.userId!,
+            args.input.workspaceId,
+            Roles.Workspace.Admin,
+            context.resourceAccessRules
+          )
+
+          await addDomainToWorkspaceFactory({
+            getWorkspace: getWorkspaceFactory({ db }),
+            findEmailsByUserId: findEmailsByUserIdFactory({ db }),
+            storeWorkspaceDomain: storeWorkspaceDomainFactory({ db }),
+            upsertWorkspace: upsertWorkspaceFactory({ db }),
+            getDomains: getWorkspaceDomainsFactory({ db }),
+            emitWorkspaceEvent: getEventBus().emit
+          })({
+            workspaceId: args.input.workspaceId,
+            userId: context.userId!,
+            domain: args.input.domain
+          })
+
+          return await getWorkspaceFactory({ db })({
+            workspaceId: args.input.workspaceId,
+            userId: context.userId
+          })
+        },
+        async deleteDomain(_parent, args, context) {
+          await authorizeResolver(
+            context.userId!,
+            args.input.workspaceId,
+            Roles.Workspace.Admin,
+            context.resourceAccessRules
+          )
+          await deleteWorkspaceDomainFactory({
+            deleteWorkspaceDomain: repoDeleteWorkspaceDomainFactory({ db }),
+            countDomainsByWorkspaceId: countProjectsVersionsByWorkspaceIdFactory({
+              db
+            }),
+            updateWorkspace: updateWorkspaceFactory({
+              validateSlug: validateSlugFactory({
+                getWorkspaceBySlug: getWorkspaceBySlugFactory({ db })
+              }),
+              getWorkspace: getWorkspaceWithDomainsFactory({ db }),
+              upsertWorkspace: upsertWorkspaceFactory({ db }),
+              emitWorkspaceEvent: getEventBus().emit
+            })
+          })({ workspaceId: args.input.workspaceId, domainId: args.input.id })
+
+          return await getWorkspaceFactory({ db })({
+            workspaceId: args.input.workspaceId,
+            userId: context.userId
+          })
+        },
+        async join(_parent, args, context) {
+          if (!context.userId) throw new WorkspaceJoinNotAllowedError()
+
+          await joinWorkspaceFactory({
+            getUserEmails: findEmailsByUserIdFactory({ db }),
+            getWorkspaceWithDomains: getWorkspaceWithDomainsFactory({ db }),
+            upsertWorkspaceRole: upsertWorkspaceRoleFactory({ db }),
+            emitWorkspaceEvent: getEventBus().emit
+          })({ userId: context.userId, workspaceId: args.input.workspaceId })
+
+          return await getWorkspaceFactory({ db })({
+            workspaceId: args.input.workspaceId,
+            userId: context.userId
+          })
+        },
+        leave: async (_parent, args, context) => {
           // this is currently not working with the command factory
           // TODO: include the onWorkspaceRoleDeletedFactory listener service
           const trx = await db.transaction()
@@ -524,380 +619,201 @@
             getWorkspaceRoles: getWorkspaceRolesFactory({ db: trx }),
             emitWorkspaceEvent: getEventBus().emit
           })
-          await withTransaction(deleteWorkspaceRole({ workspaceId, userId }), trx)
-        } else {
-          if (!isWorkspaceRole(role)) {
-            throw new WorkspaceInvalidRoleError()
-          }
-          const updateWorkspaceRole = commandFactory({
-            db,
-            eventBus,
-            operationFactory: ({ db, emit }) =>
-              updateWorkspaceRoleFactory({
+          await withTransaction(
+            deleteWorkspaceRole({ workspaceId: args.id, userId: context.userId! }),
+            trx
+          )
+          return true
+        },
+        invites: () => ({}),
+        projects: () => ({})
+      },
+      WorkspaceInviteMutations: {
+        resend: async (_parent, args, ctx) => {
+          const {
+            input: { inviteId, workspaceId }
+          } = args
+
+          await authorizeResolver(
+            ctx.userId!,
+            workspaceId,
+            Roles.Workspace.Admin,
+            ctx.resourceAccessRules
+          )
+
+          const resendInviteEmail = resendInviteEmailFactory({
+            buildInviteEmailContents: buildWorkspaceInviteEmailContentsFactory({
+              getStream,
+              getWorkspace: getWorkspaceFactory({ db })
+            }),
+            findUserByTarget: findUserByTargetFactory({ db }),
+            findInvite: findInviteFactory({
+              db,
+              filterQuery: workspaceInviteValidityFilter
+            }),
+            markInviteUpdated: markInviteUpdatedfactory({ db }),
+            getUser,
+            getServerInfo
+          })
+
+          await resendInviteEmail({
+            inviteId,
+            resourceFilter: {
+              resourceType: WorkspaceInviteResourceType,
+              resourceId: workspaceId
+            }
+          })
+
+          return true
+        },
+        create: async (_parent, args, ctx) => {
+          const createInvite = createWorkspaceInviteFactory({
+            createAndSendInvite: buildCreateAndSendWorkspaceInvite()
+          })
+          await createInvite({
+            workspaceId: args.workspaceId,
+            input: args.input,
+            inviterId: ctx.userId!,
+            inviterResourceAccessRules: ctx.resourceAccessRules
+          })
+
+          return ctx.loaders.workspaces!.getWorkspace.load(args.workspaceId)
+        },
+        batchCreate: async (_parent, args, ctx) => {
+          const inviteCount = args.input.length
+          if (inviteCount > 10 && ctx.role !== Roles.Server.Admin) {
+            throw new InviteCreateValidationError(
+              'Maximum 10 invites can be sent at once by non admins'
+            )
+          }
+
+          const createInvite = createWorkspaceInviteFactory({
+            createAndSendInvite: buildCreateAndSendWorkspaceInvite()
+          })
+
+          const inputBatches = chunk(args.input, 10)
+          for (const batch of inputBatches) {
+            await Promise.all(
+              batch.map((i) =>
+                createInvite({
+                  workspaceId: args.workspaceId,
+                  input: i,
+                  inviterId: ctx.userId!,
+                  inviterResourceAccessRules: ctx.resourceAccessRules
+                })
+              )
+            )
+          }
+
+          return ctx.loaders.workspaces!.getWorkspace.load(args.workspaceId)
+        },
+        use: async (_parent, args, ctx) => {
+          const finalizeInvite = finalizeResourceInviteFactory({
+            findInvite: findInviteFactory({
+              db,
+              filterQuery: workspaceInviteValidityFilter
+            }),
+            deleteInvitesByTarget: deleteInvitesByTargetFactory({ db }),
+            insertInviteAndDeleteOld: insertInviteAndDeleteOldFactory({ db }),
+            emitEvent: ({ eventName, payload }) =>
+              getEventBus().emit({
+                eventName,
+                payload
+              }),
+            validateInvite: validateWorkspaceInviteBeforeFinalizationFactory({
+              getWorkspace: getWorkspaceFactory({ db })
+            }),
+            processInvite: processFinalizedWorkspaceInviteFactory({
+              getWorkspace: getWorkspaceFactory({ db }),
+              updateWorkspaceRole: updateWorkspaceRoleFactory({
+                getWorkspaceWithDomains: getWorkspaceWithDomainsFactory({ db }),
+                findVerifiedEmailsByUserId: findVerifiedEmailsByUserIdFactory({ db }),
+                getWorkspaceRoles: getWorkspaceRolesFactory({ db }),
                 upsertWorkspaceRole: upsertWorkspaceRoleFactory({ db }),
-                getWorkspaceWithDomains: getWorkspaceWithDomainsFactory({ db }),
-                findVerifiedEmailsByUserId: findVerifiedEmailsByUserIdFactory({
-                  db
-                }),
-                getWorkspaceRoles: getWorkspaceRolesFactory({ db }),
-                emitWorkspaceEvent: emit
+                emitWorkspaceEvent: getEventBus().emit
               })
-          })
-          await updateWorkspaceRole({ userId, workspaceId, role })
-        }
-
-        return await getWorkspaceFactory({ db })({ workspaceId })
-      },
-      addDomain: async (_parent, args, context) => {
-        await authorizeResolver(
-          context.userId!,
-          args.input.workspaceId,
-          Roles.Workspace.Admin,
-          context.resourceAccessRules
-        )
-
-        await addDomainToWorkspaceFactory({
-          getWorkspace: getWorkspaceFactory({ db }),
-          findEmailsByUserId: findEmailsByUserIdFactory({ db }),
-          storeWorkspaceDomain: storeWorkspaceDomainFactory({ db }),
-          upsertWorkspace: upsertWorkspaceFactory({ db }),
-          getDomains: getWorkspaceDomainsFactory({ db }),
-          emitWorkspaceEvent: getEventBus().emit
-        })({
-          workspaceId: args.input.workspaceId,
-          userId: context.userId!,
-          domain: args.input.domain
-        })
-
-        return await getWorkspaceFactory({ db })({
-          workspaceId: args.input.workspaceId,
-          userId: context.userId
-        })
-      },
-      async deleteDomain(_parent, args, context) {
-        await authorizeResolver(
-          context.userId!,
-          args.input.workspaceId,
-          Roles.Workspace.Admin,
-          context.resourceAccessRules
-        )
-        await deleteWorkspaceDomainFactory({
-          deleteWorkspaceDomain: repoDeleteWorkspaceDomainFactory({ db }),
-          countDomainsByWorkspaceId: countProjectsVersionsByWorkspaceIdFactory({
-            db
-          }),
-          updateWorkspace: updateWorkspaceFactory({
-            validateSlug: validateSlugFactory({
-              getWorkspaceBySlug: getWorkspaceBySlugFactory({ db })
-            }),
-            getWorkspace: getWorkspaceWithDomainsFactory({ db }),
-            upsertWorkspace: upsertWorkspaceFactory({ db }),
-            emitWorkspaceEvent: getEventBus().emit
-          })
-        })({ workspaceId: args.input.workspaceId, domainId: args.input.id })
-
-        return await getWorkspaceFactory({ db })({
-          workspaceId: args.input.workspaceId,
-          userId: context.userId
-        })
-      },
-      async join(_parent, args, context) {
-        if (!context.userId) throw new WorkspaceJoinNotAllowedError()
-
-        await joinWorkspaceFactory({
-          getUserEmails: findEmailsByUserIdFactory({ db }),
-          getWorkspaceWithDomains: getWorkspaceWithDomainsFactory({ db }),
-          upsertWorkspaceRole: upsertWorkspaceRoleFactory({ db }),
-          emitWorkspaceEvent: getEventBus().emit
-        })({ userId: context.userId, workspaceId: args.input.workspaceId })
-
-        return await getWorkspaceFactory({ db })({
-          workspaceId: args.input.workspaceId,
-          userId: context.userId
-        })
-      },
-      leave: async (_parent, args, context) => {
-        // this is currently not working with the command factory
-        // TODO: include the onWorkspaceRoleDeletedFactory listener service
-        const trx = await db.transaction()
-        const deleteWorkspaceRole = deleteWorkspaceRoleFactory({
-          deleteWorkspaceRole: repoDeleteWorkspaceRoleFactory({ db: trx }),
-          getWorkspaceRoles: getWorkspaceRolesFactory({ db: trx }),
-          emitWorkspaceEvent: getEventBus().emit
-        })
-        await withTransaction(
-          deleteWorkspaceRole({ workspaceId: args.id, userId: context.userId! }),
-          trx
-        )
-        return true
-      },
-      invites: () => ({}),
-      projects: () => ({})
-    },
-    WorkspaceInviteMutations: {
-      resend: async (_parent, args, ctx) => {
-        const {
-          input: { inviteId, workspaceId }
-        } = args
-
-        await authorizeResolver(
-          ctx.userId!,
-          workspaceId,
-          Roles.Workspace.Admin,
-          ctx.resourceAccessRules
-        )
-
-        const resendInviteEmail = resendInviteEmailFactory({
-          buildInviteEmailContents: buildWorkspaceInviteEmailContentsFactory({
-            getStream,
-            getWorkspace: getWorkspaceFactory({ db })
-          }),
-          findUserByTarget: findUserByTargetFactory({ db }),
-          findInvite: findInviteFactory({
-            db,
-            filterQuery: workspaceInviteValidityFilter
-          }),
-          markInviteUpdated: markInviteUpdatedfactory({ db }),
-          getUser,
-          getServerInfo
-        })
-
-        await resendInviteEmail({
-          inviteId,
-          resourceFilter: {
+            }),
+            findEmail: findEmailFactory({ db }),
+            validateAndCreateUserEmail: validateAndCreateUserEmailFactory({
+              createUserEmail: createUserEmailFactory({ db }),
+              ensureNoPrimaryEmailForUser: ensureNoPrimaryEmailForUserFactory({ db }),
+              findEmail: findEmailFactory({ db }),
+              updateEmailInvites: finalizeInvitedServerRegistrationFactory({
+                deleteServerOnlyInvites: deleteServerOnlyInvitesFactory({ db }),
+                updateAllInviteTargets: updateAllInviteTargetsFactory({ db })
+              }),
+              requestNewEmailVerification
+            }),
+            collectAndValidateResourceTargets: buildCollectAndValidateResourceTargets(),
+            getUser,
+            getServerInfo
+          })
+
+          await finalizeInvite({
+            finalizerUserId: ctx.userId!,
+            finalizerResourceAccessLimits: ctx.resourceAccessRules,
+            token: args.input.token,
+            accept: args.input.accept,
             resourceType: WorkspaceInviteResourceType,
-            resourceId: workspaceId
-          }
-        })
-
-        return true
-      },
-      create: async (_parent, args, ctx) => {
-        const createInvite = createWorkspaceInviteFactory({
-          createAndSendInvite: buildCreateAndSendWorkspaceInvite()
-        })
-        await createInvite({
-          workspaceId: args.workspaceId,
-          input: args.input,
-          inviterId: ctx.userId!,
-          inviterResourceAccessRules: ctx.resourceAccessRules
-        })
-
-        return ctx.loaders.workspaces!.getWorkspace.load(args.workspaceId)
-      },
-      batchCreate: async (_parent, args, ctx) => {
-        const inviteCount = args.input.length
-        if (inviteCount > 10 && ctx.role !== Roles.Server.Admin) {
-          throw new InviteCreateValidationError(
-            'Maximum 10 invites can be sent at once by non admins'
-          )
-        }
-
-        const createInvite = createWorkspaceInviteFactory({
-          createAndSendInvite: buildCreateAndSendWorkspaceInvite()
-        })
-
-        const inputBatches = chunk(args.input, 10)
-        for (const batch of inputBatches) {
-          await Promise.all(
-            batch.map((i) =>
-              createInvite({
-                workspaceId: args.workspaceId,
-                input: i,
-                inviterId: ctx.userId!,
-                inviterResourceAccessRules: ctx.resourceAccessRules
-              })
-            )
-          )
-        }
-
-        return ctx.loaders.workspaces!.getWorkspace.load(args.workspaceId)
-      },
-      use: async (_parent, args, ctx) => {
-        const finalizeInvite = finalizeResourceInviteFactory({
-          findInvite: findInviteFactory({
-            db,
-            filterQuery: workspaceInviteValidityFilter
-          }),
-          deleteInvitesByTarget: deleteInvitesByTargetFactory({ db }),
-          insertInviteAndDeleteOld: insertInviteAndDeleteOldFactory({ db }),
-          emitEvent: ({ eventName, payload }) =>
-            getEventBus().emit({
-              eventName,
-              payload
-            }),
-          validateInvite: validateWorkspaceInviteBeforeFinalizationFactory({
-            getWorkspace: getWorkspaceFactory({ db })
-          }),
-          processInvite: processFinalizedWorkspaceInviteFactory({
-            getWorkspace: getWorkspaceFactory({ db }),
-            updateWorkspaceRole: updateWorkspaceRoleFactory({
-              getWorkspaceWithDomains: getWorkspaceWithDomainsFactory({ db }),
-              findVerifiedEmailsByUserId: findVerifiedEmailsByUserIdFactory({ db }),
-              getWorkspaceRoles: getWorkspaceRolesFactory({ db }),
-              upsertWorkspaceRole: upsertWorkspaceRoleFactory({ db }),
-              emitWorkspaceEvent: getEventBus().emit
+            allowAttachingNewEmail: args.input.addNewEmail ?? undefined
+          })
+
+          return true
+        },
+        cancel: async (_parent, args, ctx) => {
+          await authorizeResolver(
+            ctx.userId,
+            args.workspaceId,
+            Roles.Workspace.Admin,
+            ctx.resourceAccessRules
+          )
+
+          const cancelInvite = cancelResourceInviteFactory({
+            findInvite: findInviteFactory({
+              db,
+              filterQuery: workspaceInviteValidityFilter
+            }),
+            deleteInvite: deleteInviteFactory({ db }),
+            validateResourceAccess: validateWorkspaceInviteBeforeFinalizationFactory({
+              getWorkspace: getWorkspaceFactory({ db })
             })
-          }),
-          findEmail: findEmailFactory({ db }),
-          validateAndCreateUserEmail: validateAndCreateUserEmailFactory({
-            createUserEmail: createUserEmailFactory({ db }),
-            ensureNoPrimaryEmailForUser: ensureNoPrimaryEmailForUserFactory({ db }),
-            findEmail: findEmailFactory({ db }),
-            updateEmailInvites: finalizeInvitedServerRegistrationFactory({
-              deleteServerOnlyInvites: deleteServerOnlyInvitesFactory({ db }),
-              updateAllInviteTargets: updateAllInviteTargetsFactory({ db })
-            }),
-            requestNewEmailVerification
-          }),
-          collectAndValidateResourceTargets: buildCollectAndValidateResourceTargets(),
-          getUser,
-          getServerInfo
-        })
-
-        await finalizeInvite({
-          finalizerUserId: ctx.userId!,
-          finalizerResourceAccessLimits: ctx.resourceAccessRules,
-          token: args.input.token,
-          accept: args.input.accept,
-          resourceType: WorkspaceInviteResourceType,
-          allowAttachingNewEmail: args.input.addNewEmail ?? undefined
-        })
-
-        return true
-      },
-      cancel: async (_parent, args, ctx) => {
-        await authorizeResolver(
-          ctx.userId,
-          args.workspaceId,
-          Roles.Workspace.Admin,
-          ctx.resourceAccessRules
-        )
-
-        const cancelInvite = cancelResourceInviteFactory({
-          findInvite: findInviteFactory({
-            db,
-            filterQuery: workspaceInviteValidityFilter
-          }),
-          deleteInvite: deleteInviteFactory({ db }),
-          validateResourceAccess: validateWorkspaceInviteBeforeFinalizationFactory({
-            getWorkspace: getWorkspaceFactory({ db })
-          })
-        })
-
-        await cancelInvite({
-          resourceId: args.workspaceId,
-          inviteId: args.inviteId,
-          cancelerId: ctx.userId!,
-          resourceType: WorkspaceInviteResourceType,
-          cancelerResourceAccessLimits: ctx.resourceAccessRules
-        })
-        return ctx.loaders.workspaces!.getWorkspace.load(args.workspaceId)
-      }
-    },
-    WorkspaceProjectMutations: {
-      create: async (_parent, args, context) => {
-        const rateLimitResult = await getRateLimitResult(
-          'STREAM_CREATE',
-          context.userId!
-        )
-        if (isRateLimitBreached(rateLimitResult)) {
-          throw new RateLimitError(rateLimitResult)
-        }
-
-        await authorizeResolver(
-          context.userId!,
-          args.input.workspaceId,
-          Roles.Workspace.Member,
-          context.resourceAccessRules
-        )
-
-        // TODO: get workspace's region here
-        const workspaceDefaultRegion = await getDefaultRegionFactory({ db })({
-          workspaceId: args.input.workspaceId
-        })
-        const regionKey = workspaceDefaultRegion?.key
-
-        const projectDb = await getDb({ regionKey })
-
-<<<<<<< HEAD
-        const storeModelFactory =
-          ({ db }: { db: Knex }): StoreModel =>
-            async ({ authorId, projectId, name, description }) => {
-              await createBranchFactory({ db })({
-                authorId,
-                description,
-                name,
-                streamId: projectId
-              })
-            }
-
-        // todo, use the command factory here, but for that, we need to migrate to the event bus
-        const createNewProject = createNewProjectFactory({
-          storeProject: storeProjectFactory({ db: projectDb }),
-          getProject: getProjectFactory({ db }),
-          deleteProject: deleteProjectFactory({ db: projectDb }),
-          storeModel: storeModelFactory({ db: projectDb }),
-          // THIS MUST GO TO THE MAIN DB
-          storeProjectRole: storeProjectRoleFactory({ db }),
-          projectsEventsEmitter: ProjectsEmitter.emit
-        })
-
-        const project = await createNewProject({
-          ...args.input,
-          regionKey,
-          ownerId: context.userId!
-        })
-
-        return project
-      },
-      updateRole: async (_parent, args, context) => {
-        const updateWorkspaceProjectRole = updateWorkspaceProjectRoleFactory({
-          getStream,
-          updateStreamRoleAndNotify,
-          getWorkspaceRoleForUser: getWorkspaceRoleForUserFactory({ db })
-        })
-
-        return await updateWorkspaceProjectRole({
-          role: args.input,
-          updater: {
-            userId: context.userId!,
-            resourceAccessRules: context.resourceAccessRules
-          }
-        })
-      },
-      moveToWorkspace: async (_parent, args, context) => {
-        const { projectId, workspaceId } = args
-
-        await authorizeResolver(
-          context.userId,
-          projectId,
-          Roles.Stream.Owner,
-          context.resourceAccessRules
-        )
-        await authorizeResolver(
-          context.userId,
-          workspaceId,
-          Roles.Workspace.Admin,
-          context.resourceAccessRules
-        )
-
-        const moveProjectToWorkspace = commandFactory({
-          db,
-          eventBus,
-          operationFactory: ({ db, emit }) =>
-            moveProjectToWorkspaceFactory({
-              getProject: getProjectFactory({ db }),
-              updateProject: updateProjectFactory({ db }),
-              upsertProjectRole: upsertProjectRoleFactory({ db }),
-              getProjectCollaborators: getProjectCollaboratorsFactory({ db }),
-              getWorkspaceRoles: getWorkspaceRolesFactory({ db }),
-              getWorkspaceRoleToDefaultProjectRoleMapping:
-                getWorkspaceRoleToDefaultProjectRoleMappingFactory({
-                  getWorkspace: getWorkspaceFactory({ db })
-                }),
-              updateWorkspaceRole: updateWorkspaceRoleFactory({
-=======
+          })
+
+          await cancelInvite({
+            resourceId: args.workspaceId,
+            inviteId: args.inviteId,
+            cancelerId: ctx.userId!,
+            resourceType: WorkspaceInviteResourceType,
+            cancelerResourceAccessLimits: ctx.resourceAccessRules
+          })
+          return ctx.loaders.workspaces!.getWorkspace.load(args.workspaceId)
+        }
+      },
+      WorkspaceProjectMutations: {
+        create: async (_parent, args, context) => {
+          const rateLimitResult = await getRateLimitResult(
+            'STREAM_CREATE',
+            context.userId!
+          )
+          if (isRateLimitBreached(rateLimitResult)) {
+            throw new RateLimitError(rateLimitResult)
+          }
+
+          await authorizeResolver(
+            context.userId!,
+            args.input.workspaceId,
+            Roles.Workspace.Member,
+            context.resourceAccessRules
+          )
+
+          // TODO: get workspace's region here
+          const workspaceDefaultRegion = await getDefaultRegionFactory({ db })({
+            workspaceId: args.input.workspaceId
+          })
+          const regionKey = workspaceDefaultRegion?.key
+
+          const projectDb = await getDb({ regionKey })
+
           // todo, use the command factory here, but for that, we need to migrate to the event bus
           const createNewProject = createNewProjectFactory({
             storeProject: storeProjectFactory({ db: projectDb }),
@@ -957,356 +873,361 @@
                 updateProject: updateProjectFactory({ db }),
                 upsertProjectRole: upsertProjectRoleFactory({ db }),
                 getProjectCollaborators: getProjectCollaboratorsFactory({ db }),
->>>>>>> e4a005f5
                 getWorkspaceRoles: getWorkspaceRolesFactory({ db }),
-                getWorkspaceWithDomains: getWorkspaceWithDomainsFactory({ db }),
-                findVerifiedEmailsByUserId: findVerifiedEmailsByUserIdFactory({
-                  db
-                }),
-                upsertWorkspaceRole: upsertWorkspaceRoleFactory({ db }),
-                emitWorkspaceEvent: emit
+                getWorkspaceRoleToDefaultProjectRoleMapping:
+                  getWorkspaceRoleToDefaultProjectRoleMappingFactory({
+                    getWorkspace: getWorkspaceFactory({ db })
+                  }),
+                updateWorkspaceRole: updateWorkspaceRoleFactory({
+                  getWorkspaceRoles: getWorkspaceRolesFactory({ db }),
+                  getWorkspaceWithDomains: getWorkspaceWithDomainsFactory({ db }),
+                  findVerifiedEmailsByUserId: findVerifiedEmailsByUserIdFactory({
+                    db
+                  }),
+                  upsertWorkspaceRole: upsertWorkspaceRoleFactory({ db }),
+                  emitWorkspaceEvent: emit
+                })
+              })
+          })
+
+          return await moveProjectToWorkspace({ projectId, workspaceId })
+        }
+      },
+      Workspace: {
+        role: async (parent, _args, ctx) => {
+          const workspace = await ctx.loaders.workspaces!.getWorkspace.load(parent.id)
+          return workspace?.role || null
+        },
+        team: async (parent, args) => {
+          const team = await getPaginatedWorkspaceTeamFactory({
+            getWorkspaceCollaborators: getWorkspaceCollaboratorsFactory({ db }),
+            getWorkspaceCollaboratorsTotalCount:
+              getWorkspaceCollaboratorsTotalCountFactory({ db })
+          })({
+            workspaceId: parent.id,
+            filter: removeNullOrUndefinedKeys(args?.filter || {}),
+            limit: args.limit,
+            cursor: args.cursor ?? undefined
+          })
+          return team
+        },
+        invitedTeam: async (parent, args) => {
+          const getPendingTeam = getPendingWorkspaceCollaboratorsFactory({
+            queryAllResourceInvites: queryAllResourceInvitesFactory({
+              db,
+              filterQuery: workspaceInviteValidityFilter
+            }),
+            getInvitationTargetUsers: getInvitationTargetUsersFactory({ getUsers })
+          })
+
+          return await getPendingTeam({ workspaceId: parent.id, filter: args.filter })
+        },
+        projects: async (parent, args, ctx) => {
+          if (!ctx.userId) return []
+          const getWorkspaceProjects = getWorkspaceProjectsFactory({
+            getStreams: getUserStreams
+          })
+          const filter = {
+            ...(args.filter || {}),
+            userId: ctx.userId,
+            workspaceId: parent.id
+          }
+          const { items, cursor } = await getWorkspaceProjects(
+            {
+              workspaceId: parent.id
+            },
+            {
+              limit: args.limit || 25,
+              cursor: args.cursor || null,
+              filter
+            }
+          )
+          return {
+            items,
+            cursor,
+            totalCount: await getUserStreamsCount(filter)
+          }
+        },
+        automateFunctions: async (parent, args, context) => {
+          try {
+            const authCode = await createStoredAuthCodeFactory({
+              redis: getGenericRedis()
+            })({
+              userId: context.userId!,
+              action: AuthCodePayloadAction.ListWorkspaceFunctions
+            })
+
+            const res = await getWorkspaceFunctions({
+              workspaceId: parent.id,
+              query: removeNullOrUndefinedKeys(args),
+              body: {
+                speckleServerAuthenticationPayload: {
+                  ...authCode,
+                  origin: getServerOrigin()
+                }
+              }
+            })
+
+            return {
+              cursor: undefined,
+              totalCount: res.functions.length,
+              items: res.functions
+            }
+          } catch (e) {
+            const isNotFound =
+              e instanceof ExecutionEngineFailedResponseError &&
+              e.response.statusMessage === 'FunctionNotFound'
+            if (e instanceof ExecutionEngineNetworkError || isNotFound) {
+              return {
+                cursor: null,
+                totalCount: 0,
+                items: []
+              }
+            }
+
+            throw e
+          }
+        },
+        domains: async (parent) => {
+          return await getWorkspaceDomainsFactory({ db })({ workspaceIds: [parent.id] })
+        },
+        billing: (parent) => ({ parent }),
+        sso: async (parent) => {
+          return await getWorkspaceSsoProviderRecordFactory({ db })({
+            workspaceId: parent.id
+          })
+        }
+      },
+      WorkspaceBilling: {
+        versionsCount: async ({ parent }) => {
+          const workspaceId = parent.id
+          return {
+            current: await countProjectsVersionsByWorkspaceIdFactory({ db })({
+              workspaceId
+            }),
+            max: WORKSPACE_MAX_PROJECTS_VERSIONS
+          }
+        },
+        cost: async ({ parent }) => {
+          const workspaceId = parent.id
+          return getWorkspaceCostFactory({
+            getWorkspaceCostItems: getWorkspaceCostItemsFactory({
+              countRole: countWorkspaceRoleWithOptionalProjectRoleFactory({ db }),
+              getUserIdsWithRoleInWorkspace: getUserIdsWithRoleInWorkspaceFactory({
+                db
               })
             })
-        })
-
-        return await moveProjectToWorkspace({ projectId, workspaceId })
+          })({ workspaceId })
+        }
+      },
+      WorkspaceSso: {
+        provider: async ({ workspaceId }) => {
+          const provider = await getWorkspaceSsoProviderFactory({
+            db,
+            decrypt: getDecryptor()
+          })({
+            workspaceId
+          })
+          if (!provider) return null
+
+          return {
+            id: provider.id,
+            name: provider.provider.providerName,
+            clientId: provider.provider.clientId,
+            issuerUrl: provider.provider.issuerUrl
+          }
+        },
+        session: async (parent, _args, context) => {
+          return await getUserSsoSessionFactory({ db })({
+            userId: context.userId!,
+            workspaceId: parent.workspaceId
+          })
+        }
+      },
+      WorkspaceCollaborator: {
+        user: async (parent) => {
+          return parent
+        },
+        role: async (parent) => {
+          return parent.workspaceRole
+        },
+        projectRoles: async (parent) => {
+          const projectRoles = await getRolesByUserIdFactory({ db })({
+            userId: parent.id,
+            workspaceId: parent.workspaceId
+          })
+          return projectRoles.map(({ role, resourceId }) => ({
+            projectId: resourceId,
+            role
+          }))
+        }
+      },
+      ProjectRole: {
+        project: async (parent, _args, ctx) => {
+          return await ctx.loaders.streams.getStream.load(parent.projectId)
+        }
+      },
+      PendingWorkspaceCollaborator: {
+        workspaceName: async (parent, _args, ctx) => {
+          const workspace = await ctx.loaders.workspaces!.getWorkspace.load(
+            parent.workspaceId
+          )
+          return workspace!.name
+        },
+        workspaceSlug: async (parent, _args, ctx) => {
+          const workspace = await ctx.loaders.workspaces!.getWorkspace.load(
+            parent.workspaceId
+          )
+          return workspace!.slug
+        },
+        invitedBy: async (parent, _args, ctx) => {
+          const { invitedById } = parent
+          if (!invitedById) return null
+
+          const user = await ctx.loaders.users.getUser.load(invitedById)
+          return user ? removePrivateFields(user) : null
+        },
+        token: async (parent, _args, ctx) => {
+          // If it was specified with the request, just return it
+          if (parent.token?.length) return parent.token
+
+          const authedUserId = ctx.userId
+          const targetUserId = parent.user?.id
+          const inviteId = parent.inviteId
+
+          // Only returning it for the user that is the pending stream collaborator
+          if (!authedUserId || !targetUserId || authedUserId !== targetUserId) {
+            return null
+          }
+
+          const invite = await ctx.loaders.invites.getInvite.load(inviteId)
+          return invite?.token || null
+        },
+        email: async (parent, _args, ctx) => {
+          if (!parent.user) return parent.email
+
+          // TODO: Tests to check token & email access?
+
+          const token = parent.token
+          const authedUserId = ctx.userId
+          const targetUserId = parent.user?.id
+
+          // Only returning it for the user that is the pending stream collaborator
+          // OR if the token was specified
+          if (
+            (!authedUserId || !targetUserId || authedUserId !== targetUserId) &&
+            !token
+          ) {
+            return null
+          }
+
+          return parent.email
+        }
+      },
+      User: {
+        discoverableWorkspaces: async (_parent, _args, context) => {
+          if (!context.userId) {
+            throw new WorkspacesNotAuthorizedError()
+          }
+
+          const getDiscoverableWorkspacesForUser =
+            getDiscoverableWorkspacesForUserFactory({
+              findEmailsByUserId: findEmailsByUserIdFactory({ db }),
+              getDiscoverableWorkspaces: getUserDiscoverableWorkspacesFactory({ db })
+            })
+
+          return await getDiscoverableWorkspacesForUser({ userId: context.userId })
+        },
+        expiredSsoSessions: async (_parent, _args, context) => {
+          if (!context.userId) {
+            throw new WorkspacesNotAuthorizedError()
+          }
+
+          const listExpiredSsoSessions = listUserExpiredSsoSessionsFactory({
+            listWorkspaceSsoMemberships: listWorkspaceSsoMembershipsFactory({ db }),
+            listUserSsoSessions: listUserSsoSessionsFactory({ db })
+          })
+
+          return await listExpiredSsoSessions({ userId: context.userId })
+        },
+        workspaces: async (_parent, _args, context) => {
+          if (!context.userId) {
+            throw new WorkspacesNotAuthorizedError()
+          }
+
+          const getWorkspaces = getWorkspacesForUserFactory({
+            getWorkspace: getWorkspaceFactory({ db }),
+            getWorkspaceRolesForUser: getWorkspaceRolesForUserFactory({ db })
+          })
+
+          const workspaces = await getWorkspaces({
+            userId: context.userId
+          })
+
+          // TODO: Pagination
+          return {
+            items: workspaces,
+            totalCount: workspaces.length
+          }
+        },
+        workspaceInvites: async (parent) => {
+          const getInvites = getUserPendingWorkspaceInvitesFactory({
+            getUser,
+            getUserResourceInvites: queryAllUserResourceInvitesFactory({
+              db,
+              filterQuery: workspaceInviteValidityFilter
+            })
+          })
+
+          return await getInvites(parent.id)
+        }
+      },
+      Project: {
+        workspace: async (parent, _args, context) => {
+          if (!parent.workspaceId) {
+            return null
+          }
+
+          const workspace = await context.loaders.workspaces!.getWorkspace.load(
+            parent.workspaceId
+          )
+          if (!workspace) {
+            throw new WorkspaceNotFoundError()
+          }
+
+          await authorizeResolver(
+            context.userId,
+            parent.workspaceId,
+            Roles.Workspace.Guest,
+            context.resourceAccessRules
+          )
+
+          return workspace
+        }
+      },
+      AdminQueries: {
+        workspaceList: async () => {
+          throw new WorkspacesNotYetImplementedError()
+        }
+      },
+      LimitedUser: {
+        workspaceDomainPolicyCompliant: async (parent, args) => {
+          const workspaceId = args.workspaceId
+          if (!workspaceId) return null
+
+          const userId = parent.id
+
+          return await isUserWorkspaceDomainPolicyCompliantFactory({
+            findEmailsByUserId: findEmailsByUserIdFactory({ db }),
+            getWorkspaceWithDomains: getWorkspaceWithDomainsFactory({ db })
+          })({ workspaceId, userId })
+        }
+      },
+      ServerInfo: {
+        workspaces: () => ({})
+      },
+      ServerWorkspacesInfo: {
+        workspacesEnabled: () => true
       }
-    },
-    Workspace: {
-      role: async (parent, _args, ctx) => {
-        const workspace = await ctx.loaders.workspaces!.getWorkspace.load(parent.id)
-        return workspace?.role || null
-      },
-      team: async (parent, args) => {
-        const team = await getPaginatedWorkspaceTeamFactory({
-          getWorkspaceCollaborators: getWorkspaceCollaboratorsFactory({ db }),
-          getWorkspaceCollaboratorsTotalCount:
-            getWorkspaceCollaboratorsTotalCountFactory({ db })
-        })({
-          workspaceId: parent.id,
-          filter: removeNullOrUndefinedKeys(args?.filter || {}),
-          limit: args.limit,
-          cursor: args.cursor ?? undefined
-        })
-        return team
-      },
-      invitedTeam: async (parent, args) => {
-        const getPendingTeam = getPendingWorkspaceCollaboratorsFactory({
-          queryAllResourceInvites: queryAllResourceInvitesFactory({
-            db,
-            filterQuery: workspaceInviteValidityFilter
-          }),
-          getInvitationTargetUsers: getInvitationTargetUsersFactory({ getUsers })
-        })
-
-        return await getPendingTeam({ workspaceId: parent.id, filter: args.filter })
-      },
-      projects: async (parent, args, ctx) => {
-        if (!ctx.userId) return []
-        const getWorkspaceProjects = getWorkspaceProjectsFactory({
-          getStreams: getUserStreams
-        })
-        const filter = {
-          ...(args.filter || {}),
-          userId: ctx.userId,
-          workspaceId: parent.id
-        }
-        const { items, cursor } = await getWorkspaceProjects(
-          {
-            workspaceId: parent.id
-          },
-          {
-            limit: args.limit || 25,
-            cursor: args.cursor || null,
-            filter
-          }
-        )
-        return {
-          items,
-          cursor,
-          totalCount: await getUserStreamsCount(filter)
-        }
-      },
-      automateFunctions: async (parent, args, context) => {
-        try {
-          const authCode = await createStoredAuthCodeFactory({
-            redis: getGenericRedis()
-          })({
-            userId: context.userId!,
-            action: AuthCodePayloadAction.ListWorkspaceFunctions
-          })
-
-          const res = await getWorkspaceFunctions({
-            workspaceId: parent.id,
-            query: removeNullOrUndefinedKeys(args),
-            body: {
-              speckleServerAuthenticationPayload: {
-                ...authCode,
-                origin: getServerOrigin()
-              }
-            }
-          })
-
-          return {
-            cursor: undefined,
-            totalCount: res.functions.length,
-            items: res.functions
-          }
-        } catch (e) {
-          const isNotFound =
-            e instanceof ExecutionEngineFailedResponseError &&
-            e.response.statusMessage === 'FunctionNotFound'
-          if (e instanceof ExecutionEngineNetworkError || isNotFound) {
-            return {
-              cursor: null,
-              totalCount: 0,
-              items: []
-            }
-          }
-
-          throw e
-        }
-      },
-      domains: async (parent) => {
-        return await getWorkspaceDomainsFactory({ db })({ workspaceIds: [parent.id] })
-      },
-      billing: (parent) => ({ parent }),
-      sso: async (parent) => {
-        return await getWorkspaceSsoProviderRecordFactory({ db })({
-          workspaceId: parent.id
-        })
-      }
-    },
-    WorkspaceBilling: {
-      versionsCount: async ({ parent }) => {
-        const workspaceId = parent.id
-        return {
-          current: await countProjectsVersionsByWorkspaceIdFactory({ db })({
-            workspaceId
-          }),
-          max: WORKSPACE_MAX_PROJECTS_VERSIONS
-        }
-      },
-      cost: async ({ parent }) => {
-        const workspaceId = parent.id
-        return getWorkspaceCostFactory({
-          getWorkspaceCostItems: getWorkspaceCostItemsFactory({
-            countRole: countWorkspaceRoleWithOptionalProjectRoleFactory({ db }),
-            getUserIdsWithRoleInWorkspace: getUserIdsWithRoleInWorkspaceFactory({
-              db
-            })
-          })
-        })({ workspaceId })
-      }
-    },
-    WorkspaceSso: {
-      provider: async ({ workspaceId }) => {
-        const provider = await getWorkspaceSsoProviderFactory({
-          db,
-          decrypt: getDecryptor()
-        })({
-          workspaceId
-        })
-        if (!provider) return null
-
-        return {
-          id: provider.id,
-          name: provider.provider.providerName,
-          clientId: provider.provider.clientId,
-          issuerUrl: provider.provider.issuerUrl
-        }
-      },
-      session: async (parent, _args, context) => {
-        return await getUserSsoSessionFactory({ db })({
-          userId: context.userId!,
-          workspaceId: parent.workspaceId
-        })
-      }
-    },
-    WorkspaceCollaborator: {
-      user: async (parent) => {
-        return parent
-      },
-      role: async (parent) => {
-        return parent.workspaceRole
-      },
-      projectRoles: async (parent) => {
-        const projectRoles = await getRolesByUserIdFactory({ db })({
-          userId: parent.id,
-          workspaceId: parent.workspaceId
-        })
-        return projectRoles.map(({ role, resourceId }) => ({
-          projectId: resourceId,
-          role
-        }))
-      }
-    },
-    ProjectRole: {
-      project: async (parent, _args, ctx) => {
-        return await ctx.loaders.streams.getStream.load(parent.projectId)
-      }
-    },
-    PendingWorkspaceCollaborator: {
-      workspaceName: async (parent, _args, ctx) => {
-        const workspace = await ctx.loaders.workspaces!.getWorkspace.load(
-          parent.workspaceId
-        )
-        return workspace!.name
-      },
-      workspaceSlug: async (parent, _args, ctx) => {
-        const workspace = await ctx.loaders.workspaces!.getWorkspace.load(
-          parent.workspaceId
-        )
-        return workspace!.slug
-      },
-      invitedBy: async (parent, _args, ctx) => {
-        const { invitedById } = parent
-        if (!invitedById) return null
-
-        const user = await ctx.loaders.users.getUser.load(invitedById)
-        return user ? removePrivateFields(user) : null
-      },
-      token: async (parent, _args, ctx) => {
-        // If it was specified with the request, just return it
-        if (parent.token?.length) return parent.token
-
-        const authedUserId = ctx.userId
-        const targetUserId = parent.user?.id
-        const inviteId = parent.inviteId
-
-        // Only returning it for the user that is the pending stream collaborator
-        if (!authedUserId || !targetUserId || authedUserId !== targetUserId) {
-          return null
-        }
-
-        const invite = await ctx.loaders.invites.getInvite.load(inviteId)
-        return invite?.token || null
-      },
-      email: async (parent, _args, ctx) => {
-        if (!parent.user) return parent.email
-
-        // TODO: Tests to check token & email access?
-
-        const token = parent.token
-        const authedUserId = ctx.userId
-        const targetUserId = parent.user?.id
-
-        // Only returning it for the user that is the pending stream collaborator
-        // OR if the token was specified
-        if (
-          (!authedUserId || !targetUserId || authedUserId !== targetUserId) &&
-          !token
-        ) {
-          return null
-        }
-
-        return parent.email
-      }
-    },
-    User: {
-      discoverableWorkspaces: async (_parent, _args, context) => {
-        if (!context.userId) {
-          throw new WorkspacesNotAuthorizedError()
-        }
-
-        const getDiscoverableWorkspacesForUser =
-          getDiscoverableWorkspacesForUserFactory({
-            findEmailsByUserId: findEmailsByUserIdFactory({ db }),
-            getDiscoverableWorkspaces: getUserDiscoverableWorkspacesFactory({ db })
-          })
-
-        return await getDiscoverableWorkspacesForUser({ userId: context.userId })
-      },
-      expiredSsoSessions: async (_parent, _args, context) => {
-        if (!context.userId) {
-          throw new WorkspacesNotAuthorizedError()
-        }
-
-        const listExpiredSsoSessions = listUserExpiredSsoSessionsFactory({
-          listWorkspaceSsoMemberships: listWorkspaceSsoMembershipsFactory({ db }),
-          listUserSsoSessions: listUserSsoSessionsFactory({ db })
-        })
-
-        return await listExpiredSsoSessions({ userId: context.userId })
-      },
-      workspaces: async (_parent, _args, context) => {
-        if (!context.userId) {
-          throw new WorkspacesNotAuthorizedError()
-        }
-
-        const getWorkspaces = getWorkspacesForUserFactory({
-          getWorkspace: getWorkspaceFactory({ db }),
-          getWorkspaceRolesForUser: getWorkspaceRolesForUserFactory({ db })
-        })
-
-        const workspaces = await getWorkspaces({
-          userId: context.userId
-        })
-
-        // TODO: Pagination
-        return {
-          items: workspaces,
-          totalCount: workspaces.length
-        }
-      },
-      workspaceInvites: async (parent) => {
-        const getInvites = getUserPendingWorkspaceInvitesFactory({
-          getUser,
-          getUserResourceInvites: queryAllUserResourceInvitesFactory({
-            db,
-            filterQuery: workspaceInviteValidityFilter
-          })
-        })
-
-        return await getInvites(parent.id)
-      }
-    },
-    Project: {
-      workspace: async (parent, _args, context) => {
-        if (!parent.workspaceId) {
-          return null
-        }
-
-        const workspace = await context.loaders.workspaces!.getWorkspace.load(
-          parent.workspaceId
-        )
-        if (!workspace) {
-          throw new WorkspaceNotFoundError()
-        }
-
-        await authorizeResolver(
-          context.userId,
-          parent.workspaceId,
-          Roles.Workspace.Guest,
-          context.resourceAccessRules
-        )
-
-        return workspace
-      }
-    },
-    AdminQueries: {
-      workspaceList: async () => {
-        throw new WorkspacesNotYetImplementedError()
-      }
-    },
-    LimitedUser: {
-      workspaceDomainPolicyCompliant: async (parent, args) => {
-        const workspaceId = args.workspaceId
-        if (!workspaceId) return null
-
-        const userId = parent.id
-
-        return await isUserWorkspaceDomainPolicyCompliantFactory({
-          findEmailsByUserId: findEmailsByUserIdFactory({ db }),
-          getWorkspaceWithDomains: getWorkspaceWithDomainsFactory({ db })
-        })({ workspaceId, userId })
-      }
-    },
-    ServerInfo: {
-      workspaces: () => ({})
-    },
-    ServerWorkspacesInfo: {
-      workspacesEnabled: () => true
-    }
-  } as Resolvers)
+    } as Resolvers)
   : {}