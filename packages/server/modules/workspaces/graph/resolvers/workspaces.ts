--- conflicted
+++ resolved
@@ -455,7 +455,6 @@
             context.resourceAccessRules
           )
 
-<<<<<<< HEAD
           const workspacePlan = await getWorkspacePlanFactory({ db })({ workspaceId })
           if (workspacePlan) {
             switch (workspacePlan.name) {
@@ -489,7 +488,8 @@
               deleteAllResourceInvites: deleteAllResourceInvitesFactory({ db }),
               queryAllWorkspaceProjects: queryAllWorkspaceProjectsFactory({
                 getStreams: legacyGetStreamsFactory({ db })
-              })
+              }),
+              deleteSsoProvider: deleteSsoProviderFactory({ db })
             })
 
           // this should be turned into a get all regions and map over the regions...
@@ -498,18 +498,6 @@
             const regionDb = await getRegionDb({ regionKey: region.key })
             await deleteWorkspaceFrom(regionDb)({ workspaceId })
           }
-=======
-          // Delete workspace and associated resources (i.e. invites)
-          const deleteWorkspace = deleteWorkspaceFactory({
-            deleteWorkspace: repoDeleteWorkspaceFactory({ db }),
-            deleteProject: deleteStream,
-            deleteAllResourceInvites: deleteAllResourceInvitesFactory({ db }),
-            queryAllWorkspaceProjects: queryAllWorkspaceProjectsFactory({
-              getStreams: legacyGetStreamsFactory({ db })
-            }),
-            deleteSsoProvider: deleteSsoProviderFactory({ db })
-          })
->>>>>>> fd35e665
 
           await deleteWorkspaceFrom(db)({ workspaceId })
 
