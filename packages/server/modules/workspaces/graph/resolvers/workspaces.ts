import { db } from '@/db/knex'
import { Resolvers } from '@/modules/core/graph/generated/graphql'
import { removePrivateFields } from '@/modules/core/helpers/userHelper'
import {
  getProjectCollaboratorsFactory,
  getProjectFactory,
  updateProjectFactory,
  upsertProjectRoleFactory,
  getRolesByUserIdFactory,
  getStreamFactory,
  deleteStreamFactory,
  revokeStreamPermissionsFactory,
  grantStreamPermissionsFactory,
  legacyGetStreamsFactory,
  getUserStreamsPageFactory,
  getUserStreamsCountFactory
} from '@/modules/core/repositories/streams'
import { InviteCreateValidationError } from '@/modules/serverinvites/errors'
import {
  deleteAllResourceInvitesFactory,
  deleteInviteFactory,
  deleteInvitesByTargetFactory,
  deleteServerOnlyInvitesFactory,
  findInviteFactory,
  findUserByTargetFactory,
  insertInviteAndDeleteOldFactory,
  markInviteUpdatedfactory,
  queryAllResourceInvitesFactory,
  queryAllUserResourceInvitesFactory,
  updateAllInviteTargetsFactory
} from '@/modules/serverinvites/repositories/serverInvites'
import { buildCoreInviteEmailContentsFactory } from '@/modules/serverinvites/services/coreEmailContents'
import {
  createAndSendInviteFactory,
  resendInviteEmailFactory
} from '@/modules/serverinvites/services/creation'
import {
  cancelResourceInviteFactory,
  finalizeInvitedServerRegistrationFactory,
  finalizeResourceInviteFactory
} from '@/modules/serverinvites/services/processing'
import { createProjectInviteFactory } from '@/modules/serverinvites/services/projectInviteManagement'
import { getInvitationTargetUsersFactory } from '@/modules/serverinvites/services/retrieval'
import { authorizeResolver } from '@/modules/shared'
import { getFeatureFlags } from '@/modules/shared/helpers/envHelper'
import { getEventBus } from '@/modules/shared/services/eventBus'
import { WorkspaceInviteResourceType } from '@/modules/workspaces/domain/constants'
import {
  WorkspaceInvalidRoleError,
  WorkspaceJoinNotAllowedError,
  WorkspaceNotFoundError,
  WorkspacesNotAuthorizedError,
  WorkspacesNotYetImplementedError
} from '@/modules/workspaces/errors/workspace'
import {
  deleteWorkspaceFactory as repoDeleteWorkspaceFactory,
  deleteWorkspaceRoleFactory as repoDeleteWorkspaceRoleFactory,
  getWorkspaceCollaboratorsFactory,
  getWorkspaceFactory,
  getWorkspaceRolesFactory,
  getWorkspaceRolesForUserFactory,
  upsertWorkspaceFactory,
  upsertWorkspaceRoleFactory,
  workspaceInviteValidityFilter,
  getWorkspaceCollaboratorsTotalCountFactory,
  deleteWorkspaceDomainFactory as repoDeleteWorkspaceDomainFactory,
  storeWorkspaceDomainFactory,
  getWorkspaceDomainsFactory,
  getUserDiscoverableWorkspacesFactory,
  getWorkspaceWithDomainsFactory,
  countProjectsVersionsByWorkspaceIdFactory,
  countWorkspaceRoleWithOptionalProjectRoleFactory,
  getUserIdsWithRoleInWorkspaceFactory,
  getWorkspaceRoleForUserFactory,
  getWorkspaceBySlugFactory
} from '@/modules/workspaces/repositories/workspaces'
import {
  buildWorkspaceInviteEmailContentsFactory,
  collectAndValidateWorkspaceTargetsFactory,
  createWorkspaceInviteFactory,
  getPendingWorkspaceCollaboratorsFactory,
  getUserPendingWorkspaceInviteFactory,
  getUserPendingWorkspaceInvitesFactory,
  processFinalizedWorkspaceInviteFactory,
  validateWorkspaceInviteBeforeFinalizationFactory
} from '@/modules/workspaces/services/invites'
import {
  addDomainToWorkspaceFactory,
  createWorkspaceFactory,
  deleteWorkspaceFactory,
  deleteWorkspaceRoleFactory,
  generateValidSlugFactory,
  updateWorkspaceFactory,
  updateWorkspaceRoleFactory,
  validateSlugFactory
} from '@/modules/workspaces/services/management'
import {
  getWorkspaceProjectsFactory,
  getWorkspaceRoleToDefaultProjectRoleMappingFactory,
  moveProjectToWorkspaceFactory,
  queryAllWorkspaceProjectsFactory,
  updateWorkspaceProjectRoleFactory
} from '@/modules/workspaces/services/projects'
import {
  getDiscoverableWorkspacesForUserFactory,
  getPaginatedWorkspaceTeamFactory,
  getWorkspacesForUserFactory
} from '@/modules/workspaces/services/retrieval'
import { Roles, WorkspaceRoles, removeNullOrUndefinedKeys } from '@speckle/shared'
import { chunk } from 'lodash'
import {
  findEmailsByUserIdFactory,
  findVerifiedEmailsByUserIdFactory,
  createUserEmailFactory,
  ensureNoPrimaryEmailForUserFactory,
  findEmailFactory
} from '@/modules/core/repositories/userEmails'
import { joinWorkspaceFactory } from '@/modules/workspaces/services/join'
import { validateAndCreateUserEmailFactory } from '@/modules/core/services/userEmails'
import { requestNewEmailVerificationFactory } from '@/modules/emails/services/verification/request'
import { WORKSPACE_MAX_PROJECTS_VERSIONS } from '@/modules/gatekeeper/domain/constants'
import {
  getWorkspaceCostFactory,
  getWorkspaceCostItemsFactory
} from '@/modules/workspaces/services/cost'
import {
  deleteWorkspaceDomainFactory,
  isUserWorkspaceDomainPolicyCompliantFactory
} from '@/modules/workspaces/services/domains'
import { deleteOldAndInsertNewVerificationFactory } from '@/modules/emails/repositories'
import { renderEmail } from '@/modules/emails/services/emailRendering'
import { sendEmail } from '@/modules/emails/services/sending'
import {
  isWorkspaceRole,
  parseDefaultProjectRole
} from '@/modules/workspaces/domain/logic'
import { saveActivityFactory } from '@/modules/activitystream/repositories'
import {
  addOrUpdateStreamCollaboratorFactory,
  isStreamCollaboratorFactory,
  removeStreamCollaboratorFactory,
  validateStreamAccessFactory
} from '@/modules/core/services/streams/access'
import {
  addStreamInviteAcceptedActivityFactory,
  addStreamPermissionsAddedActivityFactory,
  addStreamPermissionsRevokedActivityFactory
} from '@/modules/activitystream/services/streamActivity'
import { publish } from '@/modules/shared/utils/subscriptions'
import { updateStreamRoleAndNotifyFactory } from '@/modules/core/services/streams/management'
import {
  getUserByEmailFactory,
  getUserFactory,
  getUsersFactory
} from '@/modules/core/repositories/users'
import { getServerInfoFactory } from '@/modules/core/repositories/server'
import { commandFactory } from '@/modules/shared/command'
<<<<<<< HEAD
=======
import { withTransaction } from '@/modules/shared/helpers/dbHelper'
import { listWorkspaceSsoMembershipsByUserEmailFactory } from '@/modules/workspaces/services/sso'
import { listWorkspaceSsoMembershipsFactory } from '@/modules/workspaces/repositories/sso'
>>>>>>> 632653ce

const eventBus = getEventBus()
const getServerInfo = getServerInfoFactory({ db })
const getUser = getUserFactory({ db })
const getUsers = getUsersFactory({ db })
const getStream = getStreamFactory({ db })
const requestNewEmailVerification = requestNewEmailVerificationFactory({
  findEmail: findEmailFactory({ db }),
  getUser,
  getServerInfo,
  deleteOldAndInsertNewVerification: deleteOldAndInsertNewVerificationFactory({ db }),
  renderEmail,
  sendEmail
})

const buildCollectAndValidateResourceTargets = () =>
  collectAndValidateWorkspaceTargetsFactory({
    getStream,
    getWorkspace: getWorkspaceFactory({ db }),
    getWorkspaceDomains: getWorkspaceDomainsFactory({ db }),
    findVerifiedEmailsByUserId: findVerifiedEmailsByUserIdFactory({ db })
  })

const buildCreateAndSendServerOrProjectInvite = () =>
  createAndSendInviteFactory({
    findUserByTarget: findUserByTargetFactory({ db }),
    insertInviteAndDeleteOld: insertInviteAndDeleteOldFactory({ db }),
    collectAndValidateResourceTargets: buildCollectAndValidateResourceTargets(),
    buildInviteEmailContents: buildCoreInviteEmailContentsFactory({
      getStream
    }),
    emitEvent: ({ eventName, payload }) =>
      getEventBus().emit({
        eventName,
        payload
      }),
    getUser,
    getServerInfo
  })

const buildCreateAndSendWorkspaceInvite = () =>
  createAndSendInviteFactory({
    findUserByTarget: findUserByTargetFactory({ db }),
    insertInviteAndDeleteOld: insertInviteAndDeleteOldFactory({ db }),
    collectAndValidateResourceTargets: buildCollectAndValidateResourceTargets(),
    buildInviteEmailContents: buildWorkspaceInviteEmailContentsFactory({
      getStream,
      getWorkspace: getWorkspaceFactory({ db })
    }),
    emitEvent: ({ eventName, payload }) =>
      getEventBus().emit({
        eventName,
        payload
      }),
    getUser,
    getServerInfo
  })
const deleteStream = deleteStreamFactory({ db })
const saveActivity = saveActivityFactory({ db })
const validateStreamAccess = validateStreamAccessFactory({ authorizeResolver })
const isStreamCollaborator = isStreamCollaboratorFactory({
  getStream
})
const removeStreamCollaborator = removeStreamCollaboratorFactory({
  validateStreamAccess,
  isStreamCollaborator,
  revokeStreamPermissions: revokeStreamPermissionsFactory({ db }),
  addStreamPermissionsRevokedActivity: addStreamPermissionsRevokedActivityFactory({
    saveActivity,
    publish
  })
})
const updateStreamRoleAndNotify = updateStreamRoleAndNotifyFactory({
  isStreamCollaborator,
  addOrUpdateStreamCollaborator: addOrUpdateStreamCollaboratorFactory({
    validateStreamAccess,
    getUser,
    grantStreamPermissions: grantStreamPermissionsFactory({ db }),
    addStreamInviteAcceptedActivity: addStreamInviteAcceptedActivityFactory({
      saveActivity,
      publish
    }),
    addStreamPermissionsAddedActivity: addStreamPermissionsAddedActivityFactory({
      saveActivity,
      publish
    })
  }),
  removeStreamCollaborator
})
const getUserStreams = getUserStreamsPageFactory({ db })
const getUserStreamsCount = getUserStreamsCountFactory({ db })

const { FF_WORKSPACES_MODULE_ENABLED } = getFeatureFlags()

export = FF_WORKSPACES_MODULE_ENABLED
  ? ({
      Query: {
        workspace: async (_parent, args, ctx) => {
          const workspace = await ctx.loaders.workspaces!.getWorkspace.load(args.id)
          if (!workspace) {
            throw new WorkspaceNotFoundError()
          }

          await authorizeResolver(
            ctx.userId,
            args.id,
            Roles.Workspace.Guest,
            ctx.resourceAccessRules
          )

          return workspace
        },
        workspaceBySlug: async (_parent, args, ctx) => {
          const workspace = await getWorkspaceBySlugFactory({ db })({
            workspaceSlug: args.slug
          })

          if (!workspace) {
            throw new WorkspaceNotFoundError()
          }
          await authorizeResolver(
            ctx.userId,
            workspace.id,
            Roles.Workspace.Guest,
            ctx.resourceAccessRules
          )

          return workspace
        },
        workspaceSsoByEmail: async (_parent, args) => {
          const workspaces = await listWorkspaceSsoMembershipsByUserEmailFactory({
            getUserByEmail: getUserByEmailFactory({ db }),
            listWorkspaceSsoMemberships: listWorkspaceSsoMembershipsFactory({ db })
          })({
            userEmail: args.email
          })
          return workspaces
        },
        workspaceInvite: async (_parent, args, ctx) => {
          const getPendingInvite = getUserPendingWorkspaceInviteFactory({
            findInvite: findInviteFactory({
              db,
              filterQuery: workspaceInviteValidityFilter
            }),
            getUser,
            getWorkspaceBySlug: getWorkspaceBySlugFactory({ db })
          })

          const useSlug = !!args.options?.useSlug

          return await getPendingInvite({
            userId: ctx.userId!,
            token: args.token,
            ...(useSlug
              ? { workspaceSlug: args.workspaceId }
              : { workspaceId: args.workspaceId })
          })
        },
        validateWorkspaceSlug: async (_parent, args) => {
          const validateSlug = validateSlugFactory({
            getWorkspaceBySlug: getWorkspaceBySlugFactory({ db })
          })
          await validateSlug({ slug: args.slug })
          return true
        }
      },
      Mutation: {
        workspaceMutations: () => ({})
      },
      ProjectInviteMutations: {
        async createForWorkspace(_parent, args, ctx) {
          await authorizeResolver(
            ctx.userId,
            args.projectId,
            Roles.Stream.Owner,
            ctx.resourceAccessRules
          )

          const inviteCount = args.inputs.length
          if (inviteCount > 10 && ctx.role !== Roles.Server.Admin) {
            throw new InviteCreateValidationError(
              'Maximum 10 invites can be sent at once by non admins'
            )
          }

          const createProjectInvite = createProjectInviteFactory({
            createAndSendInvite: buildCreateAndSendServerOrProjectInvite(),
            getStream
          })

          const inputBatches = chunk(args.inputs, 10)
          for (const batch of inputBatches) {
            await Promise.all(
              batch.map((i) => {
                const workspaceRole = i.workspaceRole
                if (
                  workspaceRole &&
                  !(Object.values(Roles.Workspace) as string[]).includes(workspaceRole)
                ) {
                  throw new InviteCreateValidationError(
                    'Invalid workspace role specified: ' + workspaceRole
                  )
                }

                return createProjectInvite({
                  input: {
                    ...i,
                    projectId: args.projectId
                  },
                  inviterId: ctx.userId!,
                  inviterResourceAccessRules: ctx.resourceAccessRules,
                  secondaryResourceRoles: workspaceRole
                    ? {
                        [WorkspaceInviteResourceType]: workspaceRole as WorkspaceRoles
                      }
                    : undefined,
                  allowWorkspacedProjects: true
                })
              })
            )
          }
          return ctx.loaders.streams.getStream.load(args.projectId)
        }
      },
      WorkspaceMutations: {
        create: async (_parent, args, context) => {
          const { name, description, defaultLogoIndex, logo, slug } = args.input

          const createWorkspace = createWorkspaceFactory({
            validateSlug: validateSlugFactory({
              getWorkspaceBySlug: getWorkspaceBySlugFactory({ db })
            }),
            generateValidSlug: generateValidSlugFactory({
              getWorkspaceBySlug: getWorkspaceBySlugFactory({ db })
            }),
            upsertWorkspace: upsertWorkspaceFactory({ db }),
            upsertWorkspaceRole: upsertWorkspaceRoleFactory({ db }),
            emitWorkspaceEvent: getEventBus().emit
          })

          const workspace = await createWorkspace({
            userId: context.userId!,
            workspaceInput: {
              name,
              slug,
              description: description ?? null,
              logo: logo ?? null,
              defaultLogoIndex: defaultLogoIndex ?? 0
            },
            userResourceAccessLimits: context.resourceAccessRules
          })

          return workspace
        },
        delete: async (_parent, args, context) => {
          const { workspaceId } = args

          await authorizeResolver(
            context.userId!,
            workspaceId,
            Roles.Workspace.Admin,
            context.resourceAccessRules
          )

          // Delete workspace and associated resources (i.e. invites)
          const getStreams = legacyGetStreamsFactory({ db })
          const deleteWorkspace = deleteWorkspaceFactory({
            deleteWorkspace: repoDeleteWorkspaceFactory({ db }),
            deleteProject: deleteStream,
            deleteAllResourceInvites: deleteAllResourceInvitesFactory({ db }),
            queryAllWorkspaceProjects: queryAllWorkspaceProjectsFactory({ getStreams })
          })

          await deleteWorkspace({ workspaceId })

          return true
        },
        update: async (_parent, args, context) => {
          const { id: workspaceId, ...workspaceInput } = args.input

          await authorizeResolver(
            context.userId!,
            workspaceId,
            Roles.Workspace.Admin,
            context.resourceAccessRules
          )

          const updateWorkspace = updateWorkspaceFactory({
            validateSlug: validateSlugFactory({
              getWorkspaceBySlug: getWorkspaceBySlugFactory({ db })
            }),
            getWorkspace: getWorkspaceWithDomainsFactory({ db }),
            upsertWorkspace: upsertWorkspaceFactory({ db }),
            emitWorkspaceEvent: getEventBus().emit
          })

          const workspace = await updateWorkspace({
            workspaceId,
            workspaceInput: {
              ...workspaceInput,
              defaultProjectRole: parseDefaultProjectRole(args.input.defaultProjectRole)
            }
          })

          return workspace
        },
        updateRole: async (_parent, args, context) => {
          const { userId, workspaceId, role } = args.input

          await authorizeResolver(
            context.userId,
            workspaceId,
            Roles.Workspace.Admin,
            context.resourceAccessRules
          )

          if (!role) {
<<<<<<< HEAD
            const deleteWorkspaceRole = commandFactory({
              db,
              eventBus,
              operationFactory: ({ db, emit }) =>
                deleteWorkspaceRoleFactory({
                  deleteWorkspaceRole: repoDeleteWorkspaceRoleFactory({ db }),
                  getWorkspaceRoles: getWorkspaceRolesFactory({ db }),
                  emitWorkspaceEvent: emit
                })
            })
            deleteWorkspaceRole(args.input)
=======
            // this is currently not working with the command factory
            // TODO: include the onWorkspaceRoleDeletedFactory listener service
            const trx = await db.transaction()
            const deleteWorkspaceRole = deleteWorkspaceRoleFactory({
              deleteWorkspaceRole: repoDeleteWorkspaceRoleFactory({ db: trx }),
              getWorkspaceRoles: getWorkspaceRolesFactory({ db: trx }),
              emitWorkspaceEvent: getEventBus().emit
            })
            await withTransaction(deleteWorkspaceRole({ workspaceId, userId }), trx)
>>>>>>> 632653ce
          } else {
            if (!isWorkspaceRole(role)) {
              throw new WorkspaceInvalidRoleError()
            }
            const updateWorkspaceRole = commandFactory({
              db,
              eventBus,
              operationFactory: ({ db, emit }) =>
                updateWorkspaceRoleFactory({
                  upsertWorkspaceRole: upsertWorkspaceRoleFactory({ db }),
                  getWorkspaceWithDomains: getWorkspaceWithDomainsFactory({ db }),
                  findVerifiedEmailsByUserId: findVerifiedEmailsByUserIdFactory({
                    db
                  }),
                  getWorkspaceRoles: getWorkspaceRolesFactory({ db }),
                  emitWorkspaceEvent: emit
                })
            })
            await updateWorkspaceRole({ userId, workspaceId, role })
          }

          return await getWorkspaceFactory({ db })({ workspaceId })
        },
        addDomain: async (_parent, args, context) => {
          await authorizeResolver(
            context.userId!,
            args.input.workspaceId,
            Roles.Workspace.Admin,
            context.resourceAccessRules
          )

          await addDomainToWorkspaceFactory({
            getWorkspace: getWorkspaceFactory({ db }),
            findEmailsByUserId: findEmailsByUserIdFactory({ db }),
            storeWorkspaceDomain: storeWorkspaceDomainFactory({ db }),
            upsertWorkspace: upsertWorkspaceFactory({ db }),
            getDomains: getWorkspaceDomainsFactory({ db }),
            emitWorkspaceEvent: getEventBus().emit
          })({
            workspaceId: args.input.workspaceId,
            userId: context.userId!,
            domain: args.input.domain
          })

          return await getWorkspaceFactory({ db })({
            workspaceId: args.input.workspaceId,
            userId: context.userId
          })
        },
        async deleteDomain(_parent, args, context) {
          await authorizeResolver(
            context.userId!,
            args.input.workspaceId,
            Roles.Workspace.Admin,
            context.resourceAccessRules
          )
          await deleteWorkspaceDomainFactory({
            deleteWorkspaceDomain: repoDeleteWorkspaceDomainFactory({ db }),
            countDomainsByWorkspaceId: countProjectsVersionsByWorkspaceIdFactory({
              db
            }),
            updateWorkspace: updateWorkspaceFactory({
              validateSlug: validateSlugFactory({
                getWorkspaceBySlug: getWorkspaceBySlugFactory({ db })
              }),
              getWorkspace: getWorkspaceWithDomainsFactory({ db }),
              upsertWorkspace: upsertWorkspaceFactory({ db }),
              emitWorkspaceEvent: getEventBus().emit
            })
          })({ workspaceId: args.input.workspaceId, domainId: args.input.id })

          return await getWorkspaceFactory({ db })({
            workspaceId: args.input.workspaceId,
            userId: context.userId
          })
        },
        async join(_parent, args, context) {
          if (!context.userId) throw new WorkspaceJoinNotAllowedError()

          await joinWorkspaceFactory({
            getUserEmails: findEmailsByUserIdFactory({ db }),
            getWorkspaceWithDomains: getWorkspaceWithDomainsFactory({ db }),
            upsertWorkspaceRole: upsertWorkspaceRoleFactory({ db }),
            emitWorkspaceEvent: getEventBus().emit
          })({ userId: context.userId, workspaceId: args.input.workspaceId })

          return await getWorkspaceFactory({ db })({
            workspaceId: args.input.workspaceId,
            userId: context.userId
          })
        },
        leave: async (_parent, args, context) => {
<<<<<<< HEAD
          const deleteWorkspaceRole = commandFactory({
            db,
            eventBus,
            operationFactory: ({ db, emit }) =>
              deleteWorkspaceRoleFactory({
                deleteWorkspaceRole: repoDeleteWorkspaceRoleFactory({ db }),
                getWorkspaceRoles: getWorkspaceRolesFactory({ db }),
                emitWorkspaceEvent: emit
              })
          })
          deleteWorkspaceRole({ workspaceId: args.id, userId: context.userId! })
=======
          // this is currently not working with the command factory
          // TODO: include the onWorkspaceRoleDeletedFactory listener service
          const trx = await db.transaction()
          const deleteWorkspaceRole = deleteWorkspaceRoleFactory({
            deleteWorkspaceRole: repoDeleteWorkspaceRoleFactory({ db: trx }),
            getWorkspaceRoles: getWorkspaceRolesFactory({ db: trx }),
            emitWorkspaceEvent: getEventBus().emit
          })
          await withTransaction(
            deleteWorkspaceRole({ workspaceId: args.id, userId: context.userId! }),
            trx
          )
>>>>>>> 632653ce
          return true
        },
        invites: () => ({}),
        projects: () => ({})
      },
      WorkspaceInviteMutations: {
        resend: async (_parent, args, ctx) => {
          const {
            input: { inviteId, workspaceId }
          } = args

          await authorizeResolver(
            ctx.userId!,
            workspaceId,
            Roles.Workspace.Admin,
            ctx.resourceAccessRules
          )

          const resendInviteEmail = resendInviteEmailFactory({
            buildInviteEmailContents: buildWorkspaceInviteEmailContentsFactory({
              getStream,
              getWorkspace: getWorkspaceFactory({ db })
            }),
            findUserByTarget: findUserByTargetFactory({ db }),
            findInvite: findInviteFactory({
              db,
              filterQuery: workspaceInviteValidityFilter
            }),
            markInviteUpdated: markInviteUpdatedfactory({ db }),
            getUser,
            getServerInfo
          })

          await resendInviteEmail({
            inviteId,
            resourceFilter: {
              resourceType: WorkspaceInviteResourceType,
              resourceId: workspaceId
            }
          })

          return true
        },
        create: async (_parent, args, ctx) => {
          const createInvite = createWorkspaceInviteFactory({
            createAndSendInvite: buildCreateAndSendWorkspaceInvite()
          })
          await createInvite({
            workspaceId: args.workspaceId,
            input: args.input,
            inviterId: ctx.userId!,
            inviterResourceAccessRules: ctx.resourceAccessRules
          })

          return ctx.loaders.workspaces!.getWorkspace.load(args.workspaceId)
        },
        batchCreate: async (_parent, args, ctx) => {
          const inviteCount = args.input.length
          if (inviteCount > 10 && ctx.role !== Roles.Server.Admin) {
            throw new InviteCreateValidationError(
              'Maximum 10 invites can be sent at once by non admins'
            )
          }

          const createInvite = createWorkspaceInviteFactory({
            createAndSendInvite: buildCreateAndSendWorkspaceInvite()
          })

          const inputBatches = chunk(args.input, 10)
          for (const batch of inputBatches) {
            await Promise.all(
              batch.map((i) =>
                createInvite({
                  workspaceId: args.workspaceId,
                  input: i,
                  inviterId: ctx.userId!,
                  inviterResourceAccessRules: ctx.resourceAccessRules
                })
              )
            )
          }

          return ctx.loaders.workspaces!.getWorkspace.load(args.workspaceId)
        },
        use: async (_parent, args, ctx) => {
          const finalizeInvite = finalizeResourceInviteFactory({
            findInvite: findInviteFactory({
              db,
              filterQuery: workspaceInviteValidityFilter
            }),
            deleteInvitesByTarget: deleteInvitesByTargetFactory({ db }),
            insertInviteAndDeleteOld: insertInviteAndDeleteOldFactory({ db }),
            emitEvent: ({ eventName, payload }) =>
              getEventBus().emit({
                eventName,
                payload
              }),
            validateInvite: validateWorkspaceInviteBeforeFinalizationFactory({
              getWorkspace: getWorkspaceFactory({ db })
            }),
            processInvite: processFinalizedWorkspaceInviteFactory({
              getWorkspace: getWorkspaceFactory({ db }),
              updateWorkspaceRole: updateWorkspaceRoleFactory({
                getWorkspaceWithDomains: getWorkspaceWithDomainsFactory({ db }),
                findVerifiedEmailsByUserId: findVerifiedEmailsByUserIdFactory({ db }),
                getWorkspaceRoles: getWorkspaceRolesFactory({ db }),
                upsertWorkspaceRole: upsertWorkspaceRoleFactory({ db }),
                emitWorkspaceEvent: getEventBus().emit
              })
            }),
            findEmail: findEmailFactory({ db }),
            validateAndCreateUserEmail: validateAndCreateUserEmailFactory({
              createUserEmail: createUserEmailFactory({ db }),
              ensureNoPrimaryEmailForUser: ensureNoPrimaryEmailForUserFactory({ db }),
              findEmail: findEmailFactory({ db }),
              updateEmailInvites: finalizeInvitedServerRegistrationFactory({
                deleteServerOnlyInvites: deleteServerOnlyInvitesFactory({ db }),
                updateAllInviteTargets: updateAllInviteTargetsFactory({ db })
              }),
              requestNewEmailVerification
            }),
            collectAndValidateResourceTargets: buildCollectAndValidateResourceTargets(),
            getUser,
            getServerInfo
          })

          await finalizeInvite({
            finalizerUserId: ctx.userId!,
            finalizerResourceAccessLimits: ctx.resourceAccessRules,
            token: args.input.token,
            accept: args.input.accept,
            resourceType: WorkspaceInviteResourceType,
            allowAttachingNewEmail: args.input.addNewEmail ?? undefined
          })

          return true
        },
        cancel: async (_parent, args, ctx) => {
          await authorizeResolver(
            ctx.userId,
            args.workspaceId,
            Roles.Workspace.Admin,
            ctx.resourceAccessRules
          )

          const cancelInvite = cancelResourceInviteFactory({
            findInvite: findInviteFactory({
              db,
              filterQuery: workspaceInviteValidityFilter
            }),
            deleteInvite: deleteInviteFactory({ db }),
            validateResourceAccess: validateWorkspaceInviteBeforeFinalizationFactory({
              getWorkspace: getWorkspaceFactory({ db })
            })
          })

          await cancelInvite({
            resourceId: args.workspaceId,
            inviteId: args.inviteId,
            cancelerId: ctx.userId!,
            resourceType: WorkspaceInviteResourceType,
            cancelerResourceAccessLimits: ctx.resourceAccessRules
          })
          return ctx.loaders.workspaces!.getWorkspace.load(args.workspaceId)
        }
      },
      WorkspaceProjectMutations: {
        updateRole: async (_parent, args, context) => {
          const updateWorkspaceProjectRole = updateWorkspaceProjectRoleFactory({
            getStream,
            updateStreamRoleAndNotify,
            getWorkspaceRoleForUser: getWorkspaceRoleForUserFactory({ db })
          })

          return await updateWorkspaceProjectRole({
            role: args.input,
            updater: {
              userId: context.userId!,
              resourceAccessRules: context.resourceAccessRules
            }
          })
        },
        moveToWorkspace: async (_parent, args, context) => {
          const { projectId, workspaceId } = args

          await authorizeResolver(
            context.userId,
            projectId,
            Roles.Stream.Owner,
            context.resourceAccessRules
          )
          await authorizeResolver(
            context.userId,
            workspaceId,
            Roles.Workspace.Admin,
            context.resourceAccessRules
          )

          const moveProjectToWorkspace = commandFactory({
            db,
            eventBus,
            operationFactory: ({ db, emit }) =>
              moveProjectToWorkspaceFactory({
                getProject: getProjectFactory({ db }),
                updateProject: updateProjectFactory({ db }),
                upsertProjectRole: upsertProjectRoleFactory({ db }),
                getProjectCollaborators: getProjectCollaboratorsFactory({ db }),
                getWorkspaceRoles: getWorkspaceRolesFactory({ db }),
                getWorkspaceRoleToDefaultProjectRoleMapping:
                  getWorkspaceRoleToDefaultProjectRoleMappingFactory({
                    getWorkspace: getWorkspaceFactory({ db })
                  }),
                updateWorkspaceRole: updateWorkspaceRoleFactory({
                  getWorkspaceRoles: getWorkspaceRolesFactory({ db }),
                  getWorkspaceWithDomains: getWorkspaceWithDomainsFactory({ db }),
                  findVerifiedEmailsByUserId: findVerifiedEmailsByUserIdFactory({
                    db
                  }),
                  upsertWorkspaceRole: upsertWorkspaceRoleFactory({ db }),
                  emitWorkspaceEvent: emit
                })
              })
          })

          return await moveProjectToWorkspace({ projectId, workspaceId })
        }
      },
      Workspace: {
        role: async (parent, _args, ctx) => {
          const workspace = await ctx.loaders.workspaces!.getWorkspace.load(parent.id)
          return workspace?.role || null
        },
        team: async (parent, args) => {
          const team = await getPaginatedWorkspaceTeamFactory({
            getWorkspaceCollaborators: getWorkspaceCollaboratorsFactory({ db }),
            getWorkspaceCollaboratorsTotalCount:
              getWorkspaceCollaboratorsTotalCountFactory({ db })
          })({
            workspaceId: parent.id,
            filter: removeNullOrUndefinedKeys(args?.filter || {}),
            limit: args.limit,
            cursor: args.cursor ?? undefined
          })
          return team
        },
        invitedTeam: async (parent, args) => {
          const getPendingTeam = getPendingWorkspaceCollaboratorsFactory({
            queryAllResourceInvites: queryAllResourceInvitesFactory({
              db,
              filterQuery: workspaceInviteValidityFilter
            }),
            getInvitationTargetUsers: getInvitationTargetUsersFactory({ getUsers })
          })

          return await getPendingTeam({ workspaceId: parent.id, filter: args.filter })
        },
        projects: async (parent, args, ctx) => {
          if (!ctx.userId) return []
          const getWorkspaceProjects = getWorkspaceProjectsFactory({
            getStreams: getUserStreams
          })
          const filter = {
            ...(args.filter || {}),
            userId: ctx.userId,
            workspaceId: parent.id
          }
          const { items, cursor } = await getWorkspaceProjects(
            {
              workspaceId: parent.id
            },
            {
              limit: args.limit || 25,
              cursor: args.cursor || null,
              filter
            }
          )
          return {
            items,
            cursor,
            totalCount: await getUserStreamsCount(filter)
          }
        },
        domains: async (parent) => {
          return await getWorkspaceDomainsFactory({ db })({ workspaceIds: [parent.id] })
        },
        billing: (parent) => ({ parent })
      },
      WorkspaceBilling: {
        versionsCount: async ({ parent }) => {
          const workspaceId = parent.id
          return {
            current: await countProjectsVersionsByWorkspaceIdFactory({ db })({
              workspaceId
            }),
            max: WORKSPACE_MAX_PROJECTS_VERSIONS
          }
        },
        cost: async ({ parent }) => {
          const workspaceId = parent.id
          return getWorkspaceCostFactory({
            getWorkspaceCostItems: getWorkspaceCostItemsFactory({
              countRole: countWorkspaceRoleWithOptionalProjectRoleFactory({ db }),
              getUserIdsWithRoleInWorkspace: getUserIdsWithRoleInWorkspaceFactory({
                db
              })
            })
          })({ workspaceId })
        }
      },
      WorkspaceCollaborator: {
        user: async (parent) => {
          return parent
        },
        role: async (parent) => {
          return parent.workspaceRole
        },
        projectRoles: async (parent) => {
          const projectRoles = await getRolesByUserIdFactory({ db })({
            userId: parent.id,
            workspaceId: parent.workspaceId
          })
          return projectRoles.map(({ role, resourceId }) => ({
            projectId: resourceId,
            role
          }))
        }
      },
      ProjectRole: {
        project: async (parent, _args, ctx) => {
          return await ctx.loaders.streams.getStream.load(parent.projectId)
        }
      },
      PendingWorkspaceCollaborator: {
        workspaceName: async (parent, _args, ctx) => {
          const workspace = await ctx.loaders.workspaces!.getWorkspace.load(
            parent.workspaceId
          )
          return workspace!.name
        },
        workspaceSlug: async (parent, _args, ctx) => {
          const workspace = await ctx.loaders.workspaces!.getWorkspace.load(
            parent.workspaceId
          )
          return workspace!.slug
        },
        invitedBy: async (parent, _args, ctx) => {
          const { invitedById } = parent
          if (!invitedById) return null

          const user = await ctx.loaders.users.getUser.load(invitedById)
          return user ? removePrivateFields(user) : null
        },
        token: async (parent, _args, ctx) => {
          // If it was specified with the request, just return it
          if (parent.token?.length) return parent.token

          const authedUserId = ctx.userId
          const targetUserId = parent.user?.id
          const inviteId = parent.inviteId

          // Only returning it for the user that is the pending stream collaborator
          if (!authedUserId || !targetUserId || authedUserId !== targetUserId) {
            return null
          }

          const invite = await ctx.loaders.invites.getInvite.load(inviteId)
          return invite?.token || null
        },
        email: async (parent, _args, ctx) => {
          if (!parent.user) return parent.email

          // TODO: Tests to check token & email access?

          const token = parent.token
          const authedUserId = ctx.userId
          const targetUserId = parent.user?.id

          // Only returning it for the user that is the pending stream collaborator
          // OR if the token was specified
          if (
            (!authedUserId || !targetUserId || authedUserId !== targetUserId) &&
            !token
          ) {
            return null
          }

          return parent.email
        }
      },
      User: {
        discoverableWorkspaces: async (_parent, _args, context) => {
          if (!context.userId) {
            throw new WorkspacesNotAuthorizedError()
          }

          const getDiscoverableWorkspacesForUser =
            getDiscoverableWorkspacesForUserFactory({
              findEmailsByUserId: findEmailsByUserIdFactory({ db }),
              getDiscoverableWorkspaces: getUserDiscoverableWorkspacesFactory({ db })
            })

          return await getDiscoverableWorkspacesForUser({ userId: context.userId })
        },
        workspaces: async (_parent, _args, context) => {
          if (!context.userId) {
            throw new WorkspacesNotAuthorizedError()
          }

          const getWorkspace = getWorkspaceFactory({ db })
          const getWorkspaceRolesForUser = getWorkspaceRolesForUserFactory({ db })

          const getWorkspacesForUser = getWorkspacesForUserFactory({
            getWorkspace,
            getWorkspaceRolesForUser
          })

          const workspaces = await getWorkspacesForUser({ userId: context.userId })

          // TODO: Pagination
          return {
            items: workspaces,
            totalCount: workspaces.length
          }
        },
        workspaceInvites: async (parent) => {
          const getInvites = getUserPendingWorkspaceInvitesFactory({
            getUser,
            getUserResourceInvites: queryAllUserResourceInvitesFactory({
              db,
              filterQuery: workspaceInviteValidityFilter
            })
          })

          return await getInvites(parent.id)
        }
      },
      Project: {
        workspace: async (parent, _args, context) => {
          if (!parent.workspaceId) {
            return null
          }

          const workspace = await context.loaders.workspaces!.getWorkspace.load(
            parent.workspaceId
          )
          if (!workspace) {
            throw new WorkspaceNotFoundError()
          }

          await authorizeResolver(
            context.userId,
            parent.workspaceId,
            Roles.Workspace.Guest,
            context.resourceAccessRules
          )

          return workspace
        }
      },
      AdminQueries: {
        workspaceList: async () => {
          throw new WorkspacesNotYetImplementedError()
        }
      },
      LimitedUser: {
        workspaceDomainPolicyCompliant: async (parent, args) => {
          const workspaceId = args.workspaceId
          if (!workspaceId) return null

          const userId = parent.id

          return await isUserWorkspaceDomainPolicyCompliantFactory({
            findEmailsByUserId: findEmailsByUserIdFactory({ db }),
            getWorkspaceWithDomains: getWorkspaceWithDomainsFactory({ db })
          })({ workspaceId, userId })
        }
      },
      ServerInfo: {
        workspaces: () => ({})
      },
      ServerWorkspacesInfo: {
        workspacesEnabled: () => true
      }
    } as Resolvers)
  : {}<|MERGE_RESOLUTION|>--- conflicted
+++ resolved
@@ -155,12 +155,9 @@
 } from '@/modules/core/repositories/users'
 import { getServerInfoFactory } from '@/modules/core/repositories/server'
 import { commandFactory } from '@/modules/shared/command'
-<<<<<<< HEAD
-=======
 import { withTransaction } from '@/modules/shared/helpers/dbHelper'
 import { listWorkspaceSsoMembershipsByUserEmailFactory } from '@/modules/workspaces/services/sso'
 import { listWorkspaceSsoMembershipsFactory } from '@/modules/workspaces/repositories/sso'
->>>>>>> 632653ce
 
 const eventBus = getEventBus()
 const getServerInfo = getServerInfoFactory({ db })
@@ -478,19 +475,6 @@
           )
 
           if (!role) {
-<<<<<<< HEAD
-            const deleteWorkspaceRole = commandFactory({
-              db,
-              eventBus,
-              operationFactory: ({ db, emit }) =>
-                deleteWorkspaceRoleFactory({
-                  deleteWorkspaceRole: repoDeleteWorkspaceRoleFactory({ db }),
-                  getWorkspaceRoles: getWorkspaceRolesFactory({ db }),
-                  emitWorkspaceEvent: emit
-                })
-            })
-            deleteWorkspaceRole(args.input)
-=======
             // this is currently not working with the command factory
             // TODO: include the onWorkspaceRoleDeletedFactory listener service
             const trx = await db.transaction()
@@ -500,7 +484,6 @@
               emitWorkspaceEvent: getEventBus().emit
             })
             await withTransaction(deleteWorkspaceRole({ workspaceId, userId }), trx)
->>>>>>> 632653ce
           } else {
             if (!isWorkspaceRole(role)) {
               throw new WorkspaceInvalidRoleError()
@@ -593,19 +576,6 @@
           })
         },
         leave: async (_parent, args, context) => {
-<<<<<<< HEAD
-          const deleteWorkspaceRole = commandFactory({
-            db,
-            eventBus,
-            operationFactory: ({ db, emit }) =>
-              deleteWorkspaceRoleFactory({
-                deleteWorkspaceRole: repoDeleteWorkspaceRoleFactory({ db }),
-                getWorkspaceRoles: getWorkspaceRolesFactory({ db }),
-                emitWorkspaceEvent: emit
-              })
-          })
-          deleteWorkspaceRole({ workspaceId: args.id, userId: context.userId! })
-=======
           // this is currently not working with the command factory
           // TODO: include the onWorkspaceRoleDeletedFactory listener service
           const trx = await db.transaction()
@@ -618,7 +588,6 @@
             deleteWorkspaceRole({ workspaceId: args.id, userId: context.userId! }),
             trx
           )
->>>>>>> 632653ce
           return true
         },
         invites: () => ({}),
