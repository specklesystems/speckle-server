import { db } from '@/db/knex'
import { Resolvers } from '@/modules/core/graph/generated/graphql'
import { removePrivateFields } from '@/modules/core/helpers/userHelper'
import {
  getStream,
  getUserStreams,
  getUserStreamsCount,
  grantStreamPermissions,
  grantStreamPermissionsFactory,
  revokeStreamPermissionsFactory
} from '@/modules/core/repositories/streams'
import { getUser, getUsers } from '@/modules/core/repositories/users'
import { getStreams } from '@/modules/core/services/streams'
import { InviteCreateValidationError } from '@/modules/serverinvites/errors'
import {
  deleteAllResourceInvitesFactory,
  deleteInviteFactory,
  deleteInvitesByTargetFactory,
  deleteServerOnlyInvitesFactory,
  findInviteFactory,
  findUserByTargetFactory,
  insertInviteAndDeleteOldFactory,
  markInviteUpdatedfactory,
  queryAllResourceInvitesFactory,
  queryAllUserResourceInvitesFactory,
  updateAllInviteTargetsFactory
} from '@/modules/serverinvites/repositories/serverInvites'
import { buildCoreInviteEmailContentsFactory } from '@/modules/serverinvites/services/coreEmailContents'
import { collectAndValidateCoreTargetsFactory } from '@/modules/serverinvites/services/coreResourceCollection'
import {
  createAndSendInviteFactory,
  resendInviteEmailFactory
} from '@/modules/serverinvites/services/creation'
import {
  cancelResourceInviteFactory,
  finalizeInvitedServerRegistrationFactory,
  finalizeResourceInviteFactory
} from '@/modules/serverinvites/services/processing'
import { createProjectInviteFactory } from '@/modules/serverinvites/services/projectInviteManagement'
import { getInvitationTargetUsersFactory } from '@/modules/serverinvites/services/retrieval'
import { authorizeResolver } from '@/modules/shared'
import { withTransaction } from '@/modules/shared/helpers/dbHelper'
import { getFeatureFlags } from '@/modules/shared/helpers/envHelper'
import { getEventBus } from '@/modules/shared/services/eventBus'
import { WorkspaceInviteResourceType } from '@/modules/workspaces/domain/constants'
import {
  WorkspaceInvalidRoleError,
  WorkspaceJoinNotAllowedError,
  WorkspaceNotFoundError,
  WorkspacesNotAuthorizedError,
  WorkspacesNotYetImplementedError
} from '@/modules/workspaces/errors/workspace'
import { isWorkspaceRole } from '@/modules/workspaces/helpers/roles'
import {
  deleteWorkspaceFactory as repoDeleteWorkspaceFactory,
  deleteWorkspaceRoleFactory as repoDeleteWorkspaceRoleFactory,
  getWorkspaceCollaboratorsFactory,
  getWorkspaceFactory,
  getWorkspaceRolesFactory,
  getWorkspaceRolesForUserFactory,
  upsertWorkspaceFactory,
  upsertWorkspaceRoleFactory,
  workspaceInviteValidityFilter,
<<<<<<< HEAD
  getWorkspaceCollaboratorsTotalCountFactory,
=======
>>>>>>> a8c08ac2
  storeWorkspaceDomainFactory,
  deleteWorkspaceDomainFactory,
  getWorkspaceDomainsFactory,
  getUserDiscoverableWorkspacesFactory,
  getWorkspaceWithDomainsFactory,
  countProjectsVersionsByWorkspaceIdFactory
} from '@/modules/workspaces/repositories/workspaces'
import {
  buildWorkspaceInviteEmailContentsFactory,
  collectAndValidateWorkspaceTargetsFactory,
  createWorkspaceInviteFactory,
  getPendingWorkspaceCollaboratorsFactory,
  getUserPendingWorkspaceInviteFactory,
  getUserPendingWorkspaceInvitesFactory,
  processFinalizedWorkspaceInviteFactory,
  validateWorkspaceInviteBeforeFinalizationFactory
} from '@/modules/workspaces/services/invites'
import {
  addDomainToWorkspaceFactory,
  createWorkspaceFactory,
  deleteWorkspaceFactory,
  deleteWorkspaceRoleFactory,
  updateWorkspaceFactory,
  updateWorkspaceRoleFactory
} from '@/modules/workspaces/services/management'
import {
  getWorkspaceProjectsFactory,
  queryAllWorkspaceProjectsFactory
} from '@/modules/workspaces/services/projects'
import {
  getDiscoverableWorkspacesForUserFactory,
  getWorkspacesForUserFactory
} from '@/modules/workspaces/services/retrieval'
import { Roles, WorkspaceRoles, removeNullOrUndefinedKeys } from '@speckle/shared'
import { chunk } from 'lodash'
import { deleteStream } from '@/modules/core/repositories/streams'
import {
  findEmailsByUserIdFactory,
  findVerifiedEmailsByUserIdFactory,
  createUserEmailFactory,
  ensureNoPrimaryEmailForUserFactory,
  findEmailFactory
} from '@/modules/core/repositories/userEmails'
import { joinWorkspaceFactory } from '@/modules/workspaces/services/join'
import { validateAndCreateUserEmailFactory } from '@/modules/core/services/userEmails'
import { requestNewEmailVerification } from '@/modules/emails/services/verification/request'
import { Workspace } from '@/modules/workspacesCore/domain/types'
import { WORKSPACE_MAX_PROJECTS_VERSIONS } from '@/modules/gatekeeper/domain/constants'

const buildCreateAndSendServerOrProjectInvite = () =>
  createAndSendInviteFactory({
    findUserByTarget: findUserByTargetFactory(),
    insertInviteAndDeleteOld: insertInviteAndDeleteOldFactory({ db }),
    collectAndValidateResourceTargets: collectAndValidateCoreTargetsFactory({
      getStream
    }),
    buildInviteEmailContents: buildCoreInviteEmailContentsFactory({
      getStream
    }),
    emitEvent: ({ eventName, payload }) =>
      getEventBus().emit({
        eventName,
        payload
      })
  })

const buildCreateAndSendWorkspaceInvite = () =>
  createAndSendInviteFactory({
    findUserByTarget: findUserByTargetFactory(),
    insertInviteAndDeleteOld: insertInviteAndDeleteOldFactory({ db }),
    collectAndValidateResourceTargets: collectAndValidateWorkspaceTargetsFactory({
      getStream,
      getWorkspace: getWorkspaceFactory({ db }),
      getWorkspaceDomains: getWorkspaceDomainsFactory({ db }),
      findVerifiedEmailsByUserId: findVerifiedEmailsByUserIdFactory({ db })
    }),
    buildInviteEmailContents: buildWorkspaceInviteEmailContentsFactory({
      getStream,
      getWorkspace: getWorkspaceFactory({ db })
    }),
    emitEvent: ({ eventName, payload }) =>
      getEventBus().emit({
        eventName,
        payload
      })
  })

const { FF_WORKSPACES_MODULE_ENABLED } = getFeatureFlags()

export = FF_WORKSPACES_MODULE_ENABLED
  ? ({
      Query: {
        workspace: async (_parent, args, ctx) => {
          const workspace = await ctx.loaders.workspaces!.getWorkspace.load(args.id)
          if (!workspace) {
            throw new WorkspaceNotFoundError()
          }

          await authorizeResolver(
            ctx.userId,
            args.id,
            Roles.Workspace.Guest,
            ctx.resourceAccessRules
          )

          return workspace
        },
        workspaceInvite: async (_parent, args, ctx) => {
          const getPendingInvite = getUserPendingWorkspaceInviteFactory({
            findInvite: findInviteFactory({
              db,
              filterQuery: workspaceInviteValidityFilter
            }),
            getUser
          })

          return await getPendingInvite({
            userId: ctx.userId!,
            token: args.token,
            workspaceId: args.workspaceId
          })
        }
      },
      Mutation: {
        workspaceMutations: () => ({})
      },
      ProjectInviteMutations: {
        async createForWorkspace(_parent, args, ctx) {
          await authorizeResolver(
            ctx.userId,
            args.projectId,
            Roles.Stream.Owner,
            ctx.resourceAccessRules
          )

          const inviteCount = args.inputs.length
          if (inviteCount > 10 && ctx.role !== Roles.Server.Admin) {
            throw new InviteCreateValidationError(
              'Maximum 10 invites can be sent at once by non admins'
            )
          }

          const createProjectInvite = createProjectInviteFactory({
            createAndSendInvite: buildCreateAndSendServerOrProjectInvite()
          })

          const inputBatches = chunk(args.inputs, 10)
          for (const batch of inputBatches) {
            await Promise.all(
              batch.map((i) => {
                const workspaceRole = i.workspaceRole
                if (
                  workspaceRole &&
                  !(Object.values(Roles.Workspace) as string[]).includes(workspaceRole)
                ) {
                  throw new InviteCreateValidationError(
                    'Invalid workspace role specified: ' + workspaceRole
                  )
                }

                return createProjectInvite({
                  input: {
                    ...i,
                    projectId: args.projectId
                  },
                  inviterId: ctx.userId!,
                  inviterResourceAccessRules: ctx.resourceAccessRules,
                  secondaryResourceRoles: workspaceRole
                    ? {
                        [WorkspaceInviteResourceType]: workspaceRole as WorkspaceRoles
                      }
                    : undefined
                })
              })
            )
          }
          return ctx.loaders.streams.getStream.load(args.projectId)
        }
      },
      WorkspaceMutations: {
        create: async (_parent, args, context) => {
          const { name, description, defaultLogoIndex, logo } = args.input

          const createWorkspace = createWorkspaceFactory({
            upsertWorkspace: upsertWorkspaceFactory({ db }),
            upsertWorkspaceRole: upsertWorkspaceRoleFactory({ db }),
            emitWorkspaceEvent: getEventBus().emit
          })

          const workspace = await createWorkspace({
            userId: context.userId!,
            workspaceInput: {
              name,
              description: description ?? null,
              logo: logo ?? null,
              defaultLogoIndex: defaultLogoIndex ?? 0
            },
            userResourceAccessLimits: context.resourceAccessRules
          })

          return workspace
        },
        delete: async (_parent, args, context) => {
          const { workspaceId } = args

          await authorizeResolver(
            context.userId!,
            workspaceId,
            Roles.Workspace.Admin,
            context.resourceAccessRules
          )

          // Delete workspace and associated resources (i.e. invites)
          const deleteWorkspace = deleteWorkspaceFactory({
            deleteWorkspace: repoDeleteWorkspaceFactory({ db }),
            deleteProject: deleteStream,
            deleteAllResourceInvites: deleteAllResourceInvitesFactory({ db }),
            queryAllWorkspaceProjects: queryAllWorkspaceProjectsFactory({ getStreams })
          })

          await deleteWorkspace({ workspaceId })

          return true
        },
        update: async (_parent, args, context) => {
          const { id: workspaceId, ...workspaceInput } = args.input

          await authorizeResolver(
            context.userId!,
            workspaceId,
            Roles.Workspace.Admin,
            context.resourceAccessRules
          )

          const updateWorkspace = updateWorkspaceFactory({
            getWorkspace: getWorkspaceFactory({ db }),
            upsertWorkspace: upsertWorkspaceFactory({ db }),
            emitWorkspaceEvent: getEventBus().emit
          })

          const workspace = await updateWorkspace({
            workspaceId,
            workspaceInput
          })

          return workspace
        },
        updateRole: async (_parent, args, context) => {
          const { userId, workspaceId, role } = args.input

          await authorizeResolver(
            context.userId,
            workspaceId,
            Roles.Workspace.Admin,
            context.resourceAccessRules
          )

          if (!role) {
            const trx = await db.transaction()

            const deleteWorkspaceRole = deleteWorkspaceRoleFactory({
              deleteWorkspaceRole: repoDeleteWorkspaceRoleFactory({ db: trx }),
              getWorkspaceRoles: getWorkspaceRolesFactory({ db: trx }),
              revokeStreamPermissions: revokeStreamPermissionsFactory({ db: trx }),
              emitWorkspaceEvent: getEventBus().emit,
              getStreams
            })

            await withTransaction(deleteWorkspaceRole(args.input), trx)
          } else {
            if (!isWorkspaceRole(role)) {
              throw new WorkspaceInvalidRoleError()
            }

            const trx = await db.transaction()

            const updateWorkspaceRole = updateWorkspaceRoleFactory({
<<<<<<< HEAD
              upsertWorkspaceRole: upsertWorkspaceRoleFactory({ db }),
              getWorkspaceWithDomains: getWorkspaceWithDomainsFactory({ db }),
              findVerifiedEmailsByUserId: findVerifiedEmailsByUserIdFactory({ db }),
              getWorkspaceRoles,
              emitWorkspaceEvent,
              getStreams,
              grantStreamPermissions
=======
              upsertWorkspaceRole: upsertWorkspaceRoleFactory({ db: trx }),
              getWorkspaceWithDomains: getWorkspaceWithDomainsFactory({ db: trx }),
              findVerifiedEmailsByUserId: findVerifiedEmailsByUserIdFactory({
                db: trx
              }),
              getWorkspaceRoles: getWorkspaceRolesFactory({ db: trx }),
              grantStreamPermissions: grantStreamPermissionsFactory({ db: trx }),
              emitWorkspaceEvent: getEventBus().emit,
              getStreams
>>>>>>> a8c08ac2
            })

            await withTransaction(
              updateWorkspaceRole({ userId, workspaceId, role }),
              trx
            )
          }

          return await getWorkspaceFactory({ db })({ workspaceId })
        },
        addDomain: async (_parent, args, context) => {
          await authorizeResolver(
            context.userId!,
            args.input.workspaceId,
            Roles.Workspace.Admin,
            context.resourceAccessRules
          )

          await addDomainToWorkspaceFactory({
            getWorkspace: getWorkspaceFactory({ db }),
            findEmailsByUserId: findEmailsByUserIdFactory({ db }),
            storeWorkspaceDomain: storeWorkspaceDomainFactory({ db }),
            upsertWorkspace: upsertWorkspaceFactory({ db }),
            getDomains: getWorkspaceDomainsFactory({ db }),
            emitWorkspaceEvent: getEventBus().emit
          })({
            workspaceId: args.input.workspaceId,
            userId: context.userId!,
            domain: args.input.domain
          })

          return await getWorkspaceFactory({ db })({
            workspaceId: args.input.workspaceId,
            userId: context.userId
          })
        },
        async deleteDomain(_parent, args, context) {
          await authorizeResolver(
            context.userId!,
            args.input.workspaceId,
            Roles.Workspace.Admin,
            context.resourceAccessRules
          )
          await deleteWorkspaceDomainFactory({ db })({ id: args.input.id })
          return await getWorkspaceFactory({ db })({
            workspaceId: args.input.workspaceId,
            userId: context.userId
          })
        },
        async join(_parent, args, context) {
          if (!context.userId) throw new WorkspaceJoinNotAllowedError()

          await joinWorkspaceFactory({
            getUserEmails: findEmailsByUserIdFactory({ db }),
            getWorkspaceWithDomains: getWorkspaceWithDomainsFactory({ db }),
            insertWorkspaceRole: upsertWorkspaceRoleFactory({ db }),
            emitWorkspaceEvent: getEventBus().emit
          })({ userId: context.userId, workspaceId: args.input.workspaceId })
<<<<<<< HEAD

          return await getWorkspaceFactory({ db })({
            workspaceId: args.input.workspaceId,
            userId: context.userId
          })
        },
        leave: async (_parent, args, ctx) => {
          const userId = ctx.userId!
=======
>>>>>>> a8c08ac2

          return await getWorkspaceFactory({ db })({
            workspaceId: args.input.workspaceId,
            userId: context.userId
          })
        },
        leave: async (_parent, args, context) => {
          const trx = await db.transaction()

          const deleteWorkspaceRole = deleteWorkspaceRoleFactory({
            deleteWorkspaceRole: repoDeleteWorkspaceRoleFactory({ db: trx }),
            getWorkspaceRoles: getWorkspaceRolesFactory({ db: trx }),
            revokeStreamPermissions: revokeStreamPermissionsFactory({ db: trx }),
            emitWorkspaceEvent: getEventBus().emit,
            getStreams
          })

          await withTransaction(
            deleteWorkspaceRole({ workspaceId: args.id, userId: context.userId! }),
            trx
          )

          return true
        },
        invites: () => ({})
      },
      WorkspaceInviteMutations: {
        resend: async (_parent, args, ctx) => {
          const {
            input: { inviteId, workspaceId }
          } = args

          await authorizeResolver(
            ctx.userId!,
            workspaceId,
            Roles.Workspace.Admin,
            ctx.resourceAccessRules
          )

          const resendInviteEmail = resendInviteEmailFactory({
            buildInviteEmailContents: buildWorkspaceInviteEmailContentsFactory({
              getStream,
              getWorkspace: getWorkspaceFactory({ db })
            }),
            findUserByTarget: findUserByTargetFactory(),
            findInvite: findInviteFactory({ db }),
            markInviteUpdated: markInviteUpdatedfactory({ db })
          })

          await resendInviteEmail({
            inviteId,
            resourceFilter: {
              resourceType: WorkspaceInviteResourceType,
              resourceId: workspaceId
            }
          })

          return true
        },
        create: async (_parent, args, ctx) => {
          const createInvite = createWorkspaceInviteFactory({
            createAndSendInvite: buildCreateAndSendWorkspaceInvite()
          })
          await createInvite({
            workspaceId: args.workspaceId,
            input: args.input,
            inviterId: ctx.userId!,
            inviterResourceAccessRules: ctx.resourceAccessRules
          })

          return ctx.loaders.workspaces!.getWorkspace.load(args.workspaceId)
        },
        batchCreate: async (_parent, args, ctx) => {
          const inviteCount = args.input.length
          if (inviteCount > 10 && ctx.role !== Roles.Server.Admin) {
            throw new InviteCreateValidationError(
              'Maximum 10 invites can be sent at once by non admins'
            )
          }

          const createInvite = createWorkspaceInviteFactory({
            createAndSendInvite: buildCreateAndSendWorkspaceInvite()
          })

          const inputBatches = chunk(args.input, 10)
          for (const batch of inputBatches) {
            await Promise.all(
              batch.map((i) =>
                createInvite({
                  workspaceId: args.workspaceId,
                  input: i,
                  inviterId: ctx.userId!,
                  inviterResourceAccessRules: ctx.resourceAccessRules
                })
              )
            )
          }

          return ctx.loaders.workspaces!.getWorkspace.load(args.workspaceId)
        },
        use: async (_parent, args, ctx) => {
          const finalizeInvite = finalizeResourceInviteFactory({
            findInvite: findInviteFactory({ db }),
            deleteInvitesByTarget: deleteInvitesByTargetFactory({ db }),
            insertInviteAndDeleteOld: insertInviteAndDeleteOldFactory({ db }),
            emitEvent: ({ eventName, payload }) =>
              getEventBus().emit({
                eventName,
                payload
              }),
            validateInvite: validateWorkspaceInviteBeforeFinalizationFactory({
              getWorkspace: getWorkspaceFactory({ db })
            }),
            processInvite: processFinalizedWorkspaceInviteFactory({
              getWorkspace: getWorkspaceFactory({ db }),
              updateWorkspaceRole: updateWorkspaceRoleFactory({
                getWorkspaceWithDomains: getWorkspaceWithDomainsFactory({ db }),
                findVerifiedEmailsByUserId: findVerifiedEmailsByUserIdFactory({ db }),
                getWorkspaceRoles: getWorkspaceRolesFactory({ db }),
                upsertWorkspaceRole: upsertWorkspaceRoleFactory({ db }),
                emitWorkspaceEvent: ({ eventName, payload }) =>
                  getEventBus().emit({
                    eventName,
                    payload
                  }),
                getStreams,
                grantStreamPermissions
              })
            }),
            findEmail: findEmailFactory({ db }),
            validateAndCreateUserEmail: validateAndCreateUserEmailFactory({
              createUserEmail: createUserEmailFactory({ db }),
              ensureNoPrimaryEmailForUser: ensureNoPrimaryEmailForUserFactory({ db }),
              findEmail: findEmailFactory({ db }),
              updateEmailInvites: finalizeInvitedServerRegistrationFactory({
                deleteServerOnlyInvites: deleteServerOnlyInvitesFactory({ db }),
                updateAllInviteTargets: updateAllInviteTargetsFactory({ db })
              }),
              requestNewEmailVerification
            })
          })

          await finalizeInvite({
            finalizerUserId: ctx.userId!,
            finalizerResourceAccessLimits: ctx.resourceAccessRules,
            token: args.input.token,
            accept: args.input.accept,
            resourceType: WorkspaceInviteResourceType,
            allowAttachingNewEmail: args.input.addNewEmail ?? undefined
          })

          return true
        },
        cancel: async (_parent, args, ctx) => {
          await authorizeResolver(
            ctx.userId,
            args.workspaceId,
            Roles.Workspace.Admin,
            ctx.resourceAccessRules
          )

          const cancelInvite = cancelResourceInviteFactory({
            findInvite: findInviteFactory({ db }),
            deleteInvite: deleteInviteFactory({ db }),
            validateResourceAccess: validateWorkspaceInviteBeforeFinalizationFactory({
              getWorkspace: getWorkspaceFactory({ db })
            })
          })

          await cancelInvite({
            resourceId: args.workspaceId,
            inviteId: args.inviteId,
            cancelerId: ctx.userId!,
            resourceType: WorkspaceInviteResourceType,
            cancelerResourceAccessLimits: ctx.resourceAccessRules
          })
          return ctx.loaders.workspaces!.getWorkspace.load(args.workspaceId)
        }
      },
      Workspace: {
        role: async (parent, _args, ctx) => {
          const workspace = await ctx.loaders.workspaces!.getWorkspace.load(parent.id)
          return workspace?.role || null
        },
        team: async (parent, args) => {
          const { items, cursor } = await getWorkspaceCollaboratorsFactory({ db })({
            workspaceId: parent.id,
            filter: removeNullOrUndefinedKeys(args?.filter || {}),
            limit: args.limit,
            cursor: args.cursor || undefined
          })

          const totalCount = await getWorkspaceCollaboratorsTotalCountFactory({ db })({
            workspaceId: parent.id
          })

          return {
            items,
            cursor,
            totalCount
          }
        },
        invitedTeam: async (parent, args) => {
          const getPendingTeam = getPendingWorkspaceCollaboratorsFactory({
            queryAllResourceInvites: queryAllResourceInvitesFactory({
              db,
              filterQuery: workspaceInviteValidityFilter
            }),
            getInvitationTargetUsers: getInvitationTargetUsersFactory({ getUsers })
          })

          return await getPendingTeam({ workspaceId: parent.id, filter: args.filter })
        },
        projects: async (parent, args, ctx) => {
          if (!ctx.userId) return []
          const getWorkspaceProjects = getWorkspaceProjectsFactory({
            getStreams: getUserStreams
          })
          const filter = {
            ...(args.filter || {}),
            userId: ctx.userId,
            workspaceId: parent.id
          }
          const { items, cursor } = await getWorkspaceProjects(
            {
              workspaceId: parent.id
            },
            {
              limit: args.limit || 25,
              cursor: args.cursor || null,
              filter
            }
          )
          return {
            items,
            cursor,
            totalCount: await getUserStreamsCount(filter)
          }
        },
        domains: async (parent) => {
          return await getWorkspaceDomainsFactory({ db })({ workspaceIds: [parent.id] })
        },
        billing: (parent) => ({ parent })
      },
      WorkspaceBilling: {
        versionsCount: async (parent) => {
          return {
            current: await countProjectsVersionsByWorkspaceIdFactory({ db })({
              workspaceId: (parent as { parent: Workspace }).parent.id
            }),
            max: WORKSPACE_MAX_PROJECTS_VERSIONS
          }
        }
      },
      WorkspaceCollaborator: {
        user: async (parent) => {
          return parent
        },
        role: async (parent) => {
          return parent.workspaceRole
        }
      },
      PendingWorkspaceCollaborator: {
        workspaceName: async (parent, _args, ctx) => {
          const workspace = await ctx.loaders.workspaces!.getWorkspace.load(
            parent.workspaceId
          )
          return workspace!.name
        },
        invitedBy: async (parent, _args, ctx) => {
          const { invitedById } = parent
          if (!invitedById) return null

          const user = await ctx.loaders.users.getUser.load(invitedById)
          return user ? removePrivateFields(user) : null
        },
        token: async (parent, _args, ctx) => {
          // If it was specified with the request, just return it
          if (parent.token?.length) return parent.token

          const authedUserId = ctx.userId
          const targetUserId = parent.user?.id
          const inviteId = parent.inviteId

          // Only returning it for the user that is the pending stream collaborator
          if (!authedUserId || !targetUserId || authedUserId !== targetUserId) {
            return null
          }

          const invite = await ctx.loaders.invites.getInvite.load(inviteId)
          return invite?.token || null
        },
        email: async (parent, _args, ctx) => {
          if (!parent.user) return parent.email

          // TODO: Tests to check token & email access?

          const token = parent.token
          const authedUserId = ctx.userId
          const targetUserId = parent.user?.id

          // Only returning it for the user that is the pending stream collaborator
          // OR if the token was specified
          if (
            (!authedUserId || !targetUserId || authedUserId !== targetUserId) &&
            !token
          ) {
            return null
          }

          return parent.email
        }
      },
      User: {
        discoverableWorkspaces: async (_parent, _args, context) => {
          if (!context.userId) {
            throw new WorkspacesNotAuthorizedError()
          }

          const getDiscoverableWorkspacesForUser =
            getDiscoverableWorkspacesForUserFactory({
              findEmailsByUserId: findEmailsByUserIdFactory({ db }),
              getDiscoverableWorkspaces: getUserDiscoverableWorkspacesFactory({ db })
            })

          return await getDiscoverableWorkspacesForUser({ userId: context.userId })
        },
        workspaces: async (_parent, _args, context) => {
          if (!context.userId) {
            throw new WorkspacesNotAuthorizedError()
          }

          const getWorkspace = getWorkspaceFactory({ db })
          const getWorkspaceRolesForUser = getWorkspaceRolesForUserFactory({ db })

          const getWorkspacesForUser = getWorkspacesForUserFactory({
            getWorkspace,
            getWorkspaceRolesForUser
          })

          const workspaces = await getWorkspacesForUser({ userId: context.userId })

          // TODO: Pagination
          return {
            items: workspaces,
            totalCount: workspaces.length
          }
        },
        workspaceInvites: async (parent) => {
          const getInvites = getUserPendingWorkspaceInvitesFactory({
            getUser,
            getUserResourceInvites: queryAllUserResourceInvitesFactory({
              db,
              filterQuery: workspaceInviteValidityFilter
            })
          })

          return await getInvites(parent.id)
        }
      },
      Project: {
        workspace: async (parent, _args, context) => {
          if (!parent.workspaceId) {
            return null
          }

          const workspace = await context.loaders.workspaces!.getWorkspace.load(
            parent.workspaceId
          )
          if (!workspace) {
            throw new WorkspaceNotFoundError()
          }

          await authorizeResolver(
            context.userId,
            parent.workspaceId,
            Roles.Workspace.Guest,
            context.resourceAccessRules
          )

          return workspace
        }
      },
      AdminQueries: {
        workspaceList: async () => {
          throw new WorkspacesNotYetImplementedError()
        }
      }
    } as Resolvers)
  : {}<|MERGE_RESOLUTION|>--- conflicted
+++ resolved
@@ -61,10 +61,7 @@
   upsertWorkspaceFactory,
   upsertWorkspaceRoleFactory,
   workspaceInviteValidityFilter,
-<<<<<<< HEAD
   getWorkspaceCollaboratorsTotalCountFactory,
-=======
->>>>>>> a8c08ac2
   storeWorkspaceDomainFactory,
   deleteWorkspaceDomainFactory,
   getWorkspaceDomainsFactory,
@@ -342,15 +339,6 @@
             const trx = await db.transaction()
 
             const updateWorkspaceRole = updateWorkspaceRoleFactory({
-<<<<<<< HEAD
-              upsertWorkspaceRole: upsertWorkspaceRoleFactory({ db }),
-              getWorkspaceWithDomains: getWorkspaceWithDomainsFactory({ db }),
-              findVerifiedEmailsByUserId: findVerifiedEmailsByUserIdFactory({ db }),
-              getWorkspaceRoles,
-              emitWorkspaceEvent,
-              getStreams,
-              grantStreamPermissions
-=======
               upsertWorkspaceRole: upsertWorkspaceRoleFactory({ db: trx }),
               getWorkspaceWithDomains: getWorkspaceWithDomainsFactory({ db: trx }),
               findVerifiedEmailsByUserId: findVerifiedEmailsByUserIdFactory({
@@ -360,7 +348,6 @@
               grantStreamPermissions: grantStreamPermissionsFactory({ db: trx }),
               emitWorkspaceEvent: getEventBus().emit,
               getStreams
->>>>>>> a8c08ac2
             })
 
             await withTransaction(
@@ -419,17 +406,6 @@
             insertWorkspaceRole: upsertWorkspaceRoleFactory({ db }),
             emitWorkspaceEvent: getEventBus().emit
           })({ userId: context.userId, workspaceId: args.input.workspaceId })
-<<<<<<< HEAD
-
-          return await getWorkspaceFactory({ db })({
-            workspaceId: args.input.workspaceId,
-            userId: context.userId
-          })
-        },
-        leave: async (_parent, args, ctx) => {
-          const userId = ctx.userId!
-=======
->>>>>>> a8c08ac2
 
           return await getWorkspaceFactory({ db })({
             workspaceId: args.input.workspaceId,
