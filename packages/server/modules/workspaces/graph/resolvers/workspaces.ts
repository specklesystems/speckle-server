--- conflicted
+++ resolved
@@ -884,15 +884,11 @@
           return await getWorkspaceDomainsFactory({ db })({ workspaceIds: [parent.id] })
         },
         billing: (parent) => ({ parent }),
-<<<<<<< HEAD
-        sso: (parent) => parent
-=======
         sso: async (parent) => {
           return await getWorkspaceSsoProviderRecordFactory({ db })({
             workspaceId: parent.id
           })
         }
->>>>>>> 1c0482b4
       },
       WorkspaceBilling: {
         versionsCount: async ({ parent }) => {
@@ -917,37 +913,13 @@
         }
       },
       WorkspaceSso: {
-<<<<<<< HEAD
-        provider: async (parent) => {
-          const provider = await getWorkspaceSsoProviderRecordFactory({ db })({
-            workspaceId: parent.id
-          })
-          return provider ?? null
-        },
-        session: async (parent, _args, context) => {
-          return await getUserSsoSessionFactory({ db })({
-            userId: context.userId!,
-            workspaceId: parent.id
-          })
-        }
-      },
-      WorkspaceSsoProvider: {
-        id: async ({ providerId }) => providerId,
-        name: async ({ workspaceId }) => {
-          const providerData = await getWorkspaceSsoProviderFactory({
-=======
         provider: async ({ workspaceId }) => {
           const provider = await getWorkspaceSsoProviderFactory({
->>>>>>> 1c0482b4
             db,
             decrypt: getDecryptor()
           })({
             workspaceId
           })
-<<<<<<< HEAD
-
-          return providerData?.provider.providerName ?? null
-=======
           if (!provider) return null
 
           return {
@@ -962,7 +934,6 @@
             userId: context.userId!,
             workspaceId: parent.workspaceId
           })
->>>>>>> 1c0482b4
         }
       },
       WorkspaceCollaborator: {
@@ -1068,7 +1039,6 @@
             listWorkspaceSsoMemberships: listWorkspaceSsoMembershipsFactory({ db }),
             listUserSsoSessions: listUserSsoSessionsFactory({ db })
           })
-<<<<<<< HEAD
 
           return await listExpiredSsoSessions({ userId: context.userId })
         },
@@ -1077,16 +1047,6 @@
             throw new WorkspacesNotAuthorizedError()
           }
 
-=======
-
-          return await listExpiredSsoSessions({ userId: context.userId })
-        },
-        workspaces: async (_parent, _args, context) => {
-          if (!context.userId) {
-            throw new WorkspacesNotAuthorizedError()
-          }
-
->>>>>>> 1c0482b4
           const getWorkspaces = getWorkspacesForUserFactory({
             getWorkspace: getWorkspaceFactory({ db }),
             getWorkspaceRolesForUser: getWorkspaceRolesForUserFactory({ db })
