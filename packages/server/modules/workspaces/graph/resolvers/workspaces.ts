--- conflicted
+++ resolved
@@ -309,15 +309,11 @@
   removeStreamCollaborator
 })
 
-<<<<<<< HEAD
-const { FF_WORKSPACES_MODULE_ENABLED } = getFeatureFlags()
+const { FF_WORKSPACES_MODULE_ENABLED, FF_MOVE_PROJECT_REGION_ENABLED } =
+  getFeatureFlags()
 const throwIfRateLimited = throwIfRateLimitedFactory({
   rateLimiterEnabled: isRateLimiterEnabled()
 })
-=======
-const { FF_WORKSPACES_MODULE_ENABLED, FF_MOVE_PROJECT_REGION_ENABLED } =
-  getFeatureFlags()
->>>>>>> dda2df38
 
 export = FF_WORKSPACES_MODULE_ENABLED
   ? ({
