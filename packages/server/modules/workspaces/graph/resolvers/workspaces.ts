import { db } from '@/db/knex'
import { Resolvers } from '@/modules/core/graph/generated/graphql'
import { removePrivateFields } from '@/modules/core/helpers/userHelper'
import {
  getStream,
  grantStreamPermissions,
  revokeStreamPermissions
} from '@/modules/core/repositories/streams'
import { getUser, getUsers } from '@/modules/core/repositories/users'
import { getStreams } from '@/modules/core/services/streams'
import { InviteCreateValidationError } from '@/modules/serverinvites/errors'
import {
  deleteInviteFactory,
  deleteInvitesByTargetFactory,
  findInviteFactory,
  findUserByTargetFactory,
  insertInviteAndDeleteOldFactory,
  queryAllResourceInvitesFactory,
  queryAllUserResourceInvitesFactory
} from '@/modules/serverinvites/repositories/serverInvites'
import { createAndSendInviteFactory } from '@/modules/serverinvites/services/creation'
import {
  cancelResourceInviteFactory,
  finalizeResourceInviteFactory
} from '@/modules/serverinvites/services/processing'
import { getInvitationTargetUsersFactory } from '@/modules/serverinvites/services/retrieval'
import { authorizeResolver } from '@/modules/shared'
import { getFeatureFlags } from '@/modules/shared/helpers/envHelper'
import { getEventBus } from '@/modules/shared/services/eventBus'
import { WorkspaceInviteResourceType } from '@/modules/workspaces/domain/constants'
import {
  WorkspaceInvalidRoleError,
  WorkspaceNotFoundError,
  WorkspacesNotAuthorizedError,
  WorkspacesNotYetImplementedError
} from '@/modules/workspaces/errors/workspace'
import { isWorkspaceRole } from '@/modules/workspaces/helpers/roles'
import {
  deleteWorkspaceRoleFactory as repoDeleteWorkspaceRoleFactory,
  getWorkspaceCollaboratorsFactory,
  getWorkspaceFactory,
  getWorkspaceRolesFactory,
  getWorkspaceRolesForUserFactory,
  upsertWorkspaceFactory,
  upsertWorkspaceRoleFactory,
  workspaceInviteValidityFilter
} from '@/modules/workspaces/repositories/workspaces'
import {
  buildWorkspaceInviteEmailContentsFactory,
  collectAndValidateWorkspaceTargetsFactory,
  createWorkspaceInviteFactory,
  getPendingWorkspaceCollaboratorsFactory,
  getUserPendingWorkspaceInviteFactory,
  getUserPendingWorkspaceInvitesFactory,
  processFinalizedWorkspaceInviteFactory,
  validateWorkspaceInviteBeforeFinalizationFactory
} from '@/modules/workspaces/services/invites'
import {
  createWorkspaceFactory,
  deleteWorkspaceRoleFactory,
  updateWorkspaceFactory,
  updateWorkspaceRoleFactory
} from '@/modules/workspaces/services/management'
import { getWorkspaceProjectsFactory } from '@/modules/workspaces/services/projects'
import { getWorkspacesForUserFactory } from '@/modules/workspaces/services/retrieval'
import { Roles } from '@speckle/shared'
import { chunk } from 'lodash'

const buildCreateAndSendWorkspaceInvite = () =>
  createAndSendInviteFactory({
    findUserByTarget: findUserByTargetFactory(),
    insertInviteAndDeleteOld: insertInviteAndDeleteOldFactory({ db }),
    collectAndValidateResourceTargets: collectAndValidateWorkspaceTargetsFactory({
      getStream,
      getWorkspace: getWorkspaceFactory({ db })
    }),
    buildInviteEmailContents: buildWorkspaceInviteEmailContentsFactory({
      getStream,
      getWorkspace: getWorkspaceFactory({ db })
    }),
    emitEvent: ({ eventName, payload }) =>
      getEventBus().emit({
        eventName,
        payload
      })
  })

const { FF_WORKSPACES_MODULE_ENABLED } = getFeatureFlags()

export = FF_WORKSPACES_MODULE_ENABLED
  ? ({
      Query: {
        workspace: async (_parent, args, ctx) => {
          const workspace = await ctx.loaders.workspaces!.getWorkspace.load(args.id)
          if (!workspace) {
            throw new WorkspaceNotFoundError()
          }

          await authorizeResolver(
            ctx.userId,
            args.id,
            Roles.Workspace.Guest,
            ctx.resourceAccessRules
          )

          return workspace
        },
        workspaceInvite: async (_parent, args, ctx) => {
          const getPendingInvite = getUserPendingWorkspaceInviteFactory({
            findInvite: findInviteFactory({
              db,
              filterQuery: workspaceInviteValidityFilter
            }),
            getUser
          })

          return await getPendingInvite({
            userId: ctx.userId!,
            token: args.token,
            workspaceId: args.workspaceId
          })
        }
      },
      Mutation: {
        workspaceMutations: () => ({})
      },
      WorkspaceMutations: {
        create: async (_parent, args, context) => {
          const { name, description } = args.input

<<<<<<< HEAD
          const { emit: emitWorkspaceEvent } = getEventBus()

          const upsertWorkspace = upsertWorkspaceFactory({ db })
          const upsertWorkspaceRole = upsertWorkspaceRoleFactory({ db })

          const createWorkspace = createWorkspaceFactory({
            upsertWorkspace,
            upsertWorkspaceRole,
            emitWorkspaceEvent
=======
          const createWorkspace = createWorkspaceFactory({
            upsertWorkspace: upsertWorkspaceFactory({ db }),
            upsertWorkspaceRole: upsertWorkspaceRoleFactory({ db }),
            emitWorkspaceEvent: getEventBus().emit,
            // TODO: Integrate with blobstorage
            storeBlob: async () => ''
>>>>>>> f5b262f4
          })

          const workspace = await createWorkspace({
            userId: context.userId!,
            workspaceInput: {
              name,
              description: description || null,
              logo: null
            },
            userResourceAccessLimits: context.resourceAccessRules
          })

          return workspace
        },
        delete: async () => {
          // TODO: Remember to also delete pending workspace invites
          throw new WorkspacesNotYetImplementedError()
        },
        update: async (_parent, args, context) => {
          const { id: workspaceId, ...workspaceInput } = args.input

<<<<<<< HEAD
          const { emit: emitWorkspaceEvent } = getEventBus()

          const getWorkspace = getWorkspaceFactory({ db })
          const upsertWorkspace = upsertWorkspaceFactory({ db })

          const updateWorkspace = updateWorkspaceFactory({
            getWorkspace,
            upsertWorkspace,
            emitWorkspaceEvent
=======
          const updateWorkspace = updateWorkspaceFactory({
            getWorkspace: getWorkspaceFactory({ db }),
            upsertWorkspace: upsertWorkspaceFactory({ db }),
            emitWorkspaceEvent: getEventBus().emit,
            // TODO: Integrate with blobstorage
            storeBlob: async () => ''
>>>>>>> f5b262f4
          })

          const workspace = await updateWorkspace({
            workspaceId,
            workspaceInput,
            workspaceUpdaterId: context.userId!,
            updaterResourceAccessLimits: context.resourceAccessRules
          })

          return workspace
        },
        updateRole: async (_parent, args, context) => {
          const { userId, workspaceId, role } = args.input

          authorizeResolver(
            context.userId,
            workspaceId,
            Roles.Workspace.Admin,
            context.resourceAccessRules
          )

          const getWorkspaceRoles = getWorkspaceRolesFactory({ db })
          const emitWorkspaceEvent = getEventBus().emit

          if (!role) {
            const deleteWorkspaceRole = deleteWorkspaceRoleFactory({
              deleteWorkspaceRole: repoDeleteWorkspaceRoleFactory({ db }),
              getWorkspaceRoles,
              emitWorkspaceEvent,
              getStreams,
              revokeStreamPermissions
            })

            await deleteWorkspaceRole(args.input)
          } else {
            if (!isWorkspaceRole(role)) {
              throw new WorkspaceInvalidRoleError()
            }

            const updateWorkspaceRole = updateWorkspaceRoleFactory({
              upsertWorkspaceRole: upsertWorkspaceRoleFactory({ db }),
              getWorkspaceRoles,
              emitWorkspaceEvent,
              getStreams,
              grantStreamPermissions
            })

            await updateWorkspaceRole({ userId, workspaceId, role })
          }

          return await getWorkspaceFactory({ db })({ workspaceId })
        },
        invites: () => ({})
      },
      WorkspaceInviteMutations: {
        create: async (_parent, args, ctx) => {
          const createInvite = createWorkspaceInviteFactory({
            createAndSendInvite: buildCreateAndSendWorkspaceInvite()
          })
          await createInvite({
            workspaceId: args.workspaceId,
            input: args.input,
            inviterId: ctx.userId!,
            inviterResourceAccessRules: ctx.resourceAccessRules
          })

          return ctx.loaders.workspaces!.getWorkspace.load(args.workspaceId)
        },
        batchCreate: async (_parent, args, ctx) => {
          const inviteCount = args.input.length
          if (inviteCount > 10 && ctx.role !== Roles.Server.Admin) {
            throw new InviteCreateValidationError(
              'Maximum 10 invites can be sent at once by non admins'
            )
          }

          const createInvite = createWorkspaceInviteFactory({
            createAndSendInvite: buildCreateAndSendWorkspaceInvite()
          })

          const inputBatches = chunk(args.input, 10)
          for (const batch of inputBatches) {
            await Promise.all(
              batch.map((i) =>
                createInvite({
                  workspaceId: args.workspaceId,
                  input: i,
                  inviterId: ctx.userId!,
                  inviterResourceAccessRules: ctx.resourceAccessRules
                })
              )
            )
          }

          return ctx.loaders.workspaces!.getWorkspace.load(args.workspaceId)
        },
        use: async (_parent, args, ctx) => {
          const finalizeInvite = finalizeResourceInviteFactory({
            findInvite: findInviteFactory({ db }),
            deleteInvitesByTarget: deleteInvitesByTargetFactory({ db }),
            insertInviteAndDeleteOld: insertInviteAndDeleteOldFactory({ db }),
            emitEvent: ({ eventName, payload }) =>
              getEventBus().emit({
                eventName,
                payload
              }),
            validateInvite: validateWorkspaceInviteBeforeFinalizationFactory({
              getWorkspace: getWorkspaceFactory({ db })
            }),
            processInvite: processFinalizedWorkspaceInviteFactory({
              getWorkspace: getWorkspaceFactory({ db }),
              updateWorkspaceRole: updateWorkspaceRoleFactory({
                getWorkspaceRoles: getWorkspaceRolesFactory({ db }),
                upsertWorkspaceRole: upsertWorkspaceRoleFactory({ db }),
                emitWorkspaceEvent: ({ eventName, payload }) =>
                  getEventBus().emit({
                    eventName,
                    payload
                  }),
                getStreams,
                grantStreamPermissions
              })
            })
          })

          await finalizeInvite({
            finalizerUserId: ctx.userId!,
            finalizerResourceAccessLimits: ctx.resourceAccessRules,
            token: args.input.token,
            accept: args.input.accept,
            resourceType: WorkspaceInviteResourceType
          })

          return true
        },
        cancel: async (_parent, args, ctx) => {
          await authorizeResolver(
            ctx.userId,
            args.workspaceId,
            Roles.Workspace.Admin,
            ctx.resourceAccessRules
          )

          const cancelInvite = cancelResourceInviteFactory({
            findInvite: findInviteFactory({ db }),
            deleteInvite: deleteInviteFactory({ db }),
            validateResourceAccess: validateWorkspaceInviteBeforeFinalizationFactory({
              getWorkspace: getWorkspaceFactory({ db })
            })
          })

          await cancelInvite({
            resourceId: args.workspaceId,
            inviteId: args.inviteId,
            cancelerId: ctx.userId!,
            resourceType: WorkspaceInviteResourceType,
            cancelerResourceAccessLimits: ctx.resourceAccessRules
          })
          return ctx.loaders.workspaces!.getWorkspace.load(args.workspaceId)
        }
      },
      Workspace: {
        role: async (parent, _args, ctx) => {
          const workspace = await ctx.loaders.workspaces!.getWorkspace.load(parent.id)
          return workspace?.role || null
        },
        team: async (parent) => {
          const getTeam = getWorkspaceCollaboratorsFactory({ db })
          const collaborators = await getTeam({
            workspaceId: parent.id
          })

          return collaborators
        },
        invitedTeam: async (parent) => {
          const getPendingTeam = getPendingWorkspaceCollaboratorsFactory({
            queryAllResourceInvites: queryAllResourceInvitesFactory({
              db,
              filterQuery: workspaceInviteValidityFilter
            }),
            getInvitationTargetUsers: getInvitationTargetUsersFactory({ getUsers })
          })

          return await getPendingTeam({ workspaceId: parent.id })
        },
        projects: async (parent, args) => {
          const getWorkspaceProjects = getWorkspaceProjectsFactory({ getStreams })
          return await getWorkspaceProjects(
            {
              workspaceId: parent.id
            },
            {
              limit: args.limit || 25,
              cursor: args.cursor || null,
              filter: { ...(args.filter || {}) }
            }
          )
        }
      },
      WorkspaceCollaborator: {
        user: async (parent) => {
          return parent
        },
        role: async (parent) => {
          return parent.workspaceRole
        }
      },
      PendingWorkspaceCollaborator: {
        workspaceName: async (parent, _args, ctx) => {
          const workspace = await ctx.loaders.workspaces!.getWorkspace.load(
            parent.workspaceId
          )
          return workspace!.name
        },
        invitedBy: async (parent, _args, ctx) => {
          const { invitedById } = parent
          if (!invitedById) return null

          const user = await ctx.loaders.users.getUser.load(invitedById)
          return user ? removePrivateFields(user) : null
        },
        token: async (parent, _args, ctx) => {
          const authedUserId = ctx.userId
          const targetUserId = parent.user?.id
          const inviteId = parent.inviteId

          // Only returning it for the user that is the pending stream collaborator
          if (!authedUserId || !targetUserId || authedUserId !== targetUserId) {
            return null
          }

          const invite = await ctx.loaders.invites.getInvite.load(inviteId)
          return invite?.token || null
        }
      },
      User: {
        workspaces: async (_parent, _args, context) => {
          if (!context.userId) {
            throw new WorkspacesNotAuthorizedError()
          }

          const getWorkspace = getWorkspaceFactory({ db })
          const getWorkspaceRolesForUser = getWorkspaceRolesForUserFactory({ db })

          const getWorkspacesForUser = getWorkspacesForUserFactory({
            getWorkspace,
            getWorkspaceRolesForUser
          })

          const workspaces = await getWorkspacesForUser({ userId: context.userId })

          // TODO: Pagination
          return {
            items: workspaces,
            totalCount: workspaces.length
          }
        },
        workspaceInvites: async (parent) => {
          const getInvites = getUserPendingWorkspaceInvitesFactory({
            getUser,
            getUserResourceInvites: queryAllUserResourceInvitesFactory({
              db,
              filterQuery: workspaceInviteValidityFilter
            })
          })

          return await getInvites(parent.id)
        }
      },
      Project: {
        workspace: async () => {
          // Get workspaceId from project, get and return workspace data
          throw new WorkspacesNotYetImplementedError()
        }
      },
      AdminQueries: {
        workspaceList: async () => {
          throw new WorkspacesNotYetImplementedError()
        }
      }
    } as Resolvers)
  : {}<|MERGE_RESOLUTION|>--- conflicted
+++ resolved
@@ -128,24 +128,10 @@
         create: async (_parent, args, context) => {
           const { name, description } = args.input
 
-<<<<<<< HEAD
-          const { emit: emitWorkspaceEvent } = getEventBus()
-
-          const upsertWorkspace = upsertWorkspaceFactory({ db })
-          const upsertWorkspaceRole = upsertWorkspaceRoleFactory({ db })
-
-          const createWorkspace = createWorkspaceFactory({
-            upsertWorkspace,
-            upsertWorkspaceRole,
-            emitWorkspaceEvent
-=======
           const createWorkspace = createWorkspaceFactory({
             upsertWorkspace: upsertWorkspaceFactory({ db }),
             upsertWorkspaceRole: upsertWorkspaceRoleFactory({ db }),
-            emitWorkspaceEvent: getEventBus().emit,
-            // TODO: Integrate with blobstorage
-            storeBlob: async () => ''
->>>>>>> f5b262f4
+            emitWorkspaceEvent: getEventBus().emit
           })
 
           const workspace = await createWorkspace({
@@ -167,24 +153,10 @@
         update: async (_parent, args, context) => {
           const { id: workspaceId, ...workspaceInput } = args.input
 
-<<<<<<< HEAD
-          const { emit: emitWorkspaceEvent } = getEventBus()
-
-          const getWorkspace = getWorkspaceFactory({ db })
-          const upsertWorkspace = upsertWorkspaceFactory({ db })
-
-          const updateWorkspace = updateWorkspaceFactory({
-            getWorkspace,
-            upsertWorkspace,
-            emitWorkspaceEvent
-=======
           const updateWorkspace = updateWorkspaceFactory({
             getWorkspace: getWorkspaceFactory({ db }),
             upsertWorkspace: upsertWorkspaceFactory({ db }),
-            emitWorkspaceEvent: getEventBus().emit,
-            // TODO: Integrate with blobstorage
-            storeBlob: async () => ''
->>>>>>> f5b262f4
+            emitWorkspaceEvent: getEventBus().emit
           })
 
           const workspace = await updateWorkspace({
