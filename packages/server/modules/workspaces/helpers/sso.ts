import { getEncryptionKeyPair } from '@/modules/automate/services/encryption'
import { base64Decode } from '@/modules/shared/helpers/cryptoHelper'
import { getFrontendOrigin, getServerOrigin } from '@/modules/shared/helpers/envHelper'
import { buildDecryptor, buildEncryptor } from '@/modules/shared/utils/libsodium'
import { SsoSessionState } from '@/modules/workspaces/domain/sso/types'
import {
  OidcStateInvalidError,
  OidcStateMissingError,
  SsoVerificationCodeMissingError
} from '@/modules/workspaces/errors/sso'
import { OidcProvider } from '@/modules/workspaces/domain/sso/types'
import { Request } from 'express'
import { omit } from 'lodash'

declare module 'express-session' {
  interface SessionData {
    workspaceId?: string
    ssoNonce?: string
    ssoState?: SsoSessionState
    oidcProvider?: OidcProvider
  }
}

/**
 * Generate Speckle URL to redirect users to after they complete authorization
 * with the given SSO provider.
 */
export const buildAuthRedirectUrl = (workspaceSlug: string): URL => {
  const url = new URL(
    `/api/v1/workspaces/${workspaceSlug}/sso/oidc/callback`,
    getServerOrigin()
  )

  return url
}

export const buildAuthFinalizeRedirectUrl = (
  workspaceSlug: string,
  searchParams: Record<string, string> = {}
) => {
  const url = new URL(`/workspaces/${workspaceSlug}/sso`, getFrontendOrigin())
  for (const [key, value] of Object.entries(searchParams)) {
    url.searchParams.set(key, value)
  }
  return url
}

export const buildAuthErrorRedirectUrl = (workspaceSlug: string, error: string) => {
  return buildAuthFinalizeRedirectUrl(workspaceSlug, {
    ssoError: error
  })
}

export const buildValidationErrorRedirectUrl = (
  workspaceSlug: string,
  error: string,
  oidcProvider?: OidcProvider
) => {
  const url = new URL(`/workspaces/${workspaceSlug}`, getFrontendOrigin())

<<<<<<< HEAD
  // TODO: Where and how?
=======
>>>>>>> 3b51fc6d
  url.searchParams.set('ssoValidationSuccess', 'false')
  url.searchParams.set('ssoError', error)

  for (const [key, value] of Object.entries<string>(
    omit(oidcProvider ?? {}, 'clientSecret')
  )) {
    url.searchParams.set(key, value)
  }

  return url
}

export const getErrorMessage = (e: unknown): string => {
  return e instanceof Error ? `${e.message}` : `Unknown error: ${JSON.stringify(e)}`
}

export const getEncryptor = () => async (data: string) => {
  const encryptionKeyPair = await getEncryptionKeyPair()
  const encryptor = await buildEncryptor(encryptionKeyPair.publicKey)
  const encryptedData = await encryptor.encrypt(data)

  encryptor.dispose()

  return encryptedData
}

export const getDecryptor = () => async (data: string) => {
  const encryptionKeyPair = await getEncryptionKeyPair()
  const decryptor = await buildDecryptor(encryptionKeyPair)
  const decryptedData = await decryptor.decrypt(data)

  decryptor.dispose()

  return decryptedData
}

export const parseCodeVerifier = async (req: Request<unknown>): Promise<string> => {
  const encryptedCodeVerifier = req.session.codeVerifier
  if (!encryptedCodeVerifier) throw new SsoVerificationCodeMissingError()
  const codeVerifier = await getDecryptor()(encryptedCodeVerifier)
  return codeVerifier
}

export const getSsoSessionState = (
  req: Request<unknown, unknown, unknown, { state: string }>
): SsoSessionState => {
  const sessionNonce = req.session.ssoNonce
  const requestNonce = base64Decode(req.query.state)

  if (!sessionNonce || !requestNonce || sessionNonce !== requestNonce) {
    throw new OidcStateInvalidError()
  }

  const state = req.session.ssoState

  if (!state) {
    throw new OidcStateMissingError()
  }

  return state
}<|MERGE_RESOLUTION|>--- conflicted
+++ resolved
@@ -58,10 +58,6 @@
 ) => {
   const url = new URL(`/workspaces/${workspaceSlug}`, getFrontendOrigin())
 
-<<<<<<< HEAD
-  // TODO: Where and how?
-=======
->>>>>>> 3b51fc6d
   url.searchParams.set('ssoValidationSuccess', 'false')
   url.searchParams.set('ssoError', error)
 
