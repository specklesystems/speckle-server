import { getEncryptionKeyPair } from '@/modules/automate/services/encryption'
import { base64Decode } from '@/modules/shared/helpers/cryptoHelper'
import { getFrontendOrigin, getServerOrigin } from '@/modules/shared/helpers/envHelper'
import { buildDecryptor, buildEncryptor } from '@/modules/shared/utils/libsodium'
<<<<<<< HEAD
import { SsoSessionState } from '@/modules/workspaces/domain/sso/types'
import {
  OidcStateInvalidError,
  OidcStateMissingError,
  SsoVerificationCodeMissingError
} from '@/modules/workspaces/errors/sso'
=======
import { OidcProvider } from '@/modules/workspaces/domain/sso/types'
import { SsoVerificationCodeMissingError } from '@/modules/workspaces/errors/sso'
>>>>>>> 3319dd73
import { Request } from 'express'
import { omit } from 'lodash'

declare module 'express-session' {
  interface SessionData {
    workspaceId?: string
<<<<<<< HEAD
    ssoNonce?: string
    ssoState?: Record<string, SsoSessionState>
=======
    oidcProvider?: OidcProvider
>>>>>>> 3319dd73
  }
}

/**
 * Generate Speckle URL to redirect users to after they complete authorization
 * with the given SSO provider.
 */
<<<<<<< HEAD
export const buildAuthRedirectUrl = (workspaceSlug: string): URL => {
  const urlFragments = [`/api/v1/workspaces/${workspaceSlug}/sso/oidc/callback`]

  return new URL(urlFragments.join(''), getServerOrigin())
=======
export const buildAuthRedirectUrl = (
  workspaceSlug: string,
  isValidationFlow: boolean
): URL => {
  const url = new URL(
    `/api/v1/workspaces/${workspaceSlug}/sso/oidc/callback`,
    getServerOrigin()
  )

  if (isValidationFlow) {
    url.searchParams.set('validate', 'true')
  }

  return url
>>>>>>> 3319dd73
}

export const buildAuthFinalizeRedirectUrl = (
  workspaceSlug: string,
  searchParams: Record<string, string> = {}
) => {
  const url = new URL(`/workspaces/${workspaceSlug}/sso`, getFrontendOrigin())
  for (const [key, value] of Object.entries(searchParams)) {
    url.searchParams.set(key, value)
  }
  return url
}

export const buildAuthErrorRedirectUrl = (workspaceSlug: string, error: string) => {
  return buildAuthFinalizeRedirectUrl(workspaceSlug, {
    ssoError: error
  })
}

export const buildValidationErrorRedirectUrl = (
  workspaceSlug: string,
  error: string,
  oidcProvider?: OidcProvider
) => {
  const url = new URL(`/workspaces/${workspaceSlug}`, getFrontendOrigin())

  // TODO: Where and how?
  url.searchParams.set('settings', `workspace/settings`)
  url.searchParams.set('ssoValidationSuccess', 'false')
  url.searchParams.set('ssoError', error)

  for (const [key, value] of Object.entries<string>(
    omit(oidcProvider ?? {}, 'clientSecret')
  )) {
    url.searchParams.set(key, value)
  }

  return url
}

export const getErrorMessage = (e: unknown): string => {
  return e instanceof Error ? `${e.message}` : `Unknown error: ${JSON.stringify(e)}`
}

export const getEncryptor = () => async (data: string) => {
  const encryptionKeyPair = await getEncryptionKeyPair()
  const encryptor = await buildEncryptor(encryptionKeyPair.publicKey)
  const encryptedData = await encryptor.encrypt(data)

  encryptor.dispose()

  return encryptedData
}

export const getDecryptor = () => async (data: string) => {
  const encryptionKeyPair = await getEncryptionKeyPair()
  const decryptor = await buildDecryptor(encryptionKeyPair)
  const decryptedData = await decryptor.decrypt(data)

  decryptor.dispose()

  return decryptedData
}

export const parseCodeVerifier = async (req: Request<unknown>): Promise<string> => {
  const encryptedCodeVerifier = req.session.codeVerifier
  if (!encryptedCodeVerifier) throw new SsoVerificationCodeMissingError()
  const codeVerifier = await getDecryptor()(encryptedCodeVerifier)
  return codeVerifier
}

export const getSsoSessionState = (
  req: Request<unknown, unknown, unknown, { state: string }>
): SsoSessionState => {
  const sessionNonce = req.session.ssoNonce
  const requestNonce = base64Decode(req.query.state)

  if (!sessionNonce || !requestNonce || sessionNonce !== requestNonce) {
    throw new OidcStateInvalidError()
  }

  const state = req.session.ssoState?.[requestNonce]

  if (!state) {
    throw new OidcStateMissingError()
  }

  return state
}<|MERGE_RESOLUTION|>--- conflicted
+++ resolved
@@ -2,29 +2,22 @@
 import { base64Decode } from '@/modules/shared/helpers/cryptoHelper'
 import { getFrontendOrigin, getServerOrigin } from '@/modules/shared/helpers/envHelper'
 import { buildDecryptor, buildEncryptor } from '@/modules/shared/utils/libsodium'
-<<<<<<< HEAD
 import { SsoSessionState } from '@/modules/workspaces/domain/sso/types'
 import {
   OidcStateInvalidError,
   OidcStateMissingError,
   SsoVerificationCodeMissingError
 } from '@/modules/workspaces/errors/sso'
-=======
 import { OidcProvider } from '@/modules/workspaces/domain/sso/types'
-import { SsoVerificationCodeMissingError } from '@/modules/workspaces/errors/sso'
->>>>>>> 3319dd73
 import { Request } from 'express'
 import { omit } from 'lodash'
 
 declare module 'express-session' {
   interface SessionData {
     workspaceId?: string
-<<<<<<< HEAD
     ssoNonce?: string
-    ssoState?: Record<string, SsoSessionState>
-=======
+    ssoState?: SsoSessionState
     oidcProvider?: OidcProvider
->>>>>>> 3319dd73
   }
 }
 
@@ -32,27 +25,13 @@
  * Generate Speckle URL to redirect users to after they complete authorization
  * with the given SSO provider.
  */
-<<<<<<< HEAD
 export const buildAuthRedirectUrl = (workspaceSlug: string): URL => {
-  const urlFragments = [`/api/v1/workspaces/${workspaceSlug}/sso/oidc/callback`]
-
-  return new URL(urlFragments.join(''), getServerOrigin())
-=======
-export const buildAuthRedirectUrl = (
-  workspaceSlug: string,
-  isValidationFlow: boolean
-): URL => {
   const url = new URL(
     `/api/v1/workspaces/${workspaceSlug}/sso/oidc/callback`,
     getServerOrigin()
   )
 
-  if (isValidationFlow) {
-    url.searchParams.set('validate', 'true')
-  }
-
   return url
->>>>>>> 3319dd73
 }
 
 export const buildAuthFinalizeRedirectUrl = (
@@ -79,8 +58,6 @@
 ) => {
   const url = new URL(`/workspaces/${workspaceSlug}`, getFrontendOrigin())
 
-  // TODO: Where and how?
-  url.searchParams.set('settings', `workspace/settings`)
   url.searchParams.set('ssoValidationSuccess', 'false')
   url.searchParams.set('ssoError', error)
 
@@ -134,7 +111,7 @@
     throw new OidcStateInvalidError()
   }
 
-  const state = req.session.ssoState?.[requestNonce]
+  const state = req.session.ssoState
 
   if (!state) {
     throw new OidcStateMissingError()
