import { buildTableHelper } from '@/modules/core/dbSchema'

export const Workspaces = buildTableHelper('workspaces', [
  'id',
  'name',
  'description',
  'createdAt',
  'updatedAt',
  'logo',
<<<<<<< HEAD
  'domainBasedMembershipProtectionEnabled',
  'discoverabilityEnabled'
=======
  'defaultLogoIndex'
>>>>>>> 93b970dc
])

export const WorkspaceAcl = buildTableHelper('workspace_acl', [
  'userId',
  'role',
  'workspaceId'
])

export const WorkspaceDomains = buildTableHelper('workspace_domains', [
  'id',
  'workspaceId',
  'domain',
  'createdAt',
  'updatedAt',
  'createdByUserId',
  'verified'
])<|MERGE_RESOLUTION|>--- conflicted
+++ resolved
@@ -7,12 +7,9 @@
   'createdAt',
   'updatedAt',
   'logo',
-<<<<<<< HEAD
+  'defaultLogoIndex',
   'domainBasedMembershipProtectionEnabled',
   'discoverabilityEnabled'
-=======
-  'defaultLogoIndex'
->>>>>>> 93b970dc
 ])
 
 export const WorkspaceAcl = buildTableHelper('workspace_acl', [
