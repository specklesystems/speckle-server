--- conflicted
+++ resolved
@@ -10,13 +10,12 @@
   static code = 'USER_EMAIL_PRIMARY_EXISTS'
 }
 
-<<<<<<< HEAD
 export class UserEmailAlreadyExistsError extends BaseError {
   static defaultMessage = 'A verified email already exists'
   static code = 'USER_EMAIL_VERIFIED_EXISTS'
-=======
+}
+
 export class UserEmailPrimaryUnverifiedError extends BaseError {
   static defaultMessage = 'Cannot set unverified email as primary'
   static code = 'USER_EMAIL_PRIMARY_UNVERIFIED'
->>>>>>> caca536e
 }