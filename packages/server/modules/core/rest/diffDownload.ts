--- conflicted
+++ resolved
@@ -11,15 +11,7 @@
 import { getProjectDbClient } from '@/modules/multiregion/utils/dbSelector'
 import { UserInputError } from '@/modules/core/errors/userinput'
 import { ensureError } from '@speckle/shared'
-<<<<<<< HEAD
-=======
-import chain from 'stream-chain'
-import { get } from 'lodash'
-import { getFeatureFlags } from '@/modules/shared/helpers/envHelper'
 import { DatabaseError } from '@/modules/shared/errors'
-
-const { FF_OBJECTS_STREAMING_FIX } = getFeatureFlags()
->>>>>>> 4ee27839
 
 export default (app: Application) => {
   const validatePermissionsReadStream = validatePermissionsReadStreamFactory({
