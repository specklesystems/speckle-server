'use strict'
const { validateScopes, authorizeResolver } = require('@/modules/shared')

const { getStream } = require('../services/streams')
const { Roles, Scopes } = require('@speckle/shared')
const { throwForNotHavingServerRole } = require('@/modules/shared/authz')
const { DatabaseError } = require('@/modules/shared/errors')

module.exports = {
  async validatePermissionsReadStream(streamId, req) {
    const stream = await getStream({ streamId, userId: req.context.userId })
    if (stream?.isPublic) return { result: true, status: 200 }

    try {
      await throwForNotHavingServerRole(req.context, Roles.Server.Guest)
<<<<<<< HEAD
    } catch (err) {
      req.log.debug(
        { err },
        'User does not have the required server role to read stream.'
      )
=======
    } catch (e) {
      if (e instanceof DatabaseError) return { result: false, status: 500 }
      req.log.info({ err: e }, 'Error while checking stream contributor role')
>>>>>>> 6715a030
      return { result: false, status: 401 }
    }

    if (!stream) return { result: false, status: 404 }

    if (!stream.isPublic && req.context.auth === false) {
      req.log.debug('User is not authenticated, so cannot read from non-public stream.')
      return { result: false, status: 401 }
    }

    if (!stream.isPublic) {
      try {
        await validateScopes(req.context.scopes, Scopes.Streams.Read)
<<<<<<< HEAD
      } catch (err) {
        req.log.debug(
          { err },
          'User does not have the required server role to read from public stream.'
        )
=======
      } catch (e) {
        req.log.info({ err: e }, 'Error while validating scopes')
>>>>>>> 6715a030
        return { result: false, status: 401 }
      }

      try {
        await authorizeResolver(
          req.context.userId,
          streamId,
          Roles.Stream.Reviewer,
          req.context.resourceAccessRules
        )
<<<<<<< HEAD
      } catch (err) {
        req.log.debug(
          { err },
          'User does not have the required stream role to read from stream.'
        )
=======
      } catch (e) {
        if (e instanceof DatabaseError) return { result: false, status: 500 }
        req.log.info({ err: e }, 'Error while checking stream contributor role')
>>>>>>> 6715a030
        return { result: false, status: 401 }
      }
    }
    return { result: true, status: 200 }
  },

  async validatePermissionsWriteStream(streamId, req) {
    if (!req.context || !req.context.auth) {
      req.log.debug('User is not authenticated, so cannot write to stream.')
      return { result: false, status: 401 }
    }

    try {
      await throwForNotHavingServerRole(req.context, Roles.Server.Guest)
<<<<<<< HEAD
    } catch (err) {
      req.log.debug(
        { err },
        'User does not have the required server role to write to stream.'
      )
=======
    } catch (e) {
      if (e instanceof DatabaseError) return { result: false, status: 500 }
      req.log.info({ err: e }, 'Error while checking server role')
>>>>>>> 6715a030
      return { result: false, status: 401 }
    }

    try {
      await validateScopes(req.context.scopes, Scopes.Streams.Write)
<<<<<<< HEAD
    } catch (err) {
      req.log.debug(
        { err },
        'User does not have the required scopes to write to stream.'
      )
=======
    } catch (e) {
      req.log.info({ err: e }, 'Error while checking scopes')
>>>>>>> 6715a030
      return { result: false, status: 401 }
    }

    try {
      await authorizeResolver(
        req.context.userId,
        streamId,
        Roles.Stream.Contributor,
        req.context.resourceAccessRules
      )
<<<<<<< HEAD
    } catch (err) {
      req.log.debug({ err }, 'User does not have the required stream role to write.')
=======
    } catch (e) {
      if (e instanceof DatabaseError) return { result: false, status: 500 }
      req.log.info({ err: e }, 'Error while checking stream contributor role')
>>>>>>> 6715a030
      return { result: false, status: 401 }
    }

    return { result: true, status: 200 }
  }
}<|MERGE_RESOLUTION|>--- conflicted
+++ resolved
@@ -13,17 +13,9 @@
 
     try {
       await throwForNotHavingServerRole(req.context, Roles.Server.Guest)
-<<<<<<< HEAD
-    } catch (err) {
-      req.log.debug(
-        { err },
-        'User does not have the required server role to read stream.'
-      )
-=======
     } catch (e) {
       if (e instanceof DatabaseError) return { result: false, status: 500 }
       req.log.info({ err: e }, 'Error while checking stream contributor role')
->>>>>>> 6715a030
       return { result: false, status: 401 }
     }
 
@@ -37,16 +29,8 @@
     if (!stream.isPublic) {
       try {
         await validateScopes(req.context.scopes, Scopes.Streams.Read)
-<<<<<<< HEAD
-      } catch (err) {
-        req.log.debug(
-          { err },
-          'User does not have the required server role to read from public stream.'
-        )
-=======
       } catch (e) {
         req.log.info({ err: e }, 'Error while validating scopes')
->>>>>>> 6715a030
         return { result: false, status: 401 }
       }
 
@@ -57,17 +41,9 @@
           Roles.Stream.Reviewer,
           req.context.resourceAccessRules
         )
-<<<<<<< HEAD
-      } catch (err) {
-        req.log.debug(
-          { err },
-          'User does not have the required stream role to read from stream.'
-        )
-=======
       } catch (e) {
         if (e instanceof DatabaseError) return { result: false, status: 500 }
         req.log.info({ err: e }, 'Error while checking stream contributor role')
->>>>>>> 6715a030
         return { result: false, status: 401 }
       }
     }
@@ -82,32 +58,16 @@
 
     try {
       await throwForNotHavingServerRole(req.context, Roles.Server.Guest)
-<<<<<<< HEAD
-    } catch (err) {
-      req.log.debug(
-        { err },
-        'User does not have the required server role to write to stream.'
-      )
-=======
     } catch (e) {
       if (e instanceof DatabaseError) return { result: false, status: 500 }
       req.log.info({ err: e }, 'Error while checking server role')
->>>>>>> 6715a030
       return { result: false, status: 401 }
     }
 
     try {
       await validateScopes(req.context.scopes, Scopes.Streams.Write)
-<<<<<<< HEAD
-    } catch (err) {
-      req.log.debug(
-        { err },
-        'User does not have the required scopes to write to stream.'
-      )
-=======
     } catch (e) {
       req.log.info({ err: e }, 'Error while checking scopes')
->>>>>>> 6715a030
       return { result: false, status: 401 }
     }
 
@@ -118,14 +78,9 @@
         Roles.Stream.Contributor,
         req.context.resourceAccessRules
       )
-<<<<<<< HEAD
-    } catch (err) {
-      req.log.debug({ err }, 'User does not have the required stream role to write.')
-=======
     } catch (e) {
       if (e instanceof DatabaseError) return { result: false, status: 500 }
       req.log.info({ err: e }, 'Error while checking stream contributor role')
->>>>>>> 6715a030
       return { result: false, status: 401 }
     }
 
