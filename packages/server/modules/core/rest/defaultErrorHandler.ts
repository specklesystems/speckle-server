--- conflicted
+++ resolved
@@ -4,13 +4,8 @@
 import { Optional, ensureError } from '@speckle/shared'
 import { ErrorRequestHandler } from 'express'
 import { get, isNumber } from 'lodash'
-<<<<<<< HEAD
 import VError from 'verror'
-import { logger as defaultLogger } from '@/logging/logging'
-=======
-import { VError } from 'verror'
 import { logger as defaultLogger } from '@/observability/logging'
->>>>>>> 9998ed25
 
 export const resolveStatusCode = (e: Error): number => {
   if (e instanceof BaseError) {
