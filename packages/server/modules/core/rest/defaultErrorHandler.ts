--- conflicted
+++ resolved
@@ -56,11 +56,7 @@
 
   const logger = req.log || defaultLogger
 
-<<<<<<< HEAD
-  // Log unexpected types of errors which are not instances of BaseError or have a valid 'code' or 'statusCode' property
-=======
   // Log unexpected types of errors which are not instances of BaseError
->>>>>>> f4df3042
   if (!(err instanceof BaseError)) {
     logger.warn(
       { err },
