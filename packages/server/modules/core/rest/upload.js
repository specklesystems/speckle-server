'use strict'
const zlib = require('zlib')
const { corsMiddleware } = require('@/modules/core/configs/cors')
const Busboy = require('busboy')

const { validatePermissionsWriteStream } = require('./authUtils')
const {
  getFeatureFlags,
  maximumObjectUploadFileSizeMb
} = require('@/modules/shared/helpers/envHelper')
const {
  createObjectsBatched,
  createObjectsBatchedAndNoClosures
} = require('@/modules/core/services/objects')
const { ObjectHandlingError } = require('@/modules/core/errors/object')
const { estimateStringMegabyteSize } = require('@/modules/core/utils/chunking')
const { toMegabytesTo1DecimalPlace } = require('@/modules/core/utils/formatting')

const MAX_FILE_SIZE = maximumObjectUploadFileSizeMb() * 1024 * 1024
const { FF_NO_CLOSURE_WRITES } = getFeatureFlags()

let objectInsertionService = createObjectsBatched
if (FF_NO_CLOSURE_WRITES) {
  objectInsertionService = createObjectsBatchedAndNoClosures
}

module.exports = (app) => {
  app.options('/objects/:streamId', corsMiddleware())

  app.post('/objects/:streamId', corsMiddleware(), async (req, res) => {
    req.log = req.log.child({
      userId: req.context.userId || '-',
      streamId: req.params.streamId
    })

    const start = Date.now()

    const hasStreamAccess = await validatePermissionsWriteStream(
      req.params.streamId,
      req
    )
    if (!hasStreamAccess.result) {
      return res.status(hasStreamAccess.status).end()
    }

    let busboy
    try {
      busboy = Busboy({ headers: req.headers })
    } catch (e) {
      req.log.warn(
        e,
        'Failed to parse request headers and body content as valid multipart/form-data.'
      )
      return res
        .status(400)
        .send(
          'Failed to parse request headers and body content as valid multipart/form-data.'
        )
    }
    let totalObjectsProcessed = 0

    const promises = []
    let requestDropped = false

    busboy.on('file', (name, file, info) => {
      const { mimeType } = info

      if (requestDropped) return

      if (mimeType === 'application/gzip') {
        const buffer = []

        file.on('data', (data) => {
          if (data) buffer.push(data)
        })

        file.on('end', async () => {
          req.log.info(
            `File upload of the multipart form has reached an end of file (EOF) boundary. The mimetype of the file is '${mimeType}'.`
          )
          if (requestDropped) return
          const batchStartTime = Date.now()
          let objs = []

          const gzippedBuffer = Buffer.concat(buffer)
          if (gzippedBuffer.length > MAX_FILE_SIZE) {
            req.log.error(
              calculateLogMetadata({
                batchSizeMb: toMegabytesTo1DecimalPlace(gzippedBuffer.length),
                start,
                batchStartTime,
                totalObjectsProcessed
              }),
              'Upload error: Batch size too large ({bufferSizeMb} > {maxFileSizeMb}). Error occurred after {elapsedTimeMs}ms. This batch took {batchElapsedTimeMs}ms. Objects processed before error: {totalObjectsProcessed}.'
            )
            if (!requestDropped)
              res
                .status(400)
                .send(
                  `File size too large (${gzippedBuffer.length} > ${MAX_FILE_SIZE})`
                )
            requestDropped = true
          }

          const gunzippedBuffer = zlib.gunzipSync(gzippedBuffer).toString()
          const gunzippedBufferMegabyteSize =
            estimateStringMegabyteSize(gunzippedBuffer)
          if (gunzippedBufferMegabyteSize > MAX_FILE_SIZE) {
            req.log.error(
              calculateLogMetadata({
                batchSizeMb: gunzippedBufferMegabyteSize,
                start,
                batchStartTime,
                totalObjectsProcessed
              }),
              'Upload error: batch size too large ({bufferSizeMb} > {maxFileSizeMb}). Error occurred after {elapsedTimeMs}ms. This batch took {batchElapsedTimeMs}ms. Total objects processed before error: {totalObjectsProcessed}.'
            )
            if (!requestDropped)
              res
                .status(400)
                .send(
                  `File size too large (${gunzippedBufferMegabyteSize} > ${MAX_FILE_SIZE})`
                )
            requestDropped = true
          }

          try {
            objs = JSON.parse(gunzippedBuffer)
          } catch {
            req.log.error(
              calculateLogMetadata({
                batchSizeMb: gunzippedBufferMegabyteSize,
                start,
                batchStartTime,
                totalObjectsProcessed
              }),
              'Upload error: Batch not in JSON format. Error occurred after {elapsedTimeMs}ms. This batch of objects took {batchElapsedTimeMs}ms. Objects processed before error: {totalObjectsProcessed}.'
            )
            if (!requestDropped) res.status(400).send('Failed to parse data.')
            requestDropped = true
          }

          // last = objs[objs.length - 1]
          totalObjectsProcessed += objs.length

          let previouslyAwaitedPromises = 0
          while (previouslyAwaitedPromises !== promises.length) {
            previouslyAwaitedPromises = promises.length
            await Promise.all(promises)
          }

<<<<<<< HEAD
          const promise = objectInsertionService({
            streamId: req.params.streamId,
            objects: objs,
            logger: req.log
          }).catch((e) => {
            req.log.error(
              {
                ...calculateMetadata({
                  batchSizeMb: gunzippedBufferMegabyteSize,
                  start,
                  batchStartTime,
                  totalObjectsProcessed
                }),
                objectCount: objs.length,
                error: e
              },
              `Upload error when inserting objects into database. Number of objects: {objectCount}. This batch took {batchElapsedTimeMs}ms. Error occurred after {elapsedTimeMs}ms. Total objects processed before error: {totalObjectsProcessed}.`
            )
            if (!requestDropped) {
              switch (e.constructor) {
                case ObjectHandlingError:
                  res
                    .status(400)
                    .send(`Error inserting object in the database: ${e.message}`)
                  break
                default:
                  res
                    .status(400)
                    .send(
                      'Error inserting object in the database. Check server logs for details'
                    )
=======
          const promise = objectInsertionService(req.params.streamId, objs).catch(
            (e) => {
              req.log.error(
                {
                  ...calculateLogMetadata({
                    batchSizeMb: gunzippedBufferMegabyteSize,
                    start,
                    batchStartTime,
                    totalObjectsProcessed
                  }),
                  objectCount: objs.length,
                  error: e
                },
                `Upload error when inserting objects into database. Number of objects: {objectCount}. This batch took {batchElapsedTimeMs}ms. Error occurred after {elapsedTimeMs}ms. Total objects processed before error: {totalObjectsProcessed}.`
              )
              if (!requestDropped) {
                switch (e.constructor) {
                  case ObjectHandlingError:
                    res
                      .status(400)
                      .send(`Error inserting object in the database: ${e.message}`)
                    break
                  default:
                    res
                      .status(400)
                      .send(
                        'Error inserting object in the database. Check server logs for details'
                      )
                }
>>>>>>> 353ffd7a
              }
            }
            requestDropped = true
          })
          promises.push(promise)

          await promise

          req.log.info(
            {
              objectCount: objs.length,
              elapsedTimeMs: Date.now() - start,
              batchElapsedTimeMs: Date.now() - batchStartTime,
              crtMemUsageMB: process.memoryUsage().heapUsed / 1024 / 1024,
              uploadedSizeMB: toMegabytesTo1DecimalPlace(gunzippedBuffer.length),
              requestDropped,
              totalObjectsProcessed
            },
            'Uploaded batch of {objectCount} objects in {batchElapsedTimeMs}ms. Total objects processed so far: {totalObjectsProcessed} in a total of {elapsedTimeMs}ms.'
          )
        })
      } else if (
        mimeType === 'text/plain' ||
        mimeType === 'application/json' ||
        mimeType === 'application/octet-stream'
      ) {
        let buffer = ''
        file.on('data', (data) => {
          if (data) buffer += data
        })

        file.on('end', async () => {
          if (requestDropped) return
          const batchStartTime = Date.now()
          let objs = []

          if (buffer.length > MAX_FILE_SIZE) {
            req.log.error(
              calculateLogMetadata({
                batchSizeMb: toMegabytesTo1DecimalPlace(buffer.length),
                start,
                batchStartTime,
                totalObjectsProcessed
              }),
              'Upload error: Batch size too large ({bufferSizeMb} > {maxFileSizeMb}). Error occurred after {elapsedTimeMs}ms. This batch took {batchElapsedTimeMs}ms. Objects processed before error: {totalObjectsProcessed}.'
            )
            if (!requestDropped)
              res
                .status(400)
                .send(`File size too large (${buffer.length} > ${MAX_FILE_SIZE})`)
            requestDropped = true
          }

          try {
            objs = JSON.parse(buffer)
          } catch {
            req.log.error(
              calculateLogMetadata({
                batchSizeMb: toMegabytesTo1DecimalPlace(buffer.length),
                start,
                batchStartTime,
                totalObjectsProcessed
              }),
              'Upload error: Batch not in JSON format. Error occurred after {elapsedTimeMs}ms. This batch failed after {batchElapsedTimeMs}ms. Objects processed before error: {totalObjectsProcessed}.'
            )
            if (!requestDropped)
              res.status(400).send('Failed to parse data. Batch is not in JSON format.')
            requestDropped = true
          }
          if (!Array.isArray(objs)) {
            req.log.error(
              calculateLogMetadata({
                batchSizeMb: toMegabytesTo1DecimalPlace(buffer.length),
                start,
                batchStartTime,
                totalObjectsProcessed
              }),
              'Upload error: Batch not an array. Error occurred after {elapsedTimeMs}ms. This batch failed after {batchElapsedTimeMs}ms. Objects processed before error: {totalObjectsProcessed}.'
            )
            if (!requestDropped)
              res
                .status(400)
                .send(
                  'Failed to parse data. Batch is expected to be wrapped in a JSON array.'
                )
            requestDropped = true
          }
          //FIXME should we exit here if requestDropped is true

          totalObjectsProcessed += objs.length
          req.log.debug(
            {
              ...calculateLogMetadata({
                batchSizeMb: toMegabytesTo1DecimalPlace(buffer.length),
                start,
                batchStartTime,
                totalObjectsProcessed
              }),
              objectCount: objs.length
            },
            'Total objects, including current pending batch of {objectCount} objects, processed so far is {totalObjectsProcessed}. This batch has taken {batchElapsedTimeMs}ms. Total time elapsed is {elapsedTimeMs}ms.'
          )
          let previouslyAwaitedPromises = 0
          while (previouslyAwaitedPromises !== promises.length) {
            previouslyAwaitedPromises = promises.length
            await Promise.all(promises)
          }

<<<<<<< HEAD
          const promise = objectInsertionService({
            streamId: req.params.streamId,
            objects: objs,
            logger: req.log
          }).catch((e) => {
            req.log.error(
              {
                ...calculateMetadata({
                  batchSizeMb: toMegabytesTo1DecimalPlace(buffer.length),
                  start,
                  batchStartTime,
                  totalObjectsProcessed
                }),
                error: e
              },
              `Upload error when inserting objects into database. Number of objects: {objectCount}. This batch took {batchElapsedTimeMs}ms. Error occurred after {elapsedTimeMs}ms. Total objects processed before error: {totalObjectsProcessed}.`
            )
            if (!requestDropped)
              switch (e.constructor) {
                case ObjectHandlingError:
                  res
                    .status(400)
                    .send(`Error inserting object in the database. ${e.message}`)
                  break
                default:
                  res
                    .status(400)
                    .send(
                      'Error inserting object in the database. Check server logs for details'
                    )
              }
            requestDropped = true
          })
=======
          const promise = objectInsertionService(req.params.streamId, objs).catch(
            (e) => {
              req.log.error(
                {
                  ...calculateLogMetadata({
                    batchSizeMb: toMegabytesTo1DecimalPlace(buffer.length),
                    start,
                    batchStartTime,
                    totalObjectsProcessed
                  }),
                  error: e
                },
                `Upload error when inserting objects into database. Number of objects: {objectCount}. This batch took {batchElapsedTimeMs}ms. Error occurred after {elapsedTimeMs}ms. Total objects processed before error: {totalObjectsProcessed}.`
              )
              if (!requestDropped)
                switch (e.constructor) {
                  case ObjectHandlingError:
                    res
                      .status(400)
                      .send(`Error inserting object in the database. ${e.message}`)
                    break
                  default:
                    res
                      .status(400)
                      .send(
                        'Error inserting object in the database. Check server logs for details'
                      )
                }
              requestDropped = true
            }
          )
>>>>>>> 353ffd7a
          promises.push(promise)

          await promise
          req.log.info(
            {
              ...calculateLogMetadata({
                batchSizeMb: estimateStringMegabyteSize(buffer),
                start,
                batchStartTime,
                totalObjectsProcessed
              }),
              objectCount: objs.length,
              crtMemUsageMB: process.memoryUsage().heapUsed / 1024 / 1024
            },
            'Uploaded batch of {objectCount} objects. Total number of objects processed is {totalObjectsProcessed}. This batch took {batchElapsedTimeMs}ms.'
          )
        })
      } else {
        req.log.info(
          {
            mimeType,
            totalObjectsProcessed
          },
          'Invalid ContentType header: {mimeType}. Total number of objects processed so far: {totalObjectsProcessed}.'
        )
        if (!requestDropped)
          res
            .status(400)
            .send(
              'Invalid ContentType header. This route only accepts "application/gzip", "text/plain" or "application/json".'
            )
        requestDropped = true
      }
    })

    busboy.on('finish', async () => {
      if (requestDropped) return

      req.log.info(
        {
          totalObjectsProcessed,
          crtMemUsageMB: process.memoryUsage().heapUsed / 1024 / 1024,
          elapsedTimeMs: Date.now() - start
        },
        'Upload finished: {totalObjectsProcessed} objects processed in {elapsedTimeMs}ms'
      )

      let previouslyAwaitedPromises = 0
      while (previouslyAwaitedPromises !== promises.length) {
        previouslyAwaitedPromises = promises.length
        await Promise.all(promises)
      }

      res.status(201).end()
    })

    busboy.on('error', async (err) => {
      req.log.info(
        {
          error: err,
          totalObjectsProcessed,
          elapsedTimeMs: Date.now() - start,
          crtMemUsageMB: process.memoryUsage().heapUsed / 1024 / 1024
        },
        'Error during upload. Error occurred after {elapsedTimeMs}ms. Objects processed before error: {totalObjectsProcessed}. Error: {error}'
      )
      if (!requestDropped)
        res.status(400).end('Upload request error. The server logs have more details')
      requestDropped = true
    })

    req.pipe(busboy)
  })
}

function calculateLogMetadata({
  batchSizeMb,
  start,
  batchStartTime,
  totalObjectsProcessed
}) {
  return {
    bufferSizeMb: batchSizeMb,
    maxFileSizeMb: toMegabytesTo1DecimalPlace(MAX_FILE_SIZE),
    elapsedTimeMs: Date.now() - start,
    batchElapsedTimeMs: Date.now() - batchStartTime,
    totalObjectsProcessed
  }
}<|MERGE_RESOLUTION|>--- conflicted
+++ resolved
@@ -149,7 +149,6 @@
             await Promise.all(promises)
           }
 
-<<<<<<< HEAD
           const promise = objectInsertionService({
             streamId: req.params.streamId,
             objects: objs,
@@ -157,7 +156,7 @@
           }).catch((e) => {
             req.log.error(
               {
-                ...calculateMetadata({
+                ...calculateLogMetadata({
                   batchSizeMb: gunzippedBufferMegabyteSize,
                   start,
                   batchStartTime,
@@ -181,37 +180,6 @@
                     .send(
                       'Error inserting object in the database. Check server logs for details'
                     )
-=======
-          const promise = objectInsertionService(req.params.streamId, objs).catch(
-            (e) => {
-              req.log.error(
-                {
-                  ...calculateLogMetadata({
-                    batchSizeMb: gunzippedBufferMegabyteSize,
-                    start,
-                    batchStartTime,
-                    totalObjectsProcessed
-                  }),
-                  objectCount: objs.length,
-                  error: e
-                },
-                `Upload error when inserting objects into database. Number of objects: {objectCount}. This batch took {batchElapsedTimeMs}ms. Error occurred after {elapsedTimeMs}ms. Total objects processed before error: {totalObjectsProcessed}.`
-              )
-              if (!requestDropped) {
-                switch (e.constructor) {
-                  case ObjectHandlingError:
-                    res
-                      .status(400)
-                      .send(`Error inserting object in the database: ${e.message}`)
-                    break
-                  default:
-                    res
-                      .status(400)
-                      .send(
-                        'Error inserting object in the database. Check server logs for details'
-                      )
-                }
->>>>>>> 353ffd7a
               }
             }
             requestDropped = true
@@ -320,7 +288,6 @@
             await Promise.all(promises)
           }
 
-<<<<<<< HEAD
           const promise = objectInsertionService({
             streamId: req.params.streamId,
             objects: objs,
@@ -328,7 +295,7 @@
           }).catch((e) => {
             req.log.error(
               {
-                ...calculateMetadata({
+                ...calculateLogMetadata({
                   batchSizeMb: toMegabytesTo1DecimalPlace(buffer.length),
                   start,
                   batchStartTime,
@@ -354,39 +321,6 @@
               }
             requestDropped = true
           })
-=======
-          const promise = objectInsertionService(req.params.streamId, objs).catch(
-            (e) => {
-              req.log.error(
-                {
-                  ...calculateLogMetadata({
-                    batchSizeMb: toMegabytesTo1DecimalPlace(buffer.length),
-                    start,
-                    batchStartTime,
-                    totalObjectsProcessed
-                  }),
-                  error: e
-                },
-                `Upload error when inserting objects into database. Number of objects: {objectCount}. This batch took {batchElapsedTimeMs}ms. Error occurred after {elapsedTimeMs}ms. Total objects processed before error: {totalObjectsProcessed}.`
-              )
-              if (!requestDropped)
-                switch (e.constructor) {
-                  case ObjectHandlingError:
-                    res
-                      .status(400)
-                      .send(`Error inserting object in the database. ${e.message}`)
-                    break
-                  default:
-                    res
-                      .status(400)
-                      .send(
-                        'Error inserting object in the database. Check server logs for details'
-                      )
-                }
-              requestDropped = true
-            }
-          )
->>>>>>> 353ffd7a
           promises.push(promise)
 
           await promise
