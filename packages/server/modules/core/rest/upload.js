'use strict'
const zlib = require('zlib')
const { corsMiddleware } = require('@/modules/core/configs/cors')
const Busboy = require('busboy')

const { validatePermissionsWriteStream } = require('./authUtils')
const {
  getFeatureFlags,
  maximumObjectUploadFileSizeMb
} = require('@/modules/shared/helpers/envHelper')
const {
  createObjectsBatched,
  createObjectsBatchedAndNoClosures
} = require('@/modules/core/services/objects')
const { ObjectHandlingError } = require('@/modules/core/errors/object')
const { estimateStringMegabyteSize } = require('@/modules/core/utils/chunking')
const { toMegabytesWith1DecimalPlace } = require('@/modules/core/utils/formatting')

const MAX_FILE_SIZE = maximumObjectUploadFileSizeMb() * 1024 * 1024
const { FF_NO_CLOSURE_WRITES } = getFeatureFlags()

let objectInsertionService = createObjectsBatched
if (FF_NO_CLOSURE_WRITES) {
  objectInsertionService = createObjectsBatchedAndNoClosures
}

module.exports = (app) => {
  app.options('/objects/:streamId', corsMiddleware())

  app.post('/objects/:streamId', corsMiddleware(), async (req, res) => {
    const calculateLogMetadata = (params) => {
      return {
        batchSizeMb: params.batchSizeMb,
        maxFileSizeMb: toMegabytesWith1DecimalPlace(MAX_FILE_SIZE),
        elapsedTimeMs: Date.now() - params.start,
        batchElapsedTimeMs: Date.now() - params.batchStartTime,
        totalObjectsProcessed: params.totalObjectsProcessed
      }
    }

    req.log = req.log.child({
      userId: req.context.userId || '-',
      streamId: req.params.streamId
    })

    const start = Date.now()

    const hasStreamAccess = await validatePermissionsWriteStream(
      req.params.streamId,
      req
    )
    if (!hasStreamAccess.result) {
      return res.status(hasStreamAccess.status).end()
    }

    let busboy
    try {
      busboy = Busboy({ headers: req.headers })
    } catch (e) {
      req.log.warn(
        e,
        'Failed to parse request headers and body content as valid multipart/form-data.'
      )
      return res
        .status(400)
        .send(
          'Failed to parse request headers and body content as valid multipart/form-data.'
        )
    }
    let totalObjectsProcessed = 0

    const promises = []
    let requestDropped = false

    busboy.on('file', (name, file, info) => {
      const { mimeType } = info

      if (requestDropped) return

      if (mimeType === 'application/gzip') {
        const buffer = []

        file.on('data', (data) => {
          if (data) buffer.push(data)
        })

        file.on('end', async () => {
          req.log.info(
            `File upload of the multipart form has reached an end of file (EOF) boundary. The mimetype of the file is '${mimeType}'.`
          )
          if (requestDropped) return
          const batchStartTime = Date.now()
          let objs = []

          const gzippedBuffer = Buffer.concat(buffer)
          if (gzippedBuffer.length > MAX_FILE_SIZE) {
            req.log.error(
              calculateLogMetadata({
                batchSizeMb: toMegabytesWith1DecimalPlace(gzippedBuffer.length),
                start,
                batchStartTime,
                totalObjectsProcessed
              }),
              'Upload error: Batch size too large ({batchSizeMb} > {maxFileSizeMb}). Error occurred after {elapsedTimeMs}ms. This batch took {batchElapsedTimeMs}ms. Objects processed before error: {totalObjectsProcessed}.'
            )
            if (!requestDropped)
              res
                .status(400)
                .send(
                  `File size too large (${gzippedBuffer.length} > ${MAX_FILE_SIZE})`
                )
            requestDropped = true
          }

          const gunzippedBuffer = zlib.gunzipSync(gzippedBuffer).toString()
          const gunzippedBufferMegabyteSize =
            estimateStringMegabyteSize(gunzippedBuffer)
          if (gunzippedBufferMegabyteSize > MAX_FILE_SIZE) {
            req.log.error(
              calculateLogMetadata({
                batchSizeMb: gunzippedBufferMegabyteSize,
                start,
                batchStartTime,
                totalObjectsProcessed
              }),
              'Upload error: batch size too large ({batchSizeMb} > {maxFileSizeMb}). Error occurred after {elapsedTimeMs}ms. This batch took {batchElapsedTimeMs}ms. Total objects processed before error: {totalObjectsProcessed}.'
            )
            if (!requestDropped)
              res
                .status(400)
                .send(
                  `File size too large (${gunzippedBufferMegabyteSize} > ${MAX_FILE_SIZE})`
                )
            requestDropped = true
          }

          try {
            objs = JSON.parse(gunzippedBuffer)
          } catch {
            req.log.error(
              calculateLogMetadata({
                batchSizeMb: gunzippedBufferMegabyteSize,
                start,
                batchStartTime,
                totalObjectsProcessed
              }),
              'Upload error: Batch not in JSON format. Error occurred after {elapsedTimeMs}ms. This batch of objects took {batchElapsedTimeMs}ms. Objects processed before error: {totalObjectsProcessed}.'
            )
            if (!requestDropped) res.status(400).send('Failed to parse data.')
            requestDropped = true
          }

          // last = objs[objs.length - 1]
          totalObjectsProcessed += objs.length

          let previouslyAwaitedPromises = 0
          while (previouslyAwaitedPromises !== promises.length) {
            previouslyAwaitedPromises = promises.length
            await Promise.all(promises)
          }

<<<<<<< HEAD
          const promise = objectInsertionService({
            streamId: req.params.streamId,
            objects: objs,
            logger: req.log
          }).catch((e) => {
            req.log.error(
              {
                ...calculateLogMetadata({
                  batchSizeMb: gunzippedBufferMegabyteSize,
                  start,
                  batchStartTime,
                  totalObjectsProcessed
                }),
                objectCount: objs.length,
                error: e
              },
              `Upload error when inserting objects into database. Number of objects: {objectCount}. This batch took {batchElapsedTimeMs}ms. Error occurred after {elapsedTimeMs}ms. Total objects processed before error: {totalObjectsProcessed}.`
            )
            if (!requestDropped) {
              switch (e.constructor) {
                case ObjectHandlingError:
                  res
                    .status(400)
                    .send(`Error inserting object in the database: ${e.message}`)
                  break
                default:
                  res
                    .status(400)
                    .send(
                      'Error inserting object in the database. Check server logs for details'
                    )
=======
          const promise = objectInsertionService(req.params.streamId, objs).catch(
            (e) => {
              req.log.error(
                {
                  ...calculateLogMetadata({
                    batchSizeMb: gunzippedBufferMegabyteSize,
                    start,
                    batchStartTime,
                    totalObjectsProcessed
                  }),
                  objectCount: objs.length,
                  err: e
                },
                `Upload error when inserting objects into database. Number of objects: {objectCount}. This batch took {batchElapsedTimeMs}ms. Error occurred after {elapsedTimeMs}ms. Total objects processed before error: {totalObjectsProcessed}.`
              )
              if (!requestDropped) {
                switch (e.constructor) {
                  case ObjectHandlingError:
                    res
                      .status(400)
                      .send(`Error inserting object in the database: ${e.message}`)
                    break
                  default:
                    res
                      .status(400)
                      .send(
                        'Error inserting object in the database. Check server logs for details'
                      )
                }
>>>>>>> e8e65dc1
              }
            }
            requestDropped = true
          })
          promises.push(promise)

          await promise

          req.log.info(
            {
              objectCount: objs.length,
              elapsedTimeMs: Date.now() - start,
              batchElapsedTimeMs: Date.now() - batchStartTime,
              crtMemUsageMB: process.memoryUsage().heapUsed / 1024 / 1024,
              uploadedSizeMB: toMegabytesWith1DecimalPlace(gunzippedBuffer.length),
              requestDropped,
              totalObjectsProcessed
            },
            'Uploaded batch of {objectCount} objects in {batchElapsedTimeMs}ms. Total objects processed so far: {totalObjectsProcessed} in a total of {elapsedTimeMs}ms.'
          )
        })
      } else if (
        mimeType === 'text/plain' ||
        mimeType === 'application/json' ||
        mimeType === 'application/octet-stream'
      ) {
        let buffer = ''
        file.on('data', (data) => {
          if (data) buffer += data
        })

        file.on('end', async () => {
          if (requestDropped) return
          const batchStartTime = Date.now()
          let objs = []

          if (buffer.length > MAX_FILE_SIZE) {
            req.log.error(
              calculateLogMetadata({
                batchSizeMb: toMegabytesWith1DecimalPlace(buffer.length),
                start,
                batchStartTime,
                totalObjectsProcessed
              }),
              'Upload error: Batch size too large ({batchSizeMb} > {maxFileSizeMb}). Error occurred after {elapsedTimeMs}ms. This batch took {batchElapsedTimeMs}ms. Objects processed before error: {totalObjectsProcessed}.'
            )
            if (!requestDropped)
              res
                .status(400)
                .send(`File size too large (${buffer.length} > ${MAX_FILE_SIZE})`)
            requestDropped = true
          }

          try {
            objs = JSON.parse(buffer)
          } catch {
            req.log.error(
              calculateLogMetadata({
                batchSizeMb: toMegabytesWith1DecimalPlace(buffer.length),
                start,
                batchStartTime,
                totalObjectsProcessed
              }),
              'Upload error: Batch not in JSON format. Error occurred after {elapsedTimeMs}ms. This batch failed after {batchElapsedTimeMs}ms. Objects processed before error: {totalObjectsProcessed}.'
            )
            if (!requestDropped)
              res.status(400).send('Failed to parse data. Batch is not in JSON format.')
            requestDropped = true
          }
          if (!Array.isArray(objs)) {
            req.log.error(
              calculateLogMetadata({
                batchSizeMb: toMegabytesWith1DecimalPlace(buffer.length),
                start,
                batchStartTime,
                totalObjectsProcessed
              }),
              'Upload error: Batch not an array. Error occurred after {elapsedTimeMs}ms. This batch failed after {batchElapsedTimeMs}ms. Objects processed before error: {totalObjectsProcessed}.'
            )
            if (!requestDropped)
              res
                .status(400)
                .send(
                  'Failed to parse data. Batch is expected to be wrapped in a JSON array.'
                )
            requestDropped = true
          }
          //FIXME should we exit here if requestDropped is true

          totalObjectsProcessed += objs.length
          req.log.debug(
            {
              ...calculateLogMetadata({
                batchSizeMb: toMegabytesWith1DecimalPlace(buffer.length),
                start,
                batchStartTime,
                totalObjectsProcessed
              }),
              objectCount: objs.length
            },
            'Total objects, including current pending batch of {objectCount} objects, processed so far is {totalObjectsProcessed}. This batch has taken {batchElapsedTimeMs}ms. Total time elapsed is {elapsedTimeMs}ms.'
          )
          let previouslyAwaitedPromises = 0
          while (previouslyAwaitedPromises !== promises.length) {
            previouslyAwaitedPromises = promises.length
            await Promise.all(promises)
          }

<<<<<<< HEAD
          const promise = objectInsertionService({
            streamId: req.params.streamId,
            objects: objs,
            logger: req.log
          }).catch((e) => {
            req.log.error(
              {
                ...calculateLogMetadata({
                  batchSizeMb: toMegabytesTo1DecimalPlace(buffer.length),
                  start,
                  batchStartTime,
                  totalObjectsProcessed
                }),
                error: e
              },
              `Upload error when inserting objects into database. Number of objects: {objectCount}. This batch took {batchElapsedTimeMs}ms. Error occurred after {elapsedTimeMs}ms. Total objects processed before error: {totalObjectsProcessed}.`
            )
            if (!requestDropped)
              switch (e.constructor) {
                case ObjectHandlingError:
                  res
                    .status(400)
                    .send(`Error inserting object in the database. ${e.message}`)
                  break
                default:
                  res
                    .status(400)
                    .send(
                      'Error inserting object in the database. Check server logs for details'
                    )
              }
            requestDropped = true
          })
=======
          const promise = objectInsertionService(req.params.streamId, objs).catch(
            (e) => {
              req.log.error(
                {
                  ...calculateLogMetadata({
                    batchSizeMb: toMegabytesWith1DecimalPlace(buffer.length),
                    start,
                    batchStartTime,
                    totalObjectsProcessed
                  }),
                  err: e
                },
                `Upload error when inserting objects into database. Number of objects: {objectCount}. This batch took {batchElapsedTimeMs}ms. Error occurred after {elapsedTimeMs}ms. Total objects processed before error: {totalObjectsProcessed}.`
              )
              if (!requestDropped)
                switch (e.constructor) {
                  case ObjectHandlingError:
                    res
                      .status(400)
                      .send(`Error inserting object in the database. ${e.message}`)
                    break
                  default:
                    res
                      .status(400)
                      .send(
                        'Error inserting object in the database. Check server logs for details'
                      )
                }
              requestDropped = true
            }
          )
>>>>>>> e8e65dc1
          promises.push(promise)

          await promise
          req.log.info(
            {
              ...calculateLogMetadata({
                batchSizeMb: estimateStringMegabyteSize(buffer),
                start,
                batchStartTime,
                totalObjectsProcessed
              }),
              objectCount: objs.length,
              crtMemUsageMB: process.memoryUsage().heapUsed / 1024 / 1024
            },
            'Uploaded batch of {objectCount} objects. Total number of objects processed is {totalObjectsProcessed}. This batch took {batchElapsedTimeMs}ms.'
          )
        })
      } else {
        req.log.info(
          {
            mimeType,
            totalObjectsProcessed
          },
          'Invalid ContentType header: {mimeType}. Total number of objects processed so far: {totalObjectsProcessed}.'
        )
        if (!requestDropped)
          res
            .status(400)
            .send(
              'Invalid ContentType header. This route only accepts "application/gzip", "text/plain" or "application/json".'
            )
        requestDropped = true
      }
    })

    busboy.on('finish', async () => {
      if (requestDropped) return

      req.log.info(
        {
          totalObjectsProcessed,
          crtMemUsageMB: process.memoryUsage().heapUsed / 1024 / 1024,
          elapsedTimeMs: Date.now() - start
        },
        'Upload finished: {totalObjectsProcessed} objects processed in {elapsedTimeMs}ms'
      )

      let previouslyAwaitedPromises = 0
      while (previouslyAwaitedPromises !== promises.length) {
        previouslyAwaitedPromises = promises.length
        await Promise.all(promises)
      }

      res.status(201).end()
    })

    busboy.on('error', async (err) => {
      req.log.info(
        {
          err,
          totalObjectsProcessed,
          elapsedTimeMs: Date.now() - start,
          crtMemUsageMB: process.memoryUsage().heapUsed / 1024 / 1024
        },
        'Error during upload. Error occurred after {elapsedTimeMs}ms. Objects processed before error: {totalObjectsProcessed}. Error: {error}'
      )
      if (!requestDropped)
        res.status(400).end('Upload request error. The server logs have more details')
      requestDropped = true
    })

    req.pipe(busboy)
  })
}<|MERGE_RESOLUTION|>--- conflicted
+++ resolved
@@ -159,7 +159,6 @@
             await Promise.all(promises)
           }
 
-<<<<<<< HEAD
           const promise = objectInsertionService({
             streamId: req.params.streamId,
             objects: objs,
@@ -174,7 +173,7 @@
                   totalObjectsProcessed
                 }),
                 objectCount: objs.length,
-                error: e
+                err: e
               },
               `Upload error when inserting objects into database. Number of objects: {objectCount}. This batch took {batchElapsedTimeMs}ms. Error occurred after {elapsedTimeMs}ms. Total objects processed before error: {totalObjectsProcessed}.`
             )
@@ -191,37 +190,6 @@
                     .send(
                       'Error inserting object in the database. Check server logs for details'
                     )
-=======
-          const promise = objectInsertionService(req.params.streamId, objs).catch(
-            (e) => {
-              req.log.error(
-                {
-                  ...calculateLogMetadata({
-                    batchSizeMb: gunzippedBufferMegabyteSize,
-                    start,
-                    batchStartTime,
-                    totalObjectsProcessed
-                  }),
-                  objectCount: objs.length,
-                  err: e
-                },
-                `Upload error when inserting objects into database. Number of objects: {objectCount}. This batch took {batchElapsedTimeMs}ms. Error occurred after {elapsedTimeMs}ms. Total objects processed before error: {totalObjectsProcessed}.`
-              )
-              if (!requestDropped) {
-                switch (e.constructor) {
-                  case ObjectHandlingError:
-                    res
-                      .status(400)
-                      .send(`Error inserting object in the database: ${e.message}`)
-                    break
-                  default:
-                    res
-                      .status(400)
-                      .send(
-                        'Error inserting object in the database. Check server logs for details'
-                      )
-                }
->>>>>>> e8e65dc1
               }
             }
             requestDropped = true
@@ -330,7 +298,6 @@
             await Promise.all(promises)
           }
 
-<<<<<<< HEAD
           const promise = objectInsertionService({
             streamId: req.params.streamId,
             objects: objs,
@@ -339,12 +306,12 @@
             req.log.error(
               {
                 ...calculateLogMetadata({
-                  batchSizeMb: toMegabytesTo1DecimalPlace(buffer.length),
+                  batchSizeMb: toMegabytesWith1DecimalPlace(buffer.length),
                   start,
                   batchStartTime,
                   totalObjectsProcessed
                 }),
-                error: e
+                err: e
               },
               `Upload error when inserting objects into database. Number of objects: {objectCount}. This batch took {batchElapsedTimeMs}ms. Error occurred after {elapsedTimeMs}ms. Total objects processed before error: {totalObjectsProcessed}.`
             )
@@ -364,39 +331,6 @@
               }
             requestDropped = true
           })
-=======
-          const promise = objectInsertionService(req.params.streamId, objs).catch(
-            (e) => {
-              req.log.error(
-                {
-                  ...calculateLogMetadata({
-                    batchSizeMb: toMegabytesWith1DecimalPlace(buffer.length),
-                    start,
-                    batchStartTime,
-                    totalObjectsProcessed
-                  }),
-                  err: e
-                },
-                `Upload error when inserting objects into database. Number of objects: {objectCount}. This batch took {batchElapsedTimeMs}ms. Error occurred after {elapsedTimeMs}ms. Total objects processed before error: {totalObjectsProcessed}.`
-              )
-              if (!requestDropped)
-                switch (e.constructor) {
-                  case ObjectHandlingError:
-                    res
-                      .status(400)
-                      .send(`Error inserting object in the database. ${e.message}`)
-                    break
-                  default:
-                    res
-                      .status(400)
-                      .send(
-                        'Error inserting object in the database. Check server logs for details'
-                      )
-                }
-              requestDropped = true
-            }
-          )
->>>>>>> e8e65dc1
           promises.push(promise)
 
           await promise
