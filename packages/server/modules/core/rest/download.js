--- conflicted
+++ resolved
@@ -1,11 +1,6 @@
 'use strict'
 const zlib = require('zlib')
-<<<<<<< HEAD
-const debug = require('debug')
 const { corsMiddleware } = require('@/modules/core/configs/cors')
-=======
-const cors = require('cors')
->>>>>>> 2852789d
 
 const { validatePermissionsReadStream } = require('./authUtils')
 
@@ -16,16 +11,12 @@
 module.exports = (app) => {
   app.options('/objects/:streamId/:objectId', corsMiddleware())
 
-<<<<<<< HEAD
   app.get('/objects/:streamId/:objectId', corsMiddleware(), async (req, res) => {
-=======
-  app.get('/objects/:streamId/:objectId', cors(), async (req, res) => {
     const boundLogger = logger.child({
       userId: req.context.userId || '-',
       streamId: req.params.streamId,
       objectId: req.params.objectId
     })
->>>>>>> 2852789d
     const hasStreamAccess = await validatePermissionsReadStream(
       req.params.streamId,
       req
@@ -78,18 +69,13 @@
     )
   })
 
-<<<<<<< HEAD
   app.options('/objects/:streamId/:objectId/single', corsMiddleware())
   app.get('/objects/:streamId/:objectId/single', corsMiddleware(), async (req, res) => {
-=======
-  app.options('/objects/:streamId/:objectId/single', cors())
-  app.get('/objects/:streamId/:objectId/single', cors(), async (req, res) => {
     const boundLogger = logger.child({
       userId: req.context.userId || '-',
       streamId: req.params.streamId,
       objectId: req.params.objectId
     })
->>>>>>> 2852789d
     const hasStreamAccess = await validatePermissionsReadStream(
       req.params.streamId,
       req
