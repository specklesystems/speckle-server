--- conflicted
+++ resolved
@@ -21,11 +21,8 @@
 import { Knex } from 'knex'
 import type express from 'express'
 import { ProjectCreateArgs } from '@/modules/core/domain/projects/operations'
-<<<<<<< HEAD
 import { ServerInviteRecord } from '@/modules/serverinvites/domain/types'
-=======
 import type { Logger } from 'pino'
->>>>>>> 07158ffd
 
 export type LegacyGetStreams = (params: {
   cursor?: string | Date | null | undefined
