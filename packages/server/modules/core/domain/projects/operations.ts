--- conflicted
+++ resolved
@@ -1,9 +1,5 @@
-<<<<<<< HEAD
 import { ProjectTeamMember } from '@/modules/core/domain/projects/types'
-import { StreamRecord } from '@/modules/core/helpers/types'
-=======
 import { StreamAclRecord, StreamRecord } from '@/modules/core/helpers/types'
->>>>>>> 31250c2d
 import { StreamRoles } from '@speckle/shared'
 
 export type GetProject = (args: { projectId: string }) => Promise<StreamRecord>
