--- conflicted
+++ resolved
@@ -1,15 +1,7 @@
 import { ApolloServerOptions, BaseContext } from '@apollo/server'
-import { Authz } from '@speckle/shared'
 import { GraphQLError } from 'graphql'
-<<<<<<< HEAD
 import _ from 'lodash'
 import VError from 'verror'
-=======
-import _, { isObjectLike } from 'lodash'
-import { VError } from 'verror'
->>>>>>> 9998ed25
-import { ZodError } from 'zod'
-import { fromZodError } from 'zod-validation-error'
 
 /**
  * Some VError implementation details that we want to remove from object representations
@@ -32,43 +24,29 @@
       realError = realError.originalError
     }
 
-    // If error is a ZodError, convert its message to something more readable
-    if (realError instanceof ZodError) {
-      return {
-        ...formattedError,
-        message: fromZodError(realError).message,
-        extensions: { ...formattedError.extensions, code: 'BAD_REQUEST' }
-      }
+    // If error isn't a VError child, don't do anything extra
+    if (!(realError instanceof VError)) {
+      return formattedError
     }
 
-    // eslint-disable-next-line @typescript-eslint/no-explicit-any
-    let extensions: { [key: string]: any } = {
-      ...(formattedError.extensions || {})
-    }
-
-    if (realError instanceof VError) {
-      extensions = _.omit(
-        {
-          ...extensions,
-          ...(VError.info(realError) || {}),
-          stacktrace: VError.fullStack(realError)
-        },
-        VERROR_TRASH_PROPS
-      )
-    } else if (Authz.isAuthPolicyError(realError)) {
-      extensions = {
-        ...extensions,
-        code: realError.code,
-        ...(isObjectLike(realError.payload)
-          ? realError.payload
-          : { payload: realError.payload })
-      }
+    // Converting VError based error to Apollo's format
+    const extensions = {
+      ...(formattedError.extensions || {}),
+      ...(VError.info(realError) || {})
     }
 
     // Getting rid of redundant info
     delete extensions.originalError
-    if (!includeStacktraceInErrorResponses) {
-      delete extensions.stacktrace
+
+    // Updating exception metadata in extensions
+    if (extensions.exception) {
+      extensions.exception = _.omit(extensions.exception, VERROR_TRASH_PROPS)
+
+      if (includeStacktraceInErrorResponses) {
+        extensions.exception.stacktrace = VError.fullStack(realError)
+      } else {
+        delete extensions.exception.stacktrace
+      }
     }
 
     return {
