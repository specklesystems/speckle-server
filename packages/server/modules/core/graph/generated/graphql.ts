--- conflicted
+++ resolved
@@ -317,10 +317,7 @@
 
 export enum AutomateFunctionTemplateLanguage {
   Demonstration = 'DEMONSTRATION',
-<<<<<<< HEAD
-  DemonstrationPython = 'DEMONSTRATIONPYTHON',
-=======
->>>>>>> fd35e665
+  Demonstrationpython = 'DEMONSTRATIONPYTHON',
   DotNet = 'DOT_NET',
   Python = 'PYTHON',
   Typescript = 'TYPESCRIPT'
@@ -5089,7 +5086,7 @@
 
 export type HasWorkspaceRoleDirectiveResolver<Result, Parent, ContextType = GraphQLContext, Args = HasWorkspaceRoleDirectiveArgs> = DirectiveResolverFn<Result, Parent, ContextType, Args>;
 
-export type IsOwnerDirectiveArgs = {};
+export type IsOwnerDirectiveArgs = { };
 
 export type IsOwnerDirectiveResolver<Result, Parent, ContextType = GraphQLContext, Args = IsOwnerDirectiveArgs> = DirectiveResolverFn<Result, Parent, ContextType, Args>;
 
