--- conflicted
+++ resolved
@@ -262,13 +262,10 @@
       }
 
       if (args.stream.workspaceId) {
-<<<<<<< HEAD
-=======
         if (!isWorkspacesModuleEnabled()) {
           // Ugly but complete, will go away if/when resolver moved to workspaces module
           throw new WorkspacesModuleDisabledError()
         }
->>>>>>> 790d9738
         await authorizeResolver(
           context.userId,
           args.stream.workspaceId,
