import {
  filteredSubscribe,
  StreamSubscriptions
} from '@/modules/shared/utils/subscriptions'
import { authorizeResolver, validateScopes } from '@/modules/shared'
import { throwIfRateLimitedFactory } from '@/modules/core/utils/ratelimiter'
import {
  getPendingProjectCollaboratorsFactory,
  inviteUsersToProjectFactory
} from '@/modules/serverinvites/services/projectInviteManagement'
import { removePrivateFields } from '@/modules/core/helpers/userHelper'
import { get } from 'lodash-es'
import {
  getStreamFactory,
  createStreamFactory,
  updateStreamFactory,
  revokeStreamPermissionsFactory,
  grantStreamPermissionsFactory,
  getDiscoverableStreamsPageFactory,
  countDiscoverableStreamsFactory,
  legacyGetStreamsFactory,
  getFavoritedStreamsCountFactory,
  getFavoritedStreamsPageFactory,
  canUserFavoriteStreamFactory,
  setStreamFavoritedFactory,
  getUserStreamsPageFactory,
  getUserStreamsCountFactory,
  getStreamRolesFactory
} from '@/modules/core/repositories/streams'
import {
  createStreamReturnRecordFactory,
  deleteStreamAndNotifyFactory,
  updateStreamAndNotifyFactory,
  updateStreamRoleAndNotifyFactory
} from '@/modules/core/services/streams/management'
import type { Nullable } from '@speckle/shared'
import { Roles, Scopes } from '@speckle/shared'
import { StreamNotFoundError } from '@/modules/core/errors/stream'
import { throwForNotHavingServerRole } from '@/modules/shared/authz'

import {
  toProjectIdWhitelist,
  isResourceAllowed,
  throwIfResourceAccessNotAllowed,
  throwIfNewResourceNotAllowed
} from '@/modules/core/helpers/token'
import type { Resolvers } from '@/modules/core/graph/generated/graphql'
import { TokenResourceIdentifierType } from '@/modules/core/graph/generated/graphql'
import {
  deleteAllResourceInvitesFactory,
  deleteInvitesByTargetFactory,
  deleteServerOnlyInvitesFactory,
  findInviteFactory,
  findUserByTargetFactory,
  insertInviteAndDeleteOldFactory,
  queryAllResourceInvitesFactory,
  updateAllInviteTargetsFactory
} from '@/modules/serverinvites/repositories/serverInvites'
import db from '@/db/knex'
import { getInvitationTargetUsersFactory } from '@/modules/serverinvites/services/retrieval'
import { BadRequestError, InvalidArgumentError } from '@/modules/shared/errors'
import { createAndSendInviteFactory } from '@/modules/serverinvites/services/creation'
import { collectAndValidateCoreTargetsFactory } from '@/modules/serverinvites/services/coreResourceCollection'
import { buildCoreInviteEmailContentsFactory } from '@/modules/serverinvites/services/coreEmailContents'
import { getEventBus } from '@/modules/shared/services/eventBus'
import {
  addOrUpdateStreamCollaboratorFactory,
  isStreamCollaboratorFactory,
  removeStreamCollaboratorFactory,
  validateStreamAccessFactory
} from '@/modules/core/services/streams/access'
import { getDiscoverableStreamsFactory } from '@/modules/core/services/streams/discoverableStreams'
import {
  favoriteStreamFactory,
  getFavoriteStreamsCollectionFactory
} from '@/modules/core/services/streams/favorite'
import { getUserFactory, getUsersFactory } from '@/modules/core/repositories/users'
import { getServerInfoFactory } from '@/modules/core/repositories/server'
import {
  adminOverrideEnabled,
  isRateLimiterEnabled
} from '@/modules/shared/helpers/envHelper'
import { withOperationLogging } from '@/observability/domain/businessLogging'
import {
  finalizeInvitedServerRegistrationFactory,
  finalizeResourceInviteFactory
} from '@/modules/serverinvites/services/processing'
import {
  processFinalizedProjectInviteFactory,
  validateProjectInviteBeforeFinalizationFactory
} from '@/modules/serverinvites/services/coreFinalization'
import {
  createUserEmailFactory,
  ensureNoPrimaryEmailForUserFactory,
  findEmailFactory
} from '@/modules/core/repositories/userEmails'
import { validateAndCreateUserEmailFactory } from '@/modules/core/services/userEmails'
import { requestNewEmailVerificationFactory } from '@/modules/emails/services/verification/request'
import { deleteOldAndInsertNewVerificationFactory } from '@/modules/emails/repositories'
import { renderEmail } from '@/modules/emails/services/emailRendering'
import { sendEmail } from '@/modules/emails/services/sending'
import { ProjectRecordVisibility } from '@/modules/core/helpers/types'
import { throwIfAuthNotOk } from '@/modules/shared/helpers/errorHelper'
import {
  deleteProjectFactory,
  storeProjectRoleFactory
} from '@/modules/core/repositories/projects'
import { deleteProjectAndCommitsFactory } from '@/modules/core/services/projects'
import { deleteProjectCommitsFactory } from '@/modules/core/repositories/commits'
import { asMultiregionalOperation, replicateFactory } from '@/modules/shared/command'
<<<<<<< HEAD
import { getProjectReplicationDbClients } from '@/modules/multiregion/utils/dbSelector'
=======
import { getProjectReplicationDbs } from '@/modules/multiregion/utils/dbSelector'
>>>>>>> 399c998f
import type { Logger } from '@/observability/logging'

const getServerInfo = getServerInfoFactory({ db })
const getUsers = getUsersFactory({ db })
const getUser = getUserFactory({ db })
const getFavoriteStreamsCollection = getFavoriteStreamsCollectionFactory({
  getFavoritedStreamsCount: getFavoritedStreamsCountFactory({ db }),
  getFavoritedStreamsPage: getFavoritedStreamsPageFactory({ db })
})
const getStream = getStreamFactory({ db })

const buildFinalizeProjectInvite = () =>
  finalizeResourceInviteFactory({
    findInvite: findInviteFactory({ db }),
    validateInvite: validateProjectInviteBeforeFinalizationFactory({
      getProject: getStream
    }),
    processInvite: processFinalizedProjectInviteFactory({
      getProject: getStream,
      addProjectRole: addOrUpdateStreamCollaboratorFactory({
        validateStreamAccess: validateStreamAccessFactory({ authorizeResolver }),
        getUser,
        grantStreamPermissions: grantStreamPermissionsFactory({ db }),
        getStreamRoles: getStreamRolesFactory({ db }),
        emitEvent: getEventBus().emit
      })
    }),
    deleteInvitesByTarget: deleteInvitesByTargetFactory({ db }),
    insertInviteAndDeleteOld: insertInviteAndDeleteOldFactory({ db }),
    emitEvent: (...args) => getEventBus().emit(...args),
    findEmail: findEmailFactory({ db }),
    validateAndCreateUserEmail: validateAndCreateUserEmailFactory({
      createUserEmail: createUserEmailFactory({ db }),
      ensureNoPrimaryEmailForUser: ensureNoPrimaryEmailForUserFactory({ db }),
      findEmail: findEmailFactory({ db }),
      updateEmailInvites: finalizeInvitedServerRegistrationFactory({
        deleteServerOnlyInvites: deleteServerOnlyInvitesFactory({ db }),
        updateAllInviteTargets: updateAllInviteTargetsFactory({ db })
      }),
      requestNewEmailVerification: requestNewEmailVerificationFactory({
        findEmail: findEmailFactory({ db }),
        getUser,
        getServerInfo,
        deleteOldAndInsertNewVerification: deleteOldAndInsertNewVerificationFactory({
          db
        }),
        renderEmail,
        sendEmail
      })
    }),
    collectAndValidateResourceTargets: collectAndValidateCoreTargetsFactory({
      getStream
    }),
    getUser,
    getServerInfo
  })

const deleteStreamAndNotify = async (
  projectId: string,
  userId: string,
  ctxLogger: Logger
) =>
  asMultiregionalOperation(
    ({ allDbs, mainDb, emit }) => {
      const deleteStreamAndNotify = deleteStreamAndNotifyFactory({
        deleteProjectAndCommits: deleteProjectAndCommitsFactory({
          deleteProject: replicateFactory(allDbs, deleteProjectFactory),
          deleteProjectCommits: replicateFactory(allDbs, deleteProjectCommitsFactory)
        }),
        emitEvent: emit,
        deleteAllResourceInvites: deleteAllResourceInvitesFactory({ db: mainDb }),
        getStream: getStreamFactory({ db: mainDb })
      })
      return deleteStreamAndNotify(projectId, userId)
    },
    {
      logger: ctxLogger,
      name: 'delete project',
      description: `Cascade deleting a project`,
<<<<<<< HEAD
      dbs: await getProjectReplicationDbClients({ projectId })
=======
      dbs: await getProjectReplicationDbs({ projectId })
>>>>>>> 399c998f
    }
  )

const validateStreamAccess = validateStreamAccessFactory({ authorizeResolver })
const isStreamCollaborator = isStreamCollaboratorFactory({
  getStream
})
const removeStreamCollaborator = removeStreamCollaboratorFactory({
  validateStreamAccess,
  isStreamCollaborator,
  revokeStreamPermissions: revokeStreamPermissionsFactory({ db }),
  getStreamRoles: getStreamRolesFactory({ db }),
  emitEvent: getEventBus().emit
})
const updateStreamRoleAndNotify = updateStreamRoleAndNotifyFactory({
  isStreamCollaborator,
  addOrUpdateStreamCollaborator: addOrUpdateStreamCollaboratorFactory({
    validateStreamAccess,
    getUser,
    grantStreamPermissions: grantStreamPermissionsFactory({ db }),
    getStreamRoles: getStreamRolesFactory({ db }),
    emitEvent: getEventBus().emit
  }),
  removeStreamCollaborator
})
const getDiscoverableStreams = getDiscoverableStreamsFactory({
  getDiscoverableStreamsPage: getDiscoverableStreamsPageFactory({ db }),
  countDiscoverableStreams: countDiscoverableStreamsFactory({ db })
})
const getStreams = legacyGetStreamsFactory({ db })
const favoriteStream = favoriteStreamFactory({
  canUserFavoriteStream: canUserFavoriteStreamFactory({ db }),
  setStreamFavorited: setStreamFavoritedFactory({ db }),
  getStream
})
const getUserStreams = getUserStreamsPageFactory({ db })
const getUserStreamsCount = getUserStreamsCountFactory({ db })
const throwIfRateLimited = throwIfRateLimitedFactory({
  rateLimiterEnabled: isRateLimiterEnabled()
})

/**
 * @type {import('@/modules/core/graph/generated/graphql').Resolvers}
 */
export default {
  Query: {
    async stream(_, args, context) {
      throwIfResourceAccessNotAllowed({
        resourceId: args.id,
        resourceType: TokenResourceIdentifierType.Project,
        resourceAccessRules: context.resourceAccessRules
      })

      const stream = await getStream({ streamId: args.id, userId: context.userId })
      if (!stream) {
        throw new StreamNotFoundError('Stream not found')
      }

      await authorizeResolver(
        context.userId,
        args.id,
        Roles.Stream.Reviewer,
        context.resourceAccessRules
      )

      if (stream.visibility !== ProjectRecordVisibility.Public) {
        await throwForNotHavingServerRole(context, Roles.Server.Guest)
        await validateScopes(context.scopes, Scopes.Streams.Read)
      }

      return stream
    },

    async streams(_, args, ctx) {
      const countOnly = args.limit === 0 && !args.query

      const [totalCount, visibleCount, { cursor, streams }] = await Promise.all([
        getUserStreamsCount({
          userId: ctx.userId!,
          forOtherUser: false,
          searchQuery: args.query || undefined,
          streamIdWhitelist: toProjectIdWhitelist(ctx.resourceAccessRules)
        }),
        getUserStreamsCount({
          userId: ctx.userId!,
          forOtherUser: false,
          searchQuery: args.query || undefined,
          streamIdWhitelist: toProjectIdWhitelist(ctx.resourceAccessRules),
          onlyWithActiveSsoSession: true
        }),
        !countOnly
          ? getUserStreams({
              userId: ctx.userId!,
              limit: args.limit,
              cursor: args.cursor || undefined,
              searchQuery: args.query || undefined,
              forOtherUser: false,
              streamIdWhitelist: toProjectIdWhitelist(ctx.resourceAccessRules),
              onlyWithActiveSsoSession: true
            })
          : { cursor: null, streams: [] }
      ])

      return {
        totalCount,
        numberOfHidden: totalCount - visibleCount,
        cursor,
        items: streams
      }
    },

    async discoverableStreams(_, args, ctx) {
      return await getDiscoverableStreams(
        args,
        toProjectIdWhitelist(ctx.resourceAccessRules)
      )
    },

    async adminStreams(_, args, ctx) {
      if (args.limit && args.limit > 50)
        throw new BadRequestError('Cannot return more than 50 items at a time.')

      const { streams, totalCount } = await getStreams({
        offset: args.offset,
        limit: args.limit,
        orderBy: args.orderBy,
        publicOnly: null,
        searchQuery: args.query,
        visibility: args.visibility as Nullable<ProjectRecordVisibility>,
        streamIdWhitelist: toProjectIdWhitelist(ctx.resourceAccessRules),
        cursor: null
      })
      return { totalCount, items: streams }
    }
  },

  Stream: {
    isPublic(parent) {
      return parent.visibility === ProjectRecordVisibility.Public
    },
    isDiscoverable: () => false,
    async collaborators(parent, _args, ctx) {
      const collaborators = await ctx.loaders.streams.getCollaborators.load(parent.id)

      // In this GQL return type, role actually refers to the stream role
      return collaborators.map((collaborator) => ({
        ...collaborator,
        role: collaborator.streamRole
      }))
    },

    async pendingCollaborators(parent) {
      const { id: streamId } = parent
      return await getPendingProjectCollaboratorsFactory({
        queryAllResourceInvites: queryAllResourceInvitesFactory({ db }),
        getInvitationTargetUsers: getInvitationTargetUsersFactory({ getUsers })
      })(streamId)
    },

    async favoritedDate(parent, _args, ctx) {
      const { id: streamId } = parent

      if (!ctx.userId) {
        return null
      }

      if (!streamId) {
        throw new InvalidArgumentError('Invalid stream ID')
      }

      return (
        (await ctx.loaders.streams.getUserFavoriteData.load(streamId))?.createdAt ||
        null
      )
    },

    async favoritesCount(parent, _args, ctx) {
      const { id: streamId } = parent

      if (!streamId) {
        throw new InvalidArgumentError('Invalid stream ID')
      }

      return (await ctx.loaders.streams.getFavoritesCount.load(streamId)) || 0
    },

    async role(parent, _args, ctx) {
      // If role already resolved, return that
      const role = get(parent, 'role') as string | undefined
      if (role?.length) return role

      // Otherwise resolve it now through a dataloader
      return await ctx.loaders.streams.getRole.load(parent.id)
    }
  },
  User: {
    async streams(parent, args, ctx) {
      // Return only the user's public streams if parent.id !== context.userId
      const forOtherUser = parent.id !== ctx.userId

      const [totalCount, visibleCount, { cursor, streams }] = await Promise.all([
        getUserStreamsCount({
          userId: parent.id,
          forOtherUser,
          streamIdWhitelist: toProjectIdWhitelist(ctx.resourceAccessRules)
        }),
        getUserStreamsCount({
          userId: parent.id,
          forOtherUser,
          streamIdWhitelist: toProjectIdWhitelist(ctx.resourceAccessRules),
          onlyWithActiveSsoSession: true
        }),
        getUserStreams({
          userId: parent.id,
          limit: args.limit,
          cursor: args.cursor || undefined,
          forOtherUser,
          streamIdWhitelist: toProjectIdWhitelist(ctx.resourceAccessRules),
          onlyWithActiveSsoSession: true
        })
      ])

      return {
        totalCount,
        numberOfHidden: totalCount - visibleCount,
        cursor,
        items: streams
      }
    },

    async favoriteStreams(parent, args, context) {
      const { userId } = context
      const { id: requestedUserId } = parent || {}
      const { limit, cursor } = args

      if (userId !== requestedUserId)
        throw new BadRequestError("Cannot view another user's favorite streams")

      return await getFavoriteStreamsCollection({
        userId,
        limit,
        cursor,
        streamIdWhitelist: toProjectIdWhitelist(context.resourceAccessRules)
      })
    },

    async totalOwnedStreamsFavorites(parent, _args, ctx) {
      const { id: userId } = parent
      if (!userId) {
        throw new InvalidArgumentError('Invalid user ID')
      }

      return (await ctx.loaders.streams.getOwnedFavoritesCount.load(userId)) || 0
    }
  },
  LimitedUser: {
    async streams(parent, args, ctx) {
      // a little escape hatch for admins to look into users streams
      const isAdminOverride = adminOverrideEnabled() && ctx.role === Roles.Server.Admin

      // if isAdminOverride, then the ctx.user has to be treaded as the parent user
      // to give the admin full view into the parent user's project streams
      const forOtherUser = parent.id === ctx.userId ? false : !isAdminOverride
      const userId = parent.id
      const [totalCount, visibleCount, { cursor, streams }] = await Promise.all([
        getUserStreamsCount({
          userId,
          forOtherUser,
          streamIdWhitelist: toProjectIdWhitelist(ctx.resourceAccessRules)
        }),
        getUserStreamsCount({
          userId,
          forOtherUser,
          streamIdWhitelist: toProjectIdWhitelist(ctx.resourceAccessRules),
          onlyWithActiveSsoSession: true
        }),
        getUserStreams({
          userId,
          limit: args.limit,
          cursor: args.cursor || undefined,
          forOtherUser,
          streamIdWhitelist: toProjectIdWhitelist(ctx.resourceAccessRules),
          onlyWithActiveSsoSession: true
        })
      ])

      return {
        totalCount,
        numberOfHidden: totalCount - visibleCount,
        cursor,
        items: streams
      }
    },
    async totalOwnedStreamsFavorites(parent, _args, ctx) {
      const { id: userId } = parent
      if (!userId) {
        throw new InvalidArgumentError('Invalid user ID')
      }

      return (await ctx.loaders.streams.getOwnedFavoritesCount.load(userId)) || 0
    }
  },
  Mutation: {
    async streamCreate(_, args, context) {
      await throwIfRateLimited({
        action: 'STREAM_CREATE',
        source: context.userId!
      })

      throwIfNewResourceNotAllowed({
        resourceAccessRules: context.resourceAccessRules,
        resourceType: TokenResourceIdentifierType.Project
      })
      const canCreate = await context.authPolicies.project.canCreatePersonal({
        userId: context.userId!
      })
      throwIfAuthNotOk(canCreate)

      const { id } = await asMultiregionalOperation(
        async ({ allDbs, mainDb, emit }) =>
          createStreamReturnRecordFactory({
            inviteUsersToProject: inviteUsersToProjectFactory({
              createAndSendInvite: createAndSendInviteFactory({
                findUserByTarget: findUserByTargetFactory({ db: mainDb }),
                insertInviteAndDeleteOld: insertInviteAndDeleteOldFactory({
                  db: mainDb
                }),
                collectAndValidateResourceTargets: collectAndValidateCoreTargetsFactory(
                  {
                    getStream: getStreamFactory({ db: mainDb })
                  }
                ),
                buildInviteEmailContents: buildCoreInviteEmailContentsFactory({
                  getStream: getStreamFactory({ db: mainDb })
                }),
                emitEvent: emit,
                getUser: getUserFactory({ db: mainDb }),
                getServerInfo: getServerInfoFactory({ db: mainDb }),
                finalizeInvite: buildFinalizeProjectInvite()
              }),
              getUsers: getUsersFactory({ db: mainDb })
            }),
            createStream: replicateFactory(allDbs, createStreamFactory),
            storeProjectRole: storeProjectRoleFactory({ db: mainDb }),
            emitEvent: emit
          })({
            ...args.stream,
            ownerId: context.userId!,
            ownerResourceAccessRules: context.resourceAccessRules
          }),
        {
          logger: context.log,
          name: 'createStream',
          description: `Create a new Stream`,
          dbs: [db] // legacy; no multiregion ctx
        }
      )

      return id
    },

    async streamUpdate(_, args, context) {
      const projectId = args.stream.id

      throwIfResourceAccessNotAllowed({
        resourceId: projectId,
        resourceType: TokenResourceIdentifierType.Project,
        resourceAccessRules: context.resourceAccessRules
      })
      const canUpdate = await context.authPolicies.project.canUpdate({
        userId: context.userId!,
        projectId
      })
      throwIfAuthNotOk(canUpdate)

      const logger = context.log.child({
        projectId,
        streamId: projectId //legacy
      })

      await asMultiregionalOperation(
        async ({ mainDb, allDbs, emit }) => {
          const updateStreamAndNotify = updateStreamAndNotifyFactory({
            getStream: getStreamFactory({ db: mainDb }),
<<<<<<< HEAD
            updateStream: async (...input) => {
              const [res] = await Promise.all(
                allDbs.map((db) => updateStreamFactory({ db })(...input))
              )

              return res
            },
=======
            updateStream: replicateFactory(allDbs, updateStreamFactory),
>>>>>>> 399c998f
            emitEvent: emit
          })

          await updateStreamAndNotify(args.stream, context.userId!)
        },
        {
          logger,
          name: 'updateStream',
<<<<<<< HEAD
          dbs: await getProjectReplicationDbClients({ projectId })
=======
          dbs: await getProjectReplicationDbs({ projectId })
>>>>>>> 399c998f
        }
      )
      return true
    },

    async streamDelete(_, args, context) {
      const projectId = args.id

      throwIfResourceAccessNotAllowed({
        resourceId: projectId,
        resourceType: TokenResourceIdentifierType.Project,
        resourceAccessRules: context.resourceAccessRules
      })
      const canDelete = await context.authPolicies.project.canDelete({
        userId: context.userId!,
        projectId
      })
      throwIfAuthNotOk(canDelete)

      const logger = context.log.child({
        projectId,
        streamId: projectId //legacy
      })

      return await deleteStreamAndNotify(args.id, context.userId!, logger)
    },

    async streamsDelete(_, args, context) {
      const logger = context.log

      const results = await Promise.all(
        (args.ids || []).map(async (id) => {
          throwIfResourceAccessNotAllowed({
            resourceId: id,
            resourceType: TokenResourceIdentifierType.Project,
            resourceAccessRules: context.resourceAccessRules
          })
          const canDelete = await context.authPolicies.project.canDelete({
            userId: context.userId!,
            projectId: id
          })
          throwIfAuthNotOk(canDelete)

          return await deleteStreamAndNotify(id, context.userId!, logger)
        })
      )

      return results.every((res) => res === true)
    },

    async streamUpdatePermission(_, args, context) {
      const projectId = args.permissionParams.streamId

      throwIfResourceAccessNotAllowed({
        resourceId: projectId,
        resourceType: TokenResourceIdentifierType.Project,
        resourceAccessRules: context.resourceAccessRules
      })
      const canUpdate = await context.authPolicies.project.canUpdate({
        userId: context.userId!,
        projectId
      })
      throwIfAuthNotOk(canUpdate)

      const logger = context.log.child({
        projectId,
        streamId: projectId //legacy
      })
      const result = await withOperationLogging(
        async () =>
          await updateStreamRoleAndNotify(
            args.permissionParams,
            context.userId!,
            context.resourceAccessRules
          ),
        {
          logger,
          operationName: 'updateStreamPermission',
          operationDescription: `Update a Stream Permission`
        }
      )
      return !!result
    },

    async streamRevokePermission(_, args, context) {
      const projectId = args.permissionParams.streamId

      throwIfResourceAccessNotAllowed({
        resourceId: projectId,
        resourceType: TokenResourceIdentifierType.Project,
        resourceAccessRules: context.resourceAccessRules
      })
      const canUpdate = await context.authPolicies.project.canUpdate({
        userId: context.userId!,
        projectId
      })
      throwIfAuthNotOk(canUpdate)

      const logger = context.log.child({
        projectId,
        streamId: projectId //legacy
      })
      const result = await withOperationLogging(
        async () =>
          await updateStreamRoleAndNotify(
            args.permissionParams,
            context.userId!,
            context.resourceAccessRules
          ),
        {
          logger,
          operationName: 'revokeStreamPermission',
          operationDescription: `Revoke a Stream Permission`
        }
      )
      return !!result
    },

    async streamFavorite(_parent, args, ctx) {
      const { streamId, favorited } = args
      const { userId, resourceAccessRules } = ctx
      const logger = ctx.log.child({
        projectId: streamId,
        streamId //legacy
      })

      const stream = await withOperationLogging(
        async () =>
          await favoriteStream({
            userId: userId!,
            streamId,
            favorited,
            userResourceAccessRules: resourceAccessRules
          }),
        {
          logger,
          operationName: 'favoriteStream',
          operationDescription: `Favorite a Stream`
        }
      )

      return stream
    },

    async streamLeave(_parent, args, ctx) {
      const { streamId } = args
      const { userId } = ctx

      throwIfResourceAccessNotAllowed({
        resourceId: streamId,
        resourceType: TokenResourceIdentifierType.Project,
        resourceAccessRules: ctx.resourceAccessRules
      })
      const canLeave = await ctx.authPolicies.project.canLeave({
        userId: ctx.userId!,
        projectId: streamId
      })
      throwIfAuthNotOk(canLeave)

      const logger = ctx.log.child({
        projectId: streamId,
        streamId //legacy
      })

      await withOperationLogging(
        async () =>
          await removeStreamCollaborator(
            streamId,
            userId!,
            userId!,
            ctx.resourceAccessRules
          ),
        {
          logger,
          operationName: 'leaveStream',
          operationDescription: `Leave a Stream`
        }
      )

      return true
    }
  },

  Subscription: {
    userStreamAdded: {
      subscribe: filteredSubscribe(
        StreamSubscriptions.UserStreamAdded,
        (payload, _variables, context) => {
          const hasResourceAccess = isResourceAllowed({
            resourceId: payload.userStreamAdded.id,
            resourceType: TokenResourceIdentifierType.Project,
            resourceAccessRules: context.resourceAccessRules
          })

          if (!hasResourceAccess) {
            return false
          }

          return payload.ownerId === context.userId
        }
      )
    },
    userStreamRemoved: {
      subscribe: filteredSubscribe(
        StreamSubscriptions.UserStreamRemoved,
        (payload, _variables, context) => {
          const hasResourceAccess = isResourceAllowed({
            resourceId: payload.userStreamRemoved.id,
            resourceType: TokenResourceIdentifierType.Project,
            resourceAccessRules: context.resourceAccessRules
          })
          if (!hasResourceAccess) {
            return false
          }

          return payload.ownerId === context.userId
        }
      )
    },

    streamUpdated: {
      subscribe: filteredSubscribe(
        StreamSubscriptions.StreamUpdated,
        async (payload, variables, context) => {
          throwIfResourceAccessNotAllowed({
            resourceId: payload.id,
            resourceType: TokenResourceIdentifierType.Project,
            resourceAccessRules: context.resourceAccessRules
          })
          const canRead = await context.authPolicies.project.canRead({
            userId: context.userId!,
            projectId: payload.id
          })
          throwIfAuthNotOk(canRead)

          await authorizeResolver(
            context.userId,
            payload.id,
            Roles.Stream.Reviewer,
            context.resourceAccessRules
          )
          return payload.id === variables.streamId
        }
      )
    },

    streamDeleted: {
      subscribe: filteredSubscribe(
        StreamSubscriptions.StreamDeleted,
        async (payload, variables, context) => {
          throwIfResourceAccessNotAllowed({
            resourceId: payload.streamId,
            resourceType: TokenResourceIdentifierType.Project,
            resourceAccessRules: context.resourceAccessRules
          })
          const canRead = await context.authPolicies.project.canRead({
            userId: context.userId!,
            projectId: payload.streamId
          })
          throwIfAuthNotOk(canRead)

          return payload.streamId === variables.streamId
        }
      )
    }
  },
  StreamCollaborator: {
    async serverRole(parent, _args, ctx) {
      const { id } = parent
      const user = await ctx.loaders.users.getUser.load(id)
      return user?.role
    }
  },
  PendingStreamCollaborator: {
    async invitedBy(parent, _args, ctx) {
      const { invitedById } = parent
      if (!invitedById) return null

      const user = await ctx.loaders.users.getUser.load(invitedById)
      return user ? removePrivateFields(user) : null
    },
    async streamName(parent, _args, ctx) {
      const { streamId } = parent
      const stream = await ctx.loaders.streams.getStream.load(streamId)
      return stream!.name
    },
    async token(parent, _args, ctx) {
      const authedUserId = ctx.userId
      const targetUserId = parent.user?.id
      const inviteId = parent.inviteId

      // Only returning it for the user that is the pending stream collaborator
      if (!authedUserId || !targetUserId || authedUserId !== targetUserId) {
        return null
      }

      const invite = await ctx.loaders.invites.getInvite.load(inviteId)
      return invite?.token || null
    }
  }
} as Resolvers<|MERGE_RESOLUTION|>--- conflicted
+++ resolved
@@ -108,11 +108,7 @@
 import { deleteProjectAndCommitsFactory } from '@/modules/core/services/projects'
 import { deleteProjectCommitsFactory } from '@/modules/core/repositories/commits'
 import { asMultiregionalOperation, replicateFactory } from '@/modules/shared/command'
-<<<<<<< HEAD
-import { getProjectReplicationDbClients } from '@/modules/multiregion/utils/dbSelector'
-=======
 import { getProjectReplicationDbs } from '@/modules/multiregion/utils/dbSelector'
->>>>>>> 399c998f
 import type { Logger } from '@/observability/logging'
 
 const getServerInfo = getServerInfoFactory({ db })
@@ -192,11 +188,7 @@
       logger: ctxLogger,
       name: 'delete project',
       description: `Cascade deleting a project`,
-<<<<<<< HEAD
-      dbs: await getProjectReplicationDbClients({ projectId })
-=======
       dbs: await getProjectReplicationDbs({ projectId })
->>>>>>> 399c998f
     }
   )
 
@@ -581,17 +573,7 @@
         async ({ mainDb, allDbs, emit }) => {
           const updateStreamAndNotify = updateStreamAndNotifyFactory({
             getStream: getStreamFactory({ db: mainDb }),
-<<<<<<< HEAD
-            updateStream: async (...input) => {
-              const [res] = await Promise.all(
-                allDbs.map((db) => updateStreamFactory({ db })(...input))
-              )
-
-              return res
-            },
-=======
             updateStream: replicateFactory(allDbs, updateStreamFactory),
->>>>>>> 399c998f
             emitEvent: emit
           })
 
@@ -600,11 +582,7 @@
         {
           logger,
           name: 'updateStream',
-<<<<<<< HEAD
-          dbs: await getProjectReplicationDbClients({ projectId })
-=======
           dbs: await getProjectReplicationDbs({ projectId })
->>>>>>> 399c998f
         }
       )
       return true
