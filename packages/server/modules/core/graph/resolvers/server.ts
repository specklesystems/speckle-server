import { validateScopes } from '@/modules/shared'
import { Roles, Scopes, RoleInfo, removeNullOrUndefinedKeys } from '@speckle/shared'
import { throwForNotHavingServerRole } from '@/modules/shared/authz'
import {
  speckleAutomateUrl,
  enableNewFrontendMessaging
} from '@/modules/shared/helpers/envHelper'
import {
  getServerInfoFactory,
  updateServerInfoFactory,
  getPublicRolesFactory,
  getPublicScopesFactory,
<<<<<<< HEAD
  getServerConfigFactory
=======
  getServerInfoFromCacheFactory,
  storeServerInfoInCacheFactory
>>>>>>> 25390250
} from '@/modules/core/repositories/server'
import { db } from '@/db/knex'
import { Resolvers } from '@/modules/core/graph/generated/graphql'
import { LRUCache } from 'lru-cache'
import { ServerInfo } from '@/modules/core/helpers/types'

<<<<<<< HEAD
const getServerInfo = getServerInfoFactory({
  getServerConfig: getServerConfigFactory({ db })
})
=======
const cache = new LRUCache<string, ServerInfo>({ max: 1, ttl: 60 * 1000 })
const getServerInfoFromCache = getServerInfoFromCacheFactory({ cache })
const storeServerInfoInCache = storeServerInfoInCacheFactory({ cache })
const getServerInfo = getServerInfoFactory({ db })
>>>>>>> 25390250
const updateServerInfo = updateServerInfoFactory({ db })
const getPublicRoles = getPublicRolesFactory({ db })
const getPublicScopes = getPublicScopesFactory({ db })

export = {
  Query: {
    async serverInfo() {
      const cachedServerInfo = getServerInfoFromCache()
      if (cachedServerInfo) return cachedServerInfo
      const serverInfo = await getServerInfo()
      storeServerInfoInCache({ serverInfo })
      return serverInfo
    }
  },
  ServerInfo: {
    async roles() {
      return await getPublicRoles()
    },

    async scopes() {
      return await getPublicScopes()
    },

    async serverRoles(parent) {
      const { guestModeEnabled } = parent
      return Object.values(Roles.Server)
        .filter((role) => guestModeEnabled || role !== Roles.Server.Guest)
        .map((r) => ({
          id: r,
          title: RoleInfo.Server[r].title
        }))
    },
    automateUrl() {
      return speckleAutomateUrl()
    },
    enableNewWebUiMessaging() {
      return enableNewFrontendMessaging()
    }
  },

  Mutation: {
    async serverInfoUpdate(_parent, args, context) {
      await throwForNotHavingServerRole(context, Roles.Server.Admin)
      await validateScopes(context.scopes, Scopes.Server.Setup)

      const update = removeNullOrUndefinedKeys(args.info)
      await updateServerInfo(update)
      // we're currently going to ignore, that this should be propagated to all
      // backend instances, and going to rely on the TTL in the cache to propagate the changes
      cache.clear()
      return true
    },
    serverInfoMutations: () => ({})
  }
} as Resolvers<|MERGE_RESOLUTION|>--- conflicted
+++ resolved
@@ -10,28 +10,18 @@
   updateServerInfoFactory,
   getPublicRolesFactory,
   getPublicScopesFactory,
-<<<<<<< HEAD
-  getServerConfigFactory
-=======
   getServerInfoFromCacheFactory,
   storeServerInfoInCacheFactory
->>>>>>> 25390250
 } from '@/modules/core/repositories/server'
 import { db } from '@/db/knex'
 import { Resolvers } from '@/modules/core/graph/generated/graphql'
 import { LRUCache } from 'lru-cache'
 import { ServerInfo } from '@/modules/core/helpers/types'
 
-<<<<<<< HEAD
-const getServerInfo = getServerInfoFactory({
-  getServerConfig: getServerConfigFactory({ db })
-})
-=======
 const cache = new LRUCache<string, ServerInfo>({ max: 1, ttl: 60 * 1000 })
 const getServerInfoFromCache = getServerInfoFromCacheFactory({ cache })
 const storeServerInfoInCache = storeServerInfoInCacheFactory({ cache })
 const getServerInfo = getServerInfoFactory({ db })
->>>>>>> 25390250
 const updateServerInfo = updateServerInfoFactory({ db })
 const getPublicRoles = getPublicRolesFactory({ db })
 const getPublicScopes = getPublicScopesFactory({ db })
