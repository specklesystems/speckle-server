--- conflicted
+++ resolved
@@ -67,15 +67,9 @@
 } = require('@/modules/core/repositories/branches')
 const {
   addCommitDeletedActivity,
-<<<<<<< HEAD
-  addCommitUpdatedActivity,
-  addCommitMovedActivity,
-  addCommitCreatedActivityFactory
-=======
   addCommitMovedActivity,
   addCommitCreatedActivityFactory,
   addCommitUpdatedActivityFactory
->>>>>>> 9bafc388
 } = require('@/modules/activitystream/services/commitActivity')
 const { VersionsEmitter } = require('@/modules/core/events/versionsEmitter')
 const { getObjectFactory } = require('@/modules/core/repositories/objects')
@@ -130,14 +124,10 @@
   getCommitBranch: getCommitBranchFactory({ db }),
   switchCommitBranch: switchCommitBranchFactory({ db }),
   updateCommit: updateCommitFactory({ db }),
-<<<<<<< HEAD
-  addCommitUpdatedActivity,
-=======
   addCommitUpdatedActivity: addCommitUpdatedActivityFactory({
     saveActivity: saveActivityFactory({ db }),
     publish
   }),
->>>>>>> 9bafc388
   markCommitStreamUpdated,
   markCommitBranchUpdated: markCommitBranchUpdatedFactory({ db })
 })
