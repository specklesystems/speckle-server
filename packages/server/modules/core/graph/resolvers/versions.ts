import { Roles } from '@speckle/shared'
import { Resolvers } from '@/modules/core/graph/generated/graphql'
import { authorizeResolver } from '@/modules/shared'
import {
  filteredSubscribe,
  ProjectSubscriptions,
  publish
} from '@/modules/shared/utils/subscriptions'
import { getServerOrigin } from '@/modules/shared/helpers/envHelper'
import {
  batchDeleteCommits,
  batchMoveCommitsFactory
} from '@/modules/core/services/commit/batchCommitActions'
import { CommitUpdateError } from '@/modules/core/errors/commit'
import {
  createCommitByBranchIdFactory,
  markCommitReceivedAndNotify,
  updateCommitAndNotifyFactory
} from '@/modules/core/services/commit/management'
import {
  getRateLimitResult,
  isRateLimitBreached
} from '@/modules/core/services/ratelimiter'
import { RateLimitError } from '@/modules/core/errors/ratelimit'
import {
  createCommitFactory,
  getCommitBranchFactory,
  getCommitFactory,
  getCommitsFactory,
  insertBranchCommitsFactory,
  insertStreamCommitsFactory,
  moveCommitsToBranchFactory,
  switchCommitBranchFactory,
  updateCommitFactory
} from '@/modules/core/repositories/commits'
import { db } from '@/db/knex'
import {
  createBranchFactory,
  getBranchByIdFactory,
  getStreamBranchByNameFactory,
  markCommitBranchUpdatedFactory
} from '@/modules/core/repositories/branches'
import {
  getCommitStreamFactory,
  getStreamFactory,
  getStreamsFactory,
  markCommitStreamUpdated
} from '@/modules/core/repositories/streams'
import { VersionsEmitter } from '@/modules/core/events/versionsEmitter'
import {
  addCommitCreatedActivityFactory,
  addCommitMovedActivity,
<<<<<<< HEAD
  addCommitUpdatedActivity
=======
  addCommitUpdatedActivityFactory
>>>>>>> 9bafc388
} from '@/modules/activitystream/services/commitActivity'
import { getObjectFactory } from '@/modules/core/repositories/objects'
import { saveActivityFactory } from '@/modules/activitystream/repositories'

const getCommitStream = getCommitStreamFactory({ db })
const getStream = getStreamFactory({ db })
const getStreams = getStreamsFactory({ db })
const getObject = getObjectFactory({ db })
const createCommitByBranchId = createCommitByBranchIdFactory({
  createCommit: createCommitFactory({ db }),
  getObject,
  getBranchById: getBranchByIdFactory({ db }),
  insertStreamCommits: insertStreamCommitsFactory({ db }),
  insertBranchCommits: insertBranchCommitsFactory({ db }),
  markCommitStreamUpdated,
  markCommitBranchUpdated: markCommitBranchUpdatedFactory({ db }),
  versionsEventEmitter: VersionsEmitter.emit,
  addCommitCreatedActivity: addCommitCreatedActivityFactory({
    saveActivity: saveActivityFactory({ db }),
    publish
  })
})

const updateCommitAndNotify = updateCommitAndNotifyFactory({
  getCommit: getCommitFactory({ db }),
  getStream,
  getCommitStream,
  getStreamBranchByName: getStreamBranchByNameFactory({ db }),
  getCommitBranch: getCommitBranchFactory({ db }),
  switchCommitBranch: switchCommitBranchFactory({ db }),
  updateCommit: updateCommitFactory({ db }),
<<<<<<< HEAD
  addCommitUpdatedActivity,
=======
  addCommitUpdatedActivity: addCommitUpdatedActivityFactory({
    saveActivity: saveActivityFactory({ db }),
    publish
  }),
>>>>>>> 9bafc388
  markCommitStreamUpdated,
  markCommitBranchUpdated: markCommitBranchUpdatedFactory({ db })
})

const batchMoveCommits = batchMoveCommitsFactory({
  getCommits: getCommitsFactory({ db }),
  getStreams,
  getStreamBranchByName: getStreamBranchByNameFactory({ db }),
  createBranch: createBranchFactory({ db }),
  moveCommitsToBranch: moveCommitsToBranchFactory({ db }),
  addCommitMovedActivity
})

export = {
  Project: {
    async version(parent, args, ctx) {
      return await ctx.loaders.streams.getStreamCommit
        .forStream(parent.id)
        .load(args.id)
    }
  },
  Version: {
    async authorUser(parent, _args, ctx) {
      const { author } = parent
      if (!author) return null
      return (await ctx.loaders.users.getUser.load(author)) || null
    },
    async model(parent, _args, ctx) {
      return await ctx.loaders.commits.getCommitBranch.load(parent.id)
    },
    async previewUrl(parent, _args, ctx) {
      const stream = await ctx.loaders.commits.getCommitStream.load(parent.id)
      const path = `/preview/${stream!.id}/commits/${parent.id}`
      return new URL(path, getServerOrigin()).toString()
    }
  },
  Mutation: {
    versionMutations: () => ({})
  },
  VersionMutations: {
    async moveToModel(_parent, args, ctx) {
      return await batchMoveCommits(args.input, ctx.userId!)
    },
    async delete(_parent, args, ctx) {
      await batchDeleteCommits(args.input, ctx.userId!)
      return true
    },
    async update(_parent, args, ctx) {
      const stream = await ctx.loaders.commits.getCommitStream.load(
        args.input.versionId
      )
      if (!stream) {
        throw new CommitUpdateError('Commit stream not found')
      }

      await authorizeResolver(
        ctx.userId,
        stream.id,
        Roles.Stream.Contributor,
        ctx.resourceAccessRules
      )
      return await updateCommitAndNotify(args.input, ctx.userId!)
    },
    async create(_parent, args, ctx) {
      await authorizeResolver(
        ctx.userId,
        args.input.projectId,
        Roles.Stream.Contributor,
        ctx.resourceAccessRules
      )

      const rateLimitResult = await getRateLimitResult('COMMIT_CREATE', ctx.userId!)
      if (isRateLimitBreached(rateLimitResult)) {
        throw new RateLimitError(rateLimitResult)
      }

      const commit = await createCommitByBranchId({
        authorId: ctx.userId!,
        streamId: args.input.projectId,
        branchId: args.input.modelId,
        message: args.input.message || null,
        sourceApplication: args.input.sourceApplication || null,
        objectId: args.input.objectId,
        parents: args.input.parents || []
      })

      return commit
    },

    async markReceived(_parent, args, ctx) {
      await authorizeResolver(
        ctx.userId,
        args.input.projectId,
        Roles.Stream.Reviewer,
        ctx.resourceAccessRules
      )

      await markCommitReceivedAndNotify({
        input: args.input,
        userId: ctx.userId!
      })

      return true
    }
  },
  Subscription: {
    projectVersionsUpdated: {
      subscribe: filteredSubscribe(
        ProjectSubscriptions.ProjectVersionsUpdated,
        async (payload, args, ctx) => {
          if (payload.projectId !== args.id) return false

          await authorizeResolver(
            ctx.userId,
            payload.projectId,
            Roles.Stream.Reviewer,
            ctx.resourceAccessRules
          )
          return true
        }
      )
    },
    projectVersionsPreviewGenerated: {
      subscribe: filteredSubscribe(
        ProjectSubscriptions.ProjectVersionsPreviewGenerated,
        async (payload, args, ctx) => {
          if (payload.projectVersionsPreviewGenerated.projectId !== args.id)
            return false
          await authorizeResolver(
            ctx.userId,
            payload.projectVersionsPreviewGenerated.projectId,
            Roles.Stream.Reviewer,
            ctx.resourceAccessRules
          )
          return true
        }
      )
    }
  }
} as Resolvers<|MERGE_RESOLUTION|>--- conflicted
+++ resolved
@@ -50,11 +50,7 @@
 import {
   addCommitCreatedActivityFactory,
   addCommitMovedActivity,
-<<<<<<< HEAD
-  addCommitUpdatedActivity
-=======
   addCommitUpdatedActivityFactory
->>>>>>> 9bafc388
 } from '@/modules/activitystream/services/commitActivity'
 import { getObjectFactory } from '@/modules/core/repositories/objects'
 import { saveActivityFactory } from '@/modules/activitystream/repositories'
@@ -86,14 +82,10 @@
   getCommitBranch: getCommitBranchFactory({ db }),
   switchCommitBranch: switchCommitBranchFactory({ db }),
   updateCommit: updateCommitFactory({ db }),
-<<<<<<< HEAD
-  addCommitUpdatedActivity,
-=======
   addCommitUpdatedActivity: addCommitUpdatedActivityFactory({
     saveActivity: saveActivityFactory({ db }),
     publish
   }),
->>>>>>> 9bafc388
   markCommitStreamUpdated,
   markCommitBranchUpdated: markCommitBranchUpdatedFactory({ db })
 })
