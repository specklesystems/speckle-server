import { CommitNotFoundError } from '@/modules/core/errors/commit'
import {
  CommitSubscriptions,
  filteredSubscribe
} from '@/modules/shared/utils/subscriptions'
import { authorizeResolver } from '@/modules/shared'
import { Knex } from 'knex'

import {
  getPaginatedBranchCommitsFactory,
  legacyGetPaginatedStreamCommitsFactory
} from '@/modules/core/services/commit/retrieval'
import {
  markCommitReceivedAndNotifyFactory,
  deleteCommitAndNotifyFactory,
  createCommitByBranchIdFactory,
  createCommitByBranchNameFactory,
  updateCommitAndNotifyFactory
} from '@/modules/core/services/commit/management'
import { throwIfRateLimitedFactory } from '@/modules/core/utils/ratelimiter'
import {
  batchDeleteCommitsFactory,
  batchMoveCommitsFactory
} from '@/modules/core/services/commit/batchCommitActions'
import {
  StreamInvalidAccessError,
  StreamNotFoundError
} from '@/modules/core/errors/stream'
import {
  throwIfResourceAccessNotAllowed,
  toProjectIdWhitelist
} from '@/modules/core/helpers/token'
import { BadRequestError } from '@/modules/shared/errors'
import {
  getCommitFactory,
  deleteCommitFactory,
  createCommitFactory,
  insertStreamCommitsFactory,
  insertBranchCommitsFactory,
  getCommitBranchFactory,
  switchCommitBranchFactory,
  updateCommitFactory,
  getSpecificBranchCommitsFactory,
  getPaginatedBranchCommitsItemsFactory,
  getBranchCommitsTotalCountFactory,
  getCommitsFactory,
  moveCommitsToBranchFactory,
  legacyGetPaginatedUserCommitsPage,
  legacyGetPaginatedUserCommitsTotalCount,
  legacyGetPaginatedStreamCommitsPageFactory,
  getStreamCommitCountFactory,
  deleteCommitsFactory
} from '@/modules/core/repositories/commits'
import { db } from '@/db/knex'
import {
  getStreamFactory,
  getStreamsFactory,
  getCommitStreamFactory,
  markCommitStreamUpdatedFactory
} from '@/modules/core/repositories/streams'
import {
  markCommitBranchUpdatedFactory,
  getBranchByIdFactory,
  getStreamBranchByNameFactory,
  createBranchFactory
} from '@/modules/core/repositories/branches'
import { getObjectFactory } from '@/modules/core/repositories/objects'
import { validateStreamAccessFactory } from '@/modules/core/services/streams/access'
import { Resolvers } from '@/modules/core/graph/generated/graphql'
import { CommitGraphQLReturn } from '@/modules/core/helpers/graphTypes'
import {
  getProjectDbClient,
  getRegisteredDbClients
} from '@/modules/multiregion/utils/dbSelector'
import { LegacyUserCommit } from '@/modules/core/domain/commits/types'
import coreModule from '@/modules/core'
import { getEventBus } from '@/modules/shared/services/eventBus'
import { isRateLimiterEnabled } from '@/modules/shared/helpers/envHelper'
import { TokenResourceIdentifierType } from '@/modules/core/domain/tokens/types'
import { throwIfAuthNotOk } from '@/modules/shared/helpers/errorHelper'
import { withOperationLogging } from '@/observability/domain/businessLogging'
import { isNonNullable, MaybeNullOrUndefined, Roles } from '@speckle/shared'
import { getProjectLimitDateFactory } from '@/modules/gatekeeperCore/utils/limits'

const getStreams = getStreamsFactory({ db })

const validateStreamAccess = validateStreamAccessFactory({ authorizeResolver })

const getAuthorId = (commit: CommitGraphQLReturn) => {
  if ('author' in commit) return commit.author
  return commit.authorId
}

const getUserCommitsFactory =
  ({ db }: { db: Knex }) =>
  async (
    publicOnly: boolean,
    userId: string,
    args: { limit: number; cursor?: MaybeNullOrUndefined<string> },
    streamIdWhitelist?: string[]
  ) => {
    const getCommitsTotalCountByUserId = legacyGetPaginatedUserCommitsTotalCount({ db })
    const totalCount = await getCommitsTotalCountByUserId({
      userId,
      publicOnly,
      streamIdWhitelist
    })
    if (args.limit && args.limit > 100)
      throw new BadRequestError(
        'Cannot return more than 100 items, please use pagination.'
      )
    const getCommitsByUserId = legacyGetPaginatedUserCommitsPage({ db })
    const { commits: items, cursor } = await getCommitsByUserId({
      userId,
      limit: args.limit,
      cursor: args.cursor,
      publicOnly,
      streamIdWhitelist
    })

    return { items, cursor, totalCount }
  }

<<<<<<< HEAD
export default {
=======
const throwIfRateLimited = throwIfRateLimitedFactory({
  rateLimiterEnabled: isRateLimiterEnabled()
})

export = {
>>>>>>> 9998ed25
  Query: {},
  Commit: {
    async stream(parent, _args, ctx) {
      const { id: commitId } = parent

      const projectDB = await getProjectDbClient({ projectId: parent.streamId })
      const stream = await ctx.loaders
        .forRegion({ db: projectDB })
        .commits.getCommitStream.load(commitId)
      if (!stream) {
        throw new StreamInvalidAccessError('Commit stream not found')
      }

      await validateStreamAccess(
        ctx.userId,
        stream.id,
        Roles.Stream.Reviewer,
        ctx.resourceAccessRules
      )
      return stream
    },
    async streamId(parent, _args, ctx) {
      const { id: commitId } = parent
      const projectDB = await getProjectDbClient({ projectId: parent.streamId })
      const stream = await ctx.loaders
        .forRegion({ db: projectDB })
        .commits.getCommitStream.load(commitId)
      return stream?.id || null
    },
    async streamName(parent, _args, ctx) {
      const { id: commitId } = parent
      const projectDB = await getProjectDbClient({ projectId: parent.streamId })
      const stream = await ctx.loaders
        .forRegion({ db: projectDB })
        .commits.getCommitStream.load(commitId)
      return stream?.name || null
    },
    /**
     * The DB schema actually has the value under 'author', but some queries (not all)
     * remap it to 'authorId'
     */
    async authorId(parent) {
      return getAuthorId(parent)
    },
    async authorName(parent, _args, ctx) {
      if ('authorName' in parent) return parent.authorName

      const finalAuthorId = getAuthorId(parent)
      if (!finalAuthorId) return null
      const authorEntity = await ctx.loaders.users.getUser.load(finalAuthorId)
      return authorEntity?.name || null
    },
    async authorAvatar(parent, _args, ctx) {
      if ('authorAvatar' in parent) return parent.authorAvatar

      const finalAuthorId = getAuthorId(parent)
      if (!finalAuthorId) return null

      const authorEntity = await ctx.loaders.users.getUser.load(finalAuthorId)
      return authorEntity?.avatar || null
    },
    async branchName(parent, _args, ctx) {
      const { id } = parent
      const projectDB = await getProjectDbClient({ projectId: parent.streamId })
      return (
        (
          await ctx.loaders
            .forRegion({ db: projectDB })
            .commits.getCommitBranch.load(id)
        )?.name || null
      )
    },
    async branch(parent, _args, ctx) {
      const { id } = parent
      const projectDB = await getProjectDbClient({ projectId: parent.streamId })
      return await ctx.loaders
        .forRegion({ db: projectDB })
        .commits.getCommitBranch.load(id)
    }
  },
  Stream: {
    async commits(parent, args, ctx) {
      const projectDB = await getProjectDbClient({ projectId: parent.id })

      const limitsDate = await getProjectLimitDateFactory({ ctx })({
        limitType: 'versionsHistory',
        project: parent
      })

      const getCommitsByStreamId = legacyGetPaginatedStreamCommitsPageFactory({
        db: projectDB,
        limitsDate
      })
      const getPaginatedStreamCommits = legacyGetPaginatedStreamCommitsFactory({
        legacyGetPaginatedStreamCommitsPage: getCommitsByStreamId,
        getStreamCommitCount: getStreamCommitCountFactory({ db: projectDB })
      })
      return await getPaginatedStreamCommits(parent.id, args)
    },

    async commit(parent, args, ctx) {
      const projectDB = await getProjectDbClient({ projectId: parent.id })
      if (!args.id) {
        const getCommitsByStreamId = legacyGetPaginatedStreamCommitsPageFactory({
          db: projectDB
        })
        const { commits } = await getCommitsByStreamId({
          streamId: parent.id,
          limit: 1
        })
        if (commits.length !== 0) return commits[0]
        throw new CommitNotFoundError(
          'Cannot retrieve commit (there are no commits in this stream).'
        )
      }
      const c = await ctx.loaders
        .forRegion({ db: projectDB })
        .streams.getStreamCommit.forStream(parent.id)
        .load(args.id)
      return c
    }
  },
  LimitedUser: {
    async commits(parent, args, ctx) {
      // this function is not optimized but it is deprecated
      // DUI 2 only uses the totalCount
      const { cursor } = args
      let result: {
        items: LegacyUserCommit[]
        totalCount: number
        cursor?: string | null
      } = {
        cursor,
        items: [],
        totalCount: 0
      }
      const regionClients = await getRegisteredDbClients()
      for (const client of [db, ...regionClients]) {
        const getUserCommits = getUserCommitsFactory({ db: client })
        const { items, totalCount, cursor } = await getUserCommits(
          true,
          parent.id,
          args,
          toProjectIdWhitelist(ctx.resourceAccessRules)
        )

        result = {
          items: [...result.items, ...items],
          totalCount: result.totalCount + totalCount,
          cursor: cursor ?? result.cursor // this is a bad approximation but this is not used and will be deprecated soon
        }
      }
      return result
    }
  },
  User: {
    async commits(parent, args, context) {
      // this function is not optimized but it is deprecated
      // DUI 2 only uses the totalCount
      const { cursor } = args
      let result: {
        items: LegacyUserCommit[]
        totalCount: number
        cursor?: string | null
      } = {
        cursor,
        items: [],
        totalCount: 0
      }
      const regionClients = await getRegisteredDbClients()
      for (const client of [db, ...regionClients]) {
        const getUserCommits = getUserCommitsFactory({ db: client })
        const { items, totalCount, cursor } = await getUserCommits(
          context.userId !== parent.id,
          parent.id,
          args,
          toProjectIdWhitelist(context.resourceAccessRules)
        )

        result = {
          items: [...result.items, ...items],
          totalCount: result.totalCount + totalCount,
          cursor: cursor ?? result.cursor // this is a bad approximation but this is not used and will be deprecated soon
        }
      }
      return result
    }
  },
  Branch: {
    async commits(parent, args, ctx) {
      const projectDB = await getProjectDbClient({ projectId: parent.streamId })

      // If limit=0 & no filter, short-cut full execution and use data loader
      if (args.limit === 0) {
        return {
          totalCount: await ctx.loaders
            .forRegion({ db: projectDB })
            .branches.getCommitCount.load(parent.id),
          items: [],
          cursor: null
        }
      }

      const project = await ctx.loaders.streams.getStream.load(parent.streamId)
      if (!project) {
        throw new StreamNotFoundError('Project not found', {
          info: { streamId: parent.streamId }
        })
      }

      const limitsDate = await getProjectLimitDateFactory({ ctx })({
        limitType: 'versionsHistory',
        project
      })

      const getPaginatedBranchCommits = getPaginatedBranchCommitsFactory({
        getSpecificBranchCommits: getSpecificBranchCommitsFactory({ db: projectDB }),
        getPaginatedBranchCommitsItems: getPaginatedBranchCommitsItemsFactory({
          db: projectDB,
          limitsDate
        }),
        getBranchCommitsTotalCount: getBranchCommitsTotalCountFactory({ db: projectDB })
      })

      return await getPaginatedBranchCommits({
        branchId: parent.id,
        limit: args.limit,
        cursor: args.cursor
      })
    }
  },
  Mutation: {
    async commitCreate(_parent, args, context) {
      await throwIfRateLimited({
        action: 'COMMIT_CREATE',
        source: context.userId!
      })

      const projectId = args.commit.streamId
      const modelName = args.commit.branchName
      const logger = context.log.child({
        projectId,
        streamId: projectId, //legacy
        modelName,
        branchName: modelName //legacy
      })

      throwIfResourceAccessNotAllowed({
        resourceId: args.commit.streamId,
        resourceType: TokenResourceIdentifierType.Project,
        resourceAccessRules: context.resourceAccessRules
      })
      const canCreate = await context.authPolicies.project.version.canCreate({
        userId: context.userId,
        projectId
      })
      throwIfAuthNotOk(canCreate)

      await coreModule.executeHooks('onCreateVersionRequest', {
        projectId
      })

      const projectDb = await getProjectDbClient({ projectId })

      const createCommitByBranchId = createCommitByBranchIdFactory({
        createCommit: createCommitFactory({ db: projectDb }),
        getObject: getObjectFactory({ db: projectDb }),
        getBranchById: getBranchByIdFactory({ db: projectDb }),
        insertStreamCommits: insertStreamCommitsFactory({ db: projectDb }),
        insertBranchCommits: insertBranchCommitsFactory({ db: projectDb }),
        markCommitStreamUpdated: markCommitStreamUpdatedFactory({ db: projectDb }),
        markCommitBranchUpdated: markCommitBranchUpdatedFactory({ db: projectDb }),
        emitEvent: getEventBus().emit
      })

      const createCommitByBranchName = createCommitByBranchNameFactory({
        createCommitByBranchId,
        getStreamBranchByName: getStreamBranchByNameFactory({ db: projectDb }),
        getBranchById: getBranchByIdFactory({ db: projectDb })
      })

      const { id } = await withOperationLogging(
        async () =>
          await createCommitByBranchName({
            ...args.commit,
            parents: args.commit.parents?.filter(isNonNullable),
            authorId: context.userId!
          }),
        {
          logger,
          operationName: 'createCommit',
          operationDescription: `Create a new Commit`
        }
      )

      return id
    },

    async commitUpdate(_parent, args, context) {
      const projectId = args.commit.streamId
      const commitId = args.commit.id
      throwIfResourceAccessNotAllowed({
        resourceId: args.commit.streamId,
        resourceType: TokenResourceIdentifierType.Project,
        resourceAccessRules: context.resourceAccessRules
      })

      const logger = context.log.child({
        projectId,
        streamId: projectId, //legacy
        commitId
      })

      const canUpdate = await context.authPolicies.project.version.canUpdate({
        userId: context.userId,
        projectId: args.commit.streamId,
        versionId: args.commit.id
      })
      throwIfAuthNotOk(canUpdate)

      const projectDb = await getProjectDbClient({ projectId: args.commit.streamId })
      const updateCommitAndNotify = updateCommitAndNotifyFactory({
        getCommit: getCommitFactory({ db: projectDb }),
        getStream: getStreamFactory({ db }),
        getCommitStream: getCommitStreamFactory({ db: projectDb }),
        getStreamBranchByName: getStreamBranchByNameFactory({ db: projectDb }),
        getCommitBranch: getCommitBranchFactory({ db: projectDb }),
        switchCommitBranch: switchCommitBranchFactory({ db: projectDb }),
        updateCommit: updateCommitFactory({ db: projectDb }),
        emitEvent: getEventBus().emit,
        markCommitStreamUpdated: markCommitStreamUpdatedFactory({ db: projectDb }),
        markCommitBranchUpdated: markCommitBranchUpdatedFactory({ db: projectDb })
      })
      await withOperationLogging(
        async () => await updateCommitAndNotify(args.commit, context.userId!),
        {
          logger,
          operationName: 'updateCommit',
          operationDescription: `Update a Commit`
        }
      )
      return true
    },

    async commitReceive(_parent, args, context) {
      const projectId = args.input.streamId
      const versionId = args.input.commitId
      throwIfResourceAccessNotAllowed({
        resourceId: args.input.streamId,
        resourceType: TokenResourceIdentifierType.Project,
        resourceAccessRules: context.resourceAccessRules
      })

      const logger = context.log.child({
        projectId,
        streamId: projectId, //legacy,
        versionId,
        commitId: versionId //legacy
      })

      const canReceive = await context.authPolicies.project.version.canReceive({
        userId: context.userId,
        projectId
      })
      throwIfAuthNotOk(canReceive)

      const projectDb = await getProjectDbClient({ projectId })
      await withOperationLogging(
        async () =>
          await markCommitReceivedAndNotifyFactory({
            getCommit: getCommitFactory({ db: projectDb }),
            emitEvent: getEventBus().emit
          })({
            input: args.input,
            userId: context.userId!
          }),
        {
          logger,
          operationName: 'receiveCommit',
          operationDescription: `Receive a Commit`
        }
      )

      return true
    },

    async commitDelete(_parent, args, context) {
      const projectId = args.commit.streamId
      const versionId = args.commit.id
      throwIfResourceAccessNotAllowed({
        resourceId: projectId,
        resourceType: TokenResourceIdentifierType.Project,
        resourceAccessRules: context.resourceAccessRules
      })

      const logger = context.log.child({
        projectId,
        streamId: projectId, //legacy
        versionId,
        commitId: versionId //legacy
      })

      const canUpdate = await context.authPolicies.project.version.canUpdate({
        userId: context.userId,
        projectId,
        versionId
      })
      throwIfAuthNotOk(canUpdate)

      const projectDb = await getProjectDbClient({ projectId })
      const deleteCommitAndNotify = deleteCommitAndNotifyFactory({
        getCommit: getCommitFactory({ db: projectDb }),
        markCommitStreamUpdated: markCommitStreamUpdatedFactory({ db: projectDb }),
        markCommitBranchUpdated: markCommitBranchUpdatedFactory({ db: projectDb }),
        deleteCommit: deleteCommitFactory({ db: projectDb }),
        emitEvent: getEventBus().emit
      })
      const deleted = await withOperationLogging(
        async () =>
          await deleteCommitAndNotify(args.commit.id, projectId, context.userId!),
        {
          logger,
          operationName: 'deleteCommit',
          operationDescription: 'Delete a Commit'
        }
      )
      return deleted
    },

    // Not used by connectors
    async commitsMove(_, args, ctx) {
      const projectId = args.input.streamId

      throwIfResourceAccessNotAllowed({
        resourceId: args.input.streamId,
        resourceType: TokenResourceIdentifierType.Project,
        resourceAccessRules: ctx.resourceAccessRules
      })

      const logger = ctx.log.child({
        projectId,
        streamId: projectId //legacy
      })

      const canUpdateAll = await Promise.all(
        args.input.commitIds.map(async (versionId) =>
          ctx.authPolicies.project.version.canUpdate({
            userId: ctx.userId,
            projectId: args.input.streamId,
            versionId
          })
        )
      )
      canUpdateAll.forEach((result) => {
        throwIfAuthNotOk(result)
      })

      const projectDb = await getProjectDbClient({ projectId: args.input.streamId })
      const batchMoveCommits = batchMoveCommitsFactory({
        getCommits: getCommitsFactory({ db: projectDb }),
        getStreams,
        getStreamBranchByName: getStreamBranchByNameFactory({ db: projectDb }),
        createBranch: createBranchFactory({ db: projectDb }),
        moveCommitsToBranch: moveCommitsToBranchFactory({ db: projectDb }),
        emitEvent: getEventBus().emit
      })
      await withOperationLogging(
        async () => await batchMoveCommits(args.input, ctx.userId!),
        {
          logger,
          operationName: 'moveCommits',
          operationDescription: 'Move one or more commits'
        }
      )
      return true
    },

    // Not used by connectors
    async commitsDelete(_, args, ctx) {
      const projectId = args.input.streamId
      throwIfResourceAccessNotAllowed({
        resourceId: projectId,
        resourceType: TokenResourceIdentifierType.Project,
        resourceAccessRules: ctx.resourceAccessRules
      })

      const logger = ctx.log.child({
        projectId,
        streamId: projectId //legacy
      })

      const canUpdateAll = await Promise.all(
        args.input.commitIds.map(async (versionId) =>
          ctx.authPolicies.project.version.canUpdate({
            userId: ctx.userId,
            projectId,
            versionId
          })
        )
      )
      canUpdateAll.forEach((result) => {
        throwIfAuthNotOk(result)
      })

      const projectDb = await getProjectDbClient({ projectId })
      const batchDeleteCommits = batchDeleteCommitsFactory({
        getCommits: getCommitsFactory({ db: projectDb }),
        getStreams,
        deleteCommits: deleteCommitsFactory({ db: projectDb }),
        emitEvent: getEventBus().emit
      })
      await withOperationLogging(
        async () => await batchDeleteCommits(args.input, ctx.userId!),
        {
          logger,
          operationName: 'deleteCommits',
          operationDescription: 'Delete one or more commits'
        }
      )
      return true
    }
  },
  Subscription: {
    commitCreated: {
      subscribe: filteredSubscribe(
        CommitSubscriptions.CommitCreated,
        async (payload, variables, context) => {
          throwIfResourceAccessNotAllowed({
            resourceId: payload.streamId,
            resourceType: TokenResourceIdentifierType.Project,
            resourceAccessRules: context.resourceAccessRules
          })
          const canReadProject = await context.authPolicies.project.canRead({
            userId: context.userId,
            projectId: payload.streamId
          })
          throwIfAuthNotOk(canReadProject)

          return payload.streamId === variables.streamId
        }
      )
    },
    commitUpdated: {
      subscribe: filteredSubscribe(
        CommitSubscriptions.CommitUpdated,
        async (payload, variables, context) => {
          throwIfResourceAccessNotAllowed({
            resourceId: payload.streamId,
            resourceType: TokenResourceIdentifierType.Project,
            resourceAccessRules: context.resourceAccessRules
          })
          const canReadProject = await context.authPolicies.project.canRead({
            userId: context.userId,
            projectId: payload.streamId
          })
          throwIfAuthNotOk(canReadProject)

          const streamMatch = payload.streamId === variables.streamId
          if (streamMatch && variables.commitId) {
            return payload.commitId === variables.commitId
          }

          return streamMatch
        }
      )
    },
    commitDeleted: {
      subscribe: filteredSubscribe(
        CommitSubscriptions.CommitDeleted,
        async (payload, variables, context) => {
          throwIfResourceAccessNotAllowed({
            resourceId: payload.streamId,
            resourceType: TokenResourceIdentifierType.Project,
            resourceAccessRules: context.resourceAccessRules
          })
          const canReadProject = await context.authPolicies.project.canRead({
            userId: context.userId,
            projectId: payload.streamId
          })
          throwIfAuthNotOk(canReadProject)

          return payload.streamId === variables.streamId
        }
      )
    }
  }
} as Resolvers<|MERGE_RESOLUTION|>--- conflicted
+++ resolved
@@ -121,15 +121,11 @@
     return { items, cursor, totalCount }
   }
 
-<<<<<<< HEAD
-export default {
-=======
 const throwIfRateLimited = throwIfRateLimitedFactory({
   rateLimiterEnabled: isRateLimiterEnabled()
 })
 
-export = {
->>>>>>> 9998ed25
+export default {
   Query: {},
   Commit: {
     async stream(parent, _args, ctx) {
