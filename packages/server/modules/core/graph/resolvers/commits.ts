import { CommitNotFoundError } from '@/modules/core/errors/commit'
import {
  CommitSubscriptions,
  filteredSubscribe
} from '@/modules/shared/utils/subscriptions'
import { authorizeResolver } from '@/modules/shared'
import { Knex } from 'knex'

import {
  getPaginatedBranchCommitsFactory,
  legacyGetPaginatedStreamCommitsFactory
} from '@/modules/core/services/commit/retrieval'
import {
  markCommitReceivedAndNotifyFactory,
  deleteCommitAndNotifyFactory,
  createCommitByBranchIdFactory,
  createCommitByBranchNameFactory,
  updateCommitAndNotifyFactory
} from '@/modules/core/services/commit/management'
import { throwIfRateLimitedFactory } from '@/modules/core/utils/ratelimiter'
import {
  batchDeleteCommitsFactory,
  batchMoveCommitsFactory
} from '@/modules/core/services/commit/batchCommitActions'
import {
  StreamInvalidAccessError,
  StreamNotFoundError
} from '@/modules/core/errors/stream'
import {
  throwIfResourceAccessNotAllowed,
  toProjectIdWhitelist
} from '@/modules/core/helpers/token'
import { BadRequestError } from '@/modules/shared/errors'
import {
  getCommitFactory,
  deleteCommitFactory,
  createCommitFactory,
  insertStreamCommitsFactory,
  insertBranchCommitsFactory,
  getCommitBranchFactory,
  switchCommitBranchFactory,
  updateCommitFactory,
  getSpecificBranchCommitsFactory,
  getPaginatedBranchCommitsItemsFactory,
  getBranchCommitsTotalCountFactory,
  getCommitsFactory,
  moveCommitsToBranchFactory,
  legacyGetPaginatedUserCommitsPage,
  legacyGetPaginatedUserCommitsTotalCount,
  legacyGetPaginatedStreamCommitsPageFactory,
  getStreamCommitCountFactory,
  deleteCommitsFactory
} from '@/modules/core/repositories/commits'
import { db } from '@/db/knex'
import {
  getStreamFactory,
  getStreamsFactory,
  getCommitStreamFactory,
  markCommitStreamUpdatedFactory
} from '@/modules/core/repositories/streams'
import {
  markCommitBranchUpdatedFactory,
  getBranchByIdFactory,
  getStreamBranchByNameFactory,
  createBranchFactory
} from '@/modules/core/repositories/branches'
import { getObjectFactory } from '@/modules/core/repositories/objects'
import { validateStreamAccessFactory } from '@/modules/core/services/streams/access'
import { Resolvers } from '@/modules/core/graph/generated/graphql'
import { CommitGraphQLReturn } from '@/modules/core/helpers/graphTypes'
import {
  getProjectDbClient,
  getRegisteredDbClients
} from '@/modules/multiregion/utils/dbSelector'
import { LegacyUserCommit } from '@/modules/core/domain/commits/types'
import coreModule from '@/modules/core'
import { getEventBus } from '@/modules/shared/services/eventBus'
<<<<<<< HEAD
import { isRateLimiterEnabled } from '@/modules/shared/helpers/envHelper'
=======
import { TokenResourceIdentifierType } from '@/modules/core/domain/tokens/types'
import { throwIfAuthNotOk } from '@/modules/shared/helpers/errorHelper'
import { getFeatureFlags } from '@/modules/shared/helpers/envHelper'
import { withOperationLogging } from '@/observability/domain/businessLogging'
import {
  Authz,
  getProjectLimitDate,
  isNonNullable,
  MaybeNullOrUndefined,
  Roles
} from '@speckle/shared'

const { FF_FORCE_PERSONAL_PROJECTS_LIMITS_ENABLED } = getFeatureFlags()
const getPersonalProjectLimits = FF_FORCE_PERSONAL_PROJECTS_LIMITS_ENABLED
  ? () => Promise.resolve(Authz.PersonalProjectsLimits)
  : () => Promise.resolve(null)
>>>>>>> dda2df38

const getStreams = getStreamsFactory({ db })

const validateStreamAccess = validateStreamAccessFactory({ authorizeResolver })

const getAuthorId = (commit: CommitGraphQLReturn) => {
  if ('author' in commit) return commit.author
  return commit.authorId
}

const getUserCommitsFactory =
  ({ db }: { db: Knex }) =>
  async (
    publicOnly: boolean,
    userId: string,
    args: { limit: number; cursor?: MaybeNullOrUndefined<string> },
    streamIdWhitelist?: string[]
  ) => {
    const getCommitsTotalCountByUserId = legacyGetPaginatedUserCommitsTotalCount({ db })
    const totalCount = await getCommitsTotalCountByUserId({
      userId,
      publicOnly,
      streamIdWhitelist
    })
    if (args.limit && args.limit > 100)
      throw new BadRequestError(
        'Cannot return more than 100 items, please use pagination.'
      )
    const getCommitsByUserId = legacyGetPaginatedUserCommitsPage({ db })
    const { commits: items, cursor } = await getCommitsByUserId({
      userId,
      limit: args.limit,
      cursor: args.cursor,
      publicOnly,
      streamIdWhitelist
    })

    return { items, cursor, totalCount }
  }

const throwIfRateLimited = throwIfRateLimitedFactory({
  rateLimiterEnabled: isRateLimiterEnabled()
})

export = {
  Query: {},
  Commit: {
    async stream(parent, _args, ctx) {
      const { id: commitId } = parent

      const projectDB = await getProjectDbClient({ projectId: parent.streamId })
      const stream = await ctx.loaders
        .forRegion({ db: projectDB })
        .commits.getCommitStream.load(commitId)
      if (!stream) {
        throw new StreamInvalidAccessError('Commit stream not found')
      }

      await validateStreamAccess(
        ctx.userId,
        stream.id,
        Roles.Stream.Reviewer,
        ctx.resourceAccessRules
      )
      return stream
    },
    async streamId(parent, _args, ctx) {
      const { id: commitId } = parent
      const projectDB = await getProjectDbClient({ projectId: parent.streamId })
      const stream = await ctx.loaders
        .forRegion({ db: projectDB })
        .commits.getCommitStream.load(commitId)
      return stream?.id || null
    },
    async streamName(parent, _args, ctx) {
      const { id: commitId } = parent
      const projectDB = await getProjectDbClient({ projectId: parent.streamId })
      const stream = await ctx.loaders
        .forRegion({ db: projectDB })
        .commits.getCommitStream.load(commitId)
      return stream?.name || null
    },
    /**
     * The DB schema actually has the value under 'author', but some queries (not all)
     * remap it to 'authorId'
     */
    async authorId(parent) {
      return getAuthorId(parent)
    },
    async authorName(parent, _args, ctx) {
      if ('authorName' in parent) return parent.authorName

      const finalAuthorId = getAuthorId(parent)
      if (!finalAuthorId) return null
      const authorEntity = await ctx.loaders.users.getUser.load(finalAuthorId)
      return authorEntity?.name || null
    },
    async authorAvatar(parent, _args, ctx) {
      if ('authorAvatar' in parent) return parent.authorAvatar

      const finalAuthorId = getAuthorId(parent)
      if (!finalAuthorId) return null

      const authorEntity = await ctx.loaders.users.getUser.load(finalAuthorId)
      return authorEntity?.avatar || null
    },
    async branchName(parent, _args, ctx) {
      const { id } = parent
      const projectDB = await getProjectDbClient({ projectId: parent.streamId })
      return (
        (
          await ctx.loaders
            .forRegion({ db: projectDB })
            .commits.getCommitBranch.load(id)
        )?.name || null
      )
    },
    async branch(parent, _args, ctx) {
      const { id } = parent
      const projectDB = await getProjectDbClient({ projectId: parent.streamId })
      return await ctx.loaders
        .forRegion({ db: projectDB })
        .commits.getCommitBranch.load(id)
    }
  },
  Stream: {
    async commits(parent, args, ctx) {
      const projectDB = await getProjectDbClient({ projectId: parent.id })

      const limitsDate = await getProjectLimitDate({
        getWorkspaceLimits: ctx.authLoaders.getWorkspaceLimits,
        getPersonalProjectLimits
      })({ limitType: 'versionsHistory', project: parent })

      const getCommitsByStreamId = legacyGetPaginatedStreamCommitsPageFactory({
        db: projectDB,
        limitsDate
      })
      const getPaginatedStreamCommits = legacyGetPaginatedStreamCommitsFactory({
        legacyGetPaginatedStreamCommitsPage: getCommitsByStreamId,
        getStreamCommitCount: getStreamCommitCountFactory({ db: projectDB })
      })
      return await getPaginatedStreamCommits(parent.id, args)
    },

    async commit(parent, args, ctx) {
      const projectDB = await getProjectDbClient({ projectId: parent.id })
      if (!args.id) {
        const getCommitsByStreamId = legacyGetPaginatedStreamCommitsPageFactory({
          db: projectDB
        })
        const { commits } = await getCommitsByStreamId({
          streamId: parent.id,
          limit: 1
        })
        if (commits.length !== 0) return commits[0]
        throw new CommitNotFoundError(
          'Cannot retrieve commit (there are no commits in this stream).'
        )
      }
      const c = await ctx.loaders
        .forRegion({ db: projectDB })
        .streams.getStreamCommit.forStream(parent.id)
        .load(args.id)
      return c
    }
  },
  LimitedUser: {
    async commits(parent, args, ctx) {
      // this function is not optimized but it is deprecated
      // DUI 2 only uses the totalCount
      const { cursor } = args
      let result: {
        items: LegacyUserCommit[]
        totalCount: number
        cursor?: string | null
      } = {
        cursor,
        items: [],
        totalCount: 0
      }
      const regionClients = await getRegisteredDbClients()
      for (const client of [db, ...regionClients]) {
        const getUserCommits = getUserCommitsFactory({ db: client })
        const { items, totalCount, cursor } = await getUserCommits(
          true,
          parent.id,
          args,
          toProjectIdWhitelist(ctx.resourceAccessRules)
        )

        result = {
          items: [...result.items, ...items],
          totalCount: result.totalCount + totalCount,
          cursor: cursor ?? result.cursor // this is a bad approximation but this is not used and will be deprecated soon
        }
      }
      return result
    }
  },
  User: {
    async commits(parent, args, context) {
      // this function is not optimized but it is deprecated
      // DUI 2 only uses the totalCount
      const { cursor } = args
      let result: {
        items: LegacyUserCommit[]
        totalCount: number
        cursor?: string | null
      } = {
        cursor,
        items: [],
        totalCount: 0
      }
      const regionClients = await getRegisteredDbClients()
      for (const client of [db, ...regionClients]) {
        const getUserCommits = getUserCommitsFactory({ db: client })
        const { items, totalCount, cursor } = await getUserCommits(
          context.userId !== parent.id,
          parent.id,
          args,
          toProjectIdWhitelist(context.resourceAccessRules)
        )

        result = {
          items: [...result.items, ...items],
          totalCount: result.totalCount + totalCount,
          cursor: cursor ?? result.cursor // this is a bad approximation but this is not used and will be deprecated soon
        }
      }
      return result
    }
  },
  Branch: {
    async commits(parent, args, ctx) {
      const projectDB = await getProjectDbClient({ projectId: parent.streamId })

      // If limit=0 & no filter, short-cut full execution and use data loader
      if (args.limit === 0) {
        return {
          totalCount: await ctx.loaders
            .forRegion({ db: projectDB })
            .branches.getCommitCount.load(parent.id),
          items: [],
          cursor: null
        }
      }

      const project = await ctx.loaders.streams.getStream.load(parent.streamId)
      if (!project) {
        throw new StreamNotFoundError('Project not found', {
          info: { streamId: parent.streamId }
        })
      }

      const limitsDate = await getProjectLimitDate({
        getWorkspaceLimits: ctx.authLoaders.getWorkspaceLimits,
        getPersonalProjectLimits
      })({ limitType: 'versionsHistory', project })

      const getPaginatedBranchCommits = getPaginatedBranchCommitsFactory({
        getSpecificBranchCommits: getSpecificBranchCommitsFactory({ db: projectDB }),
        getPaginatedBranchCommitsItems: getPaginatedBranchCommitsItemsFactory({
          db: projectDB,
          limitsDate
        }),
        getBranchCommitsTotalCount: getBranchCommitsTotalCountFactory({ db: projectDB })
      })

      return await getPaginatedBranchCommits({
        branchId: parent.id,
        limit: args.limit,
        cursor: args.cursor
      })
    }
  },
  Mutation: {
    async commitCreate(_parent, args, context) {
<<<<<<< HEAD
      await coreModule.executeHooks('onCreateVersionRequest', {
        projectId: args.commit.streamId
      })

      const projectDb = await getProjectDbClient({ projectId: args.commit.streamId })
      await authorizeResolver(
        context.userId,
        args.commit.streamId,
        Roles.Stream.Contributor,
        context.resourceAccessRules
      )

      await throwIfRateLimited({
        action: 'COMMIT_CREATE',
        source: context.userId!
      })
=======
      const rateLimitResult = await getRateLimitResult('COMMIT_CREATE', context.userId!)
      if (isRateLimitBreached(rateLimitResult)) {
        throw new RateLimitError(rateLimitResult)
      }
>>>>>>> dda2df38

      const projectId = args.commit.streamId
      const modelName = args.commit.branchName
      const logger = context.log.child({
        projectId,
        streamId: projectId, //legacy
        modelName,
        branchName: modelName //legacy
      })

      throwIfResourceAccessNotAllowed({
        resourceId: args.commit.streamId,
        resourceType: TokenResourceIdentifierType.Project,
        resourceAccessRules: context.resourceAccessRules
      })
      const canCreate = await context.authPolicies.project.version.canCreate({
        userId: context.userId,
        projectId
      })
      throwIfAuthNotOk(canCreate)

      await coreModule.executeHooks('onCreateVersionRequest', {
        projectId
      })

      const projectDb = await getProjectDbClient({ projectId })

      const createCommitByBranchId = createCommitByBranchIdFactory({
        createCommit: createCommitFactory({ db: projectDb }),
        getObject: getObjectFactory({ db: projectDb }),
        getBranchById: getBranchByIdFactory({ db: projectDb }),
        insertStreamCommits: insertStreamCommitsFactory({ db: projectDb }),
        insertBranchCommits: insertBranchCommitsFactory({ db: projectDb }),
        markCommitStreamUpdated: markCommitStreamUpdatedFactory({ db: projectDb }),
        markCommitBranchUpdated: markCommitBranchUpdatedFactory({ db: projectDb }),
        emitEvent: getEventBus().emit
      })

      const createCommitByBranchName = createCommitByBranchNameFactory({
        createCommitByBranchId,
        getStreamBranchByName: getStreamBranchByNameFactory({ db: projectDb }),
        getBranchById: getBranchByIdFactory({ db: projectDb })
      })

      const { id } = await withOperationLogging(
        async () =>
          await createCommitByBranchName({
            ...args.commit,
            parents: args.commit.parents?.filter(isNonNullable),
            authorId: context.userId!
          }),
        {
          logger,
          operationName: 'createCommit',
          operationDescription: `Create a new Commit`
        }
      )

      return id
    },

    async commitUpdate(_parent, args, context) {
      const projectId = args.commit.streamId
      const commitId = args.commit.id
      throwIfResourceAccessNotAllowed({
        resourceId: args.commit.streamId,
        resourceType: TokenResourceIdentifierType.Project,
        resourceAccessRules: context.resourceAccessRules
      })

      const logger = context.log.child({
        projectId,
        streamId: projectId, //legacy
        commitId
      })

      const canUpdate = await context.authPolicies.project.version.canUpdate({
        userId: context.userId,
        projectId: args.commit.streamId,
        versionId: args.commit.id
      })
      throwIfAuthNotOk(canUpdate)

      const projectDb = await getProjectDbClient({ projectId: args.commit.streamId })
      const updateCommitAndNotify = updateCommitAndNotifyFactory({
        getCommit: getCommitFactory({ db: projectDb }),
        getStream: getStreamFactory({ db }),
        getCommitStream: getCommitStreamFactory({ db: projectDb }),
        getStreamBranchByName: getStreamBranchByNameFactory({ db: projectDb }),
        getCommitBranch: getCommitBranchFactory({ db: projectDb }),
        switchCommitBranch: switchCommitBranchFactory({ db: projectDb }),
        updateCommit: updateCommitFactory({ db: projectDb }),
        emitEvent: getEventBus().emit,
        markCommitStreamUpdated: markCommitStreamUpdatedFactory({ db: projectDb }),
        markCommitBranchUpdated: markCommitBranchUpdatedFactory({ db: projectDb })
      })
      await withOperationLogging(
        async () => await updateCommitAndNotify(args.commit, context.userId!),
        {
          logger,
          operationName: 'updateCommit',
          operationDescription: `Update a Commit`
        }
      )
      return true
    },

    async commitReceive(_parent, args, context) {
      const projectId = args.input.streamId
      const versionId = args.input.commitId
      throwIfResourceAccessNotAllowed({
        resourceId: args.input.streamId,
        resourceType: TokenResourceIdentifierType.Project,
        resourceAccessRules: context.resourceAccessRules
      })

      const logger = context.log.child({
        projectId,
        streamId: projectId, //legacy,
        versionId,
        commitId: versionId //legacy
      })

      const canReceive = await context.authPolicies.project.version.canReceive({
        userId: context.userId,
        projectId
      })
      throwIfAuthNotOk(canReceive)

      const projectDb = await getProjectDbClient({ projectId })
      await withOperationLogging(
        async () =>
          await markCommitReceivedAndNotifyFactory({
            getCommit: getCommitFactory({ db: projectDb }),
            emitEvent: getEventBus().emit
          })({
            input: args.input,
            userId: context.userId!
          }),
        {
          logger,
          operationName: 'receiveCommit',
          operationDescription: `Receive a Commit`
        }
      )

      return true
    },

    async commitDelete(_parent, args, context) {
      const projectId = args.commit.streamId
      const versionId = args.commit.id
      throwIfResourceAccessNotAllowed({
        resourceId: projectId,
        resourceType: TokenResourceIdentifierType.Project,
        resourceAccessRules: context.resourceAccessRules
      })

      const logger = context.log.child({
        projectId,
        streamId: projectId, //legacy
        versionId,
        commitId: versionId //legacy
      })

      const canUpdate = await context.authPolicies.project.version.canUpdate({
        userId: context.userId,
        projectId,
        versionId
      })
      throwIfAuthNotOk(canUpdate)

      const projectDb = await getProjectDbClient({ projectId })
      const deleteCommitAndNotify = deleteCommitAndNotifyFactory({
        getCommit: getCommitFactory({ db: projectDb }),
        markCommitStreamUpdated: markCommitStreamUpdatedFactory({ db: projectDb }),
        markCommitBranchUpdated: markCommitBranchUpdatedFactory({ db: projectDb }),
        deleteCommit: deleteCommitFactory({ db: projectDb }),
        emitEvent: getEventBus().emit
      })
      const deleted = await withOperationLogging(
        async () =>
          await deleteCommitAndNotify(args.commit.id, projectId, context.userId!),
        {
          logger,
          operationName: 'deleteCommit',
          operationDescription: 'Delete a Commit'
        }
      )
      return deleted
    },

    // Not used by connectors
    async commitsMove(_, args, ctx) {
      const projectId = args.input.streamId

      throwIfResourceAccessNotAllowed({
        resourceId: args.input.streamId,
        resourceType: TokenResourceIdentifierType.Project,
        resourceAccessRules: ctx.resourceAccessRules
      })

      const logger = ctx.log.child({
        projectId,
        streamId: projectId //legacy
      })

      const canUpdateAll = await Promise.all(
        args.input.commitIds.map(async (versionId) =>
          ctx.authPolicies.project.version.canUpdate({
            userId: ctx.userId,
            projectId: args.input.streamId,
            versionId
          })
        )
      )
      canUpdateAll.forEach((result) => {
        throwIfAuthNotOk(result)
      })

      const projectDb = await getProjectDbClient({ projectId: args.input.streamId })
      const batchMoveCommits = batchMoveCommitsFactory({
        getCommits: getCommitsFactory({ db: projectDb }),
        getStreams,
        getStreamBranchByName: getStreamBranchByNameFactory({ db: projectDb }),
        createBranch: createBranchFactory({ db: projectDb }),
        moveCommitsToBranch: moveCommitsToBranchFactory({ db: projectDb }),
        emitEvent: getEventBus().emit
      })
      await withOperationLogging(
        async () => await batchMoveCommits(args.input, ctx.userId!),
        {
          logger,
          operationName: 'moveCommits',
          operationDescription: 'Move one or more commits'
        }
      )
      return true
    },

    // Not used by connectors
    async commitsDelete(_, args, ctx) {
      const projectId = args.input.streamId
      throwIfResourceAccessNotAllowed({
        resourceId: projectId,
        resourceType: TokenResourceIdentifierType.Project,
        resourceAccessRules: ctx.resourceAccessRules
      })

      const logger = ctx.log.child({
        projectId,
        streamId: projectId //legacy
      })

      const canUpdateAll = await Promise.all(
        args.input.commitIds.map(async (versionId) =>
          ctx.authPolicies.project.version.canUpdate({
            userId: ctx.userId,
            projectId,
            versionId
          })
        )
      )
      canUpdateAll.forEach((result) => {
        throwIfAuthNotOk(result)
      })

      const projectDb = await getProjectDbClient({ projectId })
      const batchDeleteCommits = batchDeleteCommitsFactory({
        getCommits: getCommitsFactory({ db: projectDb }),
        getStreams,
        deleteCommits: deleteCommitsFactory({ db: projectDb }),
        emitEvent: getEventBus().emit
      })
      await withOperationLogging(
        async () => await batchDeleteCommits(args.input, ctx.userId!),
        {
          logger,
          operationName: 'deleteCommits',
          operationDescription: 'Delete one or more commits'
        }
      )
      return true
    }
  },
  Subscription: {
    commitCreated: {
      subscribe: filteredSubscribe(
        CommitSubscriptions.CommitCreated,
        async (payload, variables, context) => {
          throwIfResourceAccessNotAllowed({
            resourceId: payload.streamId,
            resourceType: TokenResourceIdentifierType.Project,
            resourceAccessRules: context.resourceAccessRules
          })
          const canReadProject = await context.authPolicies.project.canRead({
            userId: context.userId,
            projectId: payload.streamId
          })
          throwIfAuthNotOk(canReadProject)

          return payload.streamId === variables.streamId
        }
      )
    },
    commitUpdated: {
      subscribe: filteredSubscribe(
        CommitSubscriptions.CommitUpdated,
        async (payload, variables, context) => {
          throwIfResourceAccessNotAllowed({
            resourceId: payload.streamId,
            resourceType: TokenResourceIdentifierType.Project,
            resourceAccessRules: context.resourceAccessRules
          })
          const canReadProject = await context.authPolicies.project.canRead({
            userId: context.userId,
            projectId: payload.streamId
          })
          throwIfAuthNotOk(canReadProject)

          const streamMatch = payload.streamId === variables.streamId
          if (streamMatch && variables.commitId) {
            return payload.commitId === variables.commitId
          }

          return streamMatch
        }
      )
    },
    commitDeleted: {
      subscribe: filteredSubscribe(
        CommitSubscriptions.CommitDeleted,
        async (payload, variables, context) => {
          throwIfResourceAccessNotAllowed({
            resourceId: payload.streamId,
            resourceType: TokenResourceIdentifierType.Project,
            resourceAccessRules: context.resourceAccessRules
          })
          const canReadProject = await context.authPolicies.project.canRead({
            userId: context.userId,
            projectId: payload.streamId
          })
          throwIfAuthNotOk(canReadProject)

          return payload.streamId === variables.streamId
        }
      )
    }
  }
} as Resolvers<|MERGE_RESOLUTION|>--- conflicted
+++ resolved
@@ -75,9 +75,7 @@
 import { LegacyUserCommit } from '@/modules/core/domain/commits/types'
 import coreModule from '@/modules/core'
 import { getEventBus } from '@/modules/shared/services/eventBus'
-<<<<<<< HEAD
 import { isRateLimiterEnabled } from '@/modules/shared/helpers/envHelper'
-=======
 import { TokenResourceIdentifierType } from '@/modules/core/domain/tokens/types'
 import { throwIfAuthNotOk } from '@/modules/shared/helpers/errorHelper'
 import { getFeatureFlags } from '@/modules/shared/helpers/envHelper'
@@ -94,7 +92,6 @@
 const getPersonalProjectLimits = FF_FORCE_PERSONAL_PROJECTS_LIMITS_ENABLED
   ? () => Promise.resolve(Authz.PersonalProjectsLimits)
   : () => Promise.resolve(null)
->>>>>>> dda2df38
 
 const getStreams = getStreamsFactory({ db })
 
@@ -373,29 +370,10 @@
   },
   Mutation: {
     async commitCreate(_parent, args, context) {
-<<<<<<< HEAD
-      await coreModule.executeHooks('onCreateVersionRequest', {
-        projectId: args.commit.streamId
-      })
-
-      const projectDb = await getProjectDbClient({ projectId: args.commit.streamId })
-      await authorizeResolver(
-        context.userId,
-        args.commit.streamId,
-        Roles.Stream.Contributor,
-        context.resourceAccessRules
-      )
-
       await throwIfRateLimited({
         action: 'COMMIT_CREATE',
         source: context.userId!
       })
-=======
-      const rateLimitResult = await getRateLimitResult('COMMIT_CREATE', context.userId!)
-      if (isRateLimitBreached(rateLimitResult)) {
-        throw new RateLimitError(rateLimitResult)
-      }
->>>>>>> dda2df38
 
       const projectId = args.commit.streamId
       const modelName = args.commit.branchName
