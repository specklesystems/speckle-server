import { db } from '@/db/knex'
import {
  getBatchedStreamCommentsFactory,
  getCommentLinksFactory,
  insertCommentLinksFactory,
  insertCommentsFactory
} from '@/modules/comments/repositories/comments'
import { RateLimitError } from '@/modules/core/errors/ratelimit'
import { StreamNotFoundError } from '@/modules/core/errors/stream'
import {
  ProjectVisibility,
  Resolvers,
  TokenResourceIdentifierType
} from '@/modules/core/graph/generated/graphql'
import { Roles, Scopes, StreamRoles } from '@/modules/core/helpers/mainConstants'
import { isResourceAllowed, toProjectIdWhitelist } from '@/modules/core/helpers/token'
import {
  createBranchFactory,
  getBatchedStreamBranchesFactory,
  insertBranchesFactory
} from '@/modules/core/repositories/branches'
import {
  getBatchedBranchCommitsFactory,
  getBatchedStreamCommitsFactory,
  insertBranchCommitsFactory,
  insertCommitsFactory,
  insertStreamCommitsFactory
} from '@/modules/core/repositories/commits'
import { storeModelFactory } from '@/modules/core/repositories/models'
import {
  deleteProjectFactory,
  getProjectFactory,
  storeProjectFactory,
  storeProjectRoleFactory
} from '@/modules/core/repositories/projects'
import { getServerInfoFactory } from '@/modules/core/repositories/server'
import {
  getStreamFactory,
  createStreamFactory,
  deleteStreamFactory,
  updateStreamFactory,
  revokeStreamPermissionsFactory,
  grantStreamPermissionsFactory,
  getOnboardingBaseStreamFactory,
  getUserStreamsPageFactory,
  getUserStreamsCountFactory
} from '@/modules/core/repositories/streams'
import { getUserFactory, getUsersFactory } from '@/modules/core/repositories/users'
import { createNewProjectFactory } from '@/modules/core/services/projects'
import {
  getRateLimitResult,
  isRateLimitBreached
} from '@/modules/core/services/ratelimiter'
import {
  addOrUpdateStreamCollaboratorFactory,
  isStreamCollaboratorFactory,
  removeStreamCollaboratorFactory,
  validateStreamAccessFactory
} from '@/modules/core/services/streams/access'
import { cloneStreamFactory } from '@/modules/core/services/streams/clone'
import {
  createStreamReturnRecordFactory,
  deleteStreamAndNotifyFactory,
  updateStreamAndNotifyFactory,
  updateStreamRoleAndNotifyFactory
} from '@/modules/core/services/streams/management'
import { createOnboardingStreamFactory } from '@/modules/core/services/streams/onboarding'
import { getOnboardingBaseProjectFactory } from '@/modules/cross-server-sync/services/onboardingProject'
import {
  getDb,
  getProjectDbClient,
  getValidDefaultProjectRegionKey
} from '@/modules/multiregion/utils/dbSelector'
import {
  deleteAllResourceInvitesFactory,
  findUserByTargetFactory,
  insertInviteAndDeleteOldFactory
} from '@/modules/serverinvites/repositories/serverInvites'
import { buildCoreInviteEmailContentsFactory } from '@/modules/serverinvites/services/coreEmailContents'
import { collectAndValidateCoreTargetsFactory } from '@/modules/serverinvites/services/coreResourceCollection'
import { createAndSendInviteFactory } from '@/modules/serverinvites/services/creation'
import { inviteUsersToProjectFactory } from '@/modules/serverinvites/services/projectInviteManagement'
import { authorizeResolver, validateScopes } from '@/modules/shared'
import { getEventBus } from '@/modules/shared/services/eventBus'
import {
  filteredSubscribe,
  ProjectSubscriptions,
  UserSubscriptions
} from '@/modules/shared/utils/subscriptions'
import { has } from 'lodash'
import { throwUncoveredError } from '@speckle/shared'
import { ForbiddenError, UnauthorizedError } from '@/modules/shared/errors'
import { Authz } from '@speckle/shared'

const getServerInfo = getServerInfoFactory({ db })
const getUsers = getUsersFactory({ db })
const getUser = getUserFactory({ db })
const getStream = getStreamFactory({ db })
const createStreamReturnRecord = createStreamReturnRecordFactory({
  inviteUsersToProject: inviteUsersToProjectFactory({
    createAndSendInvite: createAndSendInviteFactory({
      findUserByTarget: findUserByTargetFactory({ db }),
      insertInviteAndDeleteOld: insertInviteAndDeleteOldFactory({ db }),
      collectAndValidateResourceTargets: collectAndValidateCoreTargetsFactory({
        getStream
      }),
      buildInviteEmailContents: buildCoreInviteEmailContentsFactory({
        getStream
      }),
      emitEvent: ({ eventName, payload }) =>
        getEventBus().emit({
          eventName,
          payload
        }),
      getUser,
      getServerInfo
    }),
    getUsers
  }),
  createStream: createStreamFactory({ db }),
  createBranch: createBranchFactory({ db }),
  emitEvent: getEventBus().emit
})
const validateStreamAccess = validateStreamAccessFactory({ authorizeResolver })
const isStreamCollaborator = isStreamCollaboratorFactory({
  getStream
})
const removeStreamCollaborator = removeStreamCollaboratorFactory({
  validateStreamAccess,
  isStreamCollaborator,
  revokeStreamPermissions: revokeStreamPermissionsFactory({ db }),
  emitEvent: getEventBus().emit
})
const updateStreamRoleAndNotify = updateStreamRoleAndNotifyFactory({
  isStreamCollaborator,
  addOrUpdateStreamCollaborator: addOrUpdateStreamCollaboratorFactory({
    validateStreamAccess,
    getUser,
    grantStreamPermissions: grantStreamPermissionsFactory({ db }),
    emitEvent: getEventBus().emit
  }),
  removeStreamCollaborator
})

const updateStream = updateStreamFactory({ db })
const cloneStream = cloneStreamFactory({
  getStream: getStreamFactory({ db }),
  getUser,
  newProjectDb: db,
  sourceProjectDb: db,
  createStream: createStreamFactory({ db }),
  insertCommits: insertCommitsFactory({ db }),
  getBatchedStreamCommits: getBatchedStreamCommitsFactory({ db }),
  insertStreamCommits: insertStreamCommitsFactory({ db }),
  getBatchedStreamBranches: getBatchedStreamBranchesFactory({ db }),
  insertBranches: insertBranchesFactory({ db }),
  getBatchedBranchCommits: getBatchedBranchCommitsFactory({ db }),
  insertBranchCommits: insertBranchCommitsFactory({ db }),
  getBatchedStreamComments: getBatchedStreamCommentsFactory({ db }),
  insertComments: insertCommentsFactory({ db }),
  getCommentLinks: getCommentLinksFactory({ db }),
  insertCommentLinks: insertCommentLinksFactory({ db }),
  emitEvent: getEventBus().emit
})

// We want to read & write from main DB - this isn't occuring in a multi region workspace ctx
const createOnboardingStream = createOnboardingStreamFactory({
  getOnboardingBaseProject: getOnboardingBaseProjectFactory({
    getOnboardingBaseStream: getOnboardingBaseStreamFactory({ db })
  }),
  cloneStream,
  createStreamReturnRecord,
  getUser,
  updateStream
})
const getUserStreams = getUserStreamsPageFactory({ db })
const getUserStreamsCount = getUserStreamsCountFactory({ db })

export = {
  Query: {
    async project(_parent, args, context) {
      const canRead = await context.authPolicies.project.canRead({
        projectId: args.id,
        userId: context.userId
      })

<<<<<<< HEAD
      if (!canRead.authorized) {
        switch (canRead.error.code) {
=======
      if (!canQuery.isOk) {
        switch (canQuery.error.code) {
>>>>>>> 5348c32c
          case Authz.ProjectNotFoundError.code:
            throw new StreamNotFoundError()
          case Authz.ProjectNoAccessError.code:
          case Authz.WorkspaceNoAccessError.code:
          case Authz.WorkspaceSsoSessionInvalidError.code:
            throw new ForbiddenError(canRead.error.message)
          default:
            throwUncoveredError(canRead.error)
        }
      }

      const project = await getStream({ streamId: args.id })

      // TODO: Should scopes & token resource access rules be checked in authz policy?
      if (!project?.isPublic && !project?.isDiscoverable) {
        await validateScopes(context.scopes, Scopes.Streams.Read)
      }

      return project
    }
  },
  Mutation: {
    projectMutations: () => ({})
  },
  ProjectMutations: {
    async batchDelete(_parent, args, ctx) {
      const results = await Promise.all(
        args.ids.map(async (id) => {
          const projectDb = await getProjectDbClient({ projectId: id })
          const deleteStreamAndNotify = deleteStreamAndNotifyFactory({
            deleteStream: deleteStreamFactory({
              db: projectDb
            }),
            emitEvent: getEventBus().emit,
            deleteAllResourceInvites: deleteAllResourceInvitesFactory({ db }),
            getStream: getStreamFactory({ db: projectDb })
          })
          return deleteStreamAndNotify(id, ctx.userId!)
        })
      )
      return results.every((res) => res === true)
    },
    async delete(_parent, { id: projectId }, { userId, resourceAccessRules }) {
      await authorizeResolver(
        userId,
        projectId,
        Roles.Stream.Owner,
        resourceAccessRules
      )
      const projectDb = await getProjectDbClient({ projectId })
      const deleteStreamAndNotify = deleteStreamAndNotifyFactory({
        deleteStream: deleteStreamFactory({
          db: projectDb
        }),
        emitEvent: getEventBus().emit,
        deleteAllResourceInvites: deleteAllResourceInvitesFactory({ db }),
        getStream: getStreamFactory({ db: projectDb })
      })
      return await deleteStreamAndNotify(projectId, userId!)
    },
    async createForOnboarding(_parent, _args, { userId, resourceAccessRules, log }) {
      return await createOnboardingStream({
        targetUserId: userId!,
        targetUserResourceAccessRules: resourceAccessRules,
        logger: log
      })
    },
    async update(_parent, { update }, { userId, resourceAccessRules }) {
      await authorizeResolver(
        userId,
        update.id,
        Roles.Stream.Owner,
        resourceAccessRules
      )
      const projectDB = await getProjectDbClient({ projectId: update.id })
      const updateStreamAndNotify = updateStreamAndNotifyFactory({
        getStream: getStreamFactory({ db: projectDB }),
        updateStream: updateStreamFactory({ db: projectDB }),
        emitEvent: getEventBus().emit
      })
      return await updateStreamAndNotify(update, userId!)
    },
    // This one is only used outside of a workspace, so the project is always created in the main db
    async create(_parent, args, context) {
      const rateLimitResult = await getRateLimitResult('STREAM_CREATE', context.userId!)
      if (isRateLimitBreached(rateLimitResult)) {
        throw new RateLimitError(rateLimitResult)
      }

      const canCreate = await context.authPolicies.project.canCreate({
        userId: context.userId
      })

      if (!canCreate.authorized) {
        switch (canCreate.error.code) {
          case Authz.UnauthenticatedError.code:
            throw new UnauthorizedError(canCreate.error.message)
          case Authz.ServerNoAccessError.code:
          case Authz.ProjectWorkspaceRequiredError.code:
            throw new ForbiddenError(canCreate.error.message)
          default:
            throwUncoveredError(canCreate.error)
        }
      }

      const regionKey = await getValidDefaultProjectRegionKey()
      const projectDb = await getDb({ regionKey })

      const createNewProject = createNewProjectFactory({
        storeProject: storeProjectFactory({ db: projectDb }),
        getProject: getProjectFactory({ db }),
        deleteProject: deleteProjectFactory({ db: projectDb }),
        storeModel: storeModelFactory({ db: projectDb }),
        // THIS MUST GO TO THE MAIN DB
        storeProjectRole: storeProjectRoleFactory({ db }),
        emitEvent: getEventBus().emit
      })

      const project = await createNewProject({
        ...(args.input || {}),
        ownerId: context.userId!,
        regionKey
      })

      return project
    },
    async updateRole(_parent, args, ctx) {
      await authorizeResolver(
        ctx.userId,
        args.input.projectId,
        Roles.Stream.Owner,
        ctx.resourceAccessRules
      )
      return await updateStreamRoleAndNotify(
        args.input,
        ctx.userId!,
        ctx.resourceAccessRules
      )
    },
    async leave(_parent, args, context) {
      const { id } = args
      const { userId } = context
      await removeStreamCollaborator(id, userId!, userId!, context.resourceAccessRules)
      return true
    },
    invites: () => ({})
  },
  User: {
    async projects(_parent, args, ctx) {
      // If limit=0 & no filter, short-cut full execution and use data loader
      if (!args.filter && args.limit === 0) {
        return {
          totalCount: await ctx.loaders.users.getOwnStreamCount.load(ctx.userId!),
          items: [],
          cursor: null
        }
      }

      const [totalCount, visibleCount, { cursor, streams }] = await Promise.all([
        getUserStreamsCount({
          userId: ctx.userId!,
          forOtherUser: false,
          searchQuery: args.filter?.search || undefined,
          withRoles: (args.filter?.onlyWithRoles || []) as StreamRoles[],
          streamIdWhitelist: toProjectIdWhitelist(ctx.resourceAccessRules),
          workspaceId: args.filter?.workspaceId
        }),
        getUserStreamsCount({
          userId: ctx.userId!,
          forOtherUser: false,
          searchQuery: args.filter?.search || undefined,
          withRoles: (args.filter?.onlyWithRoles || []) as StreamRoles[],
          streamIdWhitelist: toProjectIdWhitelist(ctx.resourceAccessRules),
          onlyWithActiveSsoSession: true,
          workspaceId: args.filter?.workspaceId
        }),
        getUserStreams({
          userId: ctx.userId!,
          limit: args.limit,
          cursor: args.cursor || undefined,
          searchQuery: args.filter?.search || undefined,
          forOtherUser: false,
          withRoles: (args.filter?.onlyWithRoles || []) as StreamRoles[],
          streamIdWhitelist: toProjectIdWhitelist(ctx.resourceAccessRules),
          onlyWithActiveSsoSession: true,
          workspaceId: args.filter?.workspaceId
        })
      ])

      return {
        totalCount,
        numberOfHidden: totalCount - visibleCount,
        cursor,
        items: streams
      }
    }
  },
  Project: {
    async role(parent, _args, ctx) {
      // If role already resolved, return that
      if (has(parent, 'role')) return parent.role

      return await ctx.loaders.streams.getRole.load(parent.id)
    },
    async team(parent, _args, ctx) {
      const users = await ctx.loaders.streams.getCollaborators.load(parent.id)
      return users.map((u) => ({
        user: u,
        role: u.streamRole,
        id: u.id
      }))
    },
    async sourceApps(parent, _args, ctx) {
      const projectDB = await getProjectDbClient({ projectId: parent.id })
      return (
        ctx.loaders
          .forRegion({ db: projectDB })
          .streams.getSourceApps.load(parent.id) || []
      )
    },

    async visibility(parent) {
      const { isPublic } = parent

      // Ignore discoverability for now
      return isPublic ? ProjectVisibility.Unlisted : ProjectVisibility.Private
    }
  },
  PendingStreamCollaborator: {
    async projectId(parent) {
      return parent.streamId
    },
    async projectName(parent, _args, ctx) {
      const { streamId } = parent
      const stream = await ctx.loaders.streams.getStream.load(streamId)
      return stream?.name || ''
    }
  },
  Subscription: {
    userProjectsUpdated: {
      subscribe: filteredSubscribe(
        UserSubscriptions.UserProjectsUpdated,
        (payload, _args, ctx) => {
          const hasResourceAccess = isResourceAllowed({
            resourceId: payload.userProjectsUpdated.id,
            resourceType: TokenResourceIdentifierType.Project,
            resourceAccessRules: ctx.resourceAccessRules
          })
          if (!hasResourceAccess) {
            return false
          }

          return payload.ownerId === ctx.userId
        }
      )
    },
    projectUpdated: {
      subscribe: filteredSubscribe(
        ProjectSubscriptions.ProjectUpdated,
        async (payload, args, ctx) => {
          if (args.id !== payload.projectUpdated.id) return false
          await authorizeResolver(
            ctx.userId,
            payload.projectUpdated.id,
            Roles.Stream.Reviewer,
            ctx.resourceAccessRules
          )
          return true
        }
      )
    }
  }
} as Resolvers<|MERGE_RESOLUTION|>--- conflicted
+++ resolved
@@ -184,13 +184,8 @@
         userId: context.userId
       })
 
-<<<<<<< HEAD
-      if (!canRead.authorized) {
+      if (!canRead.isOk) {
         switch (canRead.error.code) {
-=======
-      if (!canQuery.isOk) {
-        switch (canQuery.error.code) {
->>>>>>> 5348c32c
           case Authz.ProjectNotFoundError.code:
             throw new StreamNotFoundError()
           case Authz.ProjectNoAccessError.code:
@@ -284,7 +279,7 @@
         userId: context.userId
       })
 
-      if (!canCreate.authorized) {
+      if (!canCreate.isOk) {
         switch (canCreate.error.code) {
           case Authz.UnauthenticatedError.code:
             throw new UnauthorizedError(canCreate.error.message)
