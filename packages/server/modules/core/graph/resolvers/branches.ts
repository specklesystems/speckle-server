--- conflicted
+++ resolved
@@ -32,32 +32,17 @@
 import { saveActivityFactory } from '@/modules/activitystream/repositories'
 import { filteredSubscribe, publish } from '@/modules/shared/utils/subscriptions'
 import { getProjectDbClient } from '@/modules/multiregion/dbSelector'
-<<<<<<< HEAD
-=======
-
-const getUser = legacyGetUserFactory({ db })
->>>>>>> 8c21f1e8
 
 export = {
   Query: {},
   Stream: {
     async branches(parent, args) {
-<<<<<<< HEAD
-      const projectDb = await getProjectDbClient({ projectId: parent.id })
-
-      const getPaginatedStreamBranches = getPaginatedStreamBranchesFactory({
-        getPaginatedStreamBranchesPage: getPaginatedStreamBranchesPageFactory({
-          db: projectDb
-        }),
-        getStreamBranchCount: getStreamBranchCountFactory({ db: projectDb })
-=======
       const projectDB = await getProjectDbClient({ projectId: parent.id })
       const getPaginatedStreamBranches = getPaginatedStreamBranchesFactory({
         getPaginatedStreamBranchesPage: getPaginatedStreamBranchesPageFactory({
           db: projectDB
         }),
         getStreamBranchCount: getStreamBranchCountFactory({ db: projectDB })
->>>>>>> 8c21f1e8
       })
       return await getPaginatedStreamBranches(parent.id, args)
     },
@@ -69,22 +54,12 @@
       // When getting a branch by name, if not found, we try to do a 'hail mary' attempt
       // and get it by id as well (this would be coming from a FE2 url).
 
-<<<<<<< HEAD
-      const projectDb = await getProjectDbClient({ projectId: parent.id })
-
-      const getStreamBranchByName = getStreamBranchByNameFactory({ db: projectDb })
-      const branchByName = await getStreamBranchByName(parent.id, args.name)
-      if (branchByName) return branchByName
-
-      const getBranchById = getBranchByIdFactory({ db: projectDb })
-=======
       const projectDB = await getProjectDbClient({ projectId: parent.id })
       const getStreamBranchByName = getStreamBranchByNameFactory({ db: projectDB })
       const branchByName = await getStreamBranchByName(parent.id, args.name)
       if (branchByName) return branchByName
 
       const getBranchById = getBranchByIdFactory({ db: projectDB })
->>>>>>> 8c21f1e8
       const branchByIdRes = await getBranchById(args.name)
       if (!branchByIdRes) return null
 
@@ -109,27 +84,16 @@
         context.resourceAccessRules
       )
 
-<<<<<<< HEAD
-      const projectDb = await getProjectDbClient({ projectId: args.branch.streamId })
-      const createBranchAndNotify = createBranchAndNotifyFactory({
-        getStreamBranchByName: getStreamBranchByNameFactory({ db: projectDb }),
-        createBranch: createBranchFactory({ db: projectDb }),
-=======
       const projectDB = await getProjectDbClient({ projectId: args.branch.streamId })
       const getStreamBranchByName = getStreamBranchByNameFactory({ db: projectDB })
       const createBranchAndNotify = createBranchAndNotifyFactory({
         getStreamBranchByName,
         createBranch: createBranchFactory({ db: projectDB }),
->>>>>>> 8c21f1e8
         addBranchCreatedActivity: addBranchCreatedActivityFactory({
           saveActivity: saveActivityFactory({ db }),
           publish
         })
       })
-<<<<<<< HEAD
-
-=======
->>>>>>> 8c21f1e8
       const { id } = await createBranchAndNotify(args.branch, context.userId!)
 
       return id
@@ -143,28 +107,16 @@
         context.resourceAccessRules
       )
 
-<<<<<<< HEAD
-      const projectDb = await getProjectDbClient({ projectId: args.branch.streamId })
-
-      const updateBranchAndNotify = updateBranchAndNotifyFactory({
-        getBranchById: getBranchByIdFactory({ db: projectDb }),
-        updateBranch: updateBranchFactory({ db: projectDb }),
-=======
       const projectDB = await getProjectDbClient({ projectId: args.branch.streamId })
       const getBranchById = getBranchByIdFactory({ db: projectDB })
       const updateBranchAndNotify = updateBranchAndNotifyFactory({
         getBranchById,
         updateBranch: updateBranchFactory({ db: projectDB }),
->>>>>>> 8c21f1e8
         addBranchUpdatedActivity: addBranchUpdatedActivityFactory({
           saveActivity: saveActivityFactory({ db }),
           publish
         })
       })
-<<<<<<< HEAD
-
-=======
->>>>>>> 8c21f1e8
       const newBranch = await updateBranchAndNotify(args.branch, context.userId!)
       return !!newBranch
     },
@@ -177,15 +129,6 @@
         context.resourceAccessRules
       )
 
-<<<<<<< HEAD
-      const projectDb = await getProjectDbClient({ projectId: args.branch.streamId })
-
-      const deleteBranchAndNotify = deleteBranchAndNotifyFactory({
-        getStream: getStreamFactory({ db: projectDb }),
-        getBranchById: getBranchByIdFactory({ db: projectDb }),
-        modelsEventsEmitter: ModelsEmitter.emit,
-        markBranchStreamUpdated: markBranchStreamUpdatedFactory({ db: projectDb }),
-=======
       const projectDB = await getProjectDbClient({ projectId: args.branch.streamId })
       const markBranchStreamUpdated = markBranchStreamUpdatedFactory({ db: projectDB })
       const getStream = getStreamFactory({ db: projectDB })
@@ -194,19 +137,12 @@
         getBranchById: getBranchByIdFactory({ db: projectDB }),
         modelsEventsEmitter: ModelsEmitter.emit,
         markBranchStreamUpdated,
->>>>>>> 8c21f1e8
         addBranchDeletedActivity: addBranchDeletedActivityFactory({
           saveActivity: saveActivityFactory({ db }),
           publish
         }),
-<<<<<<< HEAD
-        deleteBranchById: deleteBranchByIdFactory({ db: projectDb })
-      })
-
-=======
         deleteBranchById: deleteBranchByIdFactory({ db: projectDB })
       })
->>>>>>> 8c21f1e8
       const deleted = await deleteBranchAndNotify(args.branch, context.userId!)
       return deleted
     }
