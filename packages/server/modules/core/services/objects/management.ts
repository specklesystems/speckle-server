--- conflicted
+++ resolved
@@ -181,13 +181,8 @@
         {
           batchIndex: index + 1,
           totalCountOfBatches: batches.length,
-<<<<<<< HEAD
-          countStoredObjects: objsToInsert.length,
-          elapsedTimeMs: t1 - t0
-=======
           elapsedTimeMs: t1 - t0,
           countStoredObjects: objsToInsert.length
->>>>>>> 0a284dd7
         },
         'Batch {batchIndex}/{totalCountOfBatches}: Stored {countStoredObjects} objects in {elapsedTimeMs}ms.'
       )
