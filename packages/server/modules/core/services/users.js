--- conflicted
+++ resolved
@@ -7,12 +7,6 @@
   Users: UsersSchema
 } = require('@/modules/core/dbSchema')
 
-<<<<<<< HEAD
-const { saveActivity } = require('@/modules/activitystream/services')
-const { ActionTypes } = require('@/modules/activitystream/services/types')
-
-=======
->>>>>>> ecb9f825
 const Users = () => UsersSchema.knex()
 const Acl = () => ServerAclSchema.knex()
 
@@ -82,25 +76,9 @@
 
     const userRole = (await countAdminUsers()) === 0 ? 'server:admin' : 'server:user'
 
-<<<<<<< HEAD
-    await Acl().insert({ userId: res[0].id, role: userRole })
-
-    const loggedUser = { ...user }
-    delete loggedUser.passwordDigest
-    await saveActivity({
-      streamId: null,
-      resourceType: 'user',
-      resourceId: user.id,
-      actionType: ActionTypes.User.Create,
-      userId: user.id,
-      info: { user: loggedUser },
-      message: 'User created'
-    })
-=======
     await Acl().insert({ userId: newId, role: userRole })
 
     await UsersEmitter.emit(UsersEvents.Created, { user: newUser })
->>>>>>> ecb9f825
 
     return newUser.id
   },
