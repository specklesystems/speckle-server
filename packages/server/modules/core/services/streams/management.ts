import { MaybeNullOrUndefined, Roles, wait } from '@speckle/shared'
import {
  addStreamCreatedActivityFactory,
  addStreamDeletedActivityFactory,
  addStreamUpdatedActivity
} from '@/modules/activitystream/services/streamActivity'
import {
  ProjectCreateInput,
  ProjectUpdateInput,
  ProjectUpdateRoleInput,
  StreamCreateInput,
  StreamRevokePermissionInput,
  StreamUpdateInput,
  StreamUpdatePermissionInput
} from '@/modules/core/graph/generated/graphql'
import { StreamRecord } from '@/modules/core/helpers/types'
import {
<<<<<<< HEAD
  deleteStream,
  getStreamCollaboratorsFactory,
  getStreamFactory,
  updateStream
} from '@/modules/core/repositories/streams'
import {
=======
>>>>>>> b428250a
  StreamInvalidAccessError,
  StreamUpdateError
} from '@/modules/core/errors/stream'
import { isProjectCreateInput } from '@/modules/core/helpers/stream'
import { has } from 'lodash'
import {
  addOrUpdateStreamCollaborator,
  isStreamCollaborator,
  removeStreamCollaborator
} from '@/modules/core/services/streams/streamAccessService'
import {
  ContextResourceAccessRules,
  isNewResourceAllowed
} from '@/modules/core/helpers/token'
import {
  TokenResourceIdentifier,
  TokenResourceIdentifierType
} from '@/modules/core/domain/tokens/types'
import {
  ProjectEvents,
  ProjectsEventsEmitter
} from '@/modules/core/events/projectsEmitter'
import { inviteUsersToProjectFactory } from '@/modules/serverinvites/services/projectInviteManagement'
import { ProjectInviteResourceType } from '@/modules/serverinvites/domain/constants'
import {
  CreateStream,
  DeleteStream,
  DeleteStreamRecords,
  GetStream,
  LegacyCreateStream,
  LegacyUpdateStream,
  StoreStream,
  UpdateStream,
  UpdateStreamRecord
} from '@/modules/core/domain/streams/operations'
import { StoreBranch } from '@/modules/core/domain/branches/operations'
<<<<<<< HEAD
import { saveActivityFactory } from '@/modules/activitystream/repositories'
import { publish } from '@/modules/shared/utils/subscriptions'
=======
import { AuthorizeResolver } from '@/modules/shared/domain/operations'
import { DeleteAllResourceInvites } from '@/modules/serverinvites/domain/operations'
>>>>>>> b428250a

export const createStreamReturnRecordFactory =
  (deps: {
    createStream: StoreStream
    createBranch: StoreBranch
    inviteUsersToProject: ReturnType<typeof inviteUsersToProjectFactory>
    addStreamCreatedActivity: ReturnType<typeof addStreamCreatedActivityFactory>
    projectsEventsEmitter: ProjectsEventsEmitter
  }): CreateStream =>
  async (
    params: (StreamCreateInput | ProjectCreateInput) & {
      ownerId: string
      ownerResourceAccessRules?: MaybeNullOrUndefined<TokenResourceIdentifier[]>
    },
    options?: Partial<{ createActivity: boolean }>
  ): Promise<StreamRecord> => {
    const { ownerId, ownerResourceAccessRules } = params
    const { createActivity = true } = options || {}

    const canCreateStream = isNewResourceAllowed({
      resourceType: TokenResourceIdentifierType.Project,
      resourceAccessRules: ownerResourceAccessRules
    })
    if (!canCreateStream) {
      throw new StreamInvalidAccessError(
        'You do not have the permissions to create a new stream'
      )
    }

    const stream = await deps.createStream(params, { ownerId })
    const streamId = stream.id

    // Create a default main branch
    await deps.createBranch({
      name: 'main',
      description: 'default branch',
      streamId,
      authorId: ownerId
    })

    // Invite contributors?
    if (!isProjectCreateInput(params) && params.withContributors?.length) {
      // TODO: should be injected in the resolver
      await deps.inviteUsersToProject(
        ownerId,
        streamId,
        params.withContributors,
        ownerResourceAccessRules
      )
    }

    // Save activity
    if (createActivity) {
      await deps.addStreamCreatedActivity({
        streamId,
        input: params,
        stream,
        creatorId: ownerId
      })
    }

    await deps.projectsEventsEmitter(ProjectEvents.Created, {
      project: stream,
      ownerId
    })

    return stream
  }

/**
 * @deprecated Use createStreamReturnRecordFactory()
 */
export const legacyCreateStreamFactory =
  (deps: { createStreamReturnRecord: CreateStream }): LegacyCreateStream =>
  async (params) => {
    const { id } = await deps.createStreamReturnRecord(params, {
      createActivity: false
    })
    return id
  }

/**
 * Delete stream & notify users (emit events & save activity)
 */
export const deleteStreamAndNotifyFactory =
  (deps: {
    deleteStream: DeleteStreamRecords
    authorizeResolver: AuthorizeResolver
    addStreamDeletedActivity: typeof addStreamDeletedActivity
    deleteAllResourceInvites: DeleteAllResourceInvites
  }): DeleteStream =>
  async (
    streamId: string,
    deleterId: string,
    deleterResourceAccessRules: ContextResourceAccessRules,
    options?: {
      skipAccessChecks?: boolean
    }
  ) => {
    const { skipAccessChecks = false } = options || {}

    if (!skipAccessChecks) {
      await deps.authorizeResolver(
        deleterId,
        streamId,
        Roles.Stream.Owner,
        deleterResourceAccessRules
      )
    }

<<<<<<< HEAD
  await addStreamDeletedActivityFactory({
    saveActivity: saveActivityFactory({ db }),
    publish,
    getStreamCollaborators: getStreamCollaboratorsFactory({ db })
  })({ streamId, deleterId })
=======
    await deps.addStreamDeletedActivity({ streamId, deleterId })
>>>>>>> b428250a

    // TODO: this has been around since before my time, we should get rid of it...
    // delay deletion by a bit so we can do auth checks
    await wait(250)

    // Delete after event so we can do authz
    const deleteAllStreamInvites = deps.deleteAllResourceInvites
    await Promise.all([
      deleteAllStreamInvites({
        resourceId: streamId,
        resourceType: ProjectInviteResourceType
      }),
      deps.deleteStream(streamId)
    ])
    return true
  }

/**
 * Update stream metadata & notify users (emit events & save activity)
 */
export const updateStreamAndNotifyFactory =
  (deps: {
    authorizeResolver: AuthorizeResolver
    getStream: GetStream
    updateStream: UpdateStreamRecord
    addStreamUpdatedActivity: typeof addStreamUpdatedActivity
  }): UpdateStream =>
  async (
    update: StreamUpdateInput | ProjectUpdateInput,
    updaterId: string,
    updaterResourceAccessRules: ContextResourceAccessRules
  ) => {
    await deps.authorizeResolver(
      updaterId,
      update.id,
      Roles.Stream.Owner,
      updaterResourceAccessRules
    )

    const oldStream = await deps.getStream({ streamId: update.id, userId: updaterId })
    if (!oldStream) {
      throw new StreamUpdateError('Stream not found', {
        info: { updaterId, streamId: update.id }
      })
    }

    const newStream = await deps.updateStream(update)
    if (!newStream) {
      return oldStream
    }

    await deps.addStreamUpdatedActivity({
      streamId: update.id,
      updaterId,
      oldStream,
      newStream,
      update
    })

    return newStream
  }

/**
 * @deprecated Use updateStreamAndNotifyFactory() or the repo fn directly
 */
export const legacyUpdateStreamFactory =
  (deps: { updateStream: UpdateStreamRecord }): LegacyUpdateStream =>
  async (update) => {
    const updatedStream = await deps.updateStream(update)
    return updatedStream?.id || null
  }

type PermissionUpdateInput =
  | StreamUpdatePermissionInput
  | StreamRevokePermissionInput
  | ProjectUpdateRoleInput

const isProjectUpdateRoleInput = (
  i: PermissionUpdateInput
): i is ProjectUpdateRoleInput => has(i, 'projectId')
const isStreamRevokePermissionInput = (
  i: PermissionUpdateInput
): i is StreamRevokePermissionInput => has(i, 'streamId') && !has(i, 'role')

export async function updateStreamRoleAndNotify(
  update: PermissionUpdateInput,
  updaterId: string,
  updaterResourceAccessRules: MaybeNullOrUndefined<TokenResourceIdentifier[]>
) {
  const smallestStreamRole = Roles.Stream.Reviewer
  const params = {
    streamId: isProjectUpdateRoleInput(update) ? update.projectId : update.streamId,
    userId: update.userId,
    role:
      isStreamRevokePermissionInput(update) || !update.role
        ? null
        : update.role.toLowerCase() || smallestStreamRole
  }

  if (params.role) {
    // Updating role
    if (!(Object.values(Roles.Stream) as string[]).includes(params.role)) {
      throw new StreamUpdateError('Invalid role specified', {
        info: { params }
      })
    }

    // We only allow changing roles, not adding access - for that the user must use stream invites
    const isCollaboratorAlready = await isStreamCollaborator(
      params.userId,
      params.streamId
    )
    if (!isCollaboratorAlready) {
      throw new StreamUpdateError(
        "Cannot grant permissions to users who aren't collaborators already - invite the user to the stream first"
      )
    }

    return await addOrUpdateStreamCollaborator(
      params.streamId,
      params.userId,
      params.role,
      updaterId,
      updaterResourceAccessRules
    )
  } else {
    return await removeStreamCollaborator(
      params.streamId,
      params.userId,
      updaterId,
      updaterResourceAccessRules
    )
  }
}<|MERGE_RESOLUTION|>--- conflicted
+++ resolved
@@ -1,7 +1,6 @@
 import { MaybeNullOrUndefined, Roles, wait } from '@speckle/shared'
 import {
   addStreamCreatedActivityFactory,
-  addStreamDeletedActivityFactory,
   addStreamUpdatedActivity
 } from '@/modules/activitystream/services/streamActivity'
 import {
@@ -15,15 +14,6 @@
 } from '@/modules/core/graph/generated/graphql'
 import { StreamRecord } from '@/modules/core/helpers/types'
 import {
-<<<<<<< HEAD
-  deleteStream,
-  getStreamCollaboratorsFactory,
-  getStreamFactory,
-  updateStream
-} from '@/modules/core/repositories/streams'
-import {
-=======
->>>>>>> b428250a
   StreamInvalidAccessError,
   StreamUpdateError
 } from '@/modules/core/errors/stream'
@@ -60,13 +50,9 @@
   UpdateStreamRecord
 } from '@/modules/core/domain/streams/operations'
 import { StoreBranch } from '@/modules/core/domain/branches/operations'
-<<<<<<< HEAD
-import { saveActivityFactory } from '@/modules/activitystream/repositories'
-import { publish } from '@/modules/shared/utils/subscriptions'
-=======
 import { AuthorizeResolver } from '@/modules/shared/domain/operations'
 import { DeleteAllResourceInvites } from '@/modules/serverinvites/domain/operations'
->>>>>>> b428250a
+import { AddStreamDeletedActivity } from '@/modules/activitystream/domain/operations'
 
 export const createStreamReturnRecordFactory =
   (deps: {
@@ -155,7 +141,7 @@
   (deps: {
     deleteStream: DeleteStreamRecords
     authorizeResolver: AuthorizeResolver
-    addStreamDeletedActivity: typeof addStreamDeletedActivity
+    addStreamDeletedActivity: AddStreamDeletedActivity
     deleteAllResourceInvites: DeleteAllResourceInvites
   }): DeleteStream =>
   async (
@@ -177,15 +163,7 @@
       )
     }
 
-<<<<<<< HEAD
-  await addStreamDeletedActivityFactory({
-    saveActivity: saveActivityFactory({ db }),
-    publish,
-    getStreamCollaborators: getStreamCollaboratorsFactory({ db })
-  })({ streamId, deleterId })
-=======
     await deps.addStreamDeletedActivity({ streamId, deleterId })
->>>>>>> b428250a
 
     // TODO: this has been around since before my time, we should get rid of it...
     // delay deletion by a bit so we can do auth checks
