--- conflicted
+++ resolved
@@ -190,21 +190,12 @@
       updaterResourceAccessRules
     )
 
-<<<<<<< HEAD
-  const oldStream = await getStream({ streamId: update.id, userId: updaterId })
-  if (!oldStream) {
-    throw new StreamNotFoundError('Stream not found', {
-      info: { updaterId, streamId: update.id }
-    })
-  }
-=======
     const oldStream = await deps.getStream({ streamId: update.id, userId: updaterId })
     if (!oldStream) {
-      throw new StreamUpdateError('Stream not found', {
+      throw new StreamNotFoundError('Stream not found', {
         info: { updaterId, streamId: update.id }
       })
     }
->>>>>>> 78773aae
 
     const newStream = await deps.updateStream(update)
     if (!newStream) {
