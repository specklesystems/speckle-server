--- conflicted
+++ resolved
@@ -84,12 +84,9 @@
     visibility,
     searchQuery,
     streamIdWhitelist,
-<<<<<<< HEAD
+    workspaceIdWhitelist,
     offset,
     publicOnly
-=======
-    workspaceIdWhitelist
->>>>>>> 66eb539a
   }) {
     const query = knex.select().from('streams')
 
