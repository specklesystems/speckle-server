import db from '@/db/knex'
import { ServerInviteGraphQLReturnType } from '@/modules/core/helpers/graphTypes'
import { StreamRecord, UserRecord } from '@/modules/core/helpers/types'
import { listUsers, countUsers } from '@/modules/core/repositories/users'
import { getStreams } from '@/modules/core/services/streams'
import { ServerInviteRecord } from '@/modules/serverinvites/domain/types'
import {
  countServerInvitesFactory,
  queryServerInvitesFactory
} from '@/modules/serverinvites/repositories/serverInvites'
import { BaseError } from '@/modules/shared/errors/base'
import { ServerRoles } from '@speckle/shared'

type HasCursor = {
  cursor: string | null
}

type HasQuery = {
  query: string | null
}

type Collection<T> = HasCursor & {
  items: T[]
  totalCount: number
}

type HasLimit = {
  limit: number
}

type CollectionQueryArgs = HasCursor & HasQuery & HasLimit

type AdminUserListArgs = CollectionQueryArgs & {
  role: ServerRoles | null
}

export class CursorParsingError extends BaseError {
  static defaultMessage = 'Invalid cursor provided'
  static code = 'INVALID_CURSOR_VALUE'
}

export const parseCursorToDate = (cursor: string): Date => {
  const timestamp = Date.parse(Buffer.from(cursor, 'base64').toString('utf-8'))
  if (isNaN(timestamp)) throw new CursorParsingError()
  return new Date(timestamp)
}

export const convertDateToCursor = (date: Date): string =>
  Buffer.from(date.toISOString()).toString('base64')

export const adminUserList = async (
  args: AdminUserListArgs
): Promise<Collection<UserRecord>> => {
  const parsedCursor = args.cursor ? parseCursorToDate(args.cursor) : null
  const [items, totalCount] = await Promise.all([
    listUsers({
      role: args.role,
      cursor: parsedCursor,
      limit: args.limit,
      query: args.query ?? null
    }),
    countUsers(args)
  ])
  const cursor = items.length ? convertDateToCursor(items.slice(-1)[0].createdAt) : null
  return { totalCount, items, cursor }
}

type AdminProjectListArgs = HasCursor & {
  query: string | null
  orderBy: string | null
  visibility: string | null
  limit: number
}

export const adminInviteList = async (
  args: CollectionQueryArgs
): Promise<Collection<ServerInviteGraphQLReturnType>> => {
  const parsedCursor = args.cursor ? parseCursorToDate(args.cursor) : null
  // TODO: injection
  const [totalCount, inviteItems] = await Promise.all([
    countServerInvitesFactory({ db })(args.query),
    queryServerInvitesFactory({ db })(args.query, args.limit, parsedCursor)
  ])
  const items = inviteItems.map((invite: ServerInviteRecord) => {
    return {
      id: invite.id,
      invitedById: invite.inviterId,
      email: invite.target
    }
  })
  const cursor = inviteItems.length
    ? convertDateToCursor(inviteItems.slice(-1)[0].createdAt)
    : null
  return {
    totalCount,
    items,
    cursor
  }
}

export const adminProjectList = async (
  args: AdminProjectListArgs & { streamIdWhitelist?: string[] }
): Promise<Collection<StreamRecord>> => {
  const parsedCursor = args.cursor ? parseCursorToDate(args.cursor) : null
  const { streams, totalCount, cursorDate } = await getStreams({
    ...args,
    searchQuery: args.query,
    cursor: parsedCursor,
    streamIdWhitelist: args.streamIdWhitelist,
<<<<<<< HEAD
    offset: null,
    publicOnly: null
=======
    workspaceIdWhitelist: null
>>>>>>> 66eb539a
  })
  const cursor = cursorDate ? convertDateToCursor(cursorDate) : null
  return {
    cursor,
    items: streams,
    totalCount
  }
}<|MERGE_RESOLUTION|>--- conflicted
+++ resolved
@@ -107,12 +107,9 @@
     searchQuery: args.query,
     cursor: parsedCursor,
     streamIdWhitelist: args.streamIdWhitelist,
-<<<<<<< HEAD
+    workspaceIdWhitelist: null,
     offset: null,
     publicOnly: null
-=======
-    workspaceIdWhitelist: null
->>>>>>> 66eb539a
   })
   const cursor = cursorDate ? convertDateToCursor(cursorDate) : null
   return {
