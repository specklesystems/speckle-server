--- conflicted
+++ resolved
@@ -4,11 +4,7 @@
   CreateProject,
   DeleteProject,
   GetProject,
-<<<<<<< HEAD
-  QueryAllUserProjects,
-=======
   QueryAllProjects,
->>>>>>> a1c370aa
   StoreModel,
   StoreProject,
   StoreProjectRole,
@@ -131,15 +127,6 @@
     }
   }
 
-<<<<<<< HEAD
-export const queryAllUserProjectsFactory = ({
-  getStreams
-}: {
-  getStreams: LegacyGetStreams
-}): QueryAllUserProjects =>
-  async function* queryAllWorkspaceProjects({
-    userId
-=======
 export const queryAllProjectsFactory = ({
   getStreams
 }: {
@@ -148,16 +135,12 @@
   async function* queryAllWorkspaceProjects({
     userId,
     workspaceId
->>>>>>> a1c370aa
   }): AsyncGenerator<StreamWithOptionalRole[], void, unknown> {
     let cursor: Date | null = null
     let iterationCount = 0
 
-<<<<<<< HEAD
-=======
     if (!userId && !workspaceId) throw new ProjectQueryError()
 
->>>>>>> a1c370aa
     do {
       if (iterationCount > 500) throw new ProjectQueryError()
 
@@ -168,11 +151,7 @@
         visibility: null,
         searchQuery: null,
         streamIdWhitelist: null,
-<<<<<<< HEAD
-        workspaceIdWhitelist: null,
-=======
         workspaceIdWhitelist: workspaceId ? [workspaceId] : null,
->>>>>>> a1c370aa
         userId
       })
 
