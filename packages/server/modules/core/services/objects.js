--- conflicted
+++ resolved
@@ -167,12 +167,9 @@
     return ids
   },
 
-<<<<<<< HEAD
-=======
   /**
    * @returns {Promise<string[]>}
    */
->>>>>>> ee3e9af7
   async createObjects({ streamId, objects, logger = servicesLogger }) {
     // TODO: Switch to knex batch inserting functionality
     // see http://knexjs.org/#Utility-BatchInsert
