--- conflicted
+++ resolved
@@ -4,13 +4,6 @@
   TokenResourceAccessRecord,
   TokenValidationResult
 } from '@/modules/core/helpers/types'
-<<<<<<< HEAD
-import { getTokenAppInfo } from '@/modules/core/repositories/tokens'
-import { Optional, ServerRoles } from '@speckle/shared'
-import { TokenResourceIdentifierInput } from '@/modules/core/graph/generated/graphql'
-import { TokenCreateError } from '@/modules/core/errors/user'
-import { UserInputError } from '@/modules/core/errors/userinput'
-=======
 import { Optional, ServerScope } from '@speckle/shared'
 import {
   CreateAndStoreAppToken,
@@ -30,7 +23,7 @@
 } from '@/modules/core/domain/tokens/operations'
 import { GetTokenAppInfo } from '@/modules/auth/domain/operations'
 import { GetUserRole } from '@/modules/core/domain/users/operations'
->>>>>>> 78773aae
+import { TokenCreateError } from '@/modules/core/errors/user'
 
 /*
   Tokens
@@ -47,58 +40,10 @@
   return { tokenId, tokenString, tokenHash, lastChars }
 }
 
-<<<<<<< HEAD
-export async function createToken({
-  userId,
-  name,
-  scopes,
-  lifespan,
-  limitResources
-}: {
-  userId: string
-  name: string
-  scopes: string[]
-  lifespan?: number | bigint
-  /**
-   * Optionally limit the resources that the token can access
-   */
-  limitResources?: TokenResourceIdentifierInput[] | null
-}) {
-  const { tokenId, tokenString, tokenHash, lastChars } = await createBareToken()
-
-  if (scopes.length === 0) throw new TokenCreateError('No scopes provided')
-
-  const token = {
-    id: tokenId,
-    tokenDigest: tokenHash,
-    lastChars,
-    owner: userId,
-    name,
-    lifespan
-  }
-  const tokenScopes = scopes.map((scope) => ({ tokenId, scopeName: scope }))
-  const resourceAccessEntries: Optional<TokenResourceAccessRecord[]> =
-    limitResources?.map((resource) => ({
-      tokenId,
-      resourceId: resource.id,
-      resourceType: resource.type
-    }))
-
-  await ApiTokens.knex().insert(token)
-  await Promise.all([
-    TokenScopes.knex().insert(tokenScopes),
-    ...(resourceAccessEntries?.length
-      ? [TokenResourceAccess.knex().insert(resourceAccessEntries)]
-      : [])
-  ])
-
-  return { id: tokenId, token: tokenId + tokenString }
-=======
 type CreateTokenDeps = {
   storeApiToken: StoreApiToken
   storeTokenScopes: StoreTokenScopes
   storeTokenResourceAccessDefinitions: StoreTokenResourceAccessDefinitions
->>>>>>> 78773aae
 }
 
 export const createTokenFactory =
@@ -106,7 +51,7 @@
   async ({ userId, name, scopes, lifespan, limitResources }) => {
     const { tokenId, tokenString, tokenHash, lastChars } = await createBareToken()
 
-    if (scopes.length === 0) throw new Error('No scopes provided')
+    if (scopes.length === 0) throw new TokenCreateError('No scopes provided')
 
     const token = {
       id: tokenId,
@@ -159,18 +104,6 @@
     deps: CreateTokenDeps & {
       storePersonalApiToken: StorePersonalApiToken
     }
-<<<<<<< HEAD
-  } else return { valid: false }
-}
-
-export async function revokeToken(tokenId: string, userId: string) {
-  tokenId = tokenId.slice(0, 10)
-  const delCount = await ApiTokens.knex().where({ id: tokenId, owner: userId }).del()
-
-  if (delCount === 0) throw new UserInputError('Token revokation failed')
-  return true
-}
-=======
   ): CreateAndStorePersonalAccessToken =>
   async (
     userId: string,
@@ -190,7 +123,6 @@
 
     return token
   }
->>>>>>> 78773aae
 
 export const validateTokenFactory =
   (deps: {
@@ -212,17 +144,11 @@
       return { valid: false }
     }
 
-<<<<<<< HEAD
-  if (delCount === 0) throw new UserInputError('Token revokation failed')
-  return true
-}
-=======
     const timeDiff = Math.abs(Date.now() - new Date(token.createdAt).getTime())
     if (timeDiff > token.lifespan) {
       await deps.revokeUserTokenById(tokenId, token.owner)
       return { valid: false }
     }
->>>>>>> 78773aae
 
     const valid = await bcrypt.compare(tokenContent, token.tokenDigest)
 
