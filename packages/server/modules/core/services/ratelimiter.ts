--- conflicted
+++ resolved
@@ -1,6 +1,10 @@
 import express from 'express'
 import Redis from 'ioredis'
-import { getRedisUrl, getIntFromEnv } from '@/modules/shared/helpers/envHelper'
+import {
+  getRedisUrl,
+  getIntFromEnv,
+  isTestEnv
+} from '@/modules/shared/helpers/envHelper'
 import {
   BurstyRateLimiter,
   RateLimiterAbstract,
@@ -212,22 +216,15 @@
 export const createRateLimiterMiddleware = (
   rateLimiterMapping: RateLimiterMapping = RATE_LIMITERS
 ) => {
-<<<<<<< HEAD
-  if (isTestEnv()) return next()
-
-  const path = req.originalUrl ? req.originalUrl : req.path
-  const action = getActionForPath(path, req.method)
-  const source = getSourceFromRequest(req)
-=======
   return async (
     req: express.Request,
     res: express.Response,
     next: express.NextFunction
   ) => {
+    if (isTestEnv()) return next()
     const path = req.originalUrl ? req.originalUrl : req.path
     const action = getActionForPath(path, req.method)
     const source = getSourceFromRequest(req)
->>>>>>> ee74c3e7
 
     const rateLimitResult = await getRateLimitResult(action, source, rateLimiterMapping)
     if (isRateLimitBreached(rateLimitResult)) {
@@ -235,7 +232,7 @@
     } else {
       try {
         res.setHeader('X-RateLimit-Remaining', rateLimitResult.remainingPoints)
-        return await next()
+        return next()
       } catch (err) {
         if (!(err instanceof RateLimitError)) throw err
         return sendRateLimitResponse(res, err.rateLimitBreached)
