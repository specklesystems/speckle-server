--- conflicted
+++ resolved
@@ -47,13 +47,6 @@
 
 export const MINIMUM_PASSWORD_LENGTH = 8
 
-<<<<<<< HEAD
-export async function updateUserAndNotify(userId: string, update: UserUpdateInput) {
-  const existingUser = await getUser(userId)
-  if (!existingUser) {
-    throw new UserNotFoundError('Attempting to update a non-existant user')
-  }
-=======
 const createPasswordDigest = async (newPassword: string) => {
   return await bcrypt.hash(newPassword, 10)
 }
@@ -67,14 +60,13 @@
   async (userId: string, update: UserUpdateInput) => {
     const existingUser = await deps.getUser(userId)
     if (!existingUser) {
-      throw new UserUpdateError('Attempting to update a non-existant user')
+      throw new UserNotFoundError('Attempting to update a non-existant user')
     }
 
     const filteredUpdate: Partial<UserRecord> = {}
     for (const entry of Object.entries(update)) {
       const key = entry[0] as keyof typeof update
       let val = entry[1]
->>>>>>> 78773aae
 
       if (key === 'avatar') {
         val = sanitizeImageUrl(val)
@@ -121,7 +113,7 @@
     const { newPassword, id: userId } = params
     const user = await deps.getUser(userId, { skipClean: true })
     if (!user) {
-      throw new UserUpdateError('Could not find the user with the specified id')
+      throw new UserNotFoundError('Could not find the user with the specified id')
     }
 
     if (newPassword.length < MINIMUM_PASSWORD_LENGTH) {
@@ -189,24 +181,6 @@
 
     finalUser.email = finalUser.email.toLowerCase()
 
-<<<<<<< HEAD
-export async function changePassword(
-  userId: string,
-  input: { oldPassword: string; newPassword: string }
-) {
-  const { oldPassword, newPassword } = input
-  const user = await getUser(userId, { skipClean: true })
-  if (!user) {
-    throw new UserNotFoundError('Could not find the user with the specified id')
-  }
-
-  const isOldPasswordValid = await validateUserPassword({
-    user,
-    password: oldPassword
-  })
-  if (!isOldPasswordValid) {
-    throw new UserInputError('Old password is incorrect')
-=======
     if (!finalUser.name) throw new UserInputError('User name is required')
 
     if (finalUser.avatar) {
@@ -276,7 +250,6 @@
       email: user.email,
       isNewUser: true
     }
->>>>>>> 78773aae
   }
 
 export const deleteUserFactory =
