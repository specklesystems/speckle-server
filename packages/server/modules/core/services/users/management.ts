import {
  ChangeUserPassword,
  ChangeUserRole,
  CountAdminUsers,
  CreateValidatedUser,
  DeleteUser,
  DeleteUserRecord,
  FindOrCreateValidatedUser,
  GetUser,
  GetUserByEmail,
  IsLastAdminUser,
  StoreUser,
  StoreUserAcl,
  UpdateUser,
  UpdateUserAndNotify,
  UpdateUserServerRole,
  ValidateUserPassword
} from '@/modules/core/domain/users/operations'
import {
  UserCreateError,
  UserUpdateError,
  UserValidationError
} from '@/modules/core/errors/user'
import {
  BlockedEmailDomainError,
  PasswordTooShortError,
  UserInputError
} from '@/modules/core/errors/userinput'
import { UserUpdateInput } from '@/modules/core/graph/generated/graphql'
import type { UserRecord } from '@/modules/core/helpers/userHelper'
import { sanitizeImageUrl } from '@/modules/shared/helpers/sanitization'
import {
  blockedDomains,
  isNullOrUndefined,
  NullableKeysToOptional,
  Roles,
  ServerRoles
} from '@speckle/shared'
import { pick } from 'lodash-es'
import bcrypt from 'bcrypt'
import crs from 'crypto-random-string'
import {
  FindEmail,
  FindPrimaryEmailForUser,
  ValidateAndCreateUserEmail
} from '@/modules/core/domain/userEmails/operations'
import {
  DeleteStreamRecord,
  GetUserDeletableStreams
} from '@/modules/core/domain/streams/operations'
import type { Logger } from '@/observability/logging'
import { DeleteAllUserInvites } from '@/modules/serverinvites/domain/operations'
import { GetServerInfo } from '@/modules/core/domain/server/operations'
import { EventBusEmit } from '@/modules/shared/services/eventBus'
import { UserEvents } from '@/modules/core/domain/users/events'
import { getFeatureFlags } from '@/modules/shared/helpers/envHelper'
import { GetUserWorkspaceSeatsFactory } from '@/modules/workspacesCore/domain/operations'
import { WorkspaceEvents } from '@/modules/workspacesCore/domain/events'
import { ProjectEvents } from '@/modules/core/domain/projects/events'
<<<<<<< HEAD
import { QueryAllUserProjects } from '@/modules/core/domain/projects/operations'
=======
import { QueryAllProjects } from '@/modules/core/domain/projects/operations'
>>>>>>> a1c370aa
import { StreamWithOptionalRole } from '@/modules/core/repositories/streams'

const { FF_NO_PERSONAL_EMAILS_ENABLED } = getFeatureFlags()

export const MINIMUM_PASSWORD_LENGTH = 8

const createPasswordDigest = async (newPassword: string) => {
  return await bcrypt.hash(newPassword, 10)
}

export const updateUserAndNotifyFactory =
  (deps: {
    getUser: GetUser
    updateUser: UpdateUser
    emitEvent: EventBusEmit
  }): UpdateUserAndNotify =>
  async (userId: string, update: UserUpdateInput) => {
    const existingUser = await deps.getUser(userId)
    if (!existingUser) {
      throw new UserUpdateError('Attempting to update a non-existant user')
    }

    const filteredUpdate: Partial<UserRecord> = {}
    for (const entry of Object.entries(update)) {
      const key = entry[0] as keyof typeof update
      let val = entry[1]

      if (key === 'avatar' && val === '') {
        filteredUpdate[key] = null // avatar removal
        continue
      }

      if (key === 'avatar') {
        val = sanitizeImageUrl(val)
      }

      if (!isNullOrUndefined(val)) {
        filteredUpdate[key] = val
      }
    }

    const newUser = await deps.updateUser(userId, filteredUpdate)
    if (!newUser) {
      throw new UserUpdateError("Couldn't update user")
    }

    await deps.emitEvent({
      eventName: UserEvents.Updated,
      payload: {
        oldUser: existingUser,
        update,
        updaterId: userId
      }
    })

    return newUser
  }

export const validateUserPasswordFactory =
  (deps: { getUserByEmail: GetUserByEmail }): ValidateUserPassword =>
  async (params) => {
    const { email, password } = params
    const user = await deps.getUserByEmail(email, { skipClean: true })
    if (!user) return false

    if (!user.passwordDigest) {
      throw new UserValidationError(
        'Could not validate user credentials due to missing metadata'
      )
    }

    return await bcrypt.compare(password, user.passwordDigest)
  }

export const changePasswordFactory =
  (deps: { getUser: GetUser; updateUser: UpdateUser }): ChangeUserPassword =>
  async (params) => {
    const { newPassword, id: userId } = params
    const user = await deps.getUser(userId, { skipClean: true })
    if (!user) {
      throw new UserUpdateError('Could not find the user with the specified id')
    }

    if (newPassword.length < MINIMUM_PASSWORD_LENGTH) {
      throw new PasswordTooShortError(MINIMUM_PASSWORD_LENGTH)
    }

    const passwordDigest = await createPasswordDigest(newPassword)
    await deps.updateUser(
      userId,
      {
        passwordDigest
      },
      { skipClean: true }
    )
  }

export const createUserFactory =
  (deps: {
    getServerInfo: GetServerInfo
    findEmail: FindEmail
    storeUser: StoreUser
    countAdminUsers: CountAdminUsers
    storeUserAcl: StoreUserAcl
    validateAndCreateUserEmail: ValidateAndCreateUserEmail
    emitEvent: EventBusEmit
  }): CreateValidatedUser =>
  async (user, options = undefined) => {
    // ONLY ALLOW SKIPPING WHEN CREATING USERS FOR TESTS, IT'S UNSAFE OTHERWISE
    const {
      skipPropertyValidation = false,
      allowPersonalEmail = !FF_NO_PERSONAL_EMAILS_ENABLED
    } = options || {}

    const signUpCtx = user.signUpContext

    let finalUser: typeof user &
      Omit<NullableKeysToOptional<UserRecord>, 'suuid' | 'createdAt'> = {
      ...user,
      id: crs({ length: 10 }),
      verified: user.verified || false
    }
    delete finalUser.signUpContext

    if (!finalUser.email?.length) throw new UserInputError('E-mail address is required')

    // Temporary experiment: require work emails for all new users
    const isBlockedDomain = blockedDomains.includes(
      finalUser.email.split('@')[1]?.toLowerCase()
    )
    const requireWorkDomain = !user?.signUpContext?.isInvite && !allowPersonalEmail

    if (requireWorkDomain && isBlockedDomain) throw new BlockedEmailDomainError()

    let expectedRole = null
    if (finalUser.role) {
      const isValidRole = Object.values(Roles.Server).includes(finalUser.role)
      const isValidIfGuestModeEnabled =
        finalUser.role !== Roles.Server.Guest ||
        (await deps.getServerInfo()).guestModeEnabled
      expectedRole = isValidRole && isValidIfGuestModeEnabled ? finalUser.role : null
    }
    delete finalUser.role

    finalUser = skipPropertyValidation
      ? finalUser
      : (pick(finalUser, [
          'id',
          'bio',
          'email',
          'password',
          'name',
          'company',
          'verified',
          'avatar'
        ]) as typeof finalUser)

    finalUser.email = finalUser.email.toLowerCase()

    if (!finalUser.name) throw new UserInputError('User name is required')

    if (finalUser.avatar) {
      finalUser.avatar = sanitizeImageUrl(user.avatar)
    }

    if (finalUser.password) {
      if (finalUser.password.length < MINIMUM_PASSWORD_LENGTH)
        throw new PasswordTooShortError(MINIMUM_PASSWORD_LENGTH)
      finalUser.passwordDigest = await bcrypt.hash(finalUser.password, 10)
    }
    delete finalUser.password

    const userEmail = await deps.findEmail({
      email: finalUser.email
    })
    if (userEmail) throw new UserInputError('Email taken. Try logging in?')

    const newUser = await deps.storeUser({ user: finalUser })
    if (!newUser) throw new UserCreateError("Couldn't create user")

    const userRole =
      (await deps.countAdminUsers()) === 0
        ? Roles.Server.Admin
        : expectedRole || Roles.Server.User

    await deps.storeUserAcl({
      acl: {
        userId: finalUser.id,
        role: userRole
      }
    })

    await deps.validateAndCreateUserEmail({
      userEmail: {
        email: finalUser.email,
        userId: finalUser.id,
        verified: finalUser.verified,
        primary: true
      }
    })

    await deps.emitEvent({
      eventName: UserEvents.Created,
      payload: { user: newUser, signUpCtx }
    })

    return newUser.id
  }

export const findOrCreateUserFactory =
  (deps: {
    findPrimaryEmailForUser: FindPrimaryEmailForUser
    createUser: CreateValidatedUser
  }): FindOrCreateValidatedUser =>
  async (params) => {
    const { user } = params

    const userEmail = await deps.findPrimaryEmailForUser({
      email: user.email
    })
    if (userEmail) return { id: userEmail.userId, email: userEmail.email }

    return {
      id: await deps.createUser({
        ...user,
        verified: true, // because we trust the external identity provider, no?
        password: crs({ length: 20 })
      }),
      email: user.email,
      isNewUser: true
    }
  }

export const deleteUserFactory =
  (deps: {
    deleteStream: DeleteStreamRecord
    logger: Logger
    isLastAdminUser: IsLastAdminUser
    getUserDeletableStreams: GetUserDeletableStreams
    deleteAllUserInvites: DeleteAllUserInvites
    getUserWorkspaceSeats: GetUserWorkspaceSeatsFactory
    deleteUserRecord: DeleteUserRecord
<<<<<<< HEAD
    queryAllUserProjects: QueryAllUserProjects
=======
    queryAllProjects: QueryAllProjects
>>>>>>> a1c370aa
    emitEvent: EventBusEmit
  }): DeleteUser =>
  async (id, invokerId) => {
    deps.logger.info('Deleting user ' + id)
    const isLastAdmin = await deps.isLastAdminUser(id)
    if (isLastAdmin) {
      throw new UserInputError('Cannot remove the last admin role from the server')
    }

    const streamIds = await deps.getUserDeletableStreams(id)
    for (const id of streamIds) {
      await deps.deleteStream(id)
    }

    // Delete all invites (they don't have a FK, so we need to do this manually)
    // THIS REALLY SHOULD BE A REACTION TO THE USER DELETED EVENT EMITTED HER
    await deps.deleteAllUserInvites(id)

    const workspaceSeats = await deps.getUserWorkspaceSeats({ userId: id })
    for (const seat of workspaceSeats) {
      await deps.emitEvent({
        eventName: WorkspaceEvents.SeatDeleted,
        payload: {
          updatedByUserId: id,
          previousSeat: seat
        }
      })
    }

    const emitRevokeEventIfUserHasRole = async (project: StreamWithOptionalRole) => {
      if (!project.role) return

      await deps.emitEvent({
        eventName: ProjectEvents.PermissionsRevoked,
        payload: {
          activityUserId: id,
          removedUserId: id,
          role: project.role,
          project
        }
      })
    }

<<<<<<< HEAD
    for await (const projectsPage of deps.queryAllUserProjects({
      userId: id
    })) {
      await Promise.all(projectsPage.map(emitRevokeEventIfUserHasRole))
=======
    for await (const projectsPage of deps.queryAllProjects({
      userId: id
    })) {
      for (const project of projectsPage) {
        await emitRevokeEventIfUserHasRole(project)
      }
>>>>>>> a1c370aa
    }

    const deleted = await deps.deleteUserRecord(id)
    if (deleted) {
      await deps.emitEvent({
        eventName: UserEvents.Deleted,
        payload: { targetUserId: id, invokerUserId: invokerId || id }
      })
    }

    return deleted
  }

export const changeUserRoleFactory =
  (deps: {
    getServerInfo: GetServerInfo
    isLastAdminUser: IsLastAdminUser
    updateUserServerRole: UpdateUserServerRole
  }): ChangeUserRole =>
  async ({ userId, role }) => {
    const guestModeEnabled = (await deps.getServerInfo()).guestModeEnabled
    if (!(Object.values(Roles.Server) as string[]).includes(role))
      throw new UserInputError(`Invalid role specified: ${role}`)

    if (!guestModeEnabled && role === Roles.Server.Guest)
      throw new UserInputError('Guest role is not enabled')

    if (role !== Roles.Server.Admin) {
      const isLastAdmin = await deps.isLastAdminUser(userId)
      if (isLastAdmin) {
        throw new UserInputError('Cannot remove the last admin role from the server')
      }
    }

    await deps.updateUserServerRole({ userId, role: role as ServerRoles })
  }<|MERGE_RESOLUTION|>--- conflicted
+++ resolved
@@ -57,11 +57,7 @@
 import { GetUserWorkspaceSeatsFactory } from '@/modules/workspacesCore/domain/operations'
 import { WorkspaceEvents } from '@/modules/workspacesCore/domain/events'
 import { ProjectEvents } from '@/modules/core/domain/projects/events'
-<<<<<<< HEAD
-import { QueryAllUserProjects } from '@/modules/core/domain/projects/operations'
-=======
 import { QueryAllProjects } from '@/modules/core/domain/projects/operations'
->>>>>>> a1c370aa
 import { StreamWithOptionalRole } from '@/modules/core/repositories/streams'
 
 const { FF_NO_PERSONAL_EMAILS_ENABLED } = getFeatureFlags()
@@ -304,11 +300,7 @@
     deleteAllUserInvites: DeleteAllUserInvites
     getUserWorkspaceSeats: GetUserWorkspaceSeatsFactory
     deleteUserRecord: DeleteUserRecord
-<<<<<<< HEAD
-    queryAllUserProjects: QueryAllUserProjects
-=======
     queryAllProjects: QueryAllProjects
->>>>>>> a1c370aa
     emitEvent: EventBusEmit
   }): DeleteUser =>
   async (id, invokerId) => {
@@ -352,19 +344,12 @@
       })
     }
 
-<<<<<<< HEAD
-    for await (const projectsPage of deps.queryAllUserProjects({
-      userId: id
-    })) {
-      await Promise.all(projectsPage.map(emitRevokeEventIfUserHasRole))
-=======
     for await (const projectsPage of deps.queryAllProjects({
       userId: id
     })) {
       for (const project of projectsPage) {
         await emitRevokeEventIfUserHasRole(project)
       }
->>>>>>> a1c370aa
     }
 
     const deleted = await deps.deleteUserRecord(id)
