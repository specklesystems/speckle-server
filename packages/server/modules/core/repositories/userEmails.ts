--- conflicted
+++ resolved
@@ -12,26 +12,7 @@
 } from '@/modules/core/domain/userEmails/operations'
 import { UserEmail } from '@/modules/core/domain/userEmails/types'
 import { UserEmails } from '@/modules/core/dbSchema'
-<<<<<<< HEAD
-import {
-  UserEmailDeleteError,
-  UserEmailPrimaryAlreadyExistsError
-} from '@/modules/core/errors/userEmails'
-
-const checkPrimaryEmail =
-  ({ db }: { db: Knex }) =>
-  async ({ userId }: { userId: string }) => {
-    const primaryEmail = await db<UserEmail>(UserEmails.name)
-      .where({ primary: true, userId })
-      .first()
-
-    if (primaryEmail) {
-      throw new UserEmailPrimaryAlreadyExistsError()
-    }
-  }
-=======
 import { UserEmailDeleteError } from '@/modules/core/errors/userEmails'
->>>>>>> 12685af2
 
 export const createUserEmailFactory =
   ({ db }: { db: Knex }): CreateUserEmail =>
@@ -56,7 +37,6 @@
 export const updateUserEmailFactory =
   ({ db }: { db: Knex }): UpdateUserEmail =>
   async ({ query, update }) => {
-<<<<<<< HEAD
     const queryWithUserId = query as Pick<UserEmail, 'userId'>
     if (queryWithUserId.userId && update.primary) {
       await checkPrimaryEmail({ db })(queryWithUserId)
@@ -64,9 +44,6 @@
     const [updated] = await db<UserEmail>(UserEmails.name)
       .where(query)
       .update(update, '*')
-=======
-    const q = db<UserEmail>(UserEmails.name).where(query).update(update, '*')
->>>>>>> 12685af2
 
     const [updated] = await q
     return updated
@@ -90,21 +67,12 @@
     if (emailsCount === 1) {
       throw new UserEmailDeleteError('Cannot delete last user email')
     }
-<<<<<<< HEAD
 
     const isPrimaryEmail = !!(await findEmailFactory({ db })({ id, primary: true }))
     if (isPrimaryEmail) {
       throw new UserEmailDeleteError('Cannot delete primary email')
     }
 
-=======
-
-    const isPrimaryEmail = !!(await findEmailFactory({ db })({ id, primary: true }))
-    if (isPrimaryEmail) {
-      throw new UserEmailDeleteError('Cannot delete primary email')
-    }
-
->>>>>>> 12685af2
     await db(UserEmails.name).where({ id, userId }).delete()
     return true
   }
