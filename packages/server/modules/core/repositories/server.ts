--- conflicted
+++ resolved
@@ -19,12 +19,9 @@
 } from '@/modules/shared/helpers/envHelper'
 import Redis from 'ioredis'
 import { Knex } from 'knex'
-<<<<<<< HEAD
 import { layeredCacheFactory } from '@/modules/core/utils/layeredCache'
 import TTLCache from '@isaacs/ttlcache'
-=======
 import { LRUCache } from 'lru-cache'
->>>>>>> 25390250
 
 const ServerConfig = buildTableHelper('server_config', [
   'id',
@@ -47,7 +44,19 @@
 
 const SERVER_CONFIG_CACHE_KEY = 'server_config'
 
-<<<<<<< HEAD
+export const getServerInfoFromCacheFactory =
+  ({ cache }: { cache: LRUCache<string, ServerInfo> }) =>
+  () => {
+    const serverInfo = cache.get(SERVER_CONFIG_CACHE_KEY)
+    return serverInfo ?? null
+  }
+
+export const storeServerInfoInCacheFactory =
+  ({ cache }: { cache: LRUCache<string, ServerInfo> }) =>
+  ({ serverInfo }: { serverInfo: ServerInfo }) => {
+    cache.set(SERVER_CONFIG_CACHE_KEY, serverInfo)
+  }
+
 export type GetServerConfig = (params?: {
   bustCache?: boolean
 }) => Promise<ServerConfigRecord>
@@ -89,20 +98,6 @@
     })
   }
 }
-=======
-export const getServerInfoFromCacheFactory =
-  ({ cache }: { cache: LRUCache<string, ServerInfo> }) =>
-  () => {
-    const serverInfo = cache.get(SERVER_CONFIG_CACHE_KEY)
-    return serverInfo ?? null
-  }
-
-export const storeServerInfoInCacheFactory =
-  ({ cache }: { cache: LRUCache<string, ServerInfo> }) =>
-  ({ serverInfo }: { serverInfo: ServerInfo }) => {
-    cache.set(SERVER_CONFIG_CACHE_KEY, serverInfo)
-  }
->>>>>>> 25390250
 
 export const getServerInfoFactory =
   (deps: { getServerConfig: GetServerConfig }): GetServerInfo =>
