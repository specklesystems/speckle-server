--- conflicted
+++ resolved
@@ -86,13 +86,9 @@
   GetDiscoverableStreamsPage,
   LegacyGetStreams,
   GetFavoritedStreamsPage,
-<<<<<<< HEAD
-  GetFavoritedStreamsCount
-=======
   GetFavoritedStreamsCount,
   SetStreamFavorited,
   CanUserFavoriteStream
->>>>>>> 9bafc388
 } from '@/modules/core/domain/streams/operations'
 export type { StreamWithOptionalRole, StreamWithCommitId }
 
@@ -243,7 +239,6 @@
       })
       q.groupBy(Streams.col.id, StreamCommits.col.commitId)
     }
-<<<<<<< HEAD
 
     const results = await q
     return results
@@ -255,19 +250,6 @@
     const { commitId } = params
     if (!commitId) throw new InvalidArgumentError('Invalid commit ID')
 
-=======
-
-    const results = await q
-    return results
-  }
-
-export const getCommitStreamFactory =
-  (deps: { db: Knex }): GetCommitStream =>
-  async (params: { commitId: string; userId?: string }) => {
-    const { commitId } = params
-    if (!commitId) throw new InvalidArgumentError('Invalid commit ID')
-
->>>>>>> 9bafc388
     const results = await getCommitStreamsFactory(deps)({
       commitIds: [commitId],
       userId: params.userId
@@ -685,19 +667,11 @@
       .innerJoin(Users.name, Users.col.id, StreamAcl.col.userId)
       .innerJoin(ServerAcl.name, ServerAcl.col.userId, Users.col.id)
       .groupBy(Users.col.id, StreamAcl.col.role)
-<<<<<<< HEAD
 
     if (type) {
       q.andWhere(StreamAcl.col.role, type)
     }
 
-=======
-
-    if (type) {
-      q.andWhere(StreamAcl.col.role, type)
-    }
-
->>>>>>> 9bafc388
     const items = (await q).map((i) => ({
       ...removePrivateFields(i),
       streamRole: i.streamRole,
@@ -1076,7 +1050,6 @@
     )
     return res! // TODO: stream theoretically can be optional, return type needs fixing
   }
-<<<<<<< HEAD
 
 export const grantStreamPermissionsFactory =
   (deps: { db: Knex }): GrantStreamPermissions =>
@@ -1150,81 +1123,6 @@
   async (params: { streamId: string; userId: string }) => {
     const { streamId, userId } = params
 
-=======
-
-export const grantStreamPermissionsFactory =
-  (deps: { db: Knex }): GrantStreamPermissions =>
-  async (
-    params: {
-      streamId: string
-      userId: string
-      role: StreamRoles
-    },
-    options: { trackProjectUpdate?: boolean } = { trackProjectUpdate: true }
-  ) => {
-    const { streamId, userId, role } = params
-
-    // assert we are not removing last admin from project
-    const existingRole = await tables
-      .streamAcl(deps.db)
-      .where({
-        [StreamAcl.col.resourceId]: streamId,
-        [StreamAcl.col.userId]: userId
-      })
-      .first()
-
-    if (existingRole?.role === Roles.Stream.Owner && role !== Roles.Stream.Owner) {
-      const [countObj] = await tables
-        .streamAcl(deps.db)
-        .where({
-          resourceId: streamId,
-          role: Roles.Stream.Owner
-        })
-        .count()
-      if (parseInt(countObj.count as string) === 1)
-        throw new StreamAccessUpdateError(
-          'Could not revoke permissions for last admin',
-          {
-            info: { streamId, userId }
-          }
-        )
-    }
-
-    // upserts the existing role (sets a new one!)
-    const query =
-      tables
-        .streamAcl(deps.db)
-        .insert({ userId, resourceId: streamId, role })
-        .toString() +
-      ' on conflict on constraint stream_acl_pkey do update set role=excluded.role'
-
-    await deps.db.raw(query)
-
-    const streamsQuery = tables.streams(deps.db)
-    if (options.trackProjectUpdate) {
-      // update stream updated at
-      streamsQuery.update({ updatedAt: knex.fn.now() }, '*')
-    }
-
-    const streams = await streamsQuery.where({ id: streamId })
-    return streams[0] as StreamRecord
-  }
-
-export const deleteProjectRoleFactory =
-  ({ db }: { db: Knex }): DeleteProjectRole =>
-  async ({ projectId, userId }) => {
-    return await revokeStreamPermissionsFactory({ db })({
-      streamId: projectId,
-      userId
-    })
-  }
-
-export const revokeStreamPermissionsFactory =
-  (deps: { db: Knex }): RevokeStreamPermissions =>
-  async (params: { streamId: string; userId: string }) => {
-    const { streamId, userId } = params
-
->>>>>>> 9bafc388
     const existingPermission = await tables
       .streamAcl(deps.db)
       .where({
@@ -1320,17 +1218,10 @@
       .where(Streams.meta.col.key, Streams.meta.metaKey.onboardingBaseStream)
       .andWhereRaw(`${Streams.meta.col.value}::text = ?`, JSON.stringify(version))
       .first()
-<<<<<<< HEAD
 
     return await q
   }
 
-=======
-
-    return await q
-  }
-
->>>>>>> 9bafc388
 export const getRolesByUserIdFactory =
   ({ db }: { db: Knex }): GetRolesByUserId =>
   async ({ userId, workspaceId }) => {
