import _, {
  clamp,
  has,
  isNaN,
  isNull,
  isUndefined,
  mapValues,
  omitBy,
  reduce,
  toNumber
} from 'lodash'
import {
  Streams,
  StreamAcl,
  StreamFavorites,
  knex,
  Users,
  StreamCommits,
  Commits,
  Branches,
  ServerAcl
} from '@/modules/core/dbSchema'
import { InvalidArgumentError } from '@/modules/shared/errors'
import { Roles, StreamRoles } from '@/modules/core/helpers/mainConstants'
import {
  LimitedUserRecord,
  StreamAclRecord,
  StreamFavoriteRecord,
  StreamRecord,
  UserWithRole
} from '@/modules/core/helpers/types'
import {
  DiscoverableStreamsSortingInput,
  DiscoverableStreamsSortType,
  ProjectCreateInput,
  ProjectUpdateInput,
  ProjectVisibility,
  QueryDiscoverableStreamsArgs,
  SortDirection,
  StreamCreateInput,
  StreamUpdateInput
} from '@/modules/core/graph/generated/graphql'
import {
  MaybeNullOrUndefined,
  Nullable,
  Optional
} from '@/modules/shared/helpers/typeHelper'
import { decodeCursor, encodeCursor } from '@/modules/shared/helpers/graphqlHelper'
import dayjs from 'dayjs'
import cryptoRandomString from 'crypto-random-string'
import { Knex } from 'knex'
import { isProjectCreateInput } from '@/modules/core/helpers/stream'
import {
  StreamAccessUpdateError,
<<<<<<< HEAD
  StreamNotFoundError
=======
  StreamNotFoundError,
  StreamUpdateError
>>>>>>> 3b47774a
} from '@/modules/core/errors/stream'
import { metaHelpers } from '@/modules/core/helpers/meta'
import { removePrivateFields } from '@/modules/core/helpers/userHelper'
import { db as defaultKnexInstance } from '@/db/knex'
import {
  DeleteProjectRole,
  GetProject,
  GetProjectCollaborators,
  UpdateProject,
  GetRolesByUserId,
  UpsertProjectRole
} from '@/modules/core/domain/projects/operations'

const tables = {
  streams: (db: Knex) => db<StreamRecord>('streams'),
  streamAcl: (db: Knex) => db<StreamAclRecord>('stream_acl')
}

export type StreamWithOptionalRole = StreamRecord & {
  /**
   * Available, if query joined this data StreamAcl
   */
  role?: StreamRoles
}

/**
 * List of base columns to select when querying for user streams
 * (expects join to StreamAcl)
 */
export const STREAM_WITH_OPTIONAL_ROLE_COLUMNS = [...Streams.cols, StreamAcl.col.role]

export const generateId = () => cryptoRandomString({ length: 10 })

const adjectives = [
  'Tall',
  'Curved',
  'Stacked',
  'Purple',
  'Pink',
  'Rectangular',
  'Circular',
  'Oval',
  'Shiny',
  'Speckled',
  'Blue',
  'Stretched',
  'Round',
  'Spherical',
  'Majestic',
  'Symmetrical'
]

const nouns = [
  'Building',
  'House',
  'Treehouse',
  'Tower',
  'Tunnel',
  'Bridge',
  'Pyramid',
  'Structure',
  'Edifice',
  'Palace',
  'Castle',
  'Villa'
]

const generateStreamName = () => {
  return `${adjectives[Math.floor(Math.random() * adjectives.length)]} ${
    nouns[Math.floor(Math.random() * nouns.length)]
  }`
}

/**
 * Get multiple streams. If userId is specified, the role will be resolved as well.
 */
export async function getStreams(
  streamIds: string[],
  options: Partial<{ userId: string; trx: Knex.Transaction }> = {}
) {
  const { userId, trx } = options
  if (!streamIds?.length) throw new InvalidArgumentError('Empty stream IDs')

  const q = Streams.knex<StreamWithOptionalRole[]>().whereIn(Streams.col.id, streamIds)

  if (userId) {
    q.select([
      ...Object.values(Streams.col),
      // Getting first role from grouped results
      knex.raw(`(array_agg("stream_acl"."role"))[1] as role`)
    ])
    q.leftJoin(StreamAcl.name, function () {
      this.on(StreamAcl.col.resourceId, Streams.col.id).andOnVal(
        StreamAcl.col.userId,
        userId
      )
    })
    q.groupBy(Streams.col.id)
  }

  if (trx) {
    q.transacting(trx)
  }

  return await q
}

/**
 * Get a single stream. If userId is specified, the role will be resolved as well.
 */
export async function getStream(
  params: { streamId?: string; userId?: string },
  options?: Partial<{ trx: Knex.Transaction }>
): Promise<Optional<StreamWithOptionalRole>> {
  const { streamId, userId } = params
  if (!streamId) throw new InvalidArgumentError('Invalid stream ID')

  const streams = await getStreams([streamId], { userId, ...(options || {}) })
  return <Optional<StreamWithOptionalRole>>streams[0]
}

// TODO: Inject db
export const getProjectFactory =
  (): GetProject =>
  async ({ projectId }) => {
    const project = await getStream({ streamId: projectId })

    if (!project) {
      throw new StreamNotFoundError()
    }

    return project
  }

export type StreamWithCommitId = StreamWithOptionalRole & { commitId: string }

export async function getCommitStreams(params: {
  commitIds: string[]
  userId?: string
}) {
  const { commitIds, userId } = params
  if (!commitIds?.length) return []

  const q = StreamCommits.knex()
    .select<Array<StreamWithCommitId>>([...Streams.cols, StreamCommits.col.commitId])
    .innerJoin(Streams.name, Streams.col.id, StreamCommits.col.streamId)
    .whereIn(StreamCommits.col.commitId, commitIds)

  if (userId) {
    q.select([
      // Getting first role from grouped results
      knex.raw(`(array_agg("stream_acl"."role"))[1] as role`)
    ])
    q.leftJoin(StreamAcl.name, function () {
      this.on(StreamAcl.col.resourceId, Streams.col.id).andOnVal(
        StreamAcl.col.userId,
        userId
      )
    })
    q.groupBy(Streams.col.id, StreamCommits.col.commitId)
  }

  const results = await q
  return results
}

export async function getCommitStream(params: { commitId: string; userId?: string }) {
  const { commitId } = params
  if (!commitId) throw new InvalidArgumentError('Invalid commit ID')

  const results = await getCommitStreams({
    commitIds: [commitId],
    userId: params.userId
  })
  return <Optional<StreamWithCommitId>>results[0]
}

/**
 * Get base query for finding or counting user favorited streams
 * @param {string} userId The user's ID
 */
function getFavoritedStreamsQueryBase<
  Result = Array<StreamFavoriteRecord & StreamRecord & StreamAclRecord>
>(userId: string, streamIdWhitelist?: Optional<string[]>) {
  if (!userId)
    throw new InvalidArgumentError(
      'User ID must be specified to retrieve favorited streams'
    )

  const query = StreamFavorites.knex<Result>()
    .where(StreamFavorites.col.userId, userId)
    .innerJoin(Streams.name, Streams.col.id, StreamFavorites.col.streamId)
    .leftJoin(StreamAcl.name, (q) =>
      q
        .on(StreamAcl.col.resourceId, '=', StreamFavorites.col.streamId)
        .andOnVal(StreamAcl.col.userId, userId)
    )
    .andWhere((q) =>
      q.where(Streams.col.isPublic, true).orWhereNotNull(StreamAcl.col.resourceId)
    )

  if (streamIdWhitelist?.length) {
    query.whereIn(Streams.col.id, streamIdWhitelist)
  }

  return query
}

/**
 * Get favorited streams
 * @param {Object} p
 * @param {string} p.userId
 * @param {string} [p.cursor] ISO8601 timestamp after which to look for favoirtes
 * @param {number} [p.limit] Defaults to 25
 */
export async function getFavoritedStreams(params: {
  userId: string
  cursor?: string
  limit?: number
  streamIdWhitelist?: Optional<string[]>
}) {
  const { userId, cursor, limit, streamIdWhitelist } = params
  const finalLimit = _.clamp(limit || 25, 1, 25)
  const query = getFavoritedStreamsQueryBase<
    Array<StreamWithOptionalRole & { favoritedDate: Date; favCursor: string }>
  >(userId, streamIdWhitelist)
  query
    .select([
      ...STREAM_WITH_OPTIONAL_ROLE_COLUMNS,
      { favoritedDate: StreamFavorites.col.createdAt },
      { favCursor: StreamFavorites.col.cursor }
    ])
    .limit(finalLimit)
    .orderBy(StreamFavorites.col.cursor, 'desc')

  if (cursor) query.andWhere(StreamFavorites.col.cursor, '<', cursor)

  const rows = await query

  return {
    streams: rows,
    cursor: rows.length > 0 ? rows[rows.length - 1].favCursor : null
  }
}

/**
 * Get total amount of streams favorited by user
 */
export async function getFavoritedStreamsCount(
  userId: string,
  streamIdWhitelist?: Optional<string[]>
) {
  const query = getFavoritedStreamsQueryBase<[{ count: string }]>(
    userId,
    streamIdWhitelist
  )
  query.count()

  const [res] = await query
  return parseInt(res.count)
}

/**
 * Set stream as favorited/unfavorited for a specific user
 * @param {Object} p
 * @param {string} p.streamId
 * @param {string} p.userId
 * @param {boolean} [p.favorited] By default favorites the stream, but you can set this
 * to false to unfavorite it
 */
export async function setStreamFavorited(params: {
  streamId: string
  userId: string
  favorited?: boolean
}) {
  const { streamId, userId, favorited = true } = params

  if (!userId || !streamId)
    throw new InvalidArgumentError('Invalid stream or user ID', {
      info: { userId, streamId }
    })

  const favoriteQuery = StreamFavorites.knex().where({
    streamId,
    userId
  })

  if (!favorited) {
    await favoriteQuery.del()
    return
  }

  // Upserting the favorite
  await StreamFavorites.knex()
    .insert({
      userId,
      streamId
    })
    .onConflict(['streamId', 'userId'])
    .ignore()

  return
}

/**
 * Get favorite metadata for specified user and all specified stream IDs
 * @param {Object} p
 * @param {string} p.userId
 * @param {string[]} p.streamIds
 * @returns Favorite metadata keyed by stream ID
 */
export async function getBatchUserFavoriteData(params: {
  userId: string
  streamIds: string[]
}) {
  const { userId, streamIds } = params
  if (!userId || !streamIds || !streamIds.length)
    throw new InvalidArgumentError('Invalid user ID or stream IDs', {
      info: { userId, streamIds }
    })

  const query = StreamFavorites.knex<StreamFavoriteRecord[]>()
    .select()
    .where(StreamFavorites.col.userId, userId)
    .whereIn(StreamFavorites.col.streamId, streamIds)

  const rows = await query
  return _.keyBy(rows, 'streamId')
}

/**
 * Get favorites counts for all specified streams
 * @param {string[]} streamIds
 * @returns {Promise<Object<string, number>>} Favorite counts keyed by stream ids
 */
export async function getBatchStreamFavoritesCounts(streamIds: string[]) {
  const query = StreamFavorites.knex()
    .columns<{ streamId: string; count: string }[]>([
      StreamFavorites.col.streamId,
      knex.raw('COUNT(*) as count')
    ])
    .whereIn(StreamFavorites.col.streamId, streamIds)
    .groupBy(StreamFavorites.col.streamId)

  const rows = await query
  return _.mapValues(_.keyBy(rows, 'streamId'), (r) => parseInt(r?.count || '0'))
}

/**
 * Check if user can favorite a stream
 * @param {Object} p
 * @param {string} userId
 * @param {string} streamId
 * @returns {Promise<boolean>}
 */
export async function canUserFavoriteStream(params: {
  userId: string
  streamId: string
}) {
  const { userId, streamId } = params

  if (!userId || !streamId)
    throw new InvalidArgumentError('Invalid stream or user ID', {
      info: { userId, streamId }
    })

  const query = Streams.knex()
    .select<Array<Pick<StreamRecord, 'id'>>>([Streams.col.id])
    .leftJoin(StreamAcl.name, function () {
      this.on(StreamAcl.col.resourceId, Streams.col.id).andOnVal(
        StreamAcl.col.userId,
        userId
      )
    })
    .where(Streams.col.id, streamId)
    .andWhere(function () {
      this.where(Streams.col.isPublic, true).orWhereNotNull(StreamAcl.col.resourceId)
    })
    .limit(1)

  const result = await query
  return result?.length > 0
}

/**
 * Find total favorites of owned streams for specified users
 * @param {string[]} userIds
 * @returns {Promise<Record<string, number>>}
 */
export async function getOwnedFavoritesCountByUserIds(userIds: string[]) {
  const query = StreamAcl.knex()
    .select<Array<{ userId: string; count: string }>>([
      StreamAcl.col.userId,
      knex.raw('COUNT(*)')
    ])
    .join(StreamFavorites.name, function () {
      this.andOn(StreamFavorites.col.streamId, StreamAcl.col.resourceId)
    })
    .whereIn(StreamAcl.col.userId, userIds)
    .andWhere(StreamAcl.col.role, Roles.Stream.Owner)
    .groupBy(StreamAcl.col.userId)

  const results = await query
  return _.mapValues(_.keyBy(results, 'userId'), (r) => parseInt(r?.count || '0'))
}

/**
 * Get user & role, only if they are a stream collaborator
 */
export async function getStreamCollaborator(streamId: string, userId: string) {
  const query = StreamAcl.knex()
    .select<Array<LimitedUserRecord & { role: string }>>(
      StreamAcl.col.role,
      Users.col.id,
      Users.col.name,
      Users.col.bio,
      Users.col.company,
      Users.col.avatar,
      Users.col.verified,
      Users.col.createdAt
    )
    .where({ [StreamAcl.col.resourceId]: streamId, [Users.col.id]: userId })
    .rightJoin(Users.name, Users.col.id, StreamAcl.col.userId)
    .first()

  const res = await query
  return res
}

/**
 * Get user's role in all of the specified streams
 */
export async function getStreamRoles(userId: string, streamIds: string[]) {
  const q = Streams.knex()
    .select<{ id: string; role: Nullable<string> }[]>([
      Streams.col.id,
      StreamAcl.col.role
    ])
    .leftJoin(StreamAcl.name, (q) =>
      q
        .on(StreamAcl.col.resourceId, '=', Streams.col.id)
        .andOnVal(StreamAcl.col.userId, userId)
    )
    .whereIn(Streams.col.id, streamIds)

  const results = await q
  return _.mapValues(
    _.keyBy(results, (r) => r.id),
    (v) => v.role
  )
}

export type GetDiscoverableStreamsParams = Required<QueryDiscoverableStreamsArgs> & {
  sort: DiscoverableStreamsSortingInput
  /**
   * Only allow streams with the specified IDs to be returned
   */
  streamIdWhitelist?: string[]
}

function buildDiscoverableStreamsBaseQuery<Result = Array<StreamRecord>>(
  params: GetDiscoverableStreamsParams
) {
  const q = Streams.knex()
    .select<Result>(Streams.cols)
    .where(Streams.col.isDiscoverable, true)
    .andWhere(Streams.col.isPublic, true)

  if (params.streamIdWhitelist?.length) {
    q.whereIn(Streams.col.id, params.streamIdWhitelist)
  }

  return q
}

const decodeDiscoverableStreamsCursor = (
  sortType: DiscoverableStreamsSortType,
  cursor: string
): Nullable<string | number> => {
  const decodedCursor = cursor ? decodeCursor(cursor) : null

  switch (sortType) {
    case DiscoverableStreamsSortType.CreatedDate: {
      let dateCursor: Nullable<string> = null
      try {
        dateCursor = dayjs(decodedCursor).toISOString()
      } catch (e: unknown) {
        if (!(e instanceof RangeError)) {
          throw e
        }
      }

      return dateCursor
    }
    case DiscoverableStreamsSortType.FavoritesCount: {
      const numericCursor = toNumber(decodedCursor)
      return isNaN(numericCursor) ? null : numericCursor
    }
  }
}

export const encodeDiscoverableStreamsCursor = (
  sortType: DiscoverableStreamsSortType,
  retrievedStreams: StreamRecord[],
  previousCursor: Nullable<string>
): Nullable<string> => {
  const decodedPreviousCursor = previousCursor
    ? decodeDiscoverableStreamsCursor(sortType, previousCursor)
    : null

  let value: Nullable<string>
  switch (sortType) {
    case DiscoverableStreamsSortType.CreatedDate: {
      // Using timestamps for filtering w/ a WHERE clause,
      // cause there will never be duplicates
      const lastItem = retrievedStreams.length
        ? retrievedStreams[retrievedStreams.length - 1]
        : null
      value = lastItem?.createdAt.toISOString() || null
      break
    }
    case DiscoverableStreamsSortType.FavoritesCount: {
      // Using offset based pagination here, cause there will be many rows with
      // the same favorite count
      const previousOffset: number = (decodedPreviousCursor as number) || 0
      value = `${previousOffset + retrievedStreams.length}`
      break
    }
  }

  return value ? encodeCursor(value) : null
}

/**
 * Counts all discoverable streams
 */
export async function countDiscoverableStreams(params: GetDiscoverableStreamsParams) {
  const q = buildDiscoverableStreamsBaseQuery<{ count: string }[]>(params)
  q.clearSelect()
  q.count()

  const [res] = await q
  return parseInt(res.count)
}

/**
 * Paginated discoverable stream retrieval with support for multiple sorting approaches
 */
export async function getDiscoverableStreams(params: GetDiscoverableStreamsParams) {
  const { cursor, sort, limit } = params
  const q = buildDiscoverableStreamsBaseQuery(params).limit(limit)

  const decodedCursor = cursor
    ? decodeDiscoverableStreamsCursor(sort.type, cursor)
    : null
  const sortOperator = sort.direction === SortDirection.Asc ? '>' : '<'

  switch (sort.type) {
    case DiscoverableStreamsSortType.CreatedDate: {
      q.orderBy([
        { column: Streams.col.createdAt, order: sort.direction },
        { column: Streams.col.name }
      ])

      if (decodedCursor) {
        q.andWhere(Streams.col.createdAt, sortOperator, decodedCursor)
      }

      break
    }
    case DiscoverableStreamsSortType.FavoritesCount: {
      q.leftJoin(StreamFavorites.name, StreamFavorites.col.streamId, Streams.col.id)
        .groupBy(Streams.col.id)
        .orderByRaw(`COUNT("stream_favorites"."streamId") ${sort.direction}`)
        .orderBy([{ column: Streams.col.name }])

      if (decodedCursor) q.offset(decodedCursor as number)
      break
    }
  }

  return await q
}

/**
 * Get all stream collaborators. Optionally filter only specific roles.
 */
export async function getStreamCollaborators(streamId: string, type?: StreamRoles) {
  const q = StreamAcl.knex()
    .select<Array<UserWithRole & { streamRole: StreamRoles }>>([
      ...Users.cols,
      knex.raw(`${StreamAcl.col.role} as "streamRole"`),
      knex.raw(`(array_agg(${ServerAcl.col.role}))[1] as "role"`)
    ])
    .where(StreamAcl.col.resourceId, streamId)
    .innerJoin(Users.name, Users.col.id, StreamAcl.col.userId)
    .innerJoin(ServerAcl.name, ServerAcl.col.userId, Users.col.id)
    .groupBy(Users.col.id, StreamAcl.col.role)

  if (type) {
    q.andWhere(StreamAcl.col.role, type)
  }

  const items = (await q).map((i) => ({
    ...removePrivateFields(i),
    streamRole: i.streamRole,
    role: i.role
  }))
  return items
}

// TODO: Inject db
export const getProjectCollaboratorsFactory =
  (): GetProjectCollaborators =>
  async ({ projectId }) => {
    return await getStreamCollaborators(projectId)
  }

type BaseUserStreamsQueryParams = {
  /**
   * User whose streams we wish to find
   */
  userId: string
  /**
   * Filter streams by name/description/id
   */
  searchQuery?: string
  /**
   * Whether this data is retrieved for another user, and thus the data set
   * should be limited to only show publicly accessible (discoverable) streams
   */
  forOtherUser?: boolean
  /**
   * Only return streams owned by userId
   */
  ownedOnly?: boolean

  /**
   * Only return streams where user has the specified roles
   */
  withRoles?: StreamRoles[]

  /**
   * Only allow streams with the specified IDs to be returned
   */
  streamIdWhitelist?: string[]
  workspaceId?: string
}

export type UserStreamsQueryParams = BaseUserStreamsQueryParams & {
  /**
   * Max amount of streams per page. Defaults to 25, max is 50.
   */
  limit?: MaybeNullOrUndefined<number>
  /**
   * Pagination cursor
   */
  cursor?: MaybeNullOrUndefined<string>
}

export type UserStreamsQueryCountParams = BaseUserStreamsQueryParams

/**
 * Get base query for finding or counting user streams
 */
function getUserStreamsQueryBase<
  S extends StreamRecord = StreamRecord & StreamAclRecord
>({
  userId,
  searchQuery,
  forOtherUser,
  ownedOnly,
  withRoles,
  streamIdWhitelist,
  workspaceId
}: BaseUserStreamsQueryParams) {
  const query = StreamAcl.knex<Array<S>>()
    .where(StreamAcl.col.userId, userId)
    .join(Streams.name, StreamAcl.col.resourceId, Streams.col.id)

  if (workspaceId) {
    query.andWhere(Streams.col.workspaceId, workspaceId)
  }

  if (ownedOnly || withRoles?.length) {
    const roles: StreamRoles[] = [
      ...(withRoles || []),
      ...(ownedOnly ? [Roles.Stream.Owner] : [])
    ]
    query.whereIn(StreamAcl.col.role, roles)
  }

  if (forOtherUser) {
    query
      .andWhere(Streams.col.isDiscoverable, true)
      .andWhere(Streams.col.isPublic, true)
  }

  if (searchQuery) {
    query.andWhere(function () {
      this.where(Streams.col.name, 'ILIKE', `%${searchQuery}%`)
        .orWhere(Streams.col.description, 'ILIKE', `%${searchQuery}%`)
        .orWhere(Streams.col.id, 'ILIKE', `%${searchQuery}%`) //potentially useless?
    })
  }

  if (streamIdWhitelist?.length) {
    query.whereIn(Streams.col.id, streamIdWhitelist)
  }

  return query
}

/**
 * Get streams the user is a collaborator on
 */
export async function getUserStreams(params: UserStreamsQueryParams) {
  const { limit, cursor } = params
  const finalLimit = clamp(limit || 25, 1, 50)

  const query = getUserStreamsQueryBase<StreamWithOptionalRole>(params)
  query.select(STREAM_WITH_OPTIONAL_ROLE_COLUMNS)

  if (cursor) query.andWhere(Streams.col.updatedAt, '<', cursor)

  query.orderBy(Streams.col.updatedAt, 'desc').limit(finalLimit)

  const rows = await query
  return {
    streams: rows,
    cursor: rows.length > 0 ? rows[rows.length - 1].updatedAt.toISOString() : null
  }
}

/**
 * Get the total amount of streams the user is a collaborator on
 */
export async function getUserStreamsCount(params: UserStreamsQueryCountParams) {
  const query = getUserStreamsQueryBase(params)
  const countQuery = query.count<{ count: string }[]>()

  const [res] = await countQuery
  return parseInt(res.count)
}

export async function createStream(
  input: StreamCreateInput | ProjectCreateInput,
  options?: Partial<{
    /**
     * If set, will assign owner permissions to this user
     */
    ownerId: string
    trx: Knex.Transaction
  }>
) {
  const { name, description } = input
  const { ownerId, trx } = options || {}

  let shouldBePublic: boolean, shouldBeDiscoverable: boolean
  if (isProjectCreateInput(input)) {
    shouldBeDiscoverable = input.visibility === ProjectVisibility.Public
    shouldBePublic =
      !input.visibility ||
      [ProjectVisibility.Public, ProjectVisibility.Unlisted].includes(input.visibility)
  } else {
    shouldBePublic = input.isPublic !== false
    shouldBeDiscoverable = input.isDiscoverable !== false && shouldBePublic
  }

  const workspaceId = 'workspaceId' in input ? input.workspaceId : null

  const id = generateId()
  const stream = {
    id,
    name: name || generateStreamName(),
    description: description || '',
    isPublic: shouldBePublic,
    isDiscoverable: shouldBeDiscoverable,
    updatedAt: knex.fn.now(),
    workspaceId: workspaceId || null
  }

  // Create the stream & set up permissions
  const streamQuery = Streams.knex().insert(stream, '*')
  if (trx) streamQuery.transacting(trx)

  const insertResults = await streamQuery
  const newStream = insertResults[0] as StreamRecord

  if (ownerId) {
    const streamAclQuery = StreamAcl.knex().insert({
      userId: ownerId,
      resourceId: id,
      role: Roles.Stream.Owner
    })
    if (trx) streamAclQuery.transacting(trx)
    await streamAclQuery
  }

  return newStream
}

export async function getUserStreamCounts(params: {
  userIds: string[]
  /**
   * If true, will only count public & discoverable streams
   */
  publicOnly?: boolean
}) {
  const { userIds, publicOnly = false } = params
  if (!userIds.length) return {}

  const q = StreamAcl.knex()
    .select<{ userId: string; count: string }[]>([
      StreamAcl.col.userId,
      knex.raw('COUNT(*)')
    ])
    .whereIn(StreamAcl.col.userId, userIds)
    .groupBy(StreamAcl.col.userId)

  if (publicOnly) {
    q.join(Streams.name, Streams.col.id, StreamAcl.col.resourceId).andWhere((q1) => {
      q1.where(Streams.col.isPublic, true).orWhere(Streams.col.isDiscoverable, true)
    })
  }

  const results = await q
  return _.mapValues(_.keyBy(results, 'userId'), (r) => parseInt(r.count))
}

export async function deleteStream(streamId: string) {
  // Delete stream commits (not automatically cascaded)
  await knex.raw(
    `
      DELETE FROM commits WHERE id IN (
        SELECT sc."commitId" FROM streams s
        INNER JOIN stream_commits sc ON s.id = sc."streamId"
        WHERE s.id = ?
      )
      `,
    [streamId]
  )
  return await Streams.knex().where(Streams.col.id, streamId).del()
}

export async function getStreamsSourceApps(streamIds: string[]) {
  if (!streamIds?.length) return {}

  const q = Streams.knex()
    .select<{ id: string; sourceApplication: string }[]>([
      Streams.col.id,
      Commits.col.sourceApplication
    ])
    .whereIn(Streams.col.id, streamIds)
    .whereNotNull(Commits.col.sourceApplication)
    .innerJoin(StreamCommits.name, StreamCommits.col.streamId, Streams.col.id)
    .innerJoin(Commits.name, StreamCommits.col.commitId, Commits.col.id)

  const results = await q
  const mappedToSets = reduce(
    results,
    (result, item) => {
      const set = result[item.id] || new Set<string>()
      if (item.sourceApplication?.length) set.add(item.sourceApplication)
      result[item.id] = set

      return result
    },
    {} as Record<string, Set<string>>
  )
  return mapValues(mappedToSets, (v) => [...v.values()])
}

const isProjectUpdateInput = (
  i: StreamUpdateInput | ProjectUpdateInput
): i is ProjectUpdateInput => has(i, 'visibility')

/** @deprecated Replace all calls with `updateProjectFacotry` */
export async function updateStream(
  update: StreamUpdateInput | ProjectUpdateInput,
  db?: Knex
) {
  const { id: streamId } = update

  if (!update.name) update.name = null // to prevent saving name ''
  const validUpdate: Partial<StreamRecord> & Record<string, unknown> = omitBy(
    update,
    (v) => isNull(v) || isUndefined(v)
  )

  if (isProjectUpdateInput(update)) {
    if (has(validUpdate, 'visibility')) {
      validUpdate.isPublic = update.visibility !== ProjectVisibility.Private
      validUpdate.isDiscoverable = update.visibility === ProjectVisibility.Public
      delete validUpdate['visibility'] // cause it's not a real column
    }
  } else {
    if (has(validUpdate, 'isPublic') && !validUpdate.isPublic) {
      validUpdate.isDiscoverable = false
    }
  }

  if (has(validUpdate, 'isPublic') && !validUpdate.isPublic) {
    validUpdate.allowPublicComments = false
  } else if (
    has(validUpdate, 'allowPublicComments') &&
    validUpdate.allowPublicComments
  ) {
    validUpdate.isPublic = true
  }

  if (!Object.keys(validUpdate).length) return null

  const [updatedStream] = await tables
    .streams(db ?? knex)
    .returning('*')
    .where({ id: streamId })
    .update<StreamRecord[]>({
      ...validUpdate,
      updatedAt: knex.fn.now()
    })

  return updatedStream
}

export const updateProjectFactory =
  ({ db }: { db: Knex }): UpdateProject =>
  async ({ projectUpdate }) => {
    const updatedStream = await updateStream(projectUpdate, db)

    if (!updatedStream) {
      throw new StreamUpdateError()
    }

    return updatedStream
  }

export async function markBranchStreamUpdated(branchId: string) {
  const q = Streams.knex()
    .whereIn(Streams.col.id, (w) => {
      w.select(Branches.col.streamId)
        .from(Branches.name)
        .where(Branches.col.id, branchId)
    })
    .update(Streams.withoutTablePrefix.col.updatedAt, new Date())
  const updates = await q
  return updates > 0
}

export async function markCommitStreamUpdated(commitId: string) {
  const q = Streams.knex()
    .whereIn(Streams.col.id, (w) => {
      w.select(StreamCommits.col.streamId)
        .from(StreamCommits.name)
        .where(StreamCommits.col.commitId, commitId)
    })
    .update(Streams.withoutTablePrefix.col.updatedAt, new Date())
  const updates = await q
  return updates > 0
}

// TODO: Replace all calls to `grantStreamPermissions` with this
export const upsertProjectRoleFactory =
  ({ db }: { db: Knex }): UpsertProjectRole =>
  async ({ projectId, userId, role }) => {
    return await grantStreamPermissions(
      {
        streamId: projectId,
        userId,
        role
      },
      db
    )
  }

/**
 * (Moved from services/streams.js, could be refactored into something better)
 * @deprecated use return value from `grantStreamPermissionsFactory`
 */
export async function grantStreamPermissions(
  params: {
    streamId: string
    userId: string
    role: StreamRoles
  },
  db: Knex = defaultKnexInstance
) {
  const { streamId, userId, role } = params

  // assert we are not removing last admin from project
  const existingRole = await tables
    .streamAcl(db)
    .where({
      [StreamAcl.col.resourceId]: streamId,
      [StreamAcl.col.userId]: userId
    })
    .first()

  if (existingRole?.role === Roles.Stream.Owner && role !== Roles.Stream.Owner) {
    const [countObj] = await tables
      .streamAcl(db)
      .where({
        resourceId: streamId,
        role: Roles.Stream.Owner
      })
      .count()
    if (parseInt(countObj.count as string) === 1)
      throw new StreamAccessUpdateError('Could not revoke permissions for last admin', {
        info: { streamId, userId }
      })
  }

  // upserts the existing role (sets a new one!)
  const query =
    tables.streamAcl(db).insert({ userId, resourceId: streamId, role }).toString() +
    ' on conflict on constraint stream_acl_pkey do update set role=excluded.role'

  await knex.raw(query)

  // update stream updated at
  const streams = await tables
    .streams(db)
    .where({ id: streamId })
    .update({ updatedAt: knex.fn.now() }, '*')

  return streams[0] as StreamRecord
}

// TODO: Replace all calls of `revokeStreamPermissions` with this
export const deleteProjectRoleFactory =
  ({ db }: { db: Knex }): DeleteProjectRole =>
  async ({ projectId, userId }) => {
    return await revokeStreamPermissions(
      {
        streamId: projectId,
        userId
      },
      db
    )
  }

/**
 * (Moved from services/streams.js, could be refactored into something better)
 * @deprecated Use return value from `revokeStreamPermissionsFactory`
 */
export async function revokeStreamPermissions(
  params: {
    streamId: string
    userId: string
  },
  db: Knex = defaultKnexInstance
) {
  const { streamId, userId } = params

  const existingPermission = await tables
    .streamAcl(db)
    .where({
      [StreamAcl.col.resourceId]: streamId,
      [StreamAcl.col.userId]: userId
    })
    .first()
  if (!existingPermission) {
    // User already doesn't have permissions
    return await tables
      .streams(db)
      .where({ [Streams.col.id]: streamId })
      .first()
  }

  const [streamAclEntriesCount] = await tables
    .streamAcl(db)
    .where({ resourceId: streamId })
    .count<{ count: string }[]>()

  if (parseInt(streamAclEntriesCount.count) === 1)
    throw new StreamAccessUpdateError(
      'Stream has only one ownership link left - cannot revoke permissions.',
      { info: { streamId, userId } }
    )

  const aclEntry = existingPermission
  if (aclEntry?.role === Roles.Stream.Owner) {
    const [countObj] = await tables
      .streamAcl(db)
      .where({
        resourceId: streamId,
        role: Roles.Stream.Owner
      })
      .count()
    if (parseInt(countObj.count as string) === 1)
      throw new StreamAccessUpdateError('Could not revoke permissions for last admin', {
        info: { streamId, userId }
      })
    else {
      await tables.streamAcl(db).where({ resourceId: streamId, userId }).del()
    }
  } else {
    const delCount = await tables
      .streamAcl(db)
      .where({ resourceId: streamId, userId })
      .del()

    if (delCount === 0)
      throw new StreamAccessUpdateError('Could not revoke permissions for user', {
        info: { streamId, userId }
      })
  }

  // update stream updated at
  const [stream] = await tables
    .streams(db)
    .where({ id: streamId })
    .update({ updatedAt: knex.fn.now() }, '*')

  return stream as StreamRecord
}

/**
 * Mark stream as the onboarding base stream from which user onboarding streams will be cloned
 */
export async function markOnboardingBaseStream(streamId: string, version: string) {
  const stream = await getStream({ streamId })
  if (!stream) {
    throw new StreamNotFoundError(`Stream ${streamId} not found`)
  }
  await updateStream({
    id: streamId,
    name: 'Onboarding Stream Local Source - Do Not Delete'
  })
  const meta = metaHelpers(Streams)
  await meta.set(streamId, Streams.meta.metaKey.onboardingBaseStream, version)
}

/**
 * Get onboarding base stream, if any
 */
export async function getOnboardingBaseStream(version: string) {
  const q = Streams.knex()
    .select<StreamRecord[]>(Streams.cols)
    .innerJoin(Streams.meta.name, Streams.meta.col.streamId, Streams.col.id)
    .where(Streams.meta.col.key, Streams.meta.metaKey.onboardingBaseStream)
    .andWhereRaw(`${Streams.meta.col.value}::text = ?`, JSON.stringify(version))
    .first()

  return await q
}

export const getRolesByUserIdFactory =
  ({ db }: { db: Knex }): GetRolesByUserId =>
  async ({ userId, workspaceId }) => {
    const query = db<Pick<StreamAclRecord, 'role' | 'resourceId' | 'userId'>>(
      StreamAcl.name
    ).where({ userId })
    if (workspaceId) {
      query
        .join(Streams.name, Streams.col.id, StreamAcl.col.resourceId)
        .where({ workspaceId })
    }
    return await query
  }<|MERGE_RESOLUTION|>--- conflicted
+++ resolved
@@ -52,12 +52,7 @@
 import { isProjectCreateInput } from '@/modules/core/helpers/stream'
 import {
   StreamAccessUpdateError,
-<<<<<<< HEAD
   StreamNotFoundError
-=======
-  StreamNotFoundError,
-  StreamUpdateError
->>>>>>> 3b47774a
 } from '@/modules/core/errors/stream'
 import { metaHelpers } from '@/modules/core/helpers/meta'
 import { removePrivateFields } from '@/modules/core/helpers/userHelper'
