import _, {
  clamp,
  has,
  isNaN,
  isNull,
  isUndefined,
  mapValues,
  omitBy,
  reduce,
  toNumber
} from 'lodash'
import {
  Streams,
  StreamAcl,
  StreamFavorites,
  knex,
  Users,
  StreamCommits,
  Commits,
  Branches,
  ServerAcl
} from '@/modules/core/dbSchema'
import { InvalidArgumentError } from '@/modules/shared/errors'
import { Roles, StreamRoles } from '@/modules/core/helpers/mainConstants'
import {
  LimitedUserRecord,
  StreamAclRecord,
  StreamFavoriteRecord,
  StreamRecord,
  UserWithRole
} from '@/modules/core/helpers/types'
import {
  DiscoverableStreamsSortingInput,
  DiscoverableStreamsSortType,
  ProjectCreateInput,
  ProjectUpdateInput,
  ProjectVisibility,
  QueryDiscoverableStreamsArgs,
  SortDirection,
  StreamCreateInput,
  StreamUpdateInput
} from '@/modules/core/graph/generated/graphql'
import {
  MaybeNullOrUndefined,
  Nullable,
  Optional
} from '@/modules/shared/helpers/typeHelper'
import { decodeCursor, encodeCursor } from '@/modules/shared/helpers/graphqlHelper'
import dayjs from 'dayjs'
import cryptoRandomString from 'crypto-random-string'
import { Knex } from 'knex'
import { isProjectCreateInput } from '@/modules/core/helpers/stream'
import {
  StreamAccessUpdateError,
  StreamNotFoundError,
  StreamUpdateError
} from '@/modules/core/errors/stream'
import { metaHelpers } from '@/modules/core/helpers/meta'
import { removePrivateFields } from '@/modules/core/helpers/userHelper'
import { db as defaultKnexInstance } from '@/db/knex'
import {
  DeleteProjectRole,
<<<<<<< HEAD
  GetProject,
  GetProjectCollaborators,
  UpdateProject,
=======
  GetRolesByUserId,
>>>>>>> 31250c2d
  UpsertProjectRole
} from '@/modules/core/domain/projects/operations'

const tables = {
  streams: (db: Knex) => db<StreamRecord>('streams'),
  streamAcl: (db: Knex) => db<StreamAclRecord>('stream_acl')
}

export type StreamWithOptionalRole = StreamRecord & {
  /**
   * Available, if query joined this data StreamAcl
   */
  role?: StreamRoles
}

/**
 * List of base columns to select when querying for user streams
 * (expects join to StreamAcl)
 */
export const STREAM_WITH_OPTIONAL_ROLE_COLUMNS = [...Streams.cols, StreamAcl.col.role]

export const generateId = () => cryptoRandomString({ length: 10 })

const adjectives = [
  'Tall',
  'Curved',
  'Stacked',
  'Purple',
  'Pink',
  'Rectangular',
  'Circular',
  'Oval',
  'Shiny',
  'Speckled',
  'Blue',
  'Stretched',
  'Round',
  'Spherical',
  'Majestic',
  'Symmetrical'
]

const nouns = [
  'Building',
  'House',
  'Treehouse',
  'Tower',
  'Tunnel',
  'Bridge',
  'Pyramid',
  'Structure',
  'Edifice',
  'Palace',
  'Castle',
  'Villa'
]

const generateStreamName = () => {
  return `${adjectives[Math.floor(Math.random() * adjectives.length)]} ${
    nouns[Math.floor(Math.random() * nouns.length)]
  }`
}

/**
 * Get multiple streams. If userId is specified, the role will be resolved as well.
 */
export async function getStreams(
  streamIds: string[],
  options: Partial<{ userId: string; trx: Knex.Transaction }> = {}
) {
  const { userId, trx } = options
  if (!streamIds?.length) throw new InvalidArgumentError('Empty stream IDs')

  const q = Streams.knex<StreamWithOptionalRole[]>().whereIn(Streams.col.id, streamIds)

  if (userId) {
    q.select([
      ...Object.values(Streams.col),
      // Getting first role from grouped results
      knex.raw(`(array_agg("stream_acl"."role"))[1] as role`)
    ])
    q.leftJoin(StreamAcl.name, function () {
      this.on(StreamAcl.col.resourceId, Streams.col.id).andOnVal(
        StreamAcl.col.userId,
        userId
      )
    })
    q.groupBy(Streams.col.id)
  }

  if (trx) {
    q.transacting(trx)
  }

  return await q
}

/**
 * Get a single stream. If userId is specified, the role will be resolved as well.
 */
export async function getStream(
  params: { streamId?: string; userId?: string },
  options?: Partial<{ trx: Knex.Transaction }>
): Promise<Optional<StreamWithOptionalRole>> {
  const { streamId, userId } = params
  if (!streamId) throw new InvalidArgumentError('Invalid stream ID')

  const streams = await getStreams([streamId], { userId, ...(options || {}) })
  return <Optional<StreamWithOptionalRole>>streams[0]
}

// TODO: Inject db
export const getProjectFactory =
  (): GetProject =>
  async ({ projectId }) => {
    const project = await getStream({ streamId: projectId })

    if (!project) {
      throw new StreamNotFoundError()
    }

    return project
  }

export type StreamWithCommitId = StreamWithOptionalRole & { commitId: string }

export async function getCommitStreams(params: {
  commitIds: string[]
  userId?: string
}) {
  const { commitIds, userId } = params
  if (!commitIds?.length) return []

  const q = StreamCommits.knex()
    .select<Array<StreamWithCommitId>>([...Streams.cols, StreamCommits.col.commitId])
    .innerJoin(Streams.name, Streams.col.id, StreamCommits.col.streamId)
    .whereIn(StreamCommits.col.commitId, commitIds)

  if (userId) {
    q.select([
      // Getting first role from grouped results
      knex.raw(`(array_agg("stream_acl"."role"))[1] as role`)
    ])
    q.leftJoin(StreamAcl.name, function () {
      this.on(StreamAcl.col.resourceId, Streams.col.id).andOnVal(
        StreamAcl.col.userId,
        userId
      )
    })
    q.groupBy(Streams.col.id, StreamCommits.col.commitId)
  }

  const results = await q
  return results
}

export async function getCommitStream(params: { commitId: string; userId?: string }) {
  const { commitId } = params
  if (!commitId) throw new InvalidArgumentError('Invalid commit ID')

  const results = await getCommitStreams({
    commitIds: [commitId],
    userId: params.userId
  })
  return <Optional<StreamWithCommitId>>results[0]
}

/**
 * Get base query for finding or counting user favorited streams
 * @param {string} userId The user's ID
 */
function getFavoritedStreamsQueryBase<
  Result = Array<StreamFavoriteRecord & StreamRecord & StreamAclRecord>
>(userId: string, streamIdWhitelist?: Optional<string[]>) {
  if (!userId)
    throw new InvalidArgumentError(
      'User ID must be specified to retrieve favorited streams'
    )

  const query = StreamFavorites.knex<Result>()
    .where(StreamFavorites.col.userId, userId)
    .innerJoin(Streams.name, Streams.col.id, StreamFavorites.col.streamId)
    .leftJoin(StreamAcl.name, (q) =>
      q
        .on(StreamAcl.col.resourceId, '=', StreamFavorites.col.streamId)
        .andOnVal(StreamAcl.col.userId, userId)
    )
    .andWhere((q) =>
      q.where(Streams.col.isPublic, true).orWhereNotNull(StreamAcl.col.resourceId)
    )

  if (streamIdWhitelist?.length) {
    query.whereIn(Streams.col.id, streamIdWhitelist)
  }

  return query
}

/**
 * Get favorited streams
 * @param {Object} p
 * @param {string} p.userId
 * @param {string} [p.cursor] ISO8601 timestamp after which to look for favoirtes
 * @param {number} [p.limit] Defaults to 25
 */
export async function getFavoritedStreams(params: {
  userId: string
  cursor?: string
  limit?: number
  streamIdWhitelist?: Optional<string[]>
}) {
  const { userId, cursor, limit, streamIdWhitelist } = params
  const finalLimit = _.clamp(limit || 25, 1, 25)
  const query = getFavoritedStreamsQueryBase<
    Array<StreamWithOptionalRole & { favoritedDate: Date; favCursor: string }>
  >(userId, streamIdWhitelist)
  query
    .select([
      ...STREAM_WITH_OPTIONAL_ROLE_COLUMNS,
      { favoritedDate: StreamFavorites.col.createdAt },
      { favCursor: StreamFavorites.col.cursor }
    ])
    .limit(finalLimit)
    .orderBy(StreamFavorites.col.cursor, 'desc')

  if (cursor) query.andWhere(StreamFavorites.col.cursor, '<', cursor)

  const rows = await query

  return {
    streams: rows,
    cursor: rows.length > 0 ? rows[rows.length - 1].favCursor : null
  }
}

/**
 * Get total amount of streams favorited by user
 */
export async function getFavoritedStreamsCount(
  userId: string,
  streamIdWhitelist?: Optional<string[]>
) {
  const query = getFavoritedStreamsQueryBase<[{ count: string }]>(
    userId,
    streamIdWhitelist
  )
  query.count()

  const [res] = await query
  return parseInt(res.count)
}

/**
 * Set stream as favorited/unfavorited for a specific user
 * @param {Object} p
 * @param {string} p.streamId
 * @param {string} p.userId
 * @param {boolean} [p.favorited] By default favorites the stream, but you can set this
 * to false to unfavorite it
 */
export async function setStreamFavorited(params: {
  streamId: string
  userId: string
  favorited?: boolean
}) {
  const { streamId, userId, favorited = true } = params

  if (!userId || !streamId)
    throw new InvalidArgumentError('Invalid stream or user ID', {
      info: { userId, streamId }
    })

  const favoriteQuery = StreamFavorites.knex().where({
    streamId,
    userId
  })

  if (!favorited) {
    await favoriteQuery.del()
    return
  }

  // Upserting the favorite
  await StreamFavorites.knex()
    .insert({
      userId,
      streamId
    })
    .onConflict(['streamId', 'userId'])
    .ignore()

  return
}

/**
 * Get favorite metadata for specified user and all specified stream IDs
 * @param {Object} p
 * @param {string} p.userId
 * @param {string[]} p.streamIds
 * @returns Favorite metadata keyed by stream ID
 */
export async function getBatchUserFavoriteData(params: {
  userId: string
  streamIds: string[]
}) {
  const { userId, streamIds } = params
  if (!userId || !streamIds || !streamIds.length)
    throw new InvalidArgumentError('Invalid user ID or stream IDs', {
      info: { userId, streamIds }
    })

  const query = StreamFavorites.knex<StreamFavoriteRecord[]>()
    .select()
    .where(StreamFavorites.col.userId, userId)
    .whereIn(StreamFavorites.col.streamId, streamIds)

  const rows = await query
  return _.keyBy(rows, 'streamId')
}

/**
 * Get favorites counts for all specified streams
 * @param {string[]} streamIds
 * @returns {Promise<Object<string, number>>} Favorite counts keyed by stream ids
 */
export async function getBatchStreamFavoritesCounts(streamIds: string[]) {
  const query = StreamFavorites.knex()
    .columns<{ streamId: string; count: string }[]>([
      StreamFavorites.col.streamId,
      knex.raw('COUNT(*) as count')
    ])
    .whereIn(StreamFavorites.col.streamId, streamIds)
    .groupBy(StreamFavorites.col.streamId)

  const rows = await query
  return _.mapValues(_.keyBy(rows, 'streamId'), (r) => parseInt(r?.count || '0'))
}

/**
 * Check if user can favorite a stream
 * @param {Object} p
 * @param {string} userId
 * @param {string} streamId
 * @returns {Promise<boolean>}
 */
export async function canUserFavoriteStream(params: {
  userId: string
  streamId: string
}) {
  const { userId, streamId } = params

  if (!userId || !streamId)
    throw new InvalidArgumentError('Invalid stream or user ID', {
      info: { userId, streamId }
    })

  const query = Streams.knex()
    .select<Array<Pick<StreamRecord, 'id'>>>([Streams.col.id])
    .leftJoin(StreamAcl.name, function () {
      this.on(StreamAcl.col.resourceId, Streams.col.id).andOnVal(
        StreamAcl.col.userId,
        userId
      )
    })
    .where(Streams.col.id, streamId)
    .andWhere(function () {
      this.where(Streams.col.isPublic, true).orWhereNotNull(StreamAcl.col.resourceId)
    })
    .limit(1)

  const result = await query
  return result?.length > 0
}

/**
 * Find total favorites of owned streams for specified users
 * @param {string[]} userIds
 * @returns {Promise<Record<string, number>>}
 */
export async function getOwnedFavoritesCountByUserIds(userIds: string[]) {
  const query = StreamAcl.knex()
    .select<Array<{ userId: string; count: string }>>([
      StreamAcl.col.userId,
      knex.raw('COUNT(*)')
    ])
    .join(StreamFavorites.name, function () {
      this.andOn(StreamFavorites.col.streamId, StreamAcl.col.resourceId)
    })
    .whereIn(StreamAcl.col.userId, userIds)
    .andWhere(StreamAcl.col.role, Roles.Stream.Owner)
    .groupBy(StreamAcl.col.userId)

  const results = await query
  return _.mapValues(_.keyBy(results, 'userId'), (r) => parseInt(r?.count || '0'))
}

/**
 * Get user & role, only if they are a stream collaborator
 */
export async function getStreamCollaborator(streamId: string, userId: string) {
  const query = StreamAcl.knex()
    .select<Array<LimitedUserRecord & { role: string }>>(
      StreamAcl.col.role,
      Users.col.id,
      Users.col.name,
      Users.col.bio,
      Users.col.company,
      Users.col.avatar,
      Users.col.verified,
      Users.col.createdAt
    )
    .where({ [StreamAcl.col.resourceId]: streamId, [Users.col.id]: userId })
    .rightJoin(Users.name, Users.col.id, StreamAcl.col.userId)
    .first()

  const res = await query
  return res
}

/**
 * Get user's role in all of the specified streams
 */
export async function getStreamRoles(userId: string, streamIds: string[]) {
  const q = Streams.knex()
    .select<{ id: string; role: Nullable<string> }[]>([
      Streams.col.id,
      StreamAcl.col.role
    ])
    .leftJoin(StreamAcl.name, (q) =>
      q
        .on(StreamAcl.col.resourceId, '=', Streams.col.id)
        .andOnVal(StreamAcl.col.userId, userId)
    )
    .whereIn(Streams.col.id, streamIds)

  const results = await q
  return _.mapValues(
    _.keyBy(results, (r) => r.id),
    (v) => v.role
  )
}

export type GetDiscoverableStreamsParams = Required<QueryDiscoverableStreamsArgs> & {
  sort: DiscoverableStreamsSortingInput
  /**
   * Only allow streams with the specified IDs to be returned
   */
  streamIdWhitelist?: string[]
}

function buildDiscoverableStreamsBaseQuery<Result = Array<StreamRecord>>(
  params: GetDiscoverableStreamsParams
) {
  const q = Streams.knex()
    .select<Result>(Streams.cols)
    .where(Streams.col.isDiscoverable, true)
    .andWhere(Streams.col.isPublic, true)

  if (params.streamIdWhitelist?.length) {
    q.whereIn(Streams.col.id, params.streamIdWhitelist)
  }

  return q
}

const decodeDiscoverableStreamsCursor = (
  sortType: DiscoverableStreamsSortType,
  cursor: string
): Nullable<string | number> => {
  const decodedCursor = cursor ? decodeCursor(cursor) : null

  switch (sortType) {
    case DiscoverableStreamsSortType.CreatedDate: {
      let dateCursor: Nullable<string> = null
      try {
        dateCursor = dayjs(decodedCursor).toISOString()
      } catch (e: unknown) {
        if (!(e instanceof RangeError)) {
          throw e
        }
      }

      return dateCursor
    }
    case DiscoverableStreamsSortType.FavoritesCount: {
      const numericCursor = toNumber(decodedCursor)
      return isNaN(numericCursor) ? null : numericCursor
    }
  }
}

export const encodeDiscoverableStreamsCursor = (
  sortType: DiscoverableStreamsSortType,
  retrievedStreams: StreamRecord[],
  previousCursor: Nullable<string>
): Nullable<string> => {
  const decodedPreviousCursor = previousCursor
    ? decodeDiscoverableStreamsCursor(sortType, previousCursor)
    : null

  let value: Nullable<string>
  switch (sortType) {
    case DiscoverableStreamsSortType.CreatedDate: {
      // Using timestamps for filtering w/ a WHERE clause,
      // cause there will never be duplicates
      const lastItem = retrievedStreams.length
        ? retrievedStreams[retrievedStreams.length - 1]
        : null
      value = lastItem?.createdAt.toISOString() || null
      break
    }
    case DiscoverableStreamsSortType.FavoritesCount: {
      // Using offset based pagination here, cause there will be many rows with
      // the same favorite count
      const previousOffset: number = (decodedPreviousCursor as number) || 0
      value = `${previousOffset + retrievedStreams.length}`
      break
    }
  }

  return value ? encodeCursor(value) : null
}

/**
 * Counts all discoverable streams
 */
export async function countDiscoverableStreams(params: GetDiscoverableStreamsParams) {
  const q = buildDiscoverableStreamsBaseQuery<{ count: string }[]>(params)
  q.clearSelect()
  q.count()

  const [res] = await q
  return parseInt(res.count)
}

/**
 * Paginated discoverable stream retrieval with support for multiple sorting approaches
 */
export async function getDiscoverableStreams(params: GetDiscoverableStreamsParams) {
  const { cursor, sort, limit } = params
  const q = buildDiscoverableStreamsBaseQuery(params).limit(limit)

  const decodedCursor = cursor
    ? decodeDiscoverableStreamsCursor(sort.type, cursor)
    : null
  const sortOperator = sort.direction === SortDirection.Asc ? '>' : '<'

  switch (sort.type) {
    case DiscoverableStreamsSortType.CreatedDate: {
      q.orderBy([
        { column: Streams.col.createdAt, order: sort.direction },
        { column: Streams.col.name }
      ])

      if (decodedCursor) {
        q.andWhere(Streams.col.createdAt, sortOperator, decodedCursor)
      }

      break
    }
    case DiscoverableStreamsSortType.FavoritesCount: {
      q.leftJoin(StreamFavorites.name, StreamFavorites.col.streamId, Streams.col.id)
        .groupBy(Streams.col.id)
        .orderByRaw(`COUNT("stream_favorites"."streamId") ${sort.direction}`)
        .orderBy([{ column: Streams.col.name }])

      if (decodedCursor) q.offset(decodedCursor as number)
      break
    }
  }

  return await q
}

/**
 * Get all stream collaborators. Optionally filter only specific roles.
 */
export async function getStreamCollaborators(streamId: string, type?: StreamRoles) {
  const q = StreamAcl.knex()
    .select<Array<UserWithRole & { streamRole: StreamRoles }>>([
      ...Users.cols,
      knex.raw(`${StreamAcl.col.role} as "streamRole"`),
      knex.raw(`(array_agg(${ServerAcl.col.role}))[1] as "role"`)
    ])
    .where(StreamAcl.col.resourceId, streamId)
    .innerJoin(Users.name, Users.col.id, StreamAcl.col.userId)
    .innerJoin(ServerAcl.name, ServerAcl.col.userId, Users.col.id)
    .groupBy(Users.col.id, StreamAcl.col.role)

  if (type) {
    q.andWhere(StreamAcl.col.role, type)
  }

  const items = (await q).map((i) => ({
    ...removePrivateFields(i),
    streamRole: i.streamRole,
    role: i.role
  }))
  return items
}

// TODO: Inject db
export const getProjectCollaboratorsFactory =
  (): GetProjectCollaborators =>
  async ({ projectId }) => {
    return await getStreamCollaborators(projectId)
  }

type BaseUserStreamsQueryParams = {
  /**
   * User whose streams we wish to find
   */
  userId: string
  /**
   * Filter streams by name/description/id
   */
  searchQuery?: string
  /**
   * Whether this data is retrieved for another user, and thus the data set
   * should be limited to only show publicly accessible (discoverable) streams
   */
  forOtherUser?: boolean
  /**
   * Only return streams owned by userId
   */
  ownedOnly?: boolean

  /**
   * Only return streams where user has the specified roles
   */
  withRoles?: StreamRoles[]

  /**
   * Only allow streams with the specified IDs to be returned
   */
  streamIdWhitelist?: string[]
  workspaceId?: string
}

export type UserStreamsQueryParams = BaseUserStreamsQueryParams & {
  /**
   * Max amount of streams per page. Defaults to 25, max is 50.
   */
  limit?: MaybeNullOrUndefined<number>
  /**
   * Pagination cursor
   */
  cursor?: MaybeNullOrUndefined<string>
}

export type UserStreamsQueryCountParams = BaseUserStreamsQueryParams

/**
 * Get base query for finding or counting user streams
 */
function getUserStreamsQueryBase<
  S extends StreamRecord = StreamRecord & StreamAclRecord
>({
  userId,
  searchQuery,
  forOtherUser,
  ownedOnly,
  withRoles,
  streamIdWhitelist,
  workspaceId
}: BaseUserStreamsQueryParams) {
  const query = StreamAcl.knex<Array<S>>()
    .where(StreamAcl.col.userId, userId)
    .join(Streams.name, StreamAcl.col.resourceId, Streams.col.id)

  if (workspaceId) {
    query.andWhere(Streams.col.workspaceId, workspaceId)
  }

  if (ownedOnly || withRoles?.length) {
    const roles: StreamRoles[] = [
      ...(withRoles || []),
      ...(ownedOnly ? [Roles.Stream.Owner] : [])
    ]
    query.whereIn(StreamAcl.col.role, roles)
  }

  if (forOtherUser) {
    query
      .andWhere(Streams.col.isDiscoverable, true)
      .andWhere(Streams.col.isPublic, true)
  }

  if (searchQuery) {
    query.andWhere(function () {
      this.where(Streams.col.name, 'ILIKE', `%${searchQuery}%`)
        .orWhere(Streams.col.description, 'ILIKE', `%${searchQuery}%`)
        .orWhere(Streams.col.id, 'ILIKE', `%${searchQuery}%`) //potentially useless?
    })
  }

  if (streamIdWhitelist?.length) {
    query.whereIn(Streams.col.id, streamIdWhitelist)
  }

  return query
}

/**
 * Get streams the user is a collaborator on
 */
export async function getUserStreams(params: UserStreamsQueryParams) {
  const { limit, cursor } = params
  const finalLimit = clamp(limit || 25, 1, 50)

  const query = getUserStreamsQueryBase<StreamWithOptionalRole>(params)
  query.select(STREAM_WITH_OPTIONAL_ROLE_COLUMNS)

  if (cursor) query.andWhere(Streams.col.updatedAt, '<', cursor)

  query.orderBy(Streams.col.updatedAt, 'desc').limit(finalLimit)

  const rows = await query
  return {
    streams: rows,
    cursor: rows.length > 0 ? rows[rows.length - 1].updatedAt.toISOString() : null
  }
}

/**
 * Get the total amount of streams the user is a collaborator on
 */
export async function getUserStreamsCount(params: UserStreamsQueryCountParams) {
  const query = getUserStreamsQueryBase(params)
  const countQuery = query.count<{ count: string }[]>()

  const [res] = await countQuery
  return parseInt(res.count)
}

export async function createStream(
  input: StreamCreateInput | ProjectCreateInput,
  options?: Partial<{
    /**
     * If set, will assign owner permissions to this user
     */
    ownerId: string
    trx: Knex.Transaction
  }>
) {
  const { name, description } = input
  const { ownerId, trx } = options || {}

  let shouldBePublic: boolean, shouldBeDiscoverable: boolean
  if (isProjectCreateInput(input)) {
    shouldBeDiscoverable = input.visibility === ProjectVisibility.Public
    shouldBePublic =
      !input.visibility ||
      [ProjectVisibility.Public, ProjectVisibility.Unlisted].includes(input.visibility)
  } else {
    shouldBePublic = input.isPublic !== false
    shouldBeDiscoverable = input.isDiscoverable !== false && shouldBePublic
  }

  const workspaceId = 'workspaceId' in input ? input.workspaceId : null

  const id = generateId()
  const stream = {
    id,
    name: name || generateStreamName(),
    description: description || '',
    isPublic: shouldBePublic,
    isDiscoverable: shouldBeDiscoverable,
    updatedAt: knex.fn.now(),
    workspaceId: workspaceId || null
  }

  // Create the stream & set up permissions
  const streamQuery = Streams.knex().insert(stream, '*')
  if (trx) streamQuery.transacting(trx)

  const insertResults = await streamQuery
  const newStream = insertResults[0] as StreamRecord

  if (ownerId) {
    const streamAclQuery = StreamAcl.knex().insert({
      userId: ownerId,
      resourceId: id,
      role: Roles.Stream.Owner
    })
    if (trx) streamAclQuery.transacting(trx)
    await streamAclQuery
  }

  return newStream
}

export async function getUserStreamCounts(params: {
  userIds: string[]
  /**
   * If true, will only count public & discoverable streams
   */
  publicOnly?: boolean
}) {
  const { userIds, publicOnly = false } = params
  if (!userIds.length) return {}

  const q = StreamAcl.knex()
    .select<{ userId: string; count: string }[]>([
      StreamAcl.col.userId,
      knex.raw('COUNT(*)')
    ])
    .whereIn(StreamAcl.col.userId, userIds)
    .groupBy(StreamAcl.col.userId)

  if (publicOnly) {
    q.join(Streams.name, Streams.col.id, StreamAcl.col.resourceId).andWhere((q1) => {
      q1.where(Streams.col.isPublic, true).orWhere(Streams.col.isDiscoverable, true)
    })
  }

  const results = await q
  return _.mapValues(_.keyBy(results, 'userId'), (r) => parseInt(r.count))
}

export async function deleteStream(streamId: string) {
  // Delete stream commits (not automatically cascaded)
  await knex.raw(
    `
      DELETE FROM commits WHERE id IN (
        SELECT sc."commitId" FROM streams s
        INNER JOIN stream_commits sc ON s.id = sc."streamId"
        WHERE s.id = ?
      )
      `,
    [streamId]
  )
  return await Streams.knex().where(Streams.col.id, streamId).del()
}

export async function getStreamsSourceApps(streamIds: string[]) {
  if (!streamIds?.length) return {}

  const q = Streams.knex()
    .select<{ id: string; sourceApplication: string }[]>([
      Streams.col.id,
      Commits.col.sourceApplication
    ])
    .whereIn(Streams.col.id, streamIds)
    .whereNotNull(Commits.col.sourceApplication)
    .innerJoin(StreamCommits.name, StreamCommits.col.streamId, Streams.col.id)
    .innerJoin(Commits.name, StreamCommits.col.commitId, Commits.col.id)

  const results = await q
  const mappedToSets = reduce(
    results,
    (result, item) => {
      const set = result[item.id] || new Set<string>()
      if (item.sourceApplication?.length) set.add(item.sourceApplication)
      result[item.id] = set

      return result
    },
    {} as Record<string, Set<string>>
  )
  return mapValues(mappedToSets, (v) => [...v.values()])
}

const isProjectUpdateInput = (
  i: StreamUpdateInput | ProjectUpdateInput
): i is ProjectUpdateInput => has(i, 'visibility')

export async function updateStream(update: StreamUpdateInput | ProjectUpdateInput) {
  const { id: streamId } = update

  if (!update.name) update.name = null // to prevent saving name ''
  const validUpdate: Partial<StreamRecord> & Record<string, unknown> = omitBy(
    update,
    (v) => isNull(v) || isUndefined(v)
  )

  if (isProjectUpdateInput(update)) {
    if (has(validUpdate, 'visibility')) {
      validUpdate.isPublic = update.visibility !== ProjectVisibility.Private
      validUpdate.isDiscoverable = update.visibility === ProjectVisibility.Public
      delete validUpdate['visibility'] // cause it's not a real column
    }
  } else {
    if (has(validUpdate, 'isPublic') && !validUpdate.isPublic) {
      validUpdate.isDiscoverable = false
    }
  }

  if (has(validUpdate, 'isPublic') && !validUpdate.isPublic) {
    validUpdate.allowPublicComments = false
  } else if (
    has(validUpdate, 'allowPublicComments') &&
    validUpdate.allowPublicComments
  ) {
    validUpdate.isPublic = true
  }

  if (!Object.keys(validUpdate).length) return null

  const [updatedStream] = await Streams.knex()
    .returning('*')
    .where({ id: streamId })
    .update<StreamRecord[]>({
      ...validUpdate,
      updatedAt: knex.fn.now()
    })

  return updatedStream
}

export const updateProjectFactory =
  (): UpdateProject =>
  async ({ projectUpdate }) => {
    const updatedStream = await updateStream(projectUpdate)

    if (!updatedStream) {
      throw new StreamUpdateError()
    }

    return updatedStream
  }

export async function markBranchStreamUpdated(branchId: string) {
  const q = Streams.knex()
    .whereIn(Streams.col.id, (w) => {
      w.select(Branches.col.streamId)
        .from(Branches.name)
        .where(Branches.col.id, branchId)
    })
    .update(Streams.withoutTablePrefix.col.updatedAt, new Date())
  const updates = await q
  return updates > 0
}

export async function markCommitStreamUpdated(commitId: string) {
  const q = Streams.knex()
    .whereIn(Streams.col.id, (w) => {
      w.select(StreamCommits.col.streamId)
        .from(StreamCommits.name)
        .where(StreamCommits.col.commitId, commitId)
    })
    .update(Streams.withoutTablePrefix.col.updatedAt, new Date())
  const updates = await q
  return updates > 0
}

// TODO: Replace all calls to `grantStreamPermissions` with this
export const upsertProjectRoleFactory =
  ({ db }: { db: Knex }): UpsertProjectRole =>
  async ({ projectId, userId, role }) => {
    return await grantStreamPermissions(
      {
        streamId: projectId,
        userId,
        role
      },
      db
    )
  }

/**
 * (Moved from services/streams.js, could be refactored into something better)
 * @deprecated use return value from `grantStreamPermissionsFactory`
 */
export async function grantStreamPermissions(
  params: {
    streamId: string
    userId: string
    role: StreamRoles
  },
  db: Knex = defaultKnexInstance
) {
  const { streamId, userId, role } = params

  // assert we are not removing last admin from project
  const existingRole = await tables
    .streamAcl(db)
    .where({
      [StreamAcl.col.resourceId]: streamId,
      [StreamAcl.col.userId]: userId
    })
    .first()

  if (existingRole?.role === Roles.Stream.Owner && role !== Roles.Stream.Owner) {
    const [countObj] = await tables
      .streamAcl(db)
      .where({
        resourceId: streamId,
        role: Roles.Stream.Owner
      })
      .count()
    if (parseInt(countObj.count as string) === 1)
      throw new StreamAccessUpdateError('Could not revoke permissions for last admin', {
        info: { streamId, userId }
      })
  }

  // upserts the existing role (sets a new one!)
  const query =
    tables.streamAcl(db).insert({ userId, resourceId: streamId, role }).toString() +
    ' on conflict on constraint stream_acl_pkey do update set role=excluded.role'

  await knex.raw(query)

  // update stream updated at
  const streams = await tables
    .streams(db)
    .where({ id: streamId })
    .update({ updatedAt: knex.fn.now() }, '*')

  return streams[0] as StreamRecord
}

// TODO: Replace all calls of `revokeStreamPermissions` with this
export const deleteProjectRoleFactory =
  ({ db }: { db: Knex }): DeleteProjectRole =>
  async ({ projectId, userId }) => {
    return await revokeStreamPermissions(
      {
        streamId: projectId,
        userId
      },
      db
    )
  }

/**
 * (Moved from services/streams.js, could be refactored into something better)
 * @deprecated Use return value from `revokeStreamPermissionsFactory`
 */
export async function revokeStreamPermissions(
  params: {
    streamId: string
    userId: string
  },
  db: Knex = defaultKnexInstance
) {
  const { streamId, userId } = params

  const existingPermission = await tables
    .streamAcl(db)
    .where({
      [StreamAcl.col.resourceId]: streamId,
      [StreamAcl.col.userId]: userId
    })
    .first()
  if (!existingPermission) {
    // User already doesn't have permissions
    return await tables
      .streams(db)
      .where({ [Streams.col.id]: streamId })
      .first()
  }

  const [streamAclEntriesCount] = await tables
    .streamAcl(db)
    .where({ resourceId: streamId })
    .count<{ count: string }[]>()

  if (parseInt(streamAclEntriesCount.count) === 1)
    throw new StreamAccessUpdateError(
      'Stream has only one ownership link left - cannot revoke permissions.',
      { info: { streamId, userId } }
    )

  const aclEntry = existingPermission
  if (aclEntry?.role === Roles.Stream.Owner) {
    const [countObj] = await tables
      .streamAcl(db)
      .where({
        resourceId: streamId,
        role: Roles.Stream.Owner
      })
      .count()
    if (parseInt(countObj.count as string) === 1)
      throw new StreamAccessUpdateError('Could not revoke permissions for last admin', {
        info: { streamId, userId }
      })
    else {
      await tables.streamAcl(db).where({ resourceId: streamId, userId }).del()
    }
  } else {
    const delCount = await tables
      .streamAcl(db)
      .where({ resourceId: streamId, userId })
      .del()

    if (delCount === 0)
      throw new StreamAccessUpdateError('Could not revoke permissions for user', {
        info: { streamId, userId }
      })
  }

  // update stream updated at
  const [stream] = await tables
    .streams(db)
    .where({ id: streamId })
    .update({ updatedAt: knex.fn.now() }, '*')

  return stream as StreamRecord
}

/**
 * Mark stream as the onboarding base stream from which user onboarding streams will be cloned
 */
export async function markOnboardingBaseStream(streamId: string, version: string) {
  const stream = await getStream({ streamId })
  if (!stream) {
    throw new Error(`Stream ${streamId} not found`)
  }
  await updateStream({
    id: streamId,
    name: 'Onboarding Stream Local Source - Do Not Delete'
  })
  const meta = metaHelpers(Streams)
  await meta.set(streamId, Streams.meta.metaKey.onboardingBaseStream, version)
}

/**
 * Get onboarding base stream, if any
 */
export async function getOnboardingBaseStream(version: string) {
  const q = Streams.knex()
    .select<StreamRecord[]>(Streams.cols)
    .innerJoin(Streams.meta.name, Streams.meta.col.streamId, Streams.col.id)
    .where(Streams.meta.col.key, Streams.meta.metaKey.onboardingBaseStream)
    .andWhereRaw(`${Streams.meta.col.value}::text = ?`, JSON.stringify(version))
    .first()

  return await q
}

export const getRolesByUserIdFactory =
  ({ db }: { db: Knex }): GetRolesByUserId =>
  async ({ userId, workspaceId }) => {
    const query = db<Pick<StreamAclRecord, 'role' | 'resourceId' | 'userId'>>(
      StreamAcl.name
    ).where({ userId })
    if (workspaceId) {
      query
        .join(Streams.name, Streams.col.id, StreamAcl.col.resourceId)
        .where({ workspaceId })
    }
    return await query
  }<|MERGE_RESOLUTION|>--- conflicted
+++ resolved
@@ -60,13 +60,10 @@
 import { db as defaultKnexInstance } from '@/db/knex'
 import {
   DeleteProjectRole,
-<<<<<<< HEAD
   GetProject,
   GetProjectCollaborators,
   UpdateProject,
-=======
   GetRolesByUserId,
->>>>>>> 31250c2d
   UpsertProjectRole
 } from '@/modules/core/domain/projects/operations'
 
