--- conflicted
+++ resolved
@@ -1162,18 +1162,14 @@
 /**
  * Mark stream as the onboarding base stream from which user onboarding streams will be cloned
  */
-<<<<<<< HEAD
-export async function markOnboardingBaseStream(streamId: string, version: string) {
-  const stream = await getStream({ streamId })
-  if (!stream) {
-    throw new StreamNotFoundError(`Stream ${streamId} not found`)
-=======
 export const markOnboardingBaseStreamFactory =
   (deps: { db: Knex }): MarkOnboardingBaseStream =>
   async (streamId: string, version: string) => {
     const stream = await getStreamFactory(deps)({ streamId })
     if (!stream) {
-      throw new Error(`Stream ${streamId} not found`)
+      throw new StreamNotFoundError('Stream {streamId} not found', {
+        info: { streamId }
+      })
     }
     await updateStreamFactory(deps)({
       id: streamId,
@@ -1181,7 +1177,6 @@
     })
     const meta = metaHelpers(Streams, deps.db)
     await meta.set(streamId, Streams.meta.metaKey.onboardingBaseStream, version)
->>>>>>> 78773aae
   }
 
 /**
