import { BranchCommits, Branches, Commits, knex } from '@/modules/core/dbSchema'
<<<<<<< HEAD
import {
  ProjectModelsArgs,
  StructuredModel
} from '@/modules/core/graph/generated/graphql'
=======
import { ProjectModelsArgs } from '@/modules/core/graph/generated/graphql'
import { ModelsTreeItemGraphQLReturn } from '@/modules/core/helpers/graphTypes'
>>>>>>> 09667f54
import { BranchRecord, CommitRecord } from '@/modules/core/helpers/types'
import {
  BatchedSelectOptions,
  executeBatchedSelect
} from '@/modules/shared/helpers/dbHelper'
import crs from 'crypto-random-string'
import { Knex } from 'knex'
import { clamp, trim } from 'lodash'

export const generateBranchId = () => crs({ length: 10 })

export async function getBranchesByIds(branchIds: string[]) {
  if (!branchIds?.length) return []

  const q = Branches.knex<BranchRecord[]>().whereIn(Branches.col.id, branchIds)
  return await q
}

export async function getStreamBranchesByName(
  streamId: string,
  names: string[]
): Promise<BranchRecord[]> {
  if (!streamId || !names?.length) return []

  const q = Branches.knex<BranchRecord[]>()
    .where(Branches.col.streamId, streamId)
    .andWhere(
      knex.raw('LOWER(??) = ANY(?)', [
        Branches.col.name,
        names.map((n) => n.toLowerCase())
      ])
    )

  return await q
}

export async function getStreamBranchByName(streamId: string, name: string) {
  if (!streamId || !name) return null

  const [first] = await getStreamBranchesByName(streamId, [name])
  return first || null
}

export function getBatchedStreamBranches(
  streamId: string,
  options?: Partial<BatchedSelectOptions>
) {
  const baseQuery = Branches.knex<BranchRecord[]>()
    .where(Branches.col.streamId, streamId)
    .orderBy(Branches.col.id)

  return executeBatchedSelect(baseQuery, options)
}

export async function insertBranches(
  branches: BranchRecord[],
  options?: Partial<{ trx: Knex.Transaction }>
) {
  const q = Branches.knex().insert(branches)
  if (options?.trx) q.transacting(options.trx)
  return await q
}

export async function getStreamBranchCounts(streamIds: string[]) {
  if (!streamIds?.length) return []

  const q = Branches.knex()
    .select(Branches.col.streamId)
    .whereIn(Branches.col.streamId, streamIds)
    .count()
    .groupBy(Branches.col.streamId)

  const results = (await q) as { streamId: string; count: string }[]
  return results.map((r) => ({ ...r, count: parseInt(r.count) }))
}

export async function getStreamBranchCount(streamId: string) {
  const [res] = await getStreamBranchCounts([streamId])
  return res?.count || 0
}

export async function getBranchCommitCounts(branchIds: string[]) {
  if (!branchIds?.length) return []

  const q = Branches.knex()
    .select(Branches.col.id)
    .whereIn(Branches.col.id, branchIds)
    .innerJoin(BranchCommits.name, BranchCommits.col.branchId, Branches.col.id)
    .innerJoin(Commits.name, Commits.col.id, BranchCommits.col.commitId)
    .count()
    .groupBy(Branches.col.id)

  const results = (await q) as { id: string; count: string }[]
  return results.map((r) => ({ ...r, count: parseInt(r.count) }))
}

export async function getBranchCommitCount(branchId: string) {
  const [res] = await getBranchCommitCounts([branchId])
  return res?.count || 0
}

export async function getBranchLatestCommits(branchIds: string[]) {
  if (!branchIds?.length) return []

  const q = Branches.knex()
    .select<Array<CommitRecord & { branchId: string }>>([
      ...Commits.cols,
      knex.raw(`?? as "branchId"`, [Branches.col.id])
    ])
    .distinctOn(Branches.col.id)
    .whereIn(Branches.col.id, branchIds)
    .innerJoin(BranchCommits.name, BranchCommits.col.branchId, Branches.col.id)
    .innerJoin(Commits.name, Commits.col.id, BranchCommits.col.commitId)
    .orderBy([
      { column: Branches.col.id },
      { column: Commits.col.createdAt, order: 'desc' }
    ])

  return await q
}

function getPaginatedProjectModelsBaseQuery<T>(
  projectId: string,
  params: ProjectModelsArgs
) {
  const { filter } = params

  const q = Branches.knex()
    .select<T>(Branches.cols)
    .where(Branches.col.streamId, projectId)
    .groupBy(Branches.col.id)

  if (filter?.contributors?.length || filter?.sourceApps?.length) {
    q.innerJoin(BranchCommits.name, BranchCommits.col.branchId, Branches.col.id)
    q.innerJoin(Commits.name, Commits.col.id, BranchCommits.col.commitId)

    if (filter.contributors?.length) {
      q.whereIn(Commits.col.author, filter.contributors)
    }

    if (filter.sourceApps?.length) {
      q.whereRaw(
        knex.raw(`?? ~* ?`, [
          Commits.col.sourceApplication,
          filter.sourceApps.join('|')
        ])
      )
    }
  }

  return q
}

export async function getStructuredProjectModels(projectId: string) {
  const q = getPaginatedProjectModelsBaseQuery<BranchRecord[]>(projectId, {})
  const results = await q

  type TreeItem = {
    name: string
    updatedAt: Date // TODO: set to newest updated at from its children / model
    model?: BranchRecord
    children: TreeItem[]
  }

  const tree: TreeItem = { name: 'root', children: [], updatedAt: new Date(+0) }

  for (const record of results) {
    let currentLevel = tree
    const nameParts = record.name.split('/').filter((n) => n !== '')
    for (const part of nameParts) {
      const existing = currentLevel.children.find((c) => c.name === part)
      if (existing) {
        currentLevel = existing
      } else {
        const newTreeItem = {
          name: part,
          children: [] as TreeItem[],
          updatedAt: new Date(+0)
        }
        currentLevel.children.push(newTreeItem)
        currentLevel = newTreeItem
      }
    }
    currentLevel.model = record
    if (currentLevel.updatedAt < record.updatedAt)
      currentLevel.updatedAt = record.updatedAt
  }
  return tree
}

export async function getPaginatedProjectModelsItems(
  projectId: string,
  params: ProjectModelsArgs
) {
  const { cursor, limit } = params

  const q = getPaginatedProjectModelsBaseQuery<BranchRecord[]>(projectId, params)
  q.limit(clamp(limit || 25, 1, 100)).orderBy(Branches.col.updatedAt, 'desc')

  if (cursor) q.andWhere(Branches.col.updatedAt, '>', cursor)

  const results = await q
  return {
    items: results,
    cursor:
      results.length > 0 ? results[results.length - 1].updatedAt.toISOString() : null
  }
}

export async function getPaginatedProjectModelsTotalCount(
  projectId: string,
  params: ProjectModelsArgs
) {
  const q = getPaginatedProjectModelsBaseQuery<{ count: string }[]>(projectId, params)
  q.clearSelect()
  q.count()

  const [res] = await q
  return parseInt(res?.count || '0')
}

export async function getModelTreeItems(
  projectId: string,
  parentModelName?: string,
  options?: Partial<{ filterOutEmptyMain: boolean }>
) {
  const { filterOutEmptyMain = true } = options || {}
  const cleanModelName = trim(trim(parentModelName || ''), '/').toLowerCase()
  const branchPartPattern = `[a-zA-Z\\d\\s]+` // regexp for each branch part between slashes

  const regExp = cleanModelName.length
    ? // only direct children of parentModelName
      `^${cleanModelName.replace('/', '\\/')}\\/(${branchPartPattern})`
    : // only first branch part (top level item)
      `^${branchPartPattern}`

  const branchPartMatcher = `(regexp_match("branches"."name", '${regExp}', 'i'))[1]`

  const baseQuery = Branches.knex()
    .select<{ updatedAt: Date; branchPart: string; longestFullName: string }[]>([
      // for sorting by updatedAt (of any of the children)
      knex.raw('MAX(??) as "updatedAt"', [Branches.col.updatedAt]),
      // for allowing filtering by parent branch name
      knex.raw(`${branchPartMatcher} as "branchPart"`),
      // for checking for children + checking if returned row represents 'main' if filterOutEmptyMain
      knex.raw(`MAX(??) as "longestFullName"`, [Branches.col.name])
    ])
    .where(Branches.col.streamId, projectId)
    .andWhere(knex.raw(`${branchPartMatcher} IS NOT NULL`))
    .groupBy('branchPart')
    .orderBy('updatedAt', 'desc')

  let finalQuery = baseQuery
  if (filterOutEmptyMain) {
    // Select branch id to check for attached commits
    // And count to ensure that there's only "main" and no children
    baseQuery.select([
      knex.raw(`(ARRAY_AGG(??))[1] as "lastId"`, [Branches.col.id]),
      knex.raw(`COUNT(??) as "branchCount"`, [Branches.col.id])
    ])

    // Wrap base query and filter out empty main
    finalQuery = knex
      .select<{ updatedAt: Date; branchPart: string; longestFullName: string }[]>('*')
      .from(baseQuery.as('sq1'))
      .where((w1) => {
        // Either there are children branches, or the branch name isn't 'main'
        // Or the branch has more than 0 commits
        w1.where((w2) => {
          w2.whereNot('branchCount', 1)
            .orWhereNot('branchPart', knex.raw('"longestFullName"'))
            .orWhereNot('longestFullName', 'main')
        }).orWhere(
          knex.raw(
            `(SELECT COUNT(*) FROM "branch_commits" WHERE "branch_commits"."branchId" = "lastId")`
          ),
          '>',
          0
        )
      })
  }

  const res = await finalQuery
  const items = res.map((i): ModelsTreeItemGraphQLReturn => {
    const fullName = cleanModelName ? `${cleanModelName}/${i.branchPart}` : i.branchPart

    return {
      projectId,
      name: i.branchPart,
      fullName,
      updatedAt: i.updatedAt,
      hasChildren: fullName.length < i.longestFullName.length
    }
  })

  return items
}<|MERGE_RESOLUTION|>--- conflicted
+++ resolved
@@ -1,13 +1,6 @@
 import { BranchCommits, Branches, Commits, knex } from '@/modules/core/dbSchema'
-<<<<<<< HEAD
-import {
-  ProjectModelsArgs,
-  StructuredModel
-} from '@/modules/core/graph/generated/graphql'
-=======
 import { ProjectModelsArgs } from '@/modules/core/graph/generated/graphql'
 import { ModelsTreeItemGraphQLReturn } from '@/modules/core/helpers/graphTypes'
->>>>>>> 09667f54
 import { BranchRecord, CommitRecord } from '@/modules/core/helpers/types'
 import {
   BatchedSelectOptions,
