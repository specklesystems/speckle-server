/* istanbul ignore file */
const expect = require('chai').expect

const { beforeEachContext } = require('@/test/hooks')

const { createUser } = require('../services/users')
const { createObject } = require('../services/objects')

const {
  getCommitsTotalCountByBranchName,
  getCommitsByBranchName,
  getCommitsByStreamId,
  getCommitsByUserId
} = require('../services/commits')
const {
  createBranchAndNotifyFactory
} = require('@/modules/core/services/branch/management')
const cryptoRandomString = require('crypto-random-string')
const {
  createBranchFactory,
  getStreamBranchByNameFactory,
  markCommitBranchUpdatedFactory,
  getBranchByIdFactory
} = require('@/modules/core/repositories/branches')
const { db } = require('@/db/knex')
const {
  addBranchCreatedActivity
} = require('@/modules/activitystream/services/branchActivity')
const {
  getCommitFactory,
  deleteCommitFactory,
  createCommitFactory,
  insertStreamCommitsFactory,
  insertBranchCommitsFactory,
  getCommitBranchFactory,
  switchCommitBranchFactory,
  updateCommitFactory,
  getStreamCommitCountFactory
} = require('@/modules/core/repositories/commits')
const {
  deleteCommitAndNotifyFactory,
  createCommitByBranchIdFactory,
  createCommitByBranchNameFactory,
  updateCommitAndNotifyFactory
} = require('@/modules/core/services/commit/management')
const {
  markCommitStreamUpdated,
  getStreamFactory,
  getCommitStreamFactory,
  createStreamFactory
} = require('@/modules/core/repositories/streams')
const {
  addCommitDeletedActivity,
<<<<<<< HEAD
  addCommitUpdatedActivity
=======
  addCommitUpdatedActivityFactory
>>>>>>> 9bafc388
} = require('@/modules/activitystream/services/commitActivity')
const { VersionsEmitter } = require('@/modules/core/events/versionsEmitter')
const { getObjectFactory } = require('@/modules/core/repositories/objects')
const {
  legacyCreateStreamFactory,
  createStreamReturnRecordFactory
} = require('@/modules/core/services/streams/management')
const {
  inviteUsersToProjectFactory
} = require('@/modules/serverinvites/services/projectInviteManagement')
const {
  createAndSendInviteFactory
} = require('@/modules/serverinvites/services/creation')
const {
  findUserByTargetFactory,
  insertInviteAndDeleteOldFactory
} = require('@/modules/serverinvites/repositories/serverInvites')
const {
  collectAndValidateCoreTargetsFactory
} = require('@/modules/serverinvites/services/coreResourceCollection')
const {
  buildCoreInviteEmailContentsFactory
} = require('@/modules/serverinvites/services/coreEmailContents')
const { getEventBus } = require('@/modules/shared/services/eventBus')
const { getUsers } = require('@/modules/core/repositories/users')
const { ProjectsEmitter } = require('@/modules/core/events/projectsEmitter')
const {
  addStreamCreatedActivityFactory
} = require('@/modules/activitystream/services/streamActivity')
const { saveActivityFactory } = require('@/modules/activitystream/repositories')
const { publish } = require('@/modules/shared/utils/subscriptions')

const getCommitStream = getCommitStreamFactory({ db })
const getStream = getStreamFactory({ db })
const createBranch = createBranchFactory({ db })
const createBranchAndNotify = createBranchAndNotifyFactory({
  createBranch,
  getStreamBranchByName: getStreamBranchByNameFactory({ db }),
  addBranchCreatedActivity
})
const getCommit = getCommitFactory({ db })
const deleteCommitAndNotify = deleteCommitAndNotifyFactory({
  getCommit,
  markCommitStreamUpdated,
  markCommitBranchUpdated: markCommitBranchUpdatedFactory({ db }),
  deleteCommit: deleteCommitFactory({ db }),
  addCommitDeletedActivity
})

const getObject = getObjectFactory({ db })
const createCommitByBranchId = createCommitByBranchIdFactory({
  createCommit: createCommitFactory({ db }),
  getObject,
  getBranchById: getBranchByIdFactory({ db }),
  insertStreamCommits: insertStreamCommitsFactory({ db }),
  insertBranchCommits: insertBranchCommitsFactory({ db }),
  markCommitStreamUpdated,
  markCommitBranchUpdated: markCommitBranchUpdatedFactory({ db }),
  versionsEventEmitter: VersionsEmitter.emit,
  addCommitCreatedActivity: addStreamCreatedActivityFactory({
    saveActivity: saveActivityFactory({ db }),
    publish
  })
})

const createCommitByBranchName = createCommitByBranchNameFactory({
  createCommitByBranchId,
  getStreamBranchByName: getStreamBranchByNameFactory({ db }),
  getBranchById: getBranchByIdFactory({ db })
})

const updateCommitAndNotify = updateCommitAndNotifyFactory({
  getCommit: getCommitFactory({ db }),
  getStream,
  getCommitStream,
  getStreamBranchByName: getStreamBranchByNameFactory({ db }),
  getCommitBranch: getCommitBranchFactory({ db }),
  switchCommitBranch: switchCommitBranchFactory({ db }),
  updateCommit: updateCommitFactory({ db }),
<<<<<<< HEAD
  addCommitUpdatedActivity,
=======
  addCommitUpdatedActivity: addCommitUpdatedActivityFactory({
    saveActivity: saveActivityFactory({ db }),
    publish
  }),
>>>>>>> 9bafc388
  markCommitStreamUpdated,
  markCommitBranchUpdated: markCommitBranchUpdatedFactory({ db })
})
const getStreamCommitCount = getStreamCommitCountFactory({ db })

const addStreamCreatedActivity = addStreamCreatedActivityFactory({
  saveActivity: saveActivityFactory({ db }),
  publish
})
const createStream = legacyCreateStreamFactory({
  createStreamReturnRecord: createStreamReturnRecordFactory({
    inviteUsersToProject: inviteUsersToProjectFactory({
      createAndSendInvite: createAndSendInviteFactory({
        findUserByTarget: findUserByTargetFactory(),
        insertInviteAndDeleteOld: insertInviteAndDeleteOldFactory({ db }),
        collectAndValidateResourceTargets: collectAndValidateCoreTargetsFactory({
          getStream
        }),
        buildInviteEmailContents: buildCoreInviteEmailContentsFactory({
          getStream
        }),
        emitEvent: ({ eventName, payload }) =>
          getEventBus().emit({
            eventName,
            payload
          })
      }),
      getUsers
    }),
    createStream: createStreamFactory({ db }),
    createBranch: createBranchFactory({ db }),
    addStreamCreatedActivity,
    projectsEventsEmitter: ProjectsEmitter.emit
  })
})

describe('Commits @core-commits', () => {
  const user = {
    name: 'Dimitrie Stefanescu',
    email: 'didimitrie4342@gmail.com',
    password: 'sn3aky-1337-b1m'
  }

  const stream = {
    name: 'Test Stream References',
    description: 'Whatever goes in here usually...'
  }

  const testObject = {
    foo: 'bar',
    baz: 'qux'
  }

  const testObject2 = {
    foo: 'bar3',
    baz: 'qux3'
  }

  const testObject3 = {
    foo: 'bar4',
    baz: 'qux5'
  }

  const generateObject = async (streamId = stream.id, object = testObject) =>
    await createObject({ streamId, object })
  const generateStream = async (streamBase = stream, ownerId = user.id) =>
    await createStream({ ...streamBase, ownerId })

  let commitId1, commitId2, commitId3

  before(async () => {
    await beforeEachContext()

    user.id = await createUser(user)
    stream.id = await createStream({ ...stream, ownerId: user.id })

    const testObjectId = await createObject({ streamId: stream.id, object: testObject })
    const testObject2Id = await createObject({
      streamId: stream.id,
      object: testObject2
    })
    const testObject3Id = await createObject({
      streamId: stream.id,
      object: testObject3
    })

    commitId1 = (
      await createCommitByBranchName({
        streamId: stream.id,
        branchName: 'main',
        message: 'first commit',
        sourceApplication: 'tests',
        objectId: testObjectId,
        authorId: user.id
      })
    ).id

    commitId2 = (
      await createCommitByBranchName({
        streamId: stream.id,
        branchName: 'main',
        message: 'second commit',
        sourceApplication: 'tests',
        objectId: testObject2Id,
        authorId: user.id,
        parents: [commitId1]
      })
    ).id

    commitId3 = (
      await createCommitByBranchName({
        streamId: stream.id,
        branchName: 'main',
        message: 'third commit',
        sourceApplication: 'tests',
        objectId: testObject3Id,
        authorId: user.id,
        parents: [commitId1, commitId2]
      })
    ).id
  })

  it('Should create a commit by branch name', async () => {
    const objectId = await generateObject()
    const id = (
      await createCommitByBranchName({
        streamId: stream.id,
        branchName: 'main',
        message: 'first commit',
        sourceApplication: 'tests',
        objectId,
        authorId: user.id
      })
    ).id
    expect(id).to.be.a.string
  })

  // support SKDs not being able to handle the fe1 - fe2 link transition
  it('Should create a commit by branch id', async () => {
    const objectId = await generateObject()
    const branch = await createBranchAndNotify(
      { name: 'foobar', projectId: stream.id },
      user.id
    )
    const id = (
      await createCommitByBranchName({
        streamId: stream.id,
        branchName: branch.id,
        message: 'first commit',
        sourceApplication: 'tests',
        objectId,
        authorId: user.id
      })
    ).id
    expect(id).to.be.a.string
  })

  it('Should fail to create a commit if the branch is not a valid name or id', async () => {
    const objectId = await generateObject()
    try {
      const id = (
        await createCommitByBranchName({
          streamId: stream.id,
          branchName: cryptoRandomString({ length: 10 }),
          message: 'first commit',
          sourceApplication: 'tests',
          objectId,
          authorId: user.id
        })
      ).id
      expect(id).null
    } catch (error) {
      expect(error.message).contains('Failed to find branch with name or id')
    }
  })

  it('Should create a commit with a previous commit id', async () => {
    const objectId = await generateObject()
    const objectId2 = await generateObject()

    const id = (
      await createCommitByBranchName({
        streamId: stream.id,
        branchName: 'main',
        message: 'second commit',
        sourceApplication: 'tests',
        objectId,
        authorId: user.id,
        parents: [commitId1]
      })
    ).id
    expect(id).to.be.a.string

    const id2 = (
      await createCommitByBranchName({
        streamId: stream.id,
        branchName: 'main',
        message: 'third commit',
        sourceApplication: 'tests',
        objectId: objectId2,
        authorId: user.id,
        parents: [commitId1, commitId2]
      })
    ).id

    expect(id2).to.be.a.string
  })

  it('Should update a commit', async () => {
    const res = await updateCommitAndNotify(
      {
        id: commitId1,
        message: 'FIRST COMMIT YOOOOOO',
        streamId: stream.id
      },
      user.id
    )
    expect(res).to.be.ok
  })

  it('Should delete a commit', async () => {
    const objectId = await generateObject()
    const tempCommitId = (
      await createCommitByBranchName({
        streamId: stream.id,
        branchName: 'main',
        message: 'temp commit',
        sourceApplication: 'tests',
        objectId,
        authorId: user.id
      })
    ).id

    const res = await deleteCommitAndNotify(tempCommitId, stream.id, user.id)
    expect(res).to.be.ok
  })

  it('Should get a commit by id', async () => {
    const cm = await getCommit(commitId1, { streamId: stream.id })
    expect(cm.message).to.equal('FIRST COMMIT YOOOOOO')
    expect(cm.author).to.equal(user.id)
  })

  it('Should get the commits and their total count from a branch', async () => {
    const streamId = await generateStream()

    for (let i = 0; i < 10; i++) {
      const t = { qux: i }
      t.id = await createObject({ streamId, object: t })
      await createCommitByBranchName({
        streamId,
        branchName: 'main',
        message: `commit # ${i + 3}`,
        sourceApplication: 'tests',
        objectId: t.id,
        authorId: user.id
      })
    }

    const { commits, cursor } = await getCommitsByBranchName({
      streamId,
      branchName: 'main',
      limit: 2
    })
    expect(commits).to.be.an('array')
    expect(commits.length).to.equal(2)

    const { commits: commits2 } = await getCommitsByBranchName({
      streamId,
      branchName: 'main',
      limit: 5,
      cursor
    })
    expect(commits2.length).to.equal(5)

    const c = await getCommitsTotalCountByBranchName({
      streamId,
      branchName: 'main'
    })
    expect(c).to.equal(10)
  })

  it('Should get the commits and their total count from a stream', async () => {
    const streamId = await generateStream()
    await createBranch({ name: 'dim/dev', streamId, authorId: user.id })

    for (let i = 0; i < 15; i++) {
      const t = { thud: i }
      t.id = await createObject({ streamId, object: t })
      await createCommitByBranchName({
        streamId,
        branchName: 'dim/dev',
        message: `pushed something # ${i + 3}`,
        sourceApplication: 'tests',
        objectId: t.id,
        authorId: user.id
      })
    }

    const { commits, cursor } = await getCommitsByStreamId({
      streamId,
      limit: 10
    })
    const { commits: commits2 } = await getCommitsByStreamId({
      streamId,
      limit: 20,
      cursor
    })

    expect(commits.length).to.equal(10)
    expect(commits2.length).to.equal(5)

    const c = await getStreamCommitCount(streamId)
    expect(c).to.equal(15)
  })

  it('Commits should have source, total count, branch name and parents fields', async () => {
    const { commits: userCommits } = await getCommitsByUserId({
      userId: user.id,
      limit: 1000
    })
    const userCommit = userCommits[0]

    const { commits: streamCommits } = await getCommitsByStreamId({
      streamId: stream.id,
      limit: 10
    })
    const serverCommit = streamCommits[0]

    const { commits: branchCommits } = await getCommitsByBranchName({
      streamId: stream.id,
      branchName: 'main',
      limit: 2
    })
    const branchCommit = branchCommits[0]

    const idCommit = await getCommit(commitId3, { streamId: stream.id })

    for (const commit of [userCommit, serverCommit, branchCommit, idCommit]) {
      expect(commit).to.have.property('sourceApplication')
      expect(commit.sourceApplication).to.be.a('string')

      expect(commit).to.have.property('totalChildrenCount')
      expect(commit.totalChildrenCount).to.be.a('number')

      expect(commit).to.have.property('parents')
    }

    expect(idCommit.parents).to.be.a('array')
    expect(idCommit.parents.length).to.equal(2)
  })

  it('Should have an array of parents', async () => {
    const commits = [
      await getCommit(commitId3, { streamId: stream.id }),
      await getCommit(commitId2, { streamId: stream.id })
    ]

    for (const commit of commits) {
      expect(commit).to.have.property('parents')
      expect(commit.parents).to.be.a('array')
      expect(commit.parents.length).to.greaterThan(0)
    }
  })
})<|MERGE_RESOLUTION|>--- conflicted
+++ resolved
@@ -51,11 +51,7 @@
 } = require('@/modules/core/repositories/streams')
 const {
   addCommitDeletedActivity,
-<<<<<<< HEAD
-  addCommitUpdatedActivity
-=======
   addCommitUpdatedActivityFactory
->>>>>>> 9bafc388
 } = require('@/modules/activitystream/services/commitActivity')
 const { VersionsEmitter } = require('@/modules/core/events/versionsEmitter')
 const { getObjectFactory } = require('@/modules/core/repositories/objects')
@@ -135,14 +131,10 @@
   getCommitBranch: getCommitBranchFactory({ db }),
   switchCommitBranch: switchCommitBranchFactory({ db }),
   updateCommit: updateCommitFactory({ db }),
-<<<<<<< HEAD
-  addCommitUpdatedActivity,
-=======
   addCommitUpdatedActivity: addCommitUpdatedActivityFactory({
     saveActivity: saveActivityFactory({ db }),
     publish
   }),
->>>>>>> 9bafc388
   markCommitStreamUpdated,
   markCommitBranchUpdated: markCommitBranchUpdatedFactory({ db })
 })
