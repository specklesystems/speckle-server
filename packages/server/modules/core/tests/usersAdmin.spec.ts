import assert from 'assert'
import { beforeEachContext } from '@/test/hooks'
import { ensureError, Roles, TIME_MS } from '@speckle/shared'
import cryptoRandomString from 'crypto-random-string'
import {
  legacyGetPaginatedUsersFactory,
  legacyGetPaginatedUsersCountFactory,
  getUserFactory,
  storeUserFactory,
  countAdminUsersFactory,
  storeUserAclFactory,
  isLastAdminUserFactory,
  deleteUserRecordFactory,
  getUserRoleFactory,
  updateUserServerRoleFactory
} from '@/modules/core/repositories/users'
import { db } from '@/db/knex'
import {
  findEmailFactory,
  createUserEmailFactory,
  ensureNoPrimaryEmailForUserFactory
} from '@/modules/core/repositories/userEmails'
import { requestNewEmailVerificationFactory } from '@/modules/emails/services/verification/request'
import { deleteOldAndInsertNewVerificationFactory } from '@/modules/emails/repositories'
import { renderEmail } from '@/modules/emails/services/emailRendering'
import { sendEmail } from '@/modules/emails/services/sending'
import {
  createUserFactory,
  deleteUserFactory,
  changeUserRoleFactory
} from '@/modules/core/services/users/management'
import { validateAndCreateUserEmailFactory } from '@/modules/core/services/userEmails'
import { finalizeInvitedServerRegistrationFactory } from '@/modules/serverinvites/services/processing'
import {
  deleteServerOnlyInvitesFactory,
  updateAllInviteTargetsFactory,
  deleteAllUserInvitesFactory
} from '@/modules/serverinvites/repositories/serverInvites'
import {
  getExplicitProjects,
  getUserDeletableStreamsFactory
} from '@/modules/core/repositories/streams'
import { dbLogger } from '@/observability/logging'
import { getServerInfoFactory } from '@/modules/core/repositories/server'
import { getEventBus } from '@/modules/shared/services/eventBus'
import { expect } from 'chai'
import { getUserWorkspaceSeatsFactory } from '@/modules/workspacesCore/repositories/workspaces'
import {
  deleteProjectAndCommitsFactory,
  queryAllProjectsFactory
} from '@/modules/core/services/projects'
import type { BasicTestUser } from '@/test/authHelper'
import { createTestUser } from '@/test/authHelper'
import { deleteProjectCommitsFactory } from '@/modules/core/repositories/commits'
import { deleteProjectFactory } from '@/modules/core/repositories/projects'
import type { DeleteUser } from '@/modules/core/domain/users/operations'
import { asMultiregionalOperation, replicateFactory } from '@/modules/shared/command'
<<<<<<< HEAD
import { getAllRegisteredTestDbs } from '@/modules/multiregion/tests/helpers'
=======
import { getTestRegionClients } from '@/modules/multiregion/tests/helpers'
>>>>>>> 8629bf9e

const getUsers = legacyGetPaginatedUsersFactory({ db })
const countUsers = legacyGetPaginatedUsersCountFactory({ db })

const getServerInfo = getServerInfoFactory({ db })
const findEmail = findEmailFactory({ db })
const requestNewEmailVerification = requestNewEmailVerificationFactory({
  findEmail,
  getUser: getUserFactory({ db }),
  getServerInfo,
  deleteOldAndInsertNewVerification: deleteOldAndInsertNewVerificationFactory({ db }),
  renderEmail,
  sendEmail
})
// this does not uses createTestUser as 250 parallel transactions for user creation can timeout some of them
const createUser = createUserFactory({
  getServerInfo,
  findEmail,
  storeUser: storeUserFactory({ db }),
  countAdminUsers: countAdminUsersFactory({ db }),
  storeUserAcl: storeUserAclFactory({ db }),
  validateAndCreateUserEmail: validateAndCreateUserEmailFactory({
    createUserEmail: createUserEmailFactory({ db }),
    ensureNoPrimaryEmailForUser: ensureNoPrimaryEmailForUserFactory({ db }),
    findEmail,
    updateEmailInvites: finalizeInvitedServerRegistrationFactory({
      deleteServerOnlyInvites: deleteServerOnlyInvitesFactory({ db }),
      updateAllInviteTargets: updateAllInviteTargetsFactory({ db })
    }),
    requestNewEmailVerification
  }),
  emitEvent: getEventBus().emit
})

const deleteUser: DeleteUser = async (...input) =>
  asMultiregionalOperation(
    ({ mainDb, allDbs, emit }) => {
      const deleteUser = deleteUserFactory({
        deleteProjectAndCommits: deleteProjectAndCommitsFactory({
          // this is a bit of an overhead, we are issuing delete queries to all regions,
          // instead of being selective and clever about figuring out the project DB and only
          // deleting from main and the project db
          deleteProject: replicateFactory(allDbs, deleteProjectFactory),
          deleteProjectCommits: replicateFactory(allDbs, deleteProjectCommitsFactory)
        }),
        logger: dbLogger,
        isLastAdminUser: isLastAdminUserFactory({ db: mainDb }),
        getUserDeletableStreams: getUserDeletableStreamsFactory({ db: mainDb }),
        queryAllProjects: queryAllProjectsFactory({
          getExplicitProjects: getExplicitProjects({ db: mainDb })
        }),
        getUserWorkspaceSeats: getUserWorkspaceSeatsFactory({ db: mainDb }),
        deleteAllUserInvites: deleteAllUserInvitesFactory({ db: mainDb }),
        deleteUserRecord: async (params) => {
          const [res] = await Promise.all(
            allDbs.map((db) => deleteUserRecordFactory({ db })(params))
          )

          return res
        },
        emitEvent: emit
      })

      return deleteUser(...input)
    },
    {
      logger: dbLogger,
      name: 'delete user spec',
<<<<<<< HEAD
      dbs: await getAllRegisteredTestDbs()
=======
      dbs: await getTestRegionClients()
>>>>>>> 8629bf9e
    }
  )

const getUserRole = getUserRoleFactory({ db })
const buildChangeUserRole = (guestModeEnabled = false) =>
  changeUserRoleFactory({
    getServerInfo: async () => ({ ...getServerInfo(), guestModeEnabled }),
    isLastAdminUser: isLastAdminUserFactory({ db }),
    updateUserServerRole: updateUserServerRoleFactory({ db })
  })
const changeUserRole = buildChangeUserRole()

describe('User admin @user-services', () => {
  const myTestActor = {
    name: 'Gergo Jedlicska',
    email: 'gergo@jedlicska.com',
    password: 'sn3aky-1337-b1m',
    id: ''
  }

  before(async () => {
    await beforeEachContext()

    const actor = await createTestUser(myTestActor)
    myTestActor.id = actor.id
  })

  it('First created user should be admin', async () => {
    const users = await getUsers(100, 0)
    expect(users).to.be.an('array')
    expect(users).to.have.lengthOf(1)
    const firstUser = users[0]

    const userRole = await getUserRole(firstUser.id)
    expect(userRole).to.equal(Roles.Server.Admin)
  })

  it('Count user knows how to count', async () => {
    expect(await countUsers()).to.equal(1)
    const newUser = { ...myTestActor }
    newUser.name = 'Bill Gates'
    newUser.email = 'bill@gates.com'
    newUser.password = 'testthebest'

    const actor = await createTestUser(newUser)

    expect(await countUsers()).to.equal(2)

    await deleteUser(actor.id)
    expect(await countUsers()).to.equal(1)
  })

  it('Get users query limit is sanitized to upper limit', async () => {
    const userInputs: BasicTestUser[] = Array(250)
      .fill(undefined)
      .map((v, i) => createNewDroid(i))

    expect(await countUsers()).to.equal(1)

    await Promise.all(userInputs.map((userInput) => createUser(userInput)))
    expect(await countUsers()).to.equal(251)

    const users = await getUsers(2000000)
    expect(users).to.have.lengthOf(200)
  }).timeout(10 * TIME_MS.second)

  it('Get users offset is applied', async () => {
    const users = await getUsers(200, 200)
    expect(users).to.have.lengthOf(51)
  })

  it('User query filters', async () => {
    const users = await getUsers(100, 0, 'gergo')
    expect(users).to.have.lengthOf(1)
    const [user] = users
    expect(user.email).to.equal('gergo@jedlicska.com')
  })

  it('Count users applies query', async () => {
    expect(await countUsers('droid')).to.equal(250)
  })

  describe('changeUserRole', () => {
    it('throws for invalid role value', async () => {
      const role = 'shadow:lurker'
      try {
        await changeUserRole({ userId: myTestActor.id, role })
        assert.fail('This should have failed')
      } catch (err) {
        expect(ensureError(err).message).to.equal(`Invalid role specified: ${role}`)
      }
    })
    it('throws if guest role not enabled, but trying to change user role to guest', async () => {
      const role = Roles.Server.Guest
      try {
        await changeUserRole({ userId: myTestActor.id, role })
        assert.fail('This should have failed')
      } catch (err) {
        expect(ensureError(err).message).to.equal('Guest role is not enabled')
      }
    })
    it('modifies role', async () => {
      const user = await createTestUser(
        createNewDroid(cryptoRandomString({ length: 13 }))
      )
      const userId = user.id

      const oldRole = await getUserRole(userId)
      expect(oldRole).to.equal(Roles.Server.User)

      await changeUserRole({ userId, role: Roles.Server.Admin })
      let newRole = await getUserRole(userId)
      expect(newRole).to.equal(Roles.Server.Admin)

      await changeUserRole({ userId, role: Roles.Server.User })
      newRole = await getUserRole(userId)
      expect(newRole).to.equal(Roles.Server.User)

      await buildChangeUserRole(true)({
        userId,
        role: Roles.Server.Guest
      })
      newRole = await getUserRole(userId)
      expect(newRole).to.equal(Roles.Server.Guest)
    })
    it('Ensures at least one admin remains in the server', async () => {
      try {
        await changeUserRole({ userId: myTestActor.id, role: Roles.Server.User })
        assert.fail('This should have failed')
      } catch (err) {
        expect(ensureError(err).message).to.equal(
          'Cannot remove the last admin role from the server'
        )
      }
    })
  })
})

const createNewDroid = (number: string | number) => {
  return {
    id: `${number}`,
    name: `${number}`,
    email: `${number}@droidarmy.com`,
    password: 'sn3aky-1337-b1m'
  }
}<|MERGE_RESOLUTION|>--- conflicted
+++ resolved
@@ -55,11 +55,7 @@
 import { deleteProjectFactory } from '@/modules/core/repositories/projects'
 import type { DeleteUser } from '@/modules/core/domain/users/operations'
 import { asMultiregionalOperation, replicateFactory } from '@/modules/shared/command'
-<<<<<<< HEAD
-import { getAllRegisteredTestDbs } from '@/modules/multiregion/tests/helpers'
-=======
 import { getTestRegionClients } from '@/modules/multiregion/tests/helpers'
->>>>>>> 8629bf9e
 
 const getUsers = legacyGetPaginatedUsersFactory({ db })
 const countUsers = legacyGetPaginatedUsersCountFactory({ db })
@@ -128,11 +124,7 @@
     {
       logger: dbLogger,
       name: 'delete user spec',
-<<<<<<< HEAD
-      dbs: await getAllRegisteredTestDbs()
-=======
       dbs: await getTestRegionClients()
->>>>>>> 8629bf9e
     }
   )
 
