--- conflicted
+++ resolved
@@ -108,11 +108,7 @@
   deleteProjectAndCommitsFactory,
   queryAllProjectsFactory
 } from '@/modules/core/services/projects'
-<<<<<<< HEAD
-import { getAllRegisteredTestDbs } from '@/modules/multiregion/tests/helpers'
-=======
 import { getTestRegionClients } from '@/modules/multiregion/tests/helpers'
->>>>>>> 8629bf9e
 import { asMultiregionalOperation, replicateFactory } from '@/modules/shared/command'
 import type {
   ChangeUserPassword,
@@ -194,7 +190,7 @@
       return createUser(...input)
     },
     {
-      dbs: await getAllRegisteredTestDbs(),
+      dbs: await getTestRegionClients(),
       name: 'create user spec',
       logger: dbLogger
     }
@@ -225,7 +221,7 @@
     {
       logger: dbLogger,
       name: 'update user and notify spec',
-      dbs: await getAllRegisteredTestDbs()
+      dbs: await getTestRegionClients()
     }
   )
 
@@ -248,7 +244,7 @@
     {
       logger: dbLogger,
       name: 'update user password spec',
-      dbs: await getAllRegisteredTestDbs()
+      dbs: await getTestRegionClients()
     }
   )
 
