--- conflicted
+++ resolved
@@ -526,14 +526,9 @@
           .set('Authorization', `Bearer ${limitedToken1}`)
           .send({ fake: 'data' })
 
-<<<<<<< HEAD
-        // We sent an invalid payload so 400 is expected, as long as its not a 401
-        expect(resAllowed).to.have.status(400)
-=======
         // We sent an invalid payload so any 4XX or 5XX is fine, as long as its not a 401
         expect(resAllowed.status).to.be.greaterThan(399)
         expect(resAllowed.status).to.not.be.equal(401)
->>>>>>> b074a4a1
 
         const resDisallowed = await request(app)
           .post(`/api/getobjects/${stream2.id}`)
@@ -548,14 +543,9 @@
           .set('Authorization', `Bearer ${limitedToken1}`)
           .send({ fake: 'data' })
 
-<<<<<<< HEAD
-        // We sent an invalid payload so 400 is fine, as long as its not a 401
-        expect(resAllowed).to.have.status(400)
-=======
         // We sent an invalid payload so 4XX or 5XX is fine, as long as its not a 401
         expect(resAllowed.status).to.be.greaterThan(399)
         expect(resAllowed.status).to.not.be.equal(401)
->>>>>>> b074a4a1
 
         const resDisallowed = await request(app)
           .post(`/api/diff/${stream2.id}`)
