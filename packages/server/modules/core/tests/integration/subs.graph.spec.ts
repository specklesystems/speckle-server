/* eslint-disable @typescript-eslint/no-explicit-any */
import { db } from '@/db/knex'
import { AllScopes } from '@/modules/core/helpers/mainConstants'
import {
  deleteBranchByIdFactory,
  getBranchByIdFactory,
  getStreamBranchByNameFactory,
  markCommitBranchUpdatedFactory,
  updateBranchFactory
} from '@/modules/core/repositories/branches'
import {
  deleteCommitsFactory,
  deleteProjectCommitsFactory,
  getCommitBranchFactory,
  getCommitFactory,
  getCommitsFactory,
  switchCommitBranchFactory,
  updateCommitFactory
} from '@/modules/core/repositories/commits'
import {
  getCommitStreamFactory,
  getStreamFactory,
  getStreamRolesFactory,
  getStreamsFactory,
  grantStreamPermissionsFactory,
  markBranchStreamUpdatedFactory,
  markCommitStreamUpdatedFactory,
  revokeStreamPermissionsFactory,
  updateStreamFactory
} from '@/modules/core/repositories/streams'
import { getUserFactory } from '@/modules/core/repositories/users'
import {
  deleteBranchAndNotifyFactory,
  updateBranchAndNotifyFactory
} from '@/modules/core/services/branch/management'
import { batchDeleteCommitsFactory } from '@/modules/core/services/commit/batchCommitActions'
import { updateCommitAndNotifyFactory } from '@/modules/core/services/commit/management'
import {
  addOrUpdateStreamCollaboratorFactory,
  isStreamCollaboratorFactory,
  removeStreamCollaboratorFactory,
  validateStreamAccessFactory
} from '@/modules/core/services/streams/access'
import {
  deleteStreamAndNotifyFactory,
  updateStreamAndNotifyFactory
} from '@/modules/core/services/streams/management'
import {
  getProjectDbClient,
<<<<<<< HEAD
  getProjectReplicationDbClients
=======
  getProjectReplicationDbs
>>>>>>> 399c998f
} from '@/modules/multiregion/utils/dbSelector'
import { deleteAllResourceInvitesFactory } from '@/modules/serverinvites/repositories/serverInvites'
import { authorizeResolver } from '@/modules/shared'
import { getEventBus } from '@/modules/shared/services/eventBus'
import type { BasicTestWorkspace } from '@/modules/workspaces/tests/helpers/creation'
import { createTestWorkspace } from '@/modules/workspaces/tests/helpers/creation'
import { itEach } from '@/test/assertionHelper'
import type { BasicTestUser } from '@/test/authHelper'
import { createTestUser } from '@/test/authHelper'
import {
  OnBranchCreatedDocument,
  OnBranchDeletedDocument,
  OnBranchUpdatedDocument,
  OnProjectModelsUpdatedDocument,
  OnProjectUpdatedDocument,
  OnStreamUpdatedDocument,
  OnUserProjectsUpdatedDocument,
  OnUserProjectVersionsUpdatedDocument,
  OnUserStreamAddedDocument,
  OnUserStreamCommitCreatedDocument,
  OnUserStreamCommitDeletedDocument,
  OnUserStreamCommitUpdatedDocument,
  OnUserStreamRemovedDocument,
  ProjectModelsUpdatedMessageType,
  ProjectUpdatedMessageType,
  ProjectVersionsUpdatedMessageType,
  UserProjectsUpdatedMessageType
} from '@/modules/core/graph/generated/graphql'
import type {
  TestApolloSubscriptionClient,
  TestApolloSubscriptionServer
} from '@/test/graphqlHelper'
import { testApolloSubscriptionServer } from '@/test/graphqlHelper'
import { beforeEachContext, getMainTestRegionKey } from '@/test/hooks'
import type { BasicTestBranch } from '@/test/speckle-helpers/branchHelper'
import {
  createTestBranch,
  createTestBranches
} from '@/test/speckle-helpers/branchHelper'
import type { BasicTestCommit } from '@/test/speckle-helpers/commitHelper'
import { createTestCommits } from '@/test/speckle-helpers/commitHelper'
import { TestError } from '@/test/speckle-helpers/error'
import {
  isMultiRegionTestMode,
  waitForRegionUsers
} from '@/test/speckle-helpers/regions'
import type { BasicTestStream } from '@/test/speckle-helpers/streamHelper'
import { createTestStreams } from '@/test/speckle-helpers/streamHelper'
import { faker } from '@faker-js/faker'
import type { Optional, ServerScope } from '@speckle/shared'
import { Roles, Scopes, WorkspacePlans } from '@speckle/shared'
import { expect } from 'chai'
import { deleteProjectAndCommitsFactory } from '@/modules/core/services/projects'
import { deleteProjectFactory } from '@/modules/core/repositories/projects'
import { asMultiregionalOperation, replicateFactory } from '@/modules/shared/command'
import type { UpdateStream } from '@/modules/core/domain/streams/operations'
import { logger } from '@/observability/logging'

const validateStreamAccess = validateStreamAccessFactory({ authorizeResolver })
const isStreamCollaborator = isStreamCollaboratorFactory({
  getStream: getStreamFactory({ db })
})

// should be wrapped in a multiregion operator
const buildDeleteProject = async (params: { projectId: string; ownerId: string }) => {
  const { projectId, ownerId } = params
  const projectDb = await getProjectDbClient({ projectId })
  const deleteStreamAndNotify = deleteStreamAndNotifyFactory({
    deleteProjectAndCommits: deleteProjectAndCommitsFactory({
      deleteProject: deleteProjectFactory({ db: projectDb }),
      deleteProjectCommits: deleteProjectCommitsFactory({ db: projectDb })
    }),
    emitEvent: getEventBus().emit,
    deleteAllResourceInvites: deleteAllResourceInvitesFactory({ db }),
    getStream: getStreamFactory({ db: projectDb })
  })
  return async () => deleteStreamAndNotify(projectId, ownerId)
}

const updateProject: UpdateStream = async (stream, me) => {
  return asMultiregionalOperation(
    async ({ mainDb, allDbs, emit }) => {
      const updateStreamAndNotify = updateStreamAndNotifyFactory({
        getStream: getStreamFactory({ db: mainDb }),
        updateStream: replicateFactory(allDbs, updateStreamFactory),
        emitEvent: emit
      })

      return updateStreamAndNotify(stream, me)
    },
    {
      logger,
      name: 'updateStream spec',
<<<<<<< HEAD
      dbs: await getProjectReplicationDbClients({ projectId: stream.id })
=======
      dbs: await getProjectReplicationDbs({ projectId: stream.id })
>>>>>>> 399c998f
    }
  )
}

const buildUpdateModel = async (params: { projectId: string }) => {
  const { projectId } = params
  const projectDB = await getProjectDbClient({ projectId })
  const updateBranchAndNotify = updateBranchAndNotifyFactory({
    getBranchById: getBranchByIdFactory({ db: projectDB }),
    updateBranch: updateBranchFactory({ db: projectDB }),
    eventEmit: getEventBus().emit
  })
  return updateBranchAndNotify
}

const buildDeleteModel = async (params: { projectId: string }) => {
  const { projectId } = params
  const projectDB = await getProjectDbClient({ projectId })
  const markBranchStreamUpdated = markBranchStreamUpdatedFactory({
    db: projectDB
  })
  const getStream = getStreamFactory({ db })
  const deleteBranchAndNotify = deleteBranchAndNotifyFactory({
    getStream,
    getBranchById: getBranchByIdFactory({ db: projectDB }),
    emitEvent: getEventBus().emit,
    markBranchStreamUpdated,
    deleteBranchById: deleteBranchByIdFactory({ db: projectDB })
  })
  return deleteBranchAndNotify
}

const buildDeleteVersion = async (params: { projectId: string }) => {
  const { projectId } = params
  const projectDb = await getProjectDbClient({ projectId })

  const batchDeleteCommits = batchDeleteCommitsFactory({
    getCommits: getCommitsFactory({ db: projectDb }),
    getStreams: getStreamsFactory({ db: projectDb }),
    deleteCommits: deleteCommitsFactory({ db: projectDb }),
    emitEvent: getEventBus().emit
  })
  return batchDeleteCommits
}

const buildUpdateVersion = async (params: { projectId: string }) => {
  const { projectId } = params
  const projectDb = await getProjectDbClient({ projectId })
  const updateCommitAndNotify = updateCommitAndNotifyFactory({
    getCommit: getCommitFactory({ db: projectDb }),
    getStream: getStreamFactory({ db: projectDb }),
    getCommitStream: getCommitStreamFactory({ db: projectDb }),
    getStreamBranchByName: getStreamBranchByNameFactory({ db: projectDb }),
    getCommitBranch: getCommitBranchFactory({ db: projectDb }),
    switchCommitBranch: switchCommitBranchFactory({ db: projectDb }),
    updateCommit: updateCommitFactory({ db: projectDb }),
    emitEvent: getEventBus().emit,
    markCommitStreamUpdated: markCommitStreamUpdatedFactory({ db: projectDb }),
    markCommitBranchUpdated: markCommitBranchUpdatedFactory({ db: projectDb })
  })
  return updateCommitAndNotify
}

const addOrUpdateStreamCollaborator = addOrUpdateStreamCollaboratorFactory({
  validateStreamAccess,
  getUser: getUserFactory({ db }),
  grantStreamPermissions: grantStreamPermissionsFactory({ db }),
  getStreamRoles: getStreamRolesFactory({ db }),
  emitEvent: getEventBus().emit
})

const removeStreamCollaborator = removeStreamCollaboratorFactory({
  validateStreamAccess,
  isStreamCollaborator,
  revokeStreamPermissions: revokeStreamPermissionsFactory({ db }),
  getStreamRoles: getStreamRolesFactory({ db }),
  emitEvent: getEventBus().emit
})

describe('Core GraphQL Subscriptions (New)', () => {
  let me: BasicTestUser
  let otherGuy: BasicTestUser
  let subServer: TestApolloSubscriptionServer
  let meSubClient: TestApolloSubscriptionClient

  before(async () => {
    await beforeEachContext()
    me = await createTestUser()
    otherGuy = await createTestUser()
    subServer = await testApolloSubscriptionServer()
    meSubClient = await subServer.buildClient({ authUserId: me.id })
  })

  after(async () => {
    subServer.quit()
  })

  const isMultiRegion = isMultiRegionTestMode()

  describe(`W/${!isMultiRegion ? 'o' : ''} @multiregion`, () => {
    const myMainWorkspace: BasicTestWorkspace = {
      id: '',
      ownerId: '',
      slug: '',
      name: 'My Main Workspace'
    }
    const otherGuysWorkspace: BasicTestWorkspace = {
      id: '',
      ownerId: '',
      slug: '',
      name: 'Other Guys Workspace'
    }

    before(async () => {
      await Promise.all([
        createTestWorkspace(myMainWorkspace, me, {
          regionKey: isMultiRegion ? getMainTestRegionKey() : undefined,
          addPlan: WorkspacePlans.Pro
        }),
        createTestWorkspace(otherGuysWorkspace, otherGuy, {
          regionKey: isMultiRegion ? getMainTestRegionKey() : undefined,
          addPlan: WorkspacePlans.Pro
        })
      ])

      await waitForRegionUsers([me, otherGuy])
    })

    describe('Project Subs', () => {
      describe('scope tests', () => {
        const randomProject: BasicTestStream = {
          name: 'Scope test project',
          id: '',
          ownerId: '',
          isPublic: true
        }
        let testClient: Optional<TestApolloSubscriptionClient> = undefined

        before(async () => {
          randomProject.workspaceId = myMainWorkspace.id
          await createTestStreams([[randomProject, me]])
        })

        afterEach(async () => {
          testClient?.quit()
        })

        type ScopeTest = {
          title: string
          withoutScope: ServerScope
          expectedMessages: number
          sub: () => {
            query: any
            variables: any
          }
          triggerMessage: () => Promise<void>
        }

        const triggerProjectUpdate = async () => {
          const projectId = randomProject.id
          await updateProject({ id: projectId, name: new Date().toISOString() }, me.id)
        }

        const scopeTests: ScopeTest[] = [
          {
            title: 'streamUpdated()',
            withoutScope: Scopes.Streams.Read,
            expectedMessages: 1,
            sub: () => ({
              query: OnStreamUpdatedDocument,
              variables: { streamId: randomProject.id }
            }),
            triggerMessage: triggerProjectUpdate
          },
          {
            title: 'projectUpdated()',
            withoutScope: Scopes.Streams.Read,
            expectedMessages: 1,
            sub: () => ({
              query: OnProjectUpdatedDocument,
              variables: { projectId: randomProject.id }
            }),
            triggerMessage: triggerProjectUpdate
          },
          {
            title: 'userProjectsUpdated()',
            withoutScope: Scopes.Profile.Read,
            expectedMessages: 1,
            sub: () => ({
              query: OnUserProjectsUpdatedDocument,
              variables: {}
            }),
            triggerMessage: async () => {
              // Create a new project
              const newProject: BasicTestStream = {
                name: 'New Scope Test Project',
                id: '',
                ownerId: me.id,
                isPublic: true,
                workspaceId: myMainWorkspace.id
              }

              await createTestStreams([[newProject, me]])
            }
          }
        ]

        scopeTests.forEach(
          ({ title, withoutScope, sub, triggerMessage, expectedMessages }) => {
            itEach(
              [{ allow: false }, { allow: true }],
              ({ allow }) =>
                `should${allow ? '' : ' not'} allow ${title} sub with${
                  !allow ? 'out' : ''
                } ${withoutScope} scope`,
              async ({ allow }) => {
                testClient = await subServer.buildClient({
                  authUserId: me.id,
                  scopes: allow
                    ? AllScopes
                    : AllScopes.filter((s) => s !== withoutScope)
                })

                const { query, variables } = sub()
                const onMessage = await testClient.subscribe(
                  query,
                  variables,
                  (res) => {
                    if (allow) {
                      expect(res).to.not.haveGraphQLErrors()
                    } else {
                      expect(res).to.haveGraphQLErrors(
                        'Your auth token does not have the required scope'
                      )
                    }
                  }
                )
                await testClient.waitForReadiness()

                await triggerMessage()
                await onMessage.waitForMessage()

                if (title === 'userProjectsUpdated()') {
                  // TODO: Something weird is happening here - there should not be more than 1 message, but for some reason we're receiving the same one twice
                  // should have 2 but sometimes the expectancy hits before it gets the second event only in multiregion setups and for this specific case
                  expect(onMessage.getMessages()).to.have.length.gte(1)
                  expect(onMessage.getMessages()).to.have.length.lessThan(3)
                } else {
                  expect(onMessage.getMessages()).to.have.lengthOf(expectedMessages)
                }
              }
            )
          }
        )
      })

      it('should notify me of a new project (userProjectsUpdated/userStreamAdded)', async () => {
        const onUserProjectsUpdated = await meSubClient.subscribe(
          OnUserProjectsUpdatedDocument,
          {},
          (res) => {
            expect(res).to.not.haveGraphQLErrors()
            expect(res.data?.userProjectsUpdated.type).to.equal(
              UserProjectsUpdatedMessageType.Added
            )
            expect(res.data?.userProjectsUpdated.project?.name).to.equal(myProj.name)
          }
        )
        const onUserStreamAdded = await meSubClient.subscribe(
          OnUserStreamAddedDocument,
          {},
          (res) => {
            expect(res).to.not.haveGraphQLErrors()
            const event = res.data?.userStreamAdded
            if (event && 'sharedBy' in event) {
              expect(res.data?.userStreamAdded?.sharedBy).to.equal(me.id)
              return
            }

            expect(res.data?.userStreamAdded?.name).to.equal(myProj.name)
          }
        )
        await meSubClient.waitForReadiness()

        const myProj: BasicTestStream = {
          name: 'My New Test1 Project',
          id: '',
          ownerId: me.id,
          isPublic: true,
          workspaceId: myMainWorkspace.id
        }
        const otherGuysProj: BasicTestStream = {
          name: 'Other Guys Project',
          id: '',
          ownerId: otherGuy.id,
          isPublic: true,
          workspaceId: otherGuysWorkspace.id
        }
        await createTestStreams([
          [myProj, me],
          [otherGuysProj, otherGuy]
        ])
        await Promise.all([
          onUserProjectsUpdated.waitForMessage(),
          onUserStreamAdded.waitForMessage()
        ])

        const projectSubs = onUserProjectsUpdated.getMessages()
        expect(projectSubs.length).to.be.gte(1)
        expect(projectSubs.length).to.be.lte(2)

        const userSubs = onUserStreamAdded.getMessages()
        expect(userSubs.length).to.be.gte(1)
        expect(userSubs.length).to.be.lte(2)
      })

      it('should notify me of a project ive just been added to (userProjectsUpdated/userStreamAdded)', async () => {
        const otherGuysProj: BasicTestStream = {
          name: 'Other Guys Project #1',
          id: '',
          ownerId: otherGuy.id,
          isPublic: true,
          workspaceId: otherGuysWorkspace.id
        }
        await createTestStreams([[otherGuysProj, otherGuy]])

        const onUserProjectsUpdated = await meSubClient.subscribe(
          OnUserProjectsUpdatedDocument,
          {},
          (res) => {
            expect(res).to.not.haveGraphQLErrors()
            expect(res.data?.userProjectsUpdated.type).to.equal(
              UserProjectsUpdatedMessageType.Added
            )
            expect(res.data?.userProjectsUpdated.project?.id).to.equal(otherGuysProj.id)
          }
        )
        const onUserStreamAdded = await meSubClient.subscribe(
          OnUserStreamAddedDocument,
          {},
          (res) => {
            expect(res).to.not.haveGraphQLErrors()
            expect(res.data?.userStreamAdded?.id).to.equal(otherGuysProj.id)
          }
        )
        await meSubClient.waitForReadiness()

        await addOrUpdateStreamCollaborator(
          otherGuysProj.id,
          me.id,
          Roles.Stream.Contributor,
          otherGuy.id
        )

        await Promise.all([
          onUserProjectsUpdated.waitForMessage(),
          onUserStreamAdded.waitForMessage()
        ])

        expect(onUserProjectsUpdated.getMessages()).to.have.length(1)
        expect(onUserStreamAdded.getMessages()).to.have.length(1)
      })

      it('should notify me of a removed project (userProjectsUpdated/userStreamRemoved)', async () => {
        const myProj: BasicTestStream = {
          name: 'My New Test2 Project',
          id: '',
          ownerId: me.id,
          isPublic: true,
          workspaceId: myMainWorkspace.id
        }
        await createTestStreams([[myProj, me]])
        const deleteProject = await buildDeleteProject({
          projectId: myProj.id,
          ownerId: me.id
        })

        const onUserProjectsUpdated = await meSubClient.subscribe(
          OnUserProjectsUpdatedDocument,
          {},
          (res) => {
            expect(res).to.not.haveGraphQLErrors()
            expect(res.data?.userProjectsUpdated.type).to.equal(
              UserProjectsUpdatedMessageType.Removed
            )
            expect(res.data?.userProjectsUpdated.id).to.equal(myProj.id)
          }
        )
        const onUserStreamRemoved = await meSubClient.subscribe(
          OnUserStreamRemovedDocument,
          {},
          (res) => {
            expect(res).to.not.haveGraphQLErrors()
            expect(res.data?.userStreamRemoved?.id).to.equal(myProj.id)
          }
        )
        await meSubClient.waitForReadiness()
        await deleteProject()

        await Promise.all([
          onUserProjectsUpdated.waitForMessage(),
          onUserStreamRemoved.waitForMessage()
        ])

        expect(onUserProjectsUpdated.getMessages()).to.have.length(1)
        expect(onUserStreamRemoved.getMessages()).to.have.length(1)
      })

      it('should notify me of a project ive just been removed from (userProjectsUpdated/userStreamRemoved)', async () => {
        const otherGuysProj: BasicTestStream = {
          name: 'Other Guys Project #2',
          id: '',
          ownerId: otherGuy.id,
          isPublic: true,
          workspaceId: otherGuysWorkspace.id
        }
        await createTestStreams([[otherGuysProj, otherGuy]])
        await addOrUpdateStreamCollaborator(
          otherGuysProj.id,
          me.id,
          Roles.Stream.Contributor,
          otherGuy.id
        )

        const onUserProjectsUpdated = await meSubClient.subscribe(
          OnUserProjectsUpdatedDocument,
          {},
          (res) => {
            expect(res).to.not.haveGraphQLErrors()
            expect(res.data?.userProjectsUpdated.type).to.equal(
              UserProjectsUpdatedMessageType.Removed
            )
            expect(res.data?.userProjectsUpdated.id).to.equal(otherGuysProj.id)
          }
        )
        const onUserStreamRemoved = await meSubClient.subscribe(
          OnUserStreamRemovedDocument,
          {},
          (res) => {
            expect(res).to.not.haveGraphQLErrors()
            expect(res.data?.userStreamRemoved?.id).to.equal(otherGuysProj.id)
          }
        )
        await meSubClient.waitForReadiness()
        await removeStreamCollaborator(otherGuysProj.id, me.id, otherGuy.id, null)

        await Promise.all([
          onUserProjectsUpdated.waitForMessage(),
          onUserStreamRemoved.waitForMessage()
        ])

        expect(onUserProjectsUpdated.getMessages()).to.have.length(1)
        expect(onUserStreamRemoved.getMessages()).to.have.length(1)
      })

      it('should notify me of a project update (projectUpdated/streamUpdate)', async () => {
        const myProj: BasicTestStream = {
          name: 'My New Test3 Project',
          id: '',
          ownerId: me.id,
          isPublic: true,
          workspaceId: myMainWorkspace.id
        }
        await createTestStreams([[myProj, me]])

        const onUserProjectsUpdated = await meSubClient.subscribe(
          OnProjectUpdatedDocument,
          { projectId: myProj.id },
          (res) => {
            expect(res).to.not.haveGraphQLErrors()
            expect(res.data?.projectUpdated.type).to.equal(
              ProjectUpdatedMessageType.Updated
            )
            expect(res.data?.projectUpdated.project?.id).to.equal(myProj.id)
          }
        )
        const onStreamUpdated = await meSubClient.subscribe(
          OnStreamUpdatedDocument,
          { streamId: myProj.id },
          (res) => {
            expect(res).to.not.haveGraphQLErrors()
            expect(res.data?.streamUpdated?.id).to.equal(myProj.id)
          }
        )
        await meSubClient.waitForReadiness()
        await updateProject({ id: myProj.id, name: 'Updated Project Name' }, me.id)

        await Promise.all([
          onUserProjectsUpdated.waitForMessage(),
          onStreamUpdated.waitForMessage()
        ])

        expect(onUserProjectsUpdated.getMessages()).to.have.length(1)
        expect(onStreamUpdated.getMessages()).to.have.length(1)
      })

      it('should not notify me of a project update for a different project', async () => {
        const myProj: BasicTestStream = {
          name: 'My New Test4 Project',
          id: '',
          ownerId: me.id,
          isPublic: true,
          workspaceId: myMainWorkspace.id
        }
        await createTestStreams([[myProj, me]])

        const onUserProjectsUpdated = await meSubClient.subscribe(
          OnProjectUpdatedDocument,
          { projectId: 'aaa' },
          (res) => {
            throw new TestError('Message received for wrong project', {
              info: { res }
            })
          }
        )
        const onStreamUpdated = await meSubClient.subscribe(
          OnStreamUpdatedDocument,
          { streamId: 'bbb' },
          (res) => {
            throw new TestError('Message received for wrong project', {
              info: { res }
            })
          }
        )
        await meSubClient.waitForReadiness()
        await updateProject({ id: myProj.id, name: 'Updated Project Name' }, me.id)

        await Promise.all([
          onUserProjectsUpdated.waitForTimeout(),
          onStreamUpdated.waitForTimeout()
        ])

        expect(onUserProjectsUpdated.getMessages()).to.have.length(0)
        expect(onStreamUpdated.getMessages()).to.have.length(0)
      })
    })

    describe('Version Subs', () => {
      const myVersionProj: BasicTestStream = {
        name: 'My New Version Project #1',
        id: '',
        ownerId: '',
        isPublic: true
      }

      before(async () => {
        myVersionProj.workspaceId = myMainWorkspace.id
        await createTestStreams([[myVersionProj, me]])
      })

      it(`should notify me of a new version (projectVersionsUpdated/commitCreated)`, async () => {
        const message = 'ayyyooo'
        const onUserProjectVersionsUpdated = await meSubClient.subscribe(
          OnUserProjectVersionsUpdatedDocument,
          { projectId: myVersionProj.id },
          (res) => {
            expect(res).to.not.haveGraphQLErrors()
            expect(res.data?.projectVersionsUpdated.type).to.equal(
              ProjectVersionsUpdatedMessageType.Created
            )
            expect(res.data?.projectVersionsUpdated.version?.message).to.equal(message)
          }
        )
        const onUserStreamCommitCreated = await meSubClient.subscribe(
          OnUserStreamCommitCreatedDocument,
          { streamId: myVersionProj.id },
          (res) => {
            expect(res).to.not.haveGraphQLErrors()
            expect(res.data?.commitCreated?.message).to.equal(message)
          }
        )
        await meSubClient.waitForReadiness()

        // Create test commit
        const commit: BasicTestCommit = {
          streamId: '',
          objectId: '',
          id: '',
          authorId: '',
          branchId: '',
          message
        }

        await createTestCommits([commit], { owner: me, stream: myVersionProj })

        await Promise.all([
          onUserProjectVersionsUpdated.waitForMessage(),
          onUserStreamCommitCreated.waitForMessage()
        ])

        expect(onUserProjectVersionsUpdated.getMessages()).to.have.length(1)
        expect(onUserStreamCommitCreated.getMessages()).to.have.length(1)
      })

      it('should notify me when a version is deleted (projectVersionsUpdated/commitDeleted)', async () => {
        const commitToDelete: BasicTestCommit = {
          streamId: '',
          objectId: '',
          id: '',
          authorId: '',
          branchId: '',
          message: 'Commit to Delete'
        }
        await createTestCommits([commitToDelete], {
          owner: me,
          stream: myVersionProj
        })
        const deleteVersion = await buildDeleteVersion({
          projectId: myVersionProj.id
        })

        const onUserProjectVersionsUpdated = await meSubClient.subscribe(
          OnUserProjectVersionsUpdatedDocument,
          { projectId: myVersionProj.id },
          (res) => {
            expect(res).to.not.haveGraphQLErrors()
            expect(res.data?.projectVersionsUpdated.type).to.equal(
              ProjectVersionsUpdatedMessageType.Deleted
            )
            expect(res.data?.projectVersionsUpdated.id).to.equal(commitToDelete.id)
          }
        )
        const onUserStreamCommitDeleted = await meSubClient.subscribe(
          OnUserStreamCommitDeletedDocument,
          { streamId: myVersionProj.id },
          (res) => {
            expect(res).to.not.haveGraphQLErrors()
            expect(res.data?.commitDeleted?.id).to.equal(commitToDelete.id)
          }
        )
        await meSubClient.waitForReadiness()
        await deleteVersion(
          {
            versionIds: [commitToDelete.id],
            projectId: myVersionProj.id
          },
          me.id
        )

        await Promise.all([
          onUserProjectVersionsUpdated.waitForMessage(),
          onUserStreamCommitDeleted.waitForMessage()
        ])

        expect(onUserProjectVersionsUpdated.getMessages()).to.have.length(1)
        expect(onUserStreamCommitDeleted.getMessages()).to.have.length(1)
      })

      it('should notify me when a version is updated (projectVersionsUpdated/commitUpdated)', async () => {
        const commitToUpdate: BasicTestCommit = {
          streamId: '',
          objectId: '',
          id: '',
          authorId: '',
          branchId: '',
          message: 'Commit to Update'
        }
        await createTestCommits([commitToUpdate], {
          owner: me,
          stream: myVersionProj
        })
        const updateVersion = await buildUpdateVersion({
          projectId: myVersionProj.id
        })

        const onUserProjectVersionsUpdated = await meSubClient.subscribe(
          OnUserProjectVersionsUpdatedDocument,
          { projectId: myVersionProj.id },
          (res) => {
            expect(res).to.not.haveGraphQLErrors()
            expect(res.data?.projectVersionsUpdated.type).to.equal(
              ProjectVersionsUpdatedMessageType.Updated
            )
            expect(res.data?.projectVersionsUpdated.version?.id).to.equal(
              commitToUpdate.id
            )
          }
        )
        const onUserStreamCommitCreated = await meSubClient.subscribe(
          OnUserStreamCommitUpdatedDocument,
          { streamId: myVersionProj.id },
          (res) => {
            expect(res).to.not.haveGraphQLErrors()
            expect(res.data?.commitUpdated?.id).to.equal(commitToUpdate.id)
          }
        )
        await meSubClient.waitForReadiness()
        await updateVersion(
          {
            versionId: commitToUpdate.id,
            message: 'Updated Message',
            projectId: myVersionProj.id
          },
          me.id
        )

        await Promise.all([
          onUserProjectVersionsUpdated.waitForMessage(),
          onUserStreamCommitCreated.waitForMessage()
        ])

        expect(onUserProjectVersionsUpdated.getMessages()).to.have.length(1)
        expect(onUserStreamCommitCreated.getMessages()).to.have.length(1)
      })

      it('should not notify me when version is created for stream im not authorized for', async () => {
        const otherGuysProj: BasicTestStream = {
          name: 'Other Guys Project #3',
          id: '',
          ownerId: otherGuy.id,
          isPublic: false,
          workspaceId: otherGuysWorkspace.id
        }
        await createTestStreams([[otherGuysProj, otherGuy]])

        const onUserProjectVersionsUpdated = await meSubClient.subscribe(
          OnUserProjectVersionsUpdatedDocument,
          { projectId: otherGuysProj.id },
          (res) => {
            throw new TestError('Message received for wrong project', {
              info: { res }
            })
          }
        )
        const onUserStreamCommitCreated = await meSubClient.subscribe(
          OnUserStreamCommitCreatedDocument,
          { streamId: otherGuysProj.id },
          (res) => {
            throw new TestError('Message received for wrong project', {
              info: { res }
            })
          }
        )
        await meSubClient.waitForReadiness()

        const commit: BasicTestCommit = {
          streamId: otherGuysProj.id,
          objectId: '',
          id: '',
          authorId: '',
          branchId: '',
          message: 'Random Commit'
        }
        await createTestCommits([commit], {
          owner: otherGuy,
          stream: otherGuysProj
        })

        await Promise.all([
          onUserProjectVersionsUpdated.waitForTimeout(),
          onUserStreamCommitCreated.waitForTimeout()
        ])

        expect(onUserProjectVersionsUpdated.getMessages()).to.have.length(0)
        expect(onUserStreamCommitCreated.getMessages()).to.have.length(0)
      })
    })

    describe('Model Subs', () => {
      const myModelProj: BasicTestStream = {
        name: 'My New Model Project #1',
        id: '',
        ownerId: '',
        isPublic: true
      }

      before(async () => {
        myModelProj.workspaceId = myMainWorkspace.id
        await createTestStreams([[myModelProj, me]])
      })

      it(`should notify me of a new model (projectModelsUpdated/branchCreated)`, async () => {
        const newModel: BasicTestBranch = {
          name: 'Some New Fangled kind of Model',
          streamId: '',
          authorId: '',
          id: ''
        }

        const onProjectModelsUpdated = await meSubClient.subscribe(
          OnProjectModelsUpdatedDocument,
          { projectId: myModelProj.id },
          (res) => {
            expect(res).to.not.haveGraphQLErrors()

            // name should be lowercaseified
            expect(res.data?.projectModelsUpdated.model?.name).to.equal(
              newModel.name.toLowerCase()
            )
            expect(res.data?.projectModelsUpdated.type).to.equal(
              ProjectModelsUpdatedMessageType.Created
            )
          }
        )
        const onBranchCreated = await meSubClient.subscribe(
          OnBranchCreatedDocument,
          { streamId: myModelProj.id },
          (res) => {
            expect(res).to.not.haveGraphQLErrors()
            expect(res.data?.branchCreated?.name).to.equal(newModel.name.toLowerCase())
          }
        )
        await meSubClient.waitForReadiness()

        await createTestBranch({ branch: newModel, stream: myModelProj, owner: me })
        await Promise.all([
          onProjectModelsUpdated.waitForMessage(),
          onBranchCreated.waitForMessage()
        ])

        expect(onProjectModelsUpdated.getMessages()).to.have.length(1)
        expect(onBranchCreated.getMessages()).to.have.length(1)
      })

      itEach(
        [{ any: false }, { any: true }],
        ({ any }) =>
          `should notify me of ${
            any ? 'any ' : ''
          }updated model (projectModelsUpdated/branchUpdated)`,
        async ({ any }) => {
          // Create 2 models
          const firstModel: BasicTestBranch = {
            name: 'First Model ' + faker.number.int(),
            streamId: '',
            authorId: '',
            id: ''
          }
          const secondModel: BasicTestBranch = {
            name: 'Second Model ' + faker.number.int(),
            streamId: '',
            authorId: '',
            id: ''
          }
          await createTestBranches([
            { branch: firstModel, stream: myModelProj, owner: me },
            { branch: secondModel, stream: myModelProj, owner: me }
          ])
          const updateModel = await buildUpdateModel({ projectId: myModelProj.id })

          // Sub
          const onProjectModelsUpdated = await meSubClient.subscribe(
            OnProjectModelsUpdatedDocument,
            {
              projectId: myModelProj.id,
              ...(!any ? { modelIds: [firstModel.id] } : {})
            },
            (res) => {
              expect(res).to.not.haveGraphQLErrors()

              const modelId = res.data?.projectModelsUpdated.model?.id
              expect([firstModel.id, ...(any ? [secondModel.id] : [])]).to.include(
                modelId
              )
              expect(res.data?.projectModelsUpdated.type).to.equal(
                ProjectModelsUpdatedMessageType.Updated
              )
            }
          )
          const onBranchUpdated = await meSubClient.subscribe(
            OnBranchUpdatedDocument,
            {
              streamId: myModelProj.id,
              branchId: !any ? firstModel.id : undefined
            },
            (res) => {
              expect(res).to.not.haveGraphQLErrors()
              const modelId = res.data?.branchUpdated?.id
              expect([firstModel.id, ...(any ? [secondModel.id] : [])]).to.include(
                modelId
              )
            }
          )
          await meSubClient.waitForReadiness()

          // Update both models
          await Promise.all([
            updateModel(
              {
                id: firstModel.id,
                name: 'First Model New Name' + faker.number.int(),
                projectId: myModelProj.id
              },
              me.id
            ),
            updateModel(
              {
                id: secondModel.id,
                name: 'Second Model New Name' + faker.number.int(),
                projectId: myModelProj.id
              },
              me.id
            )
          ])

          await Promise.all([
            onProjectModelsUpdated.waitForMessage(),
            onBranchUpdated.waitForMessage()
          ])

          expect(onProjectModelsUpdated.getMessages()).to.have.length(any ? 2 : 1)
          expect(onBranchUpdated.getMessages()).to.have.length(any ? 2 : 1)
        }
      )

      it('should notify me of model delete (projectModelsUpdated/branchDeleted)', async () => {
        const modelToDelete: BasicTestBranch = {
          name: 'Model to Delete',
          streamId: '',
          authorId: '',
          id: ''
        }
        await createTestBranch({
          branch: modelToDelete,
          stream: myModelProj,
          owner: me
        })
        const deleteModel = await buildDeleteModel({ projectId: myModelProj.id })

        const onProjectModelsUpdated = await meSubClient.subscribe(
          OnProjectModelsUpdatedDocument,
          { projectId: myModelProj.id },
          (res) => {
            expect(res).to.not.haveGraphQLErrors()
            expect(res.data?.projectModelsUpdated.type).to.equal(
              ProjectModelsUpdatedMessageType.Deleted
            )
            expect(res.data?.projectModelsUpdated.id).to.equal(modelToDelete.id)
          }
        )
        const onBranchDeleted = await meSubClient.subscribe(
          OnBranchDeletedDocument,
          { streamId: myModelProj.id },
          (res) => {
            expect(res).to.not.haveGraphQLErrors()
            expect(res.data?.branchDeleted?.id).to.equal(modelToDelete.id)
          }
        )
        await meSubClient.waitForReadiness()
        await deleteModel({ id: modelToDelete.id, projectId: myModelProj.id }, me.id)

        await Promise.all([
          onProjectModelsUpdated.waitForMessage(),
          onBranchDeleted.waitForMessage()
        ])

        expect(onProjectModelsUpdated.getMessages()).to.have.length(1)
        expect(onBranchDeleted.getMessages()).to.have.length(1)
      })

      it('should not notify me when model is created for stream im not authorized for', async () => {
        const otherGuysProj: BasicTestStream = {
          name: 'Other Guys Project #3',
          id: '',
          ownerId: otherGuy.id,
          isPublic: false,
          workspaceId: otherGuysWorkspace.id
        }
        await createTestStreams([[otherGuysProj, otherGuy]])

        const newModel: BasicTestBranch = {
          name: 'Some New Fangled kind of Model',
          streamId: '',
          authorId: '',
          id: ''
        }

        const onProjectModelsUpdated = await meSubClient.subscribe(
          OnProjectModelsUpdatedDocument,
          { projectId: otherGuysProj.id },
          (res) => {
            throw new TestError('Message received for wrong project', {
              info: { res }
            })
          }
        )
        const onBranchCreated = await meSubClient.subscribe(
          OnBranchCreatedDocument,
          { streamId: otherGuysProj.id },
          (res) => {
            throw new TestError('Message received for wrong project', {
              info: { res }
            })
          }
        )
        await meSubClient.waitForReadiness()

        await createTestBranch({
          branch: newModel,
          stream: otherGuysProj,
          owner: otherGuy
        })

        await Promise.all([
          onProjectModelsUpdated.waitForTimeout(),
          onBranchCreated.waitForTimeout()
        ])

        expect(onProjectModelsUpdated.getMessages()).to.have.length(0)
        expect(onBranchCreated.getMessages()).to.have.length(0)
      })
    })
  })
})<|MERGE_RESOLUTION|>--- conflicted
+++ resolved
@@ -47,11 +47,7 @@
 } from '@/modules/core/services/streams/management'
 import {
   getProjectDbClient,
-<<<<<<< HEAD
-  getProjectReplicationDbClients
-=======
   getProjectReplicationDbs
->>>>>>> 399c998f
 } from '@/modules/multiregion/utils/dbSelector'
 import { deleteAllResourceInvitesFactory } from '@/modules/serverinvites/repositories/serverInvites'
 import { authorizeResolver } from '@/modules/shared'
@@ -145,11 +141,7 @@
     {
       logger,
       name: 'updateStream spec',
-<<<<<<< HEAD
-      dbs: await getProjectReplicationDbClients({ projectId: stream.id })
-=======
       dbs: await getProjectReplicationDbs({ projectId: stream.id })
->>>>>>> 399c998f
     }
   )
 }
