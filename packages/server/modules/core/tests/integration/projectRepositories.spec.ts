--- conflicted
+++ resolved
@@ -17,11 +17,7 @@
 import type { DeleteProject } from '@/modules/core/domain/projects/operations'
 import { asMultiregionalOperation, replicateFactory } from '@/modules/shared/command'
 import { logger } from '@/observability/logging'
-<<<<<<< HEAD
-import { getProjectReplicationDbClients } from '@/modules/multiregion/utils/dbSelector'
-=======
 import { getProjectReplicationDbs } from '@/modules/multiregion/utils/dbSelector'
->>>>>>> 399c998f
 
 const createTestProject = (overrides?: Partial<Project>): Project => {
   const defaults: Project = {
@@ -48,11 +44,7 @@
     {
       name: 'delete spec',
       logger,
-<<<<<<< HEAD
-      dbs: await getProjectReplicationDbClients({ projectId })
-=======
       dbs: await getProjectReplicationDbs({ projectId })
->>>>>>> 399c998f
     }
   )
 const storeProjectRole = storeProjectRoleFactory({ db })
