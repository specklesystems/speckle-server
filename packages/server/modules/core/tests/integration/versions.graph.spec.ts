--- conflicted
+++ resolved
@@ -83,11 +83,7 @@
   emitEvent: getEventBus().emit
 })
 
-<<<<<<< HEAD
 const { FF_BILLING_INTEGRATION_ENABLED, FF_FORCE_PERSONAL_PROJECTS_LIMITS_ENABLED } =
-=======
-const { FF_BILLING_INTEGRATION_ENABLED, FF_WORKSPACES_MODULE_ENABLED } =
->>>>>>> d9cdeb4b
   getFeatureFlags()
 
 describe('Versions graphql @core', () => {
@@ -140,19 +136,11 @@
       }
     )
   })
-<<<<<<< HEAD
   ;(FF_FORCE_PERSONAL_PROJECTS_LIMITS_ENABLED ? describe : describe.skip)(
     'Version.referencedObject',
     () => {
       const tenDaysAgo = dayjs().subtract(10, 'day').toDate()
       it('should return version referencedObject if version is the last model version', async () => {
-=======
-  ;(FF_WORKSPACES_MODULE_ENABLED ? describe : describe.skip)(
-    'Version.referencedObject',
-    () => {
-      it('should return version referencedObject if version is the last model version', async () => {
-        const tenDaysAgo = dayjs().subtract(10, 'day').toDate()
->>>>>>> d9cdeb4b
         const user = await createTestUser({
           name: createRandomString(),
           email: createRandomEmail()
@@ -247,63 +235,14 @@
         })
       })
       it('should return version referencedObject if version is the last project version', async () => {
-<<<<<<< HEAD
-=======
-        const tenDaysAgo = dayjs().subtract(10, 'day').toDate()
->>>>>>> d9cdeb4b
         const user = await createTestUser({
           name: createRandomString(),
           email: createRandomEmail()
         })
-<<<<<<< HEAD
 
         const project1 = {
           id: '',
           name: createRandomString()
-        }
-        await createTestStream(project1, user)
-
-        const version1 = {
-          id: '',
-          streamId: project1.id
-        }
-        await createTestCommit(version1 as BasicTestCommit, {
-          owner: user
-        })
-        const version2 = {
-          id: createRandomString(),
-          streamId: project1.id
-        }
-        await db(Commits.name)
-          .where({ id: version1.id })
-          .update({ createdAt: tenDaysAgo })
-        await createTestCommit(version2 as BasicTestCommit, {
-          owner: user
-        })
-
-        const project2 = {
-          id: '',
-          name: createRandomString()
-        }
-        await createTestStream(project2, user)
-
-        const version3 = {
-          streamId: project2.id
-=======
-        const workspace = {
-          id: createRandomString(),
-          name: createRandomString(),
-          slug: createRandomString(),
-          ownerId: user.id
-        }
-        await createTestWorkspace(workspace, user, {
-          addPlan: { name: 'free', status: 'valid' }
-        })
-
-        const project1 = {
-          id: '',
-          name: createRandomString(),
-          workspaceId: workspace.id
         }
         await createTestStream(project1, user)
 
@@ -326,20 +265,10 @@
 
         const version3 = {
           streamId: project1.id
->>>>>>> d9cdeb4b
         }
         await createTestCommit(version3 as BasicTestCommit, {
           owner: user
         })
-<<<<<<< HEAD
-        const version4 = {
-          streamId: project2.id
-        }
-        await createTestCommit(version4 as BasicTestCommit, {
-          owner: user
-        })
-=======
->>>>>>> d9cdeb4b
 
         const session = await login(user)
 
@@ -348,27 +277,17 @@
         })
         expect(res).to.not.haveGraphQLErrors()
         const versions = res.data?.project.versions.items
-<<<<<<< HEAD
         expect(versions).to.have.length(2)
-        const project1Versions = await db(Commits.name)
-=======
         const projectVersions = await db(Commits.name)
->>>>>>> d9cdeb4b
           .select([Commits.col.id, Commits.col.referencedObject])
           .join(StreamCommits.name, StreamCommits.col.commitId, Commits.col.id)
           .where({ streamId: project1.id })
           .orderBy(Commits.col.createdAt, 'desc')
-<<<<<<< HEAD
-        expect(versions?.[0]).to.deep.eq(project1Versions[0])
-        expect(versions?.[1]).to.deep.eq({
-          ...project1Versions[1],
-=======
         expect(versions).to.have.length(3)
         expect(versions?.[0]).to.deep.eq(projectVersions[0])
         expect(versions?.[1]).to.deep.eq(projectVersions[1])
         expect(versions?.[2]).to.deep.eq({
           ...projectVersions[2],
->>>>>>> d9cdeb4b
           referencedObject: null
         })
       })
