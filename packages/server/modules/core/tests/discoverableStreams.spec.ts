--- conflicted
+++ resolved
@@ -3,11 +3,7 @@
 import { Streams, Users } from '@/modules/core/dbSchema'
 import {
   getStreamFactory,
-<<<<<<< HEAD
-  setStreamFavorited
-=======
   setStreamFavoritedFactory
->>>>>>> 9bafc388
 } from '@/modules/core/repositories/streams'
 import { Nullable, Optional } from '@/modules/shared/helpers/typeHelper'
 import { BasicTestUser, createTestUsers } from '@/test/authHelper'
@@ -36,10 +32,7 @@
 
 const cleanup = async () => await truncateTables([Streams.name, Users.name])
 const getStream = getStreamFactory({ db })
-<<<<<<< HEAD
-=======
 const setStreamFavorited = setStreamFavoritedFactory({ db })
->>>>>>> 9bafc388
 
 describe('Discoverable streams', () => {
   let apollo: ServerAndContext
