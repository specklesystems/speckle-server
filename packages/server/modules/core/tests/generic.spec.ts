/* istanbul ignore file */
import { expect } from 'chai'

import { beforeEachContext } from '@/test/hooks'

import { validateScopes, authorizeResolver } from '@/modules/shared'
import { buildContext } from '@/modules/shared/middleware'
import type { AvailableRoles, ServerRoles } from '@speckle/shared'
import { Roles, Scopes } from '@speckle/shared'
import { throwForNotHavingServerRole } from '@/modules/shared/authz'
import { ForbiddenError } from '@/modules/shared/errors'
import {
  getStreamFactory,
  createStreamFactory,
  grantStreamPermissionsFactory,
  getStreamRolesFactory
} from '@/modules/core/repositories/streams'
import { db } from '@/db/knex'
import {
  legacyCreateStreamFactory,
  createStreamReturnRecordFactory
} from '@/modules/core/services/streams/management'
import { inviteUsersToProjectFactory } from '@/modules/serverinvites/services/projectInviteManagement'
import { createAndSendInviteFactory } from '@/modules/serverinvites/services/creation'
import {
  findUserByTargetFactory,
  insertInviteAndDeleteOldFactory,
  deleteServerOnlyInvitesFactory,
  updateAllInviteTargetsFactory,
  findInviteFactory,
  deleteInvitesByTargetFactory
} from '@/modules/serverinvites/repositories/serverInvites'
import { collectAndValidateCoreTargetsFactory } from '@/modules/serverinvites/services/coreResourceCollection'
import { buildCoreInviteEmailContentsFactory } from '@/modules/serverinvites/services/coreEmailContents'
import { getEventBus } from '@/modules/shared/services/eventBus'
import { createBranchFactory } from '@/modules/core/repositories/branches'
import { getUsersFactory, getUserFactory } from '@/modules/core/repositories/users'
import {
  findEmailFactory,
  createUserEmailFactory,
  ensureNoPrimaryEmailForUserFactory
} from '@/modules/core/repositories/userEmails'
import { requestNewEmailVerificationFactory } from '@/modules/emails/services/verification/request'
import { deleteOldAndInsertNewVerificationFactory } from '@/modules/emails/repositories'
import { renderEmail } from '@/modules/emails/services/emailRendering'
import { sendEmail } from '@/modules/emails/services/sending'
import { validateAndCreateUserEmailFactory } from '@/modules/core/services/userEmails'
import {
  finalizeInvitedServerRegistrationFactory,
  finalizeResourceInviteFactory
} from '@/modules/serverinvites/services/processing'
import { getServerInfoFactory } from '@/modules/core/repositories/server'
import { mockAdminOverride } from '@/test/mocks/global'
import {
  processFinalizedProjectInviteFactory,
  validateProjectInviteBeforeFinalizationFactory
} from '@/modules/serverinvites/services/coreFinalization'
import {
  addOrUpdateStreamCollaboratorFactory,
  validateStreamAccessFactory
} from '@/modules/core/services/streams/access'
import type { Request } from 'express'
<<<<<<< HEAD
import type { BasicTestUser } from '@/test/authHelper'
import { createTestUser } from '@/test/authHelper'
=======
import { storeProjectRoleFactory } from '@/modules/core/repositories/projects'
>>>>>>> 8fbe1322

const buildFinalizeProjectInvite = () =>
  finalizeResourceInviteFactory({
    findInvite: findInviteFactory({ db }),
    validateInvite: validateProjectInviteBeforeFinalizationFactory({
      getProject: getStream
    }),
    processInvite: processFinalizedProjectInviteFactory({
      getProject: getStream,
      addProjectRole: addOrUpdateStreamCollaboratorFactory({
        validateStreamAccess: validateStreamAccessFactory({ authorizeResolver }),
        getUser,
        grantStreamPermissions: grantStreamPermissionsFactory({ db }),
        getStreamRoles: getStreamRolesFactory({ db }),
        emitEvent: getEventBus().emit
      })
    }),
    deleteInvitesByTarget: deleteInvitesByTargetFactory({ db }),
    insertInviteAndDeleteOld: insertInviteAndDeleteOldFactory({ db }),
    emitEvent: (...args) => getEventBus().emit(...args),
    findEmail: findEmailFactory({ db }),
    validateAndCreateUserEmail: validateAndCreateUserEmailFactory({
      createUserEmail: createUserEmailFactory({ db }),
      ensureNoPrimaryEmailForUser: ensureNoPrimaryEmailForUserFactory({ db }),
      findEmail: findEmailFactory({ db }),
      updateEmailInvites: finalizeInvitedServerRegistrationFactory({
        deleteServerOnlyInvites: deleteServerOnlyInvitesFactory({ db }),
        updateAllInviteTargets: updateAllInviteTargetsFactory({ db })
      }),
      requestNewEmailVerification: requestNewEmailVerificationFactory({
        findEmail: findEmailFactory({ db }),
        getUser,
        getServerInfo,
        deleteOldAndInsertNewVerification: deleteOldAndInsertNewVerificationFactory({
          db
        }),
        renderEmail,
        sendEmail
      })
    }),
    collectAndValidateResourceTargets: collectAndValidateCoreTargetsFactory({
      getStream
    }),
    getUser,
    getServerInfo
  })

const getServerInfo = getServerInfoFactory({ db })
const getUser = getUserFactory({ db })
const getUsers = getUsersFactory({ db })
const getStream = getStreamFactory({ db })
const createStream = legacyCreateStreamFactory({
  createStreamReturnRecord: createStreamReturnRecordFactory({
    inviteUsersToProject: inviteUsersToProjectFactory({
      createAndSendInvite: createAndSendInviteFactory({
        findUserByTarget: findUserByTargetFactory({ db }),
        insertInviteAndDeleteOld: insertInviteAndDeleteOldFactory({ db }),
        collectAndValidateResourceTargets: collectAndValidateCoreTargetsFactory({
          getStream
        }),
        buildInviteEmailContents: buildCoreInviteEmailContentsFactory({
          getStream
        }),
        emitEvent: ({ eventName, payload }) =>
          getEventBus().emit({
            eventName,
            payload
          }),
        getUser,
        getServerInfo,
        finalizeInvite: buildFinalizeProjectInvite()
      }),
      getUsers
    }),
    createStream: createStreamFactory({ db }),
    createBranch: createBranchFactory({ db }),
    storeProjectRole: storeProjectRoleFactory({ db }),
    emitEvent: getEventBus().emit
  })
})

const adminOverrideMock = mockAdminOverride()

describe('Generic AuthN & AuthZ controller tests', () => {
  before(async () => {
    await beforeEachContext()
  })

  it('Validate scopes', async () => {
    await validateScopes(undefined, undefined as unknown as string)
      .then(() => {
        throw new Error('This should have been rejected')
      })
      .catch((err) =>
        expect('Your auth token does not have the required scope.').to.equal(
          err.message
        )
      )

    await validateScopes(['a'], 'b')
      .then(() => {
        throw new Error('This should have been rejected')
      })
      .catch((err) =>
        expect('Your auth token does not have the required scope: b.').to.equal(
          err.message
        )
      )

    await validateScopes(['a', 'b'], 'b') // should pass
  })
  ;(<const>[
    ['BS header', { req: { headers: { authorization: 'Bearer BS' } } as Request }],
    [
      'Null header',
      { req: { headers: { authorization: null as string | null } } as Request }
    ],
    ['Undefined header', { req: { headers: { authorization: undefined } } as Request }],
    ['BS token', { token: 'Bearer BS' }],
    ['Null token', { token: null }],
    ['Undefined token', { token: undefined }]
  ]).map(([caseName, contextInput]) =>
    it(`Should create proper context ${caseName}`, async () => {
      const res = await buildContext(contextInput)
      expect(res.auth).to.equal(false)
    })
  )

  it('Should validate server role', async () => {
    await throwForNotHavingServerRole(
      { auth: true, role: Roles.Server.User },
      Roles.Server.Admin
    )
      .then(() => {
        throw new Error('This should have been rejected')
      })
      .catch((err) =>
        expect('You do not have the required server role').to.equal(err.message)
      )

    await throwForNotHavingServerRole(
      { auth: true, role: 'HACZOR' as ServerRoles },
      '133TCR3w' as ServerRoles
    )
      .then(() => {
        throw new Error('This should have been rejected')
      })
      .catch((err) =>
        expect('Invalid role requirement specified').to.equal(err.message)
      )

    await throwForNotHavingServerRole(
      { auth: true, role: Roles.Server.Admin },
      '133TCR3w' as ServerRoles
    )
      .then(() => {
        throw new Error('This should have been rejected')
      })
      .catch((err) =>
        expect('Invalid role requirement specified').to.equal(err.message)
      )

    const test = await throwForNotHavingServerRole(
      { auth: true, role: Roles.Server.Admin },
      Roles.Server.User
    )
    expect(test).to.equal(true)
  })

  it('Resolver Authorization Should fail nicely when roles & resources are wanky', async () => {
    await authorizeResolver(null, 'foo', 'bar' as AvailableRoles, null)
      .then(() => {
        throw new Error('This should have been rejected')
      })
      .catch((err) => expect('Unknown role: bar').to.equal(err.message))

    // this caught me out, but streams:read is not a valid role for now
    await authorizeResolver(
      'foo',
      'bar' as AvailableRoles,
      Scopes.Streams.Read as AvailableRoles,
      null
    )
      .then(() => {
        throw new Error('This should have been rejected')
      })
      .catch((err) => expect('Unknown role: streams:read').to.equal(err.message))
  })

  describe('Authorize resolver ', () => {
    const myStream = {
      name: 'My Stream 2',
      isPublic: true,
      id: ''
    }
    const notMyStream = {
      name: 'Not My Stream 1',
      isPublic: false,
      id: ''
    }
    let serverOwner: BasicTestUser
    let otherGuy: BasicTestUser

    before(async function () {
      // Seeding
      serverOwner = await createTestUser({
        name: 'Itsa Me',
        email: 'me@example.org',
        password: 'sn3aky-1337-b1m',
        id: ''
      })
      otherGuy = await createTestUser({
        name: 'Some Other DUde',
        email: 'otherguy@example.org',
        password: 'sn3aky-1337-b1m',
        id: ''
      })

      await Promise.all([
        createStream({ ...myStream, ownerId: serverOwner.id }).then(
          (id) => (myStream.id = id)
        ),
        createStream({ ...notMyStream, ownerId: otherGuy.id }).then(
          (id) => (notMyStream.id = id)
        )
      ])
    })

    afterEach(() => {
      adminOverrideMock.disable()
    })
    after(() => {
      adminOverrideMock.disable()
    })
    it('should allow stream:owners to be stream:owners', async () => {
      await authorizeResolver(
        serverOwner.id,
        myStream.id,
        Roles.Stream.Contributor,
        null
      )
    })

    it('should get the passed in role for server:admins if override enabled', async () => {
      adminOverrideMock.enable(true)
      await authorizeResolver(
        serverOwner.id,
        myStream.id,
        Roles.Stream.Contributor,
        null
      )
    })
    it('should not allow server:admins to be anything if adminOverride is disabled', async () => {
      try {
        await authorizeResolver(
          serverOwner.id,
          notMyStream.id,
          Roles.Stream.Contributor,
          null
        )
        throw new Error('This should have thrown')
      } catch (e) {
        expect(e instanceof ForbiddenError)
      }
    })

    it('should allow server:admins to be anything if adminOverride is enabled', async () => {
      adminOverrideMock.enable(true)

      await authorizeResolver(
        serverOwner.id,
        notMyStream.id,
        Roles.Stream.Contributor,
        null
      )
    })

    it('should not allow server:users to be anything if adminOverride is disabled', async () => {
      try {
        await authorizeResolver(
          otherGuy.id,
          myStream.id,
          Roles.Stream.Contributor,
          null
        )
        throw new Error('This should have thrown')
      } catch (e) {
        expect(e instanceof ForbiddenError)
      }
    })

    it('should not allow server:users to be anything if adminOverride is enabled', async () => {
      adminOverrideMock.enable(true)

      try {
        await authorizeResolver(
          otherGuy.id,
          myStream.id,
          Roles.Stream.Contributor,
          null
        )
        throw new Error('This should have thrown')
      } catch (e) {
        expect(e instanceof ForbiddenError)
      }
    })
  })
})<|MERGE_RESOLUTION|>--- conflicted
+++ resolved
@@ -60,12 +60,9 @@
   validateStreamAccessFactory
 } from '@/modules/core/services/streams/access'
 import type { Request } from 'express'
-<<<<<<< HEAD
 import type { BasicTestUser } from '@/test/authHelper'
 import { createTestUser } from '@/test/authHelper'
-=======
 import { storeProjectRoleFactory } from '@/modules/core/repositories/projects'
->>>>>>> 8fbe1322
 
 const buildFinalizeProjectInvite = () =>
   finalizeResourceInviteFactory({
