/* istanbul ignore file */
/* eslint-disable camelcase */
import { expect } from 'chai'
import assert from 'assert'
import { cloneDeep, times, random, padStart } from 'lodash-es'

import { beforeEachContext } from '@/test/hooks'
import { getAnIdForThisOnePlease } from '@/test/helpers'

import {
  getStreamFactory,
  createStreamFactory,
  grantStreamPermissionsFactory,
  getStreamRolesFactory
} from '@/modules/core/repositories/streams'
import { db } from '@/db/knex'
import {
  legacyCreateStreamFactory,
  createStreamReturnRecordFactory
} from '@/modules/core/services/streams/management'
import { inviteUsersToProjectFactory } from '@/modules/serverinvites/services/projectInviteManagement'
import { createAndSendInviteFactory } from '@/modules/serverinvites/services/creation'
import {
  findUserByTargetFactory,
  insertInviteAndDeleteOldFactory,
  deleteServerOnlyInvitesFactory,
  updateAllInviteTargetsFactory,
  findInviteFactory,
  deleteInvitesByTargetFactory
} from '@/modules/serverinvites/repositories/serverInvites'
import { collectAndValidateCoreTargetsFactory } from '@/modules/serverinvites/services/coreResourceCollection'
import { buildCoreInviteEmailContentsFactory } from '@/modules/serverinvites/services/coreEmailContents'
import { getEventBus } from '@/modules/shared/services/eventBus'
import { createBranchFactory } from '@/modules/core/repositories/branches'
import { getUsersFactory, getUserFactory } from '@/modules/core/repositories/users'
import {
  findEmailFactory,
  createUserEmailFactory,
  ensureNoPrimaryEmailForUserFactory
} from '@/modules/core/repositories/userEmails'
import { requestNewEmailVerificationFactory } from '@/modules/emails/services/verification/request'
import { deleteOldAndInsertNewVerificationFactory } from '@/modules/emails/repositories'
import { renderEmail } from '@/modules/emails/services/emailRendering'
import { sendEmail } from '@/modules/emails/services/sending'
import { validateAndCreateUserEmailFactory } from '@/modules/core/services/userEmails'
import {
  finalizeInvitedServerRegistrationFactory,
  finalizeResourceInviteFactory
} from '@/modules/serverinvites/services/processing'
import { getServerInfoFactory } from '@/modules/core/repositories/server'
import {
  createObjectFactory,
  createObjectsBatchedAndNoClosuresFactory,
  createObjectsFactory
} from '@/modules/core/services/objects/management'
import {
  storeSingleObjectIfNotFoundFactory,
  storeObjectsIfNotFoundFactory,
  getFormattedObjectFactory,
  getObjectChildrenStreamFactory,
  getObjectChildrenFactory,
  getObjectChildrenQueryFactory,
  getStreamObjectsFactory
} from '@/modules/core/repositories/objects'
import {
  processFinalizedProjectInviteFactory,
  validateProjectInviteBeforeFinalizationFactory
} from '@/modules/serverinvites/services/coreFinalization'
import {
  addOrUpdateStreamCollaboratorFactory,
  validateStreamAccessFactory
} from '@/modules/core/services/streams/access'
import { authorizeResolver } from '@/modules/shared'
import type { ObjectRecord } from '@/modules/core/helpers/types'
<<<<<<< HEAD
import { createTestUser, type BasicTestUser } from '@/test/authHelper'
=======
import { storeProjectRoleFactory } from '@/modules/core/repositories/projects'
>>>>>>> 8fbe1322

const sampleCommit = JSON.parse(`{
  "Objects": [
    {
      "speckleType": "reference",
      "referencedId": "8a9b0676b7fe3e5e487bb34549e67f67"
    }
  ],
  "Description": "draft commit",
  "Parents": [
    "beb6c53c4e531f4c259a59e943dd3043"
  ],
  "CreatedOn": "2020-03-18T12:06:07.82307Z",
  "id": "79eb41764cc2c065de752bd704bfc4aa",
  "speckleType": "Speckle.Core.Commit"
}`)

const sampleObject = JSON.parse(`{
  "Vertices": [],
  "id": "8a9b0676b7fe3e5e487bb34549e67f67",
  "applicationId": "test",
  "speckleType": "Tests.Polyline"
}`)

const getServerInfo = getServerInfoFactory({ db })
const getUser = getUserFactory({ db })
const getUsers = getUsersFactory({ db })
const getStream = getStreamFactory({ db })

const buildFinalizeProjectInvite = () =>
  finalizeResourceInviteFactory({
    findInvite: findInviteFactory({ db }),
    validateInvite: validateProjectInviteBeforeFinalizationFactory({
      getProject: getStream
    }),
    processInvite: processFinalizedProjectInviteFactory({
      getProject: getStream,
      addProjectRole: addOrUpdateStreamCollaboratorFactory({
        validateStreamAccess: validateStreamAccessFactory({ authorizeResolver }),
        getUser,
        grantStreamPermissions: grantStreamPermissionsFactory({ db }),
        getStreamRoles: getStreamRolesFactory({ db }),
        emitEvent: getEventBus().emit
      })
    }),
    deleteInvitesByTarget: deleteInvitesByTargetFactory({ db }),
    insertInviteAndDeleteOld: insertInviteAndDeleteOldFactory({ db }),
    emitEvent: (...args) => getEventBus().emit(...args),
    findEmail: findEmailFactory({ db }),
    validateAndCreateUserEmail: validateAndCreateUserEmailFactory({
      createUserEmail: createUserEmailFactory({ db }),
      ensureNoPrimaryEmailForUser: ensureNoPrimaryEmailForUserFactory({ db }),
      findEmail: findEmailFactory({ db }),
      updateEmailInvites: finalizeInvitedServerRegistrationFactory({
        deleteServerOnlyInvites: deleteServerOnlyInvitesFactory({ db }),
        updateAllInviteTargets: updateAllInviteTargetsFactory({ db })
      }),
      requestNewEmailVerification: requestNewEmailVerificationFactory({
        findEmail: findEmailFactory({ db }),
        getUser,
        getServerInfo,
        deleteOldAndInsertNewVerification: deleteOldAndInsertNewVerificationFactory({
          db
        }),
        renderEmail,
        sendEmail
      })
    }),
    collectAndValidateResourceTargets: collectAndValidateCoreTargetsFactory({
      getStream
    }),
    getUser,
    getServerInfo
  })

const createStream = legacyCreateStreamFactory({
  createStreamReturnRecord: createStreamReturnRecordFactory({
    inviteUsersToProject: inviteUsersToProjectFactory({
      createAndSendInvite: createAndSendInviteFactory({
        findUserByTarget: findUserByTargetFactory({ db }),
        insertInviteAndDeleteOld: insertInviteAndDeleteOldFactory({ db }),
        collectAndValidateResourceTargets: collectAndValidateCoreTargetsFactory({
          getStream
        }),
        buildInviteEmailContents: buildCoreInviteEmailContentsFactory({
          getStream
        }),
        emitEvent: ({ eventName, payload }) =>
          getEventBus().emit({
            eventName,
            payload
          }),
        getUser,
        getServerInfo,
        finalizeInvite: buildFinalizeProjectInvite()
      }),
      getUsers
    }),
    createStream: createStreamFactory({ db }),
    createBranch: createBranchFactory({ db }),
    storeProjectRole: storeProjectRoleFactory({ db }),
    emitEvent: getEventBus().emit
  })
})
const createObject = createObjectFactory({
  storeSingleObjectIfNotFoundFactory: storeSingleObjectIfNotFoundFactory({ db })
})
const createObjectsBatched = createObjectsBatchedAndNoClosuresFactory({
  storeObjectsIfNotFoundFactory: storeObjectsIfNotFoundFactory({ db })
})
const createObjects = createObjectsFactory({
  storeObjectsIfNotFoundFactory: storeObjectsIfNotFoundFactory({ db })
})
const getObject = getFormattedObjectFactory({ db })
const getObjectChildrenStream = getObjectChildrenStreamFactory({ db })
const getObjectChildren = getObjectChildrenFactory({ db })
const getObjectChildrenQuery = getObjectChildrenQueryFactory({ db })
const getObjects = getStreamObjectsFactory({ db })

describe('Objects @core-objects', () => {
  let userOne: BasicTestUser
  const stream = {
    name: 'Test Streams',
    description: 'Whatever goes in here usually...',
    id: ''
  }

  before(async () => {
    await beforeEachContext()

    userOne = await createTestUser({
      name: 'Dimitrie Stefanescu',
      email: 'didimitrie43@example.org',
      password: 'sn3aky-1337-b1m',
      id: ''
    })
    stream.id = await createStream({ ...stream, isPublic: false, ownerId: userOne.id })
  })

  it('Should create objects', async () => {
    sampleObject.id = await createObject({ streamId: stream.id, object: sampleObject })
    sampleCommit.id = await createObject({ streamId: stream.id, object: sampleCommit })
  })

  const objCount_1 = 10
  const objCount_2 = 1000
  const objs: Array<Record<string, unknown> & { id?: string }> = []
  const objs2: Array<Record<string, unknown> & { id?: string }> = []

  it(`Should create ${objCount_1} objects`, async () => {
    for (let i = 0; i < objCount_1; i++) {
      objs.push({
        amazingness: i * i,
        somethingness: `Sample ${i % 2 === 0 ? 'SUPER MEGA' : '1010101000010101'} ERRR`
      })
    }

    const ids = await createObjects({ streamId: stream.id, objects: objs })

    expect(ids).to.have.lengthOf(objCount_1)
  }).timeout(30000)

  it(`Should create ${objCount_2} objects`, async () => {
    for (let i = 0; i < objCount_2; i++) {
      objs2.push({
        amazingness: i * i,
        somethingness: `Sample HASH ${
          i % 2 === 0 ? 'SUPER MEGA HASH CHANGE' : '100101'
        } ERRR`,
        x: 10,
        y: i * 2,
        z: i * 0.23432,
        random: {
          blargh:
            'A a auctor arcu id enim felis, luctus sed sit lacus enim phasellus ultricies, quis fermentum, platea placerat vel integer. Enim urna natoque eros id volutpat voluptatum, vitae pede nec in nam. In libero nullam, habitasse auctor a laoreet justo. Vestibulum enim laoreet quis magna in. Non pharetra sit semper vitae ac fusce, non nisl molestie porttitor leo sed, quam vulputate, suscipit sed elit fringilla justo viverra, mattis dignissim ullamcorper a in. Pellentesque velit posuere ipsum, eu pharetra. Magna ac orci sit, malesuada lacinia mauris sed sunt ac neque. Mollis volutpat cras a, donec ac, etiam commodo id fringilla et tempor mi, pellentesque lacus ac morbi ultrices. Diam amet felis aliquam nibh nunc sed. Rhoncus malesuada in malesuada proin sed nam, viverra ante sollicitudin eu augue risus nisl, velit interdum vivamus dictumst. Phasellus fusce wisi non ipsum elit gravida. Nunc scelerisque, interdum adipiscing quam integer commodo, modi tempor sociis sociosqu dui nullam.A a auctor arcu id enim felis, luctus sed sit lacus enim phasellus ultricies, quis fermentum, platea placerat vel integer. Enim urna natoque eros id volutpat voluptatum, vitae pede nec in nam. In libero nullam, habitasse auctor a laoreet justo. Vestibulum enim laoreet quis magna in. Non pharetra sit semper vitae ac fusce, non nisl molestie porttitor leo sed, quam vulputate, suscipit sed elit fringilla justo viverra, mattis dignissim ullamcorper a in. Pellentesque velit posuere ipsum, eu pharetra. Magna ac orci sit, malesuada lacinia mauris sed sunt ac neque. Mollis volutpat cras a, donec ac, etiam commodo id fringilla et tempor mi, pellentesque lacus ac morbi ultrices. Diam amet felis aliquam nibh nunc sed. Rhoncus malesuada in malesuada proin sed nam, viverra ante sollicitudin eu augue risus nisl, velit interdum vivamus dictumst. Phasellus fusce wisi non ipsum elit gravida. Nunc scelerisque, interdum adipiscing quam integer commodo, modi tempor sociis sociosqu dui nullam.Lorem ipsum dolor sit amet, lorem scelerisque curabitur elementum eligendi, sed ut nibh. Nullam ac ut proin tortor tortor, ultrices odio litora eu, at lectus. Nulla et est, donec at, rutrum massa eros elit nisl sed, integer amet fusce tempus phasellus aliquam posuere, molestie adipiscing quas magnis convallis tellus. Exercitation purus aliquam, tortor pellentesque. Consequat arcu quis eros, turpis ultrices tempor elementum, platea cursus dignissim nulla. Ultrices vestibulum sit et taciti ut, nunc interdum. In eleifend amet sed a tortor, sed condimentum pede nam magna, nisl nam tristique pede ut at, eleifend sit ac vitae orci, nec wisi vestibulum tortor facilisis. Cras nunc debitis duis placerat curabitur, conubia vel ullamcorper vestibulum morbi donec, molestie rutrum.Cras elit ut, quis diam sed sollicitudin morbi rhoncus, ante velit, at ipsum debitis. Ut ipsum, et sed morbi odio libero viverra eget, nihil blandit nonummy mauris. Et sed nisl fermentum nunc sapien erat, dolor mattis pellentesque nec sapien faucibus, praesent lectus odio rhoncus id dolor, velit at lorem iaculis condimentum. Id suscipit amet nec rutrum, erat magnis amet id, lacus tristique. Neque id mauris dapibus consectetuer ut scelerisque, tincidunt fringilla quis dolores, praesent ipsum, nec tortor ultricies, posuere a fusce et magna.'
        },
        __tree: [
          '79eb41764cc2c065de752bd704bfc4aa.8a9b0676b7fe3e5e487bb34549e67f6723',
          '79eb41764cc2c065de752bd704bfc4aa.8a9b0676b7fe3e5e487bb34549e623237f67' +
            i / 2.0,
          '79eb41764cc2c065de752bd704asdf4aa.' + i + '.' + i * i,
          '79eb41764cc2c065de752bd704bfc4aa.' + i + '.' + i * i + 3
        ]
      })
    }

    const myIds = await createObjects({ streamId: stream.id, objects: objs2 })

    myIds.forEach((h, i) => (objs2[i].id = h))

    expect(myIds).to.have.lengthOf(objCount_2)
  }).timeout(30000)

  it(`Should create a single object w/ a ton of closures`, async () => {
    const obj = {
      ...cloneDeep(sampleObject),
      __closure: times(200000, (i) => [
        'testa078f8b935d3e329e9080b' + padStart(i.toString(), 6, '0'),
        random(1, 10)
      ]).reduce((obj, [key, value]) => {
        obj[key] = value
        return obj
      }, {} as Record<string, unknown>)
    }
    const id = await createObject({ streamId: stream.id, object: obj })
    expect(id).to.be.ok
  })

  it('Should get a single object', async () => {
    const obj = await getObject({ streamId: stream.id, objectId: sampleCommit.id })
    expect(obj).to.not.be.null
  })

  it('Should get more objects', async () => {
    const myObjs = await getObjects(
      stream.id,
      objs.map((o) => o.id!)
    )
    expect(myObjs).to.have.lengthOf(objs.length)

    const match1 = myObjs.find((o) => o.id === objs[0].id)
    expect(match1).to.not.be.null
    expect(match1!.id).to.equal(objs[0].id)

    const match2 = myObjs.find((o) => o.id === objs[2].id)
    expect(match2).to.not.be.null
    expect(match2!.id).to.equal(objs[2].id)
  })

  let parentObjectId: string

  it('Should get object children', async () => {
    const objs_1 = createManyObjects(100, 'noise__')
    const ids = await createObjects({ streamId: stream.id, objects: objs_1 })
    // console.log( ids )
    // console.log(ids[ 0 ])

    // The below are just performance benchmarking.
    // let objs_2 = createManyObjects( 20000, 'noise_2' )
    // let ids2 = await createObjects( {streamId: stream.id, objects: objs_2} )

    // let objs_3 = createManyObjects( 100000, 'noise_3' )
    // let ids3 = await createObjects( {streamId: stream.id, objects: objs_3} )

    // let { rows } = await getObjectChildren( { objectId: ids[0], select: ['id', 'name', 'sortValueB'] } )
    // let { rows } = await getObjectChildren( { objectId: ids[ 0 ] } )

    const limit = 50
    const { objects: rows_1, cursor: cursor_1 } = await getObjectChildren({
      streamId: stream.id,
      limit,
      objectId: ids[0],
      select: [
        'nest.mallard',
        'test.value',
        'test.secondValue',
        'nest.arr[0]',
        'nest.arr[1]'
      ]
    })

    expect(rows_1.length).to.equal(limit)
    expect(rows_1[0]).to.be.an('object')
    expect(rows_1[0]).to.have.property('id')
    expect(rows_1[0]).to.have.nested.property('data.test.secondValue')
    expect(rows_1[0]).to.have.nested.property('data.nest.mallard')

    expect(cursor_1).to.be.a('string')

    const { objects: rows_2 } = await getObjectChildren({
      streamId: stream.id,
      limit,
      objectId: ids[0],
      select: [
        'nest.mallard',
        'test.value',
        'test.secondValue',
        'nest.arr[0]',
        'nest.arr[1]'
      ],
      cursor: cursor_1
    })

    expect(rows_2.length).to.equal(50)
    expect(rows_2[0]).to.be.an('object')
    expect(rows_2[0]).to.have.property('id')
    expect(rows_2[0]).to.have.nested.property('data.test.secondValue')
    expect(rows_2[0]).to.have.nested.property('data.nest.mallard')

    const { objects } = await getObjectChildren({
      streamId: stream.id,
      objectId: ids[0],
      limit: 1000
    })
    expect(objects.length).to.equal(100)

    parentObjectId = ids[0]
  }).timeout(3000)

  it('should query object children, ascending order', async () => {
    // we're assuming the prev test objects exist

    const test = await getObjectChildrenQuery({
      streamId: stream.id,
      objectId: parentObjectId,
      select: ['id', 'test.value'],
      limit: 3,
      query: [
        { field: 'test.value', operator: '>', value: 1 },
        { field: 'test.value', operator: '<', value: 24 },
        { verb: 'OR', field: 'test.value', operator: '=', value: 42 }
      ],
      orderBy: { field: 'test.value' as keyof ObjectRecord, direction: 'asc' }
    })

    const test2 = await getObjectChildrenQuery({
      streamId: stream.id,
      objectId: parentObjectId,
      select: ['id', 'test.value', 'nest.duck'],
      limit: 40,
      query: [
        { field: 'test.value', operator: '>', value: 1 },
        { field: 'test.value', operator: '<', value: 24 },
        { verb: 'OR', field: 'test.value', operator: '=', value: 42 }
      ],
      orderBy: { field: 'test.value' as keyof ObjectRecord, direction: 'asc' },
      cursor: test.cursor
    })

    // console.log( test.cursor )

    // console.log( test.objects.map( o => ( { v: o.data.test.value, id: o.id } ) ))
    // console.log( test2.objects.map( o =>  ( { v: o.data.test.value, id: o.id } )))
    // console.log( test2.objects)

    // limit
    expect(test.objects.length).to.equal(3)
    expect(test2.objects.length).to.equal(20)

    // cursors
    expect(test.cursor).to.be.a('string')
    expect(test2.cursor).to.equal(null)

    // total count should be correct (invariant) across all requests with same query
    expect(test.totalCount).to.equal(23)
    expect(test2.totalCount).to.equal(23)

    const testObjects = test.objects as unknown as Array<{
      data: { test: { value: number } }
    }>
    const test2Objects = test2.objects as unknown as Array<{
      data: { test: { value: number } }
    }>

    expect(testObjects[0].data.test.value).to.be.below(testObjects[1].data.test.value)
    expect(test2Objects[0].data.test.value).to.be.below(test2Objects[1].data.test.value)

    // continuity
    expect(testObjects[testObjects.length - 1].data.test.value + 1).to.equal(
      test2Objects[0].data.test.value
    )
  })

  it('should query object children desc on a field with duplicate values, without selecting fields', async () => {
    // Note: the `similar` field is incremented on i%3===0, resulting in a pattern of 0, 1, 1, 1, 2, 2, 2, 3, 3, 3, etc.
    const test3 = await getObjectChildrenQuery({
      streamId: stream.id,
      objectId: parentObjectId,
      // select: [ 'similar', 'id' ],
      query: [
        { field: 'similar', operator: '>=', value: 0 },
        { field: 'similar', operator: '<', value: 100 }
      ],
      orderBy: { field: 'similar' as keyof ObjectRecord, direction: 'asc' },
      limit: 5
    })

    const test4 = await getObjectChildrenQuery({
      streamId: stream.id,
      objectId: parentObjectId,
      // select: [ 'similar', 'id' ],
      query: [
        { field: 'similar', operator: '>=', value: 0 },
        { field: 'similar', operator: '<', value: 100 }
      ],
      orderBy: { field: 'similar' as keyof ObjectRecord, direction: 'asc' },
      cursor: test3.cursor,
      limit: 5
    })

    // limit
    expect(test3.objects.length).to.equal(5)
    expect(test4.objects.length).to.equal(5)

    // cursors
    expect(test3.cursor).to.be.a('string')
    expect(test4.cursor).to.be.a('string')

    // total count should be correct (invariant) across all requests with same query
    expect(test3.totalCount).to.equal(100)
    expect(test4.totalCount).to.equal(100)

    const test3Objects = test3.objects as unknown as Array<{
      data: { similar: number }
    }>
    const test4Objects = test4.objects as unknown as Array<{
      data: { similar: number }
    }>

    expect(test3Objects[0].data.similar).to.be.below(test3Objects[1].data.similar) // 0, 1, 1, 1, ...
    expect(test4Objects[0].data.similar).to.be.below(test4Objects[3].data.similar)

    // continuity (in reverse)
    expect(test3Objects[test3Objects.length - 1].data.similar).to.equal(
      test3Objects[test3Objects.length - 2].data.similar + 1
    )
    expect(test3Objects[test3Objects.length - 1].data.similar).to.equal(
      test4Objects[0].data.similar
    )
    expect(test4Objects[1].data.similar).to.equal(test4Objects[2].data.similar - 1)
  })

  it('should query object children with no results ', async () => {
    const test = await getObjectChildrenQuery({
      streamId: stream.id,
      objectId: parentObjectId,
      query: [
        { field: 'test.value', operator: '>=', value: 10 },
        { field: 'test.value', operator: '<', value: 9 }
      ],
      orderBy: { field: 'test.value' as keyof ObjectRecord, direction: 'desc' }
    })

    expect(test.totalCount).to.equal(0)
    expect(test.cursor).to.be.null
  })

  it('should not allow invalid query operators ', async () => {
    try {
      await getObjectChildrenQuery({
        streamId: stream.id,
        objectId: parentObjectId,
        query: [
          {
            field: 'test.value',
            operator: '> 0; BOBBY DROPPPPED MY TABLES; -- and the bass?',
            value: 10
          },
          { field: 'test.value', operator: '<', value: 9 }
        ],
        orderBy: { field: 'test.value' as keyof ObjectRecord, direction: 'desc' }
      })
      assert.fail('sql injections are bad for health')
    } catch {
      // pass
    }
  })

  it('should query children and sort them by a boolean value ', async () => {
    const test = await getObjectChildrenQuery({
      streamId: stream.id,
      objectId: parentObjectId,
      limit: 5,
      select: ['test.value', 'nest.duck'],
      query: [{ field: 'test.value', operator: '<', value: 10 }],
      orderBy: { field: 'nest.duck' as keyof ObjectRecord, direction: 'desc' }
    })

    const test2 = await getObjectChildrenQuery({
      streamId: stream.id,
      objectId: parentObjectId,
      limit: 5,
      select: ['test.value', 'nest.duck'],
      query: [{ field: 'test.value', operator: '<', value: 10 }],
      orderBy: { field: 'nest.duck' as keyof ObjectRecord, direction: 'desc' },
      cursor: test.cursor
    })

    const testObjects = test.objects as unknown as Array<{
      data: { test: { value: number }; nest: { duck: boolean } }
    }>
    const test2Objects = test2.objects as unknown as Array<{
      data: { test: { value: number }; nest: { duck: boolean } }
    }>
    expect(testObjects[0].data.nest.duck).to.equal(true)
    expect(test2Objects[test2Objects.length - 1].data.nest.duck).to.equal(false) // last duck should be false
  })

  it('should query children and sort them by a string value ', async () => {
    const limVal = 20

    const test = await getObjectChildrenQuery({
      streamId: stream.id,
      objectId: parentObjectId,
      limit: 5,
      query: [{ field: 'test.value', operator: '<', value: limVal }],
      orderBy: { field: 'name' as keyof ObjectRecord, direction: 'asc' }
    })

    const test2 = await getObjectChildrenQuery({
      streamId: stream.id,
      objectId: parentObjectId,
      limit: 5,
      query: [{ field: 'test.value', operator: '<', value: limVal }],
      orderBy: { field: 'name' as keyof ObjectRecord, direction: 'asc' },
      cursor: test.cursor
    })

    expect(test.objects.length).to.equal(5)
    expect(test.cursor).to.be.a('string')

    const testObjects = test.objects as unknown as Array<{
      data: { name: string; test: { value: number } }
    }>
    const test2Objects = test2.objects as unknown as Array<{
      data: { name: string; test: { value: number } }
    }>

    expect(testObjects[0].data.name).to.equal('mr. 0')
    expect(testObjects[1].data.name).to.equal('mr. 1')
    expect(testObjects[2].data.name).to.equal('mr. 10') // remember kids, this is a lexicographical sort
    expect(testObjects[4].data.name).to.equal('mr. 12')
    expect(test2Objects[0].data.name).to.equal('mr. 13')
  })

  it('should query children and sort them by id by default ', async () => {
    const test = await getObjectChildrenQuery({
      streamId: stream.id,
      objectId: parentObjectId,
      limit: 3,
      query: [
        { field: 'test.value', operator: '>=', value: 10 },
        { field: 'test.value', operator: '<', value: 100 }
      ]
    })

    expect(test.totalCount).to.equal(90)

    const test2 = await getObjectChildrenQuery({
      streamId: stream.id,
      objectId: parentObjectId,
      limit: 3,
      query: [
        { field: 'test.value', operator: '>=', value: 10 },
        { field: 'test.value', operator: '<', value: 100 }
      ],
      cursor: test.cursor
    })
    expect(test.objects[1].id < test.objects[2].id)
    expect(test.objects[2].id < test2.objects[0].id)
  })

  it('should just order results by something', async () => {
    const test = await getObjectChildrenQuery({
      streamId: stream.id,
      objectId: parentObjectId,
      limit: 2,
      orderBy: { field: 'test.value' as keyof ObjectRecord, direction: 'desc' }
    })

    const test2 = await getObjectChildrenQuery({
      streamId: stream.id,
      objectId: parentObjectId,
      limit: 2,
      orderBy: { field: 'test.value' as keyof ObjectRecord, direction: 'desc' },
      cursor: test.cursor
    })

    const testObjects = test.objects as unknown as Array<{
      data: { test: { value: number } }
    }>
    const test2Objects = test2.objects as unknown as Array<{
      data: { test: { value: number } }
    }>

    expect(testObjects[1].data.test.value).to.equal(test2Objects[0].data.test.value + 1) // continuity check

    const test3 = await getObjectChildrenQuery({
      streamId: stream.id,
      objectId: parentObjectId,
      limit: 50,
      orderBy: { field: 'nest.duck' as keyof ObjectRecord, direction: 'desc' }
    })

    const test4 = await getObjectChildrenQuery({
      streamId: stream.id,
      objectId: parentObjectId,
      limit: 50,
      orderBy: { field: 'nest.duck' as keyof ObjectRecord, direction: 'desc' },
      cursor: test3.cursor
    })

    const test3Objects = test3.objects as unknown as Array<{
      data: { nest: { duck: boolean } }
    }>
    const test4Objects = test4.objects as unknown as Array<{
      data: { nest: { duck: boolean } }
    }>

    expect(test3Objects[49].data.nest.duck).to.equal(true)
    expect(test4Objects[0].data.nest.duck).to.equal(false)
  })

  let commitId: string
  it('should batch create objects', async () => {
    const objs = createManyObjects(3333, 'perlin merlin magic')
    commitId = objs[0].id

    await createObjectsBatched({ streamId: stream.id, objects: objs })

    // const parent = await getObject({ streamId: stream.id, objectId: commitId })
    // expect(parent.totalChildrenCount).to.equal(3333)
    const commitChildren = await getObjectChildren({
      streamId: stream.id,
      objectId: commitId,
      limit: 2
    })
    expect(commitChildren.objects.length).to.equal(2)
  })

  it('should stream objects back', async () => {
    let tcount = 0

    const childrenStream = await getObjectChildrenStream({
      streamId: stream.id,
      objectId: commitId
    })
    await new Promise<void>((resolve) => {
      childrenStream.on('data', () => tcount++)
      childrenStream.on('end', () => {
        expect(tcount).to.equal(3333)
        resolve()
      })
    })
  })

  it('should not deadlock when batch inserting in random order', async function () {
    const objs = createManyObjects(5000, 'perlin merlin magic')

    function shuffleArray(array: Array<unknown>) {
      for (let i = array.length - 1; i > 0; i--) {
        const j = Math.floor(Math.random() * (i + 1))
        ;[array[i], array[j]] = [array[j], array[i]]
      }
    }

    const shuffledVersions = []
    for (let i = 0; i < 3; i++) {
      const shuffledVersion = objs.slice()
      shuffleArray(shuffledVersion)
      shuffledVersions.push(shuffledVersion)
    }

    const promisses = []
    for (let i = 0; i < shuffledVersions.length; i++) {
      const promise = createObjectsBatched({
        streamId: stream.id,
        objects: shuffledVersions[i]
      })
      promise.catch(() => {})
      promisses.push(promise)
    }

    for (let i = 0; i < promisses.length; i++) {
      await promisses[i]
    }
  })
}).timeout(5000)

function createManyObjects(num: number, noise: string | number) {
  num = num || 10000
  noise = noise || Math.random() * 100

  const objs = []

  const base = {
    name: 'base bastard 2',
    noise,
    __closure: {} as Record<string, number>,
    id: ''
  }
  objs.push(base)
  let k = 0

  for (let i = 0; i < num; i++) {
    const baby = {
      name: `mr. ${i}`,
      nest: { duck: i % 2 === 0, mallard: 'falsey', arr: [i + 42, i, i] },
      test: { value: i, secondValue: 'mallard ' + (i % 10) },
      similar: k,
      even: i % 2 === 0,
      objArr: [{ a: i }, { b: i * i }, { c: true }],
      noise,
      sortValueA: i,
      sortValueB: i * 0.42 * i,
      id: ''
    }

    if (i % 3 === 0) k++
    getAnIdForThisOnePlease(baby)

    base.__closure[baby.id] = 1
    if (i > 1000) base.__closure[baby.id] = 2

    objs.push(baby)
  }

  getAnIdForThisOnePlease(base)
  return objs
}<|MERGE_RESOLUTION|>--- conflicted
+++ resolved
@@ -72,11 +72,8 @@
 } from '@/modules/core/services/streams/access'
 import { authorizeResolver } from '@/modules/shared'
 import type { ObjectRecord } from '@/modules/core/helpers/types'
-<<<<<<< HEAD
 import { createTestUser, type BasicTestUser } from '@/test/authHelper'
-=======
 import { storeProjectRoleFactory } from '@/modules/core/repositories/projects'
->>>>>>> 8fbe1322
 
 const sampleCommit = JSON.parse(`{
   "Objects": [
