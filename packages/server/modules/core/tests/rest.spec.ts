/* istanbul ignore file */
import { expect } from 'chai'
import request from 'supertest'

import assert from 'assert'
import crypto from 'crypto'

import { beforeEachContext } from '@/test/hooks'
import { createManyObjects } from '@/test/helpers'

import { Scopes, wait } from '@speckle/shared'
import {
  getStreamFactory,
  createStreamFactory,
  grantStreamPermissionsFactory,
  getStreamRolesFactory
} from '@/modules/core/repositories/streams'
import { db } from '@/db/knex'
import {
  legacyCreateStreamFactory,
  createStreamReturnRecordFactory
} from '@/modules/core/services/streams/management'
import { inviteUsersToProjectFactory } from '@/modules/serverinvites/services/projectInviteManagement'
import { createAndSendInviteFactory } from '@/modules/serverinvites/services/creation'
import {
  findUserByTargetFactory,
  insertInviteAndDeleteOldFactory,
  deleteServerOnlyInvitesFactory,
  updateAllInviteTargetsFactory,
  findInviteFactory,
  deleteInvitesByTargetFactory
} from '@/modules/serverinvites/repositories/serverInvites'
import { collectAndValidateCoreTargetsFactory } from '@/modules/serverinvites/services/coreResourceCollection'
import { buildCoreInviteEmailContentsFactory } from '@/modules/serverinvites/services/coreEmailContents'
import { getEventBus } from '@/modules/shared/services/eventBus'
import { createBranchFactory } from '@/modules/core/repositories/branches'
import { getUsersFactory, getUserFactory } from '@/modules/core/repositories/users'
import {
  findEmailFactory,
  createUserEmailFactory,
  ensureNoPrimaryEmailForUserFactory
} from '@/modules/core/repositories/userEmails'
import { requestNewEmailVerificationFactory } from '@/modules/emails/services/verification/request'
import { deleteOldAndInsertNewVerificationFactory } from '@/modules/emails/repositories'
import { renderEmail } from '@/modules/emails/services/emailRendering'
import { sendEmail } from '@/modules/emails/services/sending'
import { validateAndCreateUserEmailFactory } from '@/modules/core/services/userEmails'
import {
  finalizeInvitedServerRegistrationFactory,
  finalizeResourceInviteFactory
} from '@/modules/serverinvites/services/processing'
import { createPersonalAccessTokenFactory } from '@/modules/core/services/tokens'
import {
  storeTokenScopesFactory,
  storeApiTokenFactory,
  storeTokenResourceAccessDefinitionsFactory,
  storePersonalApiTokenFactory
} from '@/modules/core/repositories/tokens'
import { getServerInfoFactory } from '@/modules/core/repositories/server'
import cryptoRandomString from 'crypto-random-string'
import {
  processFinalizedProjectInviteFactory,
  validateProjectInviteBeforeFinalizationFactory
} from '@/modules/serverinvites/services/coreFinalization'
import {
  addOrUpdateStreamCollaboratorFactory,
  validateStreamAccessFactory
} from '@/modules/core/services/streams/access'
import { authorizeResolver } from '@/modules/shared'
import type Express from 'express'
<<<<<<< HEAD
import { createTestUser, type BasicTestUser } from '@/test/authHelper'
=======
import { storeProjectRoleFactory } from '@/modules/core/repositories/projects'
>>>>>>> 8fbe1322

const getServerInfo = getServerInfoFactory({ db })
const getUser = getUserFactory({ db })
const getUsers = getUsersFactory({ db })
const getStream = getStreamFactory({ db })

const buildFinalizeProjectInvite = () =>
  finalizeResourceInviteFactory({
    findInvite: findInviteFactory({ db }),
    validateInvite: validateProjectInviteBeforeFinalizationFactory({
      getProject: getStream
    }),
    processInvite: processFinalizedProjectInviteFactory({
      getProject: getStream,
      addProjectRole: addOrUpdateStreamCollaboratorFactory({
        validateStreamAccess: validateStreamAccessFactory({ authorizeResolver }),
        getUser,
        grantStreamPermissions: grantStreamPermissionsFactory({ db }),
        getStreamRoles: getStreamRolesFactory({ db }),
        emitEvent: getEventBus().emit
      })
    }),
    deleteInvitesByTarget: deleteInvitesByTargetFactory({ db }),
    insertInviteAndDeleteOld: insertInviteAndDeleteOldFactory({ db }),
    emitEvent: (...args) => getEventBus().emit(...args),
    findEmail: findEmailFactory({ db }),
    validateAndCreateUserEmail: validateAndCreateUserEmailFactory({
      createUserEmail: createUserEmailFactory({ db }),
      ensureNoPrimaryEmailForUser: ensureNoPrimaryEmailForUserFactory({ db }),
      findEmail: findEmailFactory({ db }),
      updateEmailInvites: finalizeInvitedServerRegistrationFactory({
        deleteServerOnlyInvites: deleteServerOnlyInvitesFactory({ db }),
        updateAllInviteTargets: updateAllInviteTargetsFactory({ db })
      }),
      requestNewEmailVerification: requestNewEmailVerificationFactory({
        findEmail: findEmailFactory({ db }),
        getUser,
        getServerInfo,
        deleteOldAndInsertNewVerification: deleteOldAndInsertNewVerificationFactory({
          db
        }),
        renderEmail,
        sendEmail
      })
    }),
    collectAndValidateResourceTargets: collectAndValidateCoreTargetsFactory({
      getStream
    }),
    getUser,
    getServerInfo
  })

const createStream = legacyCreateStreamFactory({
  createStreamReturnRecord: createStreamReturnRecordFactory({
    inviteUsersToProject: inviteUsersToProjectFactory({
      createAndSendInvite: createAndSendInviteFactory({
        findUserByTarget: findUserByTargetFactory({ db }),
        insertInviteAndDeleteOld: insertInviteAndDeleteOldFactory({ db }),
        collectAndValidateResourceTargets: collectAndValidateCoreTargetsFactory({
          getStream
        }),
        buildInviteEmailContents: buildCoreInviteEmailContentsFactory({
          getStream
        }),
        emitEvent: ({ eventName, payload }) =>
          getEventBus().emit({
            eventName,
            payload
          }),
        getUser,
        getServerInfo,
        finalizeInvite: buildFinalizeProjectInvite()
      }),
      getUsers
    }),
    createStream: createStreamFactory({ db }),
    createBranch: createBranchFactory({ db }),
    storeProjectRole: storeProjectRoleFactory({ db }),
    emitEvent: getEventBus().emit
  })
})

const createPersonalAccessToken = createPersonalAccessTokenFactory({
  storeApiToken: storeApiTokenFactory({ db }),
  storeTokenScopes: storeTokenScopesFactory({ db }),
  storeTokenResourceAccessDefinitions: storeTokenResourceAccessDefinitionsFactory({
    db
  }),
  storePersonalApiToken: storePersonalApiTokenFactory({ db })
})

describe('Upload/Download Routes @api-rest', () => {
  let userA: BasicTestUser
  let tokenUserA: string
  let userB: BasicTestUser
  let tokenUserB: string

  const testStream = {
    name: 'Test Stream 01',
    description: 'wonderful test stream',
    id: '',
    ownerId: ''
  }

  const privateTestStream = {
    name: 'Private Test Stream',
    isPublic: false,
    id: '',
    ownerId: ''
  }

  let app: Express.Express
  before(async () => {
    ;({ app } = await beforeEachContext())

    userA = await createTestUser({
      name: 'd1',
      email: 'd.1@speckle.systems',
      password: 'wowwow8charsplease',
      id: ''
    })
    tokenUserA = `Bearer ${await createPersonalAccessToken(
      userA.id,
      'test token user A',
      [
        Scopes.Streams.Read,
        Scopes.Streams.Write,
        Scopes.Users.Read,
        Scopes.Users.Email,
        Scopes.Tokens.Write,
        Scopes.Tokens.Read,
        Scopes.Profile.Read,
        Scopes.Profile.Email
      ]
    )}`

    userB = await createTestUser({
      name: 'd2',
      email: 'd.2@speckle.systems',
      password: 'wowwow8charsplease',
      id: ''
    })
    tokenUserB = `Bearer ${await createPersonalAccessToken(
      userB.id,
      'test token user B',
      [
        Scopes.Streams.Read,
        Scopes.Streams.Write,
        Scopes.Users.Read,
        Scopes.Users.Email,
        Scopes.Tokens.Write,
        Scopes.Tokens.Read,
        Scopes.Profile.Read,
        Scopes.Profile.Email
      ]
    )}`

    testStream.id = await createStream({ ...testStream, ownerId: userA.id })
    privateTestStream.id = await createStream({
      ...privateTestStream,
      ownerId: userA.id
    })
  })

  it('Should not allow download requests without an authorization token or valid streamId', async () => {
    // invalid token and streamId
    let res = await request(app)
      .get('/objects/wow_hack/null')
      .set('Authorization', 'this is a hoax')
    expect(res).to.have.status(403)

    // private stream snooping is forbidden
    res = await request(app)
      .get(`/objects/${privateTestStream.id}/maybeSomethingIsHere`)
      .set('Authorization', 'this is a hoax')
    expect(res).to.have.status(403)

    // invalid token for public stream works
    res = await request(app)
      .get(`/objects/${testStream.id}/null`)
      .set('Authorization', 'this is a hoax')
    expect(res).to.have.status(403)

    // invalid streamId
    res = await request(app)
      .get(`/objects/${'thisDoesNotExist'}/null`)
      .set('Authorization', tokenUserA)
    expect(res).to.have.status(404)

    // create some objects
    const objBatches = [createManyObjects(20), createManyObjects(20)]

    await request(app)
      .post(`/objects/${testStream.id}`)
      .set('Authorization', tokenUserA)
      .set('Content-type', 'multipart/form-data')
      .attach('batch1', Buffer.from(JSON.stringify(objBatches[0]), 'utf8'))
      .attach('batch2', Buffer.from(JSON.stringify(objBatches[1]), 'utf8'))

    // should allow invalid tokens (treat them the same as no tokens?)
    // no, we're treating invalid tokens as invalid tokens
    res = await request(app)
      .get(`/objects/${testStream.id}/${objBatches[0][0].id}`)
      .set('Authorization', 'this is a hoax')
    expect(res).to.have.status(403)

    // should not allow invalid tokens on private streams
    res = await request(app)
      .get(`/objects/${privateTestStream.id}/${objBatches[0][0].id}`)
      .set('Authorization', 'this is a hoax')
    expect(res).to.have.status(403)

    // should not allow user b to access user a's private stream
    res = await request(app)
      .get(`/objects/${privateTestStream.id}/${objBatches[0][0].id}`)
      .set('Authorization', tokenUserB)
    expect(res).to.have.status(401)
  })

  it('should not allow a non-multipart/form-data request without a boundary', async () => {
    const res = await request(app)
      .post(`/objects/${testStream.id}`)
      .set('Authorization', tokenUserA)
      .set('Content-type', 'multipart/form-data')
      .send(Buffer.from(JSON.stringify(objBatches[0]), 'utf8')) //sent, not attached, so no boundary will be added to Content-type header.
    expect(res).to.have.status(400)
    expect(res.text).to.equal(
      'Failed to parse request headers and body content as valid multipart/form-data.'
    )
  })

  it('should not allow a non-multipart/form-data request, even if it has a valid header', async () => {
    const res = await request(app)
      .post(`/objects/${testStream.id}`)
      .set('Authorization', tokenUserA)
      .set('Content-type', 'application/json')
      .attach(
        // eslint-disable-next-line @typescript-eslint/no-explicit-any
        Buffer.from(JSON.stringify(objBatches[0]), 'utf8') as any,
        // eslint-disable-next-line @typescript-eslint/no-explicit-any
        undefined as any
      )
    expect(res).to.have.status(400)
    expect(res.text).to.equal(
      'Failed to parse request headers and body content as valid multipart/form-data.'
    )
  })

  it('should not allow non-buffered requests', async () => {
    const res = await request(app)
      .post(`/objects/${testStream.id}`)
      .set('Authorization', tokenUserA)
      .set('Content-type', 'multipart/form-data')
      // eslint-disable-next-line @typescript-eslint/no-explicit-any
      .attach(JSON.stringify(objBatches[0]) as any, undefined as any)
    expect(res).to.have.status(400)
    expect(res.text).to.equal(
      'Failed to parse request headers and body content as valid multipart/form-data.'
    )
  })

  it('Should not allow getting an object that is not part of the stream', async () => {
    const objBatch = createManyObjects(20)

    await request(app)
      .post(`/objects/${privateTestStream.id}`)
      .set('Authorization', tokenUserA)
      .set('Content-type', 'multipart/form-data')
      .attach('batch1', Buffer.from(JSON.stringify(objBatch), 'utf8'))

    // should allow userA to access privateTestStream object
    let res = await request(app)
      .get(`/objects/${privateTestStream.id}/${objBatch[0].id}`)
      .set('Authorization', tokenUserA)
    expect(res).to.have.status(200)

    // should not allow userB to access privateTestStream object by pretending it's in public stream
    res = await request(app)
      .get(`/objects/${testStream.id}/${objBatch[0].id}`)
      .set('Authorization', tokenUserB)
    expect(res).to.have.status(404)
  })

  it('Should not allow upload requests without an authorization token or valid streamId', async () => {
    // invalid token and streamId
    let res = await request(app)
      .post('/objects/wow_hack')
      .set('Authorization', 'this is a hoax')
    expect(res).to.have.status(403)

    // invalid token
    res = await request(app)
      .post(`/objects/${testStream.id}`)
      .set('Authorization', 'this is a hoax')
    expect(res).to.have.status(403)

    // invalid streamId
    res = await request(app)
      .post(`/objects/${'thisDoesNotExist'}`)
      .set('Authorization', tokenUserA)
    expect(res).to.have.status(401)
  })

  it('Should not allow upload with invalid body (not contained within array)', async () => {
    //creating a single valid object
    const objectToPost = {
      name: 'yet again cannot believe i have to create this',
      id: ''
    }
    const objectId = crypto
      .createHash('md5')
      .update(JSON.stringify(objectToPost))
      .digest('hex')
    objectToPost.id = objectId

    const res = await request(app)
      .post(`/objects/${testStream.id}`)
      .set('Authorization', tokenUserA)
      .set('Content-type', 'multipart/form-data')
      .attach('batch1', Buffer.from(JSON.stringify(objectToPost), 'utf8'))

    expect(res).to.have.status(400)
  })

  it('Should not allow upload with invalid body (invalid json)', async () => {
    const res = await request(app)
      .post(`/objects/${testStream.id}`)
      .set('Authorization', tokenUserA)
      .set('Content-type', 'multipart/form-data')
      .attach('batch1', Buffer.from(JSON.stringify('this is not json'), 'utf8'))

    expect(res).to.have.status(400)
  })

  // it('Should not allow upload with invalid body (object too large)', async () => {
  //   //creating a single valid object larger than 10MB
  //   const objectToPost = {
  //     name: 'x'.repeat(10 * 1024 * 1024 + 1)
  //   }

  //   const res = await request(app)
  //     .post(`/objects/${testStream.id}`)
  //     .set('Authorization', tokenUserA)
  //     .set('Content-type', 'multipart/form-data')
  //     .attach('batch1', Buffer.from(JSON.stringify([objectToPost]), 'utf8'))

  //   expect(res).to.have.status(400)
  //   expect(res.text).contains('Object too large')
  // })

  let parentId: string
  const numObjs = 5000
  const objBatches = [
    createManyObjects(numObjs),
    createManyObjects(numObjs),
    createManyObjects(numObjs)
  ]

  it('Should properly upload a bunch of objects', async () => {
    parentId = objBatches[0][0].id

    const res = await request(app)
      .post(`/objects/${testStream.id}`)
      .set('Authorization', tokenUserA)
      .set('Content-type', 'multipart/form-data')
      .attach('batch1', Buffer.from(JSON.stringify(objBatches[0]), 'utf8'))
      .attach('batch2', Buffer.from(JSON.stringify(objBatches[1]), 'utf8'))
      .attach('batch3', Buffer.from(JSON.stringify(objBatches[2]), 'utf8'))

    // TODO: test gzipped uploads. They work. Current blocker: cannot set content-type for each part in the 'multipart' request.
    // .attach( 'batch1', zlib.gzipSync( Buffer.from( JSON.stringify( objBatches[ 0 ] ) ), 'utf8' ) )
    // .attach( 'batch2', zlib.gzipSync( Buffer.from( JSON.stringify( objBatches[ 1 ] ) ), 'utf8' ) )
    // .attach( 'batch3', zlib.gzipSync( Buffer.from( JSON.stringify( objBatches[ 2 ] ) ), 'utf8' ) )

    expect(res).to.have.status(201)
  })

  it('Should properly download an object, with all its children, into a application/json response', async () => {
    await wait(1500) // avoids race condition

    await new Promise<void>((resolve, reject) => {
      void request(app)
        .get(`/objects/${testStream.id}/${parentId}`)
        .set('Authorization', tokenUserA)
        .buffer()
        .parse((res, cb) => {
          const resTyped = res as typeof res & { data: string }
          resTyped.data = ''
          resTyped.on('data', (chunk) => {
            resTyped.data += chunk.toString()
          })
          resTyped.on('end', () => {
            cb(null, resTyped.data)
          })
        })
        .end((err, res) => {
          // eslint-disable-next-line @typescript-eslint/prefer-promise-reject-errors
          if (err) return reject(err)
          try {
            const o = JSON.parse(res.body)
            expect(o.length).to.equal(numObjs + 1)
            expect(res).to.be.json
            return resolve()
          } catch (err) {
            // eslint-disable-next-line @typescript-eslint/prefer-promise-reject-errors
            reject(err)
          }
        })
    })
  })

  it('Should properly download an object, with all its children, into a text/plain response', async () => {
    await new Promise<void>((resolve, reject) => {
      void request(app)
        .get(`/objects/${testStream.id}/${parentId}`)
        .set('Authorization', tokenUserA)
        .set('Accept', 'text/plain')
        .buffer()
        .parse((res, cb) => {
          const resTyped = res as typeof res & { data: string }

          resTyped.data = ''
          resTyped.on('data', (chunk) => {
            resTyped.data += chunk.toString()
          })
          resTyped.on('end', () => {
            cb(null, resTyped.data)
          })
        })
        .end((err, res) => {
          // eslint-disable-next-line @typescript-eslint/prefer-promise-reject-errors
          if (err) return reject(err)
          try {
            const o = res.body.split('\n').filter((l: string) => l !== '')
            expect(o.length).to.equal(numObjs + 1)
            expect(res).to.be.text
            return resolve()
          } catch (err) {
            // eslint-disable-next-line @typescript-eslint/prefer-promise-reject-errors
            reject(err)
          }
        })
    })
  })

  it('Should properly download a list of objects', async () => {
    const objectIds: string[] = []
    for (let i = 0; i < objBatches[0].length; i++) {
      objectIds.push(objBatches[0][i].id)
    }

    await new Promise<void>((resolve, reject) => {
      void request(app)
        .post(`/api/getobjects/${testStream.id}`)
        .set('Authorization', tokenUserA)
        .set('Accept', 'text/plain')
        .send({ objects: JSON.stringify(objectIds) })
        .buffer()
        .parse((res, cb) => {
          const resTyped = res as typeof res & { data: string }

          resTyped.data = ''
          resTyped.on('data', (chunk) => {
            resTyped.data += chunk.toString()
          })
          resTyped.on('end', () => {
            cb(null, resTyped.data)
          })
        })
        .end((err, res) => {
          // eslint-disable-next-line @typescript-eslint/prefer-promise-reject-errors
          if (err) return reject(err)
          try {
            const o = res.body.split('\n').filter((l: string) => l !== '')
            expect(o.length).to.equal(objectIds.length)
            expect(res).to.be.text
            return resolve()
          } catch (err) {
            // eslint-disable-next-line @typescript-eslint/prefer-promise-reject-errors
            reject(err)
          }
        })
    })
  })

  it('Should return nothing if the object is not found', async () => {
    const objectIds = []
    objectIds.push(cryptoRandomString({ length: 10 })) // random string that does not exist

    const res = await request(app)
      .post(`/api/getobjects/${testStream.id}`)
      .set('Authorization', tokenUserA)
      .set('Accept', 'text/plain')
      .send({ objects: JSON.stringify(objectIds) })
      .buffer()
    expect(res).to.have.status(200)
    expect(res.text).to.equal('') // empty response, as the object is not found
  })

  it('Should return status code 400 when getting the list of objects and if it is not parseable', async () => {
    const response = await request(app)
      .post(`/api/getobjects/${testStream.id}`)
      .set('Authorization', tokenUserA)
      .send({ objects: ['lolz', 'thisIsBroken', 'shouldHaveBeenJSONStringified'] })

    expect(response).to.have.status(400)
  })

  it('Should properly check if the server has a list of objects', async () => {
    const objectIds: string[] = []
    for (let i = 0; i < objBatches[0].length; i++) {
      objectIds.push(objBatches[0][i].id)
    }
    const fakeIds: string[] = []
    for (let i = 0; i < 100; i++) {
      const fakeId = crypto
        .createHash('md5')
        .update('fakefake' + i)
        .digest('hex')
      fakeIds.push(fakeId)
      objectIds.push(fakeId)
    }

    await new Promise<void>((resolve, reject) => {
      void request(app)
        .post(`/api/diff/${testStream.id}`)
        .set('Authorization', tokenUserA)
        .send({ objects: JSON.stringify(objectIds) })
        .buffer()
        .parse((res, cb) => {
          const resTyped = res as typeof res & { data: string }

          resTyped.data = ''
          resTyped.on('data', (chunk) => {
            resTyped.data += chunk.toString()
          })
          resTyped.on('end', () => {
            cb(null, resTyped.data)
          })
        })
        .end((err, res) => {
          // eslint-disable-next-line @typescript-eslint/prefer-promise-reject-errors
          if (err) return reject(err)
          try {
            const o = JSON.parse(res.body)
            expect(Object.keys(o).length).to.equal(objectIds.length)
            // console.log(JSON.stringify(Object.keys(o), undefined, 4))
            for (let i = 0; i < objBatches[0].length; i++) {
              assert(
                o[objBatches[0][i].id] === true,
                `Server is missing an object: ${objBatches[0][i].id}`
              )
            }
            for (let i = 0; i < fakeIds.length; i++) {
              assert(
                o[fakeIds[i]] === false,
                'Server wrongly reports it has an extra object'
              )
            }
            return resolve()
          } catch (err) {
            // eslint-disable-next-line @typescript-eslint/prefer-promise-reject-errors
            reject(err)
          }
        })
    })
  })

  it('Should return status code 400 if the list of objects is not parseable', async () => {
    const response = await request(app)
      .post(`/api/diff/${testStream.id}`)
      .set('Authorization', tokenUserA)
      .send({ objects: ['lolz', 'thisIsBroken', 'shouldHaveBeenJSONStringified'] })

    expect(response).to.have.status(400)
  })
})

describe('Express @core-rest', () => {
  let app: Express.Express
  before(async () => {
    ;({ app } = await beforeEachContext())
  })
  it('Should return 400 for broken JSON', async () => {
    const res = await request(app).post('/graphql').send('{b0rken json}')
    expect(res).to.have.status(400)
  })
})<|MERGE_RESOLUTION|>--- conflicted
+++ resolved
@@ -68,11 +68,8 @@
 } from '@/modules/core/services/streams/access'
 import { authorizeResolver } from '@/modules/shared'
 import type Express from 'express'
-<<<<<<< HEAD
 import { createTestUser, type BasicTestUser } from '@/test/authHelper'
-=======
 import { storeProjectRoleFactory } from '@/modules/core/repositories/projects'
->>>>>>> 8fbe1322
 
 const getServerInfo = getServerInfoFactory({ db })
 const getUser = getUserFactory({ db })
