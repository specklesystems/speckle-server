/* istanbul ignore file */
const expect = require('chai').expect
const request = require('supertest')

const { beforeEachContext, initializeTestServer } = require(`@/test/hooks`)
const { generateManyObjects } = require(`@/test/helpers`)

const {
  createUser,
  getUsers,
  changeUserRole
} = require('@/modules/core/services/users')
const { createPersonalAccessToken } = require('../services/tokens')
const {
  addOrUpdateStreamCollaborator,
  removeStreamCollaborator
} = require('@/modules/core/services/streams/streamAccessService')
const { Roles, Scopes } = require('@speckle/shared')
const cryptoRandomString = require('crypto-random-string')

let app
let server
let sendRequest

describe('GraphQL API Core @core-api', () => {
  const userA = {
    name: 'd1',
    email: 'd.1@speckle.systems',
    password: 'wowwowwowwowwow'
  }
  const userB = {
    name: 'd2',
    email: 'd.2@speckle.systems',
    password: 'wowwowwowwowwow'
  }
  const userC = {
    name: 'd3',
    email: 'd.3@speckle.systems',
    password: 'wowwowwowwowwow'
  }

  // set up app & two basic users to ping pong permissions around
  before(async () => {
    ;({ app, server } = await beforeEachContext())
    ;({ sendRequest } = await initializeTestServer(server, app))

    userA.id = await createUser(userA)
    userA.token = `Bearer ${await createPersonalAccessToken(
      userA.id,
      'test token user A',
      [
        Scopes.Server.Setup,
        Scopes.Streams.Read,
        Scopes.Streams.Write,
        Scopes.Users.Read,
        Scopes.Users.Email,
        Scopes.Tokens.Write,
        Scopes.Tokens.Read,
        Scopes.Profile.Read,
        Scopes.Profile.Email
      ]
    )}`
    userB.id = await createUser(userB)
    userB.token = `Bearer ${await createPersonalAccessToken(
      userB.id,
      'test token user B',
      [
        Scopes.Streams.Read,
        Scopes.Streams.Write,
        Scopes.Users.Read,
        Scopes.Users.Email,
        Scopes.Tokens.Write,
        Scopes.Tokens.Read,
        Scopes.Profile.Read,
        Scopes.Profile.Email
      ]
    )}`
    userC.id = await createUser(userC)
    userC.token = `Bearer ${await createPersonalAccessToken(
      userC.id,
      'test token user B',
      [
        Scopes.Streams.Read,
        Scopes.Streams.Write,
        Scopes.Users.Read,
        Scopes.Users.Email,
        Scopes.Tokens.Write,
        Scopes.Tokens.Read,
        Scopes.Profile.Read,
        Scopes.Profile.Email
      ]
    )}`

    // Prepare API tokens for use in tests
    const res1 = await sendRequest(userA.token, {
      query:
        'mutation { apiTokenCreate(token: {name:"Token 1", scopes: ["streams:read", "users:read", "tokens:read"]}) }'
    })
    token1 = `Bearer ${res1.body.data.apiTokenCreate}`

    const res2 = await sendRequest(userA.token, {
      query:
        'mutation { apiTokenCreate(token: {name:"Token 1", scopes: ["streams:write", "streams:read", "users:email"]}) }'
    })
    token2 = `Bearer ${res2.body.data.apiTokenCreate}`

    const res3 = await sendRequest(userB.token, {
      query:
        'mutation { apiTokenCreate(token: {name:"Token 1", scopes: ["streams:write", "streams:read", "users:email"]}) }'
    })
    token3 = `Bearer ${res3.body.data.apiTokenCreate}`

    // Moved stream tests to before() hook, cause other tests depend on these results
    const resS1 = await sendRequest(userA.token, {
      query:
        'mutation { streamCreate(stream: { name: "TS1 (u A) Private", description: "Hello World", isPublic:false } ) }'
    })

    ts1 = resS1.body.data.streamCreate

    const resS2 = await sendRequest(userA.token, {
      query:
        'mutation { streamCreate(stream: { name: "TS2 (u A)", description: "Hello Darkness", isPublic:true } ) }'
    })
    ts2 = resS2.body.data.streamCreate

    const resS3 = await sendRequest(userB.token, {
      query:
        'mutation { streamCreate(stream: { name: "TS3 (u B) Private", description: "Hello Pumba", isPublic:false } ) }'
    })
    ts3 = resS3.body.data.streamCreate

    const resS4 = await sendRequest(userB.token, {
      query:
        'mutation { streamCreate(stream: { name: "TS4 (u B)", description: "Hello Julian", isPublic:true } ) }'
    })
    ts4 = resS4.body.data.streamCreate

    const resS5 = await sendRequest(userB.token, {
      query:
        'mutation { streamCreate(stream: { name: "TS5 (u B)", description: "Hello King", isPublic:true } ) }'
    })
    ts5 = resS5.body.data.streamCreate
  })

  after(async () => {
    await server.close()
  })

  // the stream ids
  let ts1
  let ts2
  let ts3
  let ts4
  let ts5
  let ts6

  // some api tokens
  let token1
  let token2
  let token3

  // object ids
  let objIds

  // some commits
  const c1 = {}
  const c2 = {}

  // some branches
  let b1 = {}
  let b2 = {}
  let b3 = {}
  let b4 = {}

  describe('Mutations', () => {
    describe('Users & Api tokens', () => {
      it('Should create some api tokens', async () => {
        const res1 = await sendRequest(userA.token, {
          query:
            'mutation { apiTokenCreate(token: {name:"Token 1", scopes: ["streams:read", "users:read", "tokens:read"]}) }'
        })
        expect(res1).to.be.json
        expect(res1.body.errors).to.not.exist
        expect(res1.body.data.apiTokenCreate).to.be.a('string')

        token1 = `Bearer ${res1.body.data.apiTokenCreate}`
        const res2 = await sendRequest(userA.token, {
          query:
            'mutation { apiTokenCreate(token: {name:"Token 1", scopes: ["streams:write", "streams:read", "users:email"]}) }'
        })
        token2 = `Bearer ${res2.body.data.apiTokenCreate}`

        const res3 = await sendRequest(userB.token, {
          query:
            'mutation { apiTokenCreate(token: {name:"Token 1", scopes: ["streams:write", "streams:read", "users:email"]}) }'
        })
        token3 = `Bearer ${res3.body.data.apiTokenCreate}`
      })

      it('Should revoke an api token that the user owns', async () => {
        const res = await sendRequest(userA.token, {
          query: `mutation{ apiTokenRevoke(token:"${token2}")}`
        })
        expect(res).to.be.json
        expect(res.body.errors).to.not.exist
        expect(res.body.data.apiTokenRevoke).to.equal(true)
      })

      it('Should fail to revoke an api token that I do not own', async () => {
        const res = await sendRequest(userA.token, {
          query: `mutation{ apiTokenRevoke(token:"${token3}")}`
        })
        expect(res).to.be.json
        expect(res.body.errors).to.exist
        expect(res.body.errors[0].extensions?.code).to.equal('USER_INPUT_ERROR')
      })

      it('Should fail to create a stream with an invalid scope token', async () => {
        // Note: token1 has only stream read access
        const res = await sendRequest(token1, {
          query:
            'mutation { streamCreate(stream: { name: "INVALID TS1 (u A) Private", description: "Hello World", isPublic:false } ) }'
        })
        expect(res.body.errors).to.exist
        expect(res.body.errors[0].extensions?.code).to.equal('FORBIDDEN')
      })

      it('Should edit my profile', async () => {
        const res = await sendRequest(userA.token, {
          query: 'mutation($user:UserUpdateInput!) { userUpdate( user: $user) } ',
          variables: {
            user: { name: 'Miticå', bio: 'He never really knows what he is doing.' }
          }
        })
        expect(res).to.be.json
        expect(res.body.errors).to.not.exist
        expect(res.body.data.userUpdate).to.equal(true)
      })

      it('Should delete my account', async () => {
        const userDelete = {
          name: 'delete',
          email: `${cryptoRandomString({ length: 10 })}@example.org`,
          password: 'wowwowwowwowwow'
        }
        userDelete.id = await createUser(userDelete)

        userDelete.token = `Bearer ${await createPersonalAccessToken(
          userDelete.id,
          'fail token user del',
          [
            Scopes.Streams.Read,
            Scopes.Streams.Write,
            Scopes.Users.Read,
            Scopes.Users.Email,
            Scopes.Tokens.Write,
            Scopes.Tokens.Read,
            Scopes.Profile.Read,
            Scopes.Profile.Email
          ]
        )}`

        const badTokenScopesBadEmail = await sendRequest(userDelete.token, {
          query:
            'mutation($user:UserDeleteInput!) { userDelete( userConfirmation: $user) } ',
          variables: { user: { email: 'wrongEmail@email.com' } }
        })
        expect(badTokenScopesBadEmail.body.errors).to.exist
        expect(badTokenScopesBadEmail.body.errors[0].extensions?.code).to.equal(
          'FORBIDDEN'
        )
        const badTokenScopesGoodEmail = await sendRequest(userDelete.token, {
          query:
            'mutation($user:UserDeleteInput!) { userDelete( userConfirmation: $user) } ',
          variables: { user: { email: userDelete.email } }
        })
        expect(badTokenScopesGoodEmail.body.errors).to.exist
        expect(badTokenScopesGoodEmail.body.errors[0].extensions?.code).to.equal(
          'FORBIDDEN'
        )

        userDelete.token = `Bearer ${await createPersonalAccessToken(
          userDelete.id,
          'test token user del',
          [
            Scopes.Streams.Read,
            Scopes.Streams.Write,
            Scopes.Users.Read,
            Scopes.Users.Email,
            Scopes.Tokens.Write,
            Scopes.Tokens.Read,
            Scopes.Profile.Read,
            Scopes.Profile.Email,
            Scopes.Profile.Delete
          ]
        )}`

        const goodTokenScopesBadEmail = await sendRequest(userDelete.token, {
          query:
            'mutation($user:UserDeleteInput!) { userDelete( userConfirmation: $user) } ',
          variables: { user: { email: 'wrongEmail@email.com' } }
        })
        expect(goodTokenScopesBadEmail.body.errors).to.exist
        expect(goodTokenScopesBadEmail.body.errors[0].extensions?.code).to.equal(
          'BAD_REQUEST_ERROR'
        )
        const goodTokenScopesGoodEmail = await sendRequest(userDelete.token, {
          query:
            'mutation($user:UserDeleteInput!) { userDelete( userConfirmation: $user) } ',
          variables: { user: { email: userDelete.email } }
        })
        expect(goodTokenScopesGoodEmail.body.errors).to.not.exist
      })
    })

    describe('User role change', () => {
      it('User role is changed', async () => {
        let queriedUserB = await sendRequest(userA.token, {
          query: ` { otherUser(id:"${userB.id}") { id name role } }`
        })
        expect(queriedUserB.body.data.otherUser.role).to.equal(Roles.Server.User)
        let query = `mutation { userRoleChange(userRoleInput: {id: "${userB.id}", role: "${Roles.Server.Admin}"})}`
        await sendRequest(userA.token, { query })
        queriedUserB = await sendRequest(userA.token, {
          query: ` { otherUser(id:"${userB.id}") { id name role } }`
        })
        expect(queriedUserB.body.data.otherUser.role).to.equal(Roles.Server.Admin)
        expect(queriedUserB.body.data)
        query = `mutation { userRoleChange(userRoleInput: {id: "${userB.id}", role: "${Roles.Server.User}"})}`
        await sendRequest(userA.token, { query })
        queriedUserB = await sendRequest(userA.token, {
          query: ` { otherUser(id:"${userB.id}") { id name role } }`
        })
        expect(queriedUserB.body.data.otherUser.role).to.equal(Roles.Server.User)
      })

      it('Only admins can change user role', async () => {
        const query = `mutation { userRoleChange(userRoleInput: {id: "${userB.id}", role: "${Roles.Server.Admin}"})}`
        const res = await sendRequest(userB.token, { query })
        const queriedUserB = await sendRequest(userA.token, {
          query: ` { otherUser(id:"${userB.id}") { id name role } }`
        })
        expect(res.body.errors).to.exist
        expect(res.body.errors[0].extensions?.code).to.equal('FORBIDDEN')
        expect(queriedUserB.body.data.otherUser.role).to.equal(Roles.Server.User)
      })
    })

    describe('User deletion', () => {
      it('Only admins can delete user', async () => {
        const userDelete = {
          name: 'delete',
          email: `${cryptoRandomString({ length: 10 })}@example.org`,
          password: 'wowwowwowwowwow'
        }
        userDelete.id = await createUser(userDelete)

        const users = await getUsers()
        expect(users.map((u) => u.id)).to.contain(userDelete.id)
        const query = `mutation { adminDeleteUser( userConfirmation: { email: "${userDelete.email}" } ) } `
        const res = await sendRequest(userB.token, { query })
        expect(res.body.errors).to.exist
        expect(res.body.errors[0].extensions.code).to.equal('FORBIDDEN')
      })

      it('Admin can delete user', async () => {
        const userDelete = {
          name: 'delete',
          email: 'd3l3t3@speckle.systems',
          password: 'wowwowwowwowwow'
        }
        userDelete.id = await createUser(userDelete)

        let users = await getUsers()
        expect(users.map((u) => u.id)).to.contain(userDelete.id)
        const query = `mutation { adminDeleteUser( userConfirmation: { email: "${userDelete.email}" } ) } `
        const deleteResult = await sendRequest(userA.token, { query })
        expect(deleteResult.body.data.adminDeleteUser).to.equal(true)
        users = await getUsers()
        expect(users.map((u) => u.id)).to.not.contain(userDelete.id)
      })

      it('Cannot delete the last admin', async () => {
        const query = `mutation { adminDeleteUser( userConfirmation: { email: "${userA.email}" } ) } `
        const res = await sendRequest(userA.token, { query })
        expect(res.body.errors).to.exist
        expect(res.body.errors[0].extensions?.code).to.equal('USER_INPUT_ERROR')
        expect(res.body.errors[0].message).to.equal(
          'Cannot remove the last admin role from the server'
        )
      })
    })
    describe('Streams', () => {
      before(async () => {
        // Moved the following from a test case, cause other tests depend on it
        await Promise.all([
          await sendRequest(userC.token, {
            query:
              'mutation { streamCreate(stream: { name: "Admin TS1 (u A) Private", description: "Hello World", isPublic:false } ) }'
          }),
          await sendRequest(userA.token, {
            query:
              'mutation { streamCreate(stream: { name: "Admin TS2 (u A)", description: "Hello Darkness", isPublic:true } ) }'
          }),
          await sendRequest(userB.token, {
            query:
              'mutation { streamCreate(stream: { name: "Admin TS3 (u B) Private", description: "Hello Pumba", isPublic:false } ) }'
          }),
          await sendRequest(userB.token, {
            query:
              'mutation { streamCreate(stream: { name: "Admin TS4 (u B)", description: "Hello Julian", isPublic:true } ) }'
          }),
          await sendRequest(userB.token, {
            query:
              'mutation { streamCreate(stream: { name: "Admin TS5 (u B)", description: "Hello King", isPublic:true } ) }'
          })
        ])
      })

      it('Should create some streams', async () => {
        const resS1 = await sendRequest(userA.token, {
          query:
            'mutation { streamCreate(stream: { name: "TS1 (u A) Private", description: "Hello World", isPublic:false } ) }'
        })
        expect(resS1).to.be.json
        expect(resS1.body.errors).to.not.exist
        expect(resS1.body.data).to.have.property('streamCreate')
        expect(resS1.body.data.streamCreate).to.be.a('string')
      })

      it('Should update a stream', async () => {
        const resS1 = await sendRequest(userA.token, {
          query: `mutation { streamUpdate(stream: {id:"${ts1}" name: "TS1 (u A) Private UPDATED", description: "Hello World, Again!", isPublic:false } ) }`
        })

        expect(resS1).to.be.json
        expect(resS1.body.errors).to.not.exist
        expect(resS1.body.data).to.have.property('streamUpdate')
        expect(resS1.body.data.streamUpdate).to.equal(true)
      })

      const publicPrivateDataset = [
        { display: 'public', isPublic: true },
        { display: 'private', isPublic: false }
      ]
      publicPrivateDataset.forEach(({ display, isPublic }) => {
        it(`Should not allow updating permissions if target user isnt a collaborator on a ${display} stream`, async () => {
          const streamId = isPublic ? ts2 : ts1
          const res = await sendRequest(userA.token, {
            query: `mutation{ streamUpdatePermission( permissionParams: {streamId: "${streamId}", userId: "${userB.id}" role: "stream:owner"}) }`
          })

          expect(res).to.be.json
          expect(res.body.errors).to.be.ok
          expect(res.body.data.streamUpdatePermission).to.be.not.ok
          expect(res.body.errors.map((e) => e.message).join('|')).to.contain(
            "Cannot grant permissions to users who aren't collaborators already"
          )
        })
      })

      it('Should be able to update some permissions', async () => {
        await addOrUpdateStreamCollaborator(
          ts1,
          userB.id,
          Roles.Stream.Reviewer,
          userA.id
        )
        const res = await sendRequest(userA.token, {
          query: `mutation{ streamUpdatePermission( permissionParams: {streamId: "${ts1}", userId: "${userB.id}" role: "stream:owner"}) }`
        })

        expect(res).to.be.json
        expect(res.body.errors).to.not.exist
        expect(res.body.data.streamUpdatePermission).to.equal(true)

        await addOrUpdateStreamCollaborator(
          ts5,
          userA.id,
          Roles.Stream.Reviewer,
          userB.id
        )
        const res2 = await sendRequest(userB.token, {
          query: `mutation{ streamUpdatePermission( permissionParams: {streamId: "${ts5}", userId: "${userA.id}" role: "stream:owner"}) }`
        })
        expect(res2).to.be.json
        expect(res2.body.errors).to.not.exist

        await addOrUpdateStreamCollaborator(
          ts3,
          userC.id,
          Roles.Stream.Reviewer,
          userB.id
        )
        const res3 = await sendRequest(userB.token, {
          query: `mutation{ streamUpdatePermission( permissionParams: {streamId: "${ts3}", userId: "${userC.id}" role: "stream:owner"}) }`
        })
        expect(res3).to.be.json
        expect(res3.body.errors).to.not.exist
      })

      it('Should fail to grant permissions if not owner', async () => {
        const res = await sendRequest(userB.token, {
          query: `mutation{ streamUpdatePermission( permissionParams: {streamId: "${ts1}", userId: "${userB.id}" role: "stream:owner"}) }`
        })
        expect(res).to.be.json
        expect(res.body.errors).to.exist
        expect(res.body.errors[0].extensions?.code).to.equal(
          'STREAM_INVALID_ACCESS_ERROR'
        )
      })

      it('Should fail to grant myself permissions', async () => {
        const res = await sendRequest(userA.token, {
          query: `mutation{ streamUpdatePermission( permissionParams: {streamId: "${ts1}", userId: "${userA.id}" role: "stream:owner"}) }`
        })
        expect(res).to.be.json
        expect(res.body.errors).to.exist
        expect(res.body.errors[0].extensions?.code).to.equal(
          'STREAM_INVALID_ACCESS_ERROR'
        )
      })

      it('Should revoke permissions', async () => {
        await addOrUpdateStreamCollaborator(
          ts3,
          userC.id,
          Roles.Stream.Reviewer,
          userB.id
        )

        // first test if we can get it
        const res = await sendRequest(userC.token, {
          query: `query { stream(id:"${ts3}") { id name } }`
        })
        expect(res).to.be.json
        expect(res.body.errors).to.not.exist
        expect(res.body.data.stream.name).to.equal('TS3 (u B) Private')

        const revokeRes = await sendRequest(userB.token, {
          query: `mutation { streamRevokePermission( permissionParams: {streamId: "${ts3}", userId:"${userC.id}"} ) }`
        })
        expect(revokeRes).to.be.json
        expect(revokeRes.body.errors).to.not.exist
        expect(revokeRes.body.data.streamRevokePermission).to.equal(true)

        const resNotAuth = await sendRequest(userC.token, {
          query: `query { stream(id:"${ts3}") { id name role } }`
        })
        expect(resNotAuth).to.be.json
        expect(resNotAuth.body.errors).to.exist
        expect(resNotAuth.body.errors[0].extensions?.code).to.equal('FORBIDDEN')
      })

      it('Should fail to edit/write on a public stream if no access is provided', async () => {
        // ts4 is a public stream from uesrB
        const res = await sendRequest(userA.token, {
          query: `mutation { streamUpdate(stream: {id:"${ts4}" name: "HACK", description: "Hello World, Again!", isPublic:false } ) }`
        })
        expect(res.body.errors).to.exist
        expect(res.body.errors[0].extensions?.code).to.equal('FORBIDDEN')
      })

      it('Should fail editing a private stream if no access has been granted', async () => {
        const res = await sendRequest(userA.token, {
          query: `mutation { streamUpdate(stream: {id:"${ts3}" name: "HACK", description: "Hello World, Again!", isPublic:false } ) }`
        })

        expect(res.body.errors).to.exist
        expect(res.body.errors[0].extensions?.code).to.equal('FORBIDDEN')
      })

      it('Should fail to delete a stream because of permissions', async () => {
        // Make sure user is no longer a stream collaborator
        await removeStreamCollaborator(ts1, userB.id, userB.id)

        const res = await sendRequest(userB.token, {
          query: `mutation { streamDelete( id:"${ts1}")}`
        })
        expect(res).to.be.json

        expect(res.body.errors).to.exist
        expect(res.body.errors[0].extensions.code).to.equal('FORBIDDEN')
      })

      it('Should fail to delete streams if not admin', async () => {
        const res = await sendRequest(userB.token, {
          query: `mutation { streamsDelete( ids:"[${ts4}]")}`
        })
        expect(res).to.be.json

        expect(res.body.errors).to.exist
        expect(res.body.errors[0].extensions.code).to.equal('FORBIDDEN')
      })

      it('Should delete a stream', async () => {
        const res = await sendRequest(userB.token, {
          query: `mutation { streamDelete( id:"${ts4}")}`
        })

        expect(res).to.be.json
        expect(res.body.errors).to.not.exist
        expect(res.body.data).to.have.property('streamDelete')
        expect(res.body.data.streamDelete).to.equal(true)
      })

      it('Should be forbidden to query admin streams if not admin', async () => {
        const res = await sendRequest(userC.token, {
          query: '{ adminStreams { totalCount items { id name } } }'
        })
        expect(res).to.be.json

        expect(res.body.errors).to.exist
        expect(res.body.errors[0].extensions.code).to.equal('FORBIDDEN')
      })

      it('Should query admin streams', async () => {
        let streamResults = await sendRequest(userA.token, {
          query: '{ adminStreams { totalCount items { id name } } }'
        })

        expect(streamResults.body.data.adminStreams.totalCount).to.equal(10)

        streamResults = await sendRequest(userA.token, {
          query: '{ adminStreams(limit: 200) { totalCount items { id name } } }'
        })
        expect(streamResults.body.errors).to.exist
        expect(streamResults.body.errors[0].extensions.code).to.equal(
<<<<<<< HEAD
          'USER_INPUT_ERROR'
=======
          'BAD_REQUEST_ERROR'
>>>>>>> c92938ef
        )

        streamResults = await sendRequest(userA.token, {
          query: '{ adminStreams(limit: 2) { totalCount items { id name } } }'
        })
        expect(streamResults.body.data.adminStreams.totalCount).to.equal(10)
        expect(streamResults.body.data.adminStreams.items.length).to.equal(2)

        streamResults = await sendRequest(userA.token, {
          query: '{ adminStreams( query: "Admin" ) { totalCount items { id name } } }'
        })
        expect(streamResults.body.data.adminStreams.totalCount).to.equal(5)

        streamResults = await sendRequest(userA.token, {
          query:
            '{ adminStreams( visibility: "private" ) { totalCount items { id name isPublic } } }'
        })
        expect(streamResults.body.data.adminStreams.items).to.satisfy((streams) =>
          streams.every((stream) => !stream.isPublic)
        )

        streamResults = await sendRequest(userA.token, {
          query:
            '{ adminStreams( visibility: "public" ) { totalCount items { id name isPublic } } }'
        })
        expect(streamResults.body.data.adminStreams.items).to.satisfy((streams) =>
          streams.every((stream) => stream.isPublic)
        )
      })

      it('Should delete streams', async () => {
        const streamResults = await sendRequest(userA.token, {
          query: '{ adminStreams( query: "Admin" ) { totalCount items { id name } } }'
        })
        expect(streamResults.body.data.adminStreams.totalCount).to.equal(5)
        const streamIds = streamResults.body.data.adminStreams.items.map(
          (stream) => stream.id
        )
        const res = await sendRequest(userA.token, {
          query: 'mutation ( $ids: [String!] ){ streamsDelete( ids: $ids )}',
          variables: { ids: streamIds }
        })

        expect(res).to.be.json
        expect(res.body.errors).to.not.exist
        expect(res.body.data).to.have.property('streamsDelete')
        expect(res.body.data.streamsDelete).to.equal(true)
      })
    })

    describe('Objects, Commits & Branches', () => {
      it('Should create some objects', async () => {
        const objs = []
        for (let i = 0; i < 500; i++) {
          if (i % 2 === 0)
            objs.push({
              applicationId: i,
              type: 'Point',
              x: i,
              y: 1,
              z: i * 0.42,
              extra: { super: true, arr: [1, 2, 3, 4] }
            })
          else if (i % 3 === 0)
            objs.push({
              applicationId: i,
              type: 'Line',
              start: { x: i, y: 1, z: i * 0.42 },
              end: { x: 0, y: 2, z: i * i },
              extra: {
                super: false,
                arr: [12, 23, 34, 42, { imp: ['possible', 'this', 'sturcture', 'is'] }]
              }
            })
          else
            objs.push({
              cool: ['s', 't', ['u', 'f', 'f', i], { that: true }],
              iValue: i + i / 3
            })
        }

        const res = await sendRequest(userA.token, {
          query: `mutation( $objs: [JSONObject]! ) { objectCreate( objectInput: {streamId:"${ts1}", objects: $objs} ) }`,
          variables: { objs }
        })

        expect(res).to.be.json
        expect(res.body.errors).to.not.exist
        expect(res.body.data.objectCreate).to.have.lengthOf(objs.length)

        objIds = res.body.data.objectCreate
      })

      it('Should create several commits', async () => {
        c1.message = 'what a message for a first commit'
        c1.streamId = ts1
        c1.objectId = objIds[0]
        c1.branchName = 'main'

        let res = await sendRequest(userA.token, {
          query:
            'mutation( $myCommit: CommitCreateInput! ) { commitCreate( commit: $myCommit ) }',
          variables: { myCommit: c1 }
        })

        expect(res).to.be.json
        expect(res.body.errors).to.not.exist
        expect(res.body.data).to.have.property('commitCreate')
        expect(res.body.data.commitCreate).to.be.a('string')
        c1.id = res.body.data.commitCreate

        c2.message = 'what a message for a second commit'
        c2.streamId = ts1
        c2.objectId = objIds[1]
        c2.branchName = 'main'
        c2.previousCommitIds = [c1.id]

        res = await sendRequest(userA.token, {
          query:
            'mutation( $myCommit: CommitCreateInput! ) { commitCreate( commit: $myCommit ) }',
          variables: { myCommit: c2 }
        })
        expect(res).to.be.json
        expect(res.body.errors).to.not.exist
        expect(res.body.data).to.have.property('commitCreate')
        expect(res.body.data.commitCreate).to.be.a('string')

        c2.id = res.body.data.commitCreate
      })

      it('Should update a commit', async () => {
        const updatePayload = {
          streamId: ts1,
          id: c1.id,
          message: 'first commit'
        }
        const res = await sendRequest(userA.token, {
          query:
            'mutation( $myCommit: CommitUpdateInput! ) { commitUpdate( commit: $myCommit ) }',
          variables: { myCommit: updatePayload }
        })
        expect(res).to.be.json
        expect(res.body.errors).to.not.exist
        expect(res.body.data).to.have.property('commitUpdate')

        const res2 = await sendRequest(userB.token, {
          query:
            'mutation( $myCommit: CommitUpdateInput! ) { commitUpdate( commit: $myCommit ) }',
          variables: { myCommit: updatePayload }
        })
        expect(res2).to.be.json
        expect(res2.body.errors).to.exist
        expect(res2.body.errors[0].extensions?.code).to.equal('FORBIDDEN')
      })

      it('Should create a read receipt', async () => {
        const res = await sendRequest(userA.token, {
          query:
            'mutation($input: CommitReceivedInput!) { commitReceive(input: $input) }',
          variables: {
            input: {
              streamId: ts1,
              commitId: c1.id,
              sourceApplication: 'tests',
              message: 'Irrelevant!'
            }
          }
        })

        expect(res).to.be.json
        expect(res.body.errors).to.not.exist
        expect(res.body.data.commitReceive).to.equal(true)

        const res3 = await sendRequest(null, {
          query:
            'mutation($input: CommitReceivedInput!) { commitReceive(input: $input) }',
          variables: {
            input: {
              streamId: ts1,
              commitId: c1.id,
              sourceApplication: 'tests',
              message: 'Irrelevant!'
            }
          }
        })

        expect(res3).to.be.json
        expect(res3.body.errors).to.exist
        expect(res3.body.errors[0].extensions.code).to.equal('FORBIDDEN')
      })

      it('Should delete a commit', async () => {
        const payload = { streamId: ts1, id: c2.id }

        const res = await sendRequest(userB.token, {
          query:
            'mutation( $myCommit: CommitDeleteInput! ) { commitDelete( commit: $myCommit ) }',
          variables: { myCommit: payload }
        })
        expect(res).to.be.json
        expect(res.body.errors).to.exist
        expect(res.body.errors[0].extensions?.code).to.equal('FORBIDDEN')

        const res2 = await sendRequest(userA.token, {
          query:
            'mutation( $myCommit: CommitDeleteInput! ) { commitDelete( commit: $myCommit ) }',
          variables: { myCommit: payload }
        })
        expect(res2).to.be.json
        expect(res2.body.errors).to.not.exist
        expect(res2.body.data).to.have.property('commitDelete')
      })

      it('Should create several branches', async () => {
        b1 = {
          streamId: ts1,
          name: 'dim/dev',
          description: 'dimitries development branch'
        }

        const res1 = await sendRequest(userA.token, {
          query:
            'mutation( $branch:BranchCreateInput! ) { branchCreate( branch:$branch ) }',
          variables: { branch: b1 }
        })
        expect(res1).to.be.json
        expect(res1.body.errors).to.not.exist
        expect(res1.body.data).to.have.property('branchCreate')
        expect(res1.body.data.branchCreate).to.be.a('string')
        b1.id = res1.body.data.branchCreate

        b2 = {
          streamId: ts1,
          name: 'dim/dev/api-surgery',
          description: 'another branch'
        }

        await addOrUpdateStreamCollaborator(
          ts1,
          userB.id,
          Roles.Stream.Contributor,
          userA.id
        )
        const res2 = await sendRequest(userB.token, {
          query:
            'mutation( $branch:BranchCreateInput! ) { branchCreate( branch:$branch ) }',
          variables: { branch: b2 }
        })
        expect(res2.body.errors).to.not.exist
        b2.id = res2.body.data.branchCreate

        b3 = {
          streamId: ts1,
          name: 'userB/dev/api',
          description: 'more branches branch'
        }
        const res3 = await sendRequest(userB.token, {
          query:
            'mutation( $branch:BranchCreateInput! ) { branchCreate( branch:$branch ) }',
          variables: { branch: b3 }
        })
        expect(res3.body.errors).to.not.exist
        b3.id = res3.body.data.branchCreate
      })

      it('Should update a branch', async () => {
        const b1 = {
          streamId: ts1,
          name: 'randomupdateablebranch',
          description: 'dimitries development branch'
        }
        const b1Res = await sendRequest(userA.token, {
          query:
            'mutation( $branch:BranchCreateInput! ) { branchCreate( branch:$branch ) }',
          variables: { branch: b1 }
        })
        b1.id = b1Res.body.data.branchCreate

        const payload = {
          streamId: ts1,
          id: b1.id,
          name: 'userb/whatever/whatever'
        }

        const res1 = await sendRequest(userA.token, {
          query:
            'mutation( $branch:BranchUpdateInput! ) { branchUpdate( branch:$branch ) }',
          variables: { branch: payload }
        })
        expect(res1).to.be.json
        expect(res1.body.errors).to.not.exist
        expect(res1.body.data).to.have.property('branchUpdate')
        expect(res1.body.data.branchUpdate).to.equal(true)
      })

      it('Should delete a branch', async () => {
        const b1 = {
          streamId: ts1,
          name: 'randomudeletablebranch',
          description: 'dimitries development branch'
        }
        const b1Res = await sendRequest(userA.token, {
          query:
            'mutation( $branch:BranchCreateInput! ) { branchCreate( branch:$branch ) }',
          variables: { branch: b1 }
        })
        b1.id = b1Res.body.data.branchCreate

        // give C some access permissions
        await addOrUpdateStreamCollaborator(
          ts1,
          userC.id,
          Roles.Stream.Contributor,
          userA.id
        )

        const payload = {
          streamId: ts1,
          id: b1.id
        }

        const badPayload = {
          streamId: ts1,
          id: 'APRIL FOOOLS!'
        }

        const res = await sendRequest(userC.token, {
          query:
            'mutation( $branch:BranchDeleteInput! ) { branchDelete( branch: $branch ) }',
          variables: { branch: badPayload }
        })
        expect(res).to.be.json
        expect(res.body.errors).to.exist
        expect(res.body.errors[0].extensions.code).to.equal('BRANCH_NOT_FOUND')
        expect(res.body.errors[0].message).to.equal('Branch not found')

        const res1 = await sendRequest(userC.token, {
          query:
            'mutation( $branch:BranchDeleteInput! ) { branchDelete( branch: $branch ) }',
          variables: { branch: payload }
        })
        expect(res1).to.be.json
        expect(res1.body.errors).to.exist
        expect(res1.body.errors[0].extensions.code).to.equal('FORBIDDEN')
        expect(res1.body.errors[0].message).to.equal(
          'Only the branch creator or stream owners are allowed to delete branches'
        )

        const res2 = await sendRequest(userA.token, {
          query:
            'mutation( $branch:BranchDeleteInput! ) { branchDelete( branch: $branch ) }',
          variables: { branch: payload }
        })
        expect(res2).to.be.json
        expect(res2.body.errors).to.not.exist

        // revoke perms for c back (dont' wanna mess up our integration-unit tests below)
        await sendRequest(userA.token, {
          query: `mutation{ streamRevokePermission( permissionParams: {streamId: "${ts1}", userId: "${userC.id}"} ) }`
        })
      })

      it('Should commit to a non-main branch as well...', async () => {
        const cc = {}
        cc.message = 'what a message for a second commit'
        cc.streamId = ts1
        cc.objectId = objIds[3]
        cc.branchName = 'userB/dev/api'

        const res = await sendRequest(userB.token, {
          query:
            'mutation( $myCommit: CommitCreateInput! ) { commitCreate( commit: $myCommit ) }',
          variables: { myCommit: cc }
        })
        expect(res).to.be.json
        expect(res.body.errors).to.not.exist
        expect(res.body.data).to.have.property('commitCreate')
        expect(res.body.data.commitCreate).to.be.a('string')
      })

      it('Should *not* update a branch if given the wrong stream id', async () => {
        // create stream for user C
        const res = await sendRequest(userC.token, {
          query:
            'mutation { streamCreate(stream: { name: "TS (u C) private", description: "sup my dudes", isPublic:false } ) }'
        })
        ts6 = res.body.data.streamCreate

        // user B creates branch on private stream
        b4 = {
          streamId: ts3,
          name: 'izz/secret',
          description: 'a private branch on a private stream'
        }
        const res1 = await sendRequest(userB.token, {
          query:
            'mutation( $branch:BranchCreateInput! ) { branchCreate( branch:$branch ) }',
          variables: { branch: b4 }
        })
        expect(res1).to.be.json
        expect(res1.body.errors).to.not.exist
        expect(res1.body.data).to.have.property('branchCreate')
        expect(res1.body.data.branchCreate).to.be.a('string')
        b4.id = res1.body.data.branchCreate

        const badPayload = {
          streamId: ts6, // stream user C has access to
          id: b4.id, // branch user C doesn't have access to
          name: 'izz/not-so-secret'
        }

        const res2 = await sendRequest(userC.token, {
          query:
            'mutation( $branch:BranchUpdateInput! ) { branchUpdate( branch:$branch ) }',
          variables: { branch: badPayload }
        })
        expect(res2).to.be.json
        expect(res2.body.errors).to.exist
        expect(res2.body.errors[0].extensions.code).to.equal('BRANCH_UPDATE_ERROR')
        expect(res2.body.errors[0].message).to.equal(
          'The branch ID and stream ID do not match, please check your inputs'
        )
      })

      it('should *not* delete a branch if given the wrong stream id', async () => {
        const badPayload = {
          streamId: ts6, // stream user C has access to
          id: b4.id // branch user C doesn't have access to
        }

        const res = await sendRequest(userC.token, {
          query:
            'mutation( $branch:BranchDeleteInput! ) { branchDelete( branch: $branch ) }',
          variables: { branch: badPayload }
        })
        expect(res).to.be.json
        expect(res.body.errors).to.exist
        expect(res.body.errors[0].extensions.code).to.equal('BRANCH_UPDATE_ERROR')
        expect(res.body.errors[0].message).to.equal(
          'The branch ID and stream ID do not match, please check your inputs'
        )
      })
    })
  })

  describe('Queries', () => {
    describe('My Profile', () => {
      it('Should retrieve my profile', async () => {
        const res = await sendRequest(userA.token, {
          query: '{ user { id name email role apiTokens { id name } } }'
        })
        expect(res).to.be.json
        expect(res.body.errors).to.not.exist
        expect(res.body.data).to.have.property('user')
        expect(res.body.data.user.name).to.equal('Miticå')
        expect(res.body.data.user.email).to.equal('d.1@speckle.systems')
        expect(res.body.data.user.role).to.equal(Roles.Server.Admin)
      })

      it('Should retrieve my streams', async () => {
        // add more streams
        await sendRequest(userA.token, {
          query:
            'mutation( $myStream: StreamCreateInput! ) { streamCreate( stream: $myStream ) }',
          variables: { myStream: { name: 'o hai' } }
        })

        await sendRequest(userA.token, {
          query:
            'mutation( $myStream: StreamCreateInput! ) { streamCreate( stream: $myStream ) }',
          variables: { myStream: { name: 'bai now' } }
        })

        await sendRequest(userA.token, {
          query:
            'mutation( $myStream: StreamCreateInput! ) { streamCreate( stream: $myStream ) }',
          variables: { myStream: { name: 'one more for the road' } }
        })

        const res = await sendRequest(userA.token, {
          query:
            '{ user { streams( limit: 3 ) { totalCount cursor items { id name } } } }'
        })
        expect(res).to.be.json
        expect(res.body.errors).to.not.exist
        expect(res.body.data.user.streams.items.length).to.equal(3)

        const res2 = await sendRequest(userA.token, {
          query: `{ user { streams( limit: 3, cursor: "${res.body.data.user.streams.cursor}" ) { totalCount cursor items { id name } } } }`
        })
        expect(res2).to.be.json
        expect(res2.body.errors).to.not.exist
        expect(res2.body.data.user.streams.items.length).to.equal(3)

        const streams = res2.body.data.user.streams.items
        const s1 = streams.find((s) => s.name === 'TS1 (u A) Private UPDATED')
        expect(s1).to.exist
      })

      it('Should retrieve my commits (across all streams)', async () => {
        for (let i = 10; i < 20; i++) {
          const c1 = {
            message: `what a message for commit number ${i}`,
            streamId: ts1,
            objectId: objIds[i],
            branchName: 'main'
          }
          await sendRequest(userA.token, {
            query:
              'mutation( $myCommit: CommitCreateInput! ) { commitCreate( commit: $myCommit ) }',
            variables: { myCommit: c1 }
          })
        }

        const res = await sendRequest(userA.token, {
          query:
            '{ user { commits( limit: 3 ) { totalCount cursor items { id message referencedObject } } } }'
        })

        expect(res).to.be.json
        expect(res.body.errors).to.not.exist
        expect(res.body.data.user.commits.totalCount).to.equal(11)
        expect(res.body.data.user.commits.cursor).to.exist
        expect(res.body.data.user.commits.items.length).to.equal(3)

        const res2 = await sendRequest(userA.token, {
          query: `{ user { commits( limit: 3, cursor: "${res.body.data.user.commits.cursor}") { totalCount cursor items { id message referencedObject } } } }`
        })
        expect(res2).to.be.json
        expect(res2.body.errors).to.not.exist
        expect(res2.body.data.user.commits.totalCount).to.equal(11)
        expect(res2.body.data.user.commits.items.length).to.equal(3)
      })
    })

    describe('Different Users` Profile', () => {
      /**
       * TODO: These user() queries should be swapped to otherUser() afterwards
       */

      it('Should retrieve a different profile profile', async () => {
        const res = await sendRequest(userA.token, {
          query: ` { user(id:"${userB.id}") { id name email } }`
        })

        expect(res).to.be.json
        expect(res.body.errors).to.not.exist
        expect(res.body.data).to.have.property('user')
        expect(res.body.data.user.name).to.equal('d2')
        expect(res.body.data.user.email).to.equal('d.2@speckle.systems')
      })

      it('Should not retrieve a profile if no auth', async () => {
        const res = await sendRequest(null, { query: '{ user { id name email } }' })
        expect(res).to.be.json
        expect(res.body.data).to.have.property('user')
        expect(res.body.data.user).to.be.null
        expect(res.body.errors).to.not.exist
      })

      it('Should not retrieve user email field if out of scope', async () => {
        // token1 has only users:read scope
        const res = await sendRequest(token1, {
          query: ` { user(id:"${userB.id}") { id name email } }`
        })
        expect(res).to.be.json
        expect(res.body.errors).to.not.exist
        expect(res.body.data.user.email).to.be.null
      })

      it('Should only retrieve public streams from a different user profile ', async () => {
        const res = await sendRequest(token1, {
          query: `query { user( id:"${userB.id}" ) { streams { totalCount items { id name isPublic } } } }`
        })

        expect(res).to.be.json
        expect(res.body.errors).to.not.exist
        expect(res.body.data.user.streams.totalCount).to.equal(1)
      })

      it('Should search for some users', async () => {
        for (let i = 0; i < 10; i++) {
          // create 10 users: 3 bakers and 7 millers
          await createUser({
            name: `Master ${i <= 2 ? 'Baker' : 'Miller'} Matteo The ${i}${
              i === 1 ? 'st' : i === 2 ? 'nd' : i === 3 ? 'rd' : 'th'
            } of His Name`,
            email: `matteo_${i}@tomato.com`,
            password: `${
              i % 2 === 0 ? 'BakerBakerBakerBaker' : 'TomatoTomatoTomatoTomato'
            }`
          })
        }

        let query = `
          query search {
            userSearch( query: "miller" ) {
              cursor
              items {
                id
                name
              }
            }
          }
        `

        let res = await sendRequest(userB.token, { query })
        expect(res).to.be.json
        expect(res.body.errors).to.not.exist
        expect(res.body.data.userSearch.items.length).to.equal(7)

        query = `
          query search {
            userSearch( query: "baker" ) {
              cursor
              items {
                id
                name
              }
            }
          }
        `

        res = await sendRequest(userB.token, { query })
        expect(res).to.be.json
        expect(res.body.errors).to.not.exist
        expect(res.body.data.userSearch.items.length).to.equal(3)

        // by email
        query =
          'query { userSearch( query: "matteo_2@tomato.com" ) { cursor items { id name } } } '
        res = await sendRequest(userB.token, { query })
        expect(res).to.be.json
        expect(res.body.errors).to.not.exist
        expect(res.body.data.userSearch.items.length).to.equal(1)
      })

      it('Should not search for some users if bad request', async () => {
        const queryLim =
          'query { userSearch( query: "mi" ) { cursor items { id name } } } '
        let res = await sendRequest(userB.token, { query: queryLim })
        expect(res).to.be.json
        expect(res.body.errors).to.exist
        expect(res.body.errors[0].extensions.code).to.equal('BAD_REQUEST_ERROR')

        const queryPagination =
          'query { userSearch( query: "matteo", limit: 200 ) { cursor items { id name } } } '
        res = await sendRequest(userB.token, { query: queryPagination })
        expect(res).to.be.json
        expect(res.body.errors).to.exist
        expect(res.body.errors[0].extensions.code).to.equal('BAD_REQUEST_ERROR')
      })
    })

    describe('Streams', () => {
      it('Should retrieve a stream', async () => {
        const res = await sendRequest(userA.token, {
          query: `
          query {
            stream(id:"${ts1}") {
              id
              name
              createdAt
              updatedAt
              collaborators {
                id
                name
                role
              }
            }
          }`
        })

        expect(res).to.be.json
        expect(res.body.errors).to.not.exist

        const stream = res.body.data.stream

        expect(stream.name).to.equal('TS1 (u A) Private UPDATED')
        expect(stream.collaborators).to.have.lengthOf(2)
        expect(stream.collaborators[0].role).to.equal(Roles.Stream.Contributor)
        expect(stream.collaborators[1].role).to.equal(Roles.Stream.Owner)
      })

      it('Should retrieve a public stream even if not authenticated', async () => {
        const query = `query { stream( id: "${ts2}" ) { name createdAt } }`
        const res = await sendRequest(null, { query })
        expect(res).to.be.json
        expect(res.body.errors).to.not.exist
      })

      it('should retrieve all stream branches', async () => {
        const query = `
          query{
            stream(id: "${ts1}"){
              branches {
                totalCount
                cursor
                items {
                  id
                  name
                  author {
                    id
                    name
                  }
                }
              }
            }
          }
        `

        const res = await sendRequest(userA.token, { query })
        expect(res).to.be.json
        expect(res.body.errors).to.not.exist
        expect(res.body.data.stream.branches.items).to.be.ok
        expect(res.body.data.stream.branches.totalCount).to.be.ok
        expect(res.body.data.stream.branches.cursor).to.exist

        const firstBranchName = res.body.data.stream.branches.items[0].name
        const res1 = await sendRequest(userA.token, {
          query: `query { stream(id:"${ts1}") { branch( name: "${firstBranchName}" ) { name description } } } `
        })

        expect(res1).to.be.json
        expect(res1.body.errors).to.not.exist
        expect(res1.body.data.stream.branch.name).to.equal(firstBranchName)
      })

      it("it should retrieve a stream's default 'main' branch if no branch name is specified", async () => {
        const res = await sendRequest(userA.token, {
          query: `query { stream(id:"${ts1}") { branch { name description } } } `
        })
        expect(res).to.be.json
        expect(res.body.errors).to.not.exist
        expect(res.body.data.stream.branch.name).to.equal('main')
      })

      it('should retrieve a branch`s commits', async () => {
        const query = `
        query {
          stream( id: "${ts1}" ) {
            branch( name: "main" ) {
              id
              name
              commits( limit: 5 ) {
                totalCount
                cursor
                items {
                  id
                  message
                  createdAt
                  referencedObject
                  authorId
                }
              }
            }
          }
        }
        `
        const res = await sendRequest(userA.token, { query })
        expect(res.body.data.stream.branch.commits.items.length).to.equal(5)
        expect(res.body.data.stream.branch.commits.items[0]).to.have.property('id')
        expect(res.body.data.stream.branch.commits.items[0]).to.have.property('message')
        expect(res.body.data.stream.branch.commits.items[0]).to.have.property(
          'createdAt'
        )

        const query2 = `
        query {
          stream( id: "${ts1}" ) {
            branch( name: "main" ) {
              id
              name
              commits( limit: 3, cursor: "${res.body.data.stream.branch.commits.cursor}" ) {
                totalCount
                cursor
                items {
                  id
                  message
                  createdAt
                  referencedObject
                  authorId
                  authorName
                }
              }
            }
          }
        }`

        const res2 = await sendRequest(userA.token, { query: query2 })
        // console.log( res2.body.errors )
        // console.log( res2.body.data.stream.branch.commits )

        expect(res2.body.data.stream.branch.commits.items.length).to.equal(3)
        expect(res2.body.data.stream.branch.commits.items[0]).to.have.property('id')
        expect(res2.body.data.stream.branch.commits.items[0]).to.have.property(
          'message'
        )
        expect(res2.body.data.stream.branch.commits.items[0]).to.have.property(
          'createdAt'
        )
      })

      let commitList

      it('should retrieve all stream commits', async () => {
        const query = `
        query {
          stream( id: "${ts1}" ) {
            commits( limit: 10 ) {
              totalCount
              cursor
              items {
                id
                message
                authorId
                authorName
              }
            }
          }
        }
        `
        const res = await sendRequest(userA.token, { query })

        expect(res).to.be.json
        expect(res.body.errors).to.not.exist
        expect(res.body.data.stream.commits.items.length).to.equal(10)
        expect(res.body.data.stream.commits.totalCount).to.equal(12)

        commitList = res.body.data.stream.commits.items

        const query2 = `
        query {
          stream( id: "${ts1}" ) {
            commits( limit: 10, cursor: "${res.body.data.stream.commits.cursor}" ) {
              totalCount
              cursor
              items {
                id
                message
                authorId
                authorName
              }
            }
          }
        }
        `

        const res2 = await sendRequest(userA.token, { query: query2 })

        expect(res2).to.be.json
        expect(res2.body.errors).to.not.exist
        expect(res2.body.data.stream.commits.items.length).to.equal(2)
      })

      it('should retrieve a stream commit', async () => {
        const res = await sendRequest(userA.token, {
          query: `query { stream( id:"${ts1}" ) { commit( id: "${commitList[0].id}" ) { id message referencedObject } } }`
        })

        expect(res).to.be.json
        expect(res.body.errors).to.not.exist
        expect(res.body.data.stream.commit.message).to.equal(
          'what a message for commit number 19'
        ) // should be the last created one
      })

      it('should retrieve the latest stream commit if no id is specified', async () => {
        const res = await sendRequest(userA.token, {
          query: `query { stream( id:"${ts1}" ) { commit { id message referencedObject } } }`
        })
        expect(res).to.be.json
        expect(res.body.errors).to.not.exist
        expect(res.body.data.stream.commit.message).to.equal(
          'what a message for commit number 19'
        ) // should be the last created one
      })
    })

    describe('Objects', () => {
      let myCommit
      let myObjs

      before(async () => {
        const { commit, objs } = generateManyObjects(100, 'noise__')
        myCommit = commit
        myObjs = objs
      })

      it('should save many objects', async () => {
        const everything = [myCommit, ...myObjs]
        const res = await sendRequest(userA.token, {
          query: `mutation($objs:[JSONObject]!) { objectCreate(objectInput: {streamId:"${ts1}", objects: $objs}) }`,
          variables: { objs: everything }
        })

        const objIds = res.body.data.objectCreate

        expect(res).to.be.json
        expect(res.body.errors).to.not.exist
        expect(objIds.length).to.equal(101) // +1 for the actual "commit" object
      })

      it("should get an object's subojects objects", async () => {
        const first = await sendRequest(userA.token, {
          query: `
          query {
            stream( id:"${ts1}" ) {
              id
              name
              object( id:"${myCommit.id}" ) {
                createdAt
                children( limit: 2 ) {
                  totalCount
                  cursor
                  objects {
                    id
                  }
                }
              }
            }
          }
          `
        })

        expect(first).to.be.json
        expect(first.body.errors).to.not.exist
        expect(first.body.data.stream).to.be.an('object')
        expect(first.body.data.stream.object).to.be.an('object')
        expect(first.body.data.stream.object.children.objects.length).to.equal(2)

        const second = await sendRequest(userA.token, {
          query: `
          query {
            stream(id:"${ts1}") {
              id
              name
              object( id:"${myCommit.id}" ) {
                createdAt
                children( limit: 20, cursor: "${first.body.data.stream.object.children.cursor}", select: ["sortValueA", "nest.arr[2]"] ) {
                  totalCount
                  objects {
                    id
                    data
                  }
                }
              }
            }
          }
          `
        })

        expect(second).to.be.json
        expect(second.body.errors).to.not.exist
        expect(second.body.data.stream).to.be.an('object')
        expect(second.body.data.stream.object).to.be.an('object')
        expect(second.body.data.stream.object.children.objects.length).to.equal(20)
        expect(
          second.body.data.stream.object.children.objects[0].data.sortValueA
        ).to.equal(52) // when sorting by id, it's always 52
        expect(
          second.body.data.stream.object.children.objects[0].data.nest.arr[2]
        ).to.equal(52) // when sorting by id, it's always 52
      })

      it("should query an object's subojects", async () => {
        const first = await sendRequest(userA.token, {
          query: `
          query( $query: [JSONObject!], $orderBy: JSONObject ) {
            stream(id:"${ts1}") {
              id
              name
              object( id:"${myCommit.id}" ) {
                createdAt
                children( limit: 20, select:[ "sortValueA" ], query: $query, orderBy: $orderBy ) {
                  totalCount
                  cursor
                  objects {
                    id
                    data
                  }
                }
              }
            }
          }
          `,
          variables: {
            query: [{ field: 'sortValueA', operator: '>=', value: 42 }],
            orderBy: { field: 'sortValueA' }
          }
        })

        expect(first).to.be.json
        expect(first.body.errors).to.not.exist
        expect(first.body.data.stream).to.be.an('object')
        expect(first.body.data.stream.object).to.be.an('object')
        expect(first.body.data.stream.object.children.objects.length).to.equal(20)
        expect(
          first.body.data.stream.object.children.objects[0].data.sortValueA
        ).to.equal(42)
        expect(
          first.body.data.stream.object.children.objects[1].data.sortValueA
        ).to.equal(43)
      })
    })
  })

  describe('Generic / Server Info', () => {
    it('Should eval string for password strength', async () => {
      const query = `query {
                      userPwdStrength(pwd: "garbage") {
                        score
                        feedback {
                          warning
                          suggestions
                        }
                      }
                    } `
      const res = await sendRequest(null, { query })
      expect(res).to.be.json
      expect(res.body.errors).to.not.exist
    })

    it('Should return a valid server information object', async () => {
      const q = `
        query{
          serverInfo{
            name
            adminContact
            termsOfService
            description
            version
            roles{
              name
              description
              resourceTarget
            }
            scopes{
              name
              description
            }
            configuration{
              objectSizeLimitBytes
              objectMultipartUploadSizeLimitBytes
            }
          }
        }`

      const res = await sendRequest(null, { query: q })

      expect(res).to.be.json
      expect(res.body.errors).to.not.exist
      expect(res.body.data.serverInfo).to.be.an('object')

      const si = res.body.data.serverInfo
      expect(si.name).to.be.a('string')
      expect(si.adminContact).to.be.a('string')
      expect(si.termsOfService).to.be.a('string')
      expect(si.description).to.be.a('string')
      expect(si.roles).to.be.a('array')
      expect(si.scopes).to.be.a('array')
      expect(si.configuration.objectSizeLimitBytes).to.be.a('number')
      expect(si.configuration.objectMultipartUploadSizeLimitBytes).to.be.a('number')
    })

    it('Should update the server info object', async () => {
      const query =
        'mutation updateSInfo($info: ServerInfoUpdateInput!) { serverInfoUpdate( info: $info ) } '
      const variables = {
        info: { name: 'Super Duper Test Server Yo!', company: 'Super Systems' }
      }

      const res = await sendRequest(userA.token, { query, variables })
      expect(res).to.be.json
      expect(res.body.errors).to.not.exist
    })

    it('Should NOT update the server info object if user is not an admin', async () => {
      const query =
        'mutation updateSInfo( $info: ServerInfoUpdateInput! ) { serverInfoUpdate( info: $info ) } '
      const variables = {
        info: { name: 'Super Duper Test Server Yo!', company: 'Super Systems' }
      }

      const res = await sendRequest(userB.token, { query, variables })
      expect(res).to.be.json
      expect(res.body.errors).to.exist
      expect(res.body.errors[0].extensions.code).to.equal('FORBIDDEN')
    })
  })

  describe('Archived role access validation', () => {
    const archivedUser = {
      name: 'Mark von Archival',
      email: 'archi@speckle.systems',
      password: 'i"ll be back, just wait'
    }
    let streamId
    before(async () => {
      archivedUser.id = await createUser(archivedUser)
      archivedUser.token = `Bearer ${await createPersonalAccessToken(
        archivedUser.id,
        'this will be archived',
        [
          Scopes.Streams.Read,
          Scopes.Streams.Write,
          Scopes.Users.Read,
          Scopes.Users.Email,
          Scopes.Tokens.Write,
          Scopes.Tokens.Read,
          Scopes.Profile.Read,
          Scopes.Profile.Email,
          Scopes.Apps.Read,
          Scopes.Apps.Write,
          Scopes.Users.Invite
        ]
      )}`
      await changeUserRole({ userId: archivedUser.id, role: Roles.Server.ArchivedUser })
    })

    it('Should be able to read public streams', async () => {
      const streamRes = await sendRequest(userA.token, {
        query:
          'mutation { streamCreate( stream: { name: "Share this with poor Mark", description: "💩", isPublic:true } ) }'
      })
      await addOrUpdateStreamCollaborator(
        streamRes.body.data.streamCreate,
        archivedUser.id,
        Roles.Stream.Contributor,
        userA.id
      )

      const res = await sendRequest(archivedUser.token, {
        query: `query { stream(id:"${streamRes.body.data.streamCreate}") { id name } }`
      })
      expect(res.body.errors).to.not.exist
      expect(res.body.data.stream.id).to.equal(streamRes.body.data.streamCreate)
    })

    it('Should be forbidden to create token', async () => {
      const query =
        'mutation( $tokenInput:ApiTokenCreateInput! ) { apiTokenCreate ( token: $tokenInput ) }'
      const res = await sendRequest(archivedUser.token, {
        query,
        variables: {
          tokenInput: {
            scopes: [Scopes.Streams.Read],
            name: 'thisWillNotBeCreated',
            lifespan: 1000000
          }
        }
      })
      // WHY NOT 401 ???
      // expect( res ).to.have.status( 401 )
      expect(res.body.errors).to.exist
      expect(res.body.errors[0].extensions.code).to.equal('FORBIDDEN')
      expect(res.body.errors[0].message).to.equal(
        'You do not have the required server role'
      )
    })

    it('Should be forbidden to interact (read, write, delete) private streams it had access to', async () => {
      const streamRes = await sendRequest(userA.token, {
        query:
          'mutation { streamCreate( stream: { name: "Share this with poor Mark", description: "💩", isPublic:false } ) }'
      })
      streamId = streamRes.body.data.streamCreate

      await addOrUpdateStreamCollaborator(
        streamId,
        archivedUser.id,
        Roles.Stream.Contributor,
        userA.id
      )

      let res = await sendRequest(archivedUser.token, {
        query: `query { stream(id:"${streamId}") { id name } }`
      })
      expect(res.body.errors).to.exist
      expect(res.body.errors[0].extensions.code).to.equal('FORBIDDEN')
      expect(res.body.errors[0].message).to.equal(
        'You do not have the required server role'
      )

      res = await sendRequest(archivedUser.token, {
        query:
          '{ user { streams( limit: 30 ) { totalCount cursor items { id name } } } }'
      })
      expect(res.body.errors).to.exist
      expect(res.body.errors[0].extensions.code).to.equal('FORBIDDEN')
      expect(res.body.errors[0].message).to.equal(
        'You do not have the required server role'
      )

      res = await sendRequest(archivedUser.token, {
        query: `mutation { streamDelete( id:"${streamId}")}`
      })
      expect(res.body.errors).to.exist
      expect(res.body.errors[0].extensions.code).to.equal('FORBIDDEN')
      expect(res.body.errors[0].message).to.equal(
        'You do not have the required server role'
      )

      res = await sendRequest(archivedUser.token, {
        query: `mutation { streamUpdate(stream: {id:"${streamId}" name: "HACK", description: "Hello World, Again!", isPublic:false } ) }`
      })
      expect(res.body.errors).to.exist
      expect(res.body.errors[0].extensions.code).to.equal('FORBIDDEN')
      expect(res.body.errors[0].message).to.equal(
        'You do not have the required server role'
      )
    })

    it('Should be forbidden to create streams, both public and private', async () => {
      const query =
        'mutation ( $streamInput: StreamCreateInput!) { streamCreate(stream: $streamInput ) }'

      let res = await sendRequest(archivedUser.token, {
        query,
        variables: {
          streamInput: {
            name: 'Trying to create stream',
            description: '💩',
            isPublic: false
          }
        }
      })
      expect(res.body.errors).to.exist
      expect(res.body.errors[0].extensions.code).to.equal('FORBIDDEN')
      expect(res.body.errors[0].message).to.equal(
        'You do not have the required server role'
      )

      res = await sendRequest(archivedUser.token, {
        query,
        variables: {
          streamInput: {
            name: 'Trying to create stream',
            description: '💩',
            isPublic: true
          }
        }
      })
      expect(res.body.errors).to.exist
      expect(res.body.errors[0].extensions.code).to.equal('FORBIDDEN')
      expect(res.body.errors[0].message).to.equal(
        'You do not have the required server role'
      )
    })

    it('Should be forbidden to add apps', async () => {
      const query =
        'mutation createApp($myApp:AppCreateInput!) { appCreate( app: $myApp ) } '
      const variables = {
        myApp: {
          name: 'Test App',
          public: true,
          description: 'Test App Description',
          scopes: [Scopes.Streams.Read],
          redirectUrl: 'lol://what'
        }
      }

      const res = await sendRequest(archivedUser.token, { query, variables })

      expect(res.body.errors).to.exist
      expect(res.body.errors[0].extensions.code).to.equal('FORBIDDEN')
      expect(res.body.errors[0].message).to.equal(
        'You do not have the required server role'
      )
    })

    it('Should be forbidden to send email invites', async () => {
      const res = await sendRequest(archivedUser.token, {
        query:
          'mutation inviteToServer($input: ServerInviteCreateInput!) { serverInviteCreate( input: $input ) }',
        variables: { input: { email: 'cabbages@speckle.systems', message: 'wow!' } }
      })
      expect(res.body.errors).to.exist
      expect(res.body.errors[0].extensions.code).to.equal('FORBIDDEN')
      expect(res.body.errors[0].message).to.equal(
        'You do not have the required server role'
      )
    })

    it('Should be forbidden to create object', async () => {
      const objects = generateManyObjects(10)

      const res = await sendRequest(archivedUser.token, {
        query: `mutation( $objs: [JSONObject]! ) { objectCreate( objectInput: {streamId:"${ts1}", objects: $objs} ) }`,
        variables: { objs: objects.objs }
      })

      expect(res.body.errors).to.exist
      expect(res.body.errors[0].extensions.code).to.equal('FORBIDDEN')
      expect(res.body.errors[0].message).to.equal(
        'You do not have the required server role'
      )
    })

    it('Should be forbidden to create commit', async () => {
      const commit = {
        message: 'what a message for a first commit',
        streamId,
        objectId: 'justARandomHash',
        branchName: 'main'
      }
      const res = await sendRequest(archivedUser.token, {
        query:
          'mutation( $myCommit: CommitCreateInput! ) { commitCreate( commit: $myCommit ) }',
        variables: { myCommit: commit }
      })
      expect(res.body.errors).to.exist
      expect(res.body.errors[0].extensions.code).to.equal('FORBIDDEN')
      expect(res.body.errors[0].message).to.equal(
        'You do not have the required server role'
      )
    })

    it('Should be forbidden to upload via rest API', async () => {
      const objects = generateManyObjects(2)
      const res = await request(app)
        .post(`/objects/${streamId}`)
        .set('Authorization', archivedUser.token)
        .set('Content-type', 'multipart/form-data')
        .attach('batch1', Buffer.from(JSON.stringify(objects.objs), 'utf8'))
      expect(res).to.have.status(401)
    })

    it('Should be forbidden to download from private stream it had access to via rest API', async () => {
      // even if the object doesn't exist, so im not creating it...
      const res = await request(app)
        .get('/objects/thisIs/bogus')
        .set('Authorization', archivedUser.token)
      expect(res).to.have.status(401)
    })

    it('Should be able to download from public stream via rest API', async () => {
      const streamRes = await sendRequest(userA.token, {
        query:
          'mutation { streamCreate( stream: { name: "Mark will read this", description: "🥔", isPublic:true } ) }'
      })

      await addOrUpdateStreamCollaborator(
        streamRes.body.data.streamCreate,
        archivedUser.id,
        Roles.Stream.Contributor,
        userA.id
      )

      const objects = generateManyObjects(2)
      let res = await request(app)
        .post(`/objects/${streamRes.body.data.streamCreate}`)
        .set('Authorization', userA.token)
        .set('Content-type', 'multipart/form-data')
        .attach('batch1', Buffer.from(JSON.stringify(objects.objs), 'utf8'))
      expect(res).to.have.status(201)

      res = await request(app)
        .get(`/objects/${streamRes.body.data.streamCreate}/${objects.objs[0].id}`)
        .set('Authorization', archivedUser.token)
      expect(res).to.have.status(200)
      expect(res.body[0].id).to.equal(objects.objs[0].id)
    })
  })
})<|MERGE_RESOLUTION|>--- conflicted
+++ resolved
@@ -627,11 +627,7 @@
         })
         expect(streamResults.body.errors).to.exist
         expect(streamResults.body.errors[0].extensions.code).to.equal(
-<<<<<<< HEAD
-          'USER_INPUT_ERROR'
-=======
           'BAD_REQUEST_ERROR'
->>>>>>> c92938ef
         )
 
         streamResults = await sendRequest(userA.token, {
