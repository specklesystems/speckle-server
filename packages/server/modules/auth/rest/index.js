'use strict'
const cors = require('cors')
const {
  getApp,
  createAuthorizationCode,
  createAppTokenFromAccessCode,
  refreshAppToken
} = require('../services/apps')
const { validateToken, revokeTokenById } = require(`@/modules/core/services/tokens`)
const { revokeRefreshToken } = require(`@/modules/auth/services/apps`)
const { validateScopes } = require(`@/modules/shared`)
const { InvalidAccessCodeRequestError } = require('@/modules/auth/errors')
const { Scopes } = require('@speckle/shared')
<<<<<<< HEAD
const { BadRequestError, UnauthorizedError } = require('@/modules/shared/errors')
=======
const { ForbiddenError } = require('@/modules/shared/errors')
>>>>>>> c92938ef

// TODO: Secure these endpoints!
module.exports = (app) => {
  /*
  Generates an access code for an app.
  TODO: ensure same origin.
   */
  app.get('/auth/accesscode', async (req, res) => {
    const preventRedirect = !!req.query.preventRedirect
    const appId = req.query.appId
    const app = await getApp({ id: appId })

    if (!app) throw new InvalidAccessCodeRequestError('App does not exist.')

    const challenge = req.query.challenge
    const userToken = req.query.token
    if (!challenge) throw new InvalidAccessCodeRequestError('Missing challenge')
    if (!userToken) throw new InvalidAccessCodeRequestError('Missing token')

    // 1. Validate token
    const { valid, scopes, userId } = await validateToken(userToken)
    if (!valid) throw new InvalidAccessCodeRequestError('Invalid token')

    // 2. Validate token scopes
    await validateScopes(scopes, Scopes.Tokens.Write)

    const ac = await createAuthorizationCode({ appId, userId, challenge })

    const redirectUrl = `${app.redirectUrl}?access_code=${ac}`
    return preventRedirect
      ? res.status(200).json({ redirectUrl })
      : res.redirect(redirectUrl)
  })

  /*
  Generates a new api token: (1) either via a valid refresh token or (2) via a valid access token
   */
  app.options('/auth/token', cors())
  app.post('/auth/token', cors(), async (req, res) => {
    try {
      // Token refresh
      if (req.body.refreshToken) {
        if (!req.body.appId || !req.body.appSecret)
          throw new BadRequestError('Invalid request - App Id and Secret are required.')

        const authResponse = await refreshAppToken({
          refreshToken: req.body.refreshToken,
          appId: req.body.appId,
          appSecret: req.body.appSecret
        })
        return res.send(authResponse)
      }

      // Access-code - token exchange
      if (
        !req.body.appId ||
        !req.body.appSecret ||
        !req.body.accessCode ||
        !req.body.challenge
      )
        throw new BadRequestError(
          `Invalid request, insufficient information provided in the request. App Id, Secret, Access Code, and Challenge are required.`
        )

      const authResponse = await createAppTokenFromAccessCode({
        appId: req.body.appId,
        appSecret: req.body.appSecret,
        accessCode: req.body.accessCode,
        challenge: req.body.challenge
      })
      return res.send(authResponse)
    } catch (e) {
      throw new UnauthorizedError('Invalid request. Could not generate token.', {
        cause: e
      })
    }
  })

  /*
  Ensures a user is logged out by invalidating their token and refresh token.
   */
  app.post('/auth/logout', async (req, res) => {
    const token = req.body.token
    const refreshToken = req.body.refreshToken

    if (!token) throw new BadRequestError('Invalid request. No token provided.')
    await revokeTokenById(token)

    if (refreshToken) await revokeRefreshToken({ tokenId: refreshToken })

    return res.status(200).send({ message: 'You have logged out.' })
  })
}<|MERGE_RESOLUTION|>--- conflicted
+++ resolved
@@ -11,11 +11,8 @@
 const { validateScopes } = require(`@/modules/shared`)
 const { InvalidAccessCodeRequestError } = require('@/modules/auth/errors')
 const { Scopes } = require('@speckle/shared')
-<<<<<<< HEAD
+const { ForbiddenError } = require('@/modules/shared/errors')
 const { BadRequestError, UnauthorizedError } = require('@/modules/shared/errors')
-=======
-const { ForbiddenError } = require('@/modules/shared/errors')
->>>>>>> c92938ef
 
 // TODO: Secure these endpoints!
 module.exports = (app) => {
