import type { ThrowIfRateLimited } from '@/modules/core/utils/ratelimiter'
import { getIpFromRequest } from '@/modules/shared/utils/ip'
<<<<<<< HEAD
import { UserInputError } from '@/modules/core/errors/userinput'

=======
import { InviteNotFoundError } from '@/modules/serverinvites/errors'
import {
  UserInputError,
  PasswordTooShortError,
  BlockedEmailDomainError
} from '@/modules/core/errors/userinput'
>>>>>>> 9d6e6304
import { ServerInviteResourceType } from '@/modules/serverinvites/domain/constants'
import { getResourceTypeRole } from '@/modules/serverinvites/helpers/core'
import { AuthStrategyMetadata, AuthStrategyBuilder } from '@/modules/auth/helpers/types'
import { ServerInviteRecord } from '@/modules/serverinvites/domain/types'
import { ensureError, Optional } from '@speckle/shared'
import {
  FinalizeInvitedServerRegistration,
  ResolveAuthRedirectPath,
  ValidateServerInvite
} from '@/modules/serverinvites/services/operations'
import {
  CreateValidatedUser,
  LegacyGetUserByEmail,
  ValidateUserPassword
} from '@/modules/core/domain/users/operations'
import { GetServerInfo } from '@/modules/core/domain/server/operations'
import { UserValidationError } from '@/modules/core/errors/user'
import {
  resolveErrorInfo,
  resolveStatusCode
} from '@/modules/core/rest/defaultErrorHandler'
import { addRateLimitHeadersToResponseFactory } from '@/modules/core/rest/ratelimiter'

const localStrategyBuilderFactory =
  (deps: {
    validateUserPassword: ValidateUserPassword
    getUserByEmail: LegacyGetUserByEmail
    getServerInfo: GetServerInfo
    validateServerInvite: ValidateServerInvite
    createUser: CreateValidatedUser
    finalizeInvitedServerRegistration: FinalizeInvitedServerRegistration
    resolveAuthRedirectPath: ResolveAuthRedirectPath
    throwIfRateLimited: ThrowIfRateLimited
  }): AuthStrategyBuilder =>
  async (
    app,
    sessionMiddleware,
    moveAuthParamsToSessionMiddleware,
    finalizeAuthMiddleware
  ) => {
    const strategy: AuthStrategyMetadata = {
      id: 'local',
      name: 'Local',
      icon: 'TODO',
      color: 'accent',
      url: '/auth/local'
    }

    // POST Login
    app.post(
      '/auth/local/login',
      sessionMiddleware,
      moveAuthParamsToSessionMiddleware,
      async (req, res, next) => {
        try {
          const valid = await deps.validateUserPassword({
            email: req.body.email,
            password: req.body.password
          })

          if (!valid) throw new UserInputError('Invalid credentials.')

          const user = await deps.getUserByEmail({ email: req.body.email })
          if (!user) throw new UserInputError('Invalid credentials.')
          req.user = { id: user.id, email: user.email }

          return next()
        } catch (err) {
          const e = ensureError(err, 'Unexpected issue occured while logging in')
          switch (e.constructor) {
            case UserInputError:
            case UserValidationError:
              req.log.info({ err }, 'Error while logging in.')
              break
            default:
              req.log.error({ err }, 'Error while logging in.')
              break
          }
          return res.status(401).send({ err: true, message: 'Invalid credentials.' })
        }
      },
      finalizeAuthMiddleware
    )

    // POST Register
    app.post(
      '/auth/local/register',
      sessionMiddleware,
      moveAuthParamsToSessionMiddleware,
      async (req, res, next) => {
        const serverInfo = await deps.getServerInfo()
        try {
          if (!req.body.password) throw new UserInputError('Password missing')

          const user = req.body

          const ip = getIpFromRequest(req)
          if (ip) user.ip = ip
          const source = ip ? ip : 'unknown'
          await deps.throwIfRateLimited({
            action: 'USER_CREATE',
            source,
            handleRateLimitBreachPriorToThrowing:
              addRateLimitHeadersToResponseFactory(res)
          })

          // 1. if the server is invite only you must have an invite
          if (serverInfo.inviteOnly && !req.session.token)
            throw new UserInputError(
              'This server is invite only. Please provide an invite id.'
            )

          // 2. if you have an invite it must be valid, both for invite only and public servers
          let invite: Optional<ServerInviteRecord> = undefined
          if (req.session.token) {
            invite = await deps.validateServerInvite(user.email, req.session.token)
          }

          // 3.. at this point we know, that we have one of these cases:
          //    * the server is invite only and the user has a valid invite
          //    * the server public and the user has a valid invite
          //    * the server public and the user doesn't have an invite
          // so we go ahead and register the user
          const userId = await deps.createUser({
            ...user,
            role: invite
              ? getResourceTypeRole(invite.resource, ServerInviteResourceType)
              : undefined,
            verified: !!invite,
            signUpContext: {
              req,
              isInvite: !!invite,
              newsletterConsent: !!req.session.newsletterConsent
            }
          })
          req.user = {
            id: userId,
            email: user.email,
            isNewUser: true,
            isInvite: !!invite
          }
          req.log = req.log.child({ userId })

          // 4. use up all server-only invites the email had attached to it
          await deps.finalizeInvitedServerRegistration(user.email, userId)

          // Resolve redirect path
          req.authRedirectPath = deps.resolveAuthRedirectPath(invite)

          return next()
        } catch (err) {
          const e = ensureError(err, 'Unexpected issue occured while registering')
<<<<<<< HEAD
          return res.status(resolveStatusCode(e)).json({ error: resolveErrorInfo(e) })
=======
          switch (e.constructor) {
            case PasswordTooShortError:
            case UserInputError:
            case InviteNotFoundError:
            case BlockedEmailDomainError:
              req.log.info({ err }, 'Error while registering.')
              return res.status(400).send({ err: e.message })
            default:
              req.log.error(err, 'Error while registering.')
              return res.status(500).send({ err: e.message })
          }
>>>>>>> 9d6e6304
        }
      },
      finalizeAuthMiddleware
    )

    return strategy
  }

export = localStrategyBuilderFactory<|MERGE_RESOLUTION|>--- conflicted
+++ resolved
@@ -1,16 +1,6 @@
 import type { ThrowIfRateLimited } from '@/modules/core/utils/ratelimiter'
 import { getIpFromRequest } from '@/modules/shared/utils/ip'
-<<<<<<< HEAD
 import { UserInputError } from '@/modules/core/errors/userinput'
-
-=======
-import { InviteNotFoundError } from '@/modules/serverinvites/errors'
-import {
-  UserInputError,
-  PasswordTooShortError,
-  BlockedEmailDomainError
-} from '@/modules/core/errors/userinput'
->>>>>>> 9d6e6304
 import { ServerInviteResourceType } from '@/modules/serverinvites/domain/constants'
 import { getResourceTypeRole } from '@/modules/serverinvites/helpers/core'
 import { AuthStrategyMetadata, AuthStrategyBuilder } from '@/modules/auth/helpers/types'
@@ -163,21 +153,7 @@
           return next()
         } catch (err) {
           const e = ensureError(err, 'Unexpected issue occured while registering')
-<<<<<<< HEAD
           return res.status(resolveStatusCode(e)).json({ error: resolveErrorInfo(e) })
-=======
-          switch (e.constructor) {
-            case PasswordTooShortError:
-            case UserInputError:
-            case InviteNotFoundError:
-            case BlockedEmailDomainError:
-              req.log.info({ err }, 'Error while registering.')
-              return res.status(400).send({ err: e.message })
-            default:
-              req.log.error(err, 'Error while registering.')
-              return res.status(500).send({ err: e.message })
-          }
->>>>>>> 9d6e6304
         }
       },
       finalizeAuthMiddleware
