--- conflicted
+++ resolved
@@ -82,41 +82,7 @@
       passport.authenticate(
         strategy,
         options || {},
-<<<<<<< HEAD
-        // Not sure why types aren't automatically picked up
-        (
-          err: unknown,
-          user: Optional<Express.User>,
-          info: Optional<string | Record<string, unknown> | Array<string | undefined>>
-        ) => {
-          if (err && !(err instanceof UserInputError)) req.log.error(err)
-
-          if (!user) {
-            const infoMsg = resolveInfoMessage(info)
-            const errMsg = err instanceof UserInputError ? err.message : null
-            const finalMessage =
-              infoMsg ||
-              errMsg ||
-              (err
-                ? 'An issue occurred during authentication, contact server admins'
-                : 'Failed to authenticate, contact server admins')
-
-            let errPath = `/error?message=${finalMessage}`
-
-            if (err instanceof UnverifiedEmailSSOLoginError) {
-              const email = err.info()?.email || ''
-              errPath = `/error-email-verify?email=${email}`
-            }
-
-            res.redirect(new URL(errPath, getFrontendOrigin()).toString())
-          }
-
-          req.user = user
-          next()
-        }
-=======
         passportAuthenticationCallbackFactory({ strategy, req, res, next })
->>>>>>> 735a1427
       )(req, res, next)
     }
   }