'use strict'

const redis = require('redis')
const ExpressSession = require('express-session')
const RedisStore = require('connect-redis')(ExpressSession)
const passport = require('passport')

const sentry = require('@/logging/sentryHelper')
const { createAuthorizationCode } = require('./services/apps')
<<<<<<< HEAD
const { getFrontendOrigin } = require('@/modules/shared/helpers/envHelper')
=======
const { isSSLServer } = require('@/modules/shared/helpers/envHelper')
>>>>>>> 63e65811

/**
 * TODO: Get rid of session entirely, we don't use it for the app and it's not really necessary for the auth flow, so it only complicates things
 */

module.exports = async (app) => {
  const authStrategies = []

  passport.serializeUser((user, done) => done(null, user))
  passport.deserializeUser((user, done) => done(null, user))
  app.use(passport.initialize())

  const session = ExpressSession({
    store: new RedisStore({ client: redis.createClient(process.env.REDIS_URL) }),
    secret: process.env.SESSION_SECRET,
    saveUninitialized: false,
    resave: false,
    cookie: {
      maxAge: 1000 * 60 * 3, // 3 minutes
      secure: isSSLServer()
    }
  })

  /**
   * Move incoming auth query params to session, for easier access (?)
   */
  const sessionStorage = (req, res, next) => {
    if (!req.query.challenge)
      return res.status(400).send('Invalid request: no challenge detected.')

    req.session.challenge = req.query.challenge

    const token = req.query.token || req.query.inviteId
    if (token) {
      req.session.token = token
    }

    next()
  }

  /*
  Finalizes authentication for the main frontend application.
   */
  const finalizeAuth = async (req, res) => {
    try {
      const ac = await createAuthorizationCode({
        appId: 'spklwebapp',
        userId: req.user.id,
        challenge: req.session.challenge
      })

      if (req.session) req.session.destroy()

      // Resolve redirect URL
      const urlObj = new URL(req.authRedirectPath || '/', getFrontendOrigin())
      urlObj.searchParams.set('access_code', ac)
      const redirectUrl = urlObj.toString()

      return res.redirect(redirectUrl)
    } catch (err) {
      sentry({ err })
      if (req.session) req.session.destroy()
      return res.status(401).send({ err: err.message })
    }
  }

  /*
  Strategies initialisation & listing
  */

  let strategyCount = 0

  if (process.env.STRATEGY_GOOGLE === 'true') {
    const googStrategy = await require('./strategies/google')(
      app,
      session,
      sessionStorage,
      finalizeAuth
    )
    authStrategies.push(googStrategy)
    strategyCount++
  }

  if (process.env.STRATEGY_GITHUB === 'true') {
    const githubStrategy = await require('./strategies/github')(
      app,
      session,
      sessionStorage,
      finalizeAuth
    )
    authStrategies.push(githubStrategy)
    strategyCount++
  }

  if (process.env.STRATEGY_AZURE_AD === 'true') {
    const azureAdStrategy = await require('./strategies/azure-ad')(
      app,
      session,
      sessionStorage,
      finalizeAuth
    )
    authStrategies.push(azureAdStrategy)
    strategyCount++
  }

  // Note: always leave the local strategy init for last so as to be able to
  // force enable it in case no others are present.
  if (process.env.STRATEGY_LOCAL === 'true' || strategyCount === 0) {
    const localStrategy = await require('./strategies/local')(
      app,
      session,
      sessionStorage,
      finalizeAuth
    )
    authStrategies.push(localStrategy)
  }

  return authStrategies
}<|MERGE_RESOLUTION|>--- conflicted
+++ resolved
@@ -7,11 +7,8 @@
 
 const sentry = require('@/logging/sentryHelper')
 const { createAuthorizationCode } = require('./services/apps')
-<<<<<<< HEAD
 const { getFrontendOrigin } = require('@/modules/shared/helpers/envHelper')
-=======
 const { isSSLServer } = require('@/modules/shared/helpers/envHelper')
->>>>>>> 63e65811
 
 /**
  * TODO: Get rid of session entirely, we don't use it for the app and it's not really necessary for the auth flow, so it only complicates things
