'use strict'

const ExpressSession = require('express-session')
const RedisStore = require('connect-redis')(ExpressSession)
const passport = require('passport')

const sentry = require('@/logging/sentryHelper')
const { createAuthorizationCode } = require('./services/apps')
<<<<<<< HEAD
const { getFrontendOrigin } = require('@/modules/shared/helpers/envHelper')
const { isSSLServer } = require('@/modules/shared/helpers/envHelper')
const { moduleLogger } = require('@/logging/logging')
=======
const { isSSLServer, getRedisUrl } = require('@/modules/shared/helpers/envHelper')
const { authLogger } = require('@/logging/logging')
const { createRedisClient } = require('@/modules/shared/redis/redis')
>>>>>>> 0be2d5ee

/**
 * TODO: Get rid of session entirely, we don't use it for the app and it's not really necessary for the auth flow, so it only complicates things
 */

module.exports = async (app) => {
  const authStrategies = []

  passport.serializeUser((user, done) => done(null, user))
  passport.deserializeUser((user, done) => done(null, user))
  app.use(passport.initialize())

  const redisClient = createRedisClient(getRedisUrl())
  const session = ExpressSession({
    store: new RedisStore({ client: redisClient }),
    secret: process.env.SESSION_SECRET,
    saveUninitialized: false,
    resave: false,
    cookie: {
      maxAge: 1000 * 60 * 3, // 3 minutes
      secure: isSSLServer()
    }
  })

  /**
   * Move incoming auth query params to session, for easier access (?)
   */
  const sessionStorage = (req, res, next) => {
    if (!req.query.challenge)
      return res.status(400).send('Invalid request: no challenge detected.')

    req.session.challenge = req.query.challenge

    const token = req.query.token || req.query.inviteId
    if (token) {
      req.session.token = token
    }

    next()
  }

  /*
  Finalizes authentication for the main frontend application.
   */
  const finalizeAuth = async (req, res) => {
    try {
      const ac = await createAuthorizationCode({
        appId: 'spklwebapp',
        userId: req.user.id,
        challenge: req.session.challenge
      })

      if (req.session) req.session.destroy()

      // Resolve redirect URL
      const urlObj = new URL(req.authRedirectPath || '/', getFrontendOrigin())
      urlObj.searchParams.set('access_code', ac)
      const redirectUrl = urlObj.toString()

      return res.redirect(redirectUrl)
    } catch (err) {
      sentry({ err })
      authLogger.error(err, 'Could not finalize auth')
      if (req.session) req.session.destroy()
      return res.status(401).send({ err: err.message })
    }
  }

  /*
  Strategies initialisation & listing
  */

  let strategyCount = 0

  if (process.env.STRATEGY_GOOGLE === 'true') {
    const googStrategy = await require('./strategies/google')(
      app,
      session,
      sessionStorage,
      finalizeAuth
    )
    authStrategies.push(googStrategy)
    strategyCount++
  }

  if (process.env.STRATEGY_GITHUB === 'true') {
    const githubStrategy = await require('./strategies/github')(
      app,
      session,
      sessionStorage,
      finalizeAuth
    )
    authStrategies.push(githubStrategy)
    strategyCount++
  }

  if (process.env.STRATEGY_AZURE_AD === 'true') {
    const azureAdStrategy = await require('./strategies/azure-ad')(
      app,
      session,
      sessionStorage,
      finalizeAuth
    )
    authStrategies.push(azureAdStrategy)
    strategyCount++
  }

  if (process.env.STRATEGY_OIDC === 'true') {
    const oidcStrategy = await require('./strategies/oidc')(
      app,
      session,
      sessionStorage,
      finalizeAuth
    )
    authStrategies.push(oidcStrategy)
    strategyCount++
  }

  // Note: always leave the local strategy init for last so as to be able to
  // force enable it in case no others are present.
  if (process.env.STRATEGY_LOCAL === 'true' || strategyCount === 0) {
    const localStrategy = await require('./strategies/local')(
      app,
      session,
      sessionStorage,
      finalizeAuth
    )
    authStrategies.push(localStrategy)
  }

  return authStrategies
}<|MERGE_RESOLUTION|>--- conflicted
+++ resolved
@@ -6,15 +6,10 @@
 
 const sentry = require('@/logging/sentryHelper')
 const { createAuthorizationCode } = require('./services/apps')
-<<<<<<< HEAD
 const { getFrontendOrigin } = require('@/modules/shared/helpers/envHelper')
-const { isSSLServer } = require('@/modules/shared/helpers/envHelper')
-const { moduleLogger } = require('@/logging/logging')
-=======
 const { isSSLServer, getRedisUrl } = require('@/modules/shared/helpers/envHelper')
 const { authLogger } = require('@/logging/logging')
 const { createRedisClient } = require('@/modules/shared/redis/redis')
->>>>>>> 0be2d5ee
 
 /**
  * TODO: Get rid of session entirely, we don't use it for the app and it's not really necessary for the auth flow, so it only complicates things
