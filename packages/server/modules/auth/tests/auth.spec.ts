import crs from 'crypto-random-string'
import chai from 'chai'
import request from 'supertest'
import { beforeEachContext, initializeTestServer } from '@/test/hooks'
import { createStreamInviteDirectly } from '@/test/speckle-helpers/inviteHelper'
import {
  findInviteFactory,
  findUserByTargetFactory,
  insertInviteAndDeleteOldFactory,
  deleteServerOnlyInvitesFactory,
  updateAllInviteTargetsFactory,
  deleteInvitesByTargetFactory
} from '@/modules/serverinvites/repositories/serverInvites'
import { db } from '@/db/knex'
import {
  legacyCreateStreamFactory,
  createStreamReturnRecordFactory
} from '@/modules/core/services/streams/management'
import { inviteUsersToProjectFactory } from '@/modules/serverinvites/services/projectInviteManagement'
import { createAndSendInviteFactory } from '@/modules/serverinvites/services/creation'
import { collectAndValidateCoreTargetsFactory } from '@/modules/serverinvites/services/coreResourceCollection'
import {
  getStreamFactory,
  createStreamFactory,
  grantStreamPermissionsFactory
} from '@/modules/core/repositories/streams'
import { buildCoreInviteEmailContentsFactory } from '@/modules/serverinvites/services/coreEmailContents'
import { getEventBus } from '@/modules/shared/services/eventBus'
import { createBranchFactory } from '@/modules/core/repositories/branches'
import {
  getUsersFactory,
  getUserFactory,
  storeUserFactory,
  countAdminUsersFactory,
  storeUserAclFactory,
  legacyGetUserByEmailFactory
} from '@/modules/core/repositories/users'
import {
  findEmailFactory,
  createUserEmailFactory,
  ensureNoPrimaryEmailForUserFactory
} from '@/modules/core/repositories/userEmails'
import { requestNewEmailVerificationFactory } from '@/modules/emails/services/verification/request'
import { deleteOldAndInsertNewVerificationFactory } from '@/modules/emails/repositories'
import { renderEmail } from '@/modules/emails/services/emailRendering'
import { sendEmail } from '@/modules/emails/services/sending'
import { createUserFactory } from '@/modules/core/services/users/management'
import { validateAndCreateUserEmailFactory } from '@/modules/core/services/userEmails'
import {
  finalizeInvitedServerRegistrationFactory,
  finalizeResourceInviteFactory
} from '@/modules/serverinvites/services/processing'
import {
  getServerInfoFactory,
  updateServerInfoFactory
} from '@/modules/core/repositories/server'
import { isRateLimiterEnabled } from '@/modules/shared/helpers/envHelper'
import { RATE_LIMITERS, createConsumer } from '@/modules/core/utils/ratelimiter'
import httpMocks from 'node-mocks-http'
import { RateLimiterMemory } from 'rate-limiter-flexible'
import { TIME } from '@speckle/shared'
import type { Application } from 'express'
import { passportAuthenticationCallbackFactory } from '@/modules/auth/services/passportService'
import { testLogger as logger } from '@/observability/logging'
<<<<<<< HEAD
=======
import { Application } from 'express'
import {
  processFinalizedProjectInviteFactory,
  validateProjectInviteBeforeFinalizationFactory
} from '@/modules/serverinvites/services/coreFinalization'
import {
  addOrUpdateStreamCollaboratorFactory,
  validateStreamAccessFactory
} from '@/modules/core/services/streams/access'
import { authorizeResolver } from '@/modules/shared'
import { UserInputError } from '@/modules/core/errors/userinput'
import { createRandomEmail } from '@/modules/core/helpers/testHelpers'
import cryptoRandomString from 'crypto-random-string'
>>>>>>> 0a284dd7

const getServerInfo = getServerInfoFactory({ db })
const getUser = getUserFactory({ db })
const getUsers = getUsersFactory({ db })
const createInviteDirectly = createStreamInviteDirectly
const findInvite = findInviteFactory({ db })
const getStream = getStreamFactory({ db })

const buildFinalizeProjectInvite = () =>
  finalizeResourceInviteFactory({
    findInvite: findInviteFactory({ db }),
    validateInvite: validateProjectInviteBeforeFinalizationFactory({
      getProject: getStream
    }),
    processInvite: processFinalizedProjectInviteFactory({
      getProject: getStream,
      addProjectRole: addOrUpdateStreamCollaboratorFactory({
        validateStreamAccess: validateStreamAccessFactory({ authorizeResolver }),
        getUser,
        grantStreamPermissions: grantStreamPermissionsFactory({ db }),
        emitEvent: getEventBus().emit
      })
    }),
    deleteInvitesByTarget: deleteInvitesByTargetFactory({ db }),
    insertInviteAndDeleteOld: insertInviteAndDeleteOldFactory({ db }),
    emitEvent: (...args) => getEventBus().emit(...args),
    findEmail: findEmailFactory({ db }),
    validateAndCreateUserEmail: validateAndCreateUserEmailFactory({
      createUserEmail: createUserEmailFactory({ db }),
      ensureNoPrimaryEmailForUser: ensureNoPrimaryEmailForUserFactory({ db }),
      findEmail: findEmailFactory({ db }),
      updateEmailInvites: finalizeInvitedServerRegistrationFactory({
        deleteServerOnlyInvites: deleteServerOnlyInvitesFactory({ db }),
        updateAllInviteTargets: updateAllInviteTargetsFactory({ db })
      }),
      requestNewEmailVerification: requestNewEmailVerificationFactory({
        findEmail: findEmailFactory({ db }),
        getUser,
        getServerInfo,
        deleteOldAndInsertNewVerification: deleteOldAndInsertNewVerificationFactory({
          db
        }),
        renderEmail,
        sendEmail
      })
    }),
    collectAndValidateResourceTargets: collectAndValidateCoreTargetsFactory({
      getStream
    }),
    getUser,
    getServerInfo
  })

const createStream = legacyCreateStreamFactory({
  createStreamReturnRecord: createStreamReturnRecordFactory({
    inviteUsersToProject: inviteUsersToProjectFactory({
      createAndSendInvite: createAndSendInviteFactory({
        findUserByTarget: findUserByTargetFactory({ db }),
        insertInviteAndDeleteOld: insertInviteAndDeleteOldFactory({ db }),
        collectAndValidateResourceTargets: collectAndValidateCoreTargetsFactory({
          getStream
        }),
        buildInviteEmailContents: buildCoreInviteEmailContentsFactory({
          getStream
        }),
        emitEvent: ({ eventName, payload }) =>
          getEventBus().emit({
            eventName,
            payload
          }),
        getUser,
        getServerInfo,
        finalizeInvite: buildFinalizeProjectInvite()
      }),
      getUsers
    }),
    createStream: createStreamFactory({ db }),
    createBranch: createBranchFactory({ db }),
    emitEvent: getEventBus().emit
  })
})

const findEmail = findEmailFactory({ db })
const requestNewEmailVerification = requestNewEmailVerificationFactory({
  findEmail,
  getUser: getUserFactory({ db }),
  getServerInfo,
  deleteOldAndInsertNewVerification: deleteOldAndInsertNewVerificationFactory({ db }),
  renderEmail,
  sendEmail
})
const createUser = createUserFactory({
  getServerInfo,
  findEmail,
  storeUser: storeUserFactory({ db }),
  countAdminUsers: countAdminUsersFactory({ db }),
  storeUserAcl: storeUserAclFactory({ db }),
  validateAndCreateUserEmail: validateAndCreateUserEmailFactory({
    createUserEmail: createUserEmailFactory({ db }),
    ensureNoPrimaryEmailForUser: ensureNoPrimaryEmailForUserFactory({ db }),
    findEmail,
    updateEmailInvites: finalizeInvitedServerRegistrationFactory({
      deleteServerOnlyInvites: deleteServerOnlyInvitesFactory({ db }),
      updateAllInviteTargets: updateAllInviteTargetsFactory({ db })
    }),
    requestNewEmailVerification
  }),
  emitEvent: getEventBus().emit
})
const getUserByEmail = legacyGetUserByEmailFactory({ db })
const updateServerInfo = updateServerInfoFactory({ db })

const expect = chai.expect

let app: Application
let sendRequest: Awaited<ReturnType<typeof initializeTestServer>>['sendRequest']

describe('Auth @auth', () => {
  describe('Local authN & authZ (token endpoints)', () => {
    const registeredUserEmail = 'registered@speckle.systems'

    const me: {
      name: string
      company: string
      email: string
      password: string
      id?: string
    } = {
      name: 'dimitrie stefanescu',
      company: 'speckle',
      email: registeredUserEmail,
      password: 'roll saving throws',
      id: undefined
    }

    const myPrivateStream: {
      name: string
      isPublic: boolean
      id?: string
    } = {
      name: 'My Private Stream 1',
      isPublic: false,
      id: undefined
    }

    before(async () => {
      const ctx = await beforeEachContext()
      app = ctx.app
      ;({ sendRequest } = await initializeTestServer(ctx))

      // Register a user for testing login flows
      const meId = await createUser(me)
      me.id = meId

      // Create a test stream for testing stream invites
      const myPrivateStreamId = await createStream({
        ...myPrivateStream,
        ownerId: me.id
      })
      myPrivateStream.id = myPrivateStreamId
    })

    it('Should register a new user (speckle frontend)', async () => {
      await request(app)
        .post('/auth/local/register?challenge=test')
        .send({
          email: 'spam@speckle.systems',
          name: 'dimitrie stefanescu',
          company: 'speckle',
          password: 'roll saving throws'
        })
        .expect(302)
    })

    it('Should fail to register a new user w/o password (speckle frontend)', async () => {
      await request(app)
        .post('/auth/local/register?challenge=test')
        .send({ email: 'spam@speckle.systems', name: 'dimitrie stefanescu' })
        .expect(400)
    })

    const inviteTypeDataSet = [
      { display: 'stream invite', streamInvite: true, withOldStyleParam: false },
      { display: 'server invite', streamInvite: false, withOldStyleParam: false },
      {
        display: 'server invite (old style param)',
        streamInvite: false,
        withOldStyleParam: true
      }
    ]
    inviteTypeDataSet.forEach(({ display, streamInvite, withOldStyleParam }) => {
      it(`Allows registering with a ${display} in an invite-only server`, async () => {
        await updateServerInfo({ inviteOnly: true })
        const targetEmail = `invited.bunny.${streamInvite ? 'stream' : 'server'}.${
          withOldStyleParam ? 'oldparam' : 'newparam'
        }@speckle.systems`

        const inviterUser = await getUserByEmail({ email: registeredUserEmail })
        const { token, id: inviteId } = await createInviteDirectly(
          streamInvite
            ? {
                email: targetEmail,
                streamId: myPrivateStream.id
              }
            : {
                email: targetEmail
              },
          inviterUser!.id
        )

        // No invite
        await request(app)
          .post('/auth/local/register?challenge=test')
          .send({
            email: 'spam@speckle.systems',
            name: 'dimitrie stefanescu',
            company: 'speckle',
            password: 'roll saving throws'
          })
          .expect(400)

        // Mismatched invite
        await request(app)
          .post('/auth/local/register?challenge=test&inviteId=' + inviteId)
          .send({
            email: 'spam-super@speckle.systems',
            name: 'dimitrie stefanescu',
            company: 'speckle',
            password: 'roll saving throws'
          })
          .expect(400)

        // Invalid inviteId
        await request(app)
          .post('/auth/local/register?challenge=test&inviteId=' + 'inviteId')
          .send({
            email: 'spam-super@speckle.systems',
            name: 'dimitrie stefanescu',
            company: 'speckle',
            password: 'roll saving throws'
          })
          .expect(400)

        // finally correct
        await request(app)
          .post(
            '/auth/local/register?challenge=test&' +
              (withOldStyleParam ? 'inviteId=' : 'token=') +
              token
          )
          .send({
            email: targetEmail,
            name: 'dimitrie stefanescu',
            company: 'speckle',
            password: 'roll saving throws'
          })
          .expect(302)

        // Check that user exists
        const newUser = await getUserByEmail({ email: targetEmail })
        expect(newUser).to.be.ok

        // Check that in the case of a stream invite, it remainds valid post registration
        const inviteRecord = await findInvite({ inviteId })
        if (streamInvite) {
          expect(inviteRecord).to.be.ok
        } else {
          expect(inviteRecord).to.be.not.ok
        }

        await updateServerInfo({ inviteOnly: false })
      })
    })

    it('Should log in (speckle frontend)', async () => {
      await request(app)
        .post('/auth/local/login?challenge=test')
        .send({ email: 'spam@speckle.systems', password: 'roll saving throws' })
        .expect(302)
    })

    it('Should fail nicely to log in (speckle frontend)', async () => {
      await request(app)
        .post('/auth/local/login?challenge=test')
        .send({ email: 'spam@speckle.systems', password: 'roll saving throw' })
        .expect(401)
    })

    it('Should redirect login with access code (speckle frontend)', async () => {
      const challenge = 'random'

      const res = await request(app)
        .post(`/auth/local/login?challenge=${challenge}`)
        .send({ email: 'spam@speckle.systems', password: 'roll saving throws' })
        .expect(302)

      const accessCode = res.headers.location.split('access_code=')[1]
      expect(accessCode).to.be.a('string')
    })

    it('Should redirect registration with access code (speckle frontend)', async () => {
      const challenge = 'random'

      const res = await request(app)
        .post(`/auth/local/register?challenge=${challenge}`)
        .send({
          email: 'spam_2@speckle.systems',
          name: 'dimitrie stefanescu',
          company: 'speckle',
          password: 'roll saving throws'
        })
        .expect(302)

      const accessCode = res.headers.location.split('access_code=')[1]
      expect(accessCode).to.be.a('string')
    })

    it('Should exchange a token for an access code (speckle frontend)', async () => {
      const appId = 'spklwebapp'
      const appSecret = 'spklwebapp'
      const challenge = 'spklwebapp'

      const res = await request(app)
        .post(`/auth/local/login?challenge=${challenge}`)
        .send({ email: 'spam@speckle.systems', password: 'roll saving throws' })
        .expect(302)

      const accessCode = res.headers.location.split('access_code=')[1]

      const tokenResponse = await request(app)
        .post('/auth/token')
        .send({ appId, appSecret, accessCode, challenge })
        .expect(200)

      expect(tokenResponse.body.token).to.exist
      expect(tokenResponse.body.refreshToken).to.exist
    })

    it('Should not exchange a token for an access code with a different app', async () => {
      const appId = 'sdm'
      const challenge = 'random'

      const res = await request(app)
        .post(`/auth/local/login?challenge=${challenge}`)
        .send({ email: 'spam@speckle.systems', password: 'roll saving throws' })
        .expect(302)
      const accessCode = res.headers.location.split('access_code=')[1]

      // Swap the app
      await request(app)
        .post('/auth/token')
        .send({ appId, appSecret: appId, accessCode, challenge })
        .expect(401)
    })

    it('Should not exchange a token for an access code with a wrong challenge', async () => {
      const appId = 'sdm'
      const challenge = 'random'
      const res = await request(app)
        .post(`/auth/local/login?challenge=${challenge}`)
        .send({ email: 'spam@speckle.systems', password: 'roll saving throws' })
        .expect(302)
      const accessCode = res.headers.location.split('access_code=')[1]

      // Spoof the challenge
      await request(app)
        .post('/auth/token')
        .send({ appId, appSecret: 'sdm', accessCode, challenge: 'WRONG' })
        .expect(401)
    })

    it('Should not exchange a token for an access code with a wrong secret', async () => {
      const appId = 'sdm'
      const challenge = 'random'
      const res = await request(app)
        .post(`/auth/local/login?challenge=${challenge}`)
        .send({ email: 'spam@speckle.systems', password: 'roll saving throws' })
        .expect(302)
      const accessCode = res.headers.location.split('access_code=')[1]

      // Spoof the secret
      await request(app)
        .post('/auth/token')
        .send({ appId, appSecret: 'spoof', accessCode, challenge })
        .expect(401)
    })

    it('Should not exchange a token for an access code with a garbage input', async () => {
      const challenge = 'random'
      const res = await request(app)
        .post(`/auth/local/login?challenge=${challenge}`)
        .send({ email: 'spam@speckle.systems', password: 'roll saving throws' })
        .expect(302)
      const accessCode = res.headers.location.split('access_code=')[1]

      // Send pure garbage
      await request(app).post('/auth/token').send({ accessCode, challenge }).expect(401)
    })

    it('Should refresh a token (speckle frontend)', async () => {
      const appId = 'spklwebapp'
      const challenge = 'random'

      const res = await request(app)
        .post(`/auth/local/login?challenge=${challenge}`)
        .send({ email: 'spam@speckle.systems', password: 'roll saving throws' })
        .expect(302)

      const accessCode = res.headers.location.split('access_code=')[1]

      const tokenResponse = await request(app)
        .post('/auth/token')
        .send({ appId, appSecret: appId, accessCode, challenge })
        .expect(200)

      expect(tokenResponse.body.token).to.exist
      expect(tokenResponse.body.refreshToken).to.exist

      const refreshTokenResponse = await request(app)
        .post('/auth/token')
        .send({
          refreshToken: tokenResponse.body.refreshToken,
          appId,
          appSecret: appId
        })
        .expect(200)

      expect(refreshTokenResponse.body.token).to.exist
      expect(refreshTokenResponse.body.refreshToken).to.exist
    })

    it('Should not refresh a token with bad juju inputs (speckle frontend)', async () => {
      const appId = 'spklwebapp'
      const challenge = 'random'

      const res = await request(app)
        .post(`/auth/local/login?challenge=${challenge}`)
        .send({ email: 'spam@speckle.systems', password: 'roll saving throws' })
        .expect(302)

      const accessCode = res.headers.location.split('access_code=')[1]

      const tokenResponse = await request(app)
        .post('/auth/token')
        .send({ appId, appSecret: appId, accessCode, challenge })
        .expect(200)

      expect(tokenResponse.body.token).to.exist
      expect(tokenResponse.body.refreshToken).to.exist

      // spoof secret
      await request(app)
        .post('/auth/token')
        .send({
          refreshToken: tokenResponse.body.refreshToken,
          appId,
          appSecret: 'WRONG'
        })
        .expect(401)

      // swap app (use on rt for another app)
      await request(app)
        .post('/auth/token')
        .send({
          refreshToken: tokenResponse.body.refreshToken,
          appId: 'sdm',
          appSecret: 'sdm'
        })
        .expect(401)
    })

    let frontendCredentials: { token: string; refreshToken: string }

    it('Should get an access code (redirected response)', async () => {
      const appId = 'spklwebapp'
      const challenge = 'random'

      const res = await request(app)
        .post(`/auth/local/login?challenge=${challenge}`)
        .send({ email: 'spam@speckle.systems', password: 'roll saving throws' })
        .expect(302)

      const accessCode = res.headers.location.split('access_code=')[1]

      const tokenResponse = await request(app)
        .post('/auth/token')
        .send({ appId, appSecret: appId, accessCode, challenge })
        .expect(200)

      expect(tokenResponse.body.token).to.exist
      expect(tokenResponse.body.refreshToken).to.exist

      frontendCredentials = tokenResponse.body

      const response = await request(app)
        .get(
          `/auth/accesscode?appId=explorer&challenge=${crs({ length: 20 })}&token=${
            tokenResponse.body.token
          }`
        )
        .expect(302)

      expect(response.text).to.include('?access_code')
    })

    it('Should not get an access code on bad requests', async () => {
      // Spoofed app
      await request(app)
        .get(
          `/auth/accesscode?appId=lol&challenge=${crs({ length: 20 })}&token=${
            frontendCredentials.token
          }`
        )
        .expect(400)

      // Spoofed token
      await request(app)
        .get(
          `/auth/accesscode?appId=sdm&challenge=${crs({
            length: 20
          })}&token=I_AM_HACZ0R`
        )
        .expect(400)

      // No challenge
      await request(app)
        .get(`/auth/accesscode?appId=explorer&token=${frontendCredentials.token}`)
        .expect(400)
    })

    it('Should not freak out on malformed logout request', async () => {
      await request(app)
        .post('/auth/logout')
        .send({ adsfadsf: frontendCredentials.token })
        .expect(400)
    })

    it('Should invalidate tokens on logout', async () => {
      await request(app)
        .post('/auth/logout')
        .send({ ...frontendCredentials })
        .expect(200)
    })

    it('ServerInfo Query should return the auth strategies available', async () => {
      const query =
        'query sinfo { serverInfo { authStrategies { id name icon url color } } }'
      const res = await sendRequest(null, { query })
      expect(res.body.errors).to.not.exist
      expect(res.body.data.serverInfo.authStrategies).to.be.an('array')
    })

    // Rate limiting tests can only be run if the rate limiter is enabled when the application is loaded for the first time
    // `RATELIMITER_ENABLED='true'` has to be set in `.env.test` or when calling `RATELIMITER_ENABLED=true yarn test`
    ;(isRateLimiterEnabled() ? it : it.skip)(
      'Should rate-limit user creation',
      async () => {
        const newUser = async (id: string, ip: string, expectCode: number) => {
          await request(app)
            .post(`/auth/local/register?challenge=test`)
            .set('CF-Connecting-IP', ip)
            .send({
              email: `rltest_${id}@speckle.systems`,
              name: 'ratelimit test',
              company: 'test',
              password: 'roll saving throws'
            })
            .expect(expectCode)
        }

        const oldRateLimiter = RATE_LIMITERS.USER_CREATE

        RATE_LIMITERS.USER_CREATE = createConsumer(
          'USER_CREATE',
          new RateLimiterMemory({
            keyPrefix: 'USER_CREATE',
            points: 1,
            duration: 1 * TIME.week
          })
        )

        // 1 users should be fine
        await newUser(`test0`, '1.2.3.4', 302)

        // should fail the next user
        await newUser(`test1`, '1.2.3.4', 429)

        // should be able to create from different ip
        await newUser(`othertest0`, '1.2.3.5', 302)

        // should be limited from unknown ip addresses
        await newUser(`unknown0`, '', 302)

        // should fail the additional user from unknown ip address
        await newUser(`unknown1`, '', 429)

        RATE_LIMITERS.USER_CREATE = oldRateLimiter
      }
    )
  })

  describe('passportAuthenticationCallbackFactory', () => {
    it('Should handle a successful passport authentication (a user exists)', async () => {
      const req = httpMocks.createRequest({})
      const res = httpMocks.createResponse()
      let errorCalledCounter = 0
      let nextCalledCounter = 0
      const next = (err: unknown) => {
        if (err) {
          errorCalledCounter++
        }
        nextCalledCounter++
      }
      const SUT = passportAuthenticationCallbackFactory({
        strategy: 'wotStrategy',
        req,
        res,
        next
      })

      const userId = cryptoRandomString({ length: 4 })

      SUT(null, { id: userId, email: createRandomEmail() }, undefined)

      expect(req).to.have.property('user')
      expect(req.user?.id).to.equal(userId)
      expect(
        errorCalledCounter,
        'error request handler "next(err)" should not have been called'
      ).to.equal(0)
      expect(
        nextCalledCounter,
        'next request handler should have been called'
      ).to.equal(1)
    })
    it('Should handle case where there is an unexpected error and a user', async () => {
      const req = httpMocks.createRequest()
      req.log = logger
      const res = httpMocks.createResponse()
      let errorCalledCounter = 0
      let nextCalledCounter = 0
      const next = (err: unknown) => {
        if (err) {
          errorCalledCounter++
        }
        nextCalledCounter++
      }
      const SUT = passportAuthenticationCallbackFactory({
        strategy: 'wotStrategy',
        req,
        res,
        next
      })

      SUT(
        new Error('I brrrrrooooken'),
        { id: cryptoRandomString({ length: 4 }), email: createRandomEmail() },
        undefined
      )

      // Should not have set the user if there was an error
      expect(req).to.not.have.property('user')
      expect(
        errorCalledCounter,
        'error request handler "next(err)" should have been called'
      ).to.equal(1)
      expect(
        nextCalledCounter,
        'next request handler should have been called'
      ).to.equal(1)
    })
    it('Should handle case where there is a user-derived error and a user', async () => {
      const req = httpMocks.createRequest()
      req.log = logger
      const res = httpMocks.createResponse()
      let errorCalledCounter = 0
      let nextCalledCounter = 0
      const next = (err: unknown) => {
        if (err) {
          errorCalledCounter++
        }
        nextCalledCounter++
      }
      const SUT = passportAuthenticationCallbackFactory({
        strategy: 'wotStrategy',
        req,
        res,
        next
      })

      SUT(
        new UserInputError('I brrrrroke'),
        { id: cryptoRandomString({ length: 4 }), email: createRandomEmail() },
        undefined
      )
      expect(
        res._getRedirectUrl().includes('/error'),
        `Redirect url was '${res._getRedirectUrl()}'`
      ).to.be.true
      expect(req).not.to.have.property('user')
      expect(
        errorCalledCounter,
        'error request handler "next(err)" should not have been called'
      ).to.equal(0)
      expect(
        nextCalledCounter,
        'next request handler should not have been called'
      ).to.equal(0)
    })
    it('Should handle the case where there is no user and no error', async () => {
      const req = httpMocks.createRequest()
      req.log = logger
      const res = httpMocks.createResponse()
      let errorCalledCounter = 0
      let nextCalledCounter = 0
      const next = (err: unknown) => {
        if (err) {
          errorCalledCounter++
        }
        nextCalledCounter++
      }
      const SUT = passportAuthenticationCallbackFactory({
        strategy: 'wotStrategy',
        req,
        res,
        next
      })

      SUT(null, undefined, undefined)
      expect(
        res._getRedirectUrl().includes('/error'),
        `Redirect url was '${res._getRedirectUrl()}'`
      ).to.be.true
      expect(req).not.to.have.property('user')
      expect(
        errorCalledCounter,
        'error request handler "next(err)" should not have been called'
      ).to.equal(0)
      expect(
        nextCalledCounter,
        'next request handler should not have been called'
      ).to.equal(0)
    })
    it('Should handle case where there is a user-derived error but no user', async () => {
      const req = httpMocks.createRequest()
      req.log = logger
      const res = httpMocks.createResponse()
      let errorCalledCounter = 0
      let nextCalledCounter = 0
      const next = (err: unknown) => {
        if (err) {
          errorCalledCounter++
        }
        nextCalledCounter++
      }
      const SUT = passportAuthenticationCallbackFactory({
        strategy: 'wotStrategy',
        req,
        res,
        next
      })

      SUT(new UserInputError('I brrrrroke'), undefined, undefined)
      expect(
        res._getRedirectUrl().includes('/error'),
        `Redirect url was '${res._getRedirectUrl()}'`
      ).to.be.true
      expect(req).not.to.have.property('user')
      expect(
        errorCalledCounter,
        'error request handler "next(err)" should not have been called'
      ).to.equal(0)
      expect(
        nextCalledCounter,
        'next request handler should not have been called'
      ).to.equal(0)
    })
    it('Should handle case where there is an unexpected error and no user', async () => {
      const req = httpMocks.createRequest()
      req.log = logger
      const res = httpMocks.createResponse()
      let errorCalledCounter = 0
      let nextCalledCounter = 0
      const next = (err: unknown) => {
        if (err) {
          errorCalledCounter++
        }
        nextCalledCounter++
      }
      const SUT = passportAuthenticationCallbackFactory({
        strategy: 'wotStrategy',
        req,
        res,
        next
      })

      SUT(new Error('surprise!!!'), undefined, undefined)
      expect(req).not.to.have.property('user')
      expect(
        nextCalledCounter,
        'next request handler should have been called'
      ).to.equal(1)
      expect(
        errorCalledCounter,
        'next request handler should have been called with an error "next(err)"'
      ).to.equal(1)
    })
  })
})<|MERGE_RESOLUTION|>--- conflicted
+++ resolved
@@ -62,9 +62,6 @@
 import type { Application } from 'express'
 import { passportAuthenticationCallbackFactory } from '@/modules/auth/services/passportService'
 import { testLogger as logger } from '@/observability/logging'
-<<<<<<< HEAD
-=======
-import { Application } from 'express'
 import {
   processFinalizedProjectInviteFactory,
   validateProjectInviteBeforeFinalizationFactory
@@ -77,7 +74,6 @@
 import { UserInputError } from '@/modules/core/errors/userinput'
 import { createRandomEmail } from '@/modules/core/helpers/testHelpers'
 import cryptoRandomString from 'crypto-random-string'
->>>>>>> 0a284dd7
 
 const getServerInfo = getServerInfoFactory({ db })
 const getUser = getUserFactory({ db })
