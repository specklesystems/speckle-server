import crs from 'crypto-random-string'
import chai from 'chai'
import request from 'supertest'
import { beforeEachContext, initializeTestServer } from '@/test/hooks'
import { createStreamInviteDirectly } from '@/test/speckle-helpers/inviteHelper'
import {
  findInviteFactory,
  findUserByTargetFactory,
  insertInviteAndDeleteOldFactory,
  deleteServerOnlyInvitesFactory,
  updateAllInviteTargetsFactory,
  deleteInvitesByTargetFactory
} from '@/modules/serverinvites/repositories/serverInvites'
import { db } from '@/db/knex'
import {
  legacyCreateStreamFactory,
  createStreamReturnRecordFactory
} from '@/modules/core/services/streams/management'
import { inviteUsersToProjectFactory } from '@/modules/serverinvites/services/projectInviteManagement'
import { createAndSendInviteFactory } from '@/modules/serverinvites/services/creation'
import { collectAndValidateCoreTargetsFactory } from '@/modules/serverinvites/services/coreResourceCollection'
import {
  getStreamFactory,
  createStreamFactory,
  grantStreamPermissionsFactory,
  getStreamRolesFactory
} from '@/modules/core/repositories/streams'
import { buildCoreInviteEmailContentsFactory } from '@/modules/serverinvites/services/coreEmailContents'
import { getEventBus } from '@/modules/shared/services/eventBus'
import { createBranchFactory } from '@/modules/core/repositories/branches'
import {
  getUsersFactory,
  getUserFactory,
  legacyGetUserByEmailFactory
} from '@/modules/core/repositories/users'
import {
  findEmailFactory,
  createUserEmailFactory,
  ensureNoPrimaryEmailForUserFactory
} from '@/modules/core/repositories/userEmails'
import { requestNewEmailVerificationFactory } from '@/modules/emails/services/verification/request'
import { deleteOldAndInsertNewVerificationFactory } from '@/modules/emails/repositories'
import { renderEmail } from '@/modules/emails/services/emailRendering'
import { sendEmail } from '@/modules/emails/services/sending'
import { validateAndCreateUserEmailFactory } from '@/modules/core/services/userEmails'
import {
  finalizeInvitedServerRegistrationFactory,
  finalizeResourceInviteFactory
} from '@/modules/serverinvites/services/processing'
import {
  getServerInfoFactory,
  updateServerInfoFactory
} from '@/modules/core/repositories/server'
import { isRateLimiterEnabled } from '@/modules/shared/helpers/envHelper'
import { RATE_LIMITERS, createConsumer } from '@/modules/core/utils/ratelimiter'
import httpMocks from 'node-mocks-http'
import { RateLimiterMemory } from 'rate-limiter-flexible'
import { TIME } from '@speckle/shared'
import type { Application } from 'express'
import { passportAuthenticationCallbackFactory } from '@/modules/auth/services/passportService'
import { extendLoggerComponent, logger as baseLogger } from '@/observability/logging'
import {
  processFinalizedProjectInviteFactory,
  validateProjectInviteBeforeFinalizationFactory
} from '@/modules/serverinvites/services/coreFinalization'
import {
  addOrUpdateStreamCollaboratorFactory,
  validateStreamAccessFactory
} from '@/modules/core/services/streams/access'
import { authorizeResolver } from '@/modules/shared'
import { UserInputError } from '@/modules/core/errors/userinput'
import { createRandomEmail } from '@/modules/core/helpers/testHelpers'
import cryptoRandomString from 'crypto-random-string'
import { getFrontendOrigin } from '@/modules/shared/helpers/envHelper'
<<<<<<< HEAD
import type { BasicTestUser } from '@/test/authHelper'
import { createTestUser } from '@/test/authHelper'
=======
import { storeProjectRoleFactory } from '@/modules/core/repositories/projects'
>>>>>>> 8fbe1322

const getServerInfo = getServerInfoFactory({ db })
const getUser = getUserFactory({ db })
const getUsers = getUsersFactory({ db })
const createInviteDirectly = createStreamInviteDirectly
const findInvite = findInviteFactory({ db })
const getStream = getStreamFactory({ db })

const buildFinalizeProjectInvite = () =>
  finalizeResourceInviteFactory({
    findInvite: findInviteFactory({ db }),
    validateInvite: validateProjectInviteBeforeFinalizationFactory({
      getProject: getStream
    }),
    processInvite: processFinalizedProjectInviteFactory({
      getProject: getStream,
      addProjectRole: addOrUpdateStreamCollaboratorFactory({
        validateStreamAccess: validateStreamAccessFactory({ authorizeResolver }),
        getUser,
        grantStreamPermissions: grantStreamPermissionsFactory({ db }),
        getStreamRoles: getStreamRolesFactory({ db }),
        emitEvent: getEventBus().emit
      })
    }),
    deleteInvitesByTarget: deleteInvitesByTargetFactory({ db }),
    insertInviteAndDeleteOld: insertInviteAndDeleteOldFactory({ db }),
    emitEvent: (...args) => getEventBus().emit(...args),
    findEmail: findEmailFactory({ db }),
    validateAndCreateUserEmail: validateAndCreateUserEmailFactory({
      createUserEmail: createUserEmailFactory({ db }),
      ensureNoPrimaryEmailForUser: ensureNoPrimaryEmailForUserFactory({ db }),
      findEmail: findEmailFactory({ db }),
      updateEmailInvites: finalizeInvitedServerRegistrationFactory({
        deleteServerOnlyInvites: deleteServerOnlyInvitesFactory({ db }),
        updateAllInviteTargets: updateAllInviteTargetsFactory({ db })
      }),
      requestNewEmailVerification: requestNewEmailVerificationFactory({
        findEmail: findEmailFactory({ db }),
        getUser,
        getServerInfo,
        deleteOldAndInsertNewVerification: deleteOldAndInsertNewVerificationFactory({
          db
        }),
        renderEmail,
        sendEmail
      })
    }),
    collectAndValidateResourceTargets: collectAndValidateCoreTargetsFactory({
      getStream
    }),
    getUser,
    getServerInfo
  })

const createStream = legacyCreateStreamFactory({
  createStreamReturnRecord: createStreamReturnRecordFactory({
    inviteUsersToProject: inviteUsersToProjectFactory({
      createAndSendInvite: createAndSendInviteFactory({
        findUserByTarget: findUserByTargetFactory({ db }),
        insertInviteAndDeleteOld: insertInviteAndDeleteOldFactory({ db }),
        collectAndValidateResourceTargets: collectAndValidateCoreTargetsFactory({
          getStream
        }),
        buildInviteEmailContents: buildCoreInviteEmailContentsFactory({
          getStream
        }),
        emitEvent: ({ eventName, payload }) =>
          getEventBus().emit({
            eventName,
            payload
          }),
        getUser,
        getServerInfo,
        finalizeInvite: buildFinalizeProjectInvite()
      }),
      getUsers
    }),
    createStream: createStreamFactory({ db }),
    createBranch: createBranchFactory({ db }),
    storeProjectRole: storeProjectRoleFactory({ db }),
    emitEvent: getEventBus().emit
  })
})

const getUserByEmail = legacyGetUserByEmailFactory({ db })
const updateServerInfo = updateServerInfoFactory({ db })
const logger = extendLoggerComponent(baseLogger, 'auth-tests')

const expect = chai.expect

let app: Application
let sendRequest: Awaited<ReturnType<typeof initializeTestServer>>['sendRequest']

describe('Auth @auth', () => {
  describe('Local authN & authZ (token endpoints)', () => {
    const registeredUserEmail = 'registered@speckle.systems'

    let me: BasicTestUser
    const myPrivateStream: {
      name: string
      isPublic: boolean
      id?: string
    } = {
      name: 'My Private Stream 1',
      isPublic: false,
      id: undefined
    }

    before(async () => {
      const ctx = await beforeEachContext()
      app = ctx.app
      ;({ sendRequest } = await initializeTestServer(ctx))

      // Register a user for testing login flows
      me = await createTestUser({
        name: 'dimitrie stefanescu',
        company: 'speckle',
        email: registeredUserEmail,
        password: 'roll saving throws',
        id: undefined
      })

      // Create a test stream for testing stream invites
      const myPrivateStreamId = await createStream({
        ...myPrivateStream,
        ownerId: me.id
      })
      myPrivateStream.id = myPrivateStreamId
    })

    it('Should register a new user (speckle frontend)', async () => {
      await request(app)
        .post('/auth/local/register?challenge=test')
        .send({
          email: 'spam@speckle.systems',
          name: 'dimitrie stefanescu',
          company: 'speckle',
          password: 'roll saving throws'
        })
        .expect(302)
    })

    it('Should fail to register a new user w/o password (speckle frontend)', async () => {
      await request(app)
        .post('/auth/local/register?challenge=test')
        .send({ email: 'spam@speckle.systems', name: 'dimitrie stefanescu' })
        .expect(400)
    })

    const inviteTypeDataSet = [
      { display: 'stream invite', streamInvite: true, withOldStyleParam: false },
      { display: 'server invite', streamInvite: false, withOldStyleParam: false },
      {
        display: 'server invite (old style param)',
        streamInvite: false,
        withOldStyleParam: true
      }
    ]
    inviteTypeDataSet.forEach(({ display, streamInvite, withOldStyleParam }) => {
      it(`Allows registering with a ${display} in an invite-only server`, async () => {
        await updateServerInfo({ inviteOnly: true })
        const targetEmail = `invited.bunny.${streamInvite ? 'stream' : 'server'}.${
          withOldStyleParam ? 'oldparam' : 'newparam'
        }@speckle.systems`

        const inviterUser = await getUserByEmail({ email: registeredUserEmail })
        const { token, id: inviteId } = await createInviteDirectly(
          streamInvite
            ? {
                email: targetEmail,
                streamId: myPrivateStream.id
              }
            : {
                email: targetEmail
              },
          inviterUser!.id
        )

        // No invite
        await request(app)
          .post('/auth/local/register?challenge=test')
          .send({
            email: 'spam@speckle.systems',
            name: 'dimitrie stefanescu',
            company: 'speckle',
            password: 'roll saving throws'
          })
          .expect(400)

        // Mismatched invite
        await request(app)
          .post('/auth/local/register?challenge=test&inviteId=' + inviteId)
          .send({
            email: 'spam-super@speckle.systems',
            name: 'dimitrie stefanescu',
            company: 'speckle',
            password: 'roll saving throws'
          })
          .expect(400)

        // Invalid inviteId
        await request(app)
          .post('/auth/local/register?challenge=test&inviteId=' + 'inviteId')
          .send({
            email: 'spam-super@speckle.systems',
            name: 'dimitrie stefanescu',
            company: 'speckle',
            password: 'roll saving throws'
          })
          .expect(400)

        // finally correct
        await request(app)
          .post(
            '/auth/local/register?challenge=test&' +
              (withOldStyleParam ? 'inviteId=' : 'token=') +
              token
          )
          .send({
            email: targetEmail,
            name: 'dimitrie stefanescu',
            company: 'speckle',
            password: 'roll saving throws'
          })
          .expect(302)

        // Check that user exists
        const newUser = await getUserByEmail({ email: targetEmail })
        expect(newUser).to.be.ok

        // Check that in the case of a stream invite, it remainds valid post registration
        const inviteRecord = await findInvite({ inviteId })
        if (streamInvite) {
          expect(inviteRecord).to.be.ok
        } else {
          expect(inviteRecord).to.be.not.ok
        }

        await updateServerInfo({ inviteOnly: false })
      })
    })

    it('Should log in (speckle frontend)', async () => {
      await request(app)
        .post('/auth/local/login?challenge=test')
        .send({ email: 'spam@speckle.systems', password: 'roll saving throws' })
        .expect(302)
    })

    it('Should fail nicely to log in (speckle frontend)', async () => {
      await request(app)
        .post('/auth/local/login?challenge=test')
        .send({ email: 'spam@speckle.systems', password: 'roll saving throw' })
        .expect(401)
    })

    it('Should redirect login with access code (speckle frontend)', async () => {
      const challenge = 'random'

      const res = await request(app)
        .post(`/auth/local/login?challenge=${challenge}`)
        .send({ email: 'spam@speckle.systems', password: 'roll saving throws' })
        .expect(302)

      const accessCode = res.headers.location.split('access_code=')[1]
      expect(accessCode).to.be.a('string')
    })

    it('Should redirect registration with access code (speckle frontend)', async () => {
      const challenge = 'random'

      const res = await request(app)
        .post(`/auth/local/register?challenge=${challenge}`)
        .send({
          email: 'spam_2@speckle.systems',
          name: 'dimitrie stefanescu',
          company: 'speckle',
          password: 'roll saving throws'
        })
        .expect(302)

      const accessCode = res.headers.location.split('access_code=')[1]
      expect(accessCode).to.be.a('string')
    })

    it('Should exchange a token for an access code (speckle frontend)', async () => {
      const appId = 'spklwebapp'
      const appSecret = 'spklwebapp'
      const challenge = 'spklwebapp'

      const res = await request(app)
        .post(`/auth/local/login?challenge=${challenge}`)
        .send({ email: 'spam@speckle.systems', password: 'roll saving throws' })
        .expect(302)

      const accessCode = res.headers.location.split('access_code=')[1]

      const tokenResponse = await request(app)
        .post('/auth/token')
        .send({ appId, appSecret, accessCode, challenge })
        .expect(200)

      expect(tokenResponse.body.token).to.exist
      expect(tokenResponse.body.refreshToken).to.exist
    })

    it('Should not exchange a token for an access code with a different app', async () => {
      const appId = 'sdm'
      const challenge = 'random'

      const res = await request(app)
        .post(`/auth/local/login?challenge=${challenge}`)
        .send({ email: 'spam@speckle.systems', password: 'roll saving throws' })
        .expect(302)
      const accessCode = res.headers.location.split('access_code=')[1]

      // Swap the app
      await request(app)
        .post('/auth/token')
        .send({ appId, appSecret: appId, accessCode, challenge })
        .expect(401)
    })

    it('Should not exchange a token for an access code with a wrong challenge', async () => {
      const appId = 'sdm'
      const challenge = 'random'
      const res = await request(app)
        .post(`/auth/local/login?challenge=${challenge}`)
        .send({ email: 'spam@speckle.systems', password: 'roll saving throws' })
        .expect(302)
      const accessCode = res.headers.location.split('access_code=')[1]

      // Spoof the challenge
      await request(app)
        .post('/auth/token')
        .send({ appId, appSecret: 'sdm', accessCode, challenge: 'WRONG' })
        .expect(401)
    })

    it('Should not exchange a token for an access code with a wrong secret', async () => {
      const appId = 'sdm'
      const challenge = 'random'
      const res = await request(app)
        .post(`/auth/local/login?challenge=${challenge}`)
        .send({ email: 'spam@speckle.systems', password: 'roll saving throws' })
        .expect(302)
      const accessCode = res.headers.location.split('access_code=')[1]

      // Spoof the secret
      await request(app)
        .post('/auth/token')
        .send({ appId, appSecret: 'spoof', accessCode, challenge })
        .expect(401)
    })

    it('Should not exchange a token for an access code with a garbage input', async () => {
      const challenge = 'random'
      const res = await request(app)
        .post(`/auth/local/login?challenge=${challenge}`)
        .send({ email: 'spam@speckle.systems', password: 'roll saving throws' })
        .expect(302)
      const accessCode = res.headers.location.split('access_code=')[1]

      // Send pure garbage
      await request(app).post('/auth/token').send({ accessCode, challenge }).expect(401)
    })

    it('Should refresh a token (speckle frontend)', async () => {
      const appId = 'spklwebapp'
      const challenge = 'random'

      const res = await request(app)
        .post(`/auth/local/login?challenge=${challenge}`)
        .send({ email: 'spam@speckle.systems', password: 'roll saving throws' })
        .expect(302)

      const accessCode = res.headers.location.split('access_code=')[1]

      const tokenResponse = await request(app)
        .post('/auth/token')
        .send({ appId, appSecret: appId, accessCode, challenge })
        .expect(200)

      expect(tokenResponse.body.token).to.exist
      expect(tokenResponse.body.refreshToken).to.exist

      const refreshTokenResponse = await request(app)
        .post('/auth/token')
        .send({
          refreshToken: tokenResponse.body.refreshToken,
          appId,
          appSecret: appId
        })
        .expect(200)

      expect(refreshTokenResponse.body.token).to.exist
      expect(refreshTokenResponse.body.refreshToken).to.exist
    })

    it('Should not refresh a token with bad juju inputs (speckle frontend)', async () => {
      const appId = 'spklwebapp'
      const challenge = 'random'

      const res = await request(app)
        .post(`/auth/local/login?challenge=${challenge}`)
        .send({ email: 'spam@speckle.systems', password: 'roll saving throws' })
        .expect(302)

      const accessCode = res.headers.location.split('access_code=')[1]

      const tokenResponse = await request(app)
        .post('/auth/token')
        .send({ appId, appSecret: appId, accessCode, challenge })
        .expect(200)

      expect(tokenResponse.body.token).to.exist
      expect(tokenResponse.body.refreshToken).to.exist

      // spoof secret
      await request(app)
        .post('/auth/token')
        .send({
          refreshToken: tokenResponse.body.refreshToken,
          appId,
          appSecret: 'WRONG'
        })
        .expect(401)

      // swap app (use on rt for another app)
      await request(app)
        .post('/auth/token')
        .send({
          refreshToken: tokenResponse.body.refreshToken,
          appId: 'sdm',
          appSecret: 'sdm'
        })
        .expect(401)
    })

    let frontendCredentials: { token: string; refreshToken: string }

    it('Should get an access code (redirected response)', async () => {
      const appId = 'spklwebapp'
      const challenge = 'random'

      const res = await request(app)
        .post(`/auth/local/login?challenge=${challenge}`)
        .send({ email: 'spam@speckle.systems', password: 'roll saving throws' })
        .expect(302)

      const accessCode = res.headers.location.split('access_code=')[1]

      const tokenResponse = await request(app)
        .post('/auth/token')
        .send({ appId, appSecret: appId, accessCode, challenge })
        .expect(200)

      expect(tokenResponse.body.token).to.exist
      expect(tokenResponse.body.refreshToken).to.exist

      frontendCredentials = tokenResponse.body

      const response = await request(app)
        .get(
          `/auth/accesscode?appId=explorer&challenge=${crs({ length: 20 })}&token=${
            tokenResponse.body.token
          }`
        )
        .expect(302)

      expect(response.text).to.include('?access_code')
    })

    it('Should not get an access code on bad requests', async () => {
      // Spoofed app
      await request(app)
        .get(
          `/auth/accesscode?appId=lol&challenge=${crs({ length: 20 })}&token=${
            frontendCredentials.token
          }`
        )
        .expect(400)

      // Spoofed token
      await request(app)
        .get(
          `/auth/accesscode?appId=sdm&challenge=${crs({
            length: 20
          })}&token=I_AM_HACZ0R`
        )
        .expect(400)

      // No challenge
      await request(app)
        .get(`/auth/accesscode?appId=explorer&token=${frontendCredentials.token}`)
        .expect(400)
    })

    it('Should not freak out on malformed logout request', async () => {
      await request(app)
        .post('/auth/logout')
        .send({ adsfadsf: frontendCredentials.token })
        .expect(400)
    })

    it('Should invalidate tokens on logout', async () => {
      await request(app)
        .post('/auth/logout')
        .send({ ...frontendCredentials })
        .expect(200)
    })

    it('ServerInfo Query should return the auth strategies available', async () => {
      const query =
        'query sinfo { serverInfo { authStrategies { id name icon url color } } }'
      const res = await sendRequest(null, { query })
      expect(res.body.errors).to.not.exist
      expect(res.body.data.serverInfo.authStrategies).to.be.an('array')
    })

    // Rate limiting tests can only be run if the rate limiter is enabled when the application is loaded for the first time
    // `RATELIMITER_ENABLED='true'` has to be set in `.env.test` or when calling `RATELIMITER_ENABLED=true yarn test`
    ;(isRateLimiterEnabled() ? it : it.skip)(
      'Should rate-limit user creation',
      async () => {
        const newUser = async (id: string, ip: string, expectCode: number) => {
          await request(app)
            .post(`/auth/local/register?challenge=test`)
            .set('CF-Connecting-IP', ip)
            .send({
              email: `rltest_${id}@speckle.systems`,
              name: 'ratelimit test',
              company: 'test',
              password: 'roll saving throws'
            })
            .expect(expectCode)
        }

        const oldRateLimiter = RATE_LIMITERS.USER_CREATE

        RATE_LIMITERS.USER_CREATE = createConsumer(
          'USER_CREATE',
          new RateLimiterMemory({
            keyPrefix: 'USER_CREATE',
            points: 1,
            duration: 1 * TIME.week
          })
        )

        // 1 users should be fine
        await newUser(`test0`, '1.2.3.4', 302)

        // should fail the next user
        await newUser(`test1`, '1.2.3.4', 429)

        // should be able to create from different ip
        await newUser(`othertest0`, '1.2.3.5', 302)

        // should be limited from unknown ip addresses
        await newUser(`unknown0`, '', 302)

        // should fail the additional user from unknown ip address
        await newUser(`unknown1`, '', 429)

        RATE_LIMITERS.USER_CREATE = oldRateLimiter
      }
    )
  })

  describe('passportAuthenticationCallbackFactory', () => {
    it('Should handle a successful passport authentication (a user exists)', async () => {
      const req = httpMocks.createRequest({})
      const res = httpMocks.createResponse()
      let errorCalledCounter = 0
      let nextCalledCounter = 0
      const next = (err: unknown) => {
        if (err) {
          errorCalledCounter++
        }
        nextCalledCounter++
      }
      const SUT = passportAuthenticationCallbackFactory({
        strategy: 'wotStrategy',
        req,
        res,
        next,
        resolveAuthRedirectPath: () => getFrontendOrigin()
      })

      const userId = cryptoRandomString({ length: 4 })

      SUT(null, { id: userId, email: createRandomEmail() }, undefined)

      expect(req).to.have.property('user')
      expect(req.user?.id).to.equal(userId)
      expect(
        errorCalledCounter,
        'error request handler "next(err)" should not have been called'
      ).to.equal(0)
      expect(
        nextCalledCounter,
        'next request handler should have been called'
      ).to.equal(1)
    })
    it('Should handle case where there is an unexpected error but also a user', async () => {
      const req = httpMocks.createRequest()
      req.log = logger
      const res = httpMocks.createResponse()
      let errorCalledCounter = 0
      let nextCalledCounter = 0
      const next = (err: unknown) => {
        if (err) {
          errorCalledCounter++
        }
        nextCalledCounter++
      }
      const SUT = passportAuthenticationCallbackFactory({
        strategy: 'wotStrategy',
        req,
        res,
        next,
        resolveAuthRedirectPath: () => getFrontendOrigin()
      })

      SUT(
        new Error('I brrrrrooooken'),
        { id: cryptoRandomString({ length: 4 }), email: createRandomEmail() },
        undefined
      )

      // Should not have set the user if there was an error
      expect(req).to.not.have.property('user')
      expect(
        errorCalledCounter,
        'error request handler "next(err)" should have been called'
      ).to.equal(1)
      expect(
        nextCalledCounter,
        'next request handler should have been called'
      ).to.equal(1)
    })
    it('Should handle case where there is a user-derived failure but also a user', async () => {
      const req = httpMocks.createRequest()
      req.log = logger
      const res = httpMocks.createResponse()
      let errorCalledCounter = 0
      let nextCalledCounter = 0
      const next = (err: unknown) => {
        if (err) {
          errorCalledCounter++
        }
        nextCalledCounter++
      }
      const SUT = passportAuthenticationCallbackFactory({
        strategy: 'wotStrategy',
        req,
        res,
        next,
        resolveAuthRedirectPath: () => getFrontendOrigin()
      })

      SUT(
        null,
        { id: cryptoRandomString({ length: 4 }), email: createRandomEmail() },
        { failureType: 'UserInputError' }
      )
      expect(
        res._getRedirectUrl().includes('/error'),
        `Redirect url was '${res._getRedirectUrl()}'`
      ).to.be.true
      expect(req).not.to.have.property('user')
      expect(
        errorCalledCounter,
        'error request handler "next(err)" should not have been called'
      ).to.equal(0)
      expect(
        nextCalledCounter,
        'next request handler should not have been called'
      ).to.equal(0)
    })
    it('Should handle the case where there is no user and no error', async () => {
      const req = httpMocks.createRequest()
      req.log = logger
      const res = httpMocks.createResponse()
      let errorCalledCounter = 0
      let nextCalledCounter = 0
      const next = (err: unknown) => {
        if (err) {
          errorCalledCounter++
        }
        nextCalledCounter++
      }
      const SUT = passportAuthenticationCallbackFactory({
        strategy: 'wotStrategy',
        req,
        res,
        next,
        resolveAuthRedirectPath: () => getFrontendOrigin()
      })

      SUT(null, undefined, undefined)
      expect(
        res._getRedirectUrl().includes('/error'),
        `Redirect url was '${res._getRedirectUrl()}'`
      ).to.be.true
      expect(req).not.to.have.property('user')
      expect(
        errorCalledCounter,
        'error request handler "next(err)" should not have been called'
      ).to.equal(0)
      expect(
        nextCalledCounter,
        'next request handler should not have been called'
      ).to.equal(0)
    })
    it('Should handle case where there is a user-derived failure and no user', async () => {
      const req = httpMocks.createRequest()
      req.log = logger
      const res = httpMocks.createResponse()
      let errorCalledCounter = 0
      let nextCalledCounter = 0
      const next = (err: unknown) => {
        if (err) {
          errorCalledCounter++
        }
        nextCalledCounter++
      }
      const SUT = passportAuthenticationCallbackFactory({
        strategy: 'wotStrategy',
        req,
        res,
        next,
        resolveAuthRedirectPath: () => getFrontendOrigin()
      })

      SUT(null, undefined, { failureType: 'UserInputError' })
      expect(
        res._getRedirectUrl().includes('/error'),
        `Redirect url was '${res._getRedirectUrl()}'`
      ).to.be.true
      expect(req).not.to.have.property('user')
      expect(
        errorCalledCounter,
        'error request handler "next(err)" should not have been called'
      ).to.equal(0)
      expect(
        nextCalledCounter,
        'next request handler should not have been called'
      ).to.equal(0)
    })
    it('Should handle case where there is an unexpected error and no user', async () => {
      const req = httpMocks.createRequest()
      req.log = logger
      const res = httpMocks.createResponse()
      let errorCalledCounter = 0
      let nextCalledCounter = 0
      const next = (err: unknown) => {
        if (err) {
          errorCalledCounter++
        }
        nextCalledCounter++
      }
      const SUT = passportAuthenticationCallbackFactory({
        strategy: 'wotStrategy',
        req,
        res,
        next,
        resolveAuthRedirectPath: () => getFrontendOrigin()
      })

      SUT(new Error('surprise!!!'), undefined, undefined)
      expect(req).not.to.have.property('user')
      expect(
        nextCalledCounter,
        'next request handler should have been called'
      ).to.equal(1)
      expect(
        errorCalledCounter,
        'next request handler should have been called with an error "next(err)"'
      ).to.equal(1)
    })
    it('should handle invalid grant user-derived failure and no user', async () => {
      const req = httpMocks.createRequest()
      req.log = logger
      const res = httpMocks.createResponse()
      let errorCalledCounter = 0
      let nextCalledCounter = 0
      const next = (err: unknown) => {
        if (err) {
          errorCalledCounter++
        }
        nextCalledCounter++
      }
      const SUT = passportAuthenticationCallbackFactory({
        strategy: 'google',
        req,
        res,
        next,
        resolveAuthRedirectPath: () => getFrontendOrigin()
      })

      SUT(null, undefined, {
        failureType: 'InvalidGrantError',
        message: 'Some kind of invalid grant'
      })
      expect(
        res._getRedirectUrl().includes('/error'),
        `Redirect url was '${res._getRedirectUrl()}'`
      ).to.be.true
      expect(req).not.to.have.property('user')
      expect(
        errorCalledCounter,
        'error request handler "next(err)" should not have been called'
      ).to.equal(0)
      expect(
        nextCalledCounter,
        'next request handler should not have been called'
      ).to.equal(0)
    })
    //TODO remove this if we upgrade to openid-client >=6.0.0
    it('should handle case for OIDC with a user-derived error and no user', async () => {
      const req = httpMocks.createRequest()
      req.log = logger
      const res = httpMocks.createResponse()
      let errorCalledCounter = 0
      let nextCalledCounter = 0
      const next = (err: unknown) => {
        if (err) {
          errorCalledCounter++
        }
        nextCalledCounter++
      }
      const SUT = passportAuthenticationCallbackFactory({
        strategy: 'oidc',
        req,
        res,
        next,
        resolveAuthRedirectPath: () => getFrontendOrigin()
      })

      SUT(new UserInputError('oidc version <6 is special'), undefined, undefined)
      expect(
        res._getRedirectUrl().includes('/error'),
        `Redirect url was '${res._getRedirectUrl()}'`
      ).to.be.true
      expect(req).not.to.have.property('user')
      expect(
        errorCalledCounter,
        'error request handler "next(err)" should not have been called'
      ).to.equal(0)
      expect(
        nextCalledCounter,
        'next request handler should not have been called'
      ).to.equal(0)
    })
  })
})<|MERGE_RESOLUTION|>--- conflicted
+++ resolved
@@ -72,12 +72,9 @@
 import { createRandomEmail } from '@/modules/core/helpers/testHelpers'
 import cryptoRandomString from 'crypto-random-string'
 import { getFrontendOrigin } from '@/modules/shared/helpers/envHelper'
-<<<<<<< HEAD
 import type { BasicTestUser } from '@/test/authHelper'
 import { createTestUser } from '@/test/authHelper'
-=======
 import { storeProjectRoleFactory } from '@/modules/core/repositories/projects'
->>>>>>> 8fbe1322
 
 const getServerInfo = getServerInfoFactory({ db })
 const getUser = getUserFactory({ db })
