import { Roles } from '@/modules/core/helpers/mainConstants'
import { removePrivateFields } from '@/modules/core/helpers/userHelper'
import { InviteCreateValidationError } from '@/modules/serverinvites/errors'
import {
  createAndSendInviteFactory,
  resendInviteEmailFactory
} from '@/modules/serverinvites/services/creation'

import {
  cancelResourceInviteFactory,
  deleteInviteFactory,
  finalizeInvitedServerRegistrationFactory,
  finalizeResourceInviteFactory
} from '@/modules/serverinvites/services/processing'
import {
  getInvitationTargetUsersFactory,
  getServerInviteForTokenFactory
} from '@/modules/serverinvites/services/retrieval'
import { authorizeResolver } from '@/modules/shared'
import { chunk } from 'lodash'
import {
  Resolvers,
  TokenResourceIdentifierType
} from '@/modules/core/graph/generated/graphql'
import db from '@/db/knex'
import { ServerRoles } from '@speckle/shared'
import {
  deleteInvitesByTargetFactory,
  findInviteFactory,
  findServerInviteFactory,
  findUserByTargetFactory,
  insertInviteAndDeleteOldFactory,
  deleteInviteFactory as deleteInviteFromDbFactory,
  queryAllUserResourceInvitesFactory,
  queryAllResourceInvitesFactory,
  markInviteUpdatedFactory,
  deleteServerOnlyInvitesFactory,
  updateAllInviteTargetsFactory
} from '@/modules/serverinvites/repositories/serverInvites'
import {
  createProjectInviteFactory,
  getPendingProjectCollaboratorsFactory,
  getUserPendingProjectInviteFactory,
  getUserPendingProjectInvitesFactory,
  useProjectInviteAndNotifyFactory
} from '@/modules/serverinvites/services/projectInviteManagement'
import { collectAndValidateCoreTargetsFactory } from '@/modules/serverinvites/services/coreResourceCollection'
import { buildCoreInviteEmailContentsFactory } from '@/modules/serverinvites/services/coreEmailContents'
import { getEventBus } from '@/modules/shared/services/eventBus'
import {
  PrimaryInviteResourceTarget,
  ServerInviteResourceTarget
} from '@/modules/serverinvites/domain/types'
import {
  ProjectInviteResourceType,
  ServerInviteResourceType
} from '@/modules/serverinvites/domain/constants'
import {
  processFinalizedProjectInviteFactory,
  validateProjectInviteBeforeFinalizationFactory
} from '@/modules/serverinvites/services/coreFinalization'
import {
  createUserEmailFactory,
  ensureNoPrimaryEmailForUserFactory,
  findEmailFactory
} from '@/modules/core/repositories/userEmails'
import { validateAndCreateUserEmailFactory } from '@/modules/core/services/userEmails'
import { requestNewEmailVerificationFactory } from '@/modules/emails/services/verification/request'
import { deleteOldAndInsertNewVerificationFactory } from '@/modules/emails/repositories'
import { renderEmail } from '@/modules/emails/services/emailRendering'
import { sendEmail } from '@/modules/emails/services/sending'
import {
  getStreamFactory,
  grantStreamPermissionsFactory
} from '@/modules/core/repositories/streams'
import {
  addOrUpdateStreamCollaboratorFactory,
  validateStreamAccessFactory
} from '@/modules/core/services/streams/access'
import { getUserFactory, getUsersFactory } from '@/modules/core/repositories/users'
import { getServerInfoFactory } from '@/modules/core/repositories/server'
<<<<<<< HEAD
import { withOperationLogging } from '@/observability/domain/businessLogging'
=======
import { throwIfResourceAccessNotAllowed } from '@/modules/core/helpers/token'
import { mapAuthToServerError } from '@/modules/shared/helpers/errorHelper'
>>>>>>> c6cbf7f1

const validateStreamAccess = validateStreamAccessFactory({ authorizeResolver })

const getUser = getUserFactory({ db })
const getUsers = getUsersFactory({ db })
const addOrUpdateStreamCollaborator = addOrUpdateStreamCollaboratorFactory({
  validateStreamAccess,
  getUser,
  grantStreamPermissions: grantStreamPermissionsFactory({ db }),
  emitEvent: getEventBus().emit
})
const getServerInfo = getServerInfoFactory({ db })
const getStream = getStreamFactory({ db })
const requestNewEmailVerification = requestNewEmailVerificationFactory({
  findEmail: findEmailFactory({ db }),
  getUser,
  getServerInfo,
  deleteOldAndInsertNewVerification: deleteOldAndInsertNewVerificationFactory({ db }),
  renderEmail,
  sendEmail
})

const buildCollectAndValidateResourceTargets = () =>
  collectAndValidateCoreTargetsFactory({
    getStream
  })

const buildCreateAndSendServerOrProjectInvite = () =>
  createAndSendInviteFactory({
    findUserByTarget: findUserByTargetFactory({ db }),
    insertInviteAndDeleteOld: insertInviteAndDeleteOldFactory({ db }),
    collectAndValidateResourceTargets: buildCollectAndValidateResourceTargets(),
    buildInviteEmailContents: buildCoreInviteEmailContentsFactory({
      getStream
    }),
    emitEvent: ({ eventName, payload }) =>
      getEventBus().emit({
        eventName,
        payload
      }),
    getUser,
    getServerInfo
  })

export = {
  Query: {
    async streamInvite(_parent, args, context) {
      const { streamId, token } = args
      return getUserPendingProjectInviteFactory({
        getUser,
        findInvite: findInviteFactory({ db })
      })(streamId, context.userId, token)
    },
    async projectInvite(_parent, args, context) {
      const { projectId, token } = args
      return getUserPendingProjectInviteFactory({
        getUser,
        findInvite: findInviteFactory({ db })
      })(projectId, context.userId, token)
    },
    async streamInvites(_parent, _args, context) {
      const { userId } = context
      return getUserPendingProjectInvitesFactory({
        getUser,
        getUserResourceInvites: queryAllUserResourceInvitesFactory({ db })
      })(userId!)
    },
    async serverInviteByToken(_parent, args) {
      const { token } = args
      if (!token?.length) return null

      return getServerInviteForTokenFactory({
        findServerInvite: findServerInviteFactory({ db })
      })(token)
    }
  },
  User: {
    async projectInvites(_parent, _args, context) {
      const { userId } = context
      const getUserPendingProjectInvites = getUserPendingProjectInvitesFactory({
        getUser,
        getUserResourceInvites: queryAllUserResourceInvitesFactory({ db })
      })

      return await getUserPendingProjectInvites(userId!)
    }
  },
  Project: {
    async invitedTeam(parent) {
      const getPendingTeam = getPendingProjectCollaboratorsFactory({
        queryAllResourceInvites: queryAllResourceInvitesFactory({ db }),
        getInvitationTargetUsers: getInvitationTargetUsersFactory({ getUsers })
      })

      return await getPendingTeam(parent.id)
    }
  },
  ServerInvite: {
    async invitedBy(parent, _args, ctx) {
      const { invitedById } = parent
      if (!invitedById) return null

      const user = await ctx.loaders.users.getUser.load(invitedById)
      return user ? removePrivateFields(user) : null
    }
  },
  Mutation: {
    async serverInviteCreate(_parent, args, context) {
      const inviterId = context.userId!
      const targetEmail = args.input.email

      const logger = context.log.child({
        targetEmail
      })

      const createAndSendInvite = buildCreateAndSendServerOrProjectInvite()

      const primaryResourceTarget: PrimaryInviteResourceTarget<ServerInviteResourceTarget> =
        {
          resourceId: '',
          role: (args.input.serverRole as ServerRoles) || Roles.Server.User,
          resourceType: ServerInviteResourceType,
          primary: true
        }
      await withOperationLogging(
        async () =>
          await createAndSendInvite(
            {
              target: targetEmail,
              inviterId,
              message: args.input.message,
              primaryResourceTarget
            },
            context.resourceAccessRules
          ),
        {
          logger,
          operationName: 'serverInviteCreate',
          operationDescription: 'Create and send a server invite'
        }
      )

      return true
    },

    async streamInviteCreate(_parent, args, context) {
      const targetId = args.input.userId
      const targetEmail = args.input.email
      const projectId = args.input.streamId
      const logger = context.log.child({
        targetId,
        targetEmail,
        projectId,
        streamId: projectId //legacy
      })
      const createProjectInvite = createProjectInviteFactory({
        createAndSendInvite: buildCreateAndSendServerOrProjectInvite(),
        getStream
      })

      await withOperationLogging(
        async () =>
          await createProjectInvite({
            input: args.input,
            inviterId: context.userId!,
            inviterResourceAccessRules: context.resourceAccessRules
          }),
        {
          logger,
          operationName: 'streamInviteCreate',
          operationDescription: 'Create and send a stream invite'
        }
      )

      return true
    },

    async serverInviteBatchCreate(_parent, args, context) {
      const { input: paramsArray } = args

      const inviteCount = paramsArray.length
      if (inviteCount > 10 && context.role !== Roles.Server.Admin) {
        throw new InviteCreateValidationError(
          'Maximum 10 invites can be sent at once by non admins'
        )
      }
      const logger = context.log.child({
        inviteCount
      })

      const createAndSendInvite = buildCreateAndSendServerOrProjectInvite()

      // Batch calls so that we don't kill the server
      const batches = chunk(paramsArray, 50)

      for (const paramsBatchArray of batches) {
        await Promise.all(
          paramsBatchArray.map(async (params) => {
            const primaryResourceTarget: PrimaryInviteResourceTarget<ServerInviteResourceTarget> =
              {
                resourceId: '',
                role: (params.serverRole as ServerRoles) || Roles.Server.User,
                resourceType: ServerInviteResourceType,
                primary: true
              }

            return await withOperationLogging(
              async () =>
                createAndSendInvite(
                  {
                    target: params.email,
                    inviterId: context.userId!,
                    message: params.message,
                    primaryResourceTarget
                  },
                  context.resourceAccessRules
                ),
              {
                logger: logger.child({
                  targetEmail: params.email
                }),
                operationName: 'serverInviteCreateFromBatch',
                operationDescription: 'Create and send a server invite from a batch'
              }
            )
          })
        )
      }

      return true
    },

    async streamInviteBatchCreate(_parent, args, context) {
      const { input: paramsArray } = args

      // Validate params
      for (const params of paramsArray) {
        const { email, userId } = params
        if (!email && !userId) {
          throw new InviteCreateValidationError(
            'Either email or userId must be specified'
          )
        }
      }

      const logger = context.log.child({
        inviteCount: paramsArray.length
      })

      const createProjectInvite = createProjectInviteFactory({
        createAndSendInvite: buildCreateAndSendServerOrProjectInvite(),
        getStream
      })

      // Batch calls so that we don't kill the server
      const batches = chunk(paramsArray, 50)

      for (const paramsBatchArray of batches) {
        await Promise.all(
          paramsBatchArray.map(async (params) => {
            return await withOperationLogging(
              async () =>
                createProjectInvite({
                  input: params,
                  inviterId: context.userId!,
                  inviterResourceAccessRules: context.resourceAccessRules
                }),
              {
                logger: logger.child({
                  projectId: params.streamId,
                  streamId: params.streamId, //legacy
                  targetId: params.userId,
                  targetEmail: params.email
                }),
                operationName: 'streamInviteCreateFromBatch',
                operationDescription: 'Create and send a stream invite from a batch'
              }
            )
          })
        )
      }

      return true
    },

    async streamInviteUse(_parent, args, ctx) {
      const projectId = args.streamId
      const logger = ctx.log.child({
        projectId,
        streamId: projectId //legacy
      })
      const useProjectInvite = useProjectInviteAndNotifyFactory({
        finalizeInvite: finalizeResourceInviteFactory({
          findInvite: findInviteFactory({ db }),
          validateInvite: validateProjectInviteBeforeFinalizationFactory({
            getProject: getStream
          }),
          processInvite: processFinalizedProjectInviteFactory({
            getProject: getStream,
            addProjectRole: addOrUpdateStreamCollaborator
          }),
          deleteInvitesByTarget: deleteInvitesByTargetFactory({ db }),
          insertInviteAndDeleteOld: insertInviteAndDeleteOldFactory({ db }),
          emitEvent: (...args) => getEventBus().emit(...args),
          findEmail: findEmailFactory({ db }),
          validateAndCreateUserEmail: validateAndCreateUserEmailFactory({
            createUserEmail: createUserEmailFactory({ db }),
            ensureNoPrimaryEmailForUser: ensureNoPrimaryEmailForUserFactory({ db }),
            findEmail: findEmailFactory({ db }),
            updateEmailInvites: finalizeInvitedServerRegistrationFactory({
              deleteServerOnlyInvites: deleteServerOnlyInvitesFactory({ db }),
              updateAllInviteTargets: updateAllInviteTargetsFactory({ db })
            }),
            requestNewEmailVerification
          }),
          collectAndValidateResourceTargets: buildCollectAndValidateResourceTargets(),
          getUser,
          getServerInfo
        })
      })

      await withOperationLogging(
        async () => await useProjectInvite(args, ctx.userId!, ctx.resourceAccessRules),
        {
          logger,
          operationName: 'streamInviteUse',
          operationDescription: 'Use a stream invite'
        }
      )
      return true
    },

    async streamInviteCancel(_parent, args, ctx) {
      const { streamId, inviteId } = args
      const { userId, resourceAccessRules } = ctx
      const logger = ctx.log.child({
        projectId: streamId,
        streamId, //legacy
        inviteId
      })

      const cancelInvite = cancelResourceInviteFactory({
        findInvite: findInviteFactory({ db }),
        deleteInvite: deleteInviteFromDbFactory({ db }),
        validateResourceAccess: validateProjectInviteBeforeFinalizationFactory({
          getProject: getStream
        }),
        emitEvent: getEventBus().emit
      })

      await authorizeResolver(userId, streamId, Roles.Stream.Owner, resourceAccessRules)
      await withOperationLogging(
        async () =>
          await cancelInvite({
            inviteId,
            resourceId: streamId,
            resourceType: ProjectInviteResourceType,
            cancelerId: userId!,
            cancelerResourceAccessLimits: resourceAccessRules
          }),
        {
          logger,
          operationName: 'streamInviteCancel',
          operationDescription: 'Cancel a stream invite'
        }
      )

      return true
    },

    async inviteResend(_parent, args, ctx) {
      const { inviteId } = args
      const logger = ctx.log.child({
        inviteId
      })

      const resendInviteEmail = resendInviteEmailFactory({
        buildInviteEmailContents: buildCoreInviteEmailContentsFactory({
          getStream
        }),
        findUserByTarget: findUserByTargetFactory({ db }),
        findInvite: findInviteFactory({ db }),
        markInviteUpdated: markInviteUpdatedFactory({ db }),
        getUser,
        getServerInfo
      })

      await withOperationLogging(async () => await resendInviteEmail({ inviteId }), {
        logger,
        operationName: 'inviteResend',
        operationDescription: 'Resend an invite'
      })

      return true
    },

    async inviteDelete(_parent, args, ctx) {
      const { inviteId } = args
      const logger = ctx.log.child({
        inviteId
      })

      const deleteInvite = deleteInviteFactory({
        findInvite: findInviteFactory({ db }),
        deleteInvite: deleteInviteFromDbFactory({ db }),
        emitEvent: getEventBus().emit
      })

      await withOperationLogging(
        async () => await deleteInvite(inviteId, ctx.userId!),
        {
          logger,
          operationName: 'inviteDelete',
          operationDescription: 'Delete an invite'
        }
      )

      return true
    }
  },
  ProjectInviteMutations: {
    async create(_parent, args, ctx) {
<<<<<<< HEAD
      const projectId = args.projectId
      const logger = ctx.log.child({
        projectId,
        streamId: projectId //legacy
      })
=======
      const { projectId } = args

      throwIfResourceAccessNotAllowed({
        resourceId: projectId,
        resourceType: TokenResourceIdentifierType.Project,
        resourceAccessRules: ctx.resourceAccessRules
      })

      const canInvite = await ctx.authPolicies.project.canInvite({
        userId: ctx.userId,
        projectId
      })
      if (!canInvite.isOk) {
        throw mapAuthToServerError(canInvite.error)
      }
>>>>>>> c6cbf7f1

      const createProjectInvite = createProjectInviteFactory({
        createAndSendInvite: buildCreateAndSendServerOrProjectInvite(),
        getStream
      })

      await withOperationLogging(
        async () =>
          await createProjectInvite({
            input: {
              projectId,
              ...args.input
            },
            inviterId: ctx.userId!,
            inviterResourceAccessRules: ctx.resourceAccessRules
          }),
        {
          logger,
          operationName: 'projectInviteCreate',
          operationDescription: 'Create and send a project invite'
        }
      )
      return ctx.loaders.streams.getStream.load(projectId)
    },
    async batchCreate(_parent, args, ctx) {
<<<<<<< HEAD
      const projectId = args.projectId
      const logger = ctx.log.child({
        projectId,
        streamId: projectId, //legacy
        inviteCount: args.input.length
      })
      await authorizeResolver(
        ctx.userId,
        projectId,
        Roles.Stream.Owner,
        ctx.resourceAccessRules
      )
=======
      const { projectId } = args
>>>>>>> c6cbf7f1

      const inviteCount = args.input.length
      if (inviteCount > 10 && ctx.role !== Roles.Server.Admin) {
        throw new InviteCreateValidationError(
          'Maximum 10 invites can be sent at once by non admins'
        )
      }

      throwIfResourceAccessNotAllowed({
        resourceId: projectId,
        resourceType: TokenResourceIdentifierType.Project,
        resourceAccessRules: ctx.resourceAccessRules
      })

      const canInvite = await ctx.authPolicies.project.canInvite({
        userId: ctx.userId,
        projectId
      })
      if (!canInvite.isOk) {
        throw mapAuthToServerError(canInvite.error)
      }

      const createProjectInvite = createProjectInviteFactory({
        createAndSendInvite: buildCreateAndSendServerOrProjectInvite(),
        getStream
      })

      const inputBatches = chunk(args.input, 10)
      for (const batch of inputBatches) {
        await Promise.all(
          batch.map((i) =>
            withOperationLogging(
              async () =>
                await createProjectInvite({
                  input: {
                    ...i,
                    projectId
                  },
                  inviterId: ctx.userId!,
                  inviterResourceAccessRules: ctx.resourceAccessRules
                }),
              {
                logger: logger.child({
                  targetId: i.userId,
                  targetEmail: i.email
                }),
                operationName: 'projectInviteCreateFromBatch',
                operationDescription: 'Create and send a project invite from a batch'
              }
            )
          )
        )
      }
      return ctx.loaders.streams.getStream.load(args.projectId)
    },
    async use(_parent, args, ctx) {
      const logger = ctx.log
      const useProjectInvite = useProjectInviteAndNotifyFactory({
        finalizeInvite: finalizeResourceInviteFactory({
          findInvite: findInviteFactory({ db }),
          validateInvite: validateProjectInviteBeforeFinalizationFactory({
            getProject: getStream
          }),
          processInvite: processFinalizedProjectInviteFactory({
            getProject: getStream,
            addProjectRole: addOrUpdateStreamCollaborator
          }),
          deleteInvitesByTarget: deleteInvitesByTargetFactory({ db }),
          insertInviteAndDeleteOld: insertInviteAndDeleteOldFactory({ db }),
          emitEvent: (...args) => getEventBus().emit(...args),
          findEmail: findEmailFactory({ db }),
          validateAndCreateUserEmail: validateAndCreateUserEmailFactory({
            createUserEmail: createUserEmailFactory({ db }),
            ensureNoPrimaryEmailForUser: ensureNoPrimaryEmailForUserFactory({ db }),
            findEmail: findEmailFactory({ db }),
            updateEmailInvites: finalizeInvitedServerRegistrationFactory({
              deleteServerOnlyInvites: deleteServerOnlyInvitesFactory({ db }),
              updateAllInviteTargets: updateAllInviteTargetsFactory({ db })
            }),
            requestNewEmailVerification
          }),
          collectAndValidateResourceTargets: buildCollectAndValidateResourceTargets(),
          getUser,
          getServerInfo
        })
      })

      await withOperationLogging(
        async () =>
          await useProjectInvite(args.input, ctx.userId!, ctx.resourceAccessRules),
        {
          logger,
          operationName: 'projectInviteUse',
          operationDescription: 'Use a project invite'
        }
      )
      return true
    },
    async cancel(_parent, args, ctx) {
<<<<<<< HEAD
      const projectId = args.projectId
      const inviteId = args.inviteId
      await authorizeResolver(
        ctx.userId,
        projectId,
        Roles.Stream.Owner,
        ctx.resourceAccessRules
      )
=======
      const { projectId } = args

      throwIfResourceAccessNotAllowed({
        resourceId: projectId,
        resourceType: TokenResourceIdentifierType.Project,
        resourceAccessRules: ctx.resourceAccessRules
      })

      const canInvite = await ctx.authPolicies.project.canInvite({
        userId: ctx.userId,
        projectId
      })
      if (!canInvite.isOk) {
        throw mapAuthToServerError(canInvite.error)
      }
>>>>>>> c6cbf7f1

      const logger = ctx.log.child({
        projectId,
        streamId: projectId, //legacy
        inviteId
      })

      const cancelInvite = cancelResourceInviteFactory({
        findInvite: findInviteFactory({ db }),
        deleteInvite: deleteInviteFromDbFactory({ db }),
        validateResourceAccess: validateProjectInviteBeforeFinalizationFactory({
          getProject: getStream
        }),
        emitEvent: getEventBus().emit
      })

      await withOperationLogging(
        async () =>
          await cancelInvite({
            resourceId: projectId,
            inviteId,
            cancelerId: ctx.userId!,
            resourceType: ProjectInviteResourceType,
            cancelerResourceAccessLimits: ctx.resourceAccessRules
          }),
        {
          logger,
          operationName: 'projectInviteCancel',
          operationDescription: 'Cancel a project invite'
        }
      )
      return ctx.loaders.streams.getStream.load(projectId)
    }
  }
} as Resolvers<|MERGE_RESOLUTION|>--- conflicted
+++ resolved
@@ -79,12 +79,9 @@
 } from '@/modules/core/services/streams/access'
 import { getUserFactory, getUsersFactory } from '@/modules/core/repositories/users'
 import { getServerInfoFactory } from '@/modules/core/repositories/server'
-<<<<<<< HEAD
 import { withOperationLogging } from '@/observability/domain/businessLogging'
-=======
 import { throwIfResourceAccessNotAllowed } from '@/modules/core/helpers/token'
 import { mapAuthToServerError } from '@/modules/shared/helpers/errorHelper'
->>>>>>> c6cbf7f1
 
 const validateStreamAccess = validateStreamAccessFactory({ authorizeResolver })
 
@@ -507,13 +504,6 @@
   },
   ProjectInviteMutations: {
     async create(_parent, args, ctx) {
-<<<<<<< HEAD
-      const projectId = args.projectId
-      const logger = ctx.log.child({
-        projectId,
-        streamId: projectId //legacy
-      })
-=======
       const { projectId } = args
 
       throwIfResourceAccessNotAllowed({
@@ -529,7 +519,13 @@
       if (!canInvite.isOk) {
         throw mapAuthToServerError(canInvite.error)
       }
->>>>>>> c6cbf7f1
+
+      const logger = ctx.log.child({
+        projectId,
+        streamId: projectId, //legacy
+        targetEmail: args.input.email,
+        targetId: args.input.userId
+      })
 
       const createProjectInvite = createProjectInviteFactory({
         createAndSendInvite: buildCreateAndSendServerOrProjectInvite(),
@@ -555,22 +551,7 @@
       return ctx.loaders.streams.getStream.load(projectId)
     },
     async batchCreate(_parent, args, ctx) {
-<<<<<<< HEAD
-      const projectId = args.projectId
-      const logger = ctx.log.child({
-        projectId,
-        streamId: projectId, //legacy
-        inviteCount: args.input.length
-      })
-      await authorizeResolver(
-        ctx.userId,
-        projectId,
-        Roles.Stream.Owner,
-        ctx.resourceAccessRules
-      )
-=======
       const { projectId } = args
->>>>>>> c6cbf7f1
 
       const inviteCount = args.input.length
       if (inviteCount > 10 && ctx.role !== Roles.Server.Admin) {
@@ -583,6 +564,12 @@
         resourceId: projectId,
         resourceType: TokenResourceIdentifierType.Project,
         resourceAccessRules: ctx.resourceAccessRules
+      })
+
+      const logger = ctx.log.child({
+        projectId,
+        streamId: projectId, //legacy
+        inviteCount: args.input.length
       })
 
       const canInvite = await ctx.authPolicies.project.canInvite({
@@ -670,17 +657,7 @@
       return true
     },
     async cancel(_parent, args, ctx) {
-<<<<<<< HEAD
-      const projectId = args.projectId
-      const inviteId = args.inviteId
-      await authorizeResolver(
-        ctx.userId,
-        projectId,
-        Roles.Stream.Owner,
-        ctx.resourceAccessRules
-      )
-=======
-      const { projectId } = args
+      const { projectId, inviteId } = args
 
       throwIfResourceAccessNotAllowed({
         resourceId: projectId,
@@ -695,7 +672,6 @@
       if (!canInvite.isOk) {
         throw mapAuthToServerError(canInvite.error)
       }
->>>>>>> c6cbf7f1
 
       const logger = ctx.log.child({
         projectId,
