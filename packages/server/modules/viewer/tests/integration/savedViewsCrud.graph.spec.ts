--- conflicted
+++ resolved
@@ -1596,7 +1596,10 @@
         expect(updatedView!.isHomeView).to.equal(input.isHomeView)
         expect(updatedView!.visibility).to.equal(input.visibility)
 
-<<<<<<< HEAD
+        const initUpdatedAt = dayjs(testView.updatedAt)
+        const newUpdatedAt = dayjs(updatedView!.updatedAt)
+        expect(newUpdatedAt.isAfter(initUpdatedAt)).to.be.true // date should be updated cause of full replace
+
         await onViewsUpdated.waitForMessage()
         expect(onViewsUpdated.getMessages()).to.have.lengthOf(1)
         const updateMsg = onViewsUpdated.getMessages()[0]
@@ -1629,11 +1632,6 @@
         expect(groupUpdateMsg.data?.projectSavedViewGroupsUpdated.type).to.eq(
           ProjectSavedViewsUpdatedMessageType.Updated
         )
-=======
-        const initUpdatedAt = dayjs(testView.updatedAt)
-        const newUpdatedAt = dayjs(updatedView!.updatedAt)
-        expect(newUpdatedAt.isAfter(initUpdatedAt)).to.be.true // date should be updated cause of full replace
->>>>>>> 47f6521d
       })
 
       it('successfully sets and unsets a group', async () => {
