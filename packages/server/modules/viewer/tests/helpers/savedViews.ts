--- conflicted
+++ resolved
@@ -143,11 +143,8 @@
       db
     }),
     rebalanceViewPositions: rebalancingViewPositionsFactory({ db }),
-<<<<<<< HEAD
+    downscaleScreenshotForThumbnail: downscaleScreenshotForThumbnailFactory(),
     emit: getEventBus().emit
-=======
-    downscaleScreenshotForThumbnail: downscaleScreenshotForThumbnailFactory()
->>>>>>> bbc6761e
   })
 
   const createdView = await createSavedView({
