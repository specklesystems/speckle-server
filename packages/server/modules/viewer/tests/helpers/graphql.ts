--- conflicted
+++ resolved
@@ -264,7 +264,23 @@
   (input: CreateSavedViewMutationVariables, options?: ExecuteOperationOptions) =>
     deps.apollo.execute(CreateSavedViewDocument, input, options)
 
-<<<<<<< HEAD
+export const getModelHomeViewQuery = gql`
+  query GetModelHomeView($projectId: String!, $modelId: String!) {
+    project(id: $projectId) {
+      id
+      model(id: $modelId) {
+        id
+        homeView {
+          ...BasicSavedView
+        }
+        resourceIdString
+      }
+    }
+  }
+
+  ${basicSavedViewFragment}
+`
+
 export const onProjectSavedViewsUpdated = gql`
   subscription onProjectSavedViewsUpdated($projectId: ID!) {
     projectSavedViewsUpdated(projectId: $projectId) {
@@ -279,24 +295,11 @@
       deletedSavedView {
         groupId
         resourceIds
-=======
-export const getModelHomeViewQuery = gql`
-  query GetModelHomeView($projectId: String!, $modelId: String!) {
-    project(id: $projectId) {
-      id
-      model(id: $modelId) {
-        id
-        homeView {
-          ...BasicSavedView
-        }
-        resourceIdString
->>>>>>> 47f6521d
-      }
-    }
-  }
-
-  ${basicSavedViewFragment}
-<<<<<<< HEAD
+      }
+    }
+  }
+
+  ${basicSavedViewFragment}
 `
 
 export const onProjectSavedViewGroupsUpdated = gql`
@@ -317,6 +320,4 @@
   }
 
   ${basicSavedViewGroupFragment}
-=======
->>>>>>> 47f6521d
 `