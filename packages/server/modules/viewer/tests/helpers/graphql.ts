import type { CreateSavedViewMutationVariables } from '@/modules/core/graph/generated/graphql'
import { CreateSavedViewDocument } from '@/modules/core/graph/generated/graphql'
import type { ExecuteOperationOptions, TestApolloServer } from '@/test/graphqlHelper'
import gql from 'graphql-tag'

const basicSavedViewFragment = gql`
  fragment BasicSavedView on SavedView {
    id
    name
    description
    author {
      id
    }
    groupId
    group {
      id
      title
      isUngroupedViewsGroup
    }
    createdAt
    updatedAt
    resourceIdString
    resourceIds
    isHomeView
    visibility
    viewerState
    screenshot
    position
    projectId
  }
`

const basicSavedViewGroupFragment = gql`
  fragment BasicSavedViewGroup on SavedViewGroup {
    id
    projectId
    resourceIds
    title
    isUngroupedViewsGroup
    views(input: $viewsInput) {
      totalCount
      cursor
      items {
        ...BasicSavedView
      }
    }
  }
`

export const createSavedViewMutation = gql`
  mutation CreateSavedView($input: CreateSavedViewInput!) {
    projectMutations {
      savedViewMutations {
        createView(input: $input) {
          ...BasicSavedView
        }
      }
    }
  }

  ${basicSavedViewFragment}
`

export const createSavedGroupMutation = gql`
  mutation CreateSavedViewGroup(
    $input: CreateSavedViewGroupInput!
    $viewsInput: SavedViewGroupViewsInput! = { limit: 10 }
  ) {
    projectMutations {
      savedViewMutations {
        createGroup(input: $input) {
          ...BasicSavedViewGroup
        }
      }
    }
  }
`

export const getProjectSavedViewGroupsQuery = gql`
  query GetProjectSavedViewGroups(
    $projectId: String!
    $input: SavedViewGroupsInput!
    $viewsInput: SavedViewGroupViewsInput! = { limit: 10 }
  ) {
    project(id: $projectId) {
      savedViewGroups(input: $input) {
        totalCount
        cursor
        items {
          ...BasicSavedViewGroup
        }
      }
    }
  }

  ${basicSavedViewGroupFragment}
`

export const getProjectSavedViewGroupQuery = gql`
  query GetProjectSavedViewGroup(
    $projectId: String!
    $groupId: ID!
    $viewsInput: SavedViewGroupViewsInput! = { limit: 10 }
  ) {
    project(id: $projectId) {
      savedViewGroup(id: $groupId) {
        ...BasicSavedViewGroup
      }
    }
  }

  ${basicSavedViewGroupFragment}
`

export const getProjectUngroupedViewGroupQuery = gql`
  query GetProjectUngroupedViewGroup(
    $projectId: String!
    $input: GetUngroupedViewGroupInput!
    $viewsInput: SavedViewGroupViewsInput! = { limit: 10 }
  ) {
    project(id: $projectId) {
      ungroupedViewGroup(input: $input) {
        ...BasicSavedViewGroup
      }
    }
  }
`

export const getProjectSavedViewQuery = gql`
  query GetProjectSavedView($projectId: String!, $viewId: ID!) {
    project(id: $projectId) {
      savedView(id: $viewId) {
        ...BasicSavedView
      }
    }
  }
  ${basicSavedViewFragment}
`

export const getProjectSavedViewIfExistsQuery = gql`
  query GetProjectSavedViewIfExists($projectId: String!, $viewId: ID!) {
    project(id: $projectId) {
      savedViewIfExists(id: $viewId) {
        ...BasicSavedView
      }
    }
  }
  ${basicSavedViewFragment}
`

export const deleteSavedViewMutation = gql`
  mutation DeleteSavedView($input: DeleteSavedViewInput!) {
    projectMutations {
      savedViewMutations {
        deleteView(input: $input)
      }
    }
  }
`

export const canCreateSavedViewQuery = gql`
  query CanCreateSavedView($projectId: String!) {
    project(id: $projectId) {
      id
      permissions {
        canCreateSavedView {
          authorized
          code
          message
          payload
        }
      }
    }
  }
`

export const canUpdateSavedViewQuery = gql`
  query CanUpdateSavedView($projectId: String!, $viewId: ID!) {
    project(id: $projectId) {
      id
      savedView(id: $viewId) {
        id
        permissions {
          canUpdate {
            authorized
            code
            message
            payload
          }
          canMove {
            authorized
            code
            message
            payload
          }
        }
      }
    }
  }
`

export const updateSavedViewMutation = gql`
  mutation UpdateSavedView($input: UpdateSavedViewInput!) {
    projectMutations {
      savedViewMutations {
        updateView(input: $input) {
          ...BasicSavedView
        }
      }
    }
  }

  ${basicSavedViewFragment}
`

export const deleteSavedViewGroupMutation = gql`
  mutation DeleteSavedViewGroup($input: DeleteSavedViewGroupInput!) {
    projectMutations {
      savedViewMutations {
        deleteGroup(input: $input)
      }
    }
  }
`

export const canUpdateSavedViewGroupQuery = gql`
  query CanUpdateSavedViewGroup($projectId: String!, $groupId: ID!) {
    project(id: $projectId) {
      id
      savedViewGroup(id: $groupId) {
        id
        permissions {
          canUpdate {
            authorized
            code
            message
            payload
          }
        }
      }
    }
  }
`

export const updateSavedViewGroupMutation = gql`
  mutation UpdateSavedViewGroup(
    $input: UpdateSavedViewGroupInput!
    $viewsInput: SavedViewGroupViewsInput! = { limit: 10 }
  ) {
    projectMutations {
      savedViewMutations {
        updateGroup(input: $input) {
          ...BasicSavedViewGroup
        }
      }
    }
  }

  ${basicSavedViewGroupFragment}
`

export const createSavedViewFactory =
  (deps: { apollo: TestApolloServer }) =>
  (input: CreateSavedViewMutationVariables, options?: ExecuteOperationOptions) =>
    deps.apollo.execute(CreateSavedViewDocument, input, options)

export const getModelHomeViewQuery = gql`
  query GetModelHomeView($projectId: String!, $modelId: String!) {
    project(id: $projectId) {
      id
      model(id: $modelId) {
        id
        homeView {
          ...BasicSavedView
        }
        resourceIdString
      }
    }
  }

  ${basicSavedViewFragment}
`

<<<<<<< HEAD
export const getProjectSavedViewsQuery = gql`
  query GetProjectSavedViews($projectId: String!, $input: ProjectSavedViewsInput!) {
    project(id: $projectId) {
      id
      savedViews(input: $input) {
        totalCount
        cursor
        items {
          ...BasicSavedView
        }
=======
export const onProjectSavedViewsUpdated = gql`
  subscription onProjectSavedViewsUpdated($projectId: ID!) {
    projectSavedViewsUpdated(projectId: $projectId) {
      type
      id
      project {
        id
      }
      savedView {
        ...BasicSavedView
      }
      beforeChangeSavedView {
        groupId
        resourceIds
>>>>>>> ac6d0d89
      }
    }
  }

  ${basicSavedViewFragment}
<<<<<<< HEAD
=======
`

export const onProjectSavedViewGroupsUpdated = gql`
  subscription onProjectSavedViewGroupsUpdated(
    $projectId: ID!
    $viewsInput: SavedViewGroupViewsInput! = { limit: 10 }
  ) {
    projectSavedViewGroupsUpdated(projectId: $projectId) {
      type
      id
      project {
        id
      }
      savedViewGroup {
        ...BasicSavedViewGroup
      }
    }
  }

  ${basicSavedViewGroupFragment}
>>>>>>> ac6d0d89
`<|MERGE_RESOLUTION|>--- conflicted
+++ resolved
@@ -281,7 +281,47 @@
   ${basicSavedViewFragment}
 `
 
-<<<<<<< HEAD
+export const onProjectSavedViewsUpdated = gql`
+  subscription onProjectSavedViewsUpdated($projectId: ID!) {
+    projectSavedViewsUpdated(projectId: $projectId) {
+      type
+      id
+      project {
+        id
+      }
+      savedView {
+        ...BasicSavedView
+      }
+      beforeChangeSavedView {
+        groupId
+        resourceIds
+      }
+    }
+  }
+
+  ${basicSavedViewFragment}
+`
+
+export const onProjectSavedViewGroupsUpdated = gql`
+  subscription onProjectSavedViewGroupsUpdated(
+    $projectId: ID!
+    $viewsInput: SavedViewGroupViewsInput! = { limit: 10 }
+  ) {
+    projectSavedViewGroupsUpdated(projectId: $projectId) {
+      type
+      id
+      project {
+        id
+      }
+      savedViewGroup {
+        ...BasicSavedViewGroup
+      }
+    }
+  }
+
+  ${basicSavedViewGroupFragment}
+`
+
 export const getProjectSavedViewsQuery = gql`
   query GetProjectSavedViews($projectId: String!, $input: ProjectSavedViewsInput!) {
     project(id: $projectId) {
@@ -292,48 +332,9 @@
         items {
           ...BasicSavedView
         }
-=======
-export const onProjectSavedViewsUpdated = gql`
-  subscription onProjectSavedViewsUpdated($projectId: ID!) {
-    projectSavedViewsUpdated(projectId: $projectId) {
-      type
-      id
-      project {
-        id
-      }
-      savedView {
-        ...BasicSavedView
-      }
-      beforeChangeSavedView {
-        groupId
-        resourceIds
->>>>>>> ac6d0d89
-      }
-    }
-  }
-
-  ${basicSavedViewFragment}
-<<<<<<< HEAD
-=======
-`
-
-export const onProjectSavedViewGroupsUpdated = gql`
-  subscription onProjectSavedViewGroupsUpdated(
-    $projectId: ID!
-    $viewsInput: SavedViewGroupViewsInput! = { limit: 10 }
-  ) {
-    projectSavedViewGroupsUpdated(projectId: $projectId) {
-      type
-      id
-      project {
-        id
-      }
-      savedViewGroup {
-        ...BasicSavedViewGroup
-      }
-    }
-  }
-
-  ${basicSavedViewGroupFragment}
->>>>>>> ac6d0d89
+      }
+    }
+  }
+
+  ${basicSavedViewFragment}
 `