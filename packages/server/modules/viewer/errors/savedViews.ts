import { BaseError } from '@/modules/shared/errors'

export class SavedViewCreationValidationError extends BaseError {
  static code = 'SAVED_VIEW_CREATION_VALIDATION_ERROR'
  static defaultMessage = 'Saved view creation failed due to a validation error'
  static statusCode = 400
}

export class SavedViewGroupCreationValidationError extends BaseError {
  static code = 'SAVED_VIEW_GROUP_CREATION_VALIDATION_ERROR'
  static defaultMessage = 'Saved view group creation failed due to a validation error'
  static statusCode = 400
}

export class SavedViewInvalidResourceTargetError extends BaseError {
  static code = 'SAVED_VIEW_INVALID_RESOURCE_TARGET_ERROR'
  static defaultMessage = 'Invalid resource ids specified'
  static statusCode = 400
}

export class SavedViewInvalidHomeViewSettingsError extends BaseError {
  static code = 'SAVED_VIEW_INVALID_HOME_VIEW_SETTINGS_ERROR'
  static defaultMessage = 'Invalid home view settings specified'
  static statusCode = 400
}

export class SavedViewUpdateValidationError extends BaseError {
  static code = 'SAVED_VIEW_UPDATE_VALIDATION_ERROR'
  static defaultMessage = 'Saved view update failed due to a validation error'
  static statusCode = 400
}

export class SavedViewGroupUpdateValidationError extends BaseError {
  static code = 'SAVED_VIEW_GROUP_UPDATE_VALIDATION_ERROR'
  static defaultMessage = 'Saved view group update failed due to a validation error'
  static statusCode = 400
}

export class SavedViewGroupNotFoundError extends BaseError {
  static code = 'SAVED_VIEW_GROUP_NOT_FOUND_ERROR'
  static defaultMessage = 'Saved view group not found'
  static statusCode = 404
}

<<<<<<< HEAD
export class SavedViewPreviewRetrievalError extends BaseError {
  static code = 'SAVED_VIEW_PREVIEW_RETRIEVAL_ERROR'
  static defaultMessage = 'Could not retrieve saved view preview'
=======
export class SavedViewPositionUpdateError extends BaseError {
  static code = 'SAVED_VIEW_POSITION_UPDATE_ERROR'
  static defaultMessage = 'Failed to update saved view position'
>>>>>>> 6474cd60
  static statusCode = 400
}<|MERGE_RESOLUTION|>--- conflicted
+++ resolved
@@ -42,14 +42,14 @@
   static statusCode = 404
 }
 
-<<<<<<< HEAD
+export class SavedViewPositionUpdateError extends BaseError {
+  static code = 'SAVED_VIEW_POSITION_UPDATE_ERROR'
+  static defaultMessage = 'Failed to update saved view position'
+  static statusCode = 400
+}
+
 export class SavedViewPreviewRetrievalError extends BaseError {
   static code = 'SAVED_VIEW_PREVIEW_RETRIEVAL_ERROR'
   static defaultMessage = 'Could not retrieve saved view preview'
-=======
-export class SavedViewPositionUpdateError extends BaseError {
-  static code = 'SAVED_VIEW_POSITION_UPDATE_ERROR'
-  static defaultMessage = 'Failed to update saved view position'
->>>>>>> 6474cd60
   static statusCode = 400
 }