--- conflicted
+++ resolved
@@ -1042,8 +1042,7 @@
       }
     })
 
-<<<<<<< HEAD
-    return updatedGroup! // should exist, we checked before
+    return updatedGroup
   }
 
 export const getProjectSavedViewsFactory =
@@ -1064,7 +1063,4 @@
       totalCount,
       ...pageItems
     }
-=======
-    return updatedGroup
->>>>>>> ac6d0d89
   }