import type {
  CreateSavedView,
  CreateSavedViewGroup,
  DeleteSavedView,
  DeleteSavedViewGroup,
  DeleteSavedViewGroupRecord,
  DeleteSavedViewRecord,
  GetGroupSavedViews,
  GetGroupSavedViewsPageItems,
  GetGroupSavedViewsTotalCount,
  GetNewViewSpecificPosition,
  GetProjectSavedViewGroups,
  GetProjectSavedViewGroupsPageItems,
  GetProjectSavedViewGroupsTotalCount,
  GetSavedView,
  GetSavedViewGroup,
  GetStoredViewCount,
  GetStoredViewGroupCount,
  RebalanceViewPositions,
  RecalculateGroupResourceIds,
  SetNewHomeView,
  StoreSavedView,
  StoreSavedViewGroup,
  UpdateSavedView,
  UpdateSavedViewGroup,
  UpdateSavedViewGroupRecord,
  UpdateSavedViewRecord
} from '@/modules/viewer/domain/operations/savedViews'
import type { SavedViewGroup } from '@/modules/viewer/domain/types/savedViews'
import { SavedViewVisibility } from '@/modules/viewer/domain/types/savedViews'
import {
  SavedViewCreationValidationError,
  SavedViewGroupCreationValidationError,
  SavedViewGroupNotFoundError,
  SavedViewGroupUpdateValidationError,
  SavedViewInvalidHomeViewSettingsError,
  SavedViewInvalidResourceTargetError,
  SavedViewUpdateValidationError
} from '@/modules/viewer/errors/savedViews'
import type {
  ResourceBuilder,
  ViewerResourcesTarget
} from '@speckle/shared/viewer/route'
import { isModelResource, resourceBuilder } from '@speckle/shared/viewer/route'
import type { VersionedSerializedViewerState } from '@speckle/shared/viewer/state'
import { inputToVersionedState } from '@speckle/shared/viewer/state'
import { isValidBase64Image } from '@speckle/shared/images/base64'
import type { GetViewerResourceGroups } from '@/modules/viewer/domain/operations/resources'
import { formatResourceIdsForGroup } from '@/modules/viewer/helpers/savedViews'
import { isUndefined, omit } from 'lodash-es'
import type { DependenciesOf } from '@/modules/shared/helpers/factory'
import type { MaybeNullOrUndefined } from '@speckle/shared'
import { removeNullOrUndefinedKeys, firstDefinedValue } from '@speckle/shared'
import { isUngroupedGroup } from '@speckle/shared/saved-views'
import { NotFoundError } from '@/modules/shared/errors'
import type { EventBusEmit } from '@/modules/shared/services/eventBus'
import { SavedViewsEvents } from '@/modules/viewer/domain/events/savedViews'

/**
 * Validates an incoming resourceIdString against the resources in the project and returns the validated list (as a builder)
 */
const validateProjectResourceIdStringFactory =
  (deps: { getViewerResourceGroups: GetViewerResourceGroups }) =>
  async (params: {
    resourceIdString: ViewerResourcesTarget
    projectId: string
    errorMetadata: Record<string, unknown>
  }) => {
    const { resourceIdString, errorMetadata, projectId } = params

    // Validate resourceIdString - it should only point to valid resources belonging to the project
    const resourceIds = resourceBuilder().addResources(resourceIdString)
    if (!resourceIds.length) {
      throw new SavedViewInvalidResourceTargetError(
        "No valid resources referenced in 'resourceIdString'",
        {
          info: errorMetadata
        }
      )
    }

    const { groups: resourceGroups } = await deps.getViewerResourceGroups({
      projectId,
      loadedVersionsOnly: true,
      resourceIdString: resourceIds.toString(),
      allowEmptyModels: true
    })

    // Check if any of the resources could not be found
    const failingResources = resourceIds.clone().filter((rId) => {
      const resourceGroup = resourceGroups.find(
        (rg) => rg.identifier === rId.toString()
      )
      if (!resourceGroup) return true
      return false
    })
    if (failingResources.length) {
      throw new SavedViewInvalidResourceTargetError(
        'One or more resources could not be found in the project: {resourceIdString}',
        {
          info: {
            ...errorMetadata,
            resourceIdString: failingResources.toString()
          }
        }
      )
    }

    return resourceIds
  }

const validateViewerStateFactory =
  () =>
  (params: {
    viewerState: unknown
    projectId: string
    resourceIds: ResourceBuilder
    errorMetadata: Record<string, unknown>
  }) => {
    const { viewerState, projectId, resourceIds, errorMetadata } = params

    const state = inputToVersionedState(viewerState)
    if (!state) {
      throw new SavedViewInvalidResourceTargetError(
        'Invalid viewer state provided. Must be a valid SerializedViewerState.',
        {
          info: errorMetadata
        }
      )
    }

    // Validate state match
    if (state.state.resources.request.resourceIdString !== resourceIds.toString()) {
      throw new SavedViewInvalidResourceTargetError(
        'Viewer state does not match the provided resourceIdString.',
        {
          info: errorMetadata
        }
      )
    }
    if (state.state.projectId !== projectId) {
      throw new SavedViewInvalidResourceTargetError(
        'Viewer state projectId does not match the provided projectId.',
        {
          info: errorMetadata
        }
      )
    }

    return state
  }

const validateHomeViewSettingsFactory =
  () =>
  (params: {
    isHomeView: MaybeNullOrUndefined<boolean>
    visibility: MaybeNullOrUndefined<SavedViewVisibility>
    errorMetadata: Record<string, unknown>
    resourceIds: ResourceBuilder
  }) => {
    const { isHomeView, visibility, errorMetadata, resourceIds } = params

    if (isHomeView) {
      if (visibility !== SavedViewVisibility.public) {
        throw new SavedViewInvalidHomeViewSettingsError('Home views must be public.', {
          info: errorMetadata
        })
      }

      const firstResource = resourceIds.toResources().at(0)
      const modelResource =
        firstResource && isModelResource(firstResource) ? firstResource : undefined

      const isSingleModelView = resourceIds.length === 1 && modelResource
      if (!isSingleModelView) {
        throw new SavedViewInvalidHomeViewSettingsError(
          `Home views can't be federated and must refer to a single model.`,
          {
            info: errorMetadata
          }
        )
      }

      return {
        homeViewModel: modelResource
      }
    }

    return {
      homeViewModel: undefined
    }
  }

const resolveViewGroupSettingsFactory =
  (deps: { getSavedViewGroup: GetSavedViewGroup }) =>
  async (params: {
    groupId: MaybeNullOrUndefined<string>
    projectId: string
    errorMetadata: Record<string, unknown>
  }) => {
    const { groupId, projectId, errorMetadata } = params

    if (!groupId) return groupId // null or undefined (different meanings)

    // Validate groupId - group is a valid and accessible group in the project
    // Check if default group (actually means - null group)
    const isDefaultGroup = isUngroupedGroup(groupId)
    if (isDefaultGroup) {
      return null
    } else {
      const group = await deps.getSavedViewGroup({
        id: groupId,
        projectId
      })
      if (!group) {
        throw new SavedViewGroupNotFoundError(
          'Provided groupId does not exist in the project.',
          {
            info: errorMetadata
          }
        )
      }
      return group.id
    }
  }

export const createSavedViewFactory =
  (deps: {
    getViewerResourceGroups: GetViewerResourceGroups
    getStoredViewCount: GetStoredViewCount
    storeSavedView: StoreSavedView
    getSavedViewGroup: GetSavedViewGroup
    recalculateGroupResourceIds: RecalculateGroupResourceIds
    setNewHomeView: SetNewHomeView
<<<<<<< HEAD
    emit: EventBusEmit
=======
    getNewViewSpecificPosition: GetNewViewSpecificPosition
    rebalanceViewPositions: RebalanceViewPositions
>>>>>>> 47f6521d
  }): CreateSavedView =>
  async ({ input, authorId }) => {
    const { resourceIdString, projectId, position: positionInput } = input
    const visibility = input.visibility || SavedViewVisibility.public // default to public
    let groupId = input.groupId?.trim() || null
    const description = input.description?.trim() || null
    const isHomeView = input.isHomeView || false

    // Validate resourceIdString - it should only point to valid resources belonging to the project
    const resourceIds = await validateProjectResourceIdStringFactory(deps)({
      resourceIdString,
      projectId,
      errorMetadata: {
        input,
        authorId
      }
    })

    const screenshot = input.screenshot.trim()
    if (!isValidBase64Image(screenshot)) {
      throw new SavedViewCreationValidationError(
        'Invalid screenshot provided. Must be a valid base64 encoded image.',
        {
          info: {
            input,
            authorId
          }
        }
      )
    }

    // Validate state
    const state = validateViewerStateFactory()({
      viewerState: input.viewerState,
      projectId,
      resourceIds,
      errorMetadata: {
        input,
        authorId
      }
    })

    // Validate groupId - group is a valid and accessible group in the project
<<<<<<< HEAD
    let group: SavedViewGroup | undefined = undefined
    if (groupId) {
      group = await deps.getSavedViewGroup({
        id: groupId,
        projectId
      })
      if (!group) {
        throw new SavedViewCreationValidationError(
          'Provided groupId does not exist in the project.',
          {
            info: {
              input,
              authorId
            }
          }
        )
      }
    }
=======
    groupId =
      (await resolveViewGroupSettingsFactory(deps)({
        groupId,
        projectId,
        errorMetadata: {
          input,
          authorId
        }
      })) || null
>>>>>>> 47f6521d

    // Auto-generate name, if one not set
    let name = input.name?.trim()
    if (!name?.length) {
      const viewCount = await deps.getStoredViewCount({ projectId })
      name = `View - ${String(viewCount + 1).padStart(3, '0')}`
    } else if (name.length > 255) {
      throw new SavedViewCreationValidationError(
        'View name must be between 1 and 255 characters long',
        {
          info: {
            input,
            authorId
          }
        }
      )
    }

    // Validate home view settings
    const { homeViewModel } = validateHomeViewSettingsFactory()({
      isHomeView,
      visibility,
      errorMetadata: {
        input,
        authorId
      },
      resourceIds
    })

    // Resolve new position
    const { newPosition: position, needsRebalancing } =
      await deps.getNewViewSpecificPosition({
        projectId,
        groupId,
        resourceIdString: resourceIds.toString(),
        beforeId: positionInput?.beforeViewId,
        afterId: positionInput?.afterViewId
      })

    const concreteResourceIds = resourceIds.toResources().map((r) => r.toString())
    const ret = await deps.storeSavedView({
      view: {
        projectId,
        resourceIds: concreteResourceIds,
        groupResourceIds: formatResourceIdsForGroup(concreteResourceIds),
        groupId: group?.id,
        name,
        description,
        viewerState: state,
        screenshot,
        visibility,
        position,
        authorId,
        isHomeView
      }
    })

    await Promise.all([
      ...(group?.id
        ? [
            deps.recalculateGroupResourceIds({ groupId: group.id }).then((g) => {
              // Update reference to have new ids
              group = g || group
            })
          ]
        : []),
      ...(homeViewModel
        ? [
            deps.setNewHomeView({
              projectId,
              modelId: homeViewModel.modelId,
              newHomeViewId: ret.id
            })
          ]
        : []),
      ...(needsRebalancing
        ? [
            deps.rebalanceViewPositions({
              projectId,
              groupId: ret!.groupId || null,
              resourceIdString: ret!.resourceIds.join(',')
            })
          ]
        : [])
    ])

    await Promise.all([
      ...(group?.id
        ? [
            deps.emit({
              eventName: SavedViewsEvents.GroupUpdated,
              payload: {
                savedViewGroup: group,
                updaterId: authorId,
                isIndirectUpdate: true
              }
            })
          ]
        : []),
      deps.emit({
        eventName: SavedViewsEvents.Created,
        payload: {
          savedView: ret,
          creatorId: authorId
        }
      })
    ])

    return ret
  }

export const createSavedViewGroupFactory =
  (deps: {
    storeSavedViewGroup: StoreSavedViewGroup
    getViewerResourceGroups: GetViewerResourceGroups
    getStoredViewGroupCount: GetStoredViewGroupCount
    emit: EventBusEmit
  }): CreateSavedViewGroup =>
  async ({ input, authorId }) => {
    const { projectId, resourceIdString } = input
    let groupName = input.groupName?.trim()
    if (!groupName) {
      const groupCount = await deps.getStoredViewGroupCount({ projectId })
      groupName = `Group - ${String(groupCount + 1).padStart(3, '0')}`
    }

    if (groupName.length < 1 || groupName.length > 255) {
      throw new SavedViewGroupCreationValidationError(
        'Group name must be between 1 and 255 characters long',
        {
          info: {
            input,
            authorId
          }
        }
      )
    }

    // Validate resourceIdString - it should only point to valid resources belonging to the project
    const resourceIds = await validateProjectResourceIdStringFactory(deps)({
      resourceIdString: formatResourceIdsForGroup(resourceIdString),
      projectId,
      errorMetadata: {
        input,
        authorId
      }
    })

    // Insert
    const group = await deps.storeSavedViewGroup({
      group: {
        projectId,
        resourceIds: resourceIds.map((r) => r.toString()),
        name: groupName,
        authorId
      }
    })

    await deps.emit({
      eventName: SavedViewsEvents.GroupCreated,
      payload: {
        savedViewGroup: group,
        creatorId: authorId
      }
    })

    return group
  }

export const getProjectSavedViewGroupsFactory =
  (deps: {
    getProjectSavedViewGroupsPageItems: GetProjectSavedViewGroupsPageItems
    getProjectSavedViewGroupsTotalCount: GetProjectSavedViewGroupsTotalCount
  }): GetProjectSavedViewGroups =>
  async (params) => {
    const noItemsNeeded = params.limit === 0
    const [totalCount, pageItems] = await Promise.all([
      deps.getProjectSavedViewGroupsTotalCount(params),
      noItemsNeeded
        ? Promise.resolve({ items: [], cursor: null })
        : deps.getProjectSavedViewGroupsPageItems(params)
    ])

    return {
      totalCount,
      ...pageItems
    }
  }

export const getGroupSavedViewsFactory =
  (deps: {
    getGroupSavedViewsPageItems: GetGroupSavedViewsPageItems
    getGroupSavedViewsTotalCount: GetGroupSavedViewsTotalCount
  }): GetGroupSavedViews =>
  async (params) => {
    const noItemsNeeded = params.limit === 0
    const [totalCount, pageItems] = await Promise.all([
      deps.getGroupSavedViewsTotalCount(params),
      noItemsNeeded
        ? Promise.resolve({ items: [], cursor: null })
        : deps.getGroupSavedViewsPageItems(params)
    ])

    return {
      totalCount,
      ...pageItems
    }
  }

export const deleteSavedViewFactory =
  (deps: {
    getSavedView: GetSavedView
    deleteSavedViewRecord: DeleteSavedViewRecord
    recalculateGroupResourceIds: RecalculateGroupResourceIds
    emit: EventBusEmit
  }): DeleteSavedView =>
  async (params) => {
    const { id, projectId, userId } = params
    const view = await deps.getSavedView({
      id,
      projectId
    })
    if (!view) {
      throw new NotFoundError('Saved view not found', {
        info: params
      })
    }

    await deps.deleteSavedViewRecord({ savedViewId: id })

    let group: SavedViewGroup | undefined = undefined
    if (view.groupId) {
      group = await deps.recalculateGroupResourceIds({ groupId: view.groupId })
    }

    await Promise.all([
      deps.emit({
        eventName: SavedViewsEvents.Deleted,
        payload: {
          savedView: view,
          deleterId: userId
        }
      }),
      ...(group
        ? [
            deps.emit({
              eventName: SavedViewsEvents.GroupUpdated,
              payload: {
                savedViewGroup: group,
                updaterId: userId,
                isIndirectUpdate: true
              }
            })
          ]
        : [])
    ])
  }

export const updateSavedViewFactory =
  (
    deps: {
      getSavedView: GetSavedView
      getSavedViewGroup: GetSavedViewGroup
      updateSavedViewRecord: UpdateSavedViewRecord
      recalculateGroupResourceIds: RecalculateGroupResourceIds
      setNewHomeView: SetNewHomeView
<<<<<<< HEAD
      emit: EventBusEmit
=======
      getNewViewSpecificPosition: GetNewViewSpecificPosition
      rebalanceViewPositions: RebalanceViewPositions
>>>>>>> 47f6521d
    } & DependenciesOf<typeof validateProjectResourceIdStringFactory>
  ): UpdateSavedView =>
  async (params) => {
    const { input, userId } = params
    const { projectId, id } = input

    // Check if view even exists
    const view = await deps.getSavedView({
      id: input.id,
      projectId
    })
    if (!view) {
      throw new SavedViewUpdateValidationError(
        "The specified saved view doesn't exist",
        {
          info: {
            input,
            userId
          }
        }
      )
    }

    // Validate that required fields are set
    const hasResourceIdString = 'resourceIdString' in input && input.resourceIdString
    const hasViewerState = 'viewerState' in input && input.viewerState
    const hasScreenshot = 'screenshot' in input && input.screenshot
    if (hasResourceIdString || hasViewerState) {
      if (!hasResourceIdString || !hasViewerState || !hasScreenshot) {
        throw new SavedViewUpdateValidationError(
          'If the resourceIdString or viewerState are being updated, resourceIdString, viewerState and screenshot must all be submitted.',
          {
            info: {
              input,
              userId
            }
          }
        )
      }
    }

    const changes = {
      ...removeNullOrUndefinedKeys(omit(input, ['id', 'projectId'])),
      ...(!isUndefined(input.groupId)
        ? {
            groupId: input.groupId // we want to allow null, which means - no group
          }
        : {})
    }

    // Validate updated resourceIds
    let resourceIds: ResourceBuilder | undefined = undefined
    if ('resourceIdString' in changes && changes.resourceIdString) {
      const validate = validateProjectResourceIdStringFactory(deps)
      resourceIds = await validate({
        resourceIdString: changes.resourceIdString,
        projectId: input.projectId,
        errorMetadata: {
          input,
          userId
        }
      })
    }

    // Validate viewerState
    let viewerState: VersionedSerializedViewerState | undefined = undefined
    if ('viewerState' in changes && changes.viewerState) {
      // Validate state
      viewerState = validateViewerStateFactory()({
        viewerState: changes.viewerState,
        projectId,
        resourceIds: resourceIds!, // ts not smart enough, we checked for this above
        errorMetadata: {
          input,
          userId
        }
      })
    }

    // Validate groupId - group is a valid and accessible group in the project
    changes.groupId = await resolveViewGroupSettingsFactory(deps)({
      groupId: changes.groupId,
      projectId,
      errorMetadata: {
        input,
        userId
      }
    })
    if (isUndefined(changes.groupId)) {
      delete changes.groupId // the key shouldnt even be there
    }

    // Validate screenshot
    if (changes.screenshot && !isValidBase64Image(changes.screenshot)) {
      throw new SavedViewUpdateValidationError(
        'Invalid screenshot provided. Must be a valid base64 encoded image.',
        {
          info: {
            input,
            userId
          }
        }
      )
    }

    // Validate name
    if (changes.name?.trim()) {
      if (changes.name.length > 255) {
        throw new SavedViewUpdateValidationError(
          'View name must be between 1 and 255 characters long',
          {
            info: {
              input,
              userId
            }
          }
        )
      }
    } else {
      delete changes['name']
    }

    // Validate home view settings
    const { homeViewModel } = validateHomeViewSettingsFactory()({
      isHomeView: firstDefinedValue(changes.isHomeView, view.isHomeView),
      visibility: firstDefinedValue(changes.visibility, view.visibility),
      errorMetadata: {
        input,
        userId
      },
      resourceIds: resourceIds || resourceBuilder().addResources(view.resourceIds)
    })

    // Position
    let position: number | undefined = undefined
    let needsRebalancing = false
    if ('position' in changes && changes.position) {
      const posInput = changes.position
      const newPos = await deps.getNewViewSpecificPosition({
        projectId,
        groupId: ('groupId' in changes ? changes.groupId : view.groupId) || null,
        resourceIdString: resourceIds
          ? resourceIds.toString()
          : view.resourceIds.join(','),
        beforeId: posInput.type === 'between' ? posInput.beforeViewId || null : null,
        afterId: posInput.type === 'between' ? posInput.afterViewId || null : null
      })
      position = newPos.newPosition
      needsRebalancing = newPos.needsRebalancing
    }

    const finalChanges = omit(changes, ['resourceIdString', 'viewerState', 'position'])
    const update = {
      ...finalChanges,
      ...(resourceIds
        ? {
            resourceIds: resourceIds ? resourceIds.toResourceIds() : undefined,
            groupResourceIds: formatResourceIdsForGroup(resourceIds)
          }
        : {}),
      ...(viewerState
        ? {
            viewerState
          }
        : {}),
      ...(!isUndefined(position) ? { position } : {})
    }

    // Check if there's any actual changes
    const updateKeys = Object.keys(update) as Array<keyof typeof update>
    if (updateKeys.length === 0) {
      throw new SavedViewUpdateValidationError('No changes submitted with the input.', {
        info: {
          input,
          userId
        }
      })
    }

<<<<<<< HEAD
    const skipUpdatingDate =
      difference<keyof typeof update>(updateKeys, ['visibility']).length === 0

    const updatedView = (await deps.updateSavedViewRecord(
=======
    // Only update date on: replace, group change
    const shouldUpdateDate = hasViewerState || 'groupId' in update
    const updatedView = await deps.updateSavedViewRecord(
>>>>>>> 47f6521d
      {
        id,
        projectId,
        update
      },
      {
        skipUpdatingDate: !shouldUpdateDate
      }
    ))!

    let newGroup: SavedViewGroup | undefined = undefined
    let oldGroup: SavedViewGroup | undefined = undefined
    await Promise.all([
      ...(updatedView.groupId !== view.groupId || update.resourceIds?.length
        ? [
            ...(updatedView.groupId
              ? [
                  deps
                    .recalculateGroupResourceIds({
                      groupId: updatedView.groupId
                    })
                    .then((g) => (newGroup = g))
                ]
              : []),
            ...(view.groupId && updatedView.groupId !== view.groupId
              ? [
                  deps
                    .recalculateGroupResourceIds({
                      groupId: view.groupId
                    })
                    .then((g) => (oldGroup = g))
                ]
              : [])
          ]
        : []),
      ...(homeViewModel
        ? [
            deps.setNewHomeView({
              projectId,
              newHomeViewId: updatedView.id,
              modelId: homeViewModel.modelId
            })
          ]
        : []),
      ...(needsRebalancing
        ? [
            deps.rebalanceViewPositions({
              projectId,
              groupId: updatedView!.groupId || null,
              resourceIdString: updatedView!.resourceIds.join(',')
            })
          ]
        : [])
    ])

    await Promise.all([
      deps.emit({
        eventName: SavedViewsEvents.Updated,
        payload: {
          savedView: updatedView!,
          updaterId: userId
        }
      }),
      ...(newGroup
        ? [
            deps.emit({
              eventName: SavedViewsEvents.GroupUpdated,
              payload: {
                savedViewGroup: newGroup,
                updaterId: userId,
                isIndirectUpdate: true
              }
            })
          ]
        : []),
      ...(oldGroup
        ? [
            deps.emit({
              eventName: SavedViewsEvents.GroupUpdated,
              payload: {
                savedViewGroup: oldGroup,
                updaterId: userId,
                isIndirectUpdate: true
              }
            })
          ]
        : [])
    ])

    return updatedView
  }

export const deleteSavedViewGroupFactory =
  (deps: {
    deleteSavedViewGroupRecord: DeleteSavedViewGroupRecord
    emit: EventBusEmit
    getSavedViewGroup: GetSavedViewGroup
  }): DeleteSavedViewGroup =>
  async ({ input, userId }) => {
    const { groupId, projectId } = input

    if (isUngroupedGroup(groupId)) {
      throw new SavedViewGroupUpdateValidationError(
        'Cannot mutate ungrouped/default saved view group.'
      )
    }

    const group = await deps.getSavedViewGroup({
      id: groupId,
      projectId
    })
    if (!group) {
      throw new SavedViewGroupUpdateValidationError('Group not found', {
        info: {
          input,
          userId
        }
      })
    }

    const ret = await deps.deleteSavedViewGroupRecord({
      groupId,
      projectId
    })

    if (ret) {
      await deps.emit({
        eventName: SavedViewsEvents.GroupDeleted,
        payload: {
          savedViewGroup: group,
          deleterId: userId
        }
      })
    }

    return ret
  }

export const updateSavedViewGroupFactory =
  (deps: {
    updateSavedViewGroupRecord: UpdateSavedViewGroupRecord
    getSavedViewGroup: GetSavedViewGroup
    emit: EventBusEmit
  }): UpdateSavedViewGroup =>
  async ({ input, userId }) => {
    const { groupId, projectId } = input

    if (isUngroupedGroup(groupId)) {
      throw new SavedViewGroupUpdateValidationError(
        'Cannot update ungrouped/default saved view group.'
      )
    }

    const group = await deps.getSavedViewGroup({
      id: groupId,
      projectId
    })
    if (!group) {
      throw new SavedViewGroupUpdateValidationError('Group not found.', {
        info: {
          input,
          userId
        }
      })
    }

    const changes = removeNullOrUndefinedKeys(omit(input, ['groupId', 'projectId']))

    // Validate name
    if (changes.name?.trim()) {
      if (changes.name.length > 255) {
        throw new SavedViewGroupUpdateValidationError(
          'View name must be between 1 and 255 characters long',
          {
            info: {
              input,
              userId
            }
          }
        )
      }
    } else {
      delete changes['name']
    }

    if (Object.keys(changes).length === 0) {
      throw new SavedViewGroupUpdateValidationError(
        'No changes submitted with the input.',
        {
          info: {
            input,
            userId
          }
        }
      )
    }

    // Update the saved view group
    const updatedGroup = (await deps.updateSavedViewGroupRecord({
      groupId,
      projectId,
      update: changes
    }))!

    await deps.emit({
      eventName: SavedViewsEvents.GroupUpdated,
      payload: {
        savedViewGroup: updatedGroup,
        updaterId: userId,
        isIndirectUpdate: false
      }
    })

    return updatedGroup
  }<|MERGE_RESOLUTION|>--- conflicted
+++ resolved
@@ -47,7 +47,7 @@
 import { isValidBase64Image } from '@speckle/shared/images/base64'
 import type { GetViewerResourceGroups } from '@/modules/viewer/domain/operations/resources'
 import { formatResourceIdsForGroup } from '@/modules/viewer/helpers/savedViews'
-import { isUndefined, omit } from 'lodash-es'
+import { isString, isUndefined, omit } from 'lodash-es'
 import type { DependenciesOf } from '@/modules/shared/helpers/factory'
 import type { MaybeNullOrUndefined } from '@speckle/shared'
 import { removeNullOrUndefinedKeys, firstDefinedValue } from '@speckle/shared'
@@ -200,7 +200,7 @@
   }) => {
     const { groupId, projectId, errorMetadata } = params
 
-    if (!groupId) return groupId // null or undefined (different meanings)
+    if (!groupId) return isString(groupId) ? null : groupId // null or undefined (different meanings)
 
     // Validate groupId - group is a valid and accessible group in the project
     // Check if default group (actually means - null group)
@@ -220,7 +220,7 @@
           }
         )
       }
-      return group.id
+      return group
     }
   }
 
@@ -232,17 +232,13 @@
     getSavedViewGroup: GetSavedViewGroup
     recalculateGroupResourceIds: RecalculateGroupResourceIds
     setNewHomeView: SetNewHomeView
-<<<<<<< HEAD
-    emit: EventBusEmit
-=======
     getNewViewSpecificPosition: GetNewViewSpecificPosition
     rebalanceViewPositions: RebalanceViewPositions
->>>>>>> 47f6521d
+    emit: EventBusEmit
   }): CreateSavedView =>
   async ({ input, authorId }) => {
     const { resourceIdString, projectId, position: positionInput } = input
     const visibility = input.visibility || SavedViewVisibility.public // default to public
-    let groupId = input.groupId?.trim() || null
     const description = input.description?.trim() || null
     const isHomeView = input.isHomeView || false
 
@@ -281,36 +277,15 @@
     })
 
     // Validate groupId - group is a valid and accessible group in the project
-<<<<<<< HEAD
-    let group: SavedViewGroup | undefined = undefined
-    if (groupId) {
-      group = await deps.getSavedViewGroup({
-        id: groupId,
-        projectId
-      })
-      if (!group) {
-        throw new SavedViewCreationValidationError(
-          'Provided groupId does not exist in the project.',
-          {
-            info: {
-              input,
-              authorId
-            }
-          }
-        )
-      }
-    }
-=======
-    groupId =
+    let group =
       (await resolveViewGroupSettingsFactory(deps)({
-        groupId,
+        groupId: input.groupId?.trim(),
         projectId,
         errorMetadata: {
           input,
           authorId
         }
       })) || null
->>>>>>> 47f6521d
 
     // Auto-generate name, if one not set
     let name = input.name?.trim()
@@ -344,7 +319,7 @@
     const { newPosition: position, needsRebalancing } =
       await deps.getNewViewSpecificPosition({
         projectId,
-        groupId,
+        groupId: group?.id || null,
         resourceIdString: resourceIds.toString(),
         beforeId: positionInput?.beforeViewId,
         afterId: positionInput?.afterViewId
@@ -577,12 +552,9 @@
       updateSavedViewRecord: UpdateSavedViewRecord
       recalculateGroupResourceIds: RecalculateGroupResourceIds
       setNewHomeView: SetNewHomeView
-<<<<<<< HEAD
-      emit: EventBusEmit
-=======
       getNewViewSpecificPosition: GetNewViewSpecificPosition
       rebalanceViewPositions: RebalanceViewPositions
->>>>>>> 47f6521d
+      emit: EventBusEmit
     } & DependenciesOf<typeof validateProjectResourceIdStringFactory>
   ): UpdateSavedView =>
   async (params) => {
@@ -663,14 +635,16 @@
     }
 
     // Validate groupId - group is a valid and accessible group in the project
-    changes.groupId = await resolveViewGroupSettingsFactory(deps)({
-      groupId: changes.groupId,
-      projectId,
-      errorMetadata: {
-        input,
-        userId
-      }
-    })
+    changes.groupId = (
+      await resolveViewGroupSettingsFactory(deps)({
+        groupId: changes.groupId,
+        projectId,
+        errorMetadata: {
+          input,
+          userId
+        }
+      })
+    )?.id
     if (isUndefined(changes.groupId)) {
       delete changes.groupId // the key shouldnt even be there
     }
@@ -762,16 +736,9 @@
       })
     }
 
-<<<<<<< HEAD
-    const skipUpdatingDate =
-      difference<keyof typeof update>(updateKeys, ['visibility']).length === 0
-
-    const updatedView = (await deps.updateSavedViewRecord(
-=======
     // Only update date on: replace, group change
     const shouldUpdateDate = hasViewerState || 'groupId' in update
-    const updatedView = await deps.updateSavedViewRecord(
->>>>>>> 47f6521d
+    const updatedView = (await deps.updateSavedViewRecord(
       {
         id,
         projectId,
