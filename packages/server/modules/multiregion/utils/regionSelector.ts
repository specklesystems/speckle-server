--- conflicted
+++ resolved
@@ -15,11 +15,7 @@
 import { MisconfiguredEnvironmentError } from '@/modules/shared/errors'
 import { getGenericRedis } from '@/modules/shared/redis/redis'
 import { Optional } from '@speckle/shared'
-<<<<<<< HEAD
-import { DataRegionsConfig } from '@speckle/shared/dist/esm/environment/multiRegionConfig.js'
-=======
 import { DataRegionsConfig } from '@speckle/shared/environment/multiRegionConfig'
->>>>>>> 9998ed25
 
 export const getRegisteredRegionConfigs = async () => {
   const registeredKeys = (await getRegionsFactory({ db: mainDb })()).map((r) => r.key)
