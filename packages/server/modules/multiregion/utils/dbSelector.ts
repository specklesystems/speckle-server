--- conflicted
+++ resolved
@@ -246,19 +246,6 @@
           info: { pubName, regionName }
         }
       )
-<<<<<<< HEAD
-    }
-
-    const errorMessage = err.message
-
-    if (
-      !['already exists', 'violates unique constraint'].some((message) =>
-        errorMessage.includes(message)
-      )
-    )
-      throw err
-=======
->>>>>>> 86c113b2
   }
 
   const fromUrl = new URL(
