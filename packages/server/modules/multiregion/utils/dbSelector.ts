import { db, mainDb } from '@/db/knex'
import type {
  GetProjectDb,
  GetRegionDb
} from '@/modules/multiregion/services/projectRegion'
import { getProjectDbClientFactory } from '@/modules/multiregion/services/projectRegion'
import type { Knex } from 'knex'
import { getRegionFactory } from '@/modules/multiregion/repositories'
import {
  LogicError,
  MisconfiguredEnvironmentError,
  TestOnlyLogicError
} from '@/modules/shared/errors'
import { configureClient } from '@/knexfile'
import type { InitializeRegion } from '@/modules/multiregion/domain/operations'
import {
  getAvailableRegionConfig,
  getDefaultProjectRegionKey,
  getMainRegionConfig
} from '@/modules/multiregion/regionConfig'
import type { MaybeNullOrUndefined } from '@speckle/shared'
import { TIME_MS, wait } from '@speckle/shared'
import { isTestEnv } from '@/modules/shared/helpers/envHelper'
import { migrateDbToLatest } from '@/db/migrations'
import {
  getProjectRegionKey,
  getRegisteredRegionConfigs
} from '@/modules/multiregion/utils/regionSelector'
import { mapValues } from 'lodash-es'
import { isMultiRegionEnabled } from '@/modules/multiregion/helpers'
import { logger } from '@/observability/logging'

const MAIN_REGION_KEY = 'main'
let getter: GetProjectDb | undefined = undefined

/**
 * All dbs share the list of pubs/subs, so we need to make sure the test db uses their own.
 * As long as there's only 1 test db per instance, it should be fine
 */
const createPubSubName = (name: string): string => (isTestEnv() ? `test_${name}` : name)

export const getRegionDb: GetRegionDb = async ({ regionKey }) => {
  const getRegion = getRegionFactory({ db })
  const regionClients = await getRegisteredRegionClients()
  if (!(regionKey in regionClients)) {
    const region = await getRegion({ key: regionKey })
    if (!region) throw new LogicError('Invalid region key')

    // the region was initialized in a different server instance
    const regionConfigs = await getAvailableRegionConfig()
    if (!(regionKey in regionConfigs))
      throw new MisconfiguredEnvironmentError(
        `RegionKey ${regionKey} not available in config`
      )

    const newRegionConfig = regionConfigs[regionKey]
    const regionDb = configureClient(newRegionConfig).public
    regionClients[regionKey] = regionDb
  }

  return regionClients[regionKey]
}

export const getDb = async ({
  regionKey
}: {
  regionKey: MaybeNullOrUndefined<string>
}): Promise<Knex> => (regionKey ? getRegionDb({ regionKey }) : db)

const initializeDbGetter = async (): Promise<GetProjectDb> => {
  const getDefaultDb = () => db
  return getProjectDbClientFactory({
    getDefaultDb,
    getRegionDb,
    getProjectRegionKey
  })
}

// this guy is the star of the show here
// returns where the project is located
export const getProjectDbClient: GetProjectDb = async ({ projectId }) => {
  if (!getter) getter = await initializeDbGetter()
  return await getter({ projectId })
}

// helper for replication logic
// returns the replication strategy ( locations where data need to be updated at the same time)
// instead of just the target db
<<<<<<< HEAD
export const getProjectReplicationDbClients = async ({
=======
export const getProjectReplicationDbs = async ({
>>>>>>> 399c998f
  projectId
}: {
  projectId: string
}): Promise<[Knex, ...Knex[]]> => {
  const getDefaultDb = () => undefined
<<<<<<< HEAD
  let projectDb = undefined
  try {
    projectDb = await getProjectDbClientFactory({
      getDefaultDb,
      getRegionDb,
      getProjectRegionKey
    })({ projectId })
  } catch {
    logger.warn({ projectId }, 'No regionKey found for project')
  }
=======
  const projectDb = await getProjectDbClientFactory({
    getDefaultDb,
    getRegionDb,
    getProjectRegionKey
  })({ projectId })
>>>>>>> 399c998f

  return [mainDb, ...(projectDb ? [projectDb] : [])]
}

<<<<<<< HEAD
export const isRegionMain = ({
  regionKey
}: {
  regionKey: MaybeNullOrUndefined<string>
}) => {
  if (!regionKey) return true
  return regionKey === MAIN_REGION_KEY
=======
export const getReplicationDbs = async ({
  regionKey
}: {
  regionKey: string | null
}): Promise<[Knex, ...Knex[]]> => {
  if (!regionKey) {
    return [mainDb]
  }

  return [mainDb, await getRegionDb({ regionKey })]
>>>>>>> 399c998f
}

// the default region key is a config value, we're caching this globally
let defaultRegionKeyCache: string | null | undefined = undefined

export const getValidDefaultProjectRegionKey = async (): Promise<string | null> => {
  if (defaultRegionKeyCache !== undefined) return defaultRegionKeyCache
  const defaultRegionKey = await getDefaultProjectRegionKey()

  if (!defaultRegionKey) return defaultRegionKey
  const registeredRegionClients = await getRegisteredRegionClients()
  if (!(defaultRegionKey in registeredRegionClients))
    throw new MisconfiguredEnvironmentError(
      `There is no region client registered for the default region key ${defaultRegionKey} `
    )

  defaultRegionKeyCache = defaultRegionKey
  return defaultRegionKey
}

type RegionClients = Record<string, Knex>
let registeredRegionClients: RegionClients | undefined = undefined
export type DatabaseClient = { client: Knex; isMain: boolean; regionKey: string }

/**
 * Idempotently initialize registered region (in db) Knex clients
 */
export const initializeRegisteredRegionClients = async (): Promise<RegionClients> => {
  // init knex clients
  const configs = await getRegisteredRegionConfigs()
  const ret = mapValues(configs, (config) => configureClient(config).public)

  // run migrations
  await Promise.all(
    Object.entries(ret).map(([region, db]) => migrateDbToLatest({ db, region }))
  )

  // initialize regions
  await Promise.all(
    Object.keys(ret).map((regionKey) => initializeRegion({ regionKey }))
  )

  registeredRegionClients = ret
  return ret
}

export const getRegisteredRegionClients = async (): Promise<RegionClients> => {
  if (!registeredRegionClients)
    registeredRegionClients = await initializeRegisteredRegionClients()

  return registeredRegionClients
}

export const getRegisteredDbClients = async (): Promise<Knex[]> =>
  Object.values(await getRegisteredRegionClients())

export const getAllRegisteredDbClients = async (): Promise<Array<DatabaseClient>> => {
  const mainDb = db
  const regionDbs: RegionClients = isMultiRegionEnabled()
    ? await getRegisteredRegionClients()
    : {}
  return [
    {
      client: mainDb,
      isMain: true,
      regionKey: MAIN_REGION_KEY
    },
    ...Object.entries(regionDbs).map(([regionKey, client]) => ({
      client,
      isMain: false,
      regionKey
    }))
  ]
}

export const getAllRegisteredDbs = async (): Promise<[Knex, ...Knex[]]> => {
  const mainDb = db
  const regionDbs: RegionClients = isMultiRegionEnabled()
    ? await getRegisteredRegionClients()
    : {}

  return [mainDb, ...Object.entries(regionDbs).map(([, client]) => client)]
}

/**
 * Idempotently initialize region db
 */
export const initializeRegion: InitializeRegion = async ({ regionKey }) => {
  const regionConfigs = await getAvailableRegionConfig()
  if (!(regionKey in regionConfigs))
    throw new MisconfiguredEnvironmentError(
      `RegionKey ${regionKey} not available in config`
    )

  const newRegionConfig = regionConfigs[regionKey]
  const newRegionDbConfig = newRegionConfig.postgres

  const regionDb = configureClient(newRegionConfig)

  if (!newRegionDbConfig.skipInitialization) {
    await migrateDbToLatest({ db: regionDb.public, region: regionKey })

    const mainDbConfig = await getMainRegionConfig()
    const mainDb = configureClient(mainDbConfig)

    const sslmode = newRegionConfig.postgres.publicTlsCertificate
      ? 'require'
      : 'disable'

    await dropReplicationIfExists({
      from: mainDb,
      to: regionDb,
      regionName: regionKey,
      sslmode,
      subName: createPubSubName(`userssub_${regionKey}`),
      pubName: createPubSubName('userspub')
    })

    await dropReplicationIfExists({
      from: regionDb,
      to: mainDb,
      regionName: regionKey,
      sslmode,
      subName: createPubSubName(`projectsub_${regionKey}`),
      pubName: createPubSubName('projectpub')
    })
  }

  // pushing to the singleton object here, only if its not available
  // if this is being triggered from init, its gonna be set after anyway
  if (registeredRegionClients) {
    registeredRegionClients[regionKey] = regionDb.public
  }
}

interface ReplicationArgs {
  from: { public: Knex; private?: Knex }
  to: { public: Knex; private?: Knex }
  sslmode: string
  regionName: string
}

const dropReplicationIfExists = async ({
  from,
  to,
  regionName,
  subName,
  pubName
}: ReplicationArgs & { subName: string; pubName: string }): Promise<void> => {
  try {
    const { rows: pubExist } = await from.public.raw(
      `SELECT pubname FROM pg_publication WHERE pubname = '${pubName}';`
    )

    if (pubExist.length > 0) {
      await from.public.raw(`DROP PUBLICATION ${pubName};`)
      logger.info({ regionName, pubName }, 'dropped publication')
    }
  } catch (error) {
    logger.warn({ error }, 'while dropping publication')
    // silent error as
    // dropping pub can have race conditions (n subs - 1 pub)
    // and action DROP PUBLICATION does not support if exist for current postgres version
  }

  try {
    const { rows: aivenExists } = await to.public.raw(
      "SELECT * FROM pg_extension WHERE extname = 'aiven_extras';"
    )

    if (!aivenExists) return

    const {
      rows: [sub]
    } = await to.public.raw<{ rows: { subconninfo: string; subslotname: string }[] }>(
      `SELECT subconninfo, subslotname FROM aiven_extras.pg_list_all_subscriptions() WHERE subname = '${subName}';`
    )

    if (!sub) return

    await to.public.raw(
      `SELECT * FROM aiven_extras.pg_alter_subscription_disable('${subName}');`
    )
    await wait(TIME_MS.second)
    await to.public.raw(
      `SELECT * FROM aiven_extras.pg_drop_subscription('${subName}');`
    )
    await wait(TIME_MS.second)
    await to.public.raw(
      `SELECT * FROM aiven_extras.dblink_slot_create_or_drop('${sub.subconninfo}', '${sub.subslotname}', 'drop');`
    )
    logger.info({ regionName, subName }, 'dropped subscription')
  } catch (error) {
    logger.error({ error }, 'Failed to drop subscription')
    return
  }

  return
}

export const resetRegisteredRegions = () => {
  if (!isTestEnv()) {
    throw new TestOnlyLogicError()
  }

  registeredRegionClients = undefined
}<|MERGE_RESOLUTION|>--- conflicted
+++ resolved
@@ -86,47 +86,21 @@
 // helper for replication logic
 // returns the replication strategy ( locations where data need to be updated at the same time)
 // instead of just the target db
-<<<<<<< HEAD
-export const getProjectReplicationDbClients = async ({
-=======
 export const getProjectReplicationDbs = async ({
->>>>>>> 399c998f
   projectId
 }: {
   projectId: string
 }): Promise<[Knex, ...Knex[]]> => {
   const getDefaultDb = () => undefined
-<<<<<<< HEAD
-  let projectDb = undefined
-  try {
-    projectDb = await getProjectDbClientFactory({
-      getDefaultDb,
-      getRegionDb,
-      getProjectRegionKey
-    })({ projectId })
-  } catch {
-    logger.warn({ projectId }, 'No regionKey found for project')
-  }
-=======
   const projectDb = await getProjectDbClientFactory({
     getDefaultDb,
     getRegionDb,
     getProjectRegionKey
   })({ projectId })
->>>>>>> 399c998f
 
   return [mainDb, ...(projectDb ? [projectDb] : [])]
 }
 
-<<<<<<< HEAD
-export const isRegionMain = ({
-  regionKey
-}: {
-  regionKey: MaybeNullOrUndefined<string>
-}) => {
-  if (!regionKey) return true
-  return regionKey === MAIN_REGION_KEY
-=======
 export const getReplicationDbs = async ({
   regionKey
 }: {
@@ -137,7 +111,6 @@
   }
 
   return [mainDb, await getRegionDb({ regionKey })]
->>>>>>> 399c998f
 }
 
 // the default region key is a config value, we're caching this globally
