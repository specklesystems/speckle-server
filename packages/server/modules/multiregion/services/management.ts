import {
  CreateAndValidateNewRegion,
  GetFreeRegionKeys,
  GetRegion,
<<<<<<< HEAD
  InitializeRegion,
  StoreRegion
} from '@/modules/multiregion/domain/operations'
import {
  RegionKeyInvalidError,
  RegionKeyTakenError
} from '@/modules/multiregion/errors'
=======
  StoreRegion,
  UpdateAndValidateRegion,
  UpdateRegion
} from '@/modules/multiregion/domain/operations'
import { RegionCreateError, RegionUpdateError } from '@/modules/multiregion/errors'
import { removeNullOrUndefinedKeys } from '@speckle/shared'
>>>>>>> 1c0482b4

export const createAndValidateNewRegionFactory =
  ({
    getFreeRegionKeys,
    getRegion,
    initializeRegion,
    storeRegion
  }: {
    getFreeRegionKeys: GetFreeRegionKeys
    getRegion: GetRegion
    storeRegion: StoreRegion
    initializeRegion: InitializeRegion
  }): CreateAndValidateNewRegion =>
  async ({ region }) => {
    const [existingRegion, freeKeys] = await Promise.all([
      getRegion({ key: region.key }),
      getFreeRegionKeys()
    ])

    if (existingRegion) {
      throw new RegionKeyTakenError(null, {
        info: { region }
      })
    }
    if (!freeKeys.includes(region.key)) {
      throw new RegionKeyInvalidError(null, {
        info: { region, freeKeys }
      })
    }

<<<<<<< HEAD
    await initializeRegion({ regionKey: region.key })

    return await storeRegion({ region })
=======
    return await deps.storeRegion({ region })
  }

export const updateAndValidateRegionFactory =
  (deps: {
    getRegion: GetRegion
    updateRegion: UpdateRegion
  }): UpdateAndValidateRegion =>
  async (params) => {
    const { input } = params

    const region = await deps.getRegion({ key: input.key })
    if (!region) {
      throw new RegionUpdateError('Region not found', { info: { input } })
    }

    const update = removeNullOrUndefinedKeys(input)
    if (Object.keys(update).length === 0) {
      return region
    }

    return await deps.updateRegion({ regionKey: input.key, region: update })
>>>>>>> 1c0482b4
  }<|MERGE_RESOLUTION|>--- conflicted
+++ resolved
@@ -2,22 +2,17 @@
   CreateAndValidateNewRegion,
   GetFreeRegionKeys,
   GetRegion,
-<<<<<<< HEAD
   InitializeRegion,
-  StoreRegion
+  StoreRegion,
+  UpdateAndValidateRegion,
+  UpdateRegion
 } from '@/modules/multiregion/domain/operations'
 import {
   RegionKeyInvalidError,
   RegionKeyTakenError
 } from '@/modules/multiregion/errors'
-=======
-  StoreRegion,
-  UpdateAndValidateRegion,
-  UpdateRegion
-} from '@/modules/multiregion/domain/operations'
-import { RegionCreateError, RegionUpdateError } from '@/modules/multiregion/errors'
+import { RegionUpdateError } from '@/modules/multiregion/errors'
 import { removeNullOrUndefinedKeys } from '@speckle/shared'
->>>>>>> 1c0482b4
 
 export const createAndValidateNewRegionFactory =
   ({
@@ -48,12 +43,9 @@
       })
     }
 
-<<<<<<< HEAD
     await initializeRegion({ regionKey: region.key })
 
     return await storeRegion({ region })
-=======
-    return await deps.storeRegion({ region })
   }
 
 export const updateAndValidateRegionFactory =
@@ -75,5 +67,4 @@
     }
 
     return await deps.updateRegion({ regionKey: input.key, region: update })
->>>>>>> 1c0482b4
   }