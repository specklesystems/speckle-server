import type Bull from 'bull'
import { logger } from '@/observability/logging'
import { isProdEnv, isTestEnv } from '@/modules/shared/helpers/envHelper'
import cryptoRandomString from 'crypto-random-string'
import type { Optional } from '@speckle/shared'
import { TIME_MS } from '@speckle/shared'
import { UninitializedResourceAccessError } from '@/modules/shared/errors'
import {
  MultiRegionInvalidJobError,
  MultiRegionNotYetImplementedError
} from '@/modules/multiregion/errors'
import {
  getProjectDbClient,
  getRegionDb,
<<<<<<< HEAD
  isRegionMain
=======
  getReplicationDbs
>>>>>>> 399c998f
} from '@/modules/multiregion/utils/dbSelector'
import {
  getProjectObjectStorage,
  getRegionObjectStorage
} from '@/modules/multiregion/utils/blobStorageSelector'
import {
  moveProjectToRegionFactory,
  validateProjectRegionCopyFactory
} from '@/modules/workspaces/services/projectRegions'
import { db } from '@/db/knex'
import {
  getProjectFactory,
  storeProjectRolesFactory
} from '@/modules/core/repositories/projects'
import { getAvailableRegionsFactory } from '@/modules/workspaces/services/regions'
import { getRegionsFactory } from '@/modules/multiregion/repositories'
import { canWorkspaceUseRegionsFactory } from '@/modules/gatekeeper/services/featureAuthorization'
import { getWorkspacePlanFactory } from '@/modules/gatekeeper/repositories/billing'
import {
  upsertProjectRegionKeyFactory,
  deleteRegionKeyFromCacheFactory
} from '@/modules/multiregion/repositories/projectRegion'
import { updateProjectRegionKeyFactory } from '@/modules/multiregion/services/projectRegion'
import { getGenericRedis } from '@/modules/shared/redis/redis'
import { initializeQueue as setupQueue } from '@speckle/shared/queue'
import {
  copyWorkspaceFactory,
  copyProjectsFactory,
  copyProjectModelsFactory,
  copyProjectVersionsFactory,
  copyProjectObjectsFactory,
  copyProjectAutomationsFactory,
  copyProjectCommentsFactory,
  copyProjectWebhooksFactory,
  copyProjectBlobs,
  countProjectModelsFactory,
  countProjectVersionsFactory,
  countProjectObjectsFactory,
  countProjectAutomationsFactory,
  countProjectCommentsFactory,
  countProjectWebhooksFactory
} from '@/modules/workspaces/repositories/projectRegions'
import { withTransaction } from '@/modules/shared/helpers/dbHelper'
import { getRedisUrl } from '@/modules/shared/helpers/envHelper'
import { chunk } from 'lodash-es'
import { getStreamCollaboratorsFactory } from '@/modules/core/repositories/streams'
import { asMultiregionalOperation, replicateFactory } from '@/modules/shared/command'

const MULTIREGION_QUEUE_NAME = isTestEnv()
  ? `test:multiregion:${cryptoRandomString({ length: 5 })}`
  : 'default:multiregion'

if (isTestEnv()) {
  logger.info(`Multiregion test queue ID: ${MULTIREGION_QUEUE_NAME}`)
  logger.info(`Monitor using: 'yarn cli bull monitor ${MULTIREGION_QUEUE_NAME}'`)
}

type MultiregionJob =
  | {
      type: 'move-project-region'
      payload: {
        projectId: string
        regionKey: string
      }
    }
  | {
      type: 'delete-project-region-data'
      payload: {
        projectId: string
        regionKey: string
      }
    }

let queue: Optional<Bull.Queue<MultiregionJob>>

export const getQueue = (): Bull.Queue<MultiregionJob> => {
  if (!queue) {
    throw new UninitializedResourceAccessError(
      'Attempting to use uninitialized Bull queue'
    )
  }

  return queue
}

export const initializeQueue = async () => {
  queue = await setupQueue({
    queueName: MULTIREGION_QUEUE_NAME,
    redisUrl: getRedisUrl(),
    options: {
      ...(!isTestEnv()
        ? {
            limiter: {
              max: 10,
              duration: TIME_MS.second
            }
          }
        : {}),
      defaultJobOptions: {
        attempts: 5,
        timeout: 15 * TIME_MS.minute,
        backoff: {
          type: 'fixed',
          delay: 5 * TIME_MS.minute
        },
        removeOnComplete: isProdEnv(),
        removeOnFail: false
      }
    }
  })
}

/**
 * Add a job to the multiregion job queue.
 */
export const scheduleJob = async (jobData: MultiregionJob): Promise<string> => {
  const queue = getQueue()
  const job = await queue.add(jobData)
  return job.id.toString()
}

const isMultiregionJob = (job: Bull.Job): job is Bull.Job<MultiregionJob> => {
  const jobTypes: MultiregionJob['type'][] = [
    'move-project-region',
    'delete-project-region-data'
  ]
  return !!job.data.type && jobTypes.includes(job.data.type)
}

/**
 * Start processing jobs in queue in current process.
 */
export const startQueue = async () => {
  const queue = getQueue()
  void queue.process(async (job) => {
    if (!isMultiregionJob(job)) {
      throw new MultiRegionInvalidJobError()
    }

    logger.info(
      {
        jobId: job.id,
        jobQueue: MULTIREGION_QUEUE_NAME,
        payload: job.data.payload,
        type: job.data.type
      },
      'Processing multiregion job {jobId}'
    )

    switch (job.data.type) {
      case 'move-project-region': {
        const { projectId, regionKey } = job.data.payload

        const sourceDb = await getProjectDbClient({ projectId })
        const sourceObjectStorage = (await getProjectObjectStorage({ projectId }))
          .private
        const targetDb = await getRegionDb({ regionKey })
        const targetObjectStorage = (await getRegionObjectStorage({ regionKey }))
          .private

        // Move project to target region
        await withTransaction(
          async ({ db: targetDbTrx }) => {
            const moveProjectToRegion = moveProjectToRegionFactory({
              getProject: getProjectFactory({ db: sourceDb }),
              getAvailableRegions: getAvailableRegionsFactory({
                getRegions: getRegionsFactory({ db }),
                canWorkspaceUseRegions: canWorkspaceUseRegionsFactory({
                  getWorkspacePlan: getWorkspacePlanFactory({ db })
                })
              }),
              copyWorkspace: copyWorkspaceFactory({
                sourceDb,
                targetDb: targetDbTrx
              }),
              copyProjects: copyProjectsFactory({
                sourceDb,
                targetDb: targetDbTrx
              }),
              copyProjectModels: copyProjectModelsFactory({
                sourceDb,
                targetDb: targetDbTrx
              }),
              copyProjectVersions: copyProjectVersionsFactory({
                sourceDb,
                targetDb: targetDbTrx
              }),
              copyProjectObjects: copyProjectObjectsFactory({
                sourceDb,
                targetDb: targetDbTrx
              }),
              copyProjectAutomations: copyProjectAutomationsFactory({
                sourceDb,
                targetDb: targetDbTrx
              }),
              copyProjectComments: copyProjectCommentsFactory({
                sourceDb,
                targetDb: targetDbTrx
              }),
              copyProjectWebhooks: copyProjectWebhooksFactory({
                sourceDb,
                targetDb: targetDbTrx
              }),
              copyProjectBlobs: copyProjectBlobs({
                sourceDb,
                sourceObjectStorage,
                targetDb: targetDbTrx,
                targetObjectStorage
              }),
              validateProjectRegionCopy: validateProjectRegionCopyFactory({
                countProjectModels: countProjectModelsFactory({ db: sourceDb }),
                countProjectVersions: countProjectVersionsFactory({ db: sourceDb }),
                countProjectObjects: countProjectObjectsFactory({ db: sourceDb }),
                countProjectAutomations: countProjectAutomationsFactory({
                  db: sourceDb
                }),
                countProjectComments: countProjectCommentsFactory({ db: sourceDb }),
                countProjectWebhooks: countProjectWebhooksFactory({ db: sourceDb })
              })
            })

            await moveProjectToRegion({ projectId, regionKey })
          },
          {
            db: targetDb
          }
        )

        // Update project region in dbs and update relevant caches
        const project = await asMultiregionalOperation(
          async ({ allDbs, emit }) =>
            updateProjectRegionKeyFactory({
              upsertProjectRegionKey: replicateFactory(
                allDbs,
                upsertProjectRegionKeyFactory
              ),
              cacheDeleteRegionKey: deleteRegionKeyFromCacheFactory({
                redis: getGenericRedis()
              }),
              emitEvent: emit
            })({ projectId, regionKey }),
          {
            name: 'updateProjectRegion',
            description: 'Update project region in db and update relevant caches',
            logger,
<<<<<<< HEAD
            dbs: isRegionMain({ regionKey }) ? [db] : [db, targetDb]
=======
            dbs: await getReplicationDbs({ regionKey })
>>>>>>> 399c998f
          }
        )

        // Grab project roles for later reinstating
        const projectRoles = await getStreamCollaboratorsFactory({ db })(project.id)

        // Reinstate project acl records
        for (const roles of chunk(projectRoles, 10_000)) {
          await storeProjectRolesFactory({ db })({
            roles: roles.map((role) => ({
              projectId: project.id,
              userId: role.id,
              role: role.streamRole
            }))
          })
        }

        return
      }
      case 'delete-project-region-data':
      default:
        throw new MultiRegionNotYetImplementedError()
    }
  })
  void queue.on('completed', (job) => {
    const { projectId, regionKey } = job.data.payload
    logger.info(
      {
        jobId: job.id,
        jobQueue: MULTIREGION_QUEUE_NAME,
        projectId,
        regionKey
      },
      'Completed multiregion job {jobId}'
    )
  })
  void queue.on('failed', (job, err) => {
    logger.error(
      {
        jobId: job.id,
        jobQueue: MULTIREGION_QUEUE_NAME,
        error: err,
        errorMessage: err.message
      },
      'Failed to process multiregion job {jobId}'
    )
  })
  void queue.on('error', (err) => {
    logger.error(
      {
        jobQueue: MULTIREGION_QUEUE_NAME,
        error: err,
        errorMessage: err.message
      },
      'Failed to process multiregion job'
    )
  })
}

export const shutdownQueue = async () => {
  if (!queue) return
  await queue.close()
}<|MERGE_RESOLUTION|>--- conflicted
+++ resolved
@@ -12,11 +12,7 @@
 import {
   getProjectDbClient,
   getRegionDb,
-<<<<<<< HEAD
-  isRegionMain
-=======
   getReplicationDbs
->>>>>>> 399c998f
 } from '@/modules/multiregion/utils/dbSelector'
 import {
   getProjectObjectStorage,
@@ -262,11 +258,7 @@
             name: 'updateProjectRegion',
             description: 'Update project region in db and update relevant caches',
             logger,
-<<<<<<< HEAD
-            dbs: isRegionMain({ regionKey }) ? [db] : [db, targetDb]
-=======
             dbs: await getReplicationDbs({ regionKey })
->>>>>>> 399c998f
           }
         )
 
