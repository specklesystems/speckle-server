import { db } from '@/db/knex'
import {
  getRegisteredRegionClients,
<<<<<<< HEAD
  isRegionMain
=======
  getReplicationDbs
>>>>>>> 399c998f
} from '@/modules/multiregion/utils/dbSelector'
import { isMultiRegionTestMode } from '@/test/speckle-helpers/regions'
import type { Knex } from 'knex'

export async function getTestRegionClients(): Promise<[Knex, ...Knex[]]> {
  if (!isMultiRegionTestMode()) return [db]

  const regionClients = await getRegisteredRegionClients()
  const regionDbs = Object.values(regionClients)
  return [db, ...regionDbs]
}

export async function getTestRegionClientsForProject({
  regionKey
}: {
  regionKey?: string
}): Promise<[Knex, ...Knex[]]> {
  if (!isMultiRegionTestMode()) return [db]

  if (!regionKey) return [db]
  const regionClients = await getRegisteredRegionClients()

  const regionDb = regionClients[regionKey]
  if (!regionDb) return [db]

<<<<<<< HEAD
  if (isRegionMain({ regionKey })) return [db]

  return [db, regionDb]
=======
  return await getReplicationDbs({ regionKey })
>>>>>>> 399c998f
}<|MERGE_RESOLUTION|>--- conflicted
+++ resolved
@@ -1,11 +1,7 @@
 import { db } from '@/db/knex'
 import {
   getRegisteredRegionClients,
-<<<<<<< HEAD
-  isRegionMain
-=======
   getReplicationDbs
->>>>>>> 399c998f
 } from '@/modules/multiregion/utils/dbSelector'
 import { isMultiRegionTestMode } from '@/test/speckle-helpers/regions'
 import type { Knex } from 'knex'
@@ -31,11 +27,5 @@
   const regionDb = regionClients[regionKey]
   if (!regionDb) return [db]
 
-<<<<<<< HEAD
-  if (isRegionMain({ regionKey })) return [db]
-
-  return [db, regionDb]
-=======
   return await getReplicationDbs({ regionKey })
->>>>>>> 399c998f
 }