--- conflicted
+++ resolved
@@ -24,14 +24,10 @@
 } from '@/modules/multiregion/regionConfig'
 import { MaybeNullOrUndefined } from '@speckle/shared'
 import { isTestEnv } from '@/modules/shared/helpers/envHelper'
-<<<<<<< HEAD
+import { migrateDbToLatest } from '@/db/migrations'
 import { initKnexPrometheusMetrics } from '@/logging/knexMonitoring'
 import { logger } from '@/logging/logging'
-import { migrateDbToLatestFactory } from '@/db/migrations'
 import prometheusClient from 'prom-client'
-=======
-import { migrateDbToLatest } from '@/db/migrations'
->>>>>>> bde54310
 
 let getter: GetProjectDb | undefined = undefined
 
@@ -122,13 +118,7 @@
 
   // run migrations
   await Promise.all(
-<<<<<<< HEAD
-    Object.entries(ret).map(([region, db]) =>
-      migrateDbToLatestFactory({ db, region })()
-    )
-=======
     Object.entries(ret).map(([region, db]) => migrateDbToLatest({ db, region }))
->>>>>>> bde54310
   )
 
   // (re-)set up pub-sub, if needed
