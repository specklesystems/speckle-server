--- conflicted
+++ resolved
@@ -16,25 +16,14 @@
 
 let multiRegionConfig: Optional<MultiRegionConfig> = undefined
 
-<<<<<<< HEAD
-const getAllRegionsConfig = async (): Promise<AllRegionsConfig> => {
+const getMultiRegionConfig = async (): Promise<MultiRegionConfig> => {
   if (isDevOrTestEnv() && !isMultiRegionEnabled()) {
     // this should throw somehow
     return { main: { postgres: { connectionUri: '' } }, regions: {} }
   }
-  if (multiRegionConfig) return multiRegionConfig
 
-  const relativePath = getMultiRegionConfigPath()
-
-  const fullPath = path.resolve(packageRoot, relativePath)
-=======
-const getMultiRegionConfig = async (): Promise<MultiRegionConfig> => {
-  if (isDevOrTestEnv() && !isMultiRegionEnabled())
-    // this should throw somehow
-    return { main: { postgres: { connectionUri: '' } }, regions: {} }
   if (!multiRegionConfig) {
     const relativePath = getMultiRegionConfigPath()
->>>>>>> 9e383f83
 
     const configPath = path.resolve(packageRoot, relativePath)
 
