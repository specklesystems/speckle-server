--- conflicted
+++ resolved
@@ -54,11 +54,10 @@
   FileuploadEventsPayloads
 } from '@/modules/fileuploads/domain/events'
 import {
-<<<<<<< HEAD
   accSyncItemEventsNamespace,
   AccSyncItemEventsPayloads
 } from '@/modules/acc/domain/events'
-=======
+import {
   emailsEventNamespace,
   EmailsEventsPayloads
 } from '@/modules/emails/domain/events'
@@ -66,7 +65,6 @@
   notificationsEventNamespace,
   NotificationsEventsPayloads
 } from '@/modules/notifications/domain/events'
->>>>>>> c4dcc8ed
 
 type AllEventsWildcard = '**'
 type EventWildcard = '*'
