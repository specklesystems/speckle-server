--- conflicted
+++ resolved
@@ -178,11 +178,7 @@
         const [{ count }] = await db('users').count()
         expect(count).to.eql('1000')
 
-<<<<<<< HEAD
-        await sleep(500) // just in case
-=======
         await sleep(50)
->>>>>>> 399c998f
 
         const connectionsUsedAfter = main.client.pool.numUsed()
         expect(connectionsUsedAfter).to.be.lte(connectionsUsedBefore)
