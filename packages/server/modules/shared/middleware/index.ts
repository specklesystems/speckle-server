--- conflicted
+++ resolved
@@ -5,18 +5,15 @@
   AuthParams,
   authHasFailed
 } from '@/modules/shared/authz'
-<<<<<<< HEAD
-import { Request, Response, NextFunction, Handler, RequestHandler } from 'express'
-=======
 import {
   Request,
   Response,
   NextFunction,
   Handler,
+  RequestHandler,
   raw as expressRawBodyParser,
   json as expressJsonBodyParser
 } from 'express'
->>>>>>> 92976ece
 import {
   ForbiddenError,
   NotFoundError,
@@ -38,10 +35,7 @@
 import { Netmask } from 'netmask'
 import { Merge } from 'type-fest'
 import { resourceAccessRuleToIdentifier } from '@/modules/core/helpers/token'
-import {
-  delayGraphqlResponsesBy,
-  isCompressionEnabled
-} from '@/modules/shared/helpers/envHelper'
+import { delayGraphqlResponsesBy } from '@/modules/shared/helpers/envHelper'
 import { subscriptionLogger } from '@/logging/logging'
 import { GetUser } from '@/modules/core/domain/users/operations'
 import { validateTokenFactory } from '@/modules/core/services/tokens'
@@ -55,11 +49,8 @@
 import { db } from '@/db/knex'
 import { getTokenAppInfoFactory } from '@/modules/auth/repositories/apps'
 import { getUserRoleFactory } from '@/modules/core/repositories/users'
-<<<<<<< HEAD
+import { UserInputError } from '@/modules/core/errors/userinput'
 import compression from 'compression'
-=======
-import { UserInputError } from '@/modules/core/errors/userinput'
->>>>>>> 92976ece
 
 export const authMiddlewareCreator = (steps: AuthPipelineFunction[]) => {
   const pipeline = authPipelineCreator(steps)
@@ -289,12 +280,6 @@
   next()
 }
 
-<<<<<<< HEAD
-export function compressionMiddleware(): RequestHandler {
-  if (isCompressionEnabled()) return compression()
-  return (_req, _res, next) => next()
-}
-=======
 //TODO ideally these should be identified alongside the route handlers
 const RAW_BODY_PATH_PREFIXES = ['/api/v1/billing/webhooks', '/api/thirdparty/gendo/']
 
@@ -350,4 +335,10 @@
       return
     }
   }
->>>>>>> 92976ece
+
+export function compressionMiddlewareFactory(deps: {
+  isCompressionEnabled: boolean
+}): RequestHandler {
+  if (deps.isCompressionEnabled) return compression()
+  return (_req, _res, next) => next()
+}