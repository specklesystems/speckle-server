--- conflicted
+++ resolved
@@ -40,20 +40,17 @@
   ProjectUpdateInput,
   SubscriptionStreamUpdatedArgs,
   SubscriptionStreamDeletedArgs,
-<<<<<<< HEAD
-  SubscriptionCommitCreatedArgs,
-  CommitCreateInput,
-  SubscriptionCommitUpdatedArgs,
-  CommitUpdateInput
-=======
   SubscriptionBranchCreatedArgs,
   SubscriptionBranchUpdatedArgs,
   BranchUpdateInput,
   UpdateModelInput,
   SubscriptionBranchDeletedArgs,
   BranchDeleteInput,
-  DeleteModelInput
->>>>>>> c579e208
+  DeleteModelInput,
+  SubscriptionCommitCreatedArgs,
+  CommitCreateInput,
+  SubscriptionCommitUpdatedArgs,
+  CommitUpdateInput
 } from '@/modules/core/graph/generated/graphql'
 import { Merge } from 'type-fest'
 import {
@@ -68,11 +65,8 @@
   ProjectAutomationsUpdatedMessageGraphQLReturn
 } from '@/modules/automate/helpers/graphTypes'
 import { CommentRecord } from '@/modules/comments/helpers/types'
-<<<<<<< HEAD
 import { CommitRecord } from '@/modules/core/helpers/types'
-=======
 import { BranchRecord } from '@/modules/core/helpers/types'
->>>>>>> c579e208
 
 /**
  * GraphQL Subscription PubSub instance
@@ -320,7 +314,22 @@
     payload: { streamDeleted: { streamId: string }; streamId: string }
     variables: SubscriptionStreamDeletedArgs
   }
-<<<<<<< HEAD
+  [BranchSubscriptions.BranchCreated]: {
+    payload: { branchCreated: BranchRecord; streamId: string }
+    variables: SubscriptionBranchCreatedArgs
+  }
+  [BranchSubscriptions.BranchUpdated]: {
+    payload: {
+      branchUpdated: BranchUpdateInput | UpdateModelInput
+      streamId: string
+      branchId: string
+    }
+    variables: SubscriptionBranchUpdatedArgs
+  }
+  [BranchSubscriptions.BranchDeleted]: {
+    payload: { branchDeleted: BranchDeleteInput | DeleteModelInput; streamId: string }
+    variables: SubscriptionBranchDeletedArgs
+  }
   [CommitSubscriptions.CommitCreated]: {
     payload: {
       commitCreated: CommitCreateInput & { id: string; authorId: string }
@@ -338,23 +347,6 @@
       streamId: string
     }
     variables: SubscriptionCommitUpdatedArgs
-=======
-  [BranchSubscriptions.BranchCreated]: {
-    payload: { branchCreated: BranchRecord; streamId: string }
-    variables: SubscriptionBranchCreatedArgs
-  }
-  [BranchSubscriptions.BranchUpdated]: {
-    payload: {
-      branchUpdated: BranchUpdateInput | UpdateModelInput
-      streamId: string
-      branchId: string
-    }
-    variables: SubscriptionBranchUpdatedArgs
-  }
-  [BranchSubscriptions.BranchDeleted]: {
-    payload: { branchDeleted: BranchDeleteInput | DeleteModelInput; streamId: string }
-    variables: SubscriptionBranchDeletedArgs
->>>>>>> c579e208
   }
 } & { [k in SubscriptionEvent]: { payload: unknown; variables: unknown } }
 
