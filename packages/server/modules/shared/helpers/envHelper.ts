import { MisconfiguredEnvironmentError } from '@/modules/shared/errors'
import { trimEnd } from 'lodash'
import * as Environment from '@speckle/shared/dist/commonjs/environment/index.js'
import { ensureError } from '@speckle/shared'

export function getSessionSecret() {
  if (!process.env.SESSION_SECRET) {
    throw new MisconfiguredEnvironmentError('SESSION_SECRET env var not configured')
  }

  return process.env.SESSION_SECRET
}

export function isTestEnv() {
  return process.env.NODE_ENV === 'test'
}

export function isDevEnv() {
  return process.env.NODE_ENV === 'development'
}

export function isProdEnv() {
  return process.env.NODE_ENV === 'production'
}

export function getServerVersion() {
  return process.env.SPECKLE_SERVER_VERSION || 'dev'
}

export function isApolloMonitoringEnabled() {
  return [true, 'true'].includes(process.env.APOLLO_SCHEMA_REPORTING || false)
}

export function getApolloServerVersion() {
  return process.env.APOLLO_SERVER_USER_VERSION
}

export function getFileSizeLimitMB() {
  return getIntFromEnv('FILE_SIZE_LIMIT_MB', '100')
}

export function getMaximumObjectSizeMB() {
  return getIntFromEnv('MAX_OBJECT_SIZE_MB', '100')
}

export function getIntFromEnv(envVarKey: string, aDefault = '0'): number {
  return parseInt(process.env[envVarKey] || aDefault)
}

export function getBooleanFromEnv(envVarKey: string, aDefault = false): boolean {
  return ['1', 'true', true].includes(process.env[envVarKey] || aDefault.toString())
}

export function getStringFromEnv(envVarKey: string): string {
  const envVar = process.env[envVarKey]
  if (!envVar) {
    throw new MisconfiguredEnvironmentError(`${envVarKey} env var not configured`)
  }
  return envVar
}

/**
 * Whether the server is supposed to serve frontend 2.0
 */
export function useNewFrontend() {
  return getBooleanFromEnv('USE_FRONTEND_2')
}

export function enableNewFrontendMessaging() {
  return getBooleanFromEnv('ENABLE_FE2_MESSAGING')
}

export function getRedisUrl() {
  return getStringFromEnv('REDIS_URL')
}

export function getOidcDiscoveryUrl() {
  return getStringFromEnv('OIDC_DISCOVERY_URL')
}

export function getOidcClientId() {
  return getStringFromEnv('OIDC_CLIENT_ID')
}

export function getOidcClientSecret() {
  return getStringFromEnv('OIDC_CLIENT_SECRET')
}

export function getOidcName() {
  return getStringFromEnv('OIDC_NAME')
}

export function getGoogleClientId() {
  return getStringFromEnv('GOOGLE_CLIENT_ID')
}

export function getGoogleClientSecret() {
  return getStringFromEnv('GOOGLE_CLIENT_SECRET')
}

export function getGithubClientId() {
  return getStringFromEnv('GITHUB_CLIENT_ID')
}

export function getGithubClientSecret() {
  return getStringFromEnv('GITHUB_CLIENT_SECRET')
}

export function getAzureAdIdentityMetadata() {
  return getStringFromEnv('AZURE_AD_IDENTITY_METADATA')
}

export function getAzureAdClientId() {
  return getStringFromEnv('AZURE_AD_CLIENT_ID')
}

export function getAzureAdIssuer() {
  return process.env.AZURE_AD_ISSUER || undefined
}

export function getAzureAdClientSecret() {
  return process.env.AZURE_AD_CLIENT_SECRET || undefined
}

export function getMailchimpStatus() {
  return getBooleanFromEnv('MAILCHIMP_ENABLED', false)
}

export function getMailchimpConfig() {
  if (!getMailchimpStatus()) return null
  if (!process.env.MAILCHIMP_API_KEY || !process.env.MAILCHIMP_SERVER_PREFIX)
    throw new MisconfiguredEnvironmentError('Mailchimp api is not configured')
  return {
    apiKey: process.env.MAILCHIMP_API_KEY,
    serverPrefix: process.env.MAILCHIMP_SERVER_PREFIX
  }
}

export function getMailchimpOnboardingIds() {
  if (
    !process.env.MAILCHIMP_ONBOARDING_LIST_ID ||
    !process.env.MAILCHIMP_ONBOARDING_JOURNEY_ID ||
    !process.env.MAILCHIMP_ONBOARDING_STEP_ID
  )
    throw new MisconfiguredEnvironmentError('Mailchimp onboarding is not configured')
  return {
    listId: process.env.MAILCHIMP_ONBOARDING_LIST_ID,
    journeyId: parseInt(process.env.MAILCHIMP_ONBOARDING_JOURNEY_ID),
    stepId: parseInt(process.env.MAILCHIMP_ONBOARDING_STEP_ID)
  }
}

export function getMailchimpNewsletterIds() {
  if (!process.env.MAILCHIMP_NEWSLETTER_LIST_ID)
    throw new MisconfiguredEnvironmentError('Mailchimp newsletter id is not configured')
  return { listId: process.env.MAILCHIMP_NEWSLETTER_LIST_ID }
}

/**
 * Get app base url / canonical url / origin
 * TODO: Go over all getBaseUrl() usages and move them to getXOrigin() instead
 * @deprecated Since the new FE both apps (Server & FE) have different base urls, so use `getFrontendOrigin()` or `getServerOrigin()` instead
 */
export function getBaseUrl() {
  return getServerOrigin()
}

/**
 * Whether notification job consumption & handling should be disabled
 */
export function shouldDisableNotificationsConsumption() {
  return getBooleanFromEnv('DISABLE_NOTIFICATIONS_CONSUMPTION')
}

/**
 * Get frontend app origin/base URL
 */
export function getFrontendOrigin(forceFe2?: boolean) {
  const envKey = useNewFrontend() || forceFe2 ? 'FRONTEND_ORIGIN' : 'CANONICAL_URL'
  const trimmedOrigin = trimEnd(process.env[envKey], '/')

  if (!trimmedOrigin) {
    throw new MisconfiguredEnvironmentError(
      `Frontend origin env var (${envKey}) not configured!`
    )
  }

  return trimmedOrigin
}

/**
 * Get server app origin/base URL
 */
export function getServerOrigin() {
  if (!process.env.CANONICAL_URL) {
    throw new MisconfiguredEnvironmentError(
      'Server origin environment variable (CANONICAL_URL) not configured'
    )
  }

  try {
    return new URL(trimEnd(process.env.CANONICAL_URL, '/')).origin
  } catch (e) {
    const err = ensureError(e)
    if (e instanceof TypeError && e.message === 'Invalid URL') {
      throw new MisconfiguredEnvironmentError(
        `Server origin environment variable (CANONICAL_URL) is not a valid URL: ${err.message}`,
        {
          cause: e,
          info: {
            value: process.env.CANONICAL_URL
          }
        }
      )
    }

    throw err
  }
}

/**
 * Check whether we're running an SSL server
 */
export function isSSLServer() {
  return /^https:\/\//.test(getBaseUrl())
}

function parseUrlVar(value: string, name: string) {
  try {
    return new URL(value)
  } catch (err: unknown) {
    if (err instanceof TypeError && err.message === 'Invalid URL')
      throw new MisconfiguredEnvironmentError(`${name} has to be a valid URL`)
    throw err
  }
}

export function getServerMovedFrom() {
  const value = process.env.MIGRATION_SERVER_MOVED_FROM
  if (!value) return value
  return parseUrlVar(value, 'MIGRATION_SERVER_MOVED_FROM')
}

export function getServerMovedTo() {
  const value = process.env.MIGRATION_SERVER_MOVED_TO
  if (!value) return value
  return parseUrlVar(value, 'MIGRATION_SERVER_MOVED_TO')
}

export function adminOverrideEnabled() {
  return getBooleanFromEnv('ADMIN_OVERRIDE_ENABLED')
}

export function enableMixpanel() {
  if (isDevEnv() || isTestEnv()) {
    // Check if explicitly enabled
    return getBooleanFromEnv('FORCE_ENABLE_MP')
  }

  // if not explicitly set to '0' or 'false', it is enabled by default
  return !['0', 'false'].includes(process.env.ENABLE_MP || 'true')
}

export function speckleAutomateUrl() {
  const automateUrl = process.env.SPECKLE_AUTOMATE_URL
  return automateUrl
}

export function weeklyEmailDigestEnabled() {
  return getBooleanFromEnv('WEEKLY_DIGEST_ENABLED')
}

/**
 * Useful in some CLI scenarios when you aren't doing anything with the DB
 */
export function ignoreMissingMigrations() {
  return getBooleanFromEnv('IGNORE_MISSING_MIRATIONS')
}

/**
 * Whether to enable GQL API mocks
 */
export const mockedApiModules = () => {
  const base = process.env.MOCKED_API_MODULES
  return (base || '').split(',').map((x) => x.trim())
}

/**
 * URL of a project on any FE2 speckle server that will be pulled in and used as the onboarding stream
 */
export function getOnboardingStreamUrl() {
  const val = process.env.ONBOARDING_STREAM_URL
  if (!val?.length) return null

  try {
    // validating that the URL is valid
    return new URL(val).toString()
  } catch (e) {
    // suppress
  }

  return null
}

/**
 * Increase this value to re-sync the onboarding stream
 */
export function getOnboardingStreamCacheBustNumber() {
  const val = process.env.ONBOARDING_STREAM_CACHE_BUST_NUMBER || '1'
  return parseInt(val) || 1
}

export function getEmailFromAddress() {
  return getStringFromEnv('EMAIL_FROM')
}

export function getMaximumProjectModelsPerPage() {
  return getIntFromEnv('MAX_PROJECT_MODELS_PER_PAGE', '500')
}

export function delayGraphqlResponsesBy() {
  if (!isDevEnv()) return 0
  return getIntFromEnv('DELAY_GQL_RESPONSES_BY', '0')
}

export function getAutomateEncryptionKeysPath() {
  return getStringFromEnv('AUTOMATE_ENCRYPTION_KEYS_PATH')
}

export function getGendoAIKey() {
  return getStringFromEnv('GENDOAI_KEY')
}

export function getGendoAIResponseKey() {
  return getStringFromEnv('GENDOAI_KEY_RESPONSE')
}

export function getGendoAIAPIEndpoint() {
  return getStringFromEnv('GENDOAI_API_ENDPOINT')
}

export const getFeatureFlags = () => Environment.getFeatureFlags()

export function getLicenseToken(): string | undefined {
  return process.env.LICENSE_TOKEN
}

export function isEmailEnabled() {
  return getBooleanFromEnv('EMAIL')
}

export function postgresMaxConnections() {
  return getIntFromEnv('POSTGRES_MAX_CONNECTIONS_SERVER', '4')
}

export function highFrequencyMetricsCollectionPeriodMs() {
  return getIntFromEnv('HIGH_FREQUENCY_METRICS_COLLECTION_PERIOD_MS', '100')
}

export function maximumObjectUploadFileSizeMb() {
  return getIntFromEnv('MAX_OBJECT_UPLOAD_FILE_SIZE_MB', '100')
}

export function getS3AccessKey() {
  return getStringFromEnv('S3_ACCESS_KEY')
}

export function getS3SecretKey() {
  return getStringFromEnv('S3_SECRET_KEY')
}

export function getS3Endpoint() {
  return getStringFromEnv('S3_ENDPOINT')
}

export function getS3Region(aDefault: string = 'us-east-1') {
  return process.env.S3_REGION || aDefault
}

export function getS3BucketName() {
  return getStringFromEnv('S3_BUCKET')
}

export function createS3Bucket() {
  return getBooleanFromEnv('S3_CREATE_BUCKET')
}

<<<<<<< HEAD
export function getOtelTracingUrl() {
  if (!process.env.OTEL_TRACE_URL) return 'http://localhost:4318'
  return process.env.OTEL_TRACE_URL
}

export function getOtelTraceKey() {
  if (!process.env.OTEL_TRACE_KEY) return 'X-Seq-ApiKey'
  return process.env.OTEL_TRACE_KEY
}

export function getOtelHeaderValue() {
  return process.env.OTEL_TRACE_VALUE
=======
export function getStripeApiKey(): string {
  return getStringFromEnv('STRIPE_API_KEY')
}

export function getStripeEndpointSigningKey(): string {
  return getStringFromEnv('STRIPE_ENDPOINT_SIGNING_KEY')
>>>>>>> 42fa2d04
}<|MERGE_RESOLUTION|>--- conflicted
+++ resolved
@@ -385,7 +385,14 @@
   return getBooleanFromEnv('S3_CREATE_BUCKET')
 }
 
-<<<<<<< HEAD
+export function getStripeApiKey(): string {
+  return getStringFromEnv('STRIPE_API_KEY')
+}
+
+export function getStripeEndpointSigningKey(): string {
+  return getStringFromEnv('STRIPE_ENDPOINT_SIGNING_KEY')
+}
+
 export function getOtelTracingUrl() {
   if (!process.env.OTEL_TRACE_URL) return 'http://localhost:4318'
   return process.env.OTEL_TRACE_URL
@@ -398,12 +405,4 @@
 
 export function getOtelHeaderValue() {
   return process.env.OTEL_TRACE_VALUE
-=======
-export function getStripeApiKey(): string {
-  return getStringFromEnv('STRIPE_API_KEY')
-}
-
-export function getStripeEndpointSigningKey(): string {
-  return getStringFromEnv('STRIPE_ENDPOINT_SIGNING_KEY')
->>>>>>> 42fa2d04
 }