import { MisconfiguredEnvironmentError } from '@/modules/shared/errors'
import { trimEnd } from 'lodash'
import * as Environment from '@speckle/shared/dist/commonjs/environment/index.js'

export function isTestEnv() {
  return process.env.NODE_ENV === 'test'
}

export function isDevEnv() {
  return process.env.NODE_ENV === 'development'
}

export function isProdEnv() {
  return process.env.NODE_ENV === 'production'
}

export function getServerVersion() {
  return process.env.SPECKLE_SERVER_VERSION || 'dev'
}

export function isApolloMonitoringEnabled() {
  return [true, 'true'].includes(process.env.APOLLO_SCHEMA_REPORTING || false)
}

export function getApolloServerVersion() {
  return process.env.APOLLO_SERVER_USER_VERSION
}

export function getFileSizeLimitMB() {
  return getIntFromEnv('FILE_SIZE_LIMIT_MB', '100')
}

export function getMaximumObjectSizeMB() {
  return getIntFromEnv('MAX_OBJECT_SIZE_MB', '100')
}

export function getIntFromEnv(envVarKey: string, aDefault = '0'): number {
  return parseInt(process.env[envVarKey] || aDefault)
}

export function getBooleanFromEnv(envVarKey: string, aDefault = false): boolean {
  return ['1', 'true'].includes(process.env[envVarKey] || aDefault.toString())
}

/**
 * Whether the server is supposed to serve frontend 2.0
 */
export function useNewFrontend() {
  return getBooleanFromEnv('USE_FRONTEND_2')
}

export function enableNewFrontendMessaging() {
  return getBooleanFromEnv('ENABLE_FE2_MESSAGING')
}

export function getRedisUrl() {
  if (!process.env.REDIS_URL) {
    throw new MisconfiguredEnvironmentError('REDIS_URL env var not configured')
  }

  return process.env.REDIS_URL
}

export function getOidcDiscoveryUrl() {
  if (!process.env.OIDC_DISCOVERY_URL) {
    throw new MisconfiguredEnvironmentError('OIDC_DISCOVERY_URL env var not configured')
  }

  return process.env.OIDC_DISCOVERY_URL
}

export function getOidcClientId() {
  if (!process.env.OIDC_CLIENT_ID) {
    throw new MisconfiguredEnvironmentError('OIDC_CLIENT_ID env var not configured')
  }

  return process.env.OIDC_CLIENT_ID
}

export function getOidcClientSecret() {
  if (!process.env.OIDC_CLIENT_SECRET) {
    throw new MisconfiguredEnvironmentError('OIDC_CLIENT_SECRET env var not configured')
  }

  return process.env.OIDC_CLIENT_SECRET
}

export function getOidcName() {
  if (!process.env.OIDC_NAME) {
    throw new MisconfiguredEnvironmentError('OIDC_NAME env var not configured')
  }

  return process.env.OIDC_NAME
}

export function getMailchimpStatus() {
  return [true, 'true'].includes(process.env.MAILCHIMP_ENABLED || false)
}

export function getMailchimpConfig() {
  if (!getMailchimpStatus()) return null
  if (!process.env.MAILCHIMP_API_KEY || !process.env.MAILCHIMP_SERVER_PREFIX)
    throw new MisconfiguredEnvironmentError('Mailchimp api is not configured')
  return {
    apiKey: process.env.MAILCHIMP_API_KEY,
    serverPrefix: process.env.MAILCHIMP_SERVER_PREFIX
  }
}

export function getMailchimpOnboardingIds() {
  if (
    !process.env.MAILCHIMP_ONBOARDING_LIST_ID ||
    !process.env.MAILCHIMP_ONBOARDING_JOURNEY_ID ||
    !process.env.MAILCHIMP_ONBOARDING_STEP_ID
  )
    throw new MisconfiguredEnvironmentError('Mailchimp onboarding is not configured')
  return {
    listId: process.env.MAILCHIMP_ONBOARDING_LIST_ID,
    journeyId: parseInt(process.env.MAILCHIMP_ONBOARDING_JOURNEY_ID),
    stepId: parseInt(process.env.MAILCHIMP_ONBOARDING_STEP_ID)
  }
}

export function getMailchimpNewsletterIds() {
  if (!process.env.MAILCHIMP_NEWSLETTER_LIST_ID)
    throw new MisconfiguredEnvironmentError('Mailchimp newsletter id is not configured')
  return { listId: process.env.MAILCHIMP_NEWSLETTER_LIST_ID }
}

/**
 * Get app base url / canonical url / origin
 * TODO: Go over all getBaseUrl() usages and move them to getXOrigin() instead
 * @deprecated Since the new FE both apps (Server & FE) have different base urls, so use `getFrontendOrigin()` or `getServerOrigin()` instead
 */
export function getBaseUrl() {
  return getServerOrigin()
}

/**
 * Whether notification job consumption & handling should be disabled
 */
export function shouldDisableNotificationsConsumption() {
  return getBooleanFromEnv('DISABLE_NOTIFICATIONS_CONSUMPTION')
}

/**
 * Get frontend app origin/base URL
 */
export function getFrontendOrigin(forceFe2?: boolean) {
  const envKey = useNewFrontend() || forceFe2 ? 'FRONTEND_ORIGIN' : 'CANONICAL_URL'
  const trimmedOrigin = trimEnd(process.env[envKey], '/')

  if (!trimmedOrigin) {
    throw new MisconfiguredEnvironmentError(
      `Frontend origin env var (${envKey}) not configured!`
    )
  }

  return trimmedOrigin
}

/**
 * Get server app origin/base URL
 */
export function getServerOrigin() {
  if (!process.env.CANONICAL_URL) {
    throw new MisconfiguredEnvironmentError(
      'Server origin environment variable (CANONICAL_URL) not configured'
    )
  }

  return trimEnd(process.env.CANONICAL_URL, '/')
}

/**
 * Check whether we're running an SSL server
 */
export function isSSLServer() {
  return /^https:\/\//.test(getBaseUrl())
}

function parseUrlVar(value: string, name: string) {
  try {
    return new URL(value)
  } catch (err: unknown) {
    if (err instanceof TypeError && err.message === 'Invalid URL')
      throw new MisconfiguredEnvironmentError(`${name} has to be a valid URL`)
    throw err
  }
}

export function getServerMovedFrom() {
  const value = process.env.MIGRATION_SERVER_MOVED_FROM
  if (!value) return value
  return parseUrlVar(value, 'MIGRATION_SERVER_MOVED_FROM')
}

export function getServerMovedTo() {
  const value = process.env.MIGRATION_SERVER_MOVED_TO
  if (!value) return value
  return parseUrlVar(value, 'MIGRATION_SERVER_MOVED_TO')
}

export function adminOverrideEnabled() {
  return process.env.ADMIN_OVERRIDE_ENABLED === 'true'
}

export function enableMixpanel() {
  if (isDevEnv() || isTestEnv()) {
    // Check if explicitly enabled
    return getBooleanFromEnv('FORCE_ENABLE_MP')
  }

  // if not explicitly set to '0' or 'false', it is enabled by default
  return !['0', 'false'].includes(process.env.ENABLE_MP || 'true')
}

export function speckleAutomateUrl() {
  const automateUrl = process.env.SPECKLE_AUTOMATE_URL
  return automateUrl
}

export function weeklyEmailDigestEnabled() {
  return process.env.WEEKLY_DIGEST_ENABLED === 'true'
}

/**
 * Useful in some CLI scenarios when you aren't doing anything with the DB
 */
export function ignoreMissingMigrations() {
  return getBooleanFromEnv('IGNORE_MISSING_MIRATIONS')
}

/**
 * URL of a project on any FE2 speckle server that will be pulled in and used as the onboarding stream
 */
export function getOnboardingStreamUrl() {
  const val = process.env.ONBOARDING_STREAM_URL
  if (!val?.length) return null

  try {
    // validating that the URL is valid
    return new URL(val).toString()
  } catch (e) {
    // suppress
  }

  return null
}

/**
 * Increase this value to re-sync the onboarding stream
 */
export function getOnboardingStreamCacheBustNumber() {
  const val = process.env.ONBOARDING_STREAM_CACHE_BUST_NUMBER || '1'
  return parseInt(val) || 1
}

export function getEmailFromAddress() {
  if (!process.env.EMAIL_FROM) {
    throw new MisconfiguredEnvironmentError(
      'Email From environment variable (EMAIL_FROM) is not configured'
    )
  }
  return process.env.EMAIL_FROM
}

export function getMaximumProjectModelsPerPage() {
  return getIntFromEnv('MAX_PROJECT_MODELS_PER_PAGE', '500')
}

<<<<<<< HEAD
export function isEmailEnabled() {
  return process.env.EMAIL === 'true'
}
=======
export function delayGraphqlResponsesBy() {
  if (!isDevEnv()) return 0
  return getIntFromEnv('DELAY_GQL_RESPONSES_BY', '0')
}

export function getAutomateEncryptionKeysPath() {
  if (!process.env.AUTOMATE_ENCRYPTION_KEYS_PATH) {
    throw new MisconfiguredEnvironmentError(
      'Automate encryption keys path environment variable (AUTOMATE_ENCRYPTION_KEYS_PATH) is not configured'
    )
  }

  return process.env.AUTOMATE_ENCRYPTION_KEYS_PATH
}

export function getGendoAIKey() {
  return process.env.GENDOAI_KEY
}

export function getGendoAIResponseKey() {
  return process.env.GENDOAI_KEY_RESPONSE
}

export function getGendoAIAPIEndpoint() {
  return process.env.GENDOAI_API_ENDPOINT
}

export const getFeatureFlags = () => Environment.getFeatureFlags()
>>>>>>> 458ab116
<|MERGE_RESOLUTION|>--- conflicted
+++ resolved
@@ -269,11 +269,6 @@
   return getIntFromEnv('MAX_PROJECT_MODELS_PER_PAGE', '500')
 }
 
-<<<<<<< HEAD
-export function isEmailEnabled() {
-  return process.env.EMAIL === 'true'
-}
-=======
 export function delayGraphqlResponsesBy() {
   if (!isDevEnv()) return 0
   return getIntFromEnv('DELAY_GQL_RESPONSES_BY', '0')
@@ -302,4 +297,7 @@
 }
 
 export const getFeatureFlags = () => Environment.getFeatureFlags()
->>>>>>> 458ab116
+
+export function isEmailEnabled() {
+  return process.env.EMAIL === 'true'
+}