import { MisconfiguredEnvironmentError } from '@/modules/shared/errors'
import { trimEnd } from 'lodash'
import * as Environment from '@speckle/shared/dist/commonjs/environment/index.js'
import { ensureError } from '@speckle/shared'

export function getSessionSecret() {
  if (!process.env.SESSION_SECRET) {
    throw new MisconfiguredEnvironmentError('SESSION_SECRET env var not configured')
  }

  return process.env.SESSION_SECRET
}

export function isTestEnv() {
  return process.env.NODE_ENV === 'test'
}

export function isDevEnv() {
  return process.env.NODE_ENV === 'development'
}

export const isDevOrTestEnv = () => isDevEnv() || isTestEnv()

export function isProdEnv() {
  return process.env.NODE_ENV === 'production'
}

export function getServerVersion() {
  return process.env.SPECKLE_SERVER_VERSION || 'dev'
}

export function isApolloMonitoringEnabled() {
  return [true, 'true'].includes(process.env.APOLLO_SCHEMA_REPORTING || false)
}

export function getApolloServerVersion() {
  return process.env.APOLLO_SERVER_USER_VERSION
}

export function getFileSizeLimitMB() {
  return getIntFromEnv('FILE_SIZE_LIMIT_MB', '100')
}

export function getMaximumObjectSizeMB() {
  return getIntFromEnv('MAX_OBJECT_SIZE_MB', '100')
}

export function getIntFromEnv(envVarKey: string, aDefault = '0'): number {
  return parseInt(process.env[envVarKey] || aDefault)
}

export function getBooleanFromEnv(envVarKey: string, aDefault = false): boolean {
  return ['1', 'true', true].includes(process.env[envVarKey] || aDefault.toString())
}

export function getStringFromEnv(envVarKey: string): string {
  const envVar = process.env[envVarKey]
  if (!envVar) {
    throw new MisconfiguredEnvironmentError(`${envVarKey} env var not configured`)
  }
  return envVar
}

/**
 * Whether the server is supposed to serve frontend 2.0
 */
export function useNewFrontend() {
  return getBooleanFromEnv('USE_FRONTEND_2')
}

export function enableNewFrontendMessaging() {
  return getBooleanFromEnv('ENABLE_FE2_MESSAGING')
}

export function getRedisUrl() {
  return getStringFromEnv('REDIS_URL')
}

export function getOidcDiscoveryUrl() {
  return getStringFromEnv('OIDC_DISCOVERY_URL')
}

export function getOidcClientId() {
  return getStringFromEnv('OIDC_CLIENT_ID')
}

export function getOidcClientSecret() {
  return getStringFromEnv('OIDC_CLIENT_SECRET')
}

export function getOidcName() {
  return getStringFromEnv('OIDC_NAME')
}

export function getGoogleClientId() {
  return getStringFromEnv('GOOGLE_CLIENT_ID')
}

export function getGoogleClientSecret() {
  return getStringFromEnv('GOOGLE_CLIENT_SECRET')
}

export function getGithubClientId() {
  return getStringFromEnv('GITHUB_CLIENT_ID')
}

export function getGithubClientSecret() {
  return getStringFromEnv('GITHUB_CLIENT_SECRET')
}

export function getAzureAdIdentityMetadata() {
  return getStringFromEnv('AZURE_AD_IDENTITY_METADATA')
}

export function getAzureAdClientId() {
  return getStringFromEnv('AZURE_AD_CLIENT_ID')
}

export function getAzureAdIssuer() {
  return process.env.AZURE_AD_ISSUER || undefined
}

export function getAzureAdClientSecret() {
  return process.env.AZURE_AD_CLIENT_SECRET || undefined
}

export function getMailchimpStatus() {
  return getBooleanFromEnv('MAILCHIMP_ENABLED', false)
}

export function getMailchimpConfig() {
  if (!getMailchimpStatus()) return null
  if (!process.env.MAILCHIMP_API_KEY || !process.env.MAILCHIMP_SERVER_PREFIX)
    throw new MisconfiguredEnvironmentError('Mailchimp api is not configured')
  return {
    apiKey: process.env.MAILCHIMP_API_KEY,
    serverPrefix: process.env.MAILCHIMP_SERVER_PREFIX
  }
}

export function getMailchimpOnboardingIds() {
  if (
    !process.env.MAILCHIMP_ONBOARDING_LIST_ID ||
    !process.env.MAILCHIMP_ONBOARDING_JOURNEY_ID ||
    !process.env.MAILCHIMP_ONBOARDING_STEP_ID
  )
    throw new MisconfiguredEnvironmentError('Mailchimp onboarding is not configured')
  return {
    listId: process.env.MAILCHIMP_ONBOARDING_LIST_ID,
    journeyId: parseInt(process.env.MAILCHIMP_ONBOARDING_JOURNEY_ID),
    stepId: parseInt(process.env.MAILCHIMP_ONBOARDING_STEP_ID)
  }
}

export function getMailchimpNewsletterIds() {
  if (!process.env.MAILCHIMP_NEWSLETTER_LIST_ID)
    throw new MisconfiguredEnvironmentError('Mailchimp newsletter id is not configured')
  return { listId: process.env.MAILCHIMP_NEWSLETTER_LIST_ID }
}

/**
 * Get app base url / canonical url / origin
 * TODO: Go over all getBaseUrl() usages and move them to getXOrigin() instead
 * @deprecated Since the new FE both apps (Server & FE) have different base urls, so use `getFrontendOrigin()` or `getServerOrigin()` instead
 */
export function getBaseUrl() {
  return getServerOrigin()
}

/**
 * Whether notification job consumption & handling should be disabled
 */
export function shouldDisableNotificationsConsumption() {
  return getBooleanFromEnv('DISABLE_NOTIFICATIONS_CONSUMPTION')
}

/**
 * Get frontend app origin/base URL
 */
export function getFrontendOrigin(forceFe2?: boolean) {
  const envKey = useNewFrontend() || forceFe2 ? 'FRONTEND_ORIGIN' : 'CANONICAL_URL'
  const trimmedOrigin = trimEnd(process.env[envKey], '/')

  if (!trimmedOrigin) {
    throw new MisconfiguredEnvironmentError(
      `Frontend origin env var (${envKey}) not configured!`
    )
  }

  return trimmedOrigin
}

/**
 * Get server app origin/base URL
 */
export function getServerOrigin() {
  if (!process.env.CANONICAL_URL) {
    throw new MisconfiguredEnvironmentError(
      'Server origin environment variable (CANONICAL_URL) not configured'
    )
  }

  try {
    return new URL(trimEnd(process.env.CANONICAL_URL, '/')).origin
  } catch (e) {
    const err = ensureError(e)
    if (e instanceof TypeError && e.message === 'Invalid URL') {
      throw new MisconfiguredEnvironmentError(
        `Server origin environment variable (CANONICAL_URL) is not a valid URL: ${err.message}`,
        {
          cause: e,
          info: {
            value: process.env.CANONICAL_URL
          }
        }
      )
    }

    throw err
  }
}

export function getBindAddress(aDefault: string = '127.0.0.1') {
  return process.env.BIND_ADDRESS || aDefault
}

export function getPort() {
  return getIntFromEnv('PORT', '3000')
}

/**
 * Check whether we're running an SSL server
 */
export function isSSLServer() {
  return /^https:\/\//.test(getBaseUrl())
}

function parseUrlVar(value: string, name: string) {
  try {
    return new URL(value)
  } catch (err: unknown) {
    if (err instanceof TypeError && err.message === 'Invalid URL')
      throw new MisconfiguredEnvironmentError(`${name} has to be a valid URL`)
    throw err
  }
}

export function getServerMovedFrom() {
  const value = process.env.MIGRATION_SERVER_MOVED_FROM
  if (!value) return value
  return parseUrlVar(value, 'MIGRATION_SERVER_MOVED_FROM')
}

export function getServerMovedTo() {
  const value = process.env.MIGRATION_SERVER_MOVED_TO
  if (!value) return value
  return parseUrlVar(value, 'MIGRATION_SERVER_MOVED_TO')
}

export function adminOverrideEnabled() {
  return getBooleanFromEnv('ADMIN_OVERRIDE_ENABLED')
}

export function enableMixpanel() {
  if (isDevEnv() || isTestEnv()) {
    // Check if explicitly enabled
    return getBooleanFromEnv('FORCE_ENABLE_MP')
  }

  // if not explicitly set to '0' or 'false', it is enabled by default
  return !['0', 'false'].includes(process.env.ENABLE_MP || 'true')
}

export function speckleAutomateUrl() {
  const automateUrl = process.env.SPECKLE_AUTOMATE_URL
  return automateUrl
}

export function weeklyEmailDigestEnabled() {
  return getBooleanFromEnv('WEEKLY_DIGEST_ENABLED')
}

/**
 * Useful in some CLI scenarios when you aren't doing anything with the DB
 */
export function ignoreMissingMigrations() {
  return getBooleanFromEnv('IGNORE_MISSING_MIRATIONS')
}

/**
 * Whether to enable GQL API mocks
 */
export const mockedApiModules = () => {
  const base = process.env.MOCKED_API_MODULES
  return (base || '').split(',').map((x) => x.trim())
}

/**
 * URL of a project on any FE2 speckle server that will be pulled in and used as the onboarding stream
 */
export function getOnboardingStreamUrl() {
  const val = process.env.ONBOARDING_STREAM_URL
  if (!val?.length) return null

  try {
    // validating that the URL is valid
    return new URL(val).toString()
  } catch (e) {
    // suppress
  }

  return null
}

/**
 * Increase this value to re-sync the onboarding stream
 */
export function getOnboardingStreamCacheBustNumber() {
  const val = process.env.ONBOARDING_STREAM_CACHE_BUST_NUMBER || '1'
  return parseInt(val) || 1
}

export function getEmailFromAddress() {
  return getStringFromEnv('EMAIL_FROM')
}

export function getMaximumProjectModelsPerPage() {
  return getIntFromEnv('MAX_PROJECT_MODELS_PER_PAGE', '500')
}

export function delayGraphqlResponsesBy() {
  if (!isDevEnv()) return 0
  return getIntFromEnv('DELAY_GQL_RESPONSES_BY', '0')
}

export function getAutomateEncryptionKeysPath() {
  return getStringFromEnv('AUTOMATE_ENCRYPTION_KEYS_PATH')
}

export function getGendoAIKey() {
  return getStringFromEnv('GENDOAI_KEY')
}

export function getGendoAIResponseKey() {
  return getStringFromEnv('GENDOAI_KEY_RESPONSE')
}

export function getGendoAIAPIEndpoint() {
  return getStringFromEnv('GENDOAI_API_ENDPOINT')
}

export const getFeatureFlags = () => Environment.getFeatureFlags()

export function getLicenseToken(): string | undefined {
  return process.env.LICENSE_TOKEN
}

export function isEmailEnabled() {
  return getBooleanFromEnv('EMAIL')
}

export function postgresMaxConnections() {
  return getIntFromEnv('POSTGRES_MAX_CONNECTIONS_SERVER', '4')
}

export function highFrequencyMetricsCollectionPeriodMs() {
  return getIntFromEnv('HIGH_FREQUENCY_METRICS_COLLECTION_PERIOD_MS', '100')
}

export function maximumObjectUploadFileSizeMb() {
  return getIntFromEnv('MAX_OBJECT_UPLOAD_FILE_SIZE_MB', '100')
}

export function getS3AccessKey() {
  return getStringFromEnv('S3_ACCESS_KEY')
}

export function getS3SecretKey() {
  return getStringFromEnv('S3_SECRET_KEY')
}

export function getS3Endpoint() {
  return getStringFromEnv('S3_ENDPOINT')
}

export function getS3Region(aDefault: string = 'us-east-1') {
  return process.env.S3_REGION || aDefault
}

export function getS3BucketName() {
  return getStringFromEnv('S3_BUCKET')
}

export function createS3Bucket() {
  return getBooleanFromEnv('S3_CREATE_BUCKET')
}

<<<<<<< HEAD
export function shutdownTimeoutSeconds() {
  return getIntFromEnv('SHUTDOWN_TIMEOUT_SECONDS', '300')
=======
export function getStripeApiKey(): string {
  return getStringFromEnv('STRIPE_API_KEY')
}

export function getStripeEndpointSigningKey(): string {
  return getStringFromEnv('STRIPE_ENDPOINT_SIGNING_KEY')
}

export function getOtelTracingUrl() {
  return getStringFromEnv('OTEL_TRACE_URL')
}

export function getOtelTraceKey() {
  return getStringFromEnv('OTEL_TRACE_KEY')
}

export function getOtelHeaderValue() {
  return getStringFromEnv('OTEL_TRACE_VALUE')
}

export function getMultiRegionConfigPath() {
  return getStringFromEnv('MULTI_REGION_CONFIG_PATH')
>>>>>>> 3006a20a
}<|MERGE_RESOLUTION|>--- conflicted
+++ resolved
@@ -395,31 +395,30 @@
   return getBooleanFromEnv('S3_CREATE_BUCKET')
 }
 
-<<<<<<< HEAD
+export function getStripeApiKey(): string {
+  return getStringFromEnv('STRIPE_API_KEY')
+}
+
+export function getStripeEndpointSigningKey(): string {
+  return getStringFromEnv('STRIPE_ENDPOINT_SIGNING_KEY')
+}
+
+export function getOtelTracingUrl() {
+  return getStringFromEnv('OTEL_TRACE_URL')
+}
+
+export function getOtelTraceKey() {
+  return getStringFromEnv('OTEL_TRACE_KEY')
+}
+
+export function getOtelHeaderValue() {
+  return getStringFromEnv('OTEL_TRACE_VALUE')
+}
+
+export function getMultiRegionConfigPath() {
+  return getStringFromEnv('MULTI_REGION_CONFIG_PATH')
+}
+
 export function shutdownTimeoutSeconds() {
   return getIntFromEnv('SHUTDOWN_TIMEOUT_SECONDS', '300')
-=======
-export function getStripeApiKey(): string {
-  return getStringFromEnv('STRIPE_API_KEY')
-}
-
-export function getStripeEndpointSigningKey(): string {
-  return getStringFromEnv('STRIPE_ENDPOINT_SIGNING_KEY')
-}
-
-export function getOtelTracingUrl() {
-  return getStringFromEnv('OTEL_TRACE_URL')
-}
-
-export function getOtelTraceKey() {
-  return getStringFromEnv('OTEL_TRACE_KEY')
-}
-
-export function getOtelHeaderValue() {
-  return getStringFromEnv('OTEL_TRACE_VALUE')
-}
-
-export function getMultiRegionConfigPath() {
-  return getStringFromEnv('MULTI_REGION_CONFIG_PATH')
->>>>>>> 3006a20a
 }