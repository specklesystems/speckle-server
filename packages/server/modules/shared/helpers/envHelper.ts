--- conflicted
+++ resolved
@@ -375,7 +375,18 @@
   return getBooleanFromEnv('EMAIL')
 }
 
-<<<<<<< HEAD
+export function getEmailFromAddress() {
+  return getStringFromEnv('EMAIL_FROM')
+}
+
+export function getEmailHost() {
+  return process.env.EMAIL_HOST || '127.0.0.1'
+}
+
+export function getEmailPort() {
+  return getIntFromEnv('EMAIL_PORT', '587')
+}
+
 export function getEmailTransporterType() {
   return getStringFromEnv('EMAIL_TRANSPORT_TYPE', {
     unsafe: true,
@@ -387,25 +398,6 @@
   return getBooleanFromEnv('EMAIL_SANDBOX_MODE', isDevOrTestEnv())
 }
 
-export function getEmailUsername() {
-  return getStringFromEnv('EMAIL_USERNAME')
-}
-
-export function getEmailPassword() {
-  return getStringFromEnv('EMAIL_PASSWORD')
-=======
-export function getEmailFromAddress() {
-  return getStringFromEnv('EMAIL_FROM')
-}
-
-export function getEmailHost() {
-  return process.env.EMAIL_HOST || '127.0.0.1'
-}
-
-export function getEmailPort() {
-  return getIntFromEnv('EMAIL_PORT', '587')
-}
-
 export function isSecureEmailEnabled() {
   return getBooleanFromEnv('EMAIL_SECURE', true) // default to secure
 }
@@ -416,7 +408,6 @@
 
 export function getEmailPassword() {
   return getStringFromEnv('EMAIL_PASSWORD', { unsafe: true }) // can be empty
->>>>>>> 1ce92e29
 }
 
 export const getFileImporterQueuePostgresUrl = () =>
