--- conflicted
+++ resolved
@@ -1,7 +1,3 @@
-<<<<<<< HEAD
-import { ensureError } from '@speckle/shared'
-import VError from 'verror'
-=======
 import { StreamNotFoundError } from '@/modules/core/errors/stream'
 import { WorkspacesModuleDisabledError } from '@/modules/core/errors/workspaces'
 import {
@@ -12,8 +8,7 @@
 } from '@/modules/shared/errors'
 import { SsoSessionMissingOrExpiredError } from '@/modules/workspacesCore/errors'
 import { Authz, ensureError, throwUncoveredError } from '@speckle/shared'
-import { VError } from 'verror'
->>>>>>> 9998ed25
+import VError from 'verror'
 
 /**
  * Resolve cause correctly depending on whether its a VError or basic Error
