/* eslint-disable @typescript-eslint/no-explicit-any */
import { Knex } from 'knex'
<<<<<<< HEAD
import { isString } from 'lodash-es'
=======
>>>>>>> 7de0229b
import { postgresMaxConnections } from '@/modules/shared/helpers/envHelper'
import { EnvironmentResourceError } from '@/modules/shared/errors'
import { isNonNullable, MaybeAsync } from '@speckle/shared'
import { base64Decode, base64Encode } from '@/modules/shared/helpers/cryptoHelper'
import dayjs, { Dayjs } from 'dayjs'
import { MaybeNullOrUndefined, Nullable } from '@speckle/shared'
import { SchemaConfig } from '@/modules/core/dbSchema'
import { has, isObjectLike, isString, mapValues, pick, times } from 'lodash'

export type Collection<T> = {
  cursor: string | null
  totalCount: number
  items: T[]
}

export type BatchedSelectOptions = {
  /**
   * Maximum amount of items to pull in one batch
   * Defaults to: 100
   */
  batchSize: number
  trx: Knex.Transaction
}

/**
 * Batches a SELECT query through the use of LIMIT/OFFSET
 */
export async function* executeBatchedSelect<
  TRecord extends {},
  TResult extends Array<any>
>(
  selectQuery: Knex.QueryBuilder<TRecord, TResult>,
  options?: Partial<BatchedSelectOptions>
): AsyncGenerator<Awaited<typeof selectQuery>, void, unknown> {
  const { batchSize = 100, trx } = options || {}

  if (trx) selectQuery.transacting(trx)

  selectQuery.limit(batchSize)

  let hasMorePages = true
  let currentOffset = 0
  while (hasMorePages) {
    const q = selectQuery.clone().offset(currentOffset)
    const results = (await q) as Awaited<typeof selectQuery>

    if (!results.length) {
      hasMorePages = false
      break
    } else {
      currentOffset += results.length
    }

    yield results
  }
}

const iso8601TimestampRegex = /\d{4}-\d{2}-\d{2}T\d{2}:\d{2}:\d{2}\.\d{3}\+\d{2}:\d{2}/

/**
 * When rows are grouped and returned as an array through array_agg(row_to_json(...)), the fields don't get formatted as they would
 * if the rows were returned directly. For example, date strings don't get converted to Date objects.
 *
 * This function will handle that.
 */
export const formatJsonArrayRecords = <V extends Record<string, unknown>>(
  records: V[]
) =>
  records
    .map((r): typeof r | undefined => {
      // PG can sometimes retuern `[null]` for an empty array_agg
      if (!r) return r

      const res: Record<string, unknown> = {}
      for (const [key, value] of Object.entries(r)) {
        // Check if value is an ISO date string or matches common date keys
        if (
          isString(value) &&
          (key.endsWith('At') || iso8601TimestampRegex.test(value))
        ) {
          res[key] = new Date(value)
        } else {
          res[key] = value
        }
      }

      return res as V
    })
    .filter(isNonNullable)

export const numberOfUsedOrPendingConnections = (db: Knex) => {
  if (!(db && 'client' in db && db.client))
    throw new EnvironmentResourceError('knex is not defined or does not have a client.')

  const dbClient: Knex.Client = db.client
  if (!('pool' in dbClient && dbClient.pool))
    throw new EnvironmentResourceError('knex client does not have a connection pool')

  const pool = dbClient.pool

  return (
    pool.numUsed() +
    pool.numPendingCreates() +
    pool.numPendingValidations() +
    pool.numPendingAcquires()
  )
}

export const numberOfFreeConnections = (knex: Knex) => {
  const pgMaxConnections = postgresMaxConnections()

  const demand = numberOfUsedOrPendingConnections(knex)

  return Math.max(pgMaxConnections - demand, 0)
}

export const withTransaction = async <T>(
  operation: (args: { db: Knex; trx: Knex }) => MaybeAsync<T>,
  params: {
    db: Knex
  }
) => {
  const { db } = params
  const trx = await db.transaction()

  try {
    // db and trx are just aliases, you can use whichever is more convenient
    const result = await operation({ db: trx, trx })
    await trx.commit()
    return result
  } catch (e) {
    await trx.rollback()
    throw e
  }
}

/**
 * Encode cursor to turn it into an opaque & obfuscated value
 */
export function encodeCursor(value: string): string {
  return base64Encode(value)
}

/**
 * Decode obfuscated cursor value
 */
export function decodeCursor(value: string): string {
  return base64Decode(value)
}

export function decodeIsoDateCursor(value: string): string | null {
  const decoded = decodeCursor(value)
  if (!decoded) return null

  const date = dayjs(decoded)
  if (!date.isValid()) return null

  return date.toISOString()
}

export function encodeIsoDateCursor(date: Date | Dayjs): string {
  const str = date.toISOString()
  return encodeCursor(str)
}

export const encodeCompositeCursor = <C extends object>(val: C): string => {
  const json = JSON.stringify(val)
  return encodeCursor(json)
}

export const decodeCompositeCursor = <C extends object>(
  cursor: MaybeNullOrUndefined<string>,
  /**
   * Users can feed in any kind of garbage into the cursor, this predicate will validate
   * that its the expected format and if it isn't, null will be returned
   */
  validate: (obj: unknown) => boolean
): Nullable<C> => {
  if (!cursor) return null

  let decodedJson: unknown
  try {
    decodedJson = JSON.parse(decodeCursor(cursor))
  } catch {
    // swallow - user error
    return null
  }

  if (validate(decodedJson)) {
    return decodedJson as C
  }

  return null
}

// This is to allow custom column/alias support for compositeCursorTools() - we don't want
// to force the user to pass in the entire schema config, just the data we need
type LimitedSchemaConfig = Pick<SchemaConfig<any, any, any>, 'col'>

/**
 * Simplifies working with composite cursors in SQL queries. Composite cursors are better because they
 * allow duplicate values (e.g. updatedAt date) in different rows
 */
export const compositeCursorTools = <
  Config extends LimitedSchemaConfig,
  SelectedCols extends Array<keyof Config['col']>
>(args: {
  /**
   * Db table schema config OR in case of aliased columns - manual column mapping between final aliases
   * as keys and table-prefixed column names as values
   */
  schema: Config
  /**
   * Order of columns matters - put the primary ordering column first (e.g. updatedAt), then the secondary
   * ones like the ID.
   */
  cols: SelectedCols
}) => {
  type Cursor = {
    [Col in SelectedCols[number]]: string
  }

  type CursorRecord = {
    [Col in SelectedCols[number]]: string | Date | number | boolean
  }

  const encode = (val: Cursor) => encodeCompositeCursor(val)
  const decode = (cursor: MaybeNullOrUndefined<string>): Nullable<Cursor> =>
    decodeCompositeCursor(
      cursor,
      (c) => isObjectLike(c) && args.cols.every((col) => has(c, col))
    )

  /**
   * Invoke this on the knex querybuilder to filter the query by the cursor and apply
   * appropriate ordering
   */
  const applyCursorSortAndFilter = <Query extends Knex.QueryBuilder>(params: {
    query: Query
    /**
     * If falsy, filter will be skipped
     */
    cursor: MaybeNullOrUndefined<Cursor | string>
    /**
     * How the results are sorted. Descending by default.
     */
    sort?: 'desc' | 'asc'
  }) => {
    const { query, sort = 'desc' } = params

    // Apply orderBy for each cursor column w/ proper sort direction
    args.cols.forEach((col) => {
      query.orderBy(args.schema.col[col], sort)
    })

    const cursor = isString(params.cursor) ? decode(params.cursor) : params.cursor
    if (!cursor) return query

    // Apply cursor filter
    const colCount = args.cols.length

    const sql = `(${times(colCount, () => '??').join(', ')}) ${
      sort === 'desc' ? '<' : '>'
    } (${times(colCount, () => '?').join(', ')})` // string like (??, ??) < (?, ?)

    // e.g. WHERE (table.updatedAt, table.id) < ('2023-10-01T00:00:00.000Z', '12345')
    query.andWhereRaw(sql, [
      ...args.cols.map((col) => args.schema.col[col]),
      ...args.cols.map((col) => cursor[col].toString())
    ])

    return query
  }

  /**
   * Feed in an entire page of items and this will build the next cursor accordingly
   */
  const resolveNewCursor = (items: Array<CursorRecord>) => {
    if (!items.length) return null
    const lastItem = items.at(-1)
    if (!lastItem) return null

    const cursor: Cursor = mapValues(pick(lastItem, args.cols), (value) => {
      if (value instanceof Date) {
        return value.toISOString()
      }

      return `${value}`
    })

    return encode(cursor)
  }

  return {
    encode,
    decode,
    applyCursorSortAndFilter,
    resolveNewCursor
  }
}<|MERGE_RESOLUTION|>--- conflicted
+++ resolved
@@ -1,9 +1,5 @@
 /* eslint-disable @typescript-eslint/no-explicit-any */
 import { Knex } from 'knex'
-<<<<<<< HEAD
-import { isString } from 'lodash-es'
-=======
->>>>>>> 7de0229b
 import { postgresMaxConnections } from '@/modules/shared/helpers/envHelper'
 import { EnvironmentResourceError } from '@/modules/shared/errors'
 import { isNonNullable, MaybeAsync } from '@speckle/shared'
@@ -11,7 +7,7 @@
 import dayjs, { Dayjs } from 'dayjs'
 import { MaybeNullOrUndefined, Nullable } from '@speckle/shared'
 import { SchemaConfig } from '@/modules/core/dbSchema'
-import { has, isObjectLike, isString, mapValues, pick, times } from 'lodash'
+import { has, isObjectLike, isString, mapValues, pick, times } from 'lodash-es'
 
 export type Collection<T> = {
   cursor: string | null
