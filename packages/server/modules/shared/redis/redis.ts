import { redisLogger } from '@/logging/logging'
import Redis, { RedisOptions } from 'ioredis'
<<<<<<< HEAD
import { EnvironmentResourceError } from '@/modules/shared/errors'
=======
import {
  EnvironmentResourceError,
  MisconfiguredEnvironmentError
} from '@/modules/shared/errors'
import { getRedisUrl } from '@/modules/shared/helpers/envHelper'
>>>>>>> 78773aae

export function createRedisClient(redisUrl: string, redisOptions: RedisOptions): Redis {
  let redisClient: Redis
  try {
    redisClient = new Redis(redisUrl, redisOptions)
    redisClient.on('error', (err) => {
      redisLogger.error(err, 'Redis encountered an error.')
      if (err instanceof Error) {
        throw new EnvironmentResourceError('Redis encountered an error.', err) //FIXME backoff and retry?
      }
      throw new EnvironmentResourceError('Redis encountered an error.') //FIXME backoff and retry?
    })
  } catch (err) {
    redisLogger.error(err, 'Could not create Redis client')
    if (err instanceof Error) {
      throw new EnvironmentResourceError('Unable to connect to Redis.', err) //FIXME backoff and retry?
    }
    throw new EnvironmentResourceError('Unable to connect to Redis.') //FIXME backoff and retry?
  }

  return redisClient
}

let redisClient: Redis | undefined = undefined

export const getGenericRedis = (): Redis => {
  if (!redisClient) redisClient = createRedisClient(getRedisUrl(), {})
  return redisClient
}<|MERGE_RESOLUTION|>--- conflicted
+++ resolved
@@ -1,14 +1,7 @@
 import { redisLogger } from '@/logging/logging'
 import Redis, { RedisOptions } from 'ioredis'
-<<<<<<< HEAD
 import { EnvironmentResourceError } from '@/modules/shared/errors'
-=======
-import {
-  EnvironmentResourceError,
-  MisconfiguredEnvironmentError
-} from '@/modules/shared/errors'
 import { getRedisUrl } from '@/modules/shared/helpers/envHelper'
->>>>>>> 78773aae
 
 export function createRedisClient(redisUrl: string, redisOptions: RedisOptions): Redis {
   let redisClient: Redis
