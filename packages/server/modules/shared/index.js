--- conflicted
+++ resolved
@@ -2,11 +2,6 @@
 const knex = require(`@/db/knex`)
 const { ForbiddenError, ApolloError } = require('apollo-server-express')
 const { RedisPubSub } = require('graphql-redis-subscriptions')
-<<<<<<< HEAD
-const { buildRequestLoaders } = require('@/modules/core/loaders')
-const { validateToken } = require(`@/modules/core/services/tokens`)
-const { getRedisUrl } = require('@/modules/shared/helpers/secretsHelper')
-=======
 const { ServerAcl: ServerAclSchema } = require('@/modules/core/dbSchema')
 const ServerAcl = () => ServerAclSchema.knex()
 
@@ -16,7 +11,6 @@
   getRedisUrl
 } = require('@/modules/shared/helpers/envHelper')
 const { createRedisClient } = require('@/modules/shared/redis/redis')
->>>>>>> 031980a3
 
 const StreamPubsubEvents = Object.freeze({
   UserStreamAdded: 'USER_STREAM_ADDED',
@@ -35,13 +29,8 @@
  * GraphQL Subscription PubSub instance
  */
 const pubsub = new RedisPubSub({
-<<<<<<< HEAD
-  publisher: new Redis(getRedisUrl()),
-  subscriber: new Redis(getRedisUrl())
-=======
   publisher: createRedisClient(getRedisUrl()),
   subscriber: createRedisClient(getRedisUrl())
->>>>>>> 031980a3
 })
 
 let roles
