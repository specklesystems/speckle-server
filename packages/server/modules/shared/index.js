'use strict'
const knex = require(`@/db/knex`)
const { ForbiddenError, ApolloError } = require('apollo-server-express')
const {
  pubsub,
  StreamSubscriptions,
  CommitSubscriptions,
  BranchSubscriptions
} = require('@/modules/shared/utils/subscriptions')
const { Roles } = require('@speckle/shared')
const { adminOverrideEnabled } = require('@/modules/shared/helpers/envHelper')

const { ServerAcl: ServerAclSchema } = require('@/modules/core/dbSchema')
<<<<<<< HEAD
const { getRoles } = require('@/modules/shared/repositories/roles')
=======
const { getRolesFactory } = require('@/modules/shared/repositories/roles')
>>>>>>> 7c16abc8
const {
  roleResourceTypeToTokenResourceType,
  isResourceAllowed
} = require('@/modules/core/helpers/token')
const db = require('@/db/knex')
const ServerAcl = () => ServerAclSchema.knex()

/**
 * Validates the scope against a list of scopes of the current session.
 * @param  {string[]|undefined} scopes
 * @param  {string} scope
 * @return {void}
 */
async function validateScopes(scopes, scope) {
  const errMsg = `Your auth token does not have the required scope${
    scope?.length ? ': ' + scope + '.' : '.'
  }`

  if (!scopes) throw new ForbiddenError(errMsg, { scope })
  if (scopes.indexOf(scope) === -1 && scopes.indexOf('*') === -1)
    throw new ForbiddenError(errMsg, { scope })
}

/**
 * Checks the userId against the resource's acl.
 * @param  {string | null | undefined} userId
 * @param  {string} resourceId
 * @param  {string} requiredRole
 * @param {import('@/modules/serverinvites/services/operations').TokenResourceIdentifier[] | undefined | null} [userResourceAccessLimits]
 */
async function authorizeResolver(
  userId,
  resourceId,
  requiredRole,
  userResourceAccessLimits
) {
  userId = userId || null
<<<<<<< HEAD
  const roles = await getRoles({ db })()
=======
  const roles = await getRolesFactory({ db })()
>>>>>>> 7c16abc8

  // TODO: Cache these results with a TTL of 1 mins or so, it's pointless to query the db every time we get a ping.

  const role = roles.find((r) => r.name === requiredRole)
  if (!role) throw new ApolloError('Unknown role: ' + requiredRole)

  const resourceRuleType = roleResourceTypeToTokenResourceType(role.resourceTarget)
  const isResourceLimited =
    resourceRuleType &&
    !isResourceAllowed({
      resourceId,
      resourceType: resourceRuleType,
      resourceAccessRules: userResourceAccessLimits
    })
  if (isResourceLimited) {
    throw new ForbiddenError('You are not authorized to access this resource.')
  }

  if (adminOverrideEnabled()) {
    const serverRoles = await ServerAcl().select('role').where({ userId })
    if (serverRoles.map((r) => r.role).includes(Roles.Server.Admin)) return requiredRole
  }

  try {
    const { isPublic } = await knex(role.resourceTarget)
      .select('isPublic')
      .where({ id: resourceId })
      .first()
    if (isPublic && role.weight < 200) return true
  } catch {
    throw new ApolloError(
      `Resource of type ${role.resourceTarget} with ${resourceId} not found`
    )
  }

  const userAclEntry = userId
    ? await knex(role.aclTableName).select('*').where({ resourceId, userId }).first()
    : null

  if (!userAclEntry) {
    throw new ForbiddenError('You are not authorized to access this resource.')
  }

  userAclEntry.role = roles.find((r) => r.name === userAclEntry.role)

  if (userAclEntry.role.weight >= role.weight) return userAclEntry.role.name
  throw new ForbiddenError('You are not authorized.')
}

module.exports = {
  validateScopes,
  authorizeResolver,
  pubsub,
  StreamPubsubEvents: StreamSubscriptions,
  CommitPubsubEvents: CommitSubscriptions,
  BranchPubsubEvents: BranchSubscriptions
}<|MERGE_RESOLUTION|>--- conflicted
+++ resolved
@@ -11,11 +11,7 @@
 const { adminOverrideEnabled } = require('@/modules/shared/helpers/envHelper')
 
 const { ServerAcl: ServerAclSchema } = require('@/modules/core/dbSchema')
-<<<<<<< HEAD
-const { getRoles } = require('@/modules/shared/repositories/roles')
-=======
 const { getRolesFactory } = require('@/modules/shared/repositories/roles')
->>>>>>> 7c16abc8
 const {
   roleResourceTypeToTokenResourceType,
   isResourceAllowed
@@ -53,11 +49,7 @@
   userResourceAccessLimits
 ) {
   userId = userId || null
-<<<<<<< HEAD
-  const roles = await getRoles({ db })()
-=======
   const roles = await getRolesFactory({ db })()
->>>>>>> 7c16abc8
 
   // TODO: Cache these results with a TTL of 1 mins or so, it's pointless to query the db every time we get a ping.
 
