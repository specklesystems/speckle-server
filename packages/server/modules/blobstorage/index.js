--- conflicted
+++ resolved
@@ -112,20 +112,12 @@
         })
         file.on('limit', async () => {
           await uploadOperations[blobId]
-<<<<<<< HEAD
-          finalizePromises.push(
-=======
           registerUploadResult(
->>>>>>> 2bca482c
             markUploadOverFileSizeLimit(deleteObject, streamId, blobId)
           )
         })
         file.on('error', (err) => {
-<<<<<<< HEAD
-          finalizePromises.push(markUploadError(deleteObject, blobId, err.message))
-=======
           registerUploadResult(markUploadError(deleteObject, blobId, err.message))
->>>>>>> 2bca482c
         })
       })
 
