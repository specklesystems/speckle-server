--- conflicted
+++ resolved
@@ -8,8 +8,6 @@
 
 const blobLookup = ({ blobId, streamId }) =>
   BlobStorage().where({ id: blobId, streamId })
-<<<<<<< HEAD
-=======
 
 /**
  * Get blobs - use only internally, as this doesn't require a streamId
@@ -30,7 +28,6 @@
   const blobs = await getBlobs({ streamId, blobIds: [blobId] })
   return blobs?.length ? blobs[0] : null
 }
->>>>>>> 2bca482c
 
 const uploadFileStream = async (
   storeFileStream,
