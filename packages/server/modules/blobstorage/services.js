const knex = require('@/db/knex')
const {
  NotFoundError,
  ResourceMismatch,
  BadRequestError
} = require('@/modules/shared/errors')
const { getFileSizeLimitMB } = require('@/modules/shared/helpers/envHelper')
const BlobStorage = () => knex('blob_storage')

const blobLookup = ({ blobId, streamId }) =>
  BlobStorage().where({ id: blobId, streamId })

/**
 * Get blobs - use only internally, as this doesn't require a streamId
 */
const getBlobs = async ({ streamId, blobIds }) => {
  const q = BlobStorage().whereIn('id', blobIds)
  if (streamId) {
    q.andWhere('streamId', streamId)
  }

  return await q
}

const getAllStreamBlobIds = async ({ streamId }) => {
  const res = await BlobStorage().where({ streamId }).select('id')
  return res
}

/**
 * Get a single blob - use only internally, as this doesn't require a streamId
 */
const getBlob = async ({ streamId, blobId }) => {
  const blobs = await getBlobs({ streamId, blobIds: [blobId] })
  return blobs?.length ? blobs[0] : null
}

const uploadFileStream = async (
  storeFileStream,
  { streamId, userId },
  { blobId, fileName, fileType, fileStream }
) => {
  if (streamId.length !== 10)
    throw new BadRequestError('The stream id has to be of length 10')
  if (userId.length !== 10)
    throw new BadRequestError('The user id has to be of length 10')
  const objectKey = `assets/${streamId}/${blobId}`
  const dbFile = {
    id: blobId,
    streamId,
    userId,
    objectKey,
    fileName,
    fileType
  }
  // need to insert the upload data before starting otherwise the upload finished
  // even might fire faster, than the db insert, causing missing asset data in the db
  await BlobStorage().insert(dbFile).onConflict(['id', 'streamId']).ignore()

  const { fileHash } = await storeFileStream({ objectKey, fileStream })
  // here we should also update the blob db record with the fileHash
  await BlobStorage().where({ id: blobId }).update({ fileHash })
  return { blobId, fileName, fileHash }
}

const getBlobMetadata = async ({ streamId, blobId }, blobRepo = blobLookup) => {
  if (!streamId) throw new BadRequestError('No steamId provided')
  const obj = (await blobRepo({ blobId, streamId }).first()) || null
  if (!obj) throw new NotFoundError(`The requested asset: ${blobId} doesn't exist`)
  if (obj.streamId !== streamId)
    throw new ResourceMismatch("The stream doesn't have the given resource")
  return obj
}

const blobQuery = ({ streamId, query }) => {
  let blobs = BlobStorage().where({ streamId })
  if (query) blobs = blobs.andWhereLike('fileName', `%${query}%`)
  return blobs
}

const cursorFromRows = (rows, cursorTarget) => {
  if (rows?.length > 0) {
    const lastRow = rows[rows.length - 1]
    const cursor = lastRow[cursorTarget]
    if (!(cursor instanceof Date))
      throw new BadRequestError('The cursor target is not a date object')
    return Buffer.from(cursor.toISOString()).toString('base64')
  } else {
    return null
  }
}

const decodeCursor = (cursor) => {
  const decoded = Buffer.from(cursor, 'base64').toString()
  if (isNaN(Date.parse(decoded)))
    throw new BadRequestError('The cursor is not a base64 encoded date string')
  return decoded
}

/**
 * @param {{
 *   streamId: string,
 *   query?: string | null,
 *   limit?: number | null,
 *   cursor?: string | null
 * }} param0
 * @returns
 */
const getBlobMetadataCollection = async ({
  streamId,
  query = null,
  limit = 25,
  cursor = null
}) => {
  const cursorTarget = 'createdAt'
  const limitMax = 25
  const queryLimit = limit && limit < limitMax ? limit : limitMax
  const blobs = blobQuery({ streamId, query })
    .orderBy(cursorTarget, 'desc')
    .limit(queryLimit)
  if (cursor) blobs.andWhere(cursorTarget, '<', decodeCursor(cursor))

  const rows = await blobs
  return {
    blobs: rows,
    cursor: cursorFromRows(rows, cursorTarget)
  }
}

const blobCollectionSummary = async ({ streamId, query }) => {
  const [summary] = await blobQuery({ streamId, query }).sum('fileSize').count('id')
  return {
    totalSize: summary.sum ? parseInt(summary.sum) : 0,
    totalCount: parseInt(summary.count)
  }
}

const getFileStream = async ({ getObjectStream, streamId, blobId }) => {
  const { objectKey } = await getBlobMetadata({ streamId, blobId })
  return await getObjectStream({ objectKey })
}

const markUploadSuccess = async (getObjectAttributes, streamId, blobId) =>
  await updateBlobMetadata(streamId, blobId, async ({ objectKey }) => {
    const { fileSize } = await getObjectAttributes({ objectKey })
    return { uploadStatus: 1, fileSize }
  })

const markUploadOverFileSizeLimit = async (deleteObject, streamId, blobId) =>
  await markUploadError(deleteObject, streamId, blobId, 'File size limit reached')

const markUploadError = async (deleteObject, streamId, blobId, error) =>
  await updateBlobMetadata(streamId, blobId, async ({ objectKey }) => {
    await deleteObject({ objectKey })
    return { uploadStatus: 2, uploadError: error }
  })

const deleteBlob = async ({ streamId, blobId, deleteObject }) => {
  const { objectKey } = await getBlobMetadata({ streamId, blobId })
  await deleteObject({ objectKey })
  await blobLookup({ blobId, streamId }).del()
}

const updateBlobMetadata = async (streamId, blobId, updateCallback) => {
  const { objectKey, fileName } = await getBlobMetadata({ streamId, blobId })
  const updateData = await updateCallback({ objectKey })
  await blobLookup({ blobId, streamId }).update(updateData)
  return { blobId, fileName, ...updateData }
}

const getFileSizeLimit = () => getFileSizeLimitMB() * 1024 * 1024

module.exports = {
  cursorFromRows,
  decodeCursor,
  getBlobMetadata,
  uploadFileStream,
  markUploadSuccess,
  markUploadOverFileSizeLimit,
  markUploadError,
  getFileStream,
  deleteBlob,
  getBlobMetadataCollection,
  blobCollectionSummary,
  getBlobs,
  getBlob,
<<<<<<< HEAD
  getAllStreamBlobIds
=======
  getFileSizeLimit
>>>>>>> 636d4b0a
}<|MERGE_RESOLUTION|>--- conflicted
+++ resolved
@@ -184,9 +184,6 @@
   blobCollectionSummary,
   getBlobs,
   getBlob,
-<<<<<<< HEAD
-  getAllStreamBlobIds
-=======
+  getAllStreamBlobIds,
   getFileSizeLimit
->>>>>>> 636d4b0a
 }