--- conflicted
+++ resolved
@@ -235,10 +235,6 @@
       .set('Authorization', `Bearer ${token}`)
     // .set('Content-type', 'multipart/form-data; boundary=XXX') // purposefully missing content-type header
 
-<<<<<<< HEAD
-    console.log(response.text)
-=======
->>>>>>> 457c532b
     expect(response.status).to.equal(400)
   })
 })