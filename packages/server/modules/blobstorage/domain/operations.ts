import {
  BlobStorageItem,
  BlobStorageItemInput
} from '@/modules/blobstorage/domain/types'
import { MaybeNullOrUndefined, Nullable } from '@speckle/shared'
import type { Readable } from 'stream'
import { StoreFileStream } from '@/modules/blobstorage/domain/storageOperations'

export type GetBlobs = (params: {
  streamId?: MaybeNullOrUndefined<string>
  blobIds: string[]
}) => Promise<BlobStorageItem[]>

export type UpsertBlob = (item: BlobStorageItemInput) => Promise<BlobStorageItem>

export type UpdateBlob = (params: {
  id: string
  item: Partial<BlobStorageItem>
  streamId?: string
}) => Promise<BlobStorageItem>

export type DeleteBlob = (params: { id: string; streamId?: string }) => Promise<number>

<<<<<<< HEAD
export type DeleteBlobAndAssociatedObject = (params: {
=======
export type FullyDeleteBlob = (params: {
>>>>>>> dda2df38
  blobId: string
  streamId: string
}) => Promise<void>

export type GetBlobMetadata = (params: {
  blobId: string
  streamId: string
}) => Promise<BlobStorageItem>

export type GetBlobMetadataCollection = (params: {
  streamId: string
  query?: Nullable<string>
  limit?: Nullable<number>
  cursor?: Nullable<string>
}) => Promise<{ blobs: BlobStorageItem[]; cursor: Nullable<string> }>

export type UploadFileStream = (
  streamData: {
    streamId: string
    userId: string | undefined
  },
  blobData: {
    blobId: string
    fileName: string
    fileType: string | undefined
    fileStream: Readable | Buffer
  }
) => Promise<{ blobId: string; fileName: string; fileHash: string }>

export { StoreFileStream }<|MERGE_RESOLUTION|>--- conflicted
+++ resolved
@@ -21,11 +21,7 @@
 
 export type DeleteBlob = (params: { id: string; streamId?: string }) => Promise<number>
 
-<<<<<<< HEAD
-export type DeleteBlobAndAssociatedObject = (params: {
-=======
 export type FullyDeleteBlob = (params: {
->>>>>>> dda2df38
   blobId: string
   streamId: string
 }) => Promise<void>
