--- conflicted
+++ resolved
@@ -92,22 +92,14 @@
   const createStreamWritePermissions = ({ projectDb }: { projectDb: Knex }) =>
     streamWritePermissionsPipelineFactory({
       getRoles: getRolesFactory({ db }),
-<<<<<<< HEAD
-      getStream: getStreamFactory({ db: projectDb }),
-=======
       getStream: getStreamFactory({ db }),
->>>>>>> fd35e665
       getAutomationProject: getAutomationProjectFactory({ db: projectDb })
     })
   const createStreamReadPermissions = ({ projectDb }: { projectDb: Knex }) =>
     streamReadPermissionsPipelineFactory({
       adminOverrideEnabled,
       getRoles: getRolesFactory({ db }),
-<<<<<<< HEAD
-      getStream: getStreamFactory({ db: projectDb }),
-=======
       getStream: getStreamFactory({ db }),
->>>>>>> fd35e665
       getAutomationProject: getAutomationProjectFactory({ db: projectDb })
     })
 
