import { authorizeResolver } from '@/modules/shared'
import { Resolvers } from '@/modules/core/graph/generated/graphql'
import { Roles } from '@speckle/shared'
import { createRenderRequestFactory } from '@/modules/gendo/services'
import {
  ProjectSubscriptions,
  filteredSubscribe,
  publish
} from '@/modules/shared/utils/subscriptions'
import { throwIfRateLimitedFactory } from '@/modules/core/utils/ratelimiter'
import { uploadFileStreamFactory } from '@/modules/blobstorage/services/management'
import {
  updateBlobFactory,
  upsertBlobFactory
} from '@/modules/blobstorage/repositories'
import {
  getLatestVersionRenderRequestsFactory,
  getUserCreditsFactory,
  getVersionRenderRequestFactory,
  storeRenderFactory,
  upsertUserCreditsFactory
} from '@/modules/gendo/repositories'
import { getProjectDbClient } from '@/modules/multiregion/utils/dbSelector'
import { requestNewImageGenerationFactory } from '@/modules/gendo/clients/gendo'
import {
  getUserGendoAiCreditsFactory,
  useUserGendoAiCreditsFactory
} from '@/modules/gendo/services/userCredits'
import { db } from '@/db/knex'
import {
  getGendoAiApiEndpoint,
  getGendoAIKey,
  getGendoAICreditLimit,
  getServerOrigin,
  getFeatureFlags,
  isRateLimiterEnabled
} from '@/modules/shared/helpers/envHelper'
import { getProjectObjectStorage } from '@/modules/multiregion/utils/blobStorageSelector'
import { storeFileStreamFactory } from '@/modules/blobstorage/repositories/blobs'
import { withOperationLogging } from '@/observability/domain/businessLogging'

const upsertUserCredits = upsertUserCreditsFactory({ db })
const getUserGendoAiCredits = getUserGendoAiCreditsFactory({
  getUserCredits: getUserCreditsFactory({ db }),
  upsertUserCredits
})

const { FF_GENDOAI_MODULE_ENABLED } = getFeatureFlags()
const throwIfRateLimited = throwIfRateLimitedFactory({
  rateLimiterEnabled: isRateLimiterEnabled()
})

export = FF_GENDOAI_MODULE_ENABLED
  ? ({
      Version: {
        async gendoAIRenders(parent) {
          const projectDb = await getProjectDbClient({ projectId: parent.streamId })
          const items = await getLatestVersionRenderRequestsFactory({ db: projectDb })({
            versionId: parent.id
          })
          return {
            totalCount: items.length,
            items
          }
        },
        async gendoAIRender(parent, args) {
          const projectDb = await getProjectDbClient({ projectId: parent.streamId })
          const item = await getVersionRenderRequestFactory({ db: projectDb })({
            versionId: parent.id,
            id: args.id
          })

          return item
        }
      },
      GendoAIRender: {
        async user(parent, __args, ctx) {
          return await ctx.loaders.users.getUser.load(parent.userId)
        }
      },
      VersionMutations: {
        async requestGendoAIRender(__parent, args, ctx) {
<<<<<<< HEAD
          await throwIfRateLimited({
            action: 'GENDO_AI_RENDER_REQUEST',
            source: ctx.userId as string
          })

          await authorizeResolver(
            ctx.userId,
            args.input.projectId,
=======
          const projectId = args.input.projectId
          const rateLimitResult = await getRateLimitResult(
            'GENDO_AI_RENDER_REQUEST',
            ctx.userId as string
          )
          if (isRateLimitBreached(rateLimitResult)) {
            throw new RateLimitError(rateLimitResult)
          }

          await authorizeResolver(
            ctx.userId,
            projectId,
>>>>>>> dda2df38
            Roles.Stream.Reviewer,
            ctx.resourceAccessRules
          )

<<<<<<< HEAD
=======
          const logger = ctx.log.child({
            projectId,
            streamId: projectId //legacy
          })

>>>>>>> dda2df38
          const userId = ctx.userId!

          const [projectDb, projectStorage] = await Promise.all([
            getProjectDbClient({
              projectId
            }),
            getProjectObjectStorage({ projectId })
          ])

          await useUserGendoAiCreditsFactory({
            getUserGendoAiCredits,
            upsertUserCredits,
            maxCredits: getGendoAICreditLimit()
          })({ userId, credits: 1 })

          const requestNewImageGeneration = requestNewImageGenerationFactory({
            endpoint: getGendoAiApiEndpoint(),
            serverOrigin: getServerOrigin(),
            token: getGendoAIKey()
          })

          const storeFileStream = storeFileStreamFactory({ storage: projectStorage })
          const createRenderRequest = createRenderRequestFactory({
            uploadFileStream: uploadFileStreamFactory({
              storeFileStream,
              upsertBlob: upsertBlobFactory({ db: projectDb }),
              updateBlob: updateBlobFactory({ db: projectDb })
            }),
            requestNewImageGeneration,
            storeRender: storeRenderFactory({ db: projectDb }),
            publish
          })

          await withOperationLogging(
            async () =>
              await createRenderRequest({
                ...args.input,
                userId
              }),
            {
              logger,
              operationName: 'createGendoRenderRequest',
              operationDescription: 'Request GendoAI to generate a render'
            }
          )

          return true
        }
      },
      User: {
        gendoAICredits: async (_parent, _args, ctx) => {
          const userCredits = await getUserGendoAiCredits({ userId: ctx.userId! })
          return {
            limit: getGendoAICreditLimit(),
            ...userCredits
          }
        }
      },
      Subscription: {
        projectVersionGendoAIRenderCreated: {
          subscribe: filteredSubscribe(
            ProjectSubscriptions.ProjectVersionGendoAIRenderCreated,
            async (payload, args, ctx) => {
              if (
                args.id !== payload.projectVersionGendoAIRenderCreated.projectId ||
                args.versionId !== payload.projectVersionGendoAIRenderCreated.versionId
              )
                return false

              await authorizeResolver(
                ctx.userId,
                args.id,
                Roles.Stream.Reviewer,
                ctx.resourceAccessRules
              )

              return true
            }
          )
        },
        projectVersionGendoAIRenderUpdated: {
          subscribe: filteredSubscribe(
            ProjectSubscriptions.ProjectVersionGendoAIRenderUpdated,
            async (payload, args, ctx) => {
              if (
                args.id !== payload.projectVersionGendoAIRenderUpdated.projectId ||
                args.versionId !== payload.projectVersionGendoAIRenderUpdated.versionId
              )
                return false

              await authorizeResolver(
                ctx.userId,
                args.id,
                Roles.Stream.Reviewer,
                ctx.resourceAccessRules
              )

              return true
            }
          )
        }
      }
    } as Resolvers)
  : {}<|MERGE_RESOLUTION|>--- conflicted
+++ resolved
@@ -80,7 +80,7 @@
       },
       VersionMutations: {
         async requestGendoAIRender(__parent, args, ctx) {
-<<<<<<< HEAD
+          const projectId = args.input.projectId
           await throwIfRateLimited({
             action: 'GENDO_AI_RENDER_REQUEST',
             source: ctx.userId as string
@@ -88,33 +88,16 @@
 
           await authorizeResolver(
             ctx.userId,
-            args.input.projectId,
-=======
-          const projectId = args.input.projectId
-          const rateLimitResult = await getRateLimitResult(
-            'GENDO_AI_RENDER_REQUEST',
-            ctx.userId as string
-          )
-          if (isRateLimitBreached(rateLimitResult)) {
-            throw new RateLimitError(rateLimitResult)
-          }
-
-          await authorizeResolver(
-            ctx.userId,
             projectId,
->>>>>>> dda2df38
             Roles.Stream.Reviewer,
             ctx.resourceAccessRules
           )
 
-<<<<<<< HEAD
-=======
           const logger = ctx.log.child({
             projectId,
             streamId: projectId //legacy
           })
 
->>>>>>> dda2df38
           const userId = ctx.userId!
 
           const [projectDb, projectStorage] = await Promise.all([
