import { db } from '@/db/knex'
import { AccessRequestEvents } from '@/modules/accessrequests/domain/events'
import {
  createNewRequestFactory,
  deleteRequestByIdFactory,
  getPendingAccessRequestFactory,
  getUsersPendingAccessRequestFactory
} from '@/modules/accessrequests/repositories'
import {
  getUserProjectAccessRequestFactory,
  getUserStreamAccessRequestFactory,
  requestProjectAccessFactory
} from '@/modules/accessrequests/services/stream'
import { StreamActionTypes } from '@/modules/activitystream/helpers/types'
<<<<<<< HEAD
import { getActivityHelperFactory } from '@/modules/activitystream/tests/helpers/activity'
=======
import { getActivitiesFactory } from '@/modules/activitystream/repositories/index'
>>>>>>> a1c370aa
import {
  Activity,
  ServerAccessRequests,
  StreamActivity,
  Streams,
  Users
} from '@/modules/core/dbSchema'
import { StreamAccessUpdateError } from '@/modules/core/errors/stream'
import { mapStreamRoleToValue } from '@/modules/core/helpers/graphTypes'
import { Roles } from '@/modules/core/helpers/mainConstants'
import {
  getStreamCollaboratorsFactory,
  getStreamFactory,
  getStreamRolesFactory,
  grantStreamPermissionsFactory,
  revokeStreamPermissionsFactory
} from '@/modules/core/repositories/streams'
import { getUserFactory } from '@/modules/core/repositories/users'
import {
  addOrUpdateStreamCollaboratorFactory,
  isStreamCollaboratorFactory,
  removeStreamCollaboratorFactory,
  validateStreamAccessFactory
} from '@/modules/core/services/streams/access'
import { NotificationType } from '@/modules/notifications/helpers/types'
import { authorizeResolver } from '@/modules/shared'
import { getEventBus } from '@/modules/shared/services/eventBus'
import { BasicTestUser, createTestUsers } from '@/test/authHelper'
import {
  CreateProjectAccessRequestDocument,
  GetActiveUserFullProjectAccessRequestDocument,
  GetActiveUserProjectAccessRequestDocument,
  GetPendingProjectAccessRequestsDocument,
  StreamRole,
  UseProjectAccessRequestDocument
} from '@/modules/core/graph/generated/graphql'
import { testApolloServer, TestApolloServer } from '@/test/graphqlHelper'
import { truncateTables } from '@/test/hooks'
import {
  buildNotificationsStateTracker,
  NotificationsStateManager
} from '@/test/notificationsHelper'
import { getStreamActivities } from '@/test/speckle-helpers/activityStreamHelper'
import { createEmailListener, TestEmailListener } from '@/test/speckle-helpers/email'
import { BasicTestStream, createTestStreams } from '@/test/speckle-helpers/streamHelper'
import { expect } from 'chai'
import { noop } from 'lodash-es'

const getUser = getUserFactory({ db })
const getStream = getStreamFactory({ db })
const getStreamCollaborators = getStreamCollaboratorsFactory({ db })
const requestProjectAccess = requestProjectAccessFactory({
  getUserStreamAccessRequest: getUserStreamAccessRequestFactory({
    getUserProjectAccessRequest: getUserProjectAccessRequestFactory({
      getUsersPendingAccessRequest: getUsersPendingAccessRequestFactory({ db })
    })
  }),
  getStream,
  createNewRequest: createNewRequestFactory({ db }),
  emitEvent: getEventBus().emit
})
const validateStreamAccess = validateStreamAccessFactory({ authorizeResolver })
const isStreamCollaborator = isStreamCollaboratorFactory({
  getStream
})
const removeStreamCollaborator = removeStreamCollaboratorFactory({
  validateStreamAccess,
  isStreamCollaborator,
  revokeStreamPermissions: revokeStreamPermissionsFactory({ db }),
  getStreamRoles: getStreamRolesFactory({ db }),
  emitEvent: getEventBus().emit
})
const addOrUpdateStreamCollaborator = addOrUpdateStreamCollaboratorFactory({
  validateStreamAccess,
  getUser,
  grantStreamPermissions: grantStreamPermissionsFactory({ db }),
  getStreamRoles: getStreamRolesFactory({ db }),
  emitEvent: getEventBus().emit
})
<<<<<<< HEAD
const getActivityHelper = getActivityHelperFactory({ db })
=======
const getActivities = getActivitiesFactory({ db })
>>>>>>> a1c370aa

const isNotCollaboratorError = (e: unknown) =>
  e instanceof StreamAccessUpdateError &&
  e.message.includes('User is not a stream collaborator')

const createReqAndGetId = async (userId: string, streamId: string) => {
  const createReqRes = await requestProjectAccess(userId, streamId)
  return createReqRes.id
}

const cleanup = async () => {
  await truncateTables([Streams.name, ServerAccessRequests.name, Users.name])
}

describe('Project access requests', () => {
  let apollo: TestApolloServer
  let notificationsStateManager: NotificationsStateManager

  const me: BasicTestUser = {
    name: 'hello itsa me',
    email: '',
    id: ''
  }

  const otherGuy: BasicTestUser = {
    name: 'and im the other guy, hi!',
    email: '',
    id: ''
  }

  const anotherGuy: BasicTestUser = {
    name: 'and im another guy lol',
    email: '',
    id: ''
  }

  const otherGuysPrivateStream: BasicTestStream = {
    name: 'other guys test stream #1',
    isPublic: false,
    ownerId: '',
    id: ''
  }

  const otherGuysPublicStream: BasicTestStream = {
    name: 'other guys public test stream #2',
    isPublic: true,
    ownerId: '',
    id: ''
  }

  const myPrivateStream: BasicTestStream = {
    name: 'this is my private stream #1',
    isPublic: false,
    ownerId: '',
    id: ''
  }

  let emailListener: TestEmailListener

  let quitters: (() => void)[] = []

  before(async () => {
    await cleanup()
    await createTestUsers([me, otherGuy, anotherGuy])
    await createTestStreams([
      [otherGuysPrivateStream, otherGuy],
      [otherGuysPublicStream, otherGuy],
      [myPrivateStream, me]
    ])
    apollo = await testApolloServer({
      authUserId: me.id
    })
    notificationsStateManager = buildNotificationsStateTracker()
    emailListener = await createEmailListener()
  })

  afterEach(() => {
    emailListener.reset()
    quitters.forEach((q) => q())
    quitters = []
  })

  after(async () => {
    notificationsStateManager.destroy()
    await emailListener.destroy()
  })

  const createReq = async (projectId: string) =>
    await apollo.execute(CreateProjectAccessRequestDocument, {
      projectId
    })

  const getActiveUserReq = async (projectId: string) =>
    await apollo.execute(GetActiveUserProjectAccessRequestDocument, {
      projectId
    })

  const getPendingProjectReqs = async (projectId: string) =>
    await apollo.execute(GetPendingProjectAccessRequestsDocument, {
      projectId
    })

  const getFullActiveUserAccessRequest = async (projectId: string) =>
    await apollo.execute(GetActiveUserFullProjectAccessRequestDocument, {
      projectId
    })

  const useReq = async (
    requestId: string,
    accept: boolean,
    role: StreamRole = StreamRole.StreamContributor
  ) =>
    await apollo.execute(UseProjectAccessRequestDocument, {
      requestId,
      accept,
      role
    })

  describe('when being created', () => {
    beforeEach(async () => {
      await truncateTables([ServerAccessRequests.name, StreamActivity.name])
    })

    afterEach(async () => {
      // Ensure me doesnt have any roles on stream1
      await removeStreamCollaborator(otherGuysPrivateStream.id, me.id, me.id).catch(
        (e) => {
          if (!isNotCollaboratorError(e)) throw e
        }
      )
    })

    it('operation succeeds', async () => {
      let eventFired = false
      quitters.push(
        getEventBus().listen(AccessRequestEvents.Created, async (payload) => {
          expect(payload.payload.request.requesterId).to.eq(me.id)
          eventFired = true
        })
      )

      const { getSends } = emailListener.listen({ times: 1 })

      const waitForAck = notificationsStateManager.waitForAck(
        (e) => e.result?.type === NotificationType.NewStreamAccessRequest
      )

      const results = await createReq(otherGuysPrivateStream.id)

      // req gets created
      expect(results).to.not.haveGraphQLErrors()
      expect(results.data?.projectMutations.accessRequestMutations.create.id).to.be.ok
      expect(results.data?.projectMutations.accessRequestMutations.create.createdAt).to
        .be.ok
      expect(results.data?.projectMutations.accessRequestMutations.create.requesterId)
        .to.be.ok
      expect(
        results.data?.projectMutations.accessRequestMutations.create.requester.id
      ).to.eq(results.data?.projectMutations.accessRequestMutations.create.requesterId)
      expect(results.data?.projectMutations.accessRequestMutations.create.projectId).to
        .be.ok

      await waitForAck

      // email gets sent out
      const sentEmails = getSends()
      expect(sentEmails.length).to.eq(1)
      const emailParams = sentEmails[0]

      expect(emailParams.subject).to.contain('A user requested access to your project')
      expect(emailParams.html).to.be.ok
      expect(emailParams.text).to.be.ok
      expect(emailParams.to).to.eq(otherGuy.email)

      // activity stream item inserted
      const streamActivity = await getStreamActivities(otherGuysPrivateStream.id, {
        actionType: StreamActionTypes.Stream.AccessRequestSent,
        userId: me.id
      })
      expect(streamActivity).to.have.lengthOf(1)
      expect(eventFired).to.be.true
    })

    it('operation fails if request already exists', async () => {
      const firstResults = await createReq(otherGuysPrivateStream.id)
      expect(firstResults).to.not.haveGraphQLErrors()
      expect(firstResults.data?.projectMutations.accessRequestMutations.create.id).to.be
        .ok

      const secondResults = await createReq(otherGuysPrivateStream.id)
      expect(secondResults).to.haveGraphQLErrors('already has a pending access request')
      expect(secondResults.data?.projectMutations.accessRequestMutations.create.id).to
        .be.not.ok
    })

    it('operation fails if stream is nonexistant', async () => {
      const secondResults = await createReq('abcdef123')
      expect(secondResults).to.haveGraphQLErrors('non-existant resource')
      expect(secondResults.data?.projectMutations.accessRequestMutations.create.id).to
        .be.not.ok
    })

    it('operation fails if user already has a role on the stream', async () => {
      await addOrUpdateStreamCollaborator(
        otherGuysPrivateStream.id,
        me.id,
        Roles.Stream.Contributor,
        otherGuy.id
      )

      const secondResults = await createReq(otherGuysPrivateStream.id)
      expect(secondResults).to.haveGraphQLErrors('user already has access')
      expect(secondResults.data?.projectMutations.accessRequestMutations.create.id).to
        .be.not.ok
    })
  })

  describe('when being read', () => {
    let myRequestId: string
    // eslint-disable-next-line @typescript-eslint/no-unused-vars
    let myPublicReqId: string
    // eslint-disable-next-line @typescript-eslint/no-unused-vars
    let anotherGuysRequestId: string

    beforeEach(async () => {
      await truncateTables([ServerAccessRequests.name])

      const [myNewReqId, anotherGuysNewReqId, myNewPublicReqId] = await Promise.all([
        createReqAndGetId(me.id, otherGuysPrivateStream.id),
        createReqAndGetId(anotherGuy.id, otherGuysPrivateStream.id),
        createReqAndGetId(me.id, otherGuysPublicStream.id)
      ])
      myRequestId = myNewReqId
      anotherGuysRequestId = anotherGuysNewReqId
      myPublicReqId = myNewPublicReqId
    })

    it('returns the request correctly', async () => {
      const results = await getActiveUserReq(otherGuysPrivateStream.id)
      expect(results).to.not.haveGraphQLErrors()
      expect(results.data?.activeUser?.projectAccessRequest?.id).to.eq(myRequestId)
      expect(results.data?.activeUser?.projectAccessRequest?.createdAt).to.be.ok
      expect(results.data?.activeUser?.projectAccessRequest?.requesterId).to.be.ok
      expect(results.data?.activeUser?.projectAccessRequest?.requester.id).to.eq(
        results.data?.activeUser?.projectAccessRequest?.requesterId
      )
      expect(results.data?.activeUser?.projectAccessRequest?.projectId).to.be.ok
    })

    it('returns null if no req found', async () => {
      await deleteRequestByIdFactory({ db })(myRequestId)

      const results = await getActiveUserReq(otherGuysPrivateStream.id)
      expect(results).to.not.haveGraphQLErrors()
      expect(results.data?.activeUser?.projectAccessRequest).to.eq(null)
    })

    it('throws error if attempting to read private stream metadata before has access to it', async () => {
      const results = await getFullActiveUserAccessRequest(otherGuysPrivateStream.id)

      expect(results).to.haveGraphQLErrors(
        'User does not have required access to stream'
      )
    })

    it('doesnt throw if attempting to read stream metadata on accessible stream', async () => {
      const results = await getFullActiveUserAccessRequest(otherGuysPublicStream.id)

      expect(results).to.not.haveGraphQLErrors()
      expect(results.data?.activeUser?.projectAccessRequest?.project.id).to.be.ok
    })
  })

  describe('when being read from a stream', () => {
    before(async () => {
      await truncateTables([ServerAccessRequests.name])

      await addOrUpdateStreamCollaborator(
        otherGuysPublicStream.id,
        me.id,
        Roles.Stream.Contributor,
        otherGuy.id
      )
      await Promise.all([
        createReqAndGetId(otherGuy.id, myPrivateStream.id),
        createReqAndGetId(anotherGuy.id, myPrivateStream.id)
      ])
    })

    after(async () => {
      await removeStreamCollaborator(otherGuysPublicStream.id, me.id, me.id).catch(noop)
    })

    it(`operation fails if reading from a non-owned stream`, async () => {
      const results = await getPendingProjectReqs(otherGuysPublicStream.id)
      expect(results).to.haveGraphQLErrors('not authorized')
      expect(results.data?.project?.pendingAccessRequests).to.be.not.ok
      expect(results.data?.project?.id).to.be.ok
    })

    it('operation succeeds', async () => {
      const results = await getPendingProjectReqs(myPrivateStream.id)
      expect(results).to.not.haveGraphQLErrors()

      expect(results.data?.project?.pendingAccessRequests).to.have.lengthOf(2)

      for (const pendingReq of results.data!.project!.pendingAccessRequests!) {
        expect(pendingReq.id).to.be.ok
        expect(pendingReq.createdAt).to.be.ok
        expect(pendingReq.requesterId).to.be.ok
        expect(pendingReq.projectId).to.be.ok
        expect(pendingReq.project.id).to.eq(results.data!.project!.id)
        expect(pendingReq.requester.id).to.eq(pendingReq.requesterId)
        expect([otherGuy.id, anotherGuy.id].includes(pendingReq.requesterId)).to.be.true
      }
    })
  })

  describe('when being processed', () => {
    let validReqId: string

    beforeEach(async () => {
      await truncateTables([
        ServerAccessRequests.name,
        StreamActivity.name,
        Activity.name
      ])
      await removeStreamCollaborator(
        myPrivateStream.id,
        otherGuy.id,
        otherGuy.id
      ).catch((e) => {
        if (!isNotCollaboratorError(e)) throw e
      })
      validReqId = await createReqAndGetId(otherGuy.id, myPrivateStream.id)
    })

    it('processing fails when pointing to nonexistant req', async () => {
      const results = await useReq('abcd', true)
      expect(results).to.haveGraphQLErrors('no request with this id exists')
      expect(results.data?.projectMutations.accessRequestMutations.use).to.be.not.ok
    })

    it('processing fails when pointing to a req the user doesnt have access to', async () => {
      const inaccessibleReqId = await createReqAndGetId(
        anotherGuy.id,
        otherGuysPrivateStream.id
      )

      const results = await useReq(inaccessibleReqId, true)
      expect(results).to.haveGraphQLErrors('you must own the stream')
      expect(results.data?.projectMutations.accessRequestMutations.use).to.be.not.ok
    })

    const validProcessingDataSet = [
      { display: 'declining', accept: false },
      { display: 'approving', accept: true },
      {
        display: 'approving with custom role',
        accept: true,
        role: StreamRole.StreamReviewer
      }
    ]
    validProcessingDataSet.forEach(({ display, accept, role }) => {
      it(`${display} works`, async () => {
        let eventFired = false
        quitters.push(
          getEventBus().listen(AccessRequestEvents.Finalized, async (payload) => {
            expect(!!payload.payload.approved).to.eq(accept)
            expect(payload.payload.finalizedBy).to.eq(me.id)
            eventFired = true
          })
        )

        const results = await useReq(validReqId, accept, role)
        expect(results).to.not.haveGraphQLErrors()
        expect(results.data?.projectMutations.accessRequestMutations.use).to.be.ok

        // req should be deleted
        const req = await getPendingAccessRequestFactory({ db })(validReqId)
        expect(req).to.not.be.ok

        // activity stream item should be inserted
        if (accept) {
<<<<<<< HEAD
          const streamActivity = await getActivityHelper({
=======
          const streamActivity = await getActivities({
>>>>>>> a1c370aa
            projectId: myPrivateStream.id,
            userId: me.id
          })
          expect(streamActivity).to.have.lengthOf(1)

          const collaborators = await getStreamCollaborators(myPrivateStream.id)
          const newCollaborator = collaborators.find((c) => c.id === otherGuy.id)

          expect(newCollaborator).to.be.ok
          expect(newCollaborator?.streamRole).to.eq(
            role ? mapStreamRoleToValue(role) : Roles.Stream.Contributor
          )
        } else {
          const streamActivity = await getStreamActivities(myPrivateStream.id, {
            actionType: StreamActionTypes.Stream.AccessRequestDeclined,
            userId: me.id
          })
          expect(streamActivity).to.have.lengthOf(1)
        }
        expect(eventFired).to.be.true
      })
    })
  })
})<|MERGE_RESOLUTION|>--- conflicted
+++ resolved
@@ -12,11 +12,7 @@
   requestProjectAccessFactory
 } from '@/modules/accessrequests/services/stream'
 import { StreamActionTypes } from '@/modules/activitystream/helpers/types'
-<<<<<<< HEAD
-import { getActivityHelperFactory } from '@/modules/activitystream/tests/helpers/activity'
-=======
 import { getActivitiesFactory } from '@/modules/activitystream/repositories/index'
->>>>>>> a1c370aa
 import {
   Activity,
   ServerAccessRequests,
@@ -96,11 +92,7 @@
   getStreamRoles: getStreamRolesFactory({ db }),
   emitEvent: getEventBus().emit
 })
-<<<<<<< HEAD
-const getActivityHelper = getActivityHelperFactory({ db })
-=======
 const getActivities = getActivitiesFactory({ db })
->>>>>>> a1c370aa
 
 const isNotCollaboratorError = (e: unknown) =>
   e instanceof StreamAccessUpdateError &&
@@ -485,11 +477,7 @@
 
         // activity stream item should be inserted
         if (accept) {
-<<<<<<< HEAD
-          const streamActivity = await getActivityHelper({
-=======
           const streamActivity = await getActivities({
->>>>>>> a1c370aa
             projectId: myPrivateStream.id,
             userId: me.id
           })
