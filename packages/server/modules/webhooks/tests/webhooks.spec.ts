--- conflicted
+++ resolved
@@ -79,11 +79,8 @@
 } from '@/modules/core/services/streams/access'
 import { authorizeResolver } from '@/modules/shared'
 import { omit } from 'lodash-es'
-<<<<<<< HEAD
 import { createTestUser, type BasicTestUser } from '@/test/authHelper'
-=======
 import { storeProjectRoleFactory } from '@/modules/core/repositories/projects'
->>>>>>> 8fbe1322
 
 const getServerInfo = getServerInfoFactory({ db })
 const getUser = getUserFactory({ db })
