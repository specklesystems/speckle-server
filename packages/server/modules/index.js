const fs = require('fs')
const path = require('path')
const { appRoot, packageRoot } = require('@/bootstrap')
<<<<<<< HEAD
const { values, merge, camelCase, reduce } = require('lodash')
=======
const { values, merge, camelCase, intersection } = require('lodash')
>>>>>>> fcabd93c
const baseTypeDefs = require('@/modules/core/graph/schema/baseTypeDefs')
const { scalarResolvers } = require('./core/graph/scalars')
const { makeExecutableSchema } = require('@graphql-tools/schema')
const { moduleLogger } = require('@/logging/logging')
const { addMocksToSchema } = require('@graphql-tools/mock')
const { getFeatureFlags } = require('@/modules/shared/helpers/envHelper')
const { isNonNullable } = require('@speckle/shared')

/**
 * Cached speckle module requires
 * @type {import('@/modules/shared/helpers/typeHelper').SpeckleModule[]}
 * */
const loadedModules = []

/**
 * Module init will be ran multiple times in tests, so it's useful for modules to know
 * when an initialization is a repeat one, so as to not introduce unnecessary resources/listeners
 */
let hasInitializationOccurred = false

function autoloadFromDirectory(dirPath) {
  if (!fs.existsSync(dirPath)) return

  const results = {}
  fs.readdirSync(dirPath).forEach((file) => {
    const pathToFile = path.join(dirPath, file)
    const stat = fs.statSync(pathToFile)
    if (stat.isFile()) {
      const ext = path.extname(file)
      if (['.js', '.ts'].includes(ext)) {
        const name = camelCase(path.basename(file, ext))
        results[name] = require(pathToFile)
      }
    }
  })

  return results
}

const getEnabledModuleNames = () => {
  const {
    FF_AUTOMATE_MODULE_ENABLED,
    FF_GENDOAI_MODULE_ENABLED,
    FF_WORKSPACES_MODULE_ENABLED
  } = getFeatureFlags()
  const moduleNames = [
    'accessrequests',
    'activitystream',
    'apiexplorer',
    'auth',
    'blobstorage',
    'comments',
    'core',
    'cross-server-sync',
    'emails',
    'fileuploads',
    'notifications',
    'previews',
    'pwdreset',
    'serverinvites',
    'stats',
    'webhooks',
    'workspacesCore'
  ]

  if (FF_AUTOMATE_MODULE_ENABLED) moduleNames.push('automate')
  if (FF_GENDOAI_MODULE_ENABLED) moduleNames.push('gendo')
  if (FF_WORKSPACES_MODULE_ENABLED) moduleNames.push('workspaces')
  return moduleNames
}

async function getSpeckleModules() {
  if (loadedModules.length) return loadedModules

  const moduleNames = getEnabledModuleNames()

  for (const dir of moduleNames) {
    loadedModules.push(require(`./${dir}`))
  }

  return loadedModules
}

exports.init = async (app) => {
  const modules = await getSpeckleModules()
  const isInitial = !hasInitializationOccurred

  // Stage 1: initialise all modules
  for (const module of modules) {
    await module.init?.(app, isInitial)
  }

  // Stage 2: finalize init all modules
  for (const module of modules) {
    await module.finalize?.(app, isInitial)
  }

  hasInitializationOccurred = true
}

exports.shutdown = async () => {
  moduleLogger.info('Triggering module shutdown...')
  const modules = await getSpeckleModules()

  for (const module of modules) {
    await module.shutdown?.()
  }
  moduleLogger.info('...module shutdown finished')
}

/**
 * Autoloads dataloaders from all modules
 * @returns {import('@/modules/shared/helpers/graphqlHelper').RequestDataLoadersBuilder<unknown>[]}
 */
exports.graphDataloadersBuilders = () => {
  let dataLoaders = []

  // load code modules from /modules
  const codeModuleDirs = fs.readdirSync(`${appRoot}/modules`)
  codeModuleDirs.forEach((file) => {
    const fullPath = path.join(`${appRoot}/modules`, file)

    // load dataloaders
    const directivesPath = path.join(fullPath, 'graph', 'dataloaders')
    if (fs.existsSync(directivesPath)) {
      const newLoaders = values(autoloadFromDirectory(directivesPath))
        .map((l) => l.default)
        .filter(isNonNullable)

      dataLoaders = [...dataLoaders, ...newLoaders]
    }
  })

  return dataLoaders
}

/**
 * GQL components will be loaded even from disabled modules to avoid schema complexity, so ensure
 * that resolvers return valid values even if the module is disabled
 * @returns {Pick<import('apollo-server-express').Config, 'resolvers' | 'typeDefs'> & { directiveBuilders: Record<string, import('@/modules/core/graph/helpers/directiveHelper').GraphqlDirectiveBuilder>}}
 */
const graphComponents = () => {
  // Base query and mutation to allow for type extension by modules.
  const typeDefs = [baseTypeDefs]

  let resolverObjs = []
  let directiveBuilders = {}

  // load typedefs from /assets
  const assetModuleDirs = fs.readdirSync(`${packageRoot}/assets`)
  assetModuleDirs.forEach((dir) => {
    const typeDefDirPath = path.join(`${packageRoot}/assets`, dir, 'typedefs')
    if (fs.existsSync(typeDefDirPath)) {
      const moduleSchemas = fs.readdirSync(typeDefDirPath)
      moduleSchemas.forEach((schema) => {
        typeDefs.push(fs.readFileSync(path.join(typeDefDirPath, schema), 'utf8'))
      })
    }
  })

  // load code modules from /modules
  const codeModuleDirs = fs.readdirSync(`${appRoot}/modules`)
  codeModuleDirs.forEach((file) => {
    const fullPath = path.join(`${appRoot}/modules`, file)

    // first pass load of resolvers
    const resolversPath = path.join(fullPath, 'graph', 'resolvers')
    if (fs.existsSync(resolversPath)) {
      resolverObjs = [...resolverObjs, ...values(autoloadFromDirectory(resolversPath))]
    }

    // load directives
    const directivesPath = path.join(fullPath, 'graph', 'directives')
    if (fs.existsSync(directivesPath)) {
      directiveBuilders = {
        ...directiveBuilders,
        ...reduce(
          values(autoloadFromDirectory(directivesPath)),
          (acc, directivesObj) => {
            return { ...acc, ...directivesObj }
          },
          {}
        )
      }
    }
  })

  const resolvers = { ...scalarResolvers }
  resolverObjs.forEach((o) => {
    merge(resolvers, o)
  })

  return { resolvers, typeDefs, directiveBuilders }
}

/**
 *
 * @param {import('@/modules/mocks').AppMocksConfig | undefined} [mocksConfig]
 * @returns
 */
exports.graphSchema = (mocksConfig) => {
  const { resolvers, typeDefs, directiveBuilders } = graphComponents()

  /** @type {string[]} */
  const directiveTypedefs = []
  /** @type {import('@/modules/core/graph/helpers/directiveHelper').SchemaTransformer[]} */
  const directiveSchemaTransformers = []
  for (const directiveBuilder of Object.values(directiveBuilders)) {
    const { typeDefs, schemaTransformer } = directiveBuilder()
    directiveTypedefs.push(typeDefs)
    directiveSchemaTransformers.push(schemaTransformer)
  }

  // Init schema w/ base resolvers & typedefs
  let schema = makeExecutableSchema({
    resolvers,
    typeDefs: [...directiveTypedefs, ...typeDefs]
  })

  // Add mocks before directives intentionally (we still want auth checks to work for real)
  if (mocksConfig) {
    const { mockEntireSchema, mocks, resolvers } = mocksConfig
    if (mocks || mockEntireSchema) {
      schema = addMocksToSchema({
        schema,
        mocks: !mocks || mocks === true ? {} : mocks,
        preserveResolvers: !mockEntireSchema,
        resolvers
      })
    }
  }

  // Apply directives
  for (const schemaTransformer of directiveSchemaTransformers) {
    schema = schemaTransformer(schema)
  }

  return schema
}

/**
 * Load GQL mock configs from speckle modules
 * @param {string[]} moduleWhitelist
 * @returns {Record<string, import('@/modules/shared/helpers/mocks').SpeckleModuleMocksConfig>}
 */
exports.moduleMockConfigs = (moduleWhitelist) => {
  const enabledModuleNames = intersection(getEnabledModuleNames(), moduleWhitelist)

  // Config default exports keyed by module name
  const mockConfigs = {}
  if (!enabledModuleNames.length) return mockConfigs

  // load code modules from /modules
  const codeModuleDirs = fs.readdirSync(`${appRoot}/modules`)
  codeModuleDirs.forEach((moduleName) => {
    const fullPath = path.join(`${appRoot}/modules`, moduleName)
    if (!enabledModuleNames.includes(moduleName)) return

    // load mock config
    const mocksFolderPath = path.join(fullPath, 'graph', 'mocks')
    if (fs.existsSync(mocksFolderPath)) {
      // We only take the first mocks.ts file we find (for now)
      const mainConfig = values(autoloadFromDirectory(mocksFolderPath))
        .map((l) => l.default)
        .filter(isNonNullable)[0]

      if (mainConfig && Object.values(mainConfig).length) {
        mockConfigs[moduleName] = mainConfig
      }
    }
  })

  return mockConfigs
}<|MERGE_RESOLUTION|>--- conflicted
+++ resolved
@@ -1,11 +1,7 @@
 const fs = require('fs')
 const path = require('path')
 const { appRoot, packageRoot } = require('@/bootstrap')
-<<<<<<< HEAD
-const { values, merge, camelCase, reduce } = require('lodash')
-=======
-const { values, merge, camelCase, intersection } = require('lodash')
->>>>>>> fcabd93c
+const { values, merge, camelCase, reduce, intersection } = require('lodash')
 const baseTypeDefs = require('@/modules/core/graph/schema/baseTypeDefs')
 const { scalarResolvers } = require('./core/graph/scalars')
 const { makeExecutableSchema } = require('@graphql-tools/schema')
