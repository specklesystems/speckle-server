--- conflicted
+++ resolved
@@ -52,11 +52,8 @@
     './fileuploads',
     './comments',
     './blobstorage',
-<<<<<<< HEAD
-    './activitystream'
-=======
+    './activitystream',
     './notifications'
->>>>>>> d6f6a646
   ]
 
   for (const dir of moduleDirs) {
