--- conflicted
+++ resolved
@@ -12,10 +12,7 @@
 import { EmailsEvents } from '@/modules/emails/domain/events'
 import type { EmailOptions } from '@/modules/emails/domain/types'
 import cryptoRandomString from 'crypto-random-string'
-<<<<<<< HEAD
-=======
 import { SentEmailDeliveryStatus } from '@/modules/emails/domain/consts'
->>>>>>> 9b8157fe
 
 /**
  * Send out an e-mail
