--- conflicted
+++ resolved
@@ -15,16 +15,12 @@
 } from '@/modules/emails/services/emailRendering'
 import { sendEmail } from '@/modules/emails/services/sending'
 import { getServerOrigin } from '@/modules/shared/helpers/envHelper'
-<<<<<<< HEAD
-import { db } from '@/db/knex'
-import { UserNotFoundError } from '@/modules/core/errors/user'
-=======
 import {
   DeleteOldAndInsertNewVerification,
   RequestEmailVerification,
   RequestNewEmailVerification
 } from '@/modules/emails/domain/operations'
->>>>>>> 3b47774a
+import { UserNotFoundError } from '@/modules/core/errors/user'
 
 const EMAIL_SUBJECT = 'Speckle Account E-mail Verification'
 
