/* istanbul ignore file */
import { moduleLogger } from '@/observability/logging'
import * as SendingService from '@/modules/emails/services/sending'
import { initializeTransporter } from '@/modules/emails/utils/transporter'
import { SpeckleModule } from '@/modules/shared/helpers/typeHelper'
<<<<<<< HEAD
import emailsRest from '@/modules/emails/rest/index'
=======
import RestApi from '@/modules/emails/rest/index'
>>>>>>> 9998ed25

const emailsModule: SpeckleModule = {
  init: async ({ app }) => {
    moduleLogger.info('📧 Init emails module')

    // init transporter
    await initializeTransporter()

    // init rest api
<<<<<<< HEAD
    emailsRest(app)
=======
    RestApi(app)
>>>>>>> 9998ed25
  }
}

/**
 * @deprecated Use `sendEmail` from `@/modules/emails/services/sending` instead
 */
async function sendEmail({
  from,
  to,
  subject,
  text,
  html
}: {
  from?: string
  to: string
  subject: string
  text: string
  html: string
}) {
  return SendingService.sendEmail({ from, to, subject, text, html })
}

export default {
  ...emailsModule,
  sendEmail
}<|MERGE_RESOLUTION|>--- conflicted
+++ resolved
@@ -3,11 +3,7 @@
 import * as SendingService from '@/modules/emails/services/sending'
 import { initializeTransporter } from '@/modules/emails/utils/transporter'
 import { SpeckleModule } from '@/modules/shared/helpers/typeHelper'
-<<<<<<< HEAD
-import emailsRest from '@/modules/emails/rest/index'
-=======
 import RestApi from '@/modules/emails/rest/index'
->>>>>>> 9998ed25
 
 const emailsModule: SpeckleModule = {
   init: async ({ app }) => {
@@ -17,11 +13,7 @@
     await initializeTransporter()
 
     // init rest api
-<<<<<<< HEAD
-    emailsRest(app)
-=======
     RestApi(app)
->>>>>>> 9998ed25
   }
 }
 
