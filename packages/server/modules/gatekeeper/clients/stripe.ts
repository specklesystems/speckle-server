--- conflicted
+++ resolved
@@ -1,112 +1,14 @@
 /* eslint-disable camelcase */
 import { getResultUrl } from '@/modules/gatekeeper/clients/getResultUrl'
 import {
-<<<<<<< HEAD
-=======
-  CreateCheckoutSession,
   GetRecurringPrices,
->>>>>>> ff9d9b64
   GetSubscriptionData,
   ReconcileSubscriptionData,
   SubscriptionData
 } from '@/modules/gatekeeper/domain/billing'
-<<<<<<< HEAD
 import { LogicError } from '@/modules/shared/errors'
 import { Stripe } from 'stripe'
 
-=======
-import { isNewPlanType } from '@/modules/gatekeeper/helpers/plans'
-import { WorkspacePricingProducts } from '@/modules/gatekeeperCore/domain/billing'
-import {
-  EnvironmentResourceError,
-  LogicError,
-  NotImplementedError
-} from '@/modules/shared/errors'
-import { WorkspacePlanBillingIntervals } from '@speckle/shared'
-import { isString } from 'lodash'
-import { Stripe } from 'stripe'
-
-type GetWorkspacePlanPrice = (args: {
-  workspacePlan: WorkspacePricingProducts
-  billingInterval: WorkspacePlanBillingIntervals
-}) => string
-
-const getResultUrl = ({
-  frontendOrigin,
-  workspaceId,
-  workspaceSlug
-}: {
-  frontendOrigin: string
-  workspaceSlug: string
-  workspaceId: string
-}) => new URL(`${frontendOrigin}/workspaces/${workspaceSlug}?workspace=${workspaceId}`)
-
-export const createCheckoutSessionFactory =
-  ({
-    stripe,
-    frontendOrigin,
-    getWorkspacePlanPrice
-  }: {
-    stripe: Stripe
-    frontendOrigin: string
-    getWorkspacePlanPrice: GetWorkspacePlanPrice
-  }): CreateCheckoutSession =>
-  async ({
-    seatCount,
-    guestCount,
-    workspacePlan,
-    billingInterval,
-    workspaceSlug,
-    workspaceId,
-    isCreateFlow
-  }) => {
-    if (isNewPlanType(workspacePlan)) {
-      // TODO: Supported in follow up task
-      throw new NotImplementedError()
-    }
-
-    const resultUrl = getResultUrl({ frontendOrigin, workspaceId, workspaceSlug })
-    const price = getWorkspacePlanPrice({ billingInterval, workspacePlan })
-    const costLineItems: Stripe.Checkout.SessionCreateParams.LineItem[] = [
-      { price, quantity: seatCount }
-    ]
-    if (guestCount > 0)
-      costLineItems.push({
-        price: getWorkspacePlanPrice({
-          workspacePlan: 'guest',
-          billingInterval
-        }),
-        quantity: guestCount
-      })
-
-    const cancel_url = isCreateFlow
-      ? `${frontendOrigin}/workspaces/actions/create?workspaceId=${workspaceId}&payment_status=canceled&session_id={CHECKOUT_SESSION_ID}`
-      : `${resultUrl.toString()}&payment_status=canceled&session_id={CHECKOUT_SESSION_ID}`
-
-    const session = await stripe.checkout.sessions.create({
-      mode: 'subscription',
-
-      line_items: costLineItems,
-
-      success_url: `${resultUrl.toString()}&payment_status=success&session_id={CHECKOUT_SESSION_ID}`,
-      cancel_url
-    })
-
-    if (!session.url)
-      throw new EnvironmentResourceError('Failed to create an active checkout session')
-    return {
-      id: session.id,
-      url: session.url,
-      billingInterval,
-      workspacePlan,
-      workspaceId,
-      createdAt: new Date(),
-      updatedAt: new Date(),
-      paymentStatus: 'unpaid'
-    }
-  }
-
->>>>>>> ff9d9b64
 export const createCustomerPortalUrlFactory =
   ({
     stripe,
