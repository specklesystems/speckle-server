import {
  CheckoutSession,
  GetCheckoutSession,
  GetWorkspacePlan,
  SaveCheckoutSession,
  UpdateCheckoutSessionStatus,
  UpsertWorkspacePlan,
  UpsertWorkspaceSubscription,
  WorkspaceSubscription,
  WorkspacePlan,
  UpsertPaidWorkspacePlan,
  DeleteCheckoutSession,
  GetWorkspaceCheckoutSession,
  GetWorkspaceSubscription,
  GetWorkspaceSubscriptionBySubscriptionId,
  GetWorkspaceSubscriptions,
  UpsertTrialWorkspacePlan,
  UpsertUnpaidWorkspacePlan
} from '@/modules/gatekeeper/domain/billing'
import { ChangeExpiredTrialWorkspacePlanStatuses } from '@/modules/gatekeeper/domain/operations'
import { Knex } from 'knex'

const tables = {
  workspacePlans: (db: Knex) => db<WorkspacePlan>('workspace_plans'),
  workspaceCheckoutSessions: (db: Knex) =>
    db<CheckoutSession>('workspace_checkout_sessions'),
  workspaceSubscriptions: (db: Knex) =>
    db<WorkspaceSubscription>('workspace_subscriptions')
}

export const getWorkspacePlanFactory =
  ({ db }: { db: Knex }): GetWorkspacePlan =>
  async ({ workspaceId }) => {
    const workspacePlan = await tables
      .workspacePlans(db)
      .select()
      .where({ workspaceId })
      .first()
    return workspacePlan ?? null
  }

const upsertWorkspacePlanFactory =
  ({ db }: { db: Knex }): UpsertWorkspacePlan =>
  async ({ workspacePlan }) => {
    await tables
      .workspacePlans(db)
      .insert(workspacePlan)
      .onConflict('workspaceId')
      .merge(['name', 'status'])
  }

// this is a typed rebrand of the generic workspace plan upsert
// this way TS guards the payment plan type validity
export const upsertPaidWorkspacePlanFactory = ({
  db
}: {
  db: Knex
}): UpsertPaidWorkspacePlan => upsertWorkspacePlanFactory({ db })

export const upsertTrialWorkspacePlanFactory = ({
  db
}: {
  db: Knex
}): UpsertTrialWorkspacePlan => upsertWorkspacePlanFactory({ db })

<<<<<<< HEAD
=======
export const upsertUnpaidWorkspacePlanFactory = ({
  db
}: {
  db: Knex
}): UpsertUnpaidWorkspacePlan => upsertWorkspacePlanFactory({ db })

>>>>>>> ded5b0a7
export const changeExpiredTrialWorkspacePlanStatusesFactory =
  ({ db }: { db: Knex }): ChangeExpiredTrialWorkspacePlanStatuses =>
  async ({ numberOfDays }) => {
    return await tables
      .workspacePlans(db)
      .where({ status: 'trial' })
      .andWhereRaw(`"createdAt" + make_interval(days => ${numberOfDays}) < now()`)
      .update({ status: 'expired' })
      .returning('*')
  }

export const saveCheckoutSessionFactory =
  ({ db }: { db: Knex }): SaveCheckoutSession =>
  async ({ checkoutSession }) => {
    await tables.workspaceCheckoutSessions(db).insert(checkoutSession)
  }

export const deleteCheckoutSessionFactory =
  ({ db }: { db: Knex }): DeleteCheckoutSession =>
  async ({ checkoutSessionId }) => {
    await tables.workspaceCheckoutSessions(db).delete().where({ id: checkoutSessionId })
  }

export const getCheckoutSessionFactory =
  ({ db }: { db: Knex }): GetCheckoutSession =>
  async ({ sessionId }) => {
    const checkoutSession = await tables
      .workspaceCheckoutSessions(db)
      .select()
      .where({ id: sessionId })
      .first()
    return checkoutSession || null
  }

export const getWorkspaceCheckoutSessionFactory =
  ({ db }: { db: Knex }): GetWorkspaceCheckoutSession =>
  async ({ workspaceId }) => {
    const checkoutSession = await tables
      .workspaceCheckoutSessions(db)
      .select()
      .where({ workspaceId })
      .first()
    return checkoutSession || null
  }

export const updateCheckoutSessionStatusFactory =
  ({ db }: { db: Knex }): UpdateCheckoutSessionStatus =>
  async ({ sessionId, paymentStatus }) => {
    await tables
      .workspaceCheckoutSessions(db)
      .where({ id: sessionId })
      .update({ paymentStatus, updatedAt: new Date() })
  }

export const upsertWorkspaceSubscriptionFactory =
  ({ db }: { db: Knex }): UpsertWorkspaceSubscription =>
  async ({ workspaceSubscription }) => {
    await tables
      .workspaceSubscriptions(db)
      .insert(workspaceSubscription)
      .onConflict('workspaceId')
      .merge()
  }

export const getWorkspaceSubscriptionFactory =
  ({ db }: { db: Knex }): GetWorkspaceSubscription =>
  async ({ workspaceId }) => {
    const subscription = await tables
      .workspaceSubscriptions(db)
      .select()
      .where({ workspaceId })
      .first()
    return subscription || null
  }

export const getWorkspaceSubscriptionBySubscriptionIdFactory =
  ({ db }: { db: Knex }): GetWorkspaceSubscriptionBySubscriptionId =>
  async ({ subscriptionId }) => {
    const subscription = await tables
      .workspaceSubscriptions(db)
      .select()
      .whereRaw(`"subscriptionData" ->> 'subscriptionId' = ?`, [subscriptionId])
      .first()
    return subscription ?? null
  }

export const getWorkspaceSubscriptionsPastBillingCycleEndFactory =
  ({ db }: { db: Knex }): GetWorkspaceSubscriptions =>
  async () => {
    const cycleEnd = new Date()
    cycleEnd.setMinutes(cycleEnd.getMinutes() + 5)
    return await tables
      .workspaceSubscriptions(db)
      .select()
      .where('currentBillingCycleEnd', '<', cycleEnd)
  }<|MERGE_RESOLUTION|>--- conflicted
+++ resolved
@@ -63,15 +63,12 @@
   db: Knex
 }): UpsertTrialWorkspacePlan => upsertWorkspacePlanFactory({ db })
 
-<<<<<<< HEAD
-=======
 export const upsertUnpaidWorkspacePlanFactory = ({
   db
 }: {
   db: Knex
 }): UpsertUnpaidWorkspacePlan => upsertWorkspacePlanFactory({ db })
 
->>>>>>> ded5b0a7
 export const changeExpiredTrialWorkspacePlanStatusesFactory =
   ({ db }: { db: Knex }): ChangeExpiredTrialWorkspacePlanStatuses =>
   async ({ numberOfDays }) => {
