import { buildTableHelper } from '@/modules/core/dbSchema'
import { WorkspaceSeat } from '@/modules/gatekeeper/domain/billing'
import {
<<<<<<< HEAD
  CountSeatsByTypeInWorkspace,
  CreateWorkspaceSeat
=======
  CreateWorkspaceSeat,
  GetWorkspaceUserSeat,
  GetWorkspaceUserSeats
>>>>>>> 61609de9
} from '@/modules/gatekeeper/domain/operations'
import { Knex } from 'knex'

const WorkspaceSeats = buildTableHelper('workspace_seats', [
  'workspaceId',
  'userId',
  'type',
  'createdAt',
  'updatedAt'
])

const tables = {
  workspaceSeats: (db: Knex) => db<WorkspaceSeat>(WorkspaceSeats.name)
}

export const countSeatsByTypeInWorkspaceFactory =
  ({ db }: { db: Knex }): CountSeatsByTypeInWorkspace =>
  async ({ workspaceId, type }) => {
    const [count] = await tables
      .workspaceSeats(db)
      .where({ workspaceId, type })
      .count('userId')
    return parseInt(count.count.toString())
  }

export const createWorkspaceSeatFactory =
  ({ db }: { db: Knex }): CreateWorkspaceSeat =>
  async ({ userId, workspaceId, type }) => {
    await tables
      .workspaceSeats(db)
      .insert({
        workspaceId,
        userId,
        type
      })
      .onConflict(['workspaceId', 'userId'])
      .merge()
  }

export const getWorkspaceUserSeatsFactory =
  ({ db }: { db: Knex }): GetWorkspaceUserSeats =>
  async ({ workspaceId, userIds }) => {
    const seats = await tables
      .workspaceSeats(db)
      .where(WorkspaceSeats.col.workspaceId, workspaceId)
      .whereIn(WorkspaceSeats.col.userId, userIds)
    return seats.reduce((acc, seat) => {
      acc[seat.userId] = seat
      return acc
    }, {} as { [userId: string]: WorkspaceSeat })
  }

export const getWorkspaceUserSeatFactory =
  ({ db }: { db: Knex }): GetWorkspaceUserSeat =>
  async ({ workspaceId, userId }) => {
    const seats = await getWorkspaceUserSeatsFactory({ db })({
      workspaceId,
      userIds: [userId]
    })
    return seats[userId]
  }<|MERGE_RESOLUTION|>--- conflicted
+++ resolved
@@ -1,14 +1,10 @@
 import { buildTableHelper } from '@/modules/core/dbSchema'
 import { WorkspaceSeat } from '@/modules/gatekeeper/domain/billing'
 import {
-<<<<<<< HEAD
   CountSeatsByTypeInWorkspace,
-  CreateWorkspaceSeat
-=======
   CreateWorkspaceSeat,
   GetWorkspaceUserSeat,
   GetWorkspaceUserSeats
->>>>>>> 61609de9
 } from '@/modules/gatekeeper/domain/operations'
 import { Knex } from 'knex'
 
