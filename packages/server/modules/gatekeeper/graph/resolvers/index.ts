import { getFeatureFlags, getFrontendOrigin } from '@/modules/shared/helpers/envHelper'
import type { Resolvers } from '@/modules/core/graph/generated/graphql'
import { authorizeResolver } from '@/modules/shared'
import { ensureError, Roles, throwUncoveredError } from '@speckle/shared'
import {
  countWorkspaceRoleWithOptionalProjectRoleFactory,
  getWorkspaceFactory
} from '@/modules/workspaces/repositories/workspaces'
import { WorkspaceNotFoundError } from '@/modules/workspaces/errors/workspace'
import { db } from '@/db/knex'
import {
  createCustomerPortalUrlFactory,
  getRecurringPricesFactory,
  reconcileWorkspaceSubscriptionFactory
} from '@/modules/gatekeeper/clients/stripe'
import {
  getWorkspacePlanPriceId,
  getStripeClient,
  getWorkspacePlanProductId,
  getWorkspacePlanProductAndPriceIds
} from '@/modules/gatekeeper/stripe'
import {
  deleteCheckoutSessionFactory,
  getWorkspaceCheckoutSessionFactory,
  getWorkspacePlanFactory,
  getWorkspaceSubscriptionFactory,
  saveCheckoutSessionFactory,
  upsertPaidWorkspacePlanFactory,
  upsertWorkspaceSubscriptionFactory
} from '@/modules/gatekeeper/repositories/billing'
import { canWorkspaceAccessFeatureFactory } from '@/modules/gatekeeper/services/featureAuthorization'
import { upgradeWorkspaceSubscriptionFactory } from '@/modules/gatekeeper/services/subscriptions'
import { isWorkspaceReadOnlyFactory } from '@/modules/gatekeeper/services/readOnly'
import {
  calculateSubscriptionSeats,
  CreateCheckoutSession,
  CreateCheckoutSessionOld
} from '@/modules/gatekeeper/domain/billing'
import { WorkspacePaymentMethod } from '@/test/graphql/generated/graphql'
import { LogicError, NotImplementedError } from '@/modules/shared/errors'
import { isNewPlanType } from '@/modules/gatekeeper/helpers/plans'
import { getWorkspacePlanProductPricesFactory } from '@/modules/gatekeeper/services/prices'
import { extendLoggerComponent } from '@/observability/logging'
import { OperationName, OperationStatus } from '@/observability/domain/fields'
import { logWithErr } from '@/observability/utils/logLevels'
import {
  createCheckoutSessionFactoryNew,
  createCheckoutSessionFactoryOld
} from '@/modules/gatekeeper/clients/checkout/createCheckoutSession'
import {
  startCheckoutSessionFactoryNew,
  startCheckoutSessionFactoryOld
} from '@/modules/gatekeeper/services/checkout/startCheckoutSession'
import { countSeatsByTypeInWorkspaceFactory } from '@/modules/gatekeeper/repositories/workspaceSeat'

const { FF_GATEKEEPER_MODULE_ENABLED, FF_BILLING_INTEGRATION_ENABLED } =
  getFeatureFlags()

const getWorkspacePlan = getWorkspacePlanFactory({ db })

async function shouldUseNewCheckoutFlow(workspaceId: string) {
  const workspacePlan = await getWorkspacePlan({ workspaceId })
  return workspacePlan && isNewPlanType(workspacePlan.name)
}

export = FF_GATEKEEPER_MODULE_ENABLED
  ? ({
      Workspace: {
        plan: async (parent) => {
          const workspacePlan = await getWorkspacePlanFactory({ db })({
            workspaceId: parent.id
          })
          if (!workspacePlan) return null
          let paymentMethod: WorkspacePaymentMethod
          switch (workspacePlan.name) {
            case 'starter':
            case 'plus':
            case 'business':
            case 'team':
            case 'pro':
              paymentMethod = WorkspacePaymentMethod.Billing
              break
            case 'unlimited':
            case 'academia':
            case 'free':
              paymentMethod = WorkspacePaymentMethod.Unpaid
              break
            case 'starterInvoiced':
            case 'plusInvoiced':
            case 'businessInvoiced':
              paymentMethod = WorkspacePaymentMethod.Invoice
              break
            default:
              throwUncoveredError(workspacePlan)
          }
          return { ...workspacePlan, paymentMethod }
        },
        subscription: async (parent) => {
          const workspaceId = parent.id
          const subscription = await getWorkspaceSubscriptionFactory({ db })({
            workspaceId
          })
          if (!subscription) return subscription
          const seats = calculateSubscriptionSeats({
            subscriptionData: subscription.subscriptionData,
            guestSeatProductId: getWorkspacePlanProductId({ workspacePlan: 'guest' })
          })
          return { ...subscription, seats }
        },
        customerPortalUrl: async (parent) => {
          const workspaceId = parent.id
          const workspaceSubscription = await getWorkspaceSubscriptionFactory({ db })({
            workspaceId
          })
          if (!workspaceSubscription) return null
          const workspace = await getWorkspaceFactory({ db })({ workspaceId })
          if (!workspace)
            throw new LogicError(
              'This cannot be, if there is a sub, there is a workspace'
            )
          return await createCustomerPortalUrlFactory({
            stripe: getStripeClient(),
            frontendOrigin: getFrontendOrigin()
          })({
            workspaceId: workspaceSubscription.workspaceId,
            workspaceSlug: workspace.slug,
            customerId: workspaceSubscription.subscriptionData.customerId
          })
        },
        hasAccessToFeature: async (parent, args) => {
          const hasAccess = await canWorkspaceAccessFeatureFactory({
            getWorkspacePlan: getWorkspacePlanFactory({ db })
          })({
            workspaceId: parent.id,
            workspaceFeature: args.featureName
          })
          return hasAccess
        },
        readOnly: async (parent) => {
          if (!FF_BILLING_INTEGRATION_ENABLED) return false
          return await isWorkspaceReadOnlyFactory({ getWorkspacePlan })({
            workspaceId: parent.id
          })
        }
      },
      ServerWorkspacesInfo: {
        planPrices: async () => {
          const getWorkspacePlanPrices = getWorkspacePlanProductPricesFactory({
            getRecurringPrices: getRecurringPricesFactory({
              stripe: getStripeClient()
            }),
            getWorkspacePlanProductAndPriceIds
          })
          const prices = await getWorkspacePlanPrices.fresh()
          return Object.entries(prices).map(([plan, price]) => ({
            id: plan,
            monthly: price.monthly,
            yearly: 'yearly' in price ? price.yearly : null
          }))
        }
      },
      WorkspaceMutations: {
        billing: () => ({})
      },
      WorkspaceBillingMutations: {
        cancelCheckoutSession: async (parent, args, ctx) => {
          const { workspaceId, sessionId } = args.input

          await authorizeResolver(
            ctx.userId,
            workspaceId,
            Roles.Workspace.Admin,
            ctx.resourceAccessRules
          )
          await deleteCheckoutSessionFactory({ db })({ checkoutSessionId: sessionId })
          return true
        },
        createCheckoutSession: async (_parent, args, ctx) => {
          let logger = extendLoggerComponent(
            ctx.log,
            'gatekeeper',
            'resolvers',
            'createCheckoutSession'
          ).child(OperationName('createCheckoutSession'))
          const { workspaceId, workspacePlan, billingInterval, isCreateFlow } =
            args.input
          logger = logger.child({ workspaceId, workspacePlan })
          const workspace = await getWorkspaceFactory({ db })({ workspaceId })

          if (!workspace) throw new WorkspaceNotFoundError()

          await authorizeResolver(
            ctx.userId,
            workspaceId,
            Roles.Workspace.Admin,
            ctx.resourceAccessRules
          )
<<<<<<< HEAD
          const createCheckoutSession = (await shouldUseNewCheckoutFlow(workspaceId))
            ? createCheckoutSessionFactoryNew({
                stripe: getStripeClient(),
                frontendOrigin: getFrontendOrigin(),
                getWorkspacePlanPrice
              })
            : createCheckoutSessionFactoryOld({
                stripe: getStripeClient(),
                frontendOrigin: getFrontendOrigin(),
                getWorkspacePlanPrice
              })
=======

          const createCheckoutSession = createCheckoutSessionFactory({
            stripe: getStripeClient(),
            frontendOrigin: getFrontendOrigin(),
            getWorkspacePlanPrice: getWorkspacePlanPriceId
          })

>>>>>>> ff9d9b64
          const countRole = countWorkspaceRoleWithOptionalProjectRoleFactory({ db })
          const startCheckoutSession = (await shouldUseNewCheckoutFlow(workspaceId))
            ? startCheckoutSessionFactoryNew({
                getWorkspaceCheckoutSession: getWorkspaceCheckoutSessionFactory({ db }),
                getWorkspacePlan: getWorkspacePlanFactory({ db }),
                countSeatsByTypeInWorkspace: countSeatsByTypeInWorkspaceFactory({ db }),
                createCheckoutSession: createCheckoutSession as CreateCheckoutSession,
                saveCheckoutSession: saveCheckoutSessionFactory({ db }),
                deleteCheckoutSession: deleteCheckoutSessionFactory({ db })
              })
            : startCheckoutSessionFactoryOld({
                getWorkspaceCheckoutSession: getWorkspaceCheckoutSessionFactory({ db }),
                getWorkspacePlan: getWorkspacePlanFactory({ db }),
                countRole,
                createCheckoutSession:
                  createCheckoutSession as CreateCheckoutSessionOld,
                saveCheckoutSession: saveCheckoutSessionFactory({ db }),
                deleteCheckoutSession: deleteCheckoutSessionFactory({ db })
              })

          try {
            logger.info(OperationStatus.start, '[{operationName} ({operationStatus})]')
            const session = await startCheckoutSession({
              workspacePlan,
              workspaceId,
              workspaceSlug: workspace.slug,
              isCreateFlow: isCreateFlow || false,
              billingInterval
            })
            logger.info(
              { ...OperationStatus.success, sessionId: session.id },
              '[{operationName} ({operationStatus})]'
            )
            return session
          } catch (err) {
            const e = ensureError(err, 'Unknown error creating checkout session')
            logWithErr(
              logger,
              e,
              { ...OperationStatus.failure },
              '[{operationName} ({operationStatus})]'
            )
            throw e
          }
        },
        upgradePlan: async (_parent, args, ctx) => {
          const { workspaceId, workspacePlan, billingInterval } = args.input
          if (isNewPlanType(workspacePlan)) {
            throw new NotImplementedError()
          }

          await authorizeResolver(
            ctx.userId,
            workspaceId,
            Roles.Workspace.Admin,
            ctx.resourceAccessRules
          )
          const stripe = getStripeClient()

          const countWorkspaceRole = countWorkspaceRoleWithOptionalProjectRoleFactory({
            db
          })
          await upgradeWorkspaceSubscriptionFactory({
            getWorkspacePlan: getWorkspacePlanFactory({ db }),
            reconcileSubscriptionData: reconcileWorkspaceSubscriptionFactory({
              stripe
            }),
            countWorkspaceRole,
            getWorkspaceSubscription: getWorkspaceSubscriptionFactory({ db }),
            getWorkspacePlanPriceId,
            getWorkspacePlanProductId,
            upsertWorkspacePlan: upsertPaidWorkspacePlanFactory({ db }),
            updateWorkspaceSubscription: upsertWorkspaceSubscriptionFactory({ db })
          })({ workspaceId, targetPlan: workspacePlan, billingInterval })
          return true
        }
      }
    } as Resolvers)
  : {}<|MERGE_RESOLUTION|>--- conflicted
+++ resolved
@@ -195,7 +195,6 @@
             Roles.Workspace.Admin,
             ctx.resourceAccessRules
           )
-<<<<<<< HEAD
           const createCheckoutSession = (await shouldUseNewCheckoutFlow(workspaceId))
             ? createCheckoutSessionFactoryNew({
                 stripe: getStripeClient(),
@@ -207,15 +206,6 @@
                 frontendOrigin: getFrontendOrigin(),
                 getWorkspacePlanPrice
               })
-=======
-
-          const createCheckoutSession = createCheckoutSessionFactory({
-            stripe: getStripeClient(),
-            frontendOrigin: getFrontendOrigin(),
-            getWorkspacePlanPrice: getWorkspacePlanPriceId
-          })
-
->>>>>>> ff9d9b64
           const countRole = countWorkspaceRoleWithOptionalProjectRoleFactory({ db })
           const startCheckoutSession = (await shouldUseNewCheckoutFlow(workspaceId))
             ? startCheckoutSessionFactoryNew({
