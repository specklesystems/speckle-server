--- conflicted
+++ resolved
@@ -41,21 +41,8 @@
 import { isNewPlanType } from '@/modules/gatekeeper/helpers/plans'
 import { getWorkspacePlanProductPricesFactory } from '@/modules/gatekeeper/services/prices'
 import { extendLoggerComponent } from '@/observability/logging'
-<<<<<<< HEAD
-import { OperationName, OperationStatus } from '@/observability/domain/fields'
-import { logWithErr } from '@/observability/utils/logLevels'
 import { createCheckoutSessionFactory } from '@/modules/gatekeeper/clients/checkout/createCheckoutSession'
 import { startCheckoutSessionFactory } from '@/modules/gatekeeper/services/checkout/startCheckoutSession'
-=======
-import {
-  createCheckoutSessionFactoryNew,
-  createCheckoutSessionFactoryOld
-} from '@/modules/gatekeeper/clients/checkout/createCheckoutSession'
-import {
-  startCheckoutSessionFactoryNew,
-  startCheckoutSessionFactoryOld
-} from '@/modules/gatekeeper/services/checkout/startCheckoutSession'
->>>>>>> fe859a07
 import {
   upgradeWorkspaceSubscriptionFactoryNew,
   upgradeWorkspaceSubscriptionFactoryOld
@@ -412,26 +399,6 @@
             deleteCheckoutSession: deleteCheckoutSessionFactory({ db })
           })
 
-<<<<<<< HEAD
-          try {
-            logger.info(OperationStatus.start, '[{operationName} ({operationStatus})]')
-            const session = await startCheckoutSession({
-              workspacePlan,
-              workspaceId,
-              workspaceSlug: workspace.slug,
-              isCreateFlow: isCreateFlow || false,
-              billingInterval,
-              currency: args.input.currency ?? 'usd'
-            })
-            logger.info(
-              { ...OperationStatus.success, sessionId: session.id },
-              '[{operationName} ({operationStatus})]'
-            )
-            return session
-          } catch (err) {
-            const e = ensureError(err, 'Unknown error creating checkout session')
-            logWithErr(
-=======
           return await withOperationLogging(
             async () =>
               await startCheckoutSession({
@@ -439,10 +406,10 @@
                 workspaceId,
                 workspaceSlug: workspace.slug,
                 isCreateFlow: isCreateFlow || false,
-                billingInterval
+                billingInterval,
+                currency: args.input.currency ?? 'usd'
               }),
             {
->>>>>>> fe859a07
               logger,
               operationName: 'startCheckoutSession',
               operationDescription: 'Starting checkout session'
