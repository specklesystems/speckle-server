import { BaseError } from '@/modules/shared/errors'

export class WorkspacePlanNotFoundError extends BaseError {
  static defaultMessage = 'Workspace plan not found'
  static code = 'WORKSPACE_PLAN_NOT_FOUND_ERROR'
  static statusCode = 500
}

export class WorkspacePlanMismatchError extends BaseError {
  static defaultMessage = 'Workspace plan is not matching the expected state'
  static code = 'WORKSPACE_PLAN_MISMATCH'
  static statusCode = 500
}

export class InvalidWorkspacePlanStatus extends BaseError {
  static defaultMessage = 'Workspace plan cannot be in the specified status'
  static code = 'INVALID_WORKSPACE_PLAN_STATUS'
  static statusCode = 400
}

export class WorkspaceCheckoutSessionInProgressError extends BaseError {
  static defaultMessage = 'Workspace already has a checkout session in progress'
  static code = 'WORKSPACE_CHECKOUT_SESSION_IN_PROGRESS_ERROR'
  static statusCode = 400
}

export class WorkspaceAlreadyPaidError extends BaseError {
  static defaultMessage = 'Workspace is already on a paid plan'
  static code = 'WORKSPACE_ALREADY_PAID_ERROR'
  static statusCode = 400
}

export class CheckoutSessionNotFoundError extends BaseError {
  static defaultMessage = 'Checkout session is not found'
  static code = 'CHECKOUT_SESSION_NOT_FOUND'
  static statusCode = 404
}

export class WorkspaceSubscriptionNotFoundError extends BaseError {
  static defaultMessage = 'Workspace subscription not found'
  static code = 'WORKSPACE_SUBSCRIPTION_NOT_FOUND'
  static statusCode = 404
}

export class WorkspaceNotPaidPlanError extends BaseError {
  static defaultMessage = 'Workspace is not on a paid plan'
  static code = 'WORKSPACE_NOT_PAID_PLAN'
  static statusCode = 400
}

export class WorkspacePlanUpgradeError extends BaseError {
  static defaultMessage = 'An issue occurred while upgrading workspace plan'
  static code = 'WORKSPACE_PLAN_UPGRADE_ERROR'
  static statusCode = 400
}

export class WorkspaceReadOnlyError extends BaseError {
  static defaultMessage = 'Workspace is read-only'
  static code = 'WORKSPACE_READ_ONLY_ERROR'
  static statusCode = 403
}

<<<<<<< HEAD
export class InvalidWorkspacePlanUpgradeError extends BaseError {
  static defaultMessage = 'Cannot upgrade to the specified workspace plan'
  static code = 'INVALID_WORKSPACE_PLAN_UPGRADE_ERROR'
  static statusCode = 403
=======
export class InvalidBillingIntervalError extends BaseError {
  static defaultMessage = 'Invalid billing interval'
  static code = 'INVALID_BILLING_INTERVAL'
  static statusCode = 400
>>>>>>> ff9d9b64
}<|MERGE_RESOLUTION|>--- conflicted
+++ resolved
@@ -60,15 +60,14 @@
   static statusCode = 403
 }
 
-<<<<<<< HEAD
 export class InvalidWorkspacePlanUpgradeError extends BaseError {
   static defaultMessage = 'Cannot upgrade to the specified workspace plan'
   static code = 'INVALID_WORKSPACE_PLAN_UPGRADE_ERROR'
   static statusCode = 403
-=======
+}
+
 export class InvalidBillingIntervalError extends BaseError {
   static defaultMessage = 'Invalid billing interval'
   static code = 'INVALID_BILLING_INTERVAL'
   static statusCode = 400
->>>>>>> ff9d9b64
 }