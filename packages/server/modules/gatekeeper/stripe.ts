import {
  GetWorkspacePlanPriceId,
  GetWorkspacePlanProductAndPriceIds,
  GetWorkspacePlanProductId
} from '@/modules/gatekeeper/domain/billing'
import {
  getFeatureFlags,
  getStringFromEnv,
  getStripeApiKey
} from '@/modules/shared/helpers/envHelper'
import { InvalidBillingIntervalError } from '@/modules/gatekeeper/errors/billing'
import { Stripe } from 'stripe'
import { get, has } from 'lodash'
import { NotImplementedError } from '@/modules/shared/errors'

let stripeClient: Stripe | undefined = undefined

const { FF_WORKSPACES_NEW_PLANS_ENABLED } = getFeatureFlags()

export const getStripeClient = () => {
  if (!stripeClient) stripeClient = new Stripe(getStripeApiKey(), { typescript: true })
  return stripeClient
}

<<<<<<< HEAD
const { FF_WORKSPACES_NEW_PLANS_ENABLED } = getFeatureFlags()

export const workspacePlanPrices = (): Record<
  WorkspacePricingProducts,
  Record<WorkspacePlanBillingIntervals, string> & { productId: string }
> => ({
  // old
  guest: {
    productId: getStringFromEnv('WORKSPACE_GUEST_SEAT_STRIPE_PRODUCT_ID'),
    monthly: getStringFromEnv('WORKSPACE_MONTHLY_GUEST_SEAT_STRIPE_PRICE_ID'),
    yearly: getStringFromEnv('WORKSPACE_YEARLY_GUEST_SEAT_STRIPE_PRICE_ID')
  },
  starter: {
    productId: getStringFromEnv('WORKSPACE_STARTER_SEAT_STRIPE_PRODUCT_ID'),
    monthly: getStringFromEnv('WORKSPACE_MONTHLY_STARTER_SEAT_STRIPE_PRICE_ID'),
    yearly: getStringFromEnv('WORKSPACE_YEARLY_STARTER_SEAT_STRIPE_PRICE_ID')
  },
  plus: {
    productId: getStringFromEnv('WORKSPACE_PLUS_SEAT_STRIPE_PRODUCT_ID'),
    monthly: getStringFromEnv('WORKSPACE_MONTHLY_PLUS_SEAT_STRIPE_PRICE_ID'),
    yearly: getStringFromEnv('WORKSPACE_YEARLY_PLUS_SEAT_STRIPE_PRICE_ID')
  },
  business: {
    productId: getStringFromEnv('WORKSPACE_BUSINESS_SEAT_STRIPE_PRODUCT_ID'),
    monthly: getStringFromEnv('WORKSPACE_MONTHLY_BUSINESS_SEAT_STRIPE_PRICE_ID'),
    yearly: getStringFromEnv('WORKSPACE_YEARLY_BUSINESS_SEAT_STRIPE_PRICE_ID')
  },
  // new
  ...((FF_WORKSPACES_NEW_PLANS_ENABLED
    ? {
        viewer: {
          productId: getStringFromEnv('WORKSPACE_VIEWER_SEAT_STRIPE_PRODUCT_ID'),
          monthly: getStringFromEnv('WORKSPACE_MONTHLY_VIEWER_SEAT_STRIPE_PRICE_ID'),
          yearly: getStringFromEnv('WORKSPACE_YEARLY_VIEWER_SEAT_STRIPE_PRICE_ID')
        },
        team: {
          productId: getStringFromEnv('WORKSPACE_TEAM_SEAT_STRIPE_PRODUCT_ID'),
          monthly: getStringFromEnv('WORKSPACE_MONTHLY_TEAM_SEAT_STRIPE_PRICE_ID'),
          yearly: getStringFromEnv('WORKSPACE_YEARLY_TEAM_SEAT_STRIPE_PRICE_ID')
        },
        pro: {
          productId: getStringFromEnv('WORKSPACE_PRO_SEAT_STRIPE_PRODUCT_ID'),
          monthly: getStringFromEnv('WORKSPACE_MONTHLY_PRO_SEAT_STRIPE_PRICE_ID'),
          yearly: getStringFromEnv('WORKSPACE_YEARLY_PRO_SEAT_STRIPE_PRICE_ID')
        }
      }
    : {}) as Record<
    'viewer' | 'team' | 'pro',
    Record<WorkspacePlanBillingIntervals, string> & { productId: string }
  >)
})
=======
export const getWorkspacePlanProductAndPriceIds: GetWorkspacePlanProductAndPriceIds =
  () => ({
    // old
    guest: {
      productId: getStringFromEnv('WORKSPACE_GUEST_SEAT_STRIPE_PRODUCT_ID'),
      monthly: getStringFromEnv('WORKSPACE_MONTHLY_GUEST_SEAT_STRIPE_PRICE_ID'),
      yearly: getStringFromEnv('WORKSPACE_YEARLY_GUEST_SEAT_STRIPE_PRICE_ID')
    },
    starter: {
      productId: getStringFromEnv('WORKSPACE_STARTER_SEAT_STRIPE_PRODUCT_ID'),
      monthly: getStringFromEnv('WORKSPACE_MONTHLY_STARTER_SEAT_STRIPE_PRICE_ID'),
      yearly: getStringFromEnv('WORKSPACE_YEARLY_STARTER_SEAT_STRIPE_PRICE_ID')
    },
    plus: {
      productId: getStringFromEnv('WORKSPACE_PLUS_SEAT_STRIPE_PRODUCT_ID'),
      monthly: getStringFromEnv('WORKSPACE_MONTHLY_PLUS_SEAT_STRIPE_PRICE_ID'),
      yearly: getStringFromEnv('WORKSPACE_YEARLY_PLUS_SEAT_STRIPE_PRICE_ID')
    },
    business: {
      productId: getStringFromEnv('WORKSPACE_BUSINESS_SEAT_STRIPE_PRODUCT_ID'),
      monthly: getStringFromEnv('WORKSPACE_MONTHLY_BUSINESS_SEAT_STRIPE_PRICE_ID'),
      yearly: getStringFromEnv('WORKSPACE_YEARLY_BUSINESS_SEAT_STRIPE_PRICE_ID')
    },
    // new
    ...(FF_WORKSPACES_NEW_PLANS_ENABLED
      ? {
          team: {
            productId: getStringFromEnv('WORKSPACE_TEAM_SEAT_STRIPE_PRODUCT_ID'),
            monthly: getStringFromEnv('WORKSPACE_MONTHLY_TEAM_SEAT_STRIPE_PRICE_ID')
          },
          pro: {
            productId: getStringFromEnv('WORKSPACE_PRO_SEAT_STRIPE_PRODUCT_ID'),
            monthly: getStringFromEnv('WORKSPACE_MONTHLY_PRO_SEAT_STRIPE_PRICE_ID'),
            yearly: getStringFromEnv('WORKSPACE_YEARLY_PRO_SEAT_STRIPE_PRICE_ID')
          }
        }
      : {})
  })
>>>>>>> ff9d9b64

export const getWorkspacePlanPriceId: GetWorkspacePlanPriceId = ({
  workspacePlan,
  billingInterval
}) => {
  const plan = getWorkspacePlanProductAndPriceIds()[workspacePlan]
  if (!has(plan, billingInterval)) {
    throw new InvalidBillingIntervalError(
      `Plan '${plan}' does not have a billing interval '${billingInterval}'`
    )
  }

  return get(plan, billingInterval) as string
}

export const getWorkspacePlanProductId: GetWorkspacePlanProductId = ({
  workspacePlan
}) => {
  const planMetadata = getWorkspacePlanProductAndPriceIds()[workspacePlan]
  if (!planMetadata) {
    throw new NotImplementedError(`Plan {workspacePlan} not supported`, {
      info: { workspacePlan }
    })
  }

  return planMetadata.productId
}<|MERGE_RESOLUTION|>--- conflicted
+++ resolved
@@ -22,59 +22,6 @@
   return stripeClient
 }
 
-<<<<<<< HEAD
-const { FF_WORKSPACES_NEW_PLANS_ENABLED } = getFeatureFlags()
-
-export const workspacePlanPrices = (): Record<
-  WorkspacePricingProducts,
-  Record<WorkspacePlanBillingIntervals, string> & { productId: string }
-> => ({
-  // old
-  guest: {
-    productId: getStringFromEnv('WORKSPACE_GUEST_SEAT_STRIPE_PRODUCT_ID'),
-    monthly: getStringFromEnv('WORKSPACE_MONTHLY_GUEST_SEAT_STRIPE_PRICE_ID'),
-    yearly: getStringFromEnv('WORKSPACE_YEARLY_GUEST_SEAT_STRIPE_PRICE_ID')
-  },
-  starter: {
-    productId: getStringFromEnv('WORKSPACE_STARTER_SEAT_STRIPE_PRODUCT_ID'),
-    monthly: getStringFromEnv('WORKSPACE_MONTHLY_STARTER_SEAT_STRIPE_PRICE_ID'),
-    yearly: getStringFromEnv('WORKSPACE_YEARLY_STARTER_SEAT_STRIPE_PRICE_ID')
-  },
-  plus: {
-    productId: getStringFromEnv('WORKSPACE_PLUS_SEAT_STRIPE_PRODUCT_ID'),
-    monthly: getStringFromEnv('WORKSPACE_MONTHLY_PLUS_SEAT_STRIPE_PRICE_ID'),
-    yearly: getStringFromEnv('WORKSPACE_YEARLY_PLUS_SEAT_STRIPE_PRICE_ID')
-  },
-  business: {
-    productId: getStringFromEnv('WORKSPACE_BUSINESS_SEAT_STRIPE_PRODUCT_ID'),
-    monthly: getStringFromEnv('WORKSPACE_MONTHLY_BUSINESS_SEAT_STRIPE_PRICE_ID'),
-    yearly: getStringFromEnv('WORKSPACE_YEARLY_BUSINESS_SEAT_STRIPE_PRICE_ID')
-  },
-  // new
-  ...((FF_WORKSPACES_NEW_PLANS_ENABLED
-    ? {
-        viewer: {
-          productId: getStringFromEnv('WORKSPACE_VIEWER_SEAT_STRIPE_PRODUCT_ID'),
-          monthly: getStringFromEnv('WORKSPACE_MONTHLY_VIEWER_SEAT_STRIPE_PRICE_ID'),
-          yearly: getStringFromEnv('WORKSPACE_YEARLY_VIEWER_SEAT_STRIPE_PRICE_ID')
-        },
-        team: {
-          productId: getStringFromEnv('WORKSPACE_TEAM_SEAT_STRIPE_PRODUCT_ID'),
-          monthly: getStringFromEnv('WORKSPACE_MONTHLY_TEAM_SEAT_STRIPE_PRICE_ID'),
-          yearly: getStringFromEnv('WORKSPACE_YEARLY_TEAM_SEAT_STRIPE_PRICE_ID')
-        },
-        pro: {
-          productId: getStringFromEnv('WORKSPACE_PRO_SEAT_STRIPE_PRODUCT_ID'),
-          monthly: getStringFromEnv('WORKSPACE_MONTHLY_PRO_SEAT_STRIPE_PRICE_ID'),
-          yearly: getStringFromEnv('WORKSPACE_YEARLY_PRO_SEAT_STRIPE_PRICE_ID')
-        }
-      }
-    : {}) as Record<
-    'viewer' | 'team' | 'pro',
-    Record<WorkspacePlanBillingIntervals, string> & { productId: string }
-  >)
-})
-=======
 export const getWorkspacePlanProductAndPriceIds: GetWorkspacePlanProductAndPriceIds =
   () => ({
     // old
@@ -113,7 +60,6 @@
         }
       : {})
   })
->>>>>>> ff9d9b64
 
 export const getWorkspacePlanPriceId: GetWorkspacePlanPriceId = ({
   workspacePlan,
