--- conflicted
+++ resolved
@@ -167,21 +167,6 @@
       // the workspace plan and will result in errors
     }
 
-<<<<<<< HEAD
-      const newWorkspacePlan = { ...workspacePlan, status }
-      await upsertPaidWorkspacePlan({
-        workspacePlan: newWorkspacePlan
-      })
-      // if there is a status in the sub, we recognize, we need to update our state
-      const newWorkspaceSubscription = {
-        ...subscription,
-        updatedAt: new Date(),
-        subscriptionData
-      }
-      await upsertWorkspaceSubscription({
-        workspaceSubscription: newWorkspaceSubscription
-      })
-=======
     const newWorkspacePlan = {
       ...workspacePlan,
       status,
@@ -205,7 +190,13 @@
     await upsertWorkspaceSubscription({
       workspaceSubscription: newSubscription
     })
->>>>>>> 51d6a8dd
+
+    const payload = {
+      workspacePlan: newWorkspacePlan,
+      previousWorkspacePlan: workspacePlan,
+      subscription: getSubscriptionState(newSubscription),
+      previousSubscription: getSubscriptionState(subscription)
+    }
 
     if (
       workspacePlan.name !== newWorkspacePlan.name ||
@@ -213,33 +204,13 @@
     ) {
       await emitEvent({
         eventName: GatekeeperEvents.WorkspacePlanUpdated,
-        payload: {
-<<<<<<< HEAD
-          workspacePlan: newWorkspacePlan,
-          previousWorkspacePlan: workspacePlan,
-          subscription: getSubscriptionState(newWorkspaceSubscription),
-          previousSubscription: getSubscriptionState(subscription)
-=======
-          previousPlan: workspacePlan,
-          workspacePlan: newWorkspacePlan
->>>>>>> 51d6a8dd
-        }
+        payload
       })
     }
 
     await emitEvent({
       eventName: GatekeeperEvents.WorkspaceSubscriptionUpdated,
-      payload: {
-        workspacePlan: newWorkspacePlan,
-        subscription: {
-          totalEditorSeats: calculateSubscriptionSeats({ subscriptionData })
-        },
-        previousSubscription: {
-          totalEditorSeats: calculateSubscriptionSeats({
-            subscriptionData: subscription.subscriptionData
-          })
-        }
-      }
+      payload
     })
   }
 
