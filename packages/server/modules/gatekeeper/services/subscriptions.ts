--- conflicted
+++ resolved
@@ -19,18 +19,8 @@
   WorkspacePlanNotFoundError,
   WorkspaceSubscriptionNotFoundError
 } from '@/modules/gatekeeper/errors/billing'
-<<<<<<< HEAD
+import { isNewPaidPlanType } from '@/modules/gatekeeper/helpers/plans'
 import { NotImplementedError } from '@/modules/shared/errors'
-=======
-import {
-  isNewPaidPlanType,
-  isNewPlanType,
-  isOldPaidPlanType
-} from '@/modules/gatekeeper/helpers/plans'
-import { WorkspacePricingProducts } from '@/modules/gatekeeperCore/domain/billing'
-import { LogicError, NotImplementedError } from '@/modules/shared/errors'
-import { getFeatureFlags } from '@/modules/shared/helpers/envHelper'
->>>>>>> 9dba10db
 import { CountWorkspaceRoleWithOptionalProjectRole } from '@/modules/workspaces/domain/operations'
 import {
   PaidWorkspacePlanStatuses,
@@ -38,14 +28,9 @@
   WorkspaceRoles
 } from '@speckle/shared'
 import { cloneDeep, isEqual, sum } from 'lodash'
-<<<<<<< HEAD
 import { mutateSubscriptionDataWithNewValidSeatNumbers } from '@/modules/gatekeeper/services/subscriptions/mutateSubscriptionDataWithNewValidSeatNumbers'
 import { calculateNewBillingCycleEnd } from '@/modules/gatekeeper/services/subscriptions/calculateNewBillingCycleEnd'
-=======
 import { CountSeatsByTypeInWorkspace } from '@/modules/gatekeeper/domain/operations'
-
-const { FF_WORKSPACES_NEW_PLANS_ENABLED } = getFeatureFlags()
->>>>>>> 9dba10db
 
 export const handleSubscriptionUpdateFactory =
   ({
@@ -354,208 +339,4 @@
       })
       log.info({ updatedWorkspaceSubscription }, 'Updated workspace billing cycle end')
     }
-<<<<<<< HEAD
-=======
-  }
-
-export const upgradeWorkspaceSubscriptionFactory =
-  ({
-    getWorkspacePlan,
-    getWorkspacePlanProductId,
-    getWorkspacePlanPriceId,
-    getWorkspaceSubscription,
-    reconcileSubscriptionData,
-    updateWorkspaceSubscription,
-    countWorkspaceRole,
-    upsertWorkspacePlan
-  }: {
-    getWorkspacePlan: GetWorkspacePlan
-    getWorkspacePlanProductId: GetWorkspacePlanProductId
-    getWorkspacePlanPriceId: GetWorkspacePlanPriceId
-    getWorkspaceSubscription: GetWorkspaceSubscription
-    reconcileSubscriptionData: ReconcileSubscriptionData
-    updateWorkspaceSubscription: UpsertWorkspaceSubscription
-    countWorkspaceRole: CountWorkspaceRoleWithOptionalProjectRole
-    upsertWorkspacePlan: UpsertPaidWorkspacePlan
-  }) =>
-  async ({
-    workspaceId,
-    targetPlan,
-    billingInterval
-  }: {
-    workspaceId: string
-    targetPlan: PaidWorkspacePlans
-    billingInterval: WorkspacePlanBillingIntervals
-  }) => {
-    const workspacePlan = await getWorkspacePlan({ workspaceId })
-
-    if (!workspacePlan) throw new WorkspacePlanNotFoundError()
-    switch (workspacePlan.name) {
-      case 'unlimited':
-      case 'academia':
-      case 'starterInvoiced':
-      case 'plusInvoiced':
-      case 'businessInvoiced':
-      case 'free': // TODO: Don't we want to allow upgrades from free to paid?
-        throw new WorkspaceNotPaidPlanError()
-      case 'starter':
-      case 'plus':
-      case 'business':
-      case 'team':
-      case 'pro':
-        break
-      default:
-        throwUncoveredError(workspacePlan)
-    }
-
-    switch (workspacePlan.status) {
-      case 'canceled':
-      case 'cancelationScheduled':
-      case 'paymentFailed':
-      case 'trial':
-      case 'expired':
-        throw new WorkspaceNotPaidPlanError()
-      case 'valid':
-        break
-      default:
-        throwUncoveredError(workspacePlan)
-    }
-
-    const workspaceSubscription = await getWorkspaceSubscription({ workspaceId })
-    if (!workspaceSubscription) throw new WorkspaceSubscriptionNotFoundError()
-
-    const planOrder: Record<PaidWorkspacePlans, number> = {
-      // old
-      business: 3,
-      plus: 2,
-      starter: 1,
-      // new
-      team: 1,
-      pro: 2
-    }
-
-    if (
-      !FF_WORKSPACES_NEW_PLANS_ENABLED &&
-      (isNewPlanType(workspacePlan.name) || isNewPlanType(targetPlan))
-    ) {
-      throw new NotImplementedError()
-    }
-
-    const planCheckers = [isNewPlanType, isOldPaidPlanType]
-    for (const isSpecificPlanType of planCheckers) {
-      const oldPlanFitsSchema = isSpecificPlanType(workspacePlan.name)
-      const newPlanFitsSchema = isSpecificPlanType(targetPlan)
-      if (xor(oldPlanFitsSchema, newPlanFitsSchema)) {
-        throw new WorkspacePlanUpgradeError(
-          'Attempting to switch between incompatible plan types'
-        )
-      }
-    }
-
-    if (isNewPlanType(targetPlan) || isNewPlanType(workspacePlan.name)) {
-      // Needs custom logic below for seats
-      throw new NotImplementedError()
-    }
-
-    if (
-      planOrder[workspacePlan.name] === planOrder[targetPlan] &&
-      workspaceSubscription.billingInterval === billingInterval
-    )
-      throw new WorkspacePlanUpgradeError("Can't upgrade to the same plan")
-
-    if (planOrder[workspacePlan.name] > planOrder[targetPlan])
-      throw new WorkspacePlanUpgradeError("Can't upgrade to a less expensive plan")
-
-    switch (billingInterval) {
-      case 'monthly':
-        if (workspaceSubscription.billingInterval === 'yearly')
-          throw new WorkspacePlanUpgradeError(
-            "Can't upgrade from yearly to monthly billing cycle"
-          )
-      case 'yearly':
-        break
-      default:
-        throwUncoveredError(billingInterval)
-    }
-
-    const subscriptionData: SubscriptionDataInput = cloneDeep(
-      workspaceSubscription.subscriptionData
-    )
-
-    const product = subscriptionData.products.find(
-      (p) =>
-        p.productId === getWorkspacePlanProductId({ workspacePlan: workspacePlan.name })
-    )
-    if (!product) throw new WorkspacePlanMismatchError()
-
-    const [guestCount, memberCount, adminCount] = await Promise.all([
-      countWorkspaceRole({ workspaceId, workspaceRole: 'workspace:guest' }),
-      countWorkspaceRole({ workspaceId, workspaceRole: 'workspace:member' }),
-      countWorkspaceRole({ workspaceId, workspaceRole: 'workspace:admin' })
-    ])
-
-    workspaceSubscription.updatedAt = new Date()
-    if (workspaceSubscription.billingInterval !== billingInterval) {
-      workspaceSubscription.billingInterval = billingInterval
-      workspaceSubscription.currentBillingCycleEnd = calculateNewBillingCycleEnd({
-        workspaceSubscription
-      })
-      const guestProduct = subscriptionData.products.find(
-        (p) => p.productId === getWorkspacePlanProductId({ workspacePlan: 'guest' })
-      )
-      if (guestProduct) {
-        mutateSubscriptionDataWithNewValidSeatNumbers({
-          seatCount: 0,
-          getWorkspacePlanProductId,
-          subscriptionData,
-          workspacePlan: 'guest'
-        })
-
-        subscriptionData.products.push({
-          quantity: guestCount,
-          productId: getWorkspacePlanProductId({ workspacePlan: 'guest' }),
-          priceId: getWorkspacePlanPriceId({
-            workspacePlan: 'guest',
-            billingInterval
-          }),
-          subscriptionItemId: undefined
-        })
-      }
-    }
-
-    // set current plan seat count to 0
-    mutateSubscriptionDataWithNewValidSeatNumbers({
-      seatCount: 0,
-      getWorkspacePlanProductId,
-      subscriptionData,
-      workspacePlan: workspacePlan.name
-    })
-
-    // set target plan seat count to current seat count
-    subscriptionData.products.push({
-      quantity: memberCount + adminCount,
-      productId: getWorkspacePlanProductId({ workspacePlan: targetPlan }),
-      priceId: getWorkspacePlanPriceId({
-        workspacePlan: targetPlan,
-        billingInterval
-      }),
-      subscriptionItemId: undefined
-    })
-
-    await reconcileSubscriptionData({
-      subscriptionData,
-      prorationBehavior: isNewPlanType(targetPlan)
-        ? 'always_invoice'
-        : 'create_prorations'
-    })
-    await upsertWorkspacePlan({
-      workspacePlan: {
-        status: workspacePlan.status,
-        workspaceId,
-        name: targetPlan,
-        createdAt: new Date()
-      }
-    })
-    await updateWorkspaceSubscription({ workspaceSubscription })
->>>>>>> 9dba10db
   }