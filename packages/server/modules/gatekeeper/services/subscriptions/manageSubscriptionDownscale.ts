import {
  GetSubscriptionData,
  GetWorkspacePlan,
  GetWorkspacePlanProductId,
  GetWorkspaceSubscriptions,
  ReconcileSubscriptionData,
  UpsertWorkspaceSubscription,
  WorkspaceSeatType,
  WorkspaceSubscription
} from '@/modules/gatekeeper/domain/billing'
import { CountSeatsByTypeInWorkspace } from '@/modules/gatekeeper/domain/operations'
import {
  WorkspacePlanMismatchError,
  WorkspacePlanNotFoundError
} from '@/modules/gatekeeper/errors/billing'
import { mutateSubscriptionDataWithNewValidSeatNumbers } from '@/modules/gatekeeper/services/subscriptions/mutateSubscriptionDataWithNewValidSeatNumbers'
import { Logger } from '@/observability/logging'
import { throwUncoveredError, WorkspacePlans } from '@speckle/shared'
import { cloneDeep, isEqual } from 'lodash'

type DownscaleWorkspaceSubscription = (args: {
  workspaceSubscription: WorkspaceSubscription
}) => Promise<boolean>

export const downscaleWorkspaceSubscriptionFactory =
  ({
    getWorkspacePlan,
    countSeatsByTypeInWorkspace,
    getWorkspacePlanProductId,
    reconcileSubscriptionData
  }: {
    getWorkspacePlan: GetWorkspacePlan
    countSeatsByTypeInWorkspace: CountSeatsByTypeInWorkspace
    getWorkspacePlanProductId: GetWorkspacePlanProductId
    reconcileSubscriptionData: ReconcileSubscriptionData
  }): DownscaleWorkspaceSubscription =>
  async ({ workspaceSubscription }) => {
    const workspaceId = workspaceSubscription.workspaceId

    const workspacePlan = await getWorkspacePlan({ workspaceId })
    if (!workspacePlan) throw new WorkspacePlanNotFoundError()

    switch (workspacePlan.name) {
      case WorkspacePlans.Team:
      case WorkspacePlans.TeamUnlimited:
      case WorkspacePlans.Pro:
      case WorkspacePlans.ProUnlimited:
        break
      case WorkspacePlans.Free:
      case WorkspacePlans.Academia:
      case WorkspacePlans.ProUnlimitedInvoiced:
      case WorkspacePlans.TeamUnlimitedInvoiced:
      case WorkspacePlans.Enterprise:
      case WorkspacePlans.Unlimited:
        throw new WorkspacePlanMismatchError()
      default:
        throwUncoveredError(workspacePlan)
    }

    if (workspacePlan.status === 'canceled') return false

    const editorsCount = await countSeatsByTypeInWorkspace({
      workspaceId,
      type: WorkspaceSeatType.Editor
    })

    const previousWorkspacePlan = cloneDeep(workspacePlan)
    const previousSubscriptionData = cloneDeep(workspaceSubscription.subscriptionData)
    const subscriptionData = cloneDeep(previousSubscriptionData)

    mutateSubscriptionDataWithNewValidSeatNumbers({
      seatCount: editorsCount,
      workspacePlan: workspacePlan.name,
      getWorkspacePlanProductId,
      subscriptionData
    })

    if (isEqual(subscriptionData, workspaceSubscription.subscriptionData)) {
      return false
    }

    await reconcileSubscriptionData({ subscriptionData, prorationBehavior: 'none' })
<<<<<<< HEAD
    await eventBusEmit({
      eventName: GatekeeperEvents.WorkspaceSubscriptionUpdated,
      payload: {
        workspacePlan,
        previousWorkspacePlan,
        subscription: {
          billingInterval: workspaceSubscription.billingInterval,
          totalEditorSeats: calculateSubscriptionSeats({ subscriptionData })
        },
        previousSubscription: {
          billingInterval: workspaceSubscription.billingInterval,
          totalEditorSeats: calculateSubscriptionSeats({
            subscriptionData: previousSubscriptionData
          })
        }
      }
    })
=======

    // we do not need to emit a subscription event as stripe will emit an update
>>>>>>> 2e0dcade

    return true
  }

export const manageSubscriptionDownscaleFactory =
  ({
    getWorkspaceSubscriptions,
    downscaleWorkspaceSubscription,
    updateWorkspaceSubscription,
    getSubscriptionData
  }: {
    getWorkspaceSubscriptions: GetWorkspaceSubscriptions
    downscaleWorkspaceSubscription: DownscaleWorkspaceSubscription
    updateWorkspaceSubscription: UpsertWorkspaceSubscription
    getSubscriptionData: GetSubscriptionData
  }) =>
  async (context: { logger: Logger }) => {
    const { logger } = context
    const subscriptions = await getWorkspaceSubscriptions()
    for (const workspaceSubscription of subscriptions) {
      const log = logger.child({ workspaceId: workspaceSubscription.workspaceId })
      try {
        const subDownscaled = await downscaleWorkspaceSubscription({
          workspaceSubscription
        })
        if (subDownscaled) {
          log.info(
            'Downscaled workspace subscription to match the current workspace team'
          )
        } else {
          log.info('Did not need to downscale the workspace subscription')
        }
      } catch (err) {
        log.error({ err }, 'Failed to downscale workspace subscription')
      }
      const subscriptionData = await getSubscriptionData(
        workspaceSubscription.subscriptionData
      )
      const updatedWorkspaceSubscription = {
        ...workspaceSubscription,
        currentBillingCycleEnd: subscriptionData.currentPeriodEnd
      }
      await updateWorkspaceSubscription({
        workspaceSubscription: updatedWorkspaceSubscription
      })
      log.info({ updatedWorkspaceSubscription }, 'Updated workspace billing cycle end')
    }
  }<|MERGE_RESOLUTION|>--- conflicted
+++ resolved
@@ -64,10 +64,7 @@
       type: WorkspaceSeatType.Editor
     })
 
-    const previousWorkspacePlan = cloneDeep(workspacePlan)
-    const previousSubscriptionData = cloneDeep(workspaceSubscription.subscriptionData)
-    const subscriptionData = cloneDeep(previousSubscriptionData)
-
+    const subscriptionData = cloneDeep(workspaceSubscription.subscriptionData)
     mutateSubscriptionDataWithNewValidSeatNumbers({
       seatCount: editorsCount,
       workspacePlan: workspacePlan.name,
@@ -79,30 +76,8 @@
       return false
     }
 
+    // we do not need to emit a subscription event as stripe will emit an update
     await reconcileSubscriptionData({ subscriptionData, prorationBehavior: 'none' })
-<<<<<<< HEAD
-    await eventBusEmit({
-      eventName: GatekeeperEvents.WorkspaceSubscriptionUpdated,
-      payload: {
-        workspacePlan,
-        previousWorkspacePlan,
-        subscription: {
-          billingInterval: workspaceSubscription.billingInterval,
-          totalEditorSeats: calculateSubscriptionSeats({ subscriptionData })
-        },
-        previousSubscription: {
-          billingInterval: workspaceSubscription.billingInterval,
-          totalEditorSeats: calculateSubscriptionSeats({
-            subscriptionData: previousSubscriptionData
-          })
-        }
-      }
-    })
-=======
-
-    // we do not need to emit a subscription event as stripe will emit an update
->>>>>>> 2e0dcade
-
     return true
   }
 
