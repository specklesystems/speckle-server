--- conflicted
+++ resolved
@@ -1,5 +1,4 @@
 import {
-  getSubscriptionState,
   GetWorkspacePlan,
   GetWorkspacePlanPriceId,
   GetWorkspacePlanProductId,
@@ -101,7 +100,6 @@
 
     const workspaceSubscription = await getWorkspaceSubscription({ workspaceId })
     if (!workspaceSubscription) throw new WorkspaceSubscriptionNotFoundError()
-    const previousSubscription = cloneDeep(workspaceSubscription)
 
     if (
       workspacePlan.name === targetPlan &&
@@ -191,27 +189,4 @@
       subscriptionData,
       prorationBehavior: 'always_invoice'
     })
-<<<<<<< HEAD
-    const newWorkspacePlan = {
-      status: workspacePlan.status,
-      workspaceId,
-      name: targetPlan,
-      createdAt: new Date(),
-      updatedAt: new Date()
-    }
-    await upsertWorkspacePlan({
-      workspacePlan: newWorkspacePlan
-    })
-    await updateWorkspaceSubscription({ workspaceSubscription })
-    await emitEvent({
-      eventName: 'gatekeeper.workspace-plan-updated',
-      payload: {
-        workspacePlan: newWorkspacePlan,
-        previousWorkspacePlan: workspacePlan,
-        subscription: getSubscriptionState(workspaceSubscription),
-        previousSubscription: getSubscriptionState(previousSubscription)
-      }
-    })
-=======
->>>>>>> 51d6a8dd
   }