--- conflicted
+++ resolved
@@ -22,7 +22,7 @@
 import { getStripeClient } from '@/modules/gatekeeper/stripe'
 import { handleSubscriptionUpdateFactory } from '@/modules/gatekeeper/services/subscriptions'
 import { getEventBus } from '@/modules/shared/services/eventBus'
-<<<<<<< HEAD
+import { SubscriptionData } from '@/modules/gatekeeper/domain/billing'
 import { extendLoggerComponent } from '@/observability/logging'
 import {
   OperationName,
@@ -30,9 +30,6 @@
   stripeEventId
 } from '@/observability/domain/fields'
 import { logWithErr } from '@/observability/utils/logLevels'
-=======
-import { SubscriptionData } from '@/modules/gatekeeper/domain/billing'
->>>>>>> b6c21fd5
 
 export const getBillingRouter = (): Router => {
   const router = Router()
@@ -80,7 +77,9 @@
           })
           logger.info(OperationStatus.success, '[{operationName} ({operationStatus})]')
         } catch (err) {
-          logWithErr(logger, err)(
+          logWithErr(
+            logger,
+            err,
             OperationStatus.failure,
             '[{operationName} ({operationStatus})]'
           )
@@ -162,7 +161,9 @@
                 // ignore the request, this is prob a replay from stripe
                 logger.info('Workspace is already paid, ignoring')
               } else {
-                logWithErr(logger, err)(
+                logWithErr(
+                  logger,
+                  err,
                   OperationStatus.failure,
                   '[{operationName} ({operationStatus})]'
                 )
@@ -188,7 +189,9 @@
               )
             } catch (err) {
               const e = ensureError(err, 'Unknown error deleting checkout session')
-              logWithErr(logger, e)(
+              logWithErr(
+                logger,
+                e,
                 OperationStatus.failure,
                 '[{operationName} ({operationStatus})]'
               )
