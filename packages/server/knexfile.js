/* eslint-disable camelcase */
/* istanbul ignore file */
'use strict'

const { packageRoot } = require('./bootstrap')
const fs = require('fs')
const path = require('path')
const {
  isTestEnv,
  ignoreMissingMigrations,
  postgresMaxConnections
} = require('@/modules/shared/helpers/envHelper')
const { dbLogger: logger } = require('./logging/logging')

function walk(dir) {
  let results = []
  const list = fs.readdirSync(dir)
  list.forEach(function (file) {
    const fullFile = path.join(dir, file)
    const stat = fs.statSync(fullFile)
    if (stat && stat.isDirectory()) {
      if (file === 'migrations') results.push(fullFile)
      else results = results.concat(walk(fullFile))
    }
  })
  return results
}

// Always read migrations from /dist, otherwise we risk the same migration being applied twice
// once with the .ts extension and the 2nd time with the .js one
// The only exception is when running tests in the test DB, cause the stakes are way lower there and we always
// run them through ts-node anyway, so it doesn't make sense forcing the app to be built
const migrationModulesDir = path.resolve(
  packageRoot,
  isTestEnv() ? './modules' : './dist/modules'
)
const migrationDirsExist = fs.existsSync(migrationModulesDir)
if (!migrationDirsExist && !ignoreMissingMigrations()) {
  throw new Error('App must be built into /dist, to enable work with migrations')
}

const migrationDirs = migrationDirsExist ? walk(migrationModulesDir) : []

// this is for readability, many users struggle to set the postgres connection uri
// in the env variables. This way its a bit easier to understand, also backward compatible.
const env = process.env
let connectionUri
if (env.POSTGRES_USER && env.POSTGRES_PASSWORD) {
  connectionUri = `postgres://${encodeURIComponent(
    env.POSTGRES_USER
  )}:${encodeURIComponent(env.POSTGRES_PASSWORD)}@${
    env.POSTGRES_URL
  }/${encodeURIComponent(env.POSTGRES_DB)}`
} else {
  connectionUri = env.POSTGRES_URL
}

// NOTE: fixes time pagination, breaks graphql DateTime parsing :/
// The pg driver (& knex?) parses dates for us and it breaks precision. This
// disables any date parsing and we guarantee values are returned as strings.
// const types = require('pg').types
// const TIMESTAMPTZ_OID = 1184
// const TIMESTAMP_OID = 1114
// types.setTypeParser(TIMESTAMPTZ_OID, (val) => val)
// types.setTypeParser(TIMESTAMP_OID, (val) => val)

// Another NOTE:
// this is why the new datetime columns are created like this
// table.specificType('createdAt', 'TIMESTAMPTZ(3)').defaultTo(knex.fn.now())

/** @type {import('knex').Knex.Config} */
const commonConfig = {
  client: 'pg',
  migrations: {
    extension: 'ts',
    loadExtensions: isTestEnv() ? ['.js', '.ts'] : ['.js'],
    directory: migrationDirs
  },
<<<<<<< HEAD
  pool: {
    min: 0,
    max: postgresMaxConnections(),
    acquireTimeoutMillis: 16000, //allows for 3x creation attempts plus idle time between attempts
    createTimeoutMillis: 5000
  }
=======
  log: {
    warn(message) {
      logger.warn(message)
    },
    error(message) {
      logger.error(message)
    },
    deprecate(message) {
      logger.info(message)
    },
    debug(message) {
      logger.debug(message)
    }
  },
  // we wish to avoid leaking sql queries in the logs: https://knexjs.org/guide/#compilesqlonerror
  compileSqlOnError: false,
  pool: { min: 0, max: postgresMaxConnections() }
>>>>>>> 1bdf7f78
}

/** @type {Object<string, import('knex').Knex.Config>} */
const config = {
  test: {
    ...commonConfig,
    connection: {
      connectionString: connectionUri || 'postgres://127.0.0.1/speckle2_test',
      application_name: 'speckle_server'
    },
    compileSqlOnError: true,
    asyncStackTraces: true
  },
  development: {
    ...commonConfig,
    connection: {
      connectionString: connectionUri || 'postgres://127.0.0.1/speckle2_dev',
      application_name: 'speckle_server'
    },
    compileSqlOnError: true,
    asyncStackTraces: true
  },
  production: {
    ...commonConfig,
    connection: {
      connectionString: connectionUri,
      application_name: 'speckle_server'
    }
  }
}

module.exports = config<|MERGE_RESOLUTION|>--- conflicted
+++ resolved
@@ -76,14 +76,6 @@
     loadExtensions: isTestEnv() ? ['.js', '.ts'] : ['.js'],
     directory: migrationDirs
   },
-<<<<<<< HEAD
-  pool: {
-    min: 0,
-    max: postgresMaxConnections(),
-    acquireTimeoutMillis: 16000, //allows for 3x creation attempts plus idle time between attempts
-    createTimeoutMillis: 5000
-  }
-=======
   log: {
     warn(message) {
       logger.warn(message)
@@ -100,8 +92,12 @@
   },
   // we wish to avoid leaking sql queries in the logs: https://knexjs.org/guide/#compilesqlonerror
   compileSqlOnError: false,
-  pool: { min: 0, max: postgresMaxConnections() }
->>>>>>> 1bdf7f78
+  pool: {
+    min: 0,
+    max: postgresMaxConnections(),
+    acquireTimeoutMillis: 16000, //allows for 3x creation attempts plus idle time between attempts
+    createTimeoutMillis: 5000
+  }
 }
 
 /** @type {Object<string, import('knex').Knex.Config>} */
