--- conflicted
+++ resolved
@@ -8,14 +8,11 @@
     <script src="https://cdn.tailwindcss.com"></script>
   </head>
   <body>
-<<<<<<< HEAD
-    <div id="renderer0"></div>
-    <div id="renderer1"></div>
-    <!-- <script type="module" src="/src/main.ts"></script> -->
-    <script type="module" src="/src/main-multi.ts"></script>
-=======
     <div id="renderer"></div>
     <script type="module" src="/src/main.ts"></script>
->>>>>>> d61138e1
+
+    <!-- <div id="renderer0"></div>
+    <div id="renderer1"></div> -->
+    <!-- <script type="module" src="/src/main-multi.ts"></script> -->
   </body>
 </html>