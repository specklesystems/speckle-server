<<<<<<< HEAD
import { SpeckleType } from '@speckle/viewer'
import { GeometryConverter } from '@speckle/viewer'
import { Viewer, IViewer, WorldTree } from '@speckle/viewer'
=======
import { Viewer, SpeckleLineMaterial } from '@speckle/viewer'
import { Object3D, LinearToneMapping } from 'three'
import { Line2 } from 'three/examples/jsm/lines/Line2'
>>>>>>> 52a10ce1
import { Pane } from 'tweakpane'
import UrlHelper from './UrlHelper'

export default class Sandbox {
  private viewer: Viewer
  private pane: Pane
  private tabs
  private filterControls

  public static urlParams = {
    url: 'https://latest.speckle.dev/streams/010b3af4c3/objects/a401baf38fe5809d0eb9d3c902a36e8f'
  }

  public static sceneParams = {
    worldSize: { x: 0, y: 0, z: 0 },
    worldOrigin: { x: 0, y: 0, z: 0 },
    pixelThreshold: 0.5,
<<<<<<< HEAD
    exposure: 0.5,
    tonemapping: 'ACESFilmicToneMapping',
    sunPhi: 0.5,
    sunTheta: 0.5,
    sunRadiusOffset: 0
  }

  public static filterParams = {
    filterBy: 'Volume',
    numericProperty: true,
    data: {},
    minValue: 0,
    maxValue: 10000
=======
    exposure: 0.4,
    tonemapping: LinearToneMapping
>>>>>>> 52a10ce1
  }

  public constructor(viewer: Viewer) {
    this.viewer = viewer
    this.pane = new Pane({ title: 'Sandbox', expanded: true })
    this.pane['containerElem_'].style.width = '300px'
    const t = `matrix(1.2, 0, 0, 1.2, -25, 16)`
    this.pane['containerElem_'].style.transform = t
    this.tabs = this.pane.addTab({
      pages: [{ title: 'General' }, { title: 'Scene' }, { title: 'Filtering' }]
    })
  }

  public refresh() {
    this.pane.refresh()
  }

  public makeGenericUI() {
    this.tabs.pages[0].addInput(Sandbox.urlParams, 'url', {
      title: 'url'
    })

    const loadButton = this.tabs.pages[0].addButton({
      title: 'Load Url'
    })

    loadButton.on('click', () => {
      this.loadUrl(Sandbox.urlParams.url)
    })

    const clearButton = this.tabs.pages[0].addButton({
      title: 'Clear All'
    })

    clearButton.on('click', () => {
      this.viewer.unloadAll()
    })

    this.tabs.pages[0].addSeparator()

    const toggleSectionBox = this.tabs.pages[0].addButton({
      title: 'Toggle Section Box'
    })
    toggleSectionBox.on('click', () => {
      this.viewer.toggleSectionBox()
    })

    const toggleProjection = this.tabs.pages[0].addButton({
      title: 'Toggle Projection'
    })
    toggleProjection.on('click', () => {
      this.viewer.toggleCameraProjection()
    })

    const zoomExtents = this.tabs.pages[0].addButton({
      title: 'Zoom Extents'
    })
    zoomExtents.on('click', () => {
      this.viewer.zoomExtents(undefined, true)
    })

    this.tabs.pages[0].addSeparator()
    this.tabs.pages[0].addSeparator()

    const showBatches = this.tabs.pages[0].addButton({
      title: 'ShowBatches'
    })
    showBatches.on('click', () => {
      this.viewer.speckleRenderer.debugShowBatches()
    })
  }

  makeSceneUI() {
    const worldFolder = this.tabs.pages[1].addFolder({
      title: 'World',
      expanded: true
    })
    worldFolder.addInput(Sandbox.sceneParams.worldSize, 'x', {
      disabled: true,
      label: 'Size-x',
      step: 0.00000001
    })
    worldFolder.addInput(Sandbox.sceneParams.worldSize, 'y', {
      disabled: true,
      label: 'Size-y',
      step: 0.00000001
    })
    worldFolder.addInput(Sandbox.sceneParams.worldSize, 'z', {
      disabled: true,
      label: 'Size-z',
      step: 0.00000001
    })
    worldFolder.addSeparator()
    worldFolder.addInput(Sandbox.sceneParams.worldOrigin, 'x', {
      disabled: true,
      label: 'Origin-x'
    })
    worldFolder.addInput(Sandbox.sceneParams.worldOrigin, 'y', {
      disabled: true,
      label: 'Origin-y'
    })
    worldFolder.addInput(Sandbox.sceneParams.worldOrigin, 'z', {
      disabled: true,
      label: 'Origin-z'
    })

<<<<<<< HEAD
    // worldFolder
    //   .addInput(Sandbox.sceneParams, 'pixelThreshold', {
    //     min: 0,
    //     max: 5
    //   })
    //   .on('change', () => {
    //     this.viewer.scene.traverse((object: Object3D) => {
    //       if (object.type === 'Line2') {
    //         ;(object.material as SpeckleLineMaterial).pixelThreshold =
    //           Sandbox.sceneParams.pixelThreshold
    //       }
    //     })
    //   })
=======
    worldFolder
      .addInput(Sandbox.sceneParams, 'useRTE', {
        label: 'RTE'
      })
      .on('change', () => {
        this.viewer.RTE = Sandbox.sceneParams.useRTE
      })

    worldFolder
      .addInput(Sandbox.sceneParams, 'thickLines', {
        label: 'Thick Lines'
      })
      .on('change', () => {
        this.viewer.thickLines = Sandbox.sceneParams.thickLines
      })

    worldFolder
      .addInput(Sandbox.sceneParams, 'pixelThreshold', {
        min: 0,
        max: 5
      })
      .on('change', () => {
        this.viewer.scene.traverse((object: Object3D) => {
          if (object.type === 'Line2') {
            ;((object as Line2).material as SpeckleLineMaterial).pixelThreshold =
              Sandbox.sceneParams.pixelThreshold
          }
        })
      })
>>>>>>> 52a10ce1

    this.tabs.pages[1].addSeparator()
    const postFolder = this.tabs.pages[1].addFolder({
      title: 'Post',
      expanded: true
    })

    postFolder
      .addInput(Sandbox.sceneParams, 'exposure', {
        min: 0,
        max: 1
      })
      .on('change', () => {
        this.viewer.speckleRenderer.renderer.toneMappingExposure =
          Sandbox.sceneParams.exposure
      })

    postFolder
      .addInput(Sandbox.sceneParams, 'tonemapping', {
        options: {
          Linear: 1,
          ACES: 4
        }
      })
      .on('change', () => {
        this.viewer.speckleRenderer.renderer.toneMapping =
          Sandbox.sceneParams.tonemapping
      })

    const lightsFolder = this.tabs.pages[1].addFolder({
      title: 'Lights',
      expanded: true
    })
    lightsFolder
      .addInput(Sandbox.sceneParams, 'sunPhi', {
        min: 0,
        max: Math.PI
      })
      .on('change', () => {
        this.viewer.speckleRenderer.updateDirectLights(
          Sandbox.sceneParams.sunPhi,
          Sandbox.sceneParams.sunTheta,
          Sandbox.sceneParams.sunRadiusOffset
        )
      })
    lightsFolder
      .addInput(Sandbox.sceneParams, 'sunTheta', {
        min: -Math.PI * 0.5,
        max: Math.PI * 0.5
      })
      .on('change', () => {
        this.viewer.speckleRenderer.updateDirectLights(
          Sandbox.sceneParams.sunPhi,
          Sandbox.sceneParams.sunTheta,
          Sandbox.sceneParams.sunRadiusOffset
        )
      })
  }

  makeFilteringUI() {
    const filteringFolder = this.tabs.pages[2].addFolder({
      title: 'Filtering',
      expanded: true
    })

    filteringFolder
      .addInput(Sandbox.filterParams, 'filterBy', {
        options: {
          Volume: 'Volume',
          Area: 'Area',
          SpeckleType: 'speckle_type'
        }
      })
      .on('change', () => {
        switch (Sandbox.filterParams.filterBy) {
          case 'Volume':
          case 'Area':
            Sandbox.filterParams.numericProperty = true
            break

          case 'speckle_type':
            Sandbox.filterParams.numericProperty = false
        }
      })

    filteringFolder
      .addButton({
        title: 'Apply Filter'
      })
      .on('click', () => {
        if (Sandbox.filterParams.numericProperty) {
          Sandbox.filterParams.data = this.viewer.debugGetFilterByNumericPropetyData(
            Sandbox.filterParams.filterBy
          )
          Sandbox.filterParams.minValue = Sandbox.filterParams.data.min
          Sandbox.filterParams.maxValue = Sandbox.filterParams.data.max
          this.viewer.debugApplyByNumericPropetyFilter(
            Sandbox.filterParams.data,
            Sandbox.filterParams.filterBy
          )

          if (this.filterControls) this.filterControls.dispose()
          this.filterControls = this.tabs.pages[2].addFolder({
            title: 'Filter Options',
            expanded: true
          })

          this.filterControls
            .addInput(Sandbox.filterParams, 'minValue', {
              min: Sandbox.filterParams.minValue,
              max: Sandbox.filterParams.maxValue
            })
            .on('change', () => {
              this.viewer.debugApplyByNumericPropetyFilter(
                Sandbox.filterParams.data,
                Sandbox.filterParams.filterBy,
                Sandbox.filterParams.minValue,
                Sandbox.filterParams.maxValue
              )
            })
          this.filterControls
            .addInput(Sandbox.filterParams, 'maxValue', {
              min: Sandbox.filterParams.minValue,
              max: Sandbox.filterParams.maxValue
            })
            .on('change', () => {
              this.viewer.debugApplyByNumericPropetyFilter(
                Sandbox.filterParams.data,
                Sandbox.filterParams.filterBy,
                Sandbox.filterParams.minValue,
                Sandbox.filterParams.maxValue
              )
            })
        } else {
          Sandbox.filterParams.data = this.viewer.debugGetFilterByNonNumericPropetyData(
            Sandbox.filterParams.filterBy
          )
          this.viewer.debugApplyByNonNumericPropetyFilter(Sandbox.filterParams.data)
          if (this.filterControls) this.filterControls.dispose()
          this.filterControls = this.tabs.pages[2].addFolder({
            title: 'Filter Options',
            expanded: true
          })
          const categories = Object.values(Sandbox.filterParams.data)
          categories.forEach((category) => {
            this.filterControls
              .addInput(category, 'color', {
                view: 'color',
                label: category.name
              })
              .on('change', () => {
                this.viewer.debugApplyByNonNumericPropetyFilter(
                  Sandbox.filterParams.data
                )
              })
          })
        }

        this.pane.refresh()
      })
  }

  public async loadUrl(url: string) {
    const objUrls = await UrlHelper.getResourceUrls(url)
    for (const url of objUrls) {
      console.log(`Loading ${url}`)
<<<<<<< HEAD
      const authToken = localStorage.getItem(
        url.includes('latest') ? 'AuthTokenLatest' : 'AuthToken'
      )
      await this.viewer.loadObject(url, authToken)
=======
      await this.viewer.loadObject(url, undefined)
>>>>>>> 52a10ce1
    }
    localStorage.setItem('last-load-url', url)
  }

  private getRandomNodeIds(chance: number): string[] {
    const res: string[] = []
    WorldTree.getInstance().walk(
      (node: {
        [x: string]: unknown
        model: {
          renderView: { hasGeometry: unknown }
          atomic: unknown
          children: string | unknown[]
          id: string
        }
      }) => {
        if (
          node.model.renderView !== null &&
          GeometryConverter.getSpeckleType(node.model) in SpeckleType &&
          (node.model.atomic ||
            (node.parent.model.atomic && !node.parent.model.renderView?.hasGeometry))
        ) {
          const _try = Math.random()
          if (_try < chance) {
            res.push(node.model.id)
          }
        }
        return true
      }
    )
    return res
  }
}
<|MERGE_RESOLUTION|>--- conflicted
+++ resolved
@@ -1,402 +1,355 @@
-<<<<<<< HEAD
-import { SpeckleType } from '@speckle/viewer'
-import { GeometryConverter } from '@speckle/viewer'
-import { Viewer, IViewer, WorldTree } from '@speckle/viewer'
-=======
-import { Viewer, SpeckleLineMaterial } from '@speckle/viewer'
-import { Object3D, LinearToneMapping } from 'three'
-import { Line2 } from 'three/examples/jsm/lines/Line2'
->>>>>>> 52a10ce1
-import { Pane } from 'tweakpane'
-import UrlHelper from './UrlHelper'
-
-export default class Sandbox {
-  private viewer: Viewer
-  private pane: Pane
-  private tabs
-  private filterControls
-
-  public static urlParams = {
-    url: 'https://latest.speckle.dev/streams/010b3af4c3/objects/a401baf38fe5809d0eb9d3c902a36e8f'
-  }
-
-  public static sceneParams = {
-    worldSize: { x: 0, y: 0, z: 0 },
-    worldOrigin: { x: 0, y: 0, z: 0 },
-    pixelThreshold: 0.5,
-<<<<<<< HEAD
-    exposure: 0.5,
-    tonemapping: 'ACESFilmicToneMapping',
-    sunPhi: 0.5,
-    sunTheta: 0.5,
-    sunRadiusOffset: 0
-  }
-
-  public static filterParams = {
-    filterBy: 'Volume',
-    numericProperty: true,
-    data: {},
-    minValue: 0,
-    maxValue: 10000
-=======
-    exposure: 0.4,
-    tonemapping: LinearToneMapping
->>>>>>> 52a10ce1
-  }
-
-  public constructor(viewer: Viewer) {
-    this.viewer = viewer
-    this.pane = new Pane({ title: 'Sandbox', expanded: true })
-    this.pane['containerElem_'].style.width = '300px'
-    const t = `matrix(1.2, 0, 0, 1.2, -25, 16)`
-    this.pane['containerElem_'].style.transform = t
-    this.tabs = this.pane.addTab({
-      pages: [{ title: 'General' }, { title: 'Scene' }, { title: 'Filtering' }]
-    })
-  }
-
-  public refresh() {
-    this.pane.refresh()
-  }
-
-  public makeGenericUI() {
-    this.tabs.pages[0].addInput(Sandbox.urlParams, 'url', {
-      title: 'url'
-    })
-
-    const loadButton = this.tabs.pages[0].addButton({
-      title: 'Load Url'
-    })
-
-    loadButton.on('click', () => {
-      this.loadUrl(Sandbox.urlParams.url)
-    })
-
-    const clearButton = this.tabs.pages[0].addButton({
-      title: 'Clear All'
-    })
-
-    clearButton.on('click', () => {
-      this.viewer.unloadAll()
-    })
-
-    this.tabs.pages[0].addSeparator()
-
-    const toggleSectionBox = this.tabs.pages[0].addButton({
-      title: 'Toggle Section Box'
-    })
-    toggleSectionBox.on('click', () => {
-      this.viewer.toggleSectionBox()
-    })
-
-    const toggleProjection = this.tabs.pages[0].addButton({
-      title: 'Toggle Projection'
-    })
-    toggleProjection.on('click', () => {
-      this.viewer.toggleCameraProjection()
-    })
-
-    const zoomExtents = this.tabs.pages[0].addButton({
-      title: 'Zoom Extents'
-    })
-    zoomExtents.on('click', () => {
-      this.viewer.zoomExtents(undefined, true)
-    })
-
-    this.tabs.pages[0].addSeparator()
-    this.tabs.pages[0].addSeparator()
-
-    const showBatches = this.tabs.pages[0].addButton({
-      title: 'ShowBatches'
-    })
-    showBatches.on('click', () => {
-      this.viewer.speckleRenderer.debugShowBatches()
-    })
-  }
-
-  makeSceneUI() {
-    const worldFolder = this.tabs.pages[1].addFolder({
-      title: 'World',
-      expanded: true
-    })
-    worldFolder.addInput(Sandbox.sceneParams.worldSize, 'x', {
-      disabled: true,
-      label: 'Size-x',
-      step: 0.00000001
-    })
-    worldFolder.addInput(Sandbox.sceneParams.worldSize, 'y', {
-      disabled: true,
-      label: 'Size-y',
-      step: 0.00000001
-    })
-    worldFolder.addInput(Sandbox.sceneParams.worldSize, 'z', {
-      disabled: true,
-      label: 'Size-z',
-      step: 0.00000001
-    })
-    worldFolder.addSeparator()
-    worldFolder.addInput(Sandbox.sceneParams.worldOrigin, 'x', {
-      disabled: true,
-      label: 'Origin-x'
-    })
-    worldFolder.addInput(Sandbox.sceneParams.worldOrigin, 'y', {
-      disabled: true,
-      label: 'Origin-y'
-    })
-    worldFolder.addInput(Sandbox.sceneParams.worldOrigin, 'z', {
-      disabled: true,
-      label: 'Origin-z'
-    })
-
-<<<<<<< HEAD
-    // worldFolder
-    //   .addInput(Sandbox.sceneParams, 'pixelThreshold', {
-    //     min: 0,
-    //     max: 5
-    //   })
-    //   .on('change', () => {
-    //     this.viewer.scene.traverse((object: Object3D) => {
-    //       if (object.type === 'Line2') {
-    //         ;(object.material as SpeckleLineMaterial).pixelThreshold =
-    //           Sandbox.sceneParams.pixelThreshold
-    //       }
-    //     })
-    //   })
-=======
-    worldFolder
-      .addInput(Sandbox.sceneParams, 'useRTE', {
-        label: 'RTE'
-      })
-      .on('change', () => {
-        this.viewer.RTE = Sandbox.sceneParams.useRTE
-      })
-
-    worldFolder
-      .addInput(Sandbox.sceneParams, 'thickLines', {
-        label: 'Thick Lines'
-      })
-      .on('change', () => {
-        this.viewer.thickLines = Sandbox.sceneParams.thickLines
-      })
-
-    worldFolder
-      .addInput(Sandbox.sceneParams, 'pixelThreshold', {
-        min: 0,
-        max: 5
-      })
-      .on('change', () => {
-        this.viewer.scene.traverse((object: Object3D) => {
-          if (object.type === 'Line2') {
-            ;((object as Line2).material as SpeckleLineMaterial).pixelThreshold =
-              Sandbox.sceneParams.pixelThreshold
-          }
-        })
-      })
->>>>>>> 52a10ce1
-
-    this.tabs.pages[1].addSeparator()
-    const postFolder = this.tabs.pages[1].addFolder({
-      title: 'Post',
-      expanded: true
-    })
-
-    postFolder
-      .addInput(Sandbox.sceneParams, 'exposure', {
-        min: 0,
-        max: 1
-      })
-      .on('change', () => {
-        this.viewer.speckleRenderer.renderer.toneMappingExposure =
-          Sandbox.sceneParams.exposure
-      })
-
-    postFolder
-      .addInput(Sandbox.sceneParams, 'tonemapping', {
-        options: {
-          Linear: 1,
-          ACES: 4
-        }
-      })
-      .on('change', () => {
-        this.viewer.speckleRenderer.renderer.toneMapping =
-          Sandbox.sceneParams.tonemapping
-      })
-
-    const lightsFolder = this.tabs.pages[1].addFolder({
-      title: 'Lights',
-      expanded: true
-    })
-    lightsFolder
-      .addInput(Sandbox.sceneParams, 'sunPhi', {
-        min: 0,
-        max: Math.PI
-      })
-      .on('change', () => {
-        this.viewer.speckleRenderer.updateDirectLights(
-          Sandbox.sceneParams.sunPhi,
-          Sandbox.sceneParams.sunTheta,
-          Sandbox.sceneParams.sunRadiusOffset
-        )
-      })
-    lightsFolder
-      .addInput(Sandbox.sceneParams, 'sunTheta', {
-        min: -Math.PI * 0.5,
-        max: Math.PI * 0.5
-      })
-      .on('change', () => {
-        this.viewer.speckleRenderer.updateDirectLights(
-          Sandbox.sceneParams.sunPhi,
-          Sandbox.sceneParams.sunTheta,
-          Sandbox.sceneParams.sunRadiusOffset
-        )
-      })
-  }
-
-  makeFilteringUI() {
-    const filteringFolder = this.tabs.pages[2].addFolder({
-      title: 'Filtering',
-      expanded: true
-    })
-
-    filteringFolder
-      .addInput(Sandbox.filterParams, 'filterBy', {
-        options: {
-          Volume: 'Volume',
-          Area: 'Area',
-          SpeckleType: 'speckle_type'
-        }
-      })
-      .on('change', () => {
-        switch (Sandbox.filterParams.filterBy) {
-          case 'Volume':
-          case 'Area':
-            Sandbox.filterParams.numericProperty = true
-            break
-
-          case 'speckle_type':
-            Sandbox.filterParams.numericProperty = false
-        }
-      })
-
-    filteringFolder
-      .addButton({
-        title: 'Apply Filter'
-      })
-      .on('click', () => {
-        if (Sandbox.filterParams.numericProperty) {
-          Sandbox.filterParams.data = this.viewer.debugGetFilterByNumericPropetyData(
-            Sandbox.filterParams.filterBy
-          )
-          Sandbox.filterParams.minValue = Sandbox.filterParams.data.min
-          Sandbox.filterParams.maxValue = Sandbox.filterParams.data.max
-          this.viewer.debugApplyByNumericPropetyFilter(
-            Sandbox.filterParams.data,
-            Sandbox.filterParams.filterBy
-          )
-
-          if (this.filterControls) this.filterControls.dispose()
-          this.filterControls = this.tabs.pages[2].addFolder({
-            title: 'Filter Options',
-            expanded: true
-          })
-
-          this.filterControls
-            .addInput(Sandbox.filterParams, 'minValue', {
-              min: Sandbox.filterParams.minValue,
-              max: Sandbox.filterParams.maxValue
-            })
-            .on('change', () => {
-              this.viewer.debugApplyByNumericPropetyFilter(
-                Sandbox.filterParams.data,
-                Sandbox.filterParams.filterBy,
-                Sandbox.filterParams.minValue,
-                Sandbox.filterParams.maxValue
-              )
-            })
-          this.filterControls
-            .addInput(Sandbox.filterParams, 'maxValue', {
-              min: Sandbox.filterParams.minValue,
-              max: Sandbox.filterParams.maxValue
-            })
-            .on('change', () => {
-              this.viewer.debugApplyByNumericPropetyFilter(
-                Sandbox.filterParams.data,
-                Sandbox.filterParams.filterBy,
-                Sandbox.filterParams.minValue,
-                Sandbox.filterParams.maxValue
-              )
-            })
-        } else {
-          Sandbox.filterParams.data = this.viewer.debugGetFilterByNonNumericPropetyData(
-            Sandbox.filterParams.filterBy
-          )
-          this.viewer.debugApplyByNonNumericPropetyFilter(Sandbox.filterParams.data)
-          if (this.filterControls) this.filterControls.dispose()
-          this.filterControls = this.tabs.pages[2].addFolder({
-            title: 'Filter Options',
-            expanded: true
-          })
-          const categories = Object.values(Sandbox.filterParams.data)
-          categories.forEach((category) => {
-            this.filterControls
-              .addInput(category, 'color', {
-                view: 'color',
-                label: category.name
-              })
-              .on('change', () => {
-                this.viewer.debugApplyByNonNumericPropetyFilter(
-                  Sandbox.filterParams.data
-                )
-              })
-          })
-        }
-
-        this.pane.refresh()
-      })
-  }
-
-  public async loadUrl(url: string) {
-    const objUrls = await UrlHelper.getResourceUrls(url)
-    for (const url of objUrls) {
-      console.log(`Loading ${url}`)
-<<<<<<< HEAD
-      const authToken = localStorage.getItem(
-        url.includes('latest') ? 'AuthTokenLatest' : 'AuthToken'
-      )
-      await this.viewer.loadObject(url, authToken)
-=======
-      await this.viewer.loadObject(url, undefined)
->>>>>>> 52a10ce1
-    }
-    localStorage.setItem('last-load-url', url)
-  }
-
-  private getRandomNodeIds(chance: number): string[] {
-    const res: string[] = []
-    WorldTree.getInstance().walk(
-      (node: {
-        [x: string]: unknown
-        model: {
-          renderView: { hasGeometry: unknown }
-          atomic: unknown
-          children: string | unknown[]
-          id: string
-        }
-      }) => {
-        if (
-          node.model.renderView !== null &&
-          GeometryConverter.getSpeckleType(node.model) in SpeckleType &&
-          (node.model.atomic ||
-            (node.parent.model.atomic && !node.parent.model.renderView?.hasGeometry))
-        ) {
-          const _try = Math.random()
-          if (_try < chance) {
-            res.push(node.model.id)
-          }
-        }
-        return true
-      }
-    )
-    return res
-  }
-}
+import { SpeckleType } from '@speckle/viewer'
+import { GeometryConverter } from '@speckle/viewer'
+import { Viewer, WorldTree } from '@speckle/viewer'
+import { Pane } from 'tweakpane'
+import UrlHelper from './UrlHelper'
+
+export default class Sandbox {
+  private viewer: Viewer
+  private pane: Pane
+  private tabs
+  private filterControls
+
+  public static urlParams = {
+    url: 'https://latest.speckle.dev/streams/010b3af4c3/objects/a401baf38fe5809d0eb9d3c902a36e8f'
+  }
+
+  public static sceneParams = {
+    worldSize: { x: 0, y: 0, z: 0 },
+    worldOrigin: { x: 0, y: 0, z: 0 },
+    pixelThreshold: 0.5,
+    exposure: 0.5,
+    tonemapping: 'ACESFilmicToneMapping',
+    sunPhi: 0.5,
+    sunTheta: 0.5,
+    sunRadiusOffset: 0
+  }
+
+  public static filterParams = {
+    filterBy: 'Volume',
+    numericProperty: true,
+    data: {},
+    minValue: 0,
+    maxValue: 10000
+  }
+
+  public constructor(viewer: Viewer) {
+    this.viewer = viewer
+    this.pane = new Pane({ title: 'Sandbox', expanded: true })
+    this.pane['containerElem_'].style.width = '300px'
+    const t = `matrix(1.2, 0, 0, 1.2, -25, 16)`
+    this.pane['containerElem_'].style.transform = t
+    this.tabs = this.pane.addTab({
+      pages: [{ title: 'General' }, { title: 'Scene' }, { title: 'Filtering' }]
+    })
+  }
+
+  public refresh() {
+    this.pane.refresh()
+  }
+
+  public makeGenericUI() {
+    this.tabs.pages[0].addInput(Sandbox.urlParams, 'url', {
+      title: 'url'
+    })
+
+    const loadButton = this.tabs.pages[0].addButton({
+      title: 'Load Url'
+    })
+
+    loadButton.on('click', () => {
+      this.loadUrl(Sandbox.urlParams.url)
+    })
+
+    const clearButton = this.tabs.pages[0].addButton({
+      title: 'Clear All'
+    })
+
+    clearButton.on('click', () => {
+      this.viewer.unloadAll()
+    })
+
+    this.tabs.pages[0].addSeparator()
+
+    const toggleSectionBox = this.tabs.pages[0].addButton({
+      title: 'Toggle Section Box'
+    })
+    toggleSectionBox.on('click', () => {
+      this.viewer.toggleSectionBox()
+    })
+
+    const toggleProjection = this.tabs.pages[0].addButton({
+      title: 'Toggle Projection'
+    })
+    toggleProjection.on('click', () => {
+      this.viewer.toggleCameraProjection()
+    })
+
+    const zoomExtents = this.tabs.pages[0].addButton({
+      title: 'Zoom Extents'
+    })
+    zoomExtents.on('click', () => {
+      this.viewer.zoomExtents(undefined, true)
+    })
+
+    this.tabs.pages[0].addSeparator()
+    this.tabs.pages[0].addSeparator()
+
+    const showBatches = this.tabs.pages[0].addButton({
+      title: 'ShowBatches'
+    })
+    showBatches.on('click', () => {
+      this.viewer.speckleRenderer.debugShowBatches()
+    })
+  }
+
+  makeSceneUI() {
+    const worldFolder = this.tabs.pages[1].addFolder({
+      title: 'World',
+      expanded: true
+    })
+    worldFolder.addInput(Sandbox.sceneParams.worldSize, 'x', {
+      disabled: true,
+      label: 'Size-x',
+      step: 0.00000001
+    })
+    worldFolder.addInput(Sandbox.sceneParams.worldSize, 'y', {
+      disabled: true,
+      label: 'Size-y',
+      step: 0.00000001
+    })
+    worldFolder.addInput(Sandbox.sceneParams.worldSize, 'z', {
+      disabled: true,
+      label: 'Size-z',
+      step: 0.00000001
+    })
+    worldFolder.addSeparator()
+    worldFolder.addInput(Sandbox.sceneParams.worldOrigin, 'x', {
+      disabled: true,
+      label: 'Origin-x'
+    })
+    worldFolder.addInput(Sandbox.sceneParams.worldOrigin, 'y', {
+      disabled: true,
+      label: 'Origin-y'
+    })
+    worldFolder.addInput(Sandbox.sceneParams.worldOrigin, 'z', {
+      disabled: true,
+      label: 'Origin-z'
+    })
+
+    // worldFolder
+    //   .addInput(Sandbox.sceneParams, 'pixelThreshold', {
+    //     min: 0,
+    //     max: 5
+    //   })
+    //   .on('change', () => {
+    //     this.viewer.scene.traverse((object: Object3D) => {
+    //       if (object.type === 'Line2') {
+    //         ;(object.material as SpeckleLineMaterial).pixelThreshold =
+    //           Sandbox.sceneParams.pixelThreshold
+    //       }
+    //     })
+    //   })
+
+    this.tabs.pages[1].addSeparator()
+    const postFolder = this.tabs.pages[1].addFolder({
+      title: 'Post',
+      expanded: true
+    })
+
+    postFolder
+      .addInput(Sandbox.sceneParams, 'exposure', {
+        min: 0,
+        max: 1
+      })
+      .on('change', () => {
+        this.viewer.speckleRenderer.renderer.toneMappingExposure =
+          Sandbox.sceneParams.exposure
+      })
+
+    postFolder
+      .addInput(Sandbox.sceneParams, 'tonemapping', {
+        options: {
+          Linear: 1,
+          ACES: 4
+        }
+      })
+      .on('change', () => {
+        this.viewer.speckleRenderer.renderer.toneMapping =
+          Sandbox.sceneParams.tonemapping
+      })
+
+    const lightsFolder = this.tabs.pages[1].addFolder({
+      title: 'Lights',
+      expanded: true
+    })
+    lightsFolder
+      .addInput(Sandbox.sceneParams, 'sunPhi', {
+        min: 0,
+        max: Math.PI
+      })
+      .on('change', () => {
+        this.viewer.speckleRenderer.updateDirectLights(
+          Sandbox.sceneParams.sunPhi,
+          Sandbox.sceneParams.sunTheta,
+          Sandbox.sceneParams.sunRadiusOffset
+        )
+      })
+    lightsFolder
+      .addInput(Sandbox.sceneParams, 'sunTheta', {
+        min: -Math.PI * 0.5,
+        max: Math.PI * 0.5
+      })
+      .on('change', () => {
+        this.viewer.speckleRenderer.updateDirectLights(
+          Sandbox.sceneParams.sunPhi,
+          Sandbox.sceneParams.sunTheta,
+          Sandbox.sceneParams.sunRadiusOffset
+        )
+      })
+  }
+
+  makeFilteringUI() {
+    const filteringFolder = this.tabs.pages[2].addFolder({
+      title: 'Filtering',
+      expanded: true
+    })
+
+    filteringFolder
+      .addInput(Sandbox.filterParams, 'filterBy', {
+        options: {
+          Volume: 'Volume',
+          Area: 'Area',
+          SpeckleType: 'speckle_type'
+        }
+      })
+      .on('change', () => {
+        switch (Sandbox.filterParams.filterBy) {
+          case 'Volume':
+          case 'Area':
+            Sandbox.filterParams.numericProperty = true
+            break
+
+          case 'speckle_type':
+            Sandbox.filterParams.numericProperty = false
+        }
+      })
+
+    filteringFolder
+      .addButton({
+        title: 'Apply Filter'
+      })
+      .on('click', () => {
+        if (Sandbox.filterParams.numericProperty) {
+          Sandbox.filterParams.data = this.viewer.debugGetFilterByNumericPropetyData(
+            Sandbox.filterParams.filterBy
+          )
+          Sandbox.filterParams.minValue = Sandbox.filterParams.data.min
+          Sandbox.filterParams.maxValue = Sandbox.filterParams.data.max
+          this.viewer.debugApplyByNumericPropetyFilter(
+            Sandbox.filterParams.data,
+            Sandbox.filterParams.filterBy
+          )
+
+          if (this.filterControls) this.filterControls.dispose()
+          this.filterControls = this.tabs.pages[2].addFolder({
+            title: 'Filter Options',
+            expanded: true
+          })
+
+          this.filterControls
+            .addInput(Sandbox.filterParams, 'minValue', {
+              min: Sandbox.filterParams.minValue,
+              max: Sandbox.filterParams.maxValue
+            })
+            .on('change', () => {
+              this.viewer.debugApplyByNumericPropetyFilter(
+                Sandbox.filterParams.data,
+                Sandbox.filterParams.filterBy,
+                Sandbox.filterParams.minValue,
+                Sandbox.filterParams.maxValue
+              )
+            })
+          this.filterControls
+            .addInput(Sandbox.filterParams, 'maxValue', {
+              min: Sandbox.filterParams.minValue,
+              max: Sandbox.filterParams.maxValue
+            })
+            .on('change', () => {
+              this.viewer.debugApplyByNumericPropetyFilter(
+                Sandbox.filterParams.data,
+                Sandbox.filterParams.filterBy,
+                Sandbox.filterParams.minValue,
+                Sandbox.filterParams.maxValue
+              )
+            })
+        } else {
+          Sandbox.filterParams.data = this.viewer.debugGetFilterByNonNumericPropetyData(
+            Sandbox.filterParams.filterBy
+          )
+          this.viewer.debugApplyByNonNumericPropetyFilter(Sandbox.filterParams.data)
+          if (this.filterControls) this.filterControls.dispose()
+          this.filterControls = this.tabs.pages[2].addFolder({
+            title: 'Filter Options',
+            expanded: true
+          })
+          const categories = Object.values(Sandbox.filterParams.data)
+          categories.forEach((category) => {
+            this.filterControls
+              .addInput(category, 'color', {
+                view: 'color',
+                label: category.name
+              })
+              .on('change', () => {
+                this.viewer.debugApplyByNonNumericPropetyFilter(
+                  Sandbox.filterParams.data
+                )
+              })
+          })
+        }
+
+        this.pane.refresh()
+      })
+  }
+
+  public async loadUrl(url: string) {
+    const objUrls = await UrlHelper.getResourceUrls(url)
+    for (const url of objUrls) {
+      console.log(`Loading ${url}`)
+      const authToken = localStorage.getItem(
+        url.includes('latest') ? 'AuthTokenLatest' : 'AuthToken'
+      )
+      await this.viewer.loadObject(url, authToken)
+    }
+    localStorage.setItem('last-load-url', url)
+  }
+
+  private getRandomNodeIds(chance: number): string[] {
+    const res: string[] = []
+    WorldTree.getInstance().walk(
+      (node: {
+        [x: string]: unknown
+        model: {
+          renderView: { hasGeometry: unknown }
+          atomic: unknown
+          children: string | unknown[]
+          id: string
+        }
+      }) => {
+        if (
+          node.model.renderView !== null &&
+          GeometryConverter.getSpeckleType(node.model) in SpeckleType &&
+          (node.model.atomic ||
+            (node.parent.model.atomic && !node.parent.model.renderView?.hasGeometry))
+        ) {
+          const _try = Math.random()
+          if (_try < chance) {
+            res.push(node.model.id)
+          }
+        }
+        return true
+      }
+    )
+    return res
+  }
+}