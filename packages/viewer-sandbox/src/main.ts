/* eslint-disable @typescript-eslint/no-unsafe-member-access */
import {
  DefaultViewerParams,
  SelectionEvent,
  ViewerEvent,
  Viewer,
<<<<<<< HEAD
  ViewModes,
  HybridCameraController,
=======
  CameraController,
  ViewModes,
>>>>>>> e1c83d08
  SelectionExtension
} from '@speckle/viewer'

import './style.css'
import Sandbox from './Sandbox'
import {
  MeasurementsExtension,
  ExplodeExtension,
  DiffExtension,
  FilteringExtension
} from '@speckle/viewer'
import { SectionTool } from '@speckle/viewer'
import { SectionOutlines } from '@speckle/viewer'
import { ViewModesKeys } from './Extensions/ViewModesKeys'
<<<<<<< HEAD
// import { JSONSpeckleStream } from './JSONSpeckleStream'
=======
>>>>>>> e1c83d08
import { BoxSelection } from './Extensions/BoxSelection'

const createViewer = async (containerName: string, _stream: string) => {
  const container = document.querySelector<HTMLElement>(containerName)

  const controlsContainer = document.querySelector<HTMLElement>(
    `${containerName}-controls`
  )
  if (!container) {
    throw new Error("Couldn't find #app container!")
  }
  if (!controlsContainer) {
    throw new Error("Couldn't find #app controls container!")
  }

  // Viewer setup
  const params = DefaultViewerParams
  params.showStats = true
  params.verbose = true

  const multiSelectList: SelectionEvent[] = []
  const viewer: Viewer = new Viewer(container, params)
  await viewer.init()

<<<<<<< HEAD
  const cameraController = viewer.createExtension(HybridCameraController)
  // const selection = viewer.createExtension(SelectionExtension)
=======
  const cameraController = viewer.createExtension(CameraController)
>>>>>>> e1c83d08
  const selection = viewer.createExtension(SelectionExtension)
  const sections = viewer.createExtension(SectionTool)
  viewer.createExtension(SectionOutlines)
  const measurements = viewer.createExtension(MeasurementsExtension)
  const filtering = viewer.createExtension(FilteringExtension)
  const explode = viewer.createExtension(ExplodeExtension)
  const diff = viewer.createExtension(DiffExtension)
  viewer.createExtension(ViewModes)
  viewer.createExtension(ViewModesKeys)
  const boxSelect = viewer.createExtension(BoxSelection)
  boxSelect.realtimeSelection = false
  // const rotateCamera = viewer.createExtension(RotateCamera)
  cameraController // use it
  selection // use it
  sections // use it
  measurements // use it
  filtering // use it
  explode // use it
  diff // use it
  // rotateCamera // use it
  // boxSelect // use it

  const sandbox = new Sandbox(controlsContainer, viewer, multiSelectList)

  window.addEventListener('load', () => {
    viewer.resize()
  })

  viewer.on(ViewerEvent.ObjectClicked, (event: SelectionEvent | null) => {
    if (event) console.log(event.hits[0].node.model.id)
  })

  viewer.on(ViewerEvent.LoadComplete, async () => {
    console.warn(viewer.getRenderer().renderingStats)
    Object.assign(sandbox.sceneParams.worldSize, viewer.World.worldSize)
    Object.assign(sandbox.sceneParams.worldOrigin, viewer.World.worldOrigin)
    sandbox.refresh()
  })

  viewer.on(ViewerEvent.UnloadComplete, () => {
    Object.assign(sandbox.sceneParams.worldSize, viewer.World.worldSize)
    Object.assign(sandbox.sceneParams.worldOrigin, viewer.World.worldOrigin)
    sandbox.refresh()
  })
  viewer.on(ViewerEvent.UnloadAllComplete, () => {
    Object.assign(sandbox.sceneParams.worldSize, viewer.World.worldSize)
    Object.assign(sandbox.sceneParams.worldOrigin, viewer.World.worldOrigin)
    sandbox.refresh()
  })

  sandbox.makeGenericUI()
  sandbox.makeSceneUI()
  sandbox.makeFilteringUI()
  sandbox.makeBatchesUI()
  sandbox.makeDiffUI()
  sandbox.makeMeasurementsUI()

  await sandbox.loadUrl(_stream)
  // await sandbox.loadJSON(JSONSpeckleStream)
}

const getStream = () => {
  return (
    // prettier-ignore
    // 'https://app.speckle.systems/streams/da9e320dad/commits/5388ef24b8?c=%5B-7.66134,10.82932,6.41935,-0.07739,-13.88552,1.8697,0,1%5D'
    // Revit sample house (good for bim-like stuff with many display meshes)
    // 'https://app.speckle.systems/streams/da9e320dad/commits/5388ef24b8'
    // 'https://latest.speckle.systems/streams/c1faab5c62/commits/ab1a1ab2b6'
    // 'https://app.speckle.systems/streams/da9e320dad/commits/5388ef24b8'
    // 'https://latest.speckle.systems/streams/58b5648c4d/commits/60371ecb2d'
    // 'Super' heavy revit shit
    // 'https://app.speckle.systems/streams/e6f9156405/commits/0694d53bb5'
    // IFC building (good for a tree based structure)
    // 'https://latest.speckle.systems/streams/92b620fb17/commits/2ebd336223'
    // IFC story, a subtree of the above
    // 'https://latest.speckle.systems/streams/92b620fb17/objects/8247bbc53865b0e0cb5ee4e252e66216'
    // Izzy's garden
    // 'https://latest.speckle.systems/streams/c43ac05d04/commits/ec724cfbeb'
    // Small scale lines
    // 'https://app.speckle.systems/streams/638d3b1f83/commits/6025e2b546?c=%5B2.18058,-0.20814,9.67642,3.85491,5.05364,0,0,1%5D'
    // 'https://latest.speckle.systems/streams/3ed8357f29/commits/d10f2af1ce'
    // 'https://latest.speckle.systems/streams/444bfbd6e4/commits/e22f696b08'
    // 'https://latest.speckle.systems/streams/92b620fb17/commits/af6098915b?c=%5B0.02144,-0.0377,0.05554,0.00566,0.00236,0,0,1%5D'
    // AutoCAD OLD
    // 'https://latest.speckle.systems/streams/3ed8357f29/commits/d10f2af1ce'
    // AutoCAD NEW
    // 'https://latest.speckle.systems/streams/3ed8357f29/commits/46905429f6'
    //Blizzard world
    // 'https://latest.speckle.systems/streams/0c6ad366c4/commits/aa1c393aec'
    //Car
    // 'https://latest.speckle.systems/streams/17d2e25a97/commits/6b6cf3d43e'
    // Jonathon's
    // 'https://latest.speckle.systems/streams/501258ee5f/commits/f885570011'
    // Alex's cube
    // 'https://latest.speckle.systems/streams/46e3e0e1ec/commits/a6392c19d6?c=%5B6.85874,2.9754,0.79022,0,0,0,0,1%5D'
    // Groups of groups
    // 'https://app.speckle.systems/streams/1ce562e99a/commits/6fa28a5a0f'
    // Arc flowers
    // 'https://latest.speckle.systems/streams/9e6c4343ba/commits/037e382aa2'
    // Car lines
    // 'https://app.speckle.systems/streams/638d3b1f83/commits/6025e2b546?c=%5B2.18058,-0.20814,9.67642,3.85491,5.05364,0,0,1%5D'
    // Arc and lines
    // ' https://app.speckle.systems/streams/99abc74dd4/commits/b32fdcf171?c=%5B198440.6051,6522070.21462,19199.49584,176653.24219,6523663.5,0,0,1%5D'
    // AUTOCAD test stream
    // 'https://latest.speckle.systems/streams/3ed8357f29/commits/b49bfc73ea'
    // REVIT test stream
    // 'https://latest.speckle.systems/streams/c544db35f5/commits/7c29374369'
    // Arcs
    // 'https://latest.speckle.systems/streams/0c6ad366c4/commits/912d83412e'
    // Freezers
    // 'https://app.speckle.systems/streams/f0532359ac/commits/98678e2a3d?c=%5B2455.15367,2689.87156,4366.68444,205.422,-149.41199,148.749,0,1%5D'
    //Gergo's house
    // 'https://latest.speckle.systems/streams/c1faab5c62/commits/78bdd8eb76'
    // Point cloud
    // 'https://latest.speckle.systems/streams/2d19273d31/commits/9ceb423feb'
    // 'https://latest.speckle.systems/streams/7707df6cae/commits/02bdf09092'
    // 'https://latest.speckle.systems/streams/ca0378725b/commits/fbae00db5a'
    // Luis sphere
    // 'https://app.speckle.systems/streams/b85d53c3b4/commits/b47f21b707'
    // Crankshaft
    // 'https://app.speckle.systems/streams/c239718aff/commits/b3a8cfb97d'
    // Building AO params
    // 'https://latest.speckle.systems/streams/0dd74866d0/commits/317e210afa'
    // Murder Cube
    // 'https://latest.speckle.systems/streams/c1faab5c62/commits/7f0c4d2fc1/'
    // Classroom
    // 'https://app.speckle.systems/streams/0208ffb67b/commits/a980292728'
    // 'https://latest.speckle.systems/streams/4658eb53b9/commits/328bd99997'
    // 'https://latest.speckle.systems/streams/83e18d886f/commits/532bd6be3e'
    // 'https://latest.speckle.systems/streams/1c2b3db9fb/commits/f12861736e'
    // 'https://latest.speckle.systems/streams/1c2b3db9fb/commits/1015d417ea'
    // Jedd's views
    // 'https://latest.speckle.systems/streams/c1faab5c62/commits/e6632fe057'
    // 'https://latest.speckle.systems/streams/7d051a6449/commits/7632757a33'
    // 'https://latest.speckle.systems/streams/4658eb53b9/commits/d8ec9cccf7'
    // MEPs (whatever they are)
    // 'https://latest.speckle.systems/streams/85bc4f61c6/commits/8575fe2978'
    // Alex cubes
    // 'https://latest.speckle.systems/streams/4658eb53b9/commits/d8ec9cccf7'
    // Alex more cubes
    // 'https://latest.speckle.systems/streams/4658eb53b9/commits/31a8d5ff2b'
    // Tekla
    // 'https://latest.speckle.systems/streams/caec6d6676/commits/588c731104'
    // Purple market square
    // 'https://latest.speckle.systems/streams/4ed51ed832/commits/5a313ac116'
    // Sum building
    // 'https://latest.speckle.systems/streams/92b620fb17/commits/4ea2759162'
    // Boat
    // 'https://latest.speckle.systems/streams/92b620fb17/commits/ba5df427db'
    // 'https://latest.speckle.systems/streams/92b620fb17/commits/c9ebe49824'
    // Dim's dome
    // 'https://latest.speckle.systems/streams/92b620fb17/commits/158d4e8bec'
    // Engines 'n Shit
    // 'https://latest.speckle.systems/streams/92b620fb17/commits/80b25e6e6c'
    // Dim's tower
    // 'https://latest.speckle.systems/streams/92b620fb17/commits/7fd3ec04c0'
    //COD
    // 'https://latest.speckle.systems/streams/d3c83b47bf/commits/5f76b7ef3d?overlay=34577a1a92,571d460754,4c39b56c32,a62dd3a5da&c=%5B2046.38919,1074.97765,125.18054,2088.91862,1025.71927,94.66317,0,1%5D'
    // 'https://latest.speckle.systems/streams/4658eb53b9/commits/0feb23d263'
    // Jonathon's not loading
    // 'https://app.speckle.systems/streams/ca99defd4b/commits/589b265c99'
    // Jonathon's 3070
    // 'https://app.speckle.systems/streams/7ce9010d71/commits/d29e56fe75'
    // Filter issue
    // 'https://app.speckle.systems/streams/f95d8deb90/commits/30f31becb6'
    // Transparent
    // 'https://latest.speckle.systems/streams/b5cc4e967c/objects/20343e0e8d469613a9d407499a6c38b1'
    // dark
    // 'https://latest.speckle.systems/streams/b5cc4e967c/commits/efdf3e2728?c=%5B-59.16128,-41.76491,-4.77376,-4.08052,-12.63558,-4.77376,0,1%5D'
    // 'https://latest.speckle.systems/streams/92b620fb17/commits/b4366a7086?filter=%7B%7D&c=%5B-31.02357,37.60008,96.58899,11.01564,7.40652,66.0411,0,1%5D)'
    // double
    // 'https://latest.speckle.systems/streams/92b620fb17/commits/b4366a7086?overlay=c009dbe144&filter=%7B%7D&c=%5B-104.70053,-98.80617,67.44669,6.53096,1.8739,38.584,0,1%5D'
    // 'https://latest.speckle.systems/streams/c43ac05d04/commits/ec724cfbeb',
    // 'https://latest.speckle.systems/streams/efd2c6a31d/commits/4b495e1901'
    // 'https://latest.speckle.systems/streams/efd2c6a31d/commits/4b495e1901'
    // tekla 2
    // 'https://app.speckle.systems/streams/be4813ccd2/commits/da85000921?c=%5B-1.12295,-2.60901,6.12402,4.77979,0.555,3.63346,0,1%5D'
    // 'https://latest.speckle.systems/streams/85bc4f61c6/commits/bb7b718a1a'

    // large meshes
    // 'https://app.speckle.systems/streams/48e6e33aa6/commits/2cf892f1b0'
    // large lines
    // 'https://latest.speckle.systems/streams/444bfbd6e4/commits/8f297ad0cd'
    // 'https://latest.speckle.systems/streams/c1faab5c62/commits/6b1b1195c4'
    // 'https://latest.speckle.systems/streams/c1faab5c62/commits/cef1e7527b'
    // large lines
    // 'https://latest.speckle.systems/streams/c1faab5c62/commits/49dad07ae2'
    // Instances Rhino
    // 'https://latest.speckle.systems/streams/f92e060177/commits/1fff853107'
    // Instances Revit
    // 'https://latest.speckle.systems/streams/f92e060177/commits/92858681b7'
    // 'https://latest.speckle.systems/streams/f92e060177/commits/655771674e'
    // 'https://latest.speckle.systems/streams/f92e060177/commits/00dbbf4509'
    // 'https://latest.speckle.systems/streams/f92e060177/commits/46fd255010'
    // 'https://latest.speckle.systems/streams/f92e060177/commits/038a587267'
    // 'https://latest.speckle.systems/streams/3f895e614f/commits/8a3e424997'
    // 'https://latest.speckle.systems/streams/f92e060177/commits/f51ee777d5'
    // 'https://latest.speckle.systems/streams/f92e060177/commits/bbd821e3a1'
    // Big curves
    // 'https://latest.speckle.systems/streams/c1faab5c62/commits/49dad07ae2'
    // 'https://app.speckle.systems/streams/7ce9010d71/commits/afda4ffdf8'
    // Jonathon's lines
    // 'https://app.speckle.systems/streams/7ce9010d71/commits/8cd9e7e4fc'
    // 'https://app.speckle.systems/streams/7ce9010d71/objects/f46f95746975591c18b0b854dab5b570 '
    // 'https://app.speckle.systems/streams/813b728084/commits/e2f5ac9775'
    // Overlayhs
    // 'https://latest.speckle.systems/streams/85b9f0b9f5/commits/cdfbf3e036?overlay=71f61af444,00fe449457,53a6692b79'
    //'Rafinery'
    // 'https://app.speckle.systems/streams/b7cac6a6df/commits/2e42381302'
    // 'https://app.speckle.systems/streams/7ce9010d71/commits/b8bbfd0c05?c=%5B-4.50925,11.1348,5.38124,-0.23829,0.68512,-0.09006,0,1%5D'

    // Lines with numeric filter
    // 'https://app.speckle.systems/streams/16a7ca997a/commits/91d82f4ea1'

    // Type inheritence
    // 'https://app.speckle.systems/streams/4063469c0b/objects/ce831723f2a3a56a30dfbca54a53c90f'
    // Sum groups
    // 'https://latest.speckle.systems/streams/58b5648c4d/commits/7e2afe5535'
    // 'https://latest.speckle.systems/streams/58b5648c4d/objects/608bc2d53de17e3fd3a6ca9ef525ca79'

    // 'https://latest.speckle.systems/streams/92b620fb17/commits/4da17d07da'
    // 'https://latest.speckle.systems/streams/92b620fb17/commits/e2db7d277b'
    // Bunch a points
    // 'https://latest.speckle.systems/streams/92b620fb17/commits/0dee6dbd98'
    // 'https://latest.speckle.systems/streams/92b620fb17/commits/f9063fe647'
    // 'https://app.speckle.systems/streams/be0f962efb/objects/37639741c363a123100eda8044f2fe3f'
    // 'https://latest.speckle.systems/streams/92b620fb17/objects/a4e2fad01e69cd886ecbfedf221f5301'
    // 'https://latest.speckle.systems/streams/3f895e614f/commits/7e16d2ab71'
    // 'https://latest.speckle.systems/streams/55cc1cbf0a/commits/aa72674507'
    // 'https://latest.speckle.systems/streams/55cc1cbf0a/objects/44aa4bad23591f90484a9a63814b9dc9'
    // 'https://latest.speckle.systems/streams/55cc1cbf0a/objects/3a21694b533826cf551d4e2ff9963397'
    // 'https://latest.speckle.systems/streams/55cc1cbf0a/commits/a7f74b6524'
    // 'https://latest.speckle.systems/streams/c1faab5c62/objects/d3466547df9df86397eb4dff7ac9713f'
    // 'https://latest.speckle.systems/streams/c1faab5c62/commits/140c443886'
    // 'https://latest.speckle.systems/streams/e258b0e8db/commits/108971810d'
    // 'https://latest.speckle.systems/streams/e258b0e8db/objects/3fcd63d80cf791c3f554a795846e62f6'
    // 'https://latest.speckle.systems/streams/55cc1cbf0a/objects/d7ae178fb6a7b1f599a177486e14f9a6'
    // 'https://latest.speckle.systems/streams/e258b0e8db/objects/3fcd63d80cf791c3f554a795846e62f6'
    // 'https://latest.speckle.systems/streams/92b620fb17/commits/6adbcfa8dc'
    // 'https://latest.speckle.systems/streams/b68abcbf2e/commits/4e94ecad62'
    // Big ass mafa'
    // 'https://app.speckle.systems/streams/88307505eb/objects/a232d760059046b81ff97e6c4530c985'
    // Airport
    // 'https://latest.speckle.systems/streams/92b620fb17/commits/dfb9ca025d'
    // 'https://latest.speckle.systems/streams/92b620fb17/objects/cf8838025d9963b342b09da8de0f8b6b'
    // 'Blocks with elements
    // 'https://latest.speckle.systems/streams/e258b0e8db/commits/00e165cc1c'
    // 'https://latest.speckle.systems/streams/e258b0e8db/commits/e48cf53add'
    // 'https://latest.speckle.systems/streams/e258b0e8db/commits/c19577c7d6?c=%5B15.88776,-8.2182,12.17095,18.64059,1.48552,0.6025,0,1%5D'
    // 'https://app.speckle.systems/streams/46caea9b53/commits/71938adcd1'
    // 'https://app.speckle.systems/streams/2f9f2f3021/commits/75bd13f513'
    // 'https://app.speckle.systems/streams/0a2f096caf/commits/eee0e4436f?overlay=72828bce0d&c=%5B14.04465,-332.88372,258.40392,53.09575,31.13694,126.39999,0,1%5D&filter=%7B%22propertyInfoKey%22%3A%22level.name%22%7D'
    // 'Bilal's tests
    // 'https://latest.speckle.systems/streams/97750296c2/commits/5386a0af02' // 700k+ objects 30kk tris
    // 'https://latest.speckle.systems/streams/97750296c2/commits/2a6fd781f2' // NEW

    // 'https://latest.speckle.systems/streams/97750296c2/commits/48f0567a88' // 1015849 objects
    // 'https://latest.speckle.systems/streams/97750296c2/commits/aec0841f7e' // 11k objects
    // 'https://latest.speckle.systems/streams/97750296c2/commits/96ffc3c786' // 92209 objects
    // 'https://latest.speckle.systems/streams/97750296c2/commits/92115d3789' // 390974 objects 19kk tris
    // 'https://latest.speckle.systems/streams/97750296c2/commits/a3c8388d89' // 145593 objects 100kk tris o_0
    // 'https://latest.speckle.systems/streams/97750296c2/commits/2584ad524d' // 22888 objects
    // 'https://latest.speckle.systems/streams/97750296c2/commits/2bb21d31d6' // 619129 objects
    // 'https://latest.speckle.systems/streams/97750296c2/commits/7cfb96a6b0' // 84452 objects
    // 'https://latest.speckle.systems/streams/97750296c2/commits/92a7c35b8b' // 121395 objects
    // 'https://latest.speckle.systems/streams/97750296c2/commits/2f5803a19e' // 47696 objects

    // Alex facade
    // 'https://latest.speckle.systems/streams/0cf9e393c4/commits/f4e11a8b01'
    // 'https://latest.speckle.systems/streams/0cf9e393c4/commits/3c5cb3f539'
    // 'https://latest.speckle.systems/streams/0cf9e393c4/commits/13729601f3'

    // Weird IFC
    // 'https://app.speckle.systems/streams/25d8a162af/commits/6c842a713c'
    // 'https://app.speckle.systems/streams/25d8a162af/commits/6c842a713c'
    // 'https://app.speckle.systems/streams/76e3acde68/commits/0ea3d47e6c'
    // Point cloud
    // 'https://app.speckle.systems/streams/b920636274/commits/8df6496749'
    // 'https://multiconsult.speckle.xyz/streams/9721fe797c/objects/ff5d939a8c26bde092152d5b4a0c945d'
    // 'https://app.speckle.systems/streams/87a2be92c7/objects/803c3c413b133ee9a6631160ccb194c9'
    // 'https://latest.speckle.systems/streams/1422d91a81/commits/480d88ba68'
    // 'https://latest.speckle.systems/streams/92b620fb17/commits/14085847b0'
    // 'https://latest.speckle.systems/streams/e258b0e8db/commits/eb6ad592f1'
    // 'https://latest.speckle.systems/streams/c1faab5c62/commits/8c9d3eefa2'
    // 'https://latest.speckle.systems/streams/c1faab5c62/commits/7589880b8e'
    // 'https://latest.speckle.systems/streams/c1faab5c62/commits/d721ab8df4'
    // Big ass tower
    // 'https://latest.speckle.systems/streams/0cf9e393c4/commits/cef3f40be2'
    // 'https://latest.speckle.systems/streams/0cf9e393c4/commits/f4e11a8b01'

    // Far away instances
    // 'https://latest.speckle.systems/streams/ee5346d3e1/commits/576310a6d5'
    // 'https://latest.speckle.systems/streams/ee5346d3e1/commits/489d42ca8c'
    // 'https://latest.speckle.systems/streams/97750296c2/objects/11a7752e40b4ef0620affc55ce9fdf5a'
    // 'https://app.speckle.systems/streams/0ed2cdc8eb/commits/350c4e1a4d'

    // 'https://latest.speckle.systems/streams/92b620fb17/objects/7118603b197c00944f53be650ce721ec'

    // Blender Mega Test Stream
    // 'https://latest.speckle.systems/streams/c1faab5c62/commits/2ecb757577'
    // 'https://latest.speckle.systems/streams/c1faab5c62/commits/3deaea94af'
    // Text and Dimensions
    // 'https://latest.speckle.systems/streams/3f895e614f/commits/fbc78286c9'
    // 'https://latest.speckle.systems/streams/55cc1cbf0a/commits/aa72674507'

    // 'https://latest.speckle.systems/streams/55cc1cbf0a/commits/a7f74b6524'
    // 'https://latest.speckle.systems/streams/85e05b8c72/commits/53f4328211'
    // 'https://latest.speckle.systems/streams/aea12cab71/commits/787ade768e'

    // 'https://latest.speckle.systems/streams/e9285828d7/commits/9b80b7a70c'
    // 'https://app.speckle.systems/streams/b85d53c3b4/commits/be26146460'
    // Germany
    // 'https://latest.speckle.systems/streams/7117052f4e/commits/a646bf659e'
    // 'https://latest.speckle.systems/streams/aea12cab71/commits/787ade768e'
    // 'https://app.speckle.systems/streams/a29e5c7772/commits/a8cfae2645'
    // 'https://latest.speckle.systems/streams/9d71f041b2/commits/01279333e5'
    // 'https://latest.speckle.systems/streams/65c512f4ea/commits/cc2490830a'
    // 'https://latest.speckle.systems/streams/65c512f4ea/objects/882497528d1fa06660c28c1fd6aa15e0'
    // 'https://app.speckle.systems/streams/b4086833f8/commits/94df4c6d16'

    // Rebar
    // 'https://app.speckle.systems/streams/b4086833f8/commits/94df4c6d16?overlay=c5b9c260ea,e3dc287d61,eaedd7d0a5,7f126ce0dd,02fee34ce3,9bda31611f,110282c4db,533c311e29,bf6814d779,1ba52affcf,cc4e75125e,3fd628e4e3'
    // Nice towers
    // 'https://latest.speckle.systems/streams/f4efe4bd7f/objects/5083dffc2ce54ce64c1fc4fab48ca877'
    //
    // 'https://app.speckle.systems/streams/7b253e5c4c/commits/025fcbb9cf'
    // BIG railway
    // 'https://latest.speckle.systems/streams/a64b432b34/commits/cf7725e404'
    // 'https://latest.speckle.systems/streams/a64b432b34/objects/1806cb8082a4202b01d97601b6e19af8'
    // 'https://latest.speckle.systems/streams/a64b432b34/objects/a7ab2388948594e89f838f3026b89839'
    // 'https://latest.speckle.systems/streams/a64b432b34/commits/99d809460a'
    // Bunch a doors
    // 'https://latest.speckle.systems/streams/a64b432b34/commits/c184ba7d88'
    // 'https://app.speckle.systems/streams/8f73d360e7/commits/2cb768cecd'
    // Tiny cube
    // 'https://app.speckle.systems/streams/8f73d360e7/commits/2cb768cecd'
    // Shiny
    // 'https://latest.speckle.systems/projects/e8b81c24f5/models/759186b9ec'
    // 'https://latest.speckle.systems/projects/c1faab5c62/models/c8ca2dcbe2@f79f9fe600'
    // 'https://app.speckle.systems/projects/7591c56179/models/0185a7c62e'
    // 'https://app.speckle.systems/projects/24c98619ac/models/38639656b8'
    // 'https://app.speckle.systems/projects/96c43c61a6/models/fd12973e73'
    // 'https://latest.speckle.systems/projects/2099ac4b5f/models/5d6eb30c16'
    // Points with display style
    // 'https://latest.speckle.systems/projects/7117052f4e/models/95c27a604d@1fa0e17f84'
    // Sum fucking pipes
    // 'https://app.speckle.systems/projects/122448a81e/models/f21aff1f4a'
    // Thin plane
    // 'https://app.speckle.systems/projects/20f72acc58/models/2cf8a736f8'
    // Rhino sRGB vertex colors
    // 'https://app.speckle.systems/projects/47bbaf594f/models/ef78e94f72'
    // 'https://app.speckle.systems/projects/47bbaf594f/models/de52414725f8937b1f0e2f550ef9ca52'
    // qGIS sRGB vertex colors
    // 'https://latest.speckle.systems/projects/5a6609a4b9/models/10f4931e8c'
    // DUI3 blocks
    // 'https://latest.speckle.systems/projects/126cd4b7bb/models/c6f3f309a2'
    // 'https://latest.speckle.systems/projects/126cd4b7bb/models/6b62c61a22'
    // 'https://latest.speckle.systems/projects/126cd4b7bb/models/4dc5265453'

    // DUI3 Render materials
    // 'https://app.speckle.systems/projects/93200a735d/models/cbacd3eaeb'
    // 'https://latest.speckle.systems/projects/126cd4b7bb/models/7a5e738c76'
    // 'https://latest.speckle.systems/projects/126cd4b7bb/models/0a4181c73b'
    // 'https://latest.speckle.systems/projects/126cd4b7bb/models/bcf086cdc4'
    // 'https://latest.speckle.systems/projects/126cd4b7bb/models/6221c985c0'

    // DUI3 Color Proxies
    // 'https://app.speckle.systems/projects/93200a735d/models/d1fbf678f1'
    // ' https://app.speckle.systems/projects/93200a735d/models/d1fbf678f1'
    // 'https://app.speckle.systems/projects/b53a53697a/models/93fa215ba9'
    // 'https://latest.speckle.systems/projects/126cd4b7bb/models/5ec85fc2a2'
    // 'https://latest.speckle.systems/projects/2af60ce1b6/models/09dbceb25f@5af6d6a3f4'
    // 'https://latest.speckle.systems/projects/2af60ce1b6/models/09dbceb25f@ebb895355d'

    // Backfaces
    // 'https://app.speckle.systems/projects/69bf87aa61/models/c8f443a03e'

    // 'https://app.speckle.systems/projects/cdaeb201d9/models/1ad10b0a5b'
    // 'https://app.speckle.systems/projects/93200a735d/models/d1fbf678f1@088537140b'
    // 'https://app.speckle.systems/projects/93200a735d/models/e3c3849167'
    // 'https://app.speckle.systems/projects/93200a735d/models/d1fbf678f1@088537140b'
    // 'https://app.speckle.systems/projects/93200a735d/models/e3c3849167'

    // Text with no material
    // 'https://latest.speckle.systems/projects/731c6e2fd1/models/bcd3a4a706'
    // 'https://latest.speckle.systems/projects/126cd4b7bb/models/44a3cddb93'
    // 'https://latest.speckle.systems/projects/126cd4b7bb/models/afec5fcb04@0c2ad0b86b'
    // 'https://latest.speckle.systems/projects/126cd4b7bb/models/44a3cddb93'
    // 'https://latest.speckle.systems/projects/126cd4b7bb/models/44a3cddb93@31654f1e2c'
    // Homepage
    // 'https://app.speckle.systems/projects/0c1ea0ca62/models/729a6f557d@9bff3c6f1f'

    // BREPs as display values
    // 'https://latest.speckle.systems/projects/126cd4b7bb/models/b613d77690@046b56bf12'

    // 'https://app.speckle.systems/projects/00a5c443d6/models/de56edf901'

    // 'https://app.speckle.systems/projects/6cf358a40e/models/e01ffbc891@f1ddc19011'
    // 'https://latest.speckle.systems/projects/2c5c4cd493/models/cb20c2e87b02003d4b2ddf4df96912b9,8a2c9a45093fecb42273607d0c936d66'

    // 'https://app.speckle.systems/projects/71b33ae013/models/3263c25505'
    // 'https://app.speckle.systems/projects/817c4e8daa/models/f0601ef5f9'

    // Far away house section tool
    // 'https://app.speckle.systems/projects/817c4e8daa/models/f0601ef5f9@80db5ff26a'

    // 'https://app.speckle.systems/projects/00a5c443d6/models/de56edf901'
    // 'https://latest.speckle.systems/projects/126cd4b7bb/models/49874f87a2ddd370bd2bf46b68c3660d'
    // Perfectly flat
    // 'https://app.speckle.systems/projects/344f803f81/models/5582ab673e'

    // big baker
    // 'https://latest.speckle.systems/projects/126cd4b7bb/models/032d09f716'
    // 'https://speckle.xyz/streams/27e89d0ad6/commits/5ed4b74252'

    //Gingerbread
    'https://latest.speckle.systems/projects/387050bffe/models/48f7eb26fb'
    // DUI3 Mesh Colors
    // 'https://app.speckle.systems/projects/93200a735d/models/cbacd3eaeb@344a397239'

    // Instance toilets
    // 'https://app.speckle.systems/projects/e89b61b65c/models/2a0995f124'
  )
}

const container0 = document.querySelector<HTMLElement>('#renderer')
if (!container0) {
  throw new Error("Couldn't find app container!")
}

void createViewer('#renderer', getStream())<|MERGE_RESOLUTION|>--- conflicted
+++ resolved
@@ -4,13 +4,8 @@
   SelectionEvent,
   ViewerEvent,
   Viewer,
-<<<<<<< HEAD
+  HybridCameraController,
   ViewModes,
-  HybridCameraController,
-=======
-  CameraController,
-  ViewModes,
->>>>>>> e1c83d08
   SelectionExtension
 } from '@speckle/viewer'
 
@@ -25,10 +20,7 @@
 import { SectionTool } from '@speckle/viewer'
 import { SectionOutlines } from '@speckle/viewer'
 import { ViewModesKeys } from './Extensions/ViewModesKeys'
-<<<<<<< HEAD
 // import { JSONSpeckleStream } from './JSONSpeckleStream'
-=======
->>>>>>> e1c83d08
 import { BoxSelection } from './Extensions/BoxSelection'
 
 const createViewer = async (containerName: string, _stream: string) => {
@@ -53,12 +45,7 @@
   const viewer: Viewer = new Viewer(container, params)
   await viewer.init()
 
-<<<<<<< HEAD
   const cameraController = viewer.createExtension(HybridCameraController)
-  // const selection = viewer.createExtension(SelectionExtension)
-=======
-  const cameraController = viewer.createExtension(CameraController)
->>>>>>> e1c83d08
   const selection = viewer.createExtension(SelectionExtension)
   const sections = viewer.createExtension(SectionTool)
   viewer.createExtension(SectionOutlines)
