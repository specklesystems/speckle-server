/* eslint-disable @typescript-eslint/ban-ts-comment */
/* eslint-disable @typescript-eslint/no-unused-vars */
import {
  DefaultViewerParams,
  SelectionEvent,
  ViewerEvent,
  DebugViewer,
  Viewer
} from '@speckle/viewer'

import './style.css'
import Sandbox from './Sandbox'
import {
  SelectionExtension,
  CameraController,
  MeasurementsExtension,
  ExplodeExtension,
  DiffExtension,
  FilteringExtension
} from '@speckle/viewer'
import { SectionTool } from '@speckle/viewer'
import { SectionOutlines } from '@speckle/viewer'

const createViewer = async (containerName: string, stream: string) => {
  const container = document.querySelector<HTMLElement>(containerName)

  const controlsContainer = document.querySelector<HTMLElement>(
    `${containerName}-controls`
  )
  if (!container) {
    throw new Error("Couldn't find #app container!")
  }
  if (!controlsContainer) {
    throw new Error("Couldn't find #app controls container!")
  }

  // Viewer setup
  const params = DefaultViewerParams
  params.showStats = true
  params.verbose = true

  const multiSelectList: SelectionEvent[] = []
  const viewer: Viewer = new DebugViewer(container, params)
  await viewer.init()

  const cameraController = viewer.createExtension(CameraController)
  const selection = viewer.createExtension(SelectionExtension)
  const sections = viewer.createExtension(SectionTool)
  const sectionOutlines = viewer.createExtension(SectionOutlines)
  const measurements = viewer.createExtension(MeasurementsExtension)
  const filtering = viewer.createExtension(FilteringExtension)
  const explode = viewer.createExtension(ExplodeExtension)
  const diff = viewer.createExtension(DiffExtension)
  // const boxSelect = viewer.createExtension(BoxSelection)
  // const rotateCamera = viewer.createExtension(RotateCamera)
  cameraController // use it
  selection // use it
  sections // use it
  sectionOutlines // use it
  measurements // use it
  filtering // use it
  explode // use it
  diff // use it
  // rotateCamera // use it
  // boxSelect // use it

  const sandbox = new Sandbox(controlsContainer, viewer as DebugViewer, multiSelectList)

  window.addEventListener('load', () => {
    viewer.resize()
  })

  viewer.on(
    ViewerEvent.ObjectClicked,
    (event: { hits: { node: { model: { id: string } } }[] }) => {
      if (event) console.log(event.hits[0].node.model.id)
    }
  )

  viewer.on(
    ViewerEvent.LoadProgress,
    (a: { progress: number; id: string; url: string }) => {
      if (a.progress >= 1) {
        viewer.resize()
      }
    }
  )

  viewer.on(ViewerEvent.LoadComplete, async () => {
    console.warn(viewer.getRenderer().renderingStats)
    Object.assign(sandbox.sceneParams.worldSize, viewer.World.worldSize)
    Object.assign(sandbox.sceneParams.worldOrigin, viewer.World.worldOrigin)
    sandbox.refresh()
  })

  viewer.on(ViewerEvent.UnloadComplete, () => {
    Object.assign(sandbox.sceneParams.worldSize, viewer.World.worldSize)
    Object.assign(sandbox.sceneParams.worldOrigin, viewer.World.worldOrigin)
    sandbox.refresh()
  })
  viewer.on(ViewerEvent.UnloadAllComplete, () => {
    Object.assign(sandbox.sceneParams.worldSize, viewer.World.worldSize)
    Object.assign(sandbox.sceneParams.worldOrigin, viewer.World.worldOrigin)
    sandbox.refresh()
  })

  sandbox.makeGenericUI()
  sandbox.makeSceneUI()
  sandbox.makeFilteringUI()
  sandbox.makeBatchesUI()
  sandbox.makeDiffUI()
  sandbox.makeMeasurementsUI()

  await sandbox.loadUrl(stream)
}

// eslint-disable-next-line @typescript-eslint/no-unused-vars
const getStream = () => {
  return (
    // prettier-ignore
    // 'https://speckle.xyz/streams/da9e320dad/commits/5388ef24b8?c=%5B-7.66134,10.82932,6.41935,-0.07739,-13.88552,1.8697,0,1%5D'
    // Revit sample house (good for bim-like stuff with many display meshes)
    'https://speckle.xyz/streams/da9e320dad/commits/5388ef24b8'
    // 'https://latest.speckle.dev/streams/58b5648c4d/commits/60371ecb2d'
    // 'Super' heavy revit shit
    // 'https://speckle.xyz/streams/e6f9156405/commits/0694d53bb5'
    // IFC building (good for a tree based structure)
    // 'https://latest.speckle.dev/streams/92b620fb17/commits/2ebd336223'
    // IFC story, a subtree of the above
    // 'https://latest.speckle.dev/streams/92b620fb17/objects/8247bbc53865b0e0cb5ee4e252e66216'
    // Izzy's garden
    // 'https://latest.speckle.dev/streams/c43ac05d04/commits/ec724cfbeb'
    // Small scale lines
    // 'https://speckle.xyz/streams/638d3b1f83/commits/6025e2b546?c=%5B2.18058,-0.20814,9.67642,3.85491,5.05364,0,0,1%5D'
    // 'https://latest.speckle.dev/streams/3ed8357f29/commits/d10f2af1ce'
    // 'https://latest.speckle.dev/streams/444bfbd6e4/commits/e22f696b08'
    // 'https://latest.speckle.dev/streams/92b620fb17/commits/af6098915b?c=%5B0.02144,-0.0377,0.05554,0.00566,0.00236,0,0,1%5D'
    // AutoCAD OLD
    // 'https://latest.speckle.dev/streams/3ed8357f29/commits/d10f2af1ce'
    // AutoCAD NEW
    // 'https://latest.speckle.dev/streams/3ed8357f29/commits/46905429f6'
    //Blizzard world
    // 'https://latest.speckle.dev/streams/0c6ad366c4/commits/aa1c393aec'
    //Car
    // 'https://latest.speckle.dev/streams/17d2e25a97/commits/6b6cf3d43e'
    // Jonathon's
    // 'https://latest.speckle.dev/streams/501258ee5f/commits/f885570011'
    // Alex's cube
    // 'https://latest.speckle.dev/streams/46e3e0e1ec/commits/a6392c19d6?c=%5B6.85874,2.9754,0.79022,0,0,0,0,1%5D'
    // Groups of groups
    // 'https://speckle.xyz/streams/1ce562e99a/commits/6fa28a5a0f'
    // Arc flowers
    // 'https://latest.speckle.dev/streams/9e6c4343ba/commits/037e382aa2'
    // Car lines
    // 'https://speckle.xyz/streams/638d3b1f83/commits/6025e2b546?c=%5B2.18058,-0.20814,9.67642,3.85491,5.05364,0,0,1%5D'
    // Arc and lines
    // ' https://speckle.xyz/streams/99abc74dd4/commits/b32fdcf171?c=%5B198440.6051,6522070.21462,19199.49584,176653.24219,6523663.5,0,0,1%5D'
    // AUTOCAD test stream
    // 'https://latest.speckle.dev/streams/3ed8357f29/commits/b49bfc73ea'
    // REVIT test stream
    // 'https://latest.speckle.dev/streams/c544db35f5/commits/7c29374369'
    // Arcs
    // 'https://latest.speckle.dev/streams/0c6ad366c4/commits/912d83412e'
    // Freezers
    // 'https://speckle.xyz/streams/f0532359ac/commits/98678e2a3d?c=%5B2455.15367,2689.87156,4366.68444,205.422,-149.41199,148.749,0,1%5D'
    //Gergo's house
    // 'https://latest.speckle.dev/streams/c1faab5c62/commits/78bdd8eb76'
    // Point cloud
    // 'https://latest.speckle.dev/streams/2d19273d31/commits/9ceb423feb'
    // 'https://latest.speckle.dev/streams/7707df6cae/commits/02bdf09092'
    // 'https://latest.speckle.dev/streams/ca0378725b/commits/fbae00db5a'
    // Luis sphere
    // 'https://speckle.xyz/streams/b85d53c3b4/commits/b47f21b707'
    // Crankshaft
    // 'https://speckle.xyz/streams/c239718aff/commits/b3a8cfb97d'
    // Building AO params
    // 'https://latest.speckle.dev/streams/0dd74866d0/commits/317e210afa'
    // Murder Cube
    // 'https://latest.speckle.dev/streams/c1faab5c62/commits/7f0c4d2fc1/'
    // Classroom
    // 'https://speckle.xyz/streams/0208ffb67b/commits/a980292728'
    // 'https://latest.speckle.dev/streams/4658eb53b9/commits/328bd99997'
    // 'https://latest.speckle.dev/streams/83e18d886f/commits/532bd6be3e'
    // 'https://latest.speckle.dev/streams/1c2b3db9fb/commits/f12861736e'
    // 'https://latest.speckle.dev/streams/1c2b3db9fb/commits/1015d417ea'
    // Jedd's views
    // 'https://latest.speckle.dev/streams/c1faab5c62/commits/e6632fe057'
    // 'https://latest.speckle.dev/streams/7d051a6449/commits/7632757a33'
    // 'https://latest.speckle.dev/streams/4658eb53b9/commits/d8ec9cccf7'
    // MEPs (whatever they are)
    // 'https://latest.speckle.dev/streams/85bc4f61c6/commits/8575fe2978'
    // Alex cubes
    // 'https://latest.speckle.dev/streams/4658eb53b9/commits/d8ec9cccf7'
    // Alex more cubes
    // 'https://latest.speckle.dev/streams/4658eb53b9/commits/31a8d5ff2b'
    // Tekla
    // 'https://latest.speckle.dev/streams/caec6d6676/commits/588c731104'
    // Purple market square
    // 'https://latest.speckle.dev/streams/4ed51ed832/commits/5a313ac116'
    // Sum building
    // 'https://latest.speckle.dev/streams/92b620fb17/commits/4ea2759162'
    // Boat
    // 'https://latest.speckle.dev/streams/92b620fb17/commits/ba5df427db'
    // 'https://latest.speckle.dev/streams/92b620fb17/commits/c9ebe49824'
    // Dim's dome
    // 'https://latest.speckle.dev/streams/92b620fb17/commits/158d4e8bec'
    // Engines 'n Shit
    // 'https://latest.speckle.dev/streams/92b620fb17/commits/80b25e6e6c'
    // Dim's tower
    // 'https://latest.speckle.dev/streams/92b620fb17/commits/7fd3ec04c0'
    //COD
    // 'https://latest.speckle.dev/streams/d3c83b47bf/commits/5f76b7ef3d?overlay=34577a1a92,571d460754,4c39b56c32,a62dd3a5da&c=%5B2046.38919,1074.97765,125.18054,2088.91862,1025.71927,94.66317,0,1%5D'
    // 'https://latest.speckle.dev/streams/4658eb53b9/commits/0feb23d263'
    // Jonathon's not loading
    // 'https://speckle.xyz/streams/ca99defd4b/commits/589b265c99'
    // Jonathon's 3070
    // 'https://speckle.xyz/streams/7ce9010d71/commits/d29e56fe75'
    // Filter issue
    // 'https://speckle.xyz/streams/f95d8deb90/commits/30f31becb6'
    // Transparent
    // 'https://latest.speckle.dev/streams/b5cc4e967c/objects/20343e0e8d469613a9d407499a6c38b1'
    // dark
    // 'https://latest.speckle.dev/streams/b5cc4e967c/commits/efdf3e2728?c=%5B-59.16128,-41.76491,-4.77376,-4.08052,-12.63558,-4.77376,0,1%5D'
    // 'https://latest.speckle.dev/streams/92b620fb17/commits/b4366a7086?filter=%7B%7D&c=%5B-31.02357,37.60008,96.58899,11.01564,7.40652,66.0411,0,1%5D)'
    // double
    // 'https://latest.speckle.dev/streams/92b620fb17/commits/b4366a7086?overlay=c009dbe144&filter=%7B%7D&c=%5B-104.70053,-98.80617,67.44669,6.53096,1.8739,38.584,0,1%5D'
    // 'https://latest.speckle.dev/streams/c43ac05d04/commits/ec724cfbeb',
    // 'https://latest.speckle.dev/streams/efd2c6a31d/commits/4b495e1901'
    // 'https://latest.speckle.dev/streams/efd2c6a31d/commits/4b495e1901'
    // tekla 2
    // 'https://speckle.xyz/streams/be4813ccd2/commits/da85000921?c=%5B-1.12295,-2.60901,6.12402,4.77979,0.555,3.63346,0,1%5D'
    // 'https://latest.speckle.dev/streams/85bc4f61c6/commits/bb7b718a1a'

    // large meshes
    // 'https://speckle.xyz/streams/48e6e33aa6/commits/2cf892f1b0'
    // large lines
    // 'https://latest.speckle.dev/streams/444bfbd6e4/commits/8f297ad0cd'
    // 'https://latest.speckle.dev/streams/c1faab5c62/commits/6b1b1195c4'
    // 'https://latest.speckle.dev/streams/c1faab5c62/commits/cef1e7527b'
    // large lines
    // 'https://latest.speckle.dev/streams/c1faab5c62/commits/49dad07ae2'
    // Instances Rhino
    // 'https://latest.speckle.dev/streams/f92e060177/commits/1fff853107'
    // Instances Revit
    // 'https://latest.speckle.dev/streams/f92e060177/commits/92858681b7'
    // 'https://latest.speckle.dev/streams/f92e060177/commits/655771674e'
    // 'https://latest.speckle.dev/streams/f92e060177/commits/00dbbf4509'
    // 'https://latest.speckle.dev/streams/f92e060177/commits/46fd255010'
    // 'https://latest.speckle.dev/streams/f92e060177/commits/038a587267'
    // 'https://latest.speckle.dev/streams/3f895e614f/commits/8a3e424997'
    // 'https://latest.speckle.dev/streams/f92e060177/commits/f51ee777d5'
    // 'https://latest.speckle.dev/streams/f92e060177/commits/bbd821e3a1'
    // Big curves
    // 'https://latest.speckle.dev/streams/c1faab5c62/commits/49dad07ae2'
    // 'https://speckle.xyz/streams/7ce9010d71/commits/afda4ffdf8'
    // Jonathon's lines
    // 'https://speckle.xyz/streams/7ce9010d71/commits/8cd9e7e4fc'
    // 'https://speckle.xyz/streams/7ce9010d71/objects/f46f95746975591c18b0b854dab5b570 '
    // 'https://speckle.xyz/streams/813b728084/commits/e2f5ac9775'
    // Overlayhs
    // 'https://latest.speckle.dev/streams/85b9f0b9f5/commits/cdfbf3e036?overlay=71f61af444,00fe449457,53a6692b79'
    //'Rafinery'
    // 'https://speckle.xyz/streams/b7cac6a6df/commits/2e42381302'
    // 'https://speckle.xyz/streams/7ce9010d71/commits/b8bbfd0c05?c=%5B-4.50925,11.1348,5.38124,-0.23829,0.68512,-0.09006,0,1%5D'

    // Lines with numeric filter
    // 'https://speckle.xyz/streams/16a7ca997a/commits/91d82f4ea1'

    // Type inheritence
    // 'https://speckle.xyz/streams/4063469c0b/objects/ce831723f2a3a56a30dfbca54a53c90f'
    // Sum groups
    // 'https://latest.speckle.dev/streams/58b5648c4d/commits/7e2afe5535'
    // 'https://latest.speckle.dev/streams/58b5648c4d/objects/608bc2d53de17e3fd3a6ca9ef525ca79'

    // 'https://latest.speckle.dev/streams/92b620fb17/commits/4da17d07da'
    // 'https://latest.speckle.dev/streams/92b620fb17/commits/e2db7d277b'
    // Bunch a points
    // 'https://latest.speckle.dev/streams/92b620fb17/commits/0dee6dbd98'
    // 'https://latest.speckle.dev/streams/92b620fb17/commits/f9063fe647'
    // 'https://speckle.xyz/streams/be0f962efb/objects/37639741c363a123100eda8044f2fe3f'
    // 'https://latest.speckle.dev/streams/92b620fb17/objects/a4e2fad01e69cd886ecbfedf221f5301'
    // 'https://latest.speckle.dev/streams/3f895e614f/commits/7e16d2ab71'
    // 'https://latest.speckle.dev/streams/55cc1cbf0a/commits/aa72674507'
    // 'https://latest.speckle.dev/streams/55cc1cbf0a/objects/44aa4bad23591f90484a9a63814b9dc9'
    // 'https://latest.speckle.dev/streams/55cc1cbf0a/objects/3a21694b533826cf551d4e2ff9963397'
    // 'https://latest.speckle.dev/streams/55cc1cbf0a/commits/a7f74b6524'
    // 'https://latest.speckle.dev/streams/c1faab5c62/objects/d3466547df9df86397eb4dff7ac9713f'
    // 'https://latest.speckle.dev/streams/c1faab5c62/commits/140c443886'
    // 'https://latest.speckle.dev/streams/e258b0e8db/commits/108971810d'
    // 'https://latest.speckle.dev/streams/e258b0e8db/objects/3fcd63d80cf791c3f554a795846e62f6'
    // 'https://latest.speckle.dev/streams/55cc1cbf0a/objects/d7ae178fb6a7b1f599a177486e14f9a6'
    // 'https://latest.speckle.dev/streams/e258b0e8db/objects/3fcd63d80cf791c3f554a795846e62f6'
    // 'https://latest.speckle.dev/streams/92b620fb17/commits/6adbcfa8dc'
    // 'https://latest.speckle.dev/streams/b68abcbf2e/commits/4e94ecad62'
    // Big ass mafa'
    // 'https://speckle.xyz/streams/88307505eb/objects/a232d760059046b81ff97e6c4530c985'
    // Airport
    // 'https://latest.speckle.dev/streams/92b620fb17/commits/dfb9ca025d'
    // 'Blocks with elements
    // 'https://latest.speckle.dev/streams/e258b0e8db/commits/00e165cc1c'
    // 'https://latest.speckle.dev/streams/e258b0e8db/commits/e48cf53add'
    // 'https://latest.speckle.dev/streams/e258b0e8db/commits/c19577c7d6?c=%5B15.88776,-8.2182,12.17095,18.64059,1.48552,0.6025,0,1%5D'
    // 'https://speckle.xyz/streams/46caea9b53/commits/71938adcd1'
    // 'https://speckle.xyz/streams/2f9f2f3021/commits/75bd13f513'
    // 'https://speckle.xyz/streams/0a2f096caf/commits/eee0e4436f?overlay=72828bce0d&c=%5B14.04465,-332.88372,258.40392,53.09575,31.13694,126.39999,0,1%5D&filter=%7B%22propertyInfoKey%22%3A%22level.name%22%7D'
    // 'Bilal's tests
    // 'https://latest.speckle.dev/streams/97750296c2/commits/5386a0af02' // 700k+ objects 30kk tris
    // 'https://latest.speckle.dev/streams/97750296c2/commits/2a6fd781f2' // NEW

    // 'https://latest.speckle.dev/streams/97750296c2/commits/48f0567a88' // 1015849 objects
    // 'https://latest.speckle.dev/streams/97750296c2/commits/aec0841f7e' // 11k objects
    // 'https://latest.speckle.dev/streams/97750296c2/commits/96ffc3c786' // 92209 objects
    // 'https://latest.speckle.dev/streams/97750296c2/commits/92115d3789' // 390974 objects 19kk tris
    // 'https://latest.speckle.dev/streams/97750296c2/commits/a3c8388d89' // 145593 objects 100kk tris o_0
    // 'https://latest.speckle.dev/streams/97750296c2/commits/2584ad524d' // 22888 objects
    // 'https://latest.speckle.dev/streams/97750296c2/commits/2bb21d31d6' // 619129 objects
    // 'https://latest.speckle.dev/streams/97750296c2/commits/7cfb96a6b0' // 84452 objects
    // 'https://latest.speckle.dev/streams/97750296c2/commits/92a7c35b8b' // 121395 objects
    // 'https://latest.speckle.dev/streams/97750296c2/commits/2f5803a19e' // 47696 objects

    // Alex facade
    // 'https://latest.speckle.dev/streams/0cf9e393c4/commits/f4e11a8b01'
    // 'https://latest.speckle.dev/streams/0cf9e393c4/commits/3c5cb3f539'
    // 'https://latest.speckle.dev/streams/0cf9e393c4/commits/13729601f3'

    // Weird IFC
    // 'https://speckle.xyz/streams/25d8a162af/commits/6c842a713c'
    // 'https://speckle.xyz/streams/25d8a162af/commits/6c842a713c'
    // 'https://speckle.xyz/streams/76e3acde68/commits/0ea3d47e6c'
    // Point cloud
    // 'https://speckle.xyz/streams/b920636274/commits/8df6496749'
    // 'https://multiconsult.speckle.xyz/streams/9721fe797c/objects/ff5d939a8c26bde092152d5b4a0c945d'
    // 'https://speckle.xyz/streams/87a2be92c7/objects/803c3c413b133ee9a6631160ccb194c9'
    // 'https://latest.speckle.dev/streams/1422d91a81/commits/480d88ba68'
    // 'https://latest.speckle.dev/streams/92b620fb17/commits/14085847b0'
    // 'https://latest.speckle.dev/streams/e258b0e8db/commits/eb6ad592f1'
    // 'https://latest.speckle.dev/streams/c1faab5c62/commits/8c9d3eefa2'
    // 'https://latest.speckle.dev/streams/c1faab5c62/commits/7589880b8e'
    // 'https://latest.speckle.dev/streams/c1faab5c62/commits/d721ab8df4'
    // Big ass tower
    // 'https://latest.speckle.dev/streams/0cf9e393c4/commits/cef3f40be2'
    // 'https://latest.speckle.dev/streams/0cf9e393c4/commits/f4e11a8b01'

    // Far away instances
    // 'https://latest.speckle.dev/streams/ee5346d3e1/commits/576310a6d5'
    // 'https://latest.speckle.dev/streams/ee5346d3e1/commits/489d42ca8c'
    // 'https://latest.speckle.dev/streams/97750296c2/objects/11a7752e40b4ef0620affc55ce9fdf5a'

    // 'https://latest.speckle.dev/streams/92b620fb17/objects/7118603b197c00944f53be650ce721ec'

    // Blender Mega Test Stream
    // 'https://latest.speckle.dev/streams/c1faab5c62/commits/2ecb757577'
    // 'https://latest.speckle.dev/streams/c1faab5c62/commits/3deaea94af'
    // Text and Dimensions
    // 'https://latest.speckle.dev/streams/3f895e614f/commits/fbc78286c9'
    // 'https://latest.speckle.dev/streams/55cc1cbf0a/commits/aa72674507'

    // 'https://latest.speckle.dev/streams/55cc1cbf0a/commits/a7f74b6524'
    // 'https://latest.speckle.dev/streams/85e05b8c72/commits/53f4328211'
    // 'https://latest.speckle.dev/streams/aea12cab71/commits/787ade768e'

<<<<<<< HEAD
    // 'https://latest.speckle.dev/streams/e9285828d7/commits/9b80b7a70c'
    'https://speckle.xyz/streams/b85d53c3b4/commits/be26146460'
    // Germany
    // 'https://latest.speckle.dev/streams/7117052f4e/commits/a646bf659e'
    // 'https://latest.speckle.dev/streams/aea12cab71/commits/787ade768e'
=======
    // 'https://speckle.xyz/streams/a29e5c7772/commits/a8cfae2645'
>>>>>>> 33487ab9
  )
}

const container0 = document.querySelector<HTMLElement>('#renderer')
if (!container0) {
  throw new Error("Couldn't find app container!")
}

createViewer('#renderer', getStream())<|MERGE_RESOLUTION|>--- conflicted
+++ resolved
@@ -359,15 +359,12 @@
     // 'https://latest.speckle.dev/streams/85e05b8c72/commits/53f4328211'
     // 'https://latest.speckle.dev/streams/aea12cab71/commits/787ade768e'
 
-<<<<<<< HEAD
     // 'https://latest.speckle.dev/streams/e9285828d7/commits/9b80b7a70c'
-    'https://speckle.xyz/streams/b85d53c3b4/commits/be26146460'
+    // 'https://speckle.xyz/streams/b85d53c3b4/commits/be26146460'
     // Germany
     // 'https://latest.speckle.dev/streams/7117052f4e/commits/a646bf659e'
     // 'https://latest.speckle.dev/streams/aea12cab71/commits/787ade768e'
-=======
     // 'https://speckle.xyz/streams/a29e5c7772/commits/a8cfae2645'
->>>>>>> 33487ab9
   )
 }
 
