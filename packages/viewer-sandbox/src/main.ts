/* eslint-disable @typescript-eslint/no-unsafe-member-access */
import {
  DefaultViewerParams,
  SelectionEvent,
  ViewerEvent,
  Viewer,
  ViewModes,
  SelectionExtension,
  HybridCameraController,
  OrientedSectionTool
} from '@speckle/viewer'

import './style.css'
import Sandbox from './Sandbox'
import {
  MeasurementsExtension,
  ExplodeExtension,
  DiffExtension,
  FilteringExtension
} from '@speckle/viewer'
import { SectionOutlines } from '@speckle/viewer'
import { ViewModesKeys } from './Extensions/ViewModesKeys'
import { BoxSelection } from './Extensions/BoxSelection'
import { PassReader } from './Extensions/PassReader'

const createViewer = async (containerName: string, _stream: string) => {
  const container = document.querySelector<HTMLElement>(containerName)

  const controlsContainer = document.querySelector<HTMLElement>(
    `${containerName}-controls`
  )
  if (!container) {
    throw new Error("Couldn't find #app container!")
  }
  if (!controlsContainer) {
    throw new Error("Couldn't find #app controls container!")
  }

  // Viewer setup
  const params = DefaultViewerParams
  params.showStats = true
  params.verbose = true

  const multiSelectList: SelectionEvent[] = []
  const viewer: Viewer = new Viewer(container, params)
  await viewer.init()

  viewer.createExtension(HybridCameraController)
  viewer.createExtension(SelectionExtension)
  viewer.createExtension(OrientedSectionTool)
  viewer.createExtension(SectionOutlines)
  viewer.createExtension(MeasurementsExtension)
  viewer.createExtension(FilteringExtension)
  viewer.createExtension(ExplodeExtension)
  viewer.createExtension(DiffExtension)
  viewer.createExtension(ViewModes)
  viewer.createExtension(ViewModesKeys)
  const boxSelect = viewer.createExtension(BoxSelection)
  boxSelect.realtimeSelection = false
  viewer.createExtension(PassReader)

  const sandbox = new Sandbox(controlsContainer, viewer, multiSelectList)

  window.addEventListener('load', () => {
    viewer.resize()
  })

  viewer.on(ViewerEvent.ObjectClicked, (event: SelectionEvent | null) => {
    if (event) {
      console.log(event.hits[0].node.model.id)
    }
  })

  viewer.on(ViewerEvent.LoadComplete, async () => {
    console.warn(viewer.getRenderer().renderingStats)
    Object.assign(sandbox.sceneParams.worldSize, viewer.World.worldSize)
    Object.assign(sandbox.sceneParams.worldOrigin, viewer.World.worldOrigin)
    sandbox.refresh()
    const loadingWrapper = document.getElementById('loadingWrapper')
    if (loadingWrapper) {
      loadingWrapper.addEventListener('transitionend', function () {
        // Remove the loading wrapper from the page
        loadingWrapper.style.display = 'none'
      })
      loadingWrapper.style.opacity = '0'
    }
  })

  viewer.on(ViewerEvent.UnloadComplete, () => {
    Object.assign(sandbox.sceneParams.worldSize, viewer.World.worldSize)
    Object.assign(sandbox.sceneParams.worldOrigin, viewer.World.worldOrigin)
    sandbox.refresh()
  })
  viewer.on(ViewerEvent.UnloadAllComplete, () => {
    Object.assign(sandbox.sceneParams.worldSize, viewer.World.worldSize)
    Object.assign(sandbox.sceneParams.worldOrigin, viewer.World.worldOrigin)
    sandbox.refresh()
  })

  sandbox.makeGenericUI()
  sandbox.makeSceneUI()
  sandbox.makeFilteringUI()
  sandbox.makeBatchesUI()
  sandbox.makeDiffUI()
  sandbox.makeMeasurementsUI()

  // await sandbox.objectLoaderOnly(_stream)
  await sandbox.loadUrl(_stream)
  // await sandbox.loadJSON(JSONSpeckleStream)
}

const getStream = () => {
  return (
    // prettier-ignore
    // Revit sample house (good for bim-like stuff with many display meshes)
    'https://app.speckle.systems/streams/da9e320dad/commits/5388ef24b8'
    // 'https://latest.speckle.systems/streams/c1faab5c62/commits/ab1a1ab2b6'
    // 'https://app.speckle.systems/streams/da9e320dad/commits/5388ef24b8'
    // 'https://latest.speckle.systems/streams/58b5648c4d/commits/60371ecb2d'
    // 'Super' heavy revit shit
    // 'https://app.speckle.systems/streams/e6f9156405/commits/0694d53bb5'
    // IFC building (good for a tree based structure)
    // 'https://latest.speckle.systems/streams/92b620fb17/commits/2ebd336223'
    // IFC story, a subtree of the above
    // 'https://latest.speckle.systems/streams/92b620fb17/objects/8247bbc53865b0e0cb5ee4e252e66216'
    // Izzy's garden
    // 'https://latest.speckle.systems/streams/c43ac05d04/commits/ec724cfbeb'
    // Small scale lines
    // 'https://app.speckle.systems/streams/638d3b1f83/commits/6025e2b546?c=%5B2.18058,-0.20814,9.67642,3.85491,5.05364,0,0,1%5D'
    // 'https://latest.speckle.systems/streams/3ed8357f29/commits/d10f2af1ce'
    // 'https://latest.speckle.systems/streams/444bfbd6e4/commits/e22f696b08'
    // 'https://latest.speckle.systems/streams/92b620fb17/commits/af6098915b?c=%5B0.02144,-0.0377,0.05554,0.00566,0.00236,0,0,1%5D'
    // AutoCAD OLD
    // 'https://latest.speckle.systems/streams/3ed8357f29/commits/d10f2af1ce'
    // AutoCAD NEW
    // 'https://latest.speckle.systems/streams/3ed8357f29/commits/46905429f6'
    //Blizzard world
    // 'https://latest.speckle.systems/streams/0c6ad366c4/commits/aa1c393aec'
    //Car
    // 'https://latest.speckle.systems/streams/17d2e25a97/commits/6b6cf3d43e'
    // Jonathon's
    // 'https://latest.speckle.systems/streams/501258ee5f/commits/f885570011'
    // Alex's cube
    // 'https://latest.speckle.systems/streams/46e3e0e1ec/commits/a6392c19d6?c=%5B6.85874,2.9754,0.79022,0,0,0,0,1%5D'
    // Groups of groups
    // 'https://app.speckle.systems/streams/1ce562e99a/commits/6fa28a5a0f'
    // Arc flowers
    // 'https://latest.speckle.systems/streams/9e6c4343ba/commits/037e382aa2'
    // Car lines
    // 'https://app.speckle.systems/streams/638d3b1f83/commits/6025e2b546?c=%5B2.18058,-0.20814,9.67642,3.85491,5.05364,0,0,1%5D'
    // Arc and lines
    // ' https://app.speckle.systems/streams/99abc74dd4/commits/b32fdcf171?c=%5B198440.6051,6522070.21462,19199.49584,176653.24219,6523663.5,0,0,1%5D'
    // AUTOCAD test stream
    // 'https://latest.speckle.systems/streams/3ed8357f29/commits/b49bfc73ea'
    // REVIT test stream
    // 'https://latest.speckle.systems/streams/c544db35f5/commits/7c29374369'
    // Arcs
    // 'https://latest.speckle.systems/streams/0c6ad366c4/commits/912d83412e'
    // Freezers
    // 'https://app.speckle.systems/streams/f0532359ac/commits/98678e2a3d?c=%5B2455.15367,2689.87156,4366.68444,205.422,-149.41199,148.749,0,1%5D'
    //Gergo's house
    // 'https://latest.speckle.systems/streams/c1faab5c62/commits/78bdd8eb76'
    // Point cloud
    // 'https://latest.speckle.systems/streams/2d19273d31/commits/9ceb423feb'
    // 'https://latest.speckle.systems/streams/7707df6cae/commits/02bdf09092'
    // 'https://latest.speckle.systems/streams/ca0378725b/commits/fbae00db5a'
    // Luis sphere
    // 'https://app.speckle.systems/streams/b85d53c3b4/commits/b47f21b707'
    // Crankshaft
    // 'https://app.speckle.systems/streams/c239718aff/commits/b3a8cfb97d'
    // Building AO params
    // 'https://latest.speckle.systems/streams/0dd74866d0/commits/317e210afa'
    // Murder Cube
    // 'https://latest.speckle.systems/streams/c1faab5c62/commits/7f0c4d2fc1/'
    // Classroom
    // 'https://app.speckle.systems/streams/0208ffb67b/commits/a980292728'
    // 'https://latest.speckle.systems/streams/4658eb53b9/commits/328bd99997'
    // 'https://latest.speckle.systems/streams/83e18d886f/commits/532bd6be3e'
    // 'https://latest.speckle.systems/streams/1c2b3db9fb/commits/f12861736e'
    // 'https://latest.speckle.systems/streams/1c2b3db9fb/commits/1015d417ea'
    // Jedd's views
    // 'https://latest.speckle.systems/streams/c1faab5c62/commits/e6632fe057'
    // 'https://latest.speckle.systems/streams/7d051a6449/commits/7632757a33'
    // 'https://latest.speckle.systems/streams/4658eb53b9/commits/d8ec9cccf7'
    // MEPs (whatever they are)
    // 'https://latest.speckle.systems/streams/85bc4f61c6/commits/8575fe2978'
    // Alex cubes
    // 'https://latest.speckle.systems/streams/4658eb53b9/commits/d8ec9cccf7'
    // Alex more cubes
    // 'https://latest.speckle.systems/streams/4658eb53b9/commits/31a8d5ff2b'
    // Tekla
    // 'https://latest.speckle.systems/streams/caec6d6676/commits/588c731104'
    // Purple market square
    // 'https://latest.speckle.systems/streams/4ed51ed832/commits/5a313ac116'
    // Sum building
    // 'https://latest.speckle.systems/streams/92b620fb17/commits/4ea2759162'
    // Boat
    // 'https://latest.speckle.systems/streams/92b620fb17/commits/ba5df427db'
    // 'https://latest.speckle.systems/streams/92b620fb17/commits/c9ebe49824'
    // Dim's dome
    // 'https://latest.speckle.systems/streams/92b620fb17/commits/158d4e8bec'
    // Engines 'n Shit
    // 'https://latest.speckle.systems/streams/92b620fb17/commits/80b25e6e6c'
    // Dim's tower
    // 'https://latest.speckle.systems/streams/92b620fb17/commits/7fd3ec04c0'
    //COD
    // 'https://latest.speckle.systems/streams/d3c83b47bf/commits/5f76b7ef3d?overlay=34577a1a92,571d460754,4c39b56c32,a62dd3a5da&c=%5B2046.38919,1074.97765,125.18054,2088.91862,1025.71927,94.66317,0,1%5D'
    // 'https://latest.speckle.systems/streams/4658eb53b9/commits/0feb23d263'
    // Jonathon's not loading
    // 'https://app.speckle.systems/streams/ca99defd4b/commits/589b265c99'
    // Jonathon's 3070
    // 'https://app.speckle.systems/streams/7ce9010d71/commits/d29e56fe75'
    // Filter issue
    // 'https://app.speckle.systems/streams/f95d8deb90/commits/30f31becb6'
    // Transparent
    // 'https://latest.speckle.systems/streams/b5cc4e967c/objects/20343e0e8d469613a9d407499a6c38b1'
    // dark
    // 'https://latest.speckle.systems/streams/b5cc4e967c/commits/efdf3e2728?c=%5B-59.16128,-41.76491,-4.77376,-4.08052,-12.63558,-4.77376,0,1%5D'
    // 'https://latest.speckle.systems/streams/92b620fb17/commits/b4366a7086?filter=%7B%7D&c=%5B-31.02357,37.60008,96.58899,11.01564,7.40652,66.0411,0,1%5D)'
    // double
    // 'https://latest.speckle.systems/streams/92b620fb17/commits/b4366a7086?overlay=c009dbe144&filter=%7B%7D&c=%5B-104.70053,-98.80617,67.44669,6.53096,1.8739,38.584,0,1%5D'
    // 'https://latest.speckle.systems/streams/c43ac05d04/commits/ec724cfbeb',
    // 'https://latest.speckle.systems/streams/efd2c6a31d/commits/4b495e1901'
    // 'https://latest.speckle.systems/streams/efd2c6a31d/commits/4b495e1901'
    // tekla 2
    // 'https://app.speckle.systems/streams/be4813ccd2/commits/da85000921?c=%5B-1.12295,-2.60901,6.12402,4.77979,0.555,3.63346,0,1%5D'
    // 'https://latest.speckle.systems/streams/85bc4f61c6/commits/bb7b718a1a'

    // large meshes
    // 'https://app.speckle.systems/streams/48e6e33aa6/commits/2cf892f1b0'
    // large lines
    // 'https://latest.speckle.systems/streams/444bfbd6e4/commits/8f297ad0cd'
    // 'https://latest.speckle.systems/streams/c1faab5c62/commits/6b1b1195c4'
    // 'https://latest.speckle.systems/streams/c1faab5c62/commits/cef1e7527b'
    // large lines
    // 'https://latest.speckle.systems/streams/c1faab5c62/commits/49dad07ae2'
    // Instances Rhino
    // 'https://latest.speckle.systems/streams/f92e060177/commits/1fff853107'
    // Instances Revit
    // 'https://latest.speckle.systems/streams/f92e060177/commits/92858681b7'
    // 'https://latest.speckle.systems/streams/f92e060177/commits/655771674e'
    // 'https://latest.speckle.systems/streams/f92e060177/commits/00dbbf4509'
    // 'https://latest.speckle.systems/streams/f92e060177/commits/46fd255010'
    // 'https://latest.speckle.systems/streams/f92e060177/commits/038a587267'
    // 'https://latest.speckle.systems/streams/3f895e614f/commits/8a3e424997'
    // 'https://latest.speckle.systems/streams/f92e060177/commits/f51ee777d5'
    // 'https://latest.speckle.systems/streams/f92e060177/commits/bbd821e3a1'
    // Big curves
    // 'https://latest.speckle.systems/streams/c1faab5c62/commits/49dad07ae2'
    // 'https://app.speckle.systems/streams/7ce9010d71/commits/afda4ffdf8'
    // Jonathon's lines
    // 'https://app.speckle.systems/streams/7ce9010d71/commits/8cd9e7e4fc'
    // 'https://app.speckle.systems/streams/7ce9010d71/objects/f46f95746975591c18b0b854dab5b570 '
    // 'https://app.speckle.systems/streams/813b728084/commits/e2f5ac9775'
    // Overlayhs
    // 'https://latest.speckle.systems/streams/85b9f0b9f5/commits/cdfbf3e036?overlay=71f61af444,00fe449457,53a6692b79'
    //'Rafinery'
    // 'https://app.speckle.systems/streams/b7cac6a6df/commits/2e42381302'
    // 'https://app.speckle.systems/streams/7ce9010d71/commits/b8bbfd0c05?c=%5B-4.50925,11.1348,5.38124,-0.23829,0.68512,-0.09006,0,1%5D'

    // Lines with numeric filter
    // 'https://app.speckle.systems/streams/16a7ca997a/commits/91d82f4ea1'

    // Type inheritence
    // 'https://app.speckle.systems/streams/4063469c0b/objects/ce831723f2a3a56a30dfbca54a53c90f'
    // Sum groups
    // 'https://latest.speckle.systems/streams/58b5648c4d/commits/7e2afe5535'
    // 'https://latest.speckle.systems/streams/58b5648c4d/objects/608bc2d53de17e3fd3a6ca9ef525ca79'

    // 'https://latest.speckle.systems/streams/92b620fb17/commits/4da17d07da'
    // 'https://latest.speckle.systems/streams/92b620fb17/commits/e2db7d277b'
    // Bunch a points
    // 'https://latest.speckle.systems/streams/92b620fb17/commits/0dee6dbd98'
    // 'https://latest.speckle.systems/streams/92b620fb17/commits/f9063fe647'
    // 'https://app.speckle.systems/streams/be0f962efb/objects/37639741c363a123100eda8044f2fe3f'
    // 'https://latest.speckle.systems/streams/92b620fb17/objects/a4e2fad01e69cd886ecbfedf221f5301'
    // 'https://latest.speckle.systems/streams/3f895e614f/commits/7e16d2ab71'
    // 'https://latest.speckle.systems/streams/55cc1cbf0a/commits/aa72674507'
    // 'https://latest.speckle.systems/streams/55cc1cbf0a/objects/44aa4bad23591f90484a9a63814b9dc9'
    // 'https://latest.speckle.systems/streams/55cc1cbf0a/objects/3a21694b533826cf551d4e2ff9963397'
    // 'https://latest.speckle.systems/streams/55cc1cbf0a/commits/a7f74b6524'
    // 'https://latest.speckle.systems/streams/c1faab5c62/objects/d3466547df9df86397eb4dff7ac9713f'
    // 'https://latest.speckle.systems/streams/c1faab5c62/commits/140c443886'
    // 'https://latest.speckle.systems/streams/e258b0e8db/commits/108971810d'
    // 'https://latest.speckle.systems/streams/e258b0e8db/objects/3fcd63d80cf791c3f554a795846e62f6'
    // 'https://latest.speckle.systems/streams/55cc1cbf0a/objects/d7ae178fb6a7b1f599a177486e14f9a6'
    // 'https://latest.speckle.systems/streams/e258b0e8db/objects/3fcd63d80cf791c3f554a795846e62f6'
    // 'https://latest.speckle.systems/streams/92b620fb17/commits/6adbcfa8dc'
    // 'https://latest.speckle.systems/streams/b68abcbf2e/commits/4e94ecad62'
    // Big ass mafa'
    // 'https://app.speckle.systems/streams/88307505eb/objects/a232d760059046b81ff97e6c4530c985'
    // Airport
    // 'https://latest.speckle.systems/streams/92b620fb17/commits/dfb9ca025d'
    // 'https://latest.speckle.systems/streams/92b620fb17/objects/cf8838025d9963b342b09da8de0f8b6b'
    // 'Blocks with elements
    // 'https://latest.speckle.systems/streams/e258b0e8db/commits/00e165cc1c'
    // 'https://latest.speckle.systems/streams/e258b0e8db/commits/e48cf53add'
    // 'https://latest.speckle.systems/streams/e258b0e8db/commits/c19577c7d6?c=%5B15.88776,-8.2182,12.17095,18.64059,1.48552,0.6025,0,1%5D'
    // 'https://app.speckle.systems/streams/46caea9b53/commits/71938adcd1'
    // 'https://app.speckle.systems/streams/2f9f2f3021/commits/75bd13f513'
    // 'https://app.speckle.systems/streams/0a2f096caf/commits/eee0e4436f?overlay=72828bce0d&c=%5B14.04465,-332.88372,258.40392,53.09575,31.13694,126.39999,0,1%5D&filter=%7B%22propertyInfoKey%22%3A%22level.name%22%7D'
    // 'Bilal's tests
    // 'https://latest.speckle.systems/streams/97750296c2/commits/5386a0af02' // 700k+ objects 30kk tris
    // 'https://latest.speckle.systems/streams/97750296c2/commits/2a6fd781f2' // NEW

    // 'https://latest.speckle.systems/streams/97750296c2/commits/48f0567a88' // 1015849 objects
    // 'https://latest.speckle.systems/streams/97750296c2/commits/aec0841f7e' // 11k objects
    // 'https://latest.speckle.systems/streams/97750296c2/commits/96ffc3c786' // 92209 objects
    // 'https://latest.speckle.systems/streams/97750296c2/commits/92115d3789' // 390974 objects 19kk tris
    // 'https://latest.speckle.systems/streams/97750296c2/commits/a3c8388d89' // 145593 objects 100kk tris o_0
    // 'https://latest.speckle.systems/streams/97750296c2/commits/2584ad524d' // 22888 objects
    // 'https://latest.speckle.systems/streams/97750296c2/commits/2bb21d31d6' // 619129 objects
    // 'https://latest.speckle.systems/streams/97750296c2/commits/7cfb96a6b0' // 84452 objects
    // 'https://latest.speckle.systems/streams/97750296c2/commits/92a7c35b8b' // 121395 objects
    // 'https://latest.speckle.systems/streams/97750296c2/commits/2f5803a19e' // 47696 objects

    // Alex facade
    // 'https://latest.speckle.systems/streams/0cf9e393c4/commits/f4e11a8b01'
    // 'https://latest.speckle.systems/streams/0cf9e393c4/commits/3c5cb3f539'
    // 'https://latest.speckle.systems/streams/0cf9e393c4/commits/13729601f3'

    // Weird IFC
    // 'https://app.speckle.systems/streams/25d8a162af/commits/6c842a713c'
    // 'https://app.speckle.systems/streams/25d8a162af/commits/6c842a713c'
    // 'https://app.speckle.systems/streams/76e3acde68/commits/0ea3d47e6c'
    // Point cloud
    // 'https://app.speckle.systems/streams/b920636274/commits/8df6496749'
    // 'https://multiconsult.speckle.xyz/streams/9721fe797c/objects/ff5d939a8c26bde092152d5b4a0c945d'
    // 'https://app.speckle.systems/streams/87a2be92c7/objects/803c3c413b133ee9a6631160ccb194c9'
    // 'https://latest.speckle.systems/streams/1422d91a81/commits/480d88ba68'
    // 'https://latest.speckle.systems/streams/92b620fb17/commits/14085847b0'
    // 'https://latest.speckle.systems/streams/e258b0e8db/commits/eb6ad592f1'
    // 'https://latest.speckle.systems/streams/c1faab5c62/commits/8c9d3eefa2'
    // 'https://latest.speckle.systems/streams/c1faab5c62/commits/7589880b8e'
    // 'https://latest.speckle.systems/streams/c1faab5c62/commits/d721ab8df4'
    // Big ass tower
    // 'https://latest.speckle.systems/streams/0cf9e393c4/commits/cef3f40be2'
    // 'https://latest.speckle.systems/streams/0cf9e393c4/commits/f4e11a8b01'

    // Far away instances
    // 'https://latest.speckle.systems/streams/ee5346d3e1/commits/576310a6d5'
    // 'https://latest.speckle.systems/streams/ee5346d3e1/commits/489d42ca8c'
    // 'https://latest.speckle.systems/streams/97750296c2/objects/11a7752e40b4ef0620affc55ce9fdf5a'
    // 'https://app.speckle.systems/streams/0ed2cdc8eb/commits/350c4e1a4d'

    // 'https://latest.speckle.systems/streams/92b620fb17/objects/7118603b197c00944f53be650ce721ec'

    // Blender Mega Test Stream
    // 'https://latest.speckle.systems/streams/c1faab5c62/commits/2ecb757577'
    // 'https://latest.speckle.systems/streams/c1faab5c62/commits/3deaea94af'
    // Text and Dimensions
    // 'https://latest.speckle.systems/streams/3f895e614f/commits/fbc78286c9'
    // 'https://latest.speckle.systems/streams/55cc1cbf0a/commits/aa72674507'

    // 'https://latest.speckle.systems/streams/55cc1cbf0a/commits/a7f74b6524'
    // 'https://latest.speckle.systems/streams/85e05b8c72/commits/53f4328211'
    // 'https://latest.speckle.systems/streams/aea12cab71/commits/787ade768e'

    // 'https://latest.speckle.systems/streams/e9285828d7/commits/9b80b7a70c'
    // 'https://app.speckle.systems/streams/b85d53c3b4/commits/be26146460'
    // Germany
    // 'https://latest.speckle.systems/streams/7117052f4e/commits/a646bf659e'
    // 'https://latest.speckle.systems/streams/aea12cab71/commits/787ade768e'
    // 'https://app.speckle.systems/streams/a29e5c7772/commits/a8cfae2645'
    // 'https://latest.speckle.systems/streams/9d71f041b2/commits/01279333e5'
    // 'https://latest.speckle.systems/streams/65c512f4ea/commits/cc2490830a'
    // 'https://latest.speckle.systems/streams/65c512f4ea/objects/882497528d1fa06660c28c1fd6aa15e0'
    // 'https://app.speckle.systems/streams/b4086833f8/commits/94df4c6d16'

    // Rebar
    // 'https://app.speckle.systems/streams/b4086833f8/commits/94df4c6d16?overlay=c5b9c260ea,e3dc287d61,eaedd7d0a5,7f126ce0dd,02fee34ce3,9bda31611f,110282c4db,533c311e29,bf6814d779,1ba52affcf,cc4e75125e,3fd628e4e3'
    // Nice towers
    // 'https://latest.speckle.systems/streams/f4efe4bd7f/objects/5083dffc2ce54ce64c1fc4fab48ca877'
    //
    // 'https://app.speckle.systems/streams/7b253e5c4c/commits/025fcbb9cf'
    // BIG railway
    // 'https://latest.speckle.systems/streams/a64b432b34/commits/cf7725e404'
    // 'https://latest.speckle.systems/streams/a64b432b34/objects/1806cb8082a4202b01d97601b6e19af8'
    // 'https://latest.speckle.systems/streams/a64b432b34/objects/a7ab2388948594e89f838f3026b89839'
    // 'https://latest.speckle.systems/streams/a64b432b34/commits/99d809460a'
    // Bunch a doors
    // 'https://latest.speckle.systems/streams/a64b432b34/commits/c184ba7d88'
    // 'https://app.speckle.systems/streams/8f73d360e7/commits/2cb768cecd'
    // Tiny cube
    // 'https://app.speckle.systems/streams/8f73d360e7/commits/2cb768cecd'
    // Shiny
    // 'https://latest.speckle.systems/projects/e8b81c24f5/models/759186b9ec'
    // 'https://latest.speckle.systems/projects/c1faab5c62/models/c8ca2dcbe2@f79f9fe600'
    // 'https://app.speckle.systems/projects/7591c56179/models/0185a7c62e'
    // DEFAUL WEIRD MODEL
    // 'https://app.speckle.systems/projects/24c98619ac/models/38639656b8'
    // 'https://app.speckle.systems/projects/96c43c61a6/models/fd12973e73'
    // 'https://latest.speckle.systems/projects/2099ac4b5f/models/5d6eb30c16'
    // Points with display style
    // 'https://latest.speckle.systems/projects/7117052f4e/models/95c27a604d@1fa0e17f84'
    // Sum fucking pipes
    // 'https://app.speckle.systems/projects/122448a81e/models/f21aff1f4a'
    // Thin plane
    // 'https://app.speckle.systems/projects/20f72acc58/models/2cf8a736f8'
    // Rhino sRGB vertex colors
    // 'https://app.speckle.systems/projects/47bbaf594f/models/ef78e94f72'
    // 'https://app.speckle.systems/projects/47bbaf594f/models/de52414725f8937b1f0e2f550ef9ca52'
    // qGIS sRGB vertex colors
    // 'https://latest.speckle.systems/projects/5a6609a4b9/models/10f4931e8c'
    // DUI3 blocks
    // 'https://latest.speckle.systems/projects/126cd4b7bb/models/c6f3f309a2'
    // 'https://latest.speckle.systems/projects/126cd4b7bb/models/6b62c61a22'
    // 'https://latest.speckle.systems/projects/126cd4b7bb/models/4dc5265453'

    // DUI3 Render materials
    // 'https://app.speckle.systems/projects/93200a735d/models/cbacd3eaeb'
    // 'https://latest.speckle.systems/projects/126cd4b7bb/models/7a5e738c76'
    // 'https://latest.speckle.systems/projects/126cd4b7bb/models/0a4181c73b'
    // 'https://latest.speckle.systems/projects/126cd4b7bb/models/bcf086cdc4'
    // 'https://latest.speckle.systems/projects/126cd4b7bb/models/6221c985c0'

    // DUI3 Color Proxies
    // 'https://app.speckle.systems/projects/93200a735d/models/d1fbf678f1'
    // ' https://app.speckle.systems/projects/93200a735d/models/d1fbf678f1'
    // 'https://app.speckle.systems/projects/b53a53697a/models/93fa215ba9'
    // 'https://latest.speckle.systems/projects/126cd4b7bb/models/5ec85fc2a2'
    // 'https://latest.speckle.systems/projects/2af60ce1b6/models/09dbceb25f@5af6d6a3f4'
    // 'https://latest.speckle.systems/projects/2af60ce1b6/models/09dbceb25f@ebb895355d'

    // Backfaces
    // 'https://app.speckle.systems/projects/69bf87aa61/models/c8f443a03e'

    // 'https://app.speckle.systems/projects/cdaeb201d9/models/1ad10b0a5b'
    // 'https://app.speckle.systems/projects/93200a735d/models/d1fbf678f1@088537140b'
    // 'https://app.speckle.systems/projects/93200a735d/models/e3c3849167'
    // 'https://app.speckle.systems/projects/93200a735d/models/d1fbf678f1@088537140b'
    // 'https://app.speckle.systems/projects/93200a735d/models/e3c3849167'

    // Text with no material
    // 'https://latest.speckle.systems/projects/731c6e2fd1/models/bcd3a4a706'
    // 'https://latest.speckle.systems/projects/126cd4b7bb/models/44a3cddb93'
    // 'https://latest.speckle.systems/projects/126cd4b7bb/models/afec5fcb04@0c2ad0b86b'
    // 'https://latest.speckle.systems/projects/126cd4b7bb/models/44a3cddb93'
    // 'https://latest.speckle.systems/projects/126cd4b7bb/models/44a3cddb93@31654f1e2c'
    // Homepage
    // 'https://app.speckle.systems/projects/0c1ea0ca62/models/729a6f557d@9bff3c6f1f'

    // BREPs as display values
    // 'https://latest.speckle.systems/projects/126cd4b7bb/models/b613d77690@046b56bf12'

    // 'https://app.speckle.systems/projects/00a5c443d6/models/de56edf901'

    // 'https://app.speckle.systems/projects/6cf358a40e/models/e01ffbc891@f1ddc19011'
    // 'https://latest.speckle.systems/projects/2c5c4cd493/models/cb20c2e87b02003d4b2ddf4df96912b9,8a2c9a45093fecb42273607d0c936d66'

    // 'https://app.speckle.systems/projects/71b33ae013/models/3263c25505'
    // 'https://app.speckle.systems/projects/817c4e8daa/models/f0601ef5f9'

    // Far away house section tool
    // 'https://app.speckle.systems/projects/817c4e8daa/models/f0601ef5f9@80db5ff26a'

    // 'https://app.speckle.systems/projects/00a5c443d6/models/de56edf901'
    // 'https://latest.speckle.systems/projects/126cd4b7bb/models/49874f87a2ddd370bd2bf46b68c3660d'
    // Perfectly flat
    // 'https://app.speckle.systems/projects/344f803f81/models/5582ab673e'

    // big baker
    // 'https://latest.speckle.systems/projects/126cd4b7bb/models/032d09f716'
    // 'https://speckle.xyz/streams/27e89d0ad6/commits/5ed4b74252'

    //Gingerbread
    // 'https://latest.speckle.systems/projects/387050bffe/models/48f7eb26fb'
    // DUI3 Mesh Colors
    // 'https://app.speckle.systems/projects/93200a735d/models/cbacd3eaeb@344a397239'

    // Instance toilets
    // 'https://app.speckle.systems/projects/e89b61b65c/models/2a0995f124'

    // 'https://latest.speckle.systems/projects/3fe1880c36/models/65bb4287a8'
    // 'https://latest.speckle.systems/projects/db06488e1c/models/21f3930771'

    // FAR OFF
    // 'https://app.speckle.systems/projects/bdd828221e/models/eb99326dc3'

    // SUPER TINY
    // 'https://latest.speckle.systems/projects/6631c0378c/models/4fed65a49c'

    // v2 colored lines
    // 'https://app.speckle.systems/projects/052b576a45/models/c756235fcc'

    // Custom normals
    // 'https://latest.speckle.systems/projects/51c449c440/models/08e97226cf'

    // Meshed together - like objects
    // 'https://app.speckle.systems/projects/edccdee0fd/models/944c475581'

    // Engine thing with outlines
    // 'https://app.speckle.systems/projects/8be1007be1/models/33fbee921f'

    // Dim's meshed together non instanced + instanced
<<<<<<< HEAD
    // 'https://latest.speckle.systems/projects/126cd4b7bb/models/338afee6be@ee21745e43'
=======
    // 'https://latest.speckle.systems/projects/126cd4b7bb/models/338afee6be'
>>>>>>> 03560111

    // A LOT of text objects
    // 'https://app.speckle.systems/projects/e771a388b1/models/f5c967dfa9'

    // 'https://app.speckle.systems/projects/16cffbc224/models/1e142b07a0'

    // REGIONS
    // https://app.speckle.systems/projects/16ce7b208c/models/1c14e37363@0614bb2957

<<<<<<< HEAD
    // 'https://app.speckle.systems/projects/63bb691d0f/models/a64da9072d'
=======
    // 'https://app.speckle.systems/projects/7591c56179/models/82b94108a3'

    // SUPER slow tree build time (LARGE N-GONS TRIANGULATION)
    // 'https://app.speckle.systems/projects/0edb6ef628/models/ff3d8480bc@cd83d90a2c'

    /* ObjectLoader 2 tests */
    // `https://latest.speckle.systems/projects/97750296c2/models/767b70fc63@5386a0af02`
    //crashing out of memory?
    //`https://latest.speckle.systems/projects/97750296c2/models/767b70fc63@2a6fd781f2`
    //too big?
    // `https://latest.speckle.systems/projects/126cd4b7bb/models/032d09f716`
    // 'https://app.speckle.systems/streams/da9e320dad/commits/5388ef24b8?c=%5B-7.66134,10.82932,6.41935,-0.07739,-13.88552,1.8697,0,1%5D'
>>>>>>> 03560111
  )
}

const container0 = document.querySelector<HTMLElement>('#renderer')
if (!container0) {
  throw new Error("Couldn't find app container!")
}

void createViewer('#renderer', getStream())<|MERGE_RESOLUTION|>--- conflicted
+++ resolved
@@ -493,11 +493,8 @@
     // 'https://app.speckle.systems/projects/8be1007be1/models/33fbee921f'
 
     // Dim's meshed together non instanced + instanced
-<<<<<<< HEAD
     // 'https://latest.speckle.systems/projects/126cd4b7bb/models/338afee6be@ee21745e43'
-=======
     // 'https://latest.speckle.systems/projects/126cd4b7bb/models/338afee6be'
->>>>>>> 03560111
 
     // A LOT of text objects
     // 'https://app.speckle.systems/projects/e771a388b1/models/f5c967dfa9'
@@ -507,9 +504,7 @@
     // REGIONS
     // https://app.speckle.systems/projects/16ce7b208c/models/1c14e37363@0614bb2957
 
-<<<<<<< HEAD
     // 'https://app.speckle.systems/projects/63bb691d0f/models/a64da9072d'
-=======
     // 'https://app.speckle.systems/projects/7591c56179/models/82b94108a3'
 
     // SUPER slow tree build time (LARGE N-GONS TRIANGULATION)
@@ -522,7 +517,6 @@
     //too big?
     // `https://latest.speckle.systems/projects/126cd4b7bb/models/032d09f716`
     // 'https://app.speckle.systems/streams/da9e320dad/commits/5388ef24b8?c=%5B-7.66134,10.82932,6.41935,-0.07739,-13.88552,1.8697,0,1%5D'
->>>>>>> 03560111
   )
 }
 
