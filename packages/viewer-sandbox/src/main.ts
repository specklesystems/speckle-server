--- conflicted
+++ resolved
@@ -104,6 +104,8 @@
 
   // await sandbox.objectLoaderOnly(_stream)
   await sandbox.loadUrl(_stream)
+  // await sandbox.objectLoaderOnly(_stream)
+  await sandbox.loadUrl(_stream)
   // await sandbox.loadJSON(JSONSpeckleStream)
 }
 
@@ -111,16 +113,10 @@
   return (
     // prettier-ignore
     // Revit sample house (good for bim-like stuff with many display meshes)
-<<<<<<< HEAD
     // 'https://app.speckle.systems/streams/da9e320dad/commits/5388ef24b8'
     // 'https://latest.speckle.systems/streams/c1faab5c62/commits/ab1a1ab2b6'
     // 'https://app.speckle.systems/streams/da9e320dad/commits/5388ef24b8'
     // 'https://latest.speckle.systems/streams/58b5648c4d/commits/60371ecb2d'
-=======
-    'https://app.speckle.systems/streams/da9e320dad/commits/5388ef24b8'
-    // 'https://latest.speckle.systems/streams/c1faab5c62/commits/ab1a1ab2b6'
-    //  'https://latest.speckle.systems/streams/58b5648c4d/commits/60371ecb2d'
->>>>>>> 1cdc27fb
     // 'Super' heavy revit shit
     //  'https://app.speckle.systems/streams/e6f9156405/commits/0694d53bb5'
     // IFC building (good for a tree based structure)
