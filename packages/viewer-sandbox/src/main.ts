/* eslint-disable @typescript-eslint/no-unsafe-member-access */
import {
  DefaultViewerParams,
  SelectionEvent,
  ViewerEvent,
  Viewer,
  ViewModes,
  SelectionExtension,
  HybridCameraController,
  SectionTool
} from '@speckle/viewer'

import './style.css'
import Sandbox from './Sandbox'
import {
  MeasurementsExtension,
  ExplodeExtension,
  DiffExtension,
  FilteringExtension
} from '@speckle/viewer'
import { SectionOutlines } from '@speckle/viewer'
import { BoxSelection } from './Extensions/BoxSelection'
import { PassReader } from './Extensions/PassReader'

const createViewer = async (containerName: string, _stream: string) => {
  const container = document.querySelector<HTMLElement>(containerName)

  const controlsContainer = document.querySelector<HTMLElement>(
    `${containerName}-controls`
  )
  if (!container) {
    throw new Error("Couldn't find #app container!")
  }
  if (!controlsContainer) {
    throw new Error("Couldn't find #app controls container!")
  }

  // Viewer setup
  const params = DefaultViewerParams
  params.showStats = true
  params.verbose = true

  const multiSelectList: SelectionEvent[] = []
  const viewer: Viewer = new Viewer(container, params)
  await viewer.init()

  viewer.createExtension(HybridCameraController)
  viewer.createExtension(SelectionExtension)
  viewer.createExtension(SectionTool)
  viewer.createExtension(SectionOutlines)
  viewer.createExtension(MeasurementsExtension)
  viewer.createExtension(FilteringExtension)
  viewer.createExtension(ExplodeExtension)
  viewer.createExtension(DiffExtension)
  viewer.createExtension(ViewModes)
  const boxSelect = viewer.createExtension(BoxSelection)
  boxSelect.realtimeSelection = false
  viewer.createExtension(PassReader)

  const sandbox = new Sandbox(controlsContainer, viewer, multiSelectList)

  window.addEventListener('load', () => {
    viewer.resize()
  })

  viewer.on(ViewerEvent.ObjectClicked, (event: SelectionEvent | null) => {
    if (event) {
      console.log(event.hits[0].node.model.id)
    }
  })

  viewer.on(ViewerEvent.LoadComplete, async () => {
    console.warn(viewer.getRenderer().renderingStats)
    Object.assign(sandbox.sceneParams.worldSize, viewer.World.worldSize)
    Object.assign(sandbox.sceneParams.worldOrigin, viewer.World.worldOrigin)
    sandbox.refresh()
    const loadingWrapper = document.getElementById('loadingWrapper')
    if (loadingWrapper) {
      loadingWrapper.addEventListener('transitionend', function () {
        // Remove the loading wrapper from the page
        loadingWrapper.style.display = 'none'
      })
      loadingWrapper.style.opacity = '0'
    }
  })

  // const label = new TextLabel({
  //   text: 'y: 1.00m',
  //   textColor: new Color(0xffffff),
  //   fontSize: 1,
  //   billboard: 'world',
  //   anchorX: 'left',
  //   anchorY: 'middle',
  //   backgroundColor: new Color(0xfb0404),
  //   backgroundMargins: new Vector2(0.75, 0.1),
  //   backgroundCornerRadius: 0.5,
  //   objectLayer: ObjectLayers.OVERLAY
  // }) as unknown as Mesh
  // label.rotateX(Math.PI * 0.5)
  // label.position.set(2.5, 0, 0)
  // viewer.getRenderer().scene.add(label)

  // const raycaster = new Raycaster()
  // raycaster.layers.set(ObjectLayers.OVERLAY)
  // viewer.getRenderer().input.on(InputEvent.Click, (arg) => {
  //   raycaster.setFromCamera(arg, viewer.getRenderer().renderingCamera)
  //   console.log(raycaster.intersectObject(label))
  // })

  viewer.on(ViewerEvent.UnloadComplete, () => {
    Object.assign(sandbox.sceneParams.worldSize, viewer.World.worldSize)
    Object.assign(sandbox.sceneParams.worldOrigin, viewer.World.worldOrigin)
    sandbox.refresh()
  })
  viewer.on(ViewerEvent.UnloadAllComplete, () => {
    Object.assign(sandbox.sceneParams.worldSize, viewer.World.worldSize)
    Object.assign(sandbox.sceneParams.worldOrigin, viewer.World.worldOrigin)
    sandbox.refresh()
  })

  sandbox.makeGenericUI()
  sandbox.makeSceneUI()
  sandbox.makeFilteringUI()
  sandbox.makeBatchesUI()
  sandbox.makeDiffUI()
  sandbox.makeMeasurementsUI()

  // await sandbox.objectLoaderOnly(_stream)
  await sandbox.loadUrl(_stream)
  // await sandbox.loadJSON(JSONSpeckleStream)
}

const getStream = () => {
  return (
    // prettier-ignore
    // Revit sample house (good for bim-like stuff with many display meshes)
    'https://app.speckle.systems/streams/da9e320dad/commits/5388ef24b8'
    // 'https://app.speckle.systems/streams/da9e320dad/objects/ee5d160d84090822813bc74188da34a7'

    //large tower
    //'https://app.speckle.systems/projects/e2a7b596f2/models/ddaf8349f5'
    // 'https://latest.speckle.systems/streams/c1faab5c62/commits/ab1a1ab2b6'
    // 'https://app.speckle.systems/streams/da9e320dad/commits/5388ef24b8'
    // 'https://latest.speckle.systems/streams/58b5648c4d/commits/60371ecb2d'

    // bad commit! not all items uploaded to server
    // 'https://app.speckle.systems/projects/8e4347e65d/models/39bea37d69'

    // 'Super' heavy revit shit
    //'https://app.speckle.systems/streams/e6f9156405/commits/0694d53bb5'
    // IFC building (good for a tree based structure)
    // 'https://latest.speckle.systems/streams/92b620fb17/commits/2ebd336223'
    // IFC story, a subtree of the above
    // 'https://latest.speckle.systems/streams/92b620fb17/objects/8247bbc53865b0e0cb5ee4e252e66216'
    // Izzy's garden
    // 'https://latest.speckle.systems/streams/c43ac05d04/commits/ec724cfbeb'
    // Small scale lines
    // 'https://app.speckle.systems/streams/638d3b1f83/commits/6025e2b546?c=%5B2.18058,-0.20814,9.67642,3.85491,5.05364,0,0,1%5D'
    // 'https://latest.speckle.systems/streams/3ed8357f29/commits/d10f2af1ce'
    // 'https://latest.speckle.systems/streams/444bfbd6e4/commits/e22f696b08'
    // 'https://latest.speckle.systems/streams/92b620fb17/commits/af6098915b?c=%5B0.02144,-0.0377,0.05554,0.00566,0.00236,0,0,1%5D'
    // AutoCAD OLD
    // 'https://latest.speckle.systems/streams/3ed8357f29/commits/d10f2af1ce'
    // AutoCAD NEW
    // 'https://latest.speckle.systems/streams/3ed8357f29/commits/46905429f6'
    // 'https://latest.speckle.systems/streams/3ed8357f29/objects/95160b8d593a0ba12dd004d5fe142257'
    //Blizzard world
    // 'https://latest.speckle.systems/streams/0c6ad366c4/commits/aa1c393aec'
    //Car
    // 'https://latest.speckle.systems/streams/17d2e25a97/commits/6b6cf3d43e'
    // Jonathon's
    // 'https://latest.speckle.systems/streams/501258ee5f/commits/f885570011'
    // Alex's cube
    // 'https://latest.speckle.systems/streams/46e3e0e1ec/commits/a6392c19d6?c=%5B6.85874,2.9754,0.79022,0,0,0,0,1%5D'
    // Groups of groups
    // 'https://app.speckle.systems/streams/1ce562e99a/commits/6fa28a5a0f'
    // Arc flowers
    // 'https://latest.speckle.systems/streams/9e6c4343ba/commits/037e382aa2'
    // Car lines
    // 'https://app.speckle.systems/streams/638d3b1f83/commits/6025e2b546?c=%5B2.18058,-0.20814,9.67642,3.85491,5.05364,0,0,1%5D'
    // Arc and lines
    // ' https://app.speckle.systems/streams/99abc74dd4/commits/b32fdcf171?c=%5B198440.6051,6522070.21462,19199.49584,176653.24219,6523663.5,0,0,1%5D'
    // AUTOCAD test stream
    // 'https://latest.speckle.systems/streams/3ed8357f29/commits/b49bfc73ea'
    // REVIT test stream
    // 'https://latest.speckle.systems/streams/c544db35f5/commits/7c29374369'
    // Arcs
    // 'https://latest.speckle.systems/streams/0c6ad366c4/commits/912d83412e'
    // Freezers
    // 'https://app.speckle.systems/streams/f0532359ac/commits/98678e2a3d?c=%5B2455.15367,2689.87156,4366.68444,205.422,-149.41199,148.749,0,1%5D'
    //Gergo's house
    // 'https://latest.speckle.systems/streams/c1faab5c62/commits/78bdd8eb76'
    // Point cloud
    // 'https://latest.speckle.systems/streams/2d19273d31/commits/9ceb423feb'
    // 'https://latest.speckle.systems/streams/7707df6cae/commits/02bdf09092'
    // 'https://latest.speckle.systems/streams/ca0378725b/commits/fbae00db5a'
    // Luis sphere
    // 'https://app.speckle.systems/streams/b85d53c3b4/commits/b47f21b707'
    // Crankshaft
    // 'https://app.speckle.systems/streams/c239718aff/commits/b3a8cfb97d'
    // Building AO params
    // 'https://latest.speckle.systems/streams/0dd74866d0/commits/317e210afa'
    // Murder Cube
    // 'https://latest.speckle.systems/streams/c1faab5c62/commits/7f0c4d2fc1/'
    // Classroom
    // 'https://app.speckle.systems/streams/0208ffb67b/commits/a980292728'
    // 'https://latest.speckle.systems/streams/4658eb53b9/commits/328bd99997'
    // 'https://latest.speckle.systems/streams/83e18d886f/commits/532bd6be3e'
    // 'https://latest.speckle.systems/streams/1c2b3db9fb/commits/f12861736e'
    // 'https://latest.speckle.systems/streams/1c2b3db9fb/commits/1015d417ea'
    // Jedd's views
    // 'https://latest.speckle.systems/streams/c1faab5c62/commits/e6632fe057'
    // 'https://latest.speckle.systems/streams/7d051a6449/commits/7632757a33'
    // 'https://latest.speckle.systems/streams/4658eb53b9/commits/d8ec9cccf7'
    // MEPs (whatever they are)
    // 'https://latest.speckle.systems/streams/85bc4f61c6/commits/8575fe2978'
    // Alex cubes
    // 'https://latest.speckle.systems/streams/4658eb53b9/commits/d8ec9cccf7'
    // // Alex more cubes
    // 'https://latest.speckle.systems/streams/4658eb53b9/commits/31a8d5ff2b'
    // Tekla
    // 'https://latest.speckle.systems/streams/caec6d6676/commits/588c731104'
    // Purple market square
    // 'https://latest.speckle.systems/streams/4ed51ed832/commits/5a313ac116'
    // Sum building
    // 'https://latest.speckle.systems/streams/92b620fb17/commits/4ea2759162'
    // Boat
    // 'https://latest.speckle.systems/streams/92b620fb17/commits/ba5df427db'
    // 'https://latest.speckle.systems/streams/92b620fb17/commits/c9ebe49824'
    // Dim's dome
    // 'https://latest.speckle.systems/streams/92b620fb17/commits/158d4e8bec'
    // Engines 'n Shit
    // 'https://latest.speckle.systems/streams/92b620fb17/commits/80b25e6e6c'
    // Dim's tower
    // 'https://latest.speckle.systems/streams/92b620fb17/commits/7fd3ec04c0'
    //COD
    // 'https://latest.speckle.systems/streams/d3c83b47bf/commits/5f76b7ef3d?overlay=34577a1a92,571d460754,4c39b56c32,a62dd3a5da&c=%5B2046.38919,1074.97765,125.18054,2088.91862,1025.71927,94.66317,0,1%5D'
    // 'https://latest.speckle.systems/streams/4658eb53b9/commits/0feb23d263'
    // Jonathon's not loading
    // 'https://app.speckle.systems/streams/ca99defd4b/commits/589b265c99'
    // Jonathon's 3070
    // 'https://app.speckle.systems/streams/7ce9010d71/commits/d29e56fe75'
    // Filter issue
    // 'https://app.speckle.systems/streams/f95d8deb90/commits/30f31becb6'
    // Transparent
    // 'https://latest.speckle.systems/streams/b5cc4e967c/objects/20343e0e8d469613a9d407499a6c38b1'
    // dark
    // 'https://latest.speckle.systems/streams/b5cc4e967c/commits/efdf3e2728?c=%5B-59.16128,-41.76491,-4.77376,-4.08052,-12.63558,-4.77376,0,1%5D'
    // 'https://latest.speckle.systems/streams/92b620fb17/commits/b4366a7086?filter=%7B%7D&c=%5B-31.02357,37.60008,96.58899,11.01564,7.40652,66.0411,0,1%5D)'
    // double
    // 'https://latest.speckle.systems/streams/92b620fb17/commits/b4366a7086?overlay=c009dbe144&filter=%7B%7D&c=%5B-104.70053,-98.80617,67.44669,6.53096,1.8739,38.584,0,1%5D'
    // 'https://latest.speckle.systems/streams/c43ac05d04/commits/ec724cfbeb',
    // 'https://latest.speckle.systems/streams/efd2c6a31d/commits/4b495e1901'
    // 'https://latest.speckle.systems/streams/efd2c6a31d/commits/4b495e1901'
    // tekla 2
    // 'https://app.speckle.systems/streams/be4813ccd2/commits/da85000921?c=%5B-1.12295,-2.60901,6.12402,4.77979,0.555,3.63346,0,1%5D'
    // 'https://latest.speckle.systems/streams/85bc4f61c6/commits/bb7b718a1a'

    // large meshes
    // 'https://app.speckle.systems/streams/48e6e33aa6/commits/2cf892f1b0'
    // large lines
    // 'https://latest.speckle.systems/streams/444bfbd6e4/commits/8f297ad0cd'
    // 'https://latest.speckle.systems/streams/c1faab5c62/commits/6b1b1195c4'
    // 'https://latest.speckle.systems/streams/c1faab5c62/commits/cef1e7527b'
    // large lines
    // 'https://latest.speckle.systems/streams/c1faab5c62/commits/49dad07ae2'
    // Instances Rhino
    // 'https://latest.speckle.systems/streams/f92e060177/commits/1fff853107'
    // Instances Revit
    // 'https://latest.speckle.systems/streams/f92e060177/commits/92858681b7'
    // 'https://latest.speckle.systems/streams/f92e060177/commits/655771674e'
    // 'https://latest.speckle.systems/streams/f92e060177/commits/00dbbf4509'
    // 'https://latest.speckle.systems/streams/f92e060177/commits/46fd255010'
    // 'https://latest.speckle.systems/streams/f92e060177/commits/038a587267'
    // 'https://latest.speckle.systems/streams/3f895e614f/commits/8a3e424997'
    // 'https://latest.speckle.systems/streams/f92e060177/commits/f51ee777d5'
    // 'https://latest.speckle.systems/streams/f92e060177/commits/bbd821e3a1'
    // Big curves
    // 'https://latest.speckle.systems/streams/c1faab5c62/commits/49dad07ae2'
    // 'https://app.speckle.systems/streams/7ce9010d71/commits/afda4ffdf8'
    // Jonathon's lines
    // 'https://app.speckle.systems/streams/7ce9010d71/commits/8cd9e7e4fc'
    // 'https://app.speckle.systems/streams/7ce9010d71/objects/f46f95746975591c18b0b854dab5b570 '
    // 'https://app.speckle.systems/streams/813b728084/commits/e2f5ac9775'
    // Overlayhs
    // 'https://latest.speckle.systems/streams/85b9f0b9f5/commits/cdfbf3e036?overlay=71f61af444,00fe449457,53a6692b79'
    //'Rafinery'
    // 'https://app.speckle.systems/streams/b7cac6a6df/commits/2e42381302'
    // 'https://app.speckle.systems/streams/7ce9010d71/commits/b8bbfd0c05?c=%5B-4.50925,11.1348,5.38124,-0.23829,0.68512,-0.09006,0,1%5D'

    // Lines with numeric filter
    // 'https://app.speckle.systems/streams/16a7ca997a/commits/91d82f4ea1'

    // Lines with numeric filter far away
    // 'https://latest.speckle.systems/projects/8a2c865c93/models/a5c1339f73@cda204df97'

    // Type inheritence
    // 'https://app.speckle.systems/streams/4063469c0b/objects/ce831723f2a3a56a30dfbca54a53c90f'
    // Sum groups
    // 'https://latest.speckle.systems/streams/58b5648c4d/commits/7e2afe5535'
    // 'https://latest.speckle.systems/streams/58b5648c4d/objects/608bc2d53de17e3fd3a6ca9ef525ca79'

    // 'https://latest.speckle.systems/streams/92b620fb17/commits/4da17d07da'
    // 'https://latest.speckle.systems/streams/92b620fb17/commits/e2db7d277b'
    // Bunch a points
    // 'https://latest.speckle.systems/streams/92b620fb17/commits/0dee6dbd98'
    // 'https://latest.speckle.systems/streams/92b620fb17/commits/f9063fe647'
    // 'https://app.speckle.systems/streams/be0f962efb/objects/37639741c363a123100eda8044f2fe3f'
    // 'https://latest.speckle.systems/streams/92b620fb17/objects/a4e2fad01e69cd886ecbfedf221f5301'
    // 'https://latest.speckle.systems/streams/3f895e614f/commits/7e16d2ab71'
    // 'https://latest.speckle.systems/streams/55cc1cbf0a/commits/aa72674507'
    // 'https://latest.speckle.systems/streams/55cc1cbf0a/objects/44aa4bad23591f90484a9a63814b9dc9'
    // 'https://latest.speckle.systems/streams/55cc1cbf0a/objects/3a21694b533826cf551d4e2ff9963397'
    // 'https://latest.speckle.systems/streams/55cc1cbf0a/commits/a7f74b6524'
    // 'https://latest.speckle.systems/streams/c1faab5c62/objects/d3466547df9df86397eb4dff7ac9713f'
    // 'https://latest.speckle.systems/streams/c1faab5c62/commits/140c443886'
    // 'https://latest.speckle.systems/streams/e258b0e8db/commits/108971810d'
    // 'https://latest.speckle.systems/streams/e258b0e8db/objects/3fcd63d80cf791c3f554a795846e62f6'
    // 'https://latest.speckle.systems/streams/55cc1cbf0a/objects/d7ae178fb6a7b1f599a177486e14f9a6'
    // 'https://latest.speckle.systems/streams/e258b0e8db/objects/3fcd63d80cf791c3f554a795846e62f6'
    // 'https://latest.speckle.systems/streams/92b620fb17/commits/6adbcfa8dc'
    // 'https://latest.speckle.systems/streams/b68abcbf2e/commits/4e94ecad62'
    // Big ass mafa'
    // 'https://app.speckle.systems/streams/88307505eb/objects/a232d760059046b81ff97e6c4530c985'
    // Airport
    // 'https://latest.speckle.systems/streams/92b620fb17/commits/dfb9ca025d'
    // 'https://latest.speckle.systems/streams/92b620fb17/objects/cf8838025d9963b342b09da8de0f8b6b'
    // 'Blocks with elements
    // 'https://latest.speckle.systems/streams/e258b0e8db/commits/00e165cc1c'
    // 'https://latest.speckle.systems/streams/e258b0e8db/commits/e48cf53add'
    // 'https://latest.speckle.systems/streams/e258b0e8db/commits/c19577c7d6?c=%5B15.88776,-8.2182,12.17095,18.64059,1.48552,0.6025,0,1%5D'
    // 'https://app.speckle.systems/streams/46caea9b53/commits/71938adcd1'
    // 'https://app.speckle.systems/streams/2f9f2f3021/commits/75bd13f513'
    // 'https://app.speckle.systems/streams/0a2f096caf/commits/eee0e4436f?overlay=72828bce0d&c=%5B14.04465,-332.88372,258.40392,53.09575,31.13694,126.39999,0,1%5D&filter=%7B%22propertyInfoKey%22%3A%22level.name%22%7D'
    // 'Bilal's tests
    // 'https://latest.speckle.systems/streams/97750296c2/commits/5386a0af02' // 700k+ objects 30kk tris
    // 'https://latest.speckle.systems/streams/97750296c2/commits/2a6fd781f2' // NEW

    // 'https://latest.speckle.systems/streams/97750296c2/commits/48f0567a88' // 1015849 objects
    // 'https://latest.speckle.systems/streams/97750296c2/commits/aec0841f7e' // 11k objects
    // 'https://latest.speckle.systems/streams/97750296c2/commits/96ffc3c786' // 92209 objects
    // 'https://latest.speckle.systems/streams/97750296c2/commits/92115d3789' // 390974 objects 19kk tris
    // 'https://latest.speckle.systems/streams/97750296c2/commits/a3c8388d89' // 145593 objects 100kk tris o_0
    // 'https://latest.speckle.systems/streams/97750296c2/commits/2584ad524d' // 22888 objects
    // 'https://latest.speckle.systems/streams/97750296c2/commits/2bb21d31d6' // 619129 objects
    // 'https://latest.speckle.systems/streams/97750296c2/commits/7cfb96a6b0' // 84452 objects
    // 'https://latest.speckle.systems/streams/97750296c2/commits/92a7c35b8b' // 121395 objects
    // 'https://latest.speckle.systems/streams/97750296c2/commits/2f5803a19e' // 47696 objects

    // Alex facade
    // 'https://latest.speckle.systems/streams/0cf9e393c4/commits/f4e11a8b01'
    // 'https://latest.speckle.systems/streams/0cf9e393c4/commits/3c5cb3f539'
    // 'https://latest.speckle.systems/streams/0cf9e393c4/commits/13729601f3'

    // Weird IFC
    // 'https://app.speckle.systems/streams/25d8a162af/commits/6c842a713c'
    // 'https://app.speckle.systems/streams/25d8a162af/commits/6c842a713c'
    // 'https://app.speckle.systems/streams/76e3acde68/commits/0ea3d47e6c'
    // Point cloud
    // 'https://multiconsult.speckle.xyz/streams/9721fe797c/objects/ff5d939a8c26bde092152d5b4a0c945d'
    // 'https://app.speckle.systems/streams/87a2be92c7/objects/803c3c413b133ee9a6631160ccb194c9'
    // 'https://latest.speckle.systems/streams/1422d91a81/commits/480d88ba68'
    // 'https://latest.speckle.systems/streams/92b620fb17/commits/14085847b0'
    // 'https://latest.speckle.systems/streams/e258b0e8db/commits/eb6ad592f1'
    // 'https://latest.speckle.systems/streams/c1faab5c62/commits/8c9d3eefa2'
    // 'https://latest.speckle.systems/streams/c1faab5c62/commits/7589880b8e'
    // 'https://latest.speckle.systems/streams/c1faab5c62/commits/d721ab8df4'
    // Big ass tower
    // 'https://latest.speckle.systems/streams/0cf9e393c4/commits/cef3f40be2'
    // 'https://latest.speckle.systems/streams/0cf9e393c4/commits/f4e11a8b01'

    // Instance with both far away geometry and far away transform
    // 'https://latest.speckle.systems/streams/ee5346d3e1/commits/576310a6d5'

    // Door+wall instances
    // 'https://latest.speckle.systems/streams/97750296c2/objects/11a7752e40b4ef0620affc55ce9fdf5a'
    // 'https://app.speckle.systems/streams/0ed2cdc8eb/commits/350c4e1a4d'

    // 'https://latest.speckle.systems/streams/92b620fb17/objects/7118603b197c00944f53be650ce721ec'

    // Blender Mega Test Stream
    // 'https://latest.speckle.systems/streams/c1faab5c62/commits/2ecb757577'
    // 'https://latest.speckle.systems/streams/c1faab5c62/commits/3deaea94af'
    // Text and Dimensions
    // 'https://latest.speckle.systems/streams/3f895e614f/commits/fbc78286c9'
    // 'https://latest.speckle.systems/streams/55cc1cbf0a/commits/aa72674507'

    // 'https://latest.speckle.systems/streams/55cc1cbf0a/commits/a7f74b6524'
    // 'https://latest.speckle.systems/streams/85e05b8c72/commits/53f4328211'
    // 'https://latest.speckle.systems/streams/aea12cab71/commits/787ade768e'

    // 'https://latest.speckle.systems/streams/e9285828d7/commits/9b80b7a70c'
    // 'https://app.speckle.systems/streams/b85d53c3b4/commits/be26146460'

    // Germany
    // 'https://latest.speckle.systems/streams/7117052f4e/commits/a646bf659e'

    // Diffing tests
    // 'https://latest.speckle.systems/streams/aea12cab71/commits/787ade768e'
    // 'https://app.speckle.systems/streams/a29e5c7772/commits/a8cfae2645'
    // 'https://latest.speckle.systems/streams/9d71f041b2/commits/01279333e5'
    // 'https://latest.speckle.systems/streams/65c512f4ea/commits/cc2490830a'
    // 'https://latest.speckle.systems/streams/65c512f4ea/objects/882497528d1fa06660c28c1fd6aa15e0'
    // 'https://app.speckle.systems/streams/b4086833f8/commits/94df4c6d16'

    // Rebar
    // 'https://app.speckle.systems/streams/b4086833f8/commits/94df4c6d16?overlay=c5b9c260ea,e3dc287d61,eaedd7d0a5,7f126ce0dd,02fee34ce3,9bda31611f,110282c4db,533c311e29,bf6814d779,1ba52affcf,cc4e75125e,3fd628e4e3'
    // Nice towers
    // 'https://latest.speckle.systems/streams/f4efe4bd7f/objects/5083dffc2ce54ce64c1fc4fab48ca877'
    //
    // 'https://app.speckle.systems/streams/7b253e5c4c/commits/025fcbb9cf'
    // BIG railway
    // 'https://latest.speckle.systems/streams/a64b432b34/commits/cf7725e404'
    // 'https://latest.speckle.systems/streams/a64b432b34/objects/1806cb8082a4202b01d97601b6e19af8'
    // 'https://latest.speckle.systems/streams/a64b432b34/objects/a7ab2388948594e89f838f3026b89839'
    // 'https://latest.speckle.systems/streams/a64b432b34/commits/99d809460a'
    // Bunch a doors
    // 'https://latest.speckle.systems/streams/a64b432b34/commits/c184ba7d88'
    // 'https://app.speckle.systems/streams/8f73d360e7/commits/2cb768cecd'
    // Tiny cube
    // 'https://app.speckle.systems/streams/8f73d360e7/commits/2cb768cecd'
    // Shiny
    // 'https://latest.speckle.systems/projects/e8b81c24f5/models/759186b9ec'
    // 'https://latest.speckle.systems/projects/c1faab5c62/models/c8ca2dcbe2@f79f9fe600'
    // 'https://app.speckle.systems/projects/7591c56179/models/0185a7c62e'
    // DEFAUL WEIRD MODEL
    // 'https://app.speckle.systems/projects/24c98619ac/models/38639656b8'
    // 'https://app.speckle.systems/projects/96c43c61a6/models/fd12973e73'
    // 'https://latest.speckle.systems/projects/2099ac4b5f/models/5d6eb30c16'
    // Points with display style
    // 'https://latest.speckle.systems/projects/7117052f4e/models/95c27a604d@1fa0e17f84'
    // Sum fucking pipes
    // 'https://app.speckle.systems/projects/122448a81e/models/f21aff1f4a'
    // Thin plane
    // 'https://app.speckle.systems/projects/20f72acc58/models/2cf8a736f8'
    // Rhino sRGB vertex colors
    // 'https://app.speckle.systems/projects/47bbaf594f/models/ef78e94f72'
    // 'https://app.speckle.systems/projects/47bbaf594f/models/de52414725f8937b1f0e2f550ef9ca52'
    // qGIS sRGB vertex colors
    // 'https://latest.speckle.systems/projects/5a6609a4b9/models/10f4931e8c'
    // DUI3 blocks
    // 'https://latest.speckle.systems/projects/126cd4b7bb/models/c6f3f309a2'
    // 'https://latest.speckle.systems/projects/126cd4b7bb/models/6b62c61a22'
    // 'https://latest.speckle.systems/projects/126cd4b7bb/models/4dc5265453'

    // DUI3 Render materials
    // 'https://app.speckle.systems/projects/93200a735d/models/cbacd3eaeb'
    // 'https://latest.speckle.systems/projects/126cd4b7bb/models/7a5e738c76'
    // 'https://latest.speckle.systems/projects/126cd4b7bb/models/0a4181c73b'
    // 'https://latest.speckle.systems/projects/126cd4b7bb/models/bcf086cdc4'
    // 'https://latest.speckle.systems/projects/126cd4b7bb/models/6221c985c0'

    // DUI3 Color Proxies
    // 'https://app.speckle.systems/projects/93200a735d/models/d1fbf678f1'
    // ' https://app.speckle.systems/projects/93200a735d/models/d1fbf678f1'
    // 'https://app.speckle.systems/projects/b53a53697a/models/93fa215ba9'
    // 'https://latest.speckle.systems/projects/126cd4b7bb/models/5ec85fc2a2'
    // 'https://latest.speckle.systems/projects/2af60ce1b6/models/09dbceb25f@5af6d6a3f4'
    // 'https://latest.speckle.systems/projects/2af60ce1b6/models/09dbceb25f@ebb895355d'

    // Backfaces
    // 'https://app.speckle.systems/projects/69bf87aa61/models/c8f443a03e'

    // 'https://app.speckle.systems/projects/cdaeb201d9/models/1ad10b0a5b'
    // 'https://app.speckle.systems/projects/93200a735d/models/d1fbf678f1@088537140b'
    // 'https://app.speckle.systems/projects/93200a735d/models/e3c3849167'
    // 'https://app.speckle.systems/projects/93200a735d/models/d1fbf678f1@088537140b'
    // 'https://app.speckle.systems/projects/93200a735d/models/e3c3849167'

    // Text with no material
    // 'https://latest.speckle.systems/projects/731c6e2fd1/models/bcd3a4a706'
    // 'https://latest.speckle.systems/projects/126cd4b7bb/models/44a3cddb93'
    // 'https://latest.speckle.systems/projects/126cd4b7bb/models/afec5fcb04@0c2ad0b86b'
    // 'https://latest.speckle.systems/projects/126cd4b7bb/models/44a3cddb93'
    // 'https://latest.speckle.systems/projects/126cd4b7bb/models/44a3cddb93@31654f1e2c'
    // Homepage
    // 'https://app.speckle.systems/projects/0c1ea0ca62/models/729a6f557d@9bff3c6f1f'

    // BREPs as display values
    // 'https://latest.speckle.systems/projects/126cd4b7bb/models/b613d77690@046b56bf12'

    // 'https://app.speckle.systems/projects/00a5c443d6/models/de56edf901'

    // 'https://app.speckle.systems/projects/6cf358a40e/models/e01ffbc891@f1ddc19011'
    // 'https://latest.speckle.systems/projects/2c5c4cd493/models/cb20c2e87b02003d4b2ddf4df96912b9,8a2c9a45093fecb42273607d0c936d66'

    // 'https://app.speckle.systems/projects/71b33ae013/models/3263c25505'
    // 'https://app.speckle.systems/projects/817c4e8daa/models/f0601ef5f9'

    // Far away house section tool
    // 'https://app.speckle.systems/projects/817c4e8daa/models/f0601ef5f9@80db5ff26a'

    // 'https://app.speckle.systems/projects/00a5c443d6/models/de56edf901'
    // 'https://latest.speckle.systems/projects/126cd4b7bb/models/49874f87a2ddd370bd2bf46b68c3660d'
    // Perfectly flat
    // 'https://app.speckle.systems/projects/344f803f81/models/5582ab673e'

    // big baker
    // 'https://latest.speckle.systems/projects/126cd4b7bb/models/032d09f716'
    // 'https://speckle.xyz/streams/27e89d0ad6/commits/5ed4b74252'

    //Gingerbread
    // 'https://latest.speckle.systems/projects/387050bffe/models/48f7eb26fb'
    // DUI3 Mesh Colors
    // 'https://app.speckle.systems/projects/93200a735d/models/cbacd3eaeb@344a397239'

    // Instance toilets
    // 'https://app.speckle.systems/projects/e89b61b65c/models/2a0995f124'

    // 'https://latest.speckle.systems/projects/3fe1880c36/models/65bb4287a8'
    // 'https://latest.speckle.systems/projects/db06488e1c/models/21f3930771'

    // FAR OFF
    // 'https://app.speckle.systems/projects/bdd828221e/models/eb99326dc3'

    // SUPER TINY
    // 'https://latest.speckle.systems/projects/6631c0378c/models/4fed65a49c'

    // v2 colored lines
    // 'https://app.speckle.systems/projects/052b576a45/models/c756235fcc'

    // Custom normals
    // 'https://latest.speckle.systems/projects/51c449c440/models/08e97226cf'

    // Meshed together - like objects
    // 'https://app.speckle.systems/projects/edccdee0fd/models/944c475581'

    // Engine thing with outlines
    // 'https://app.speckle.systems/projects/8be1007be1/models/33fbee921f'

    // Dim's meshed together non instanced + instanced
    // 'https://latest.speckle.systems/projects/126cd4b7bb/models/338afee6be@ee21745e43'
    // 'https://latest.speckle.systems/projects/126cd4b7bb/models/338afee6be'

    // A LOT of text objects
    // 'https://app.speckle.systems/projects/e771a388b1/models/f5c967dfa9'

    // 'https://app.speckle.systems/projects/16cffbc224/models/1e142b07a0'

    // REGIONS
    // https://app.speckle.systems/projects/16ce7b208c/models/1c14e37363@0614bb2957

    // 'https://app.speckle.systems/projects/63bb691d0f/models/a64da9072d'
    // 'https://app.speckle.systems/projects/7591c56179/models/82b94108a3'

    // SUPER slow tree build time (LARGE N-GONS TRIANGULATION)
    // 'https://app.speckle.systems/projects/0edb6ef628/models/87f3fb5e2bd681d731dd048390ae3a8f'

    /* ObjectLoader 2 tests */
    // `https://latest.speckle.systems/projects/97750296c2/models/767b70fc63@5386a0af02`
    //crashing out of memory?
    //`https://latest.speckle.systems/projects/97750296c2/models/767b70fc63@2a6fd781f2`
    //too big?
    // `https://latest.speckle.systems/projects/126cd4b7bb/models/032d09f716`
    // 'https://app.speckle.systems/streams/da9e320dad/commits/5388ef24b8?c=%5B-7.66134,10.82932,6.41935,-0.07739,-13.88552,1.8697,0,1%5D'

    // BUSTED model ID
    // 'https://app.speckle.systems/projects/155101d3ca/models/b8d3b42787b2dc9fc412a8ae16af03ac385e48e6'

    // New text
    // 'https://app.speckle.systems/projects/16ce7b208c/models/e9f8edeb13@dc0b9471e9'

    // 'https://app.speckle.systems/projects/40df04e516/models/5658c83729'

    // 'https://latest.speckle.systems/projects/46e3e0e1ec/models/ac0e624478'
    // 'https://app.speckle.systems/projects/16ce7b208c/models/07065dc527'
    // 'https://latest.speckle.systems/projects/46e3e0e1ec/models/ac0e624478@0153622f9a'

    // MONSTER
    // 'https://app.speckle.systems/projects/40df04e516/models/5658c83729@29b08a8601'
    // Materials in blocks full
    // 'https://app.speckle.systems/projects/1b96a34aae/models/673312057e'
    // Materials in blocks single
    // 'https://app.speckle.systems/projects/f7bb16037a/models/5d090c6f07'

    // Large topological stuff
    // 'https://app.speckle.systems/projects/7a489ac0d4/models/146d5fbe27,3e481c9a58,65b4cf97d5,6d07577256,903850fa6f'

    // Instance with far away transform
    // 'https://app.speckle.systems/projects/40d439576e/models/759c1b2d20@b0a8ae1f81'

    // Small (microscopic) building
    // 'https://app.speckle.systems/projects/26e4c4aab5/models/7d5ff72f5b'

    // Text grid
    // 'https://app.speckle.systems/projects/dcab71b3de/models/5ff99aa4e1'
    // Text grid with a LOT of text
    // 'https://app.speckle.systems/projects/dcab71b3de/models/5f02df011d'

    // Instances with far away transform
    // 'https://app.speckle.systems/projects/9d0ce16ba8/models/3c079572ea'

    // Far away text screen
    // 'https://latest.speckle.systems/projects/d46f6cdc80/models/3a67170b04@c6622b474a'
    // Far away text, world
    // 'https://latest.speckle.systems/projects/d46f6cdc80/models/3a67170b04@fac9360249'

    // Text test stream
    // 'https://latest.speckle.systems/projects/109e01c8c0/models/1eee4edbe6'

    // Single billboaded text
    // 'https://latest.speckle.systems/projects/f28ad5b38a/models/b63ebcd807'
    // Duplicate display values
    // 'https://app.speckle.systems/projects/1466fe31c6/models/2eaf0f0571'
    // MEPS
    // 'https://app.speckle.systems/projects/f3cee517d4/models/21f128a3ea'
    // Tower
    // 'https://app.speckle.systems/projects/e2a7b596f2/models/ddaf8349f5'

    // Barbican
    // 'https://app.speckle.systems/projects/32baa9291e/models/all'
    // 'https://app.speckle.systems/streams/32baa9291e/objects/21a3621c0a3e6d2884e1315f02314313'
    // 'https://app.speckle.systems/projects/5d723f097a/models/c05abd36b5'

    //Guggenheim
    // 'https://app.speckle.systems/projects/937d78e0a5/models/a48f0274eb'
    // 'https://app.speckle.systems/projects/937d78e0a5/objects/0e3c61147f3a035a85a3542c7f1c7a43'

    // heatherwick LARGE
    // 'https://app.speckle.systems/projects/63a3226049/models/bdd4f553a8'

    // Mirrored instances
    // 'https://app.speckle.systems/projects/b6e95c0c63/models/024ce31c6f@a66c3956d6'

    // Text with color proxy
    // 'https://app.speckle.systems/projects/ebf93a561b/models/0a07bc3231'

<<<<<<< HEAD
    // Sum building
    // 'https://app.speckle.systems/projects/a2b933a867/models/5b6b6e9360'
=======
    // 'https://latest.speckle.systems/projects/9f13b874cf/models/0575b5dcd2'

    // Circles of different sizes
    // 'https://latest.speckle.systems/projects/4658eb53b9/models/bb726a3764'
>>>>>>> cd9fc241
  )
}

const container0 = document.querySelector<HTMLElement>('#renderer')
if (!container0) {
  throw new Error("Couldn't find app container!")
}

void createViewer('#renderer', getStream())<|MERGE_RESOLUTION|>--- conflicted
+++ resolved
@@ -625,15 +625,12 @@
     // Text with color proxy
     // 'https://app.speckle.systems/projects/ebf93a561b/models/0a07bc3231'
 
-<<<<<<< HEAD
     // Sum building
     // 'https://app.speckle.systems/projects/a2b933a867/models/5b6b6e9360'
-=======
     // 'https://latest.speckle.systems/projects/9f13b874cf/models/0575b5dcd2'
 
     // Circles of different sizes
     // 'https://latest.speckle.systems/projects/4658eb53b9/models/bb726a3764'
->>>>>>> cd9fc241
   )
 }
 
