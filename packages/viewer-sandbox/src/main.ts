/* eslint-disable @typescript-eslint/ban-ts-comment */
/* eslint-disable @typescript-eslint/no-unused-vars */
import {
  DefaultViewerParams,
  SelectionEvent,
  ViewerEvent,
  DebugViewer,
  Viewer
} from '@speckle/viewer'

import './style.css'
import Sandbox from './Sandbox'
import {
  SelectionExtension,
  CameraController,
  MeasurementsExtension,
  ExplodeExtension,
  DiffExtension,
  FilteringExtension
} from '@speckle/viewer'

const createViewer = async (containerName: string, stream: string) => {
  const container = document.querySelector<HTMLElement>(containerName)

  const controlsContainer = document.querySelector<HTMLElement>(
    `${containerName}-controls`
  )
  if (!container) {
    throw new Error("Couldn't find #app container!")
  }
  if (!controlsContainer) {
    throw new Error("Couldn't find #app controls container!")
  }

  // Viewer setup
  const params = DefaultViewerParams
  params.showStats = true
  params.verbose = true

  const multiSelectList: SelectionEvent[] = []
  const viewer: Viewer = new DebugViewer(container, params)
  await viewer.init()

  const cameraController = viewer.createExtension(CameraController)
  const selection = viewer.createExtension(SelectionExtension)
  // const sections = viewer.createExtension(SectionTool)
  // const sectionOutlines = viewer.createExtension(SectionOutlines)
  const measurements = viewer.createExtension(MeasurementsExtension)
  const filtering = viewer.createExtension(FilteringExtension)
  const explode = viewer.createExtension(ExplodeExtension)
  const diff = viewer.createExtension(DiffExtension)
  // const boxSelect = viewer.createExtension(BoxSelection)
  // const rotateCamera = viewer.createExtension(RotateCamera)
  cameraController // use it
  selection // use it
  // sections // use it
  // sectionOutlines // use it
  measurements // use it
  filtering // use it
  explode // use it
  diff // use it
  // rotateCamera // use it
  // boxSelect // use it

  const sandbox = new Sandbox(controlsContainer, viewer as DebugViewer, multiSelectList)

  window.addEventListener('load', () => {
    viewer.resize()
  })

  viewer.on(
    ViewerEvent.ObjectClicked,
    (event: { hits: { node: { model: { id: string } } }[] }) => {
      if (event) console.log(event.hits[0].node.model.id)
    }
  )

  viewer.on(
    ViewerEvent.LoadProgress,
    (a: { progress: number; id: string; url: string }) => {
      if (a.progress >= 1) {
        viewer.resize()
      }
    }
  )

  viewer.on(ViewerEvent.LoadComplete, async () => {
    console.warn(viewer.getRenderer().renderingStats)
    Object.assign(sandbox.sceneParams.worldSize, viewer.World.worldSize)
    Object.assign(sandbox.sceneParams.worldOrigin, viewer.World.worldOrigin)
    sandbox.refresh()
<<<<<<< HEAD
    const COUNT = 256000
    await viewer.getWorldTree().walkAsync((node: TreeNode) => {
      if (
        viewer.getWorldTree().isRoot(node) ||
        node.parent.model.id === WorldTree.ROOT_ID ||
        !node.model.renderView
      )
        return true
      const dice = Math.random()
      if (dice < 0.5 && sandbox.ids.length < COUNT) sandbox.ids.push(node.model.id)
      return true
    })
=======
>>>>>>> 666aa2d7
  })

  viewer.on(ViewerEvent.UnloadComplete, () => {
    Object.assign(sandbox.sceneParams.worldSize, viewer.World.worldSize)
    Object.assign(sandbox.sceneParams.worldOrigin, viewer.World.worldOrigin)
    sandbox.refresh()
  })
  viewer.on(ViewerEvent.UnloadAllComplete, () => {
    Object.assign(sandbox.sceneParams.worldSize, viewer.World.worldSize)
    Object.assign(sandbox.sceneParams.worldOrigin, viewer.World.worldOrigin)
    sandbox.refresh()
  })

  sandbox.makeGenericUI()
  sandbox.makeSceneUI()
  sandbox.makeFilteringUI()
  sandbox.makeBatchesUI()
  sandbox.makeDiffUI()
  sandbox.makeMeasurementsUI()

  await sandbox.loadUrl(stream)
}

// eslint-disable-next-line @typescript-eslint/no-unused-vars
const getStream = () => {
  return (
    // prettier-ignore
    // 'https://speckle.xyz/streams/da9e320dad/commits/5388ef24b8?c=%5B-7.66134,10.82932,6.41935,-0.07739,-13.88552,1.8697,0,1%5D'
    // Revit sample house (good for bim-like stuff with many display meshes)
    // 'https://speckle.xyz/streams/da9e320dad/commits/5388ef24b8'
    // 'https://latest.speckle.dev/streams/c1faab5c62/commits/6c6e43e5f3'
    // 'https://latest.speckle.dev/streams/58b5648c4d/commits/60371ecb2d'
    // 'Super' heavy revit shit
    // 'https://speckle.xyz/streams/e6f9156405/commits/0694d53bb5'
    // IFC building (good for a tree based structure)
    // 'https://latest.speckle.dev/streams/92b620fb17/commits/2ebd336223'
    // IFC story, a subtree of the above
    // 'https://latest.speckle.dev/streams/92b620fb17/objects/8247bbc53865b0e0cb5ee4e252e66216'
    // Izzy's garden
    // 'https://latest.speckle.dev/streams/c43ac05d04/commits/ec724cfbeb'
    // Small scale lines
    // 'https://speckle.xyz/streams/638d3b1f83/commits/6025e2b546?c=%5B2.18058,-0.20814,9.67642,3.85491,5.05364,0,0,1%5D'
    // 'https://latest.speckle.dev/streams/3ed8357f29/commits/d10f2af1ce'
    // 'https://latest.speckle.dev/streams/444bfbd6e4/commits/e22f696b08'
    // 'https://latest.speckle.dev/streams/92b620fb17/commits/af6098915b?c=%5B0.02144,-0.0377,0.05554,0.00566,0.00236,0,0,1%5D'
    // AutoCAD OLD
    // 'https://latest.speckle.dev/streams/3ed8357f29/commits/d10f2af1ce'
    // AutoCAD NEW
    // 'https://latest.speckle.dev/streams/3ed8357f29/commits/46905429f6'
    //Blizzard world
    // 'https://latest.speckle.dev/streams/0c6ad366c4/commits/aa1c393aec'
    //Car
    // 'https://latest.speckle.dev/streams/17d2e25a97/commits/6b6cf3d43e'
    // Jonathon's
    // 'https://latest.speckle.dev/streams/501258ee5f/commits/f885570011'
    // Alex's cube
    // 'https://latest.speckle.dev/streams/46e3e0e1ec/commits/a6392c19d6?c=%5B6.85874,2.9754,0.79022,0,0,0,0,1%5D'
    // Groups of groups
    // 'https://speckle.xyz/streams/1ce562e99a/commits/6fa28a5a0f'
    // Arc flowers
    // 'https://latest.speckle.dev/streams/9e6c4343ba/commits/037e382aa2'
    // Car lines
    // 'https://speckle.xyz/streams/638d3b1f83/commits/6025e2b546?c=%5B2.18058,-0.20814,9.67642,3.85491,5.05364,0,0,1%5D'
    // Arc and lines
    // ' https://speckle.xyz/streams/99abc74dd4/commits/b32fdcf171?c=%5B198440.6051,6522070.21462,19199.49584,176653.24219,6523663.5,0,0,1%5D'
    // AUTOCAD test stream
    // 'https://latest.speckle.dev/streams/3ed8357f29/commits/b49bfc73ea'
    // REVIT test stream
    // 'https://latest.speckle.dev/streams/c544db35f5/commits/7c29374369'
    // Arcs
    // 'https://latest.speckle.dev/streams/0c6ad366c4/commits/912d83412e'
    // Freezers
    // 'https://speckle.xyz/streams/f0532359ac/commits/98678e2a3d?c=%5B2455.15367,2689.87156,4366.68444,205.422,-149.41199,148.749,0,1%5D'
    //Gergo's house
    // 'https://latest.speckle.dev/streams/c1faab5c62/commits/78bdd8eb76'
    // Point cloud
    // 'https://latest.speckle.dev/streams/2d19273d31/commits/9ceb423feb'
    // 'https://latest.speckle.dev/streams/7707df6cae/commits/02bdf09092'
    // 'https://latest.speckle.dev/streams/ca0378725b/commits/fbae00db5a'
    // Luis sphere
    // 'https://speckle.xyz/streams/b85d53c3b4/commits/b47f21b707'
    // Crankshaft
    // 'https://speckle.xyz/streams/c239718aff/commits/b3a8cfb97d'
    // Building AO params
    // 'https://latest.speckle.dev/streams/0dd74866d0/commits/317e210afa'
    // Murder Cube
    // 'https://latest.speckle.dev/streams/c1faab5c62/commits/7f0c4d2fc1/'
    // Classroom
    // 'https://speckle.xyz/streams/0208ffb67b/commits/a980292728'
    // 'https://latest.speckle.dev/streams/4658eb53b9/commits/328bd99997'
    // 'https://latest.speckle.dev/streams/83e18d886f/commits/532bd6be3e'
    // 'https://latest.speckle.dev/streams/1c2b3db9fb/commits/f12861736e'
    // 'https://latest.speckle.dev/streams/1c2b3db9fb/commits/1015d417ea'
    // Jedd's views
    'https://latest.speckle.dev/streams/c1faab5c62/commits/e6632fe057'
    // 'https://latest.speckle.dev/streams/7d051a6449/commits/7632757a33'
    // 'https://latest.speckle.dev/streams/4658eb53b9/commits/d8ec9cccf7'
    // MEPs (whatever they are)
    // 'https://latest.speckle.dev/streams/85bc4f61c6/commits/8575fe2978'
    // Alex cubes
    // 'https://latest.speckle.dev/streams/4658eb53b9/commits/d8ec9cccf7'
    // Alex more cubes
    // 'https://latest.speckle.dev/streams/4658eb53b9/commits/31a8d5ff2b'
    // Tekla
    // 'https://latest.speckle.dev/streams/caec6d6676/commits/588c731104'
    // Purple market square
    // 'https://latest.speckle.dev/streams/4ed51ed832/commits/5a313ac116'
    // Sum building
    // 'https://latest.speckle.dev/streams/92b620fb17/commits/4ea2759162'
    // Boat
    // 'https://latest.speckle.dev/streams/92b620fb17/commits/ba5df427db'
    // 'https://latest.speckle.dev/streams/92b620fb17/commits/c9ebe49824'
    // Dim's dome
    // 'https://latest.speckle.dev/streams/92b620fb17/commits/158d4e8bec'
    // Engines 'n Shit
    // 'https://latest.speckle.dev/streams/92b620fb17/commits/80b25e6e6c'
    // Dim's tower
    // 'https://latest.speckle.dev/streams/92b620fb17/commits/7fd3ec04c0'
    //COD
    // 'https://latest.speckle.dev/streams/d3c83b47bf/commits/5f76b7ef3d?overlay=34577a1a92,571d460754,4c39b56c32,a62dd3a5da&c=%5B2046.38919,1074.97765,125.18054,2088.91862,1025.71927,94.66317,0,1%5D'
    // 'https://latest.speckle.dev/streams/4658eb53b9/commits/0feb23d263'
    // Jonathon's not loading
    // 'https://speckle.xyz/streams/ca99defd4b/commits/589b265c99'
    // Jonathon's 3070
    // 'https://speckle.xyz/streams/7ce9010d71/commits/d29e56fe75'
    // Filter issue
    // 'https://speckle.xyz/streams/f95d8deb90/commits/30f31becb6'
    // Transparent
    // 'https://latest.speckle.dev/streams/b5cc4e967c/objects/20343e0e8d469613a9d407499a6c38b1'
    // dark
    // 'https://latest.speckle.dev/streams/b5cc4e967c/commits/efdf3e2728?c=%5B-59.16128,-41.76491,-4.77376,-4.08052,-12.63558,-4.77376,0,1%5D'
    // 'https://latest.speckle.dev/streams/92b620fb17/commits/b4366a7086?filter=%7B%7D&c=%5B-31.02357,37.60008,96.58899,11.01564,7.40652,66.0411,0,1%5D)'
    // double
    // 'https://latest.speckle.dev/streams/92b620fb17/commits/b4366a7086?overlay=c009dbe144&filter=%7B%7D&c=%5B-104.70053,-98.80617,67.44669,6.53096,1.8739,38.584,0,1%5D'
    // 'https://latest.speckle.dev/streams/c43ac05d04/commits/ec724cfbeb',
    // 'https://latest.speckle.dev/streams/efd2c6a31d/commits/4b495e1901'
    // 'https://latest.speckle.dev/streams/efd2c6a31d/commits/4b495e1901'
    // tekla 2
    // 'https://speckle.xyz/streams/be4813ccd2/commits/da85000921?c=%5B-1.12295,-2.60901,6.12402,4.77979,0.555,3.63346,0,1%5D'
    // 'https://latest.speckle.dev/streams/85bc4f61c6/commits/bb7b718a1a'

    // large meshes
    // 'https://speckle.xyz/streams/48e6e33aa6/commits/2cf892f1b0'
    // large lines
    // 'https://latest.speckle.dev/streams/444bfbd6e4/commits/8f297ad0cd'
    // 'https://latest.speckle.dev/streams/c1faab5c62/commits/6b1b1195c4'
    // 'https://latest.speckle.dev/streams/c1faab5c62/commits/cef1e7527b'
    // large lines
    // 'https://latest.speckle.dev/streams/c1faab5c62/commits/49dad07ae2'
    // Instances Rhino
    // 'https://latest.speckle.dev/streams/f92e060177/commits/1fff853107'
    // Instances Revit
    // 'https://latest.speckle.dev/streams/f92e060177/commits/92858681b7'
    // 'https://latest.speckle.dev/streams/f92e060177/commits/655771674e'
    // 'https://latest.speckle.dev/streams/f92e060177/commits/00dbbf4509'
    // 'https://latest.speckle.dev/streams/f92e060177/commits/46fd255010'
    // 'https://latest.speckle.dev/streams/f92e060177/commits/038a587267'
    // 'https://latest.speckle.dev/streams/3f895e614f/commits/8a3e424997'
    // 'https://latest.speckle.dev/streams/f92e060177/commits/f51ee777d5'
    // 'https://latest.speckle.dev/streams/f92e060177/commits/bbd821e3a1'
    // Big curves
    // 'https://latest.speckle.dev/streams/c1faab5c62/commits/49dad07ae2'
    // 'https://speckle.xyz/streams/7ce9010d71/commits/afda4ffdf8'
    // Jonathon's lines
    // 'https://speckle.xyz/streams/7ce9010d71/commits/8cd9e7e4fc'
    // 'https://speckle.xyz/streams/7ce9010d71/objects/f46f95746975591c18b0b854dab5b570 '
    // 'https://speckle.xyz/streams/813b728084/commits/e2f5ac9775'
    // Overlayhs
    // 'https://latest.speckle.dev/streams/85b9f0b9f5/commits/cdfbf3e036?overlay=71f61af444,00fe449457,53a6692b79'
    //'Rafinery'
    // 'https://speckle.xyz/streams/b7cac6a6df/commits/2e42381302'
    // 'https://speckle.xyz/streams/7ce9010d71/commits/b8bbfd0c05?c=%5B-4.50925,11.1348,5.38124,-0.23829,0.68512,-0.09006,0,1%5D'

    // Lines with numeric filter
    // 'https://speckle.xyz/streams/16a7ca997a/commits/91d82f4ea1'

    // Type inheritence
    // 'https://speckle.xyz/streams/4063469c0b/objects/ce831723f2a3a56a30dfbca54a53c90f'
    // Sum groups
    // 'https://latest.speckle.dev/streams/58b5648c4d/commits/7e2afe5535'
    // 'https://latest.speckle.dev/streams/58b5648c4d/objects/608bc2d53de17e3fd3a6ca9ef525ca79'

    // 'https://latest.speckle.dev/streams/92b620fb17/commits/4da17d07da'
    // 'https://latest.speckle.dev/streams/92b620fb17/commits/e2db7d277b'
    // Bunch a points
    // 'https://latest.speckle.dev/streams/92b620fb17/commits/0dee6dbd98'
    // 'https://latest.speckle.dev/streams/92b620fb17/commits/f9063fe647'
    // 'https://speckle.xyz/streams/be0f962efb/objects/37639741c363a123100eda8044f2fe3f'
    // 'https://latest.speckle.dev/streams/92b620fb17/objects/a4e2fad01e69cd886ecbfedf221f5301'
    // 'https://latest.speckle.dev/streams/3f895e614f/commits/7e16d2ab71'
    // 'https://latest.speckle.dev/streams/55cc1cbf0a/commits/aa72674507'
    // 'https://latest.speckle.dev/streams/55cc1cbf0a/objects/44aa4bad23591f90484a9a63814b9dc9'
    // 'https://latest.speckle.dev/streams/55cc1cbf0a/objects/3a21694b533826cf551d4e2ff9963397'
    // 'https://latest.speckle.dev/streams/55cc1cbf0a/commits/a7f74b6524'
    // 'https://latest.speckle.dev/streams/c1faab5c62/objects/d3466547df9df86397eb4dff7ac9713f'
    // 'https://latest.speckle.dev/streams/c1faab5c62/commits/140c443886'
    // 'https://latest.speckle.dev/streams/e258b0e8db/commits/108971810d'
    // 'https://latest.speckle.dev/streams/e258b0e8db/objects/3fcd63d80cf791c3f554a795846e62f6'
    // 'https://latest.speckle.dev/streams/55cc1cbf0a/objects/d7ae178fb6a7b1f599a177486e14f9a6'
    // 'https://latest.speckle.dev/streams/e258b0e8db/objects/3fcd63d80cf791c3f554a795846e62f6'
    // 'https://latest.speckle.dev/streams/92b620fb17/commits/6adbcfa8dc'
    // 'https://latest.speckle.dev/streams/b68abcbf2e/commits/4e94ecad62'
    // Big ass mafa'
    // 'https://speckle.xyz/streams/88307505eb/objects/a232d760059046b81ff97e6c4530c985'
    // Airport
    // 'https://latest.speckle.dev/streams/92b620fb17/commits/dfb9ca025d'
    // 'Blocks with elements
    // 'https://latest.speckle.dev/streams/e258b0e8db/commits/00e165cc1c'
    // 'https://latest.speckle.dev/streams/e258b0e8db/commits/e48cf53add'
    // 'https://latest.speckle.dev/streams/e258b0e8db/commits/c19577c7d6?c=%5B15.88776,-8.2182,12.17095,18.64059,1.48552,0.6025,0,1%5D'
    // 'https://speckle.xyz/streams/46caea9b53/commits/71938adcd1'
    // 'https://speckle.xyz/streams/2f9f2f3021/commits/75bd13f513'
    // 'https://speckle.xyz/streams/0a2f096caf/commits/eee0e4436f?overlay=72828bce0d&c=%5B14.04465,-332.88372,258.40392,53.09575,31.13694,126.39999,0,1%5D&filter=%7B%22propertyInfoKey%22%3A%22level.name%22%7D'
    // 'Bilal's tests
    'https://latest.speckle.dev/streams/97750296c2/commits/5386a0af02' // 700k+ objects 30kk tris
    // 'https://latest.speckle.dev/streams/97750296c2/commits/2a6fd781f2' // NEW

    // 'https://latest.speckle.dev/streams/97750296c2/commits/48f0567a88' // 1015849 objects
    // 'https://latest.speckle.dev/streams/97750296c2/commits/aec0841f7e' // 11k objects
    // 'https://latest.speckle.dev/streams/97750296c2/commits/96ffc3c786' // 92209 objects
    // 'https://latest.speckle.dev/streams/97750296c2/commits/92115d3789' // 390974 objects 19kk tris
    // 'https://latest.speckle.dev/streams/97750296c2/commits/a3c8388d89' // 145593 objects 100kk tris o_0
    // 'https://latest.speckle.dev/streams/97750296c2/commits/2584ad524d' // 22888 objects
    // 'https://latest.speckle.dev/streams/97750296c2/commits/2bb21d31d6' // 619129 objects
    // 'https://latest.speckle.dev/streams/97750296c2/commits/7cfb96a6b0' // 84452 objects
    // 'https://latest.speckle.dev/streams/97750296c2/commits/92a7c35b8b' // 121395 objects
    // 'https://latest.speckle.dev/streams/97750296c2/commits/2f5803a19e' // 47696 objects

    // Alex facade
    // 'https://latest.speckle.dev/streams/0cf9e393c4/commits/f4e11a8b01'
    // 'https://latest.speckle.dev/streams/0cf9e393c4/commits/3c5cb3f539'
    // 'https://latest.speckle.dev/streams/0cf9e393c4/commits/13729601f3'

    // Weird IFC
    // 'https://speckle.xyz/streams/25d8a162af/commits/6c842a713c'
    // 'https://speckle.xyz/streams/25d8a162af/commits/6c842a713c'
    // 'https://speckle.xyz/streams/76e3acde68/commits/0ea3d47e6c'
    // Point cloud
    // 'https://speckle.xyz/streams/b920636274/commits/8df6496749'
    // 'https://multiconsult.speckle.xyz/streams/9721fe797c/objects/ff5d939a8c26bde092152d5b4a0c945d'
    // 'https://speckle.xyz/streams/87a2be92c7/objects/803c3c413b133ee9a6631160ccb194c9'
    // 'https://latest.speckle.dev/streams/1422d91a81/commits/480d88ba68'
    // 'https://latest.speckle.dev/streams/92b620fb17/commits/14085847b0'
    // 'https://latest.speckle.dev/streams/e258b0e8db/commits/eb6ad592f1'
    // 'https://latest.speckle.dev/streams/c1faab5c62/commits/8c9d3eefa2'
    // 'https://latest.speckle.dev/streams/c1faab5c62/commits/7589880b8e'
    // 'https://latest.speckle.dev/streams/c1faab5c62/commits/d721ab8df4'
    // Big ass tower
    // 'https://latest.speckle.dev/streams/0cf9e393c4/commits/cef3f40be2'
    // 'https://latest.speckle.dev/streams/0cf9e393c4/commits/f4e11a8b01'

    // Far away instances
    // 'https://latest.speckle.dev/streams/ee5346d3e1/commits/576310a6d5'
    // 'https://latest.speckle.dev/streams/ee5346d3e1/commits/489d42ca8c'
    // 'https://latest.speckle.dev/streams/97750296c2/objects/11a7752e40b4ef0620affc55ce9fdf5a'

    // 'https://latest.speckle.dev/streams/92b620fb17/objects/7118603b197c00944f53be650ce721ec'
  )
}

const container0 = document.querySelector<HTMLElement>('#renderer')
if (!container0) {
  throw new Error("Couldn't find app container!")
}

createViewer('#renderer', getStream())<|MERGE_RESOLUTION|>--- conflicted
+++ resolved
@@ -89,21 +89,6 @@
     Object.assign(sandbox.sceneParams.worldSize, viewer.World.worldSize)
     Object.assign(sandbox.sceneParams.worldOrigin, viewer.World.worldOrigin)
     sandbox.refresh()
-<<<<<<< HEAD
-    const COUNT = 256000
-    await viewer.getWorldTree().walkAsync((node: TreeNode) => {
-      if (
-        viewer.getWorldTree().isRoot(node) ||
-        node.parent.model.id === WorldTree.ROOT_ID ||
-        !node.model.renderView
-      )
-        return true
-      const dice = Math.random()
-      if (dice < 0.5 && sandbox.ids.length < COUNT) sandbox.ids.push(node.model.id)
-      return true
-    })
-=======
->>>>>>> 666aa2d7
   })
 
   viewer.on(ViewerEvent.UnloadComplete, () => {
@@ -198,7 +183,7 @@
     // 'https://latest.speckle.dev/streams/1c2b3db9fb/commits/f12861736e'
     // 'https://latest.speckle.dev/streams/1c2b3db9fb/commits/1015d417ea'
     // Jedd's views
-    'https://latest.speckle.dev/streams/c1faab5c62/commits/e6632fe057'
+    // 'https://latest.speckle.dev/streams/c1faab5c62/commits/e6632fe057'
     // 'https://latest.speckle.dev/streams/7d051a6449/commits/7632757a33'
     // 'https://latest.speckle.dev/streams/4658eb53b9/commits/d8ec9cccf7'
     // MEPs (whatever they are)
