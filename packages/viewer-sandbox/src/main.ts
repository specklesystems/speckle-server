/* eslint-disable @typescript-eslint/ban-ts-comment */
/* eslint-disable @typescript-eslint/no-unused-vars */
import {
  DefaultViewerParams,
  SelectionEvent,
  ViewerEvent,
<<<<<<< HEAD
  Viewer
=======
  DebugViewer,
  Viewer,
  Batch,
  DrawRanges,
  SpeckleBasicMaterial
>>>>>>> 9c481a20
} from '@speckle/viewer'

import './style.css'
import Sandbox from './Sandbox'
import {
  SelectionExtension,
  CameraController,
  MeasurementsExtension,
  ExplodeExtension,
  DiffExtension,
  FilteringExtension
} from '@speckle/viewer'
import { SectionTool } from '@speckle/viewer'
import { SectionOutlines } from '@speckle/viewer'
import { BoxSelection } from './Extensions/BoxSelection'
import { GeometryType } from '@speckle/viewer'
import { SpeckleStandardMaterial } from '@speckle/viewer'
import { Color, FrontSide } from 'three'

const createViewer = async (containerName: string, stream: string) => {
  const container = document.querySelector<HTMLElement>(containerName)

  const controlsContainer = document.querySelector<HTMLElement>(
    `${containerName}-controls`
  )
  if (!container) {
    throw new Error("Couldn't find #app container!")
  }
  if (!controlsContainer) {
    throw new Error("Couldn't find #app controls container!")
  }

  // Viewer setup
  const params = DefaultViewerParams
  params.showStats = true
  params.verbose = true

  const multiSelectList: SelectionEvent[] = []
  const viewer: Viewer = new Viewer(container, params)
  await viewer.init()

  const cameraController = viewer.createExtension(CameraController)
  const selection = viewer.createExtension(SelectionExtension)
  const sections = viewer.createExtension(SectionTool)
  const sectionOutlines = viewer.createExtension(SectionOutlines)
  const measurements = viewer.createExtension(MeasurementsExtension)
  const filtering = viewer.createExtension(FilteringExtension)
  const explode = viewer.createExtension(ExplodeExtension)
  const diff = viewer.createExtension(DiffExtension)
  const boxSelect = viewer.createExtension(BoxSelection)
  // const rotateCamera = viewer.createExtension(RotateCamera)
  cameraController // use it
  selection // use it
  sections // use it
  sectionOutlines // use it
  measurements // use it
  filtering // use it
  explode // use it
  diff // use it
  // rotateCamera // use it
  // boxSelect // use it

  const sandbox = new Sandbox(controlsContainer, viewer, multiSelectList)

  window.addEventListener('load', () => {
    viewer.resize()
  })

  viewer.on(
    ViewerEvent.ObjectClicked,
    (event: { hits: { node: { model: { id: string } } }[] }) => {
      if (event) console.log(event.hits[0].node.model.id)
    }
  )

  viewer.on(
    ViewerEvent.LoadProgress,
    (a: { progress: number; id: string; url: string }) => {
      if (a.progress >= 1) {
        viewer.resize()
      }
    }
  )

  viewer.on(ViewerEvent.LoadComplete, async () => {
    console.warn(viewer.getRenderer().renderingStats)
    Object.assign(sandbox.sceneParams.worldSize, viewer.World.worldSize)
    Object.assign(sandbox.sceneParams.worldOrigin, viewer.World.worldOrigin)
    sandbox.refresh()

    const meshBatch = viewer
      .getRenderer()
      .batcher.getBatches(undefined, GeometryType.MESH)
      .find((batch: Batch) => batch.renderViews.length > 2)
    // const geom = meshBatch.mesh.geometry
    // geom.groups.length = 0
    // geom.addGroup(0, 216, 0)
    // geom.addGroup(216, 1323, 0)
    // geom.addGroup(1539, 540, 0)
    // geom.addGroup(2079, 32268, 0)

    // const material = new SpeckleStandardMaterial(
    //   {
    //     color: new Color('#00ff00'),
    //     emissive: 0x0,
    //     roughness: 1,
    //     metalness: 0,
    //     opacity: 1,
    //     side: FrontSide
    //   },
    //   ['USE_RTE']
    // )
    // meshBatch.setDrawRanges(
    //   {
    //     offset: 36,
    //     count: 36,
    //     material
    //   }
    //   {
    //     offset: 180,
    //     count: 1395,
    //     material
    //   },
    //   {
    //     offset: 1581,
    //     count: 32766,
    //     material
    //   }
    // )
    // const material = new SpeckleStandardMaterial(
    //   {
    //     color: new Color('#00ff00'),
    //     emissive: 0x0,
    //     roughness: 1,
    //     metalness: 0,
    //     opacity: 1,
    //     side: FrontSide
    //   },
    //   ['USE_RTE']
    // )
    // meshBatch.setDrawRanges(
    //   {
    //     offset: 9018,
    //     count: 36,
    //     material
    //   },
    //   {
    //     offset: 13878,
    //     count: 36,
    //     material
    //   }
    // )
    // const material0 = new SpeckleBasicMaterial({ color: 0xff0000 })
    // const material1 = new SpeckleBasicMaterial({ color: 0x00ff00 })
    // let groups = [
    //   {
    //     start: 0,
    //     count: 1350,
    //     materialIndex: 0
    //   }
    // ]

    // const drawRange = new DrawRanges()

    // groups = drawRange.integrateRanges(
    //   groups,
    //   [material0, material1],
    //   [
    //     {
    //       offset: 0,
    //       count: 258,
    //       material: material1
    //     },
    //     {
    //       offset: 258,
    //       count: 1032,
    //       material: material1
    //     }
    //   ]
    // )
  })

  viewer.on(ViewerEvent.UnloadComplete, () => {
    Object.assign(sandbox.sceneParams.worldSize, viewer.World.worldSize)
    Object.assign(sandbox.sceneParams.worldOrigin, viewer.World.worldOrigin)
    sandbox.refresh()
  })
  viewer.on(ViewerEvent.UnloadAllComplete, () => {
    Object.assign(sandbox.sceneParams.worldSize, viewer.World.worldSize)
    Object.assign(sandbox.sceneParams.worldOrigin, viewer.World.worldOrigin)
    sandbox.refresh()
  })

  sandbox.makeGenericUI()
  sandbox.makeSceneUI()
  sandbox.makeFilteringUI()
  sandbox.makeBatchesUI()
  sandbox.makeDiffUI()
  sandbox.makeMeasurementsUI()

  await sandbox.loadUrl(stream)
}

// eslint-disable-next-line @typescript-eslint/no-unused-vars
const getStream = () => {
  return (
    // prettier-ignore
    // 'https://speckle.xyz/streams/da9e320dad/commits/5388ef24b8?c=%5B-7.66134,10.82932,6.41935,-0.07739,-13.88552,1.8697,0,1%5D'
    // Revit sample house (good for bim-like stuff with many display meshes)
    'https://speckle.xyz/streams/da9e320dad/commits/5388ef24b8'
    // 'https://latest.speckle.dev/streams/c1faab5c62/commits/ab1a1ab2b6'
    // 'https://speckle.xyz/streams/da9e320dad/commits/5388ef24b8'
    // 'https://latest.speckle.dev/streams/58b5648c4d/commits/60371ecb2d'
    // 'Super' heavy revit shit
    // 'https://speckle.xyz/streams/e6f9156405/commits/0694d53bb5'
    // IFC building (good for a tree based structure)
    // 'https://latest.speckle.dev/streams/92b620fb17/commits/2ebd336223'
    // IFC story, a subtree of the above
    // 'https://latest.speckle.dev/streams/92b620fb17/objects/8247bbc53865b0e0cb5ee4e252e66216'
    // Izzy's garden
    // 'https://latest.speckle.dev/streams/c43ac05d04/commits/ec724cfbeb'
    // Small scale lines
    // 'https://speckle.xyz/streams/638d3b1f83/commits/6025e2b546?c=%5B2.18058,-0.20814,9.67642,3.85491,5.05364,0,0,1%5D'
    // 'https://latest.speckle.dev/streams/3ed8357f29/commits/d10f2af1ce'
    // 'https://latest.speckle.dev/streams/444bfbd6e4/commits/e22f696b08'
    // 'https://latest.speckle.dev/streams/92b620fb17/commits/af6098915b?c=%5B0.02144,-0.0377,0.05554,0.00566,0.00236,0,0,1%5D'
    // AutoCAD OLD
    // 'https://latest.speckle.dev/streams/3ed8357f29/commits/d10f2af1ce'
    // AutoCAD NEW
    // 'https://latest.speckle.dev/streams/3ed8357f29/commits/46905429f6'
    //Blizzard world
    // 'https://latest.speckle.dev/streams/0c6ad366c4/commits/aa1c393aec'
    //Car
    // 'https://latest.speckle.dev/streams/17d2e25a97/commits/6b6cf3d43e'
    // Jonathon's
    // 'https://latest.speckle.dev/streams/501258ee5f/commits/f885570011'
    // Alex's cube
    // 'https://latest.speckle.dev/streams/46e3e0e1ec/commits/a6392c19d6?c=%5B6.85874,2.9754,0.79022,0,0,0,0,1%5D'
    // Groups of groups
    // 'https://speckle.xyz/streams/1ce562e99a/commits/6fa28a5a0f'
    // Arc flowers
    // 'https://latest.speckle.dev/streams/9e6c4343ba/commits/037e382aa2'
    // Car lines
    // 'https://speckle.xyz/streams/638d3b1f83/commits/6025e2b546?c=%5B2.18058,-0.20814,9.67642,3.85491,5.05364,0,0,1%5D'
    // Arc and lines
    // ' https://speckle.xyz/streams/99abc74dd4/commits/b32fdcf171?c=%5B198440.6051,6522070.21462,19199.49584,176653.24219,6523663.5,0,0,1%5D'
    // AUTOCAD test stream
    // 'https://latest.speckle.dev/streams/3ed8357f29/commits/b49bfc73ea'
    // REVIT test stream
    // 'https://latest.speckle.dev/streams/c544db35f5/commits/7c29374369'
    // Arcs
    // 'https://latest.speckle.dev/streams/0c6ad366c4/commits/912d83412e'
    // Freezers
    // 'https://speckle.xyz/streams/f0532359ac/commits/98678e2a3d?c=%5B2455.15367,2689.87156,4366.68444,205.422,-149.41199,148.749,0,1%5D'
    //Gergo's house
    // 'https://latest.speckle.dev/streams/c1faab5c62/commits/78bdd8eb76'
    // Point cloud
    // 'https://latest.speckle.dev/streams/2d19273d31/commits/9ceb423feb'
    // 'https://latest.speckle.dev/streams/7707df6cae/commits/02bdf09092'
    // 'https://latest.speckle.dev/streams/ca0378725b/commits/fbae00db5a'
    // Luis sphere
    // 'https://speckle.xyz/streams/b85d53c3b4/commits/b47f21b707'
    // Crankshaft
    // 'https://speckle.xyz/streams/c239718aff/commits/b3a8cfb97d'
    // Building AO params
    // 'https://latest.speckle.dev/streams/0dd74866d0/commits/317e210afa'
    // Murder Cube
    // 'https://latest.speckle.dev/streams/c1faab5c62/commits/7f0c4d2fc1/'
    // Classroom
    // 'https://speckle.xyz/streams/0208ffb67b/commits/a980292728'
    // 'https://latest.speckle.dev/streams/4658eb53b9/commits/328bd99997'
    // 'https://latest.speckle.dev/streams/83e18d886f/commits/532bd6be3e'
    // 'https://latest.speckle.dev/streams/1c2b3db9fb/commits/f12861736e'
    // 'https://latest.speckle.dev/streams/1c2b3db9fb/commits/1015d417ea'
    // Jedd's views
    // 'https://latest.speckle.dev/streams/c1faab5c62/commits/e6632fe057'
    // 'https://latest.speckle.dev/streams/7d051a6449/commits/7632757a33'
    // 'https://latest.speckle.dev/streams/4658eb53b9/commits/d8ec9cccf7'
    // MEPs (whatever they are)
    // 'https://latest.speckle.dev/streams/85bc4f61c6/commits/8575fe2978'
    // Alex cubes
    // 'https://latest.speckle.dev/streams/4658eb53b9/commits/d8ec9cccf7'
    // Alex more cubes
    // 'https://latest.speckle.dev/streams/4658eb53b9/commits/31a8d5ff2b'
    // Tekla
    // 'https://latest.speckle.dev/streams/caec6d6676/commits/588c731104'
    // Purple market square
    // 'https://latest.speckle.dev/streams/4ed51ed832/commits/5a313ac116'
    // Sum building
    // 'https://latest.speckle.dev/streams/92b620fb17/commits/4ea2759162'
    // Boat
    // 'https://latest.speckle.dev/streams/92b620fb17/commits/ba5df427db'
    // 'https://latest.speckle.dev/streams/92b620fb17/commits/c9ebe49824'
    // Dim's dome
    // 'https://latest.speckle.dev/streams/92b620fb17/commits/158d4e8bec'
    // Engines 'n Shit
    // 'https://latest.speckle.dev/streams/92b620fb17/commits/80b25e6e6c'
    // Dim's tower
    // 'https://latest.speckle.dev/streams/92b620fb17/commits/7fd3ec04c0'
    //COD
    // 'https://latest.speckle.dev/streams/d3c83b47bf/commits/5f76b7ef3d?overlay=34577a1a92,571d460754,4c39b56c32,a62dd3a5da&c=%5B2046.38919,1074.97765,125.18054,2088.91862,1025.71927,94.66317,0,1%5D'
    // 'https://latest.speckle.dev/streams/4658eb53b9/commits/0feb23d263'
    // Jonathon's not loading
    // 'https://speckle.xyz/streams/ca99defd4b/commits/589b265c99'
    // Jonathon's 3070
    // 'https://speckle.xyz/streams/7ce9010d71/commits/d29e56fe75'
    // Filter issue
    // 'https://speckle.xyz/streams/f95d8deb90/commits/30f31becb6'
    // Transparent
    // 'https://latest.speckle.dev/streams/b5cc4e967c/objects/20343e0e8d469613a9d407499a6c38b1'
    // dark
    // 'https://latest.speckle.dev/streams/b5cc4e967c/commits/efdf3e2728?c=%5B-59.16128,-41.76491,-4.77376,-4.08052,-12.63558,-4.77376,0,1%5D'
    // 'https://latest.speckle.dev/streams/92b620fb17/commits/b4366a7086?filter=%7B%7D&c=%5B-31.02357,37.60008,96.58899,11.01564,7.40652,66.0411,0,1%5D)'
    // double
    // 'https://latest.speckle.dev/streams/92b620fb17/commits/b4366a7086?overlay=c009dbe144&filter=%7B%7D&c=%5B-104.70053,-98.80617,67.44669,6.53096,1.8739,38.584,0,1%5D'
    // 'https://latest.speckle.dev/streams/c43ac05d04/commits/ec724cfbeb',
    // 'https://latest.speckle.dev/streams/efd2c6a31d/commits/4b495e1901'
    // 'https://latest.speckle.dev/streams/efd2c6a31d/commits/4b495e1901'
    // tekla 2
    // 'https://speckle.xyz/streams/be4813ccd2/commits/da85000921?c=%5B-1.12295,-2.60901,6.12402,4.77979,0.555,3.63346,0,1%5D'
    // 'https://latest.speckle.dev/streams/85bc4f61c6/commits/bb7b718a1a'

    // large meshes
    // 'https://speckle.xyz/streams/48e6e33aa6/commits/2cf892f1b0'
    // large lines
    // 'https://latest.speckle.dev/streams/444bfbd6e4/commits/8f297ad0cd'
    // 'https://latest.speckle.dev/streams/c1faab5c62/commits/6b1b1195c4'
    // 'https://latest.speckle.dev/streams/c1faab5c62/commits/cef1e7527b'
    // large lines
    // 'https://latest.speckle.dev/streams/c1faab5c62/commits/49dad07ae2'
    // Instances Rhino
    // 'https://latest.speckle.dev/streams/f92e060177/commits/1fff853107'
    // Instances Revit
    // 'https://latest.speckle.dev/streams/f92e060177/commits/92858681b7'
    // 'https://latest.speckle.dev/streams/f92e060177/commits/655771674e'
    // 'https://latest.speckle.dev/streams/f92e060177/commits/00dbbf4509'
    // 'https://latest.speckle.dev/streams/f92e060177/commits/46fd255010'
    // 'https://latest.speckle.dev/streams/f92e060177/commits/038a587267'
    // 'https://latest.speckle.dev/streams/3f895e614f/commits/8a3e424997'
    // 'https://latest.speckle.dev/streams/f92e060177/commits/f51ee777d5'
    'https://latest.speckle.dev/streams/f92e060177/commits/bbd821e3a1'
    // Big curves
    // 'https://latest.speckle.dev/streams/c1faab5c62/commits/49dad07ae2'
    // 'https://speckle.xyz/streams/7ce9010d71/commits/afda4ffdf8'
    // Jonathon's lines
    // 'https://speckle.xyz/streams/7ce9010d71/commits/8cd9e7e4fc'
    // 'https://speckle.xyz/streams/7ce9010d71/objects/f46f95746975591c18b0b854dab5b570 '
    // 'https://speckle.xyz/streams/813b728084/commits/e2f5ac9775'
    // Overlayhs
    // 'https://latest.speckle.dev/streams/85b9f0b9f5/commits/cdfbf3e036?overlay=71f61af444,00fe449457,53a6692b79'
    //'Rafinery'
    // 'https://speckle.xyz/streams/b7cac6a6df/commits/2e42381302'
    // 'https://speckle.xyz/streams/7ce9010d71/commits/b8bbfd0c05?c=%5B-4.50925,11.1348,5.38124,-0.23829,0.68512,-0.09006,0,1%5D'

    // Lines with numeric filter
    // 'https://speckle.xyz/streams/16a7ca997a/commits/91d82f4ea1'

    // Type inheritence
    // 'https://speckle.xyz/streams/4063469c0b/objects/ce831723f2a3a56a30dfbca54a53c90f'
    // Sum groups
    // 'https://latest.speckle.dev/streams/58b5648c4d/commits/7e2afe5535'
    // 'https://latest.speckle.dev/streams/58b5648c4d/objects/608bc2d53de17e3fd3a6ca9ef525ca79'

    // 'https://latest.speckle.dev/streams/92b620fb17/commits/4da17d07da'
    // 'https://latest.speckle.dev/streams/92b620fb17/commits/e2db7d277b'
    // Bunch a points
    // 'https://latest.speckle.dev/streams/92b620fb17/commits/0dee6dbd98'
    // 'https://latest.speckle.dev/streams/92b620fb17/commits/f9063fe647'
    // 'https://speckle.xyz/streams/be0f962efb/objects/37639741c363a123100eda8044f2fe3f'
    // 'https://latest.speckle.dev/streams/92b620fb17/objects/a4e2fad01e69cd886ecbfedf221f5301'
    // 'https://latest.speckle.dev/streams/3f895e614f/commits/7e16d2ab71'
    // 'https://latest.speckle.dev/streams/55cc1cbf0a/commits/aa72674507'
    // 'https://latest.speckle.dev/streams/55cc1cbf0a/objects/44aa4bad23591f90484a9a63814b9dc9'
    // 'https://latest.speckle.dev/streams/55cc1cbf0a/objects/3a21694b533826cf551d4e2ff9963397'
    // 'https://latest.speckle.dev/streams/55cc1cbf0a/commits/a7f74b6524'
    // 'https://latest.speckle.dev/streams/c1faab5c62/objects/d3466547df9df86397eb4dff7ac9713f'
    // 'https://latest.speckle.dev/streams/c1faab5c62/commits/140c443886'
    // 'https://latest.speckle.dev/streams/e258b0e8db/commits/108971810d'
    // 'https://latest.speckle.dev/streams/e258b0e8db/objects/3fcd63d80cf791c3f554a795846e62f6'
    // 'https://latest.speckle.dev/streams/55cc1cbf0a/objects/d7ae178fb6a7b1f599a177486e14f9a6'
    // 'https://latest.speckle.dev/streams/e258b0e8db/objects/3fcd63d80cf791c3f554a795846e62f6'
    // 'https://latest.speckle.dev/streams/92b620fb17/commits/6adbcfa8dc'
    // 'https://latest.speckle.dev/streams/b68abcbf2e/commits/4e94ecad62'
    // Big ass mafa'
    // 'https://speckle.xyz/streams/88307505eb/objects/a232d760059046b81ff97e6c4530c985'
    // Airport
    // 'https://latest.speckle.dev/streams/92b620fb17/commits/dfb9ca025d'
    // 'https://latest.speckle.dev/streams/92b620fb17/objects/cf8838025d9963b342b09da8de0f8b6b'
    // 'Blocks with elements
    // 'https://latest.speckle.dev/streams/e258b0e8db/commits/00e165cc1c'
    // 'https://latest.speckle.dev/streams/e258b0e8db/commits/e48cf53add'
    // 'https://latest.speckle.dev/streams/e258b0e8db/commits/c19577c7d6?c=%5B15.88776,-8.2182,12.17095,18.64059,1.48552,0.6025,0,1%5D'
    // 'https://speckle.xyz/streams/46caea9b53/commits/71938adcd1'
    // 'https://speckle.xyz/streams/2f9f2f3021/commits/75bd13f513'
    // 'https://speckle.xyz/streams/0a2f096caf/commits/eee0e4436f?overlay=72828bce0d&c=%5B14.04465,-332.88372,258.40392,53.09575,31.13694,126.39999,0,1%5D&filter=%7B%22propertyInfoKey%22%3A%22level.name%22%7D'
    // 'Bilal's tests
    // 'https://latest.speckle.dev/streams/97750296c2/commits/5386a0af02' // 700k+ objects 30kk tris
    // 'https://latest.speckle.dev/streams/97750296c2/commits/2a6fd781f2' // NEW

    // 'https://latest.speckle.dev/streams/97750296c2/commits/48f0567a88' // 1015849 objects
    // 'https://latest.speckle.dev/streams/97750296c2/commits/aec0841f7e' // 11k objects
    // 'https://latest.speckle.dev/streams/97750296c2/commits/96ffc3c786' // 92209 objects
    // 'https://latest.speckle.dev/streams/97750296c2/commits/92115d3789' // 390974 objects 19kk tris
    // 'https://latest.speckle.dev/streams/97750296c2/commits/a3c8388d89' // 145593 objects 100kk tris o_0
    // 'https://latest.speckle.dev/streams/97750296c2/commits/2584ad524d' // 22888 objects
    // 'https://latest.speckle.dev/streams/97750296c2/commits/2bb21d31d6' // 619129 objects
    // 'https://latest.speckle.dev/streams/97750296c2/commits/7cfb96a6b0' // 84452 objects
    // 'https://latest.speckle.dev/streams/97750296c2/commits/92a7c35b8b' // 121395 objects
    // 'https://latest.speckle.dev/streams/97750296c2/commits/2f5803a19e' // 47696 objects

    // Alex facade
    // 'https://latest.speckle.dev/streams/0cf9e393c4/commits/f4e11a8b01'
    // 'https://latest.speckle.dev/streams/0cf9e393c4/commits/3c5cb3f539'
    // 'https://latest.speckle.dev/streams/0cf9e393c4/commits/13729601f3'

    // Weird IFC
    // 'https://speckle.xyz/streams/25d8a162af/commits/6c842a713c'
    // 'https://speckle.xyz/streams/25d8a162af/commits/6c842a713c'
    // 'https://speckle.xyz/streams/76e3acde68/commits/0ea3d47e6c'
    // Point cloud
    // 'https://speckle.xyz/streams/b920636274/commits/8df6496749'
    // 'https://multiconsult.speckle.xyz/streams/9721fe797c/objects/ff5d939a8c26bde092152d5b4a0c945d'
    // 'https://speckle.xyz/streams/87a2be92c7/objects/803c3c413b133ee9a6631160ccb194c9'
    // 'https://latest.speckle.dev/streams/1422d91a81/commits/480d88ba68'
    // 'https://latest.speckle.dev/streams/92b620fb17/commits/14085847b0'
    // 'https://latest.speckle.dev/streams/e258b0e8db/commits/eb6ad592f1'
    // 'https://latest.speckle.dev/streams/c1faab5c62/commits/8c9d3eefa2'
    // 'https://latest.speckle.dev/streams/c1faab5c62/commits/7589880b8e'
    // 'https://latest.speckle.dev/streams/c1faab5c62/commits/d721ab8df4'
    // Big ass tower
    // 'https://latest.speckle.dev/streams/0cf9e393c4/commits/cef3f40be2'
    // 'https://latest.speckle.dev/streams/0cf9e393c4/commits/f4e11a8b01'

    // Far away instances
    // 'https://latest.speckle.dev/streams/ee5346d3e1/commits/576310a6d5'
    // 'https://latest.speckle.dev/streams/ee5346d3e1/commits/489d42ca8c'
    // 'https://latest.speckle.dev/streams/97750296c2/objects/11a7752e40b4ef0620affc55ce9fdf5a'
    // 'https://speckle.xyz/streams/0ed2cdc8eb/commits/350c4e1a4d'

    // 'https://latest.speckle.dev/streams/92b620fb17/objects/7118603b197c00944f53be650ce721ec'

    // Blender Mega Test Stream
    // 'https://latest.speckle.dev/streams/c1faab5c62/commits/2ecb757577'
    // 'https://latest.speckle.dev/streams/c1faab5c62/commits/3deaea94af'
    // Text and Dimensions
    // 'https://latest.speckle.dev/streams/3f895e614f/commits/fbc78286c9'
    // 'https://latest.speckle.dev/streams/55cc1cbf0a/commits/aa72674507'

    // 'https://latest.speckle.dev/streams/55cc1cbf0a/commits/a7f74b6524'
    // 'https://latest.speckle.dev/streams/85e05b8c72/commits/53f4328211'
    // 'https://latest.speckle.dev/streams/aea12cab71/commits/787ade768e'

    // 'https://latest.speckle.dev/streams/e9285828d7/commits/9b80b7a70c'
    // 'https://speckle.xyz/streams/b85d53c3b4/commits/be26146460'
    // Germany
    // 'https://latest.speckle.dev/streams/7117052f4e/commits/a646bf659e'
    // 'https://latest.speckle.dev/streams/aea12cab71/commits/787ade768e'
    // 'https://speckle.xyz/streams/a29e5c7772/commits/a8cfae2645'
    // 'https://latest.speckle.dev/streams/9d71f041b2/commits/01279333e5'
    // 'https://latest.speckle.dev/streams/65c512f4ea/commits/cc2490830a'
    // 'https://latest.speckle.dev/streams/65c512f4ea/objects/882497528d1fa06660c28c1fd6aa15e0'
    // 'https://speckle.xyz/streams/b4086833f8/commits/94df4c6d16'

    // Rebar
    // 'https://speckle.xyz/streams/b4086833f8/commits/94df4c6d16?overlay=c5b9c260ea,e3dc287d61,eaedd7d0a5,7f126ce0dd,02fee34ce3,9bda31611f,110282c4db,533c311e29,bf6814d779,1ba52affcf,cc4e75125e,3fd628e4e3'
<<<<<<< HEAD
=======
    // Nice towers
    // 'https://latest.speckle.dev/streams/f4efe4bd7f/objects/5083dffc2ce54ce64c1fc4fab48ca877'
    // 'http://127.0.0.1:3000/streams/30b75f0dea/objects/db765ed44ae10176c0bf8ba60d1ce67d'

    // 'https://speckle.xyz/streams/7b253e5c4c/commits/025fcbb9cf'
    // BIG railway
    // 'https://latest.speckle.dev/streams/a64b432b34/commits/cf7725e404'
    // 'https://latest.speckle.dev/streams/a64b432b34/objects/1806cb8082a4202b01d97601b6e19af8'
    // 'https://latest.speckle.dev/streams/a64b432b34/objects/a7ab2388948594e89f838f3026b89839'
    // 'https://latest.speckle.dev/streams/a64b432b34/commits/99d809460a'
    // Bunch a doors
    // 'https://latest.speckle.dev/streams/a64b432b34/commits/c184ba7d88'
>>>>>>> 9c481a20
  )
}

const container0 = document.querySelector<HTMLElement>('#renderer')
if (!container0) {
  throw new Error("Couldn't find app container!")
}

createViewer('#renderer', getStream())<|MERGE_RESOLUTION|>--- conflicted
+++ resolved
@@ -4,15 +4,7 @@
   DefaultViewerParams,
   SelectionEvent,
   ViewerEvent,
-<<<<<<< HEAD
   Viewer
-=======
-  DebugViewer,
-  Viewer,
-  Batch,
-  DrawRanges,
-  SpeckleBasicMaterial
->>>>>>> 9c481a20
 } from '@speckle/viewer'
 
 import './style.css'
@@ -27,10 +19,6 @@
 } from '@speckle/viewer'
 import { SectionTool } from '@speckle/viewer'
 import { SectionOutlines } from '@speckle/viewer'
-import { BoxSelection } from './Extensions/BoxSelection'
-import { GeometryType } from '@speckle/viewer'
-import { SpeckleStandardMaterial } from '@speckle/viewer'
-import { Color, FrontSide } from 'three'
 
 const createViewer = async (containerName: string, stream: string) => {
   const container = document.querySelector<HTMLElement>(containerName)
@@ -62,7 +50,7 @@
   const filtering = viewer.createExtension(FilteringExtension)
   const explode = viewer.createExtension(ExplodeExtension)
   const diff = viewer.createExtension(DiffExtension)
-  const boxSelect = viewer.createExtension(BoxSelection)
+  // const boxSelect = viewer.createExtension(BoxSelection)
   // const rotateCamera = viewer.createExtension(RotateCamera)
   cameraController // use it
   selection // use it
@@ -102,97 +90,6 @@
     Object.assign(sandbox.sceneParams.worldSize, viewer.World.worldSize)
     Object.assign(sandbox.sceneParams.worldOrigin, viewer.World.worldOrigin)
     sandbox.refresh()
-
-    const meshBatch = viewer
-      .getRenderer()
-      .batcher.getBatches(undefined, GeometryType.MESH)
-      .find((batch: Batch) => batch.renderViews.length > 2)
-    // const geom = meshBatch.mesh.geometry
-    // geom.groups.length = 0
-    // geom.addGroup(0, 216, 0)
-    // geom.addGroup(216, 1323, 0)
-    // geom.addGroup(1539, 540, 0)
-    // geom.addGroup(2079, 32268, 0)
-
-    // const material = new SpeckleStandardMaterial(
-    //   {
-    //     color: new Color('#00ff00'),
-    //     emissive: 0x0,
-    //     roughness: 1,
-    //     metalness: 0,
-    //     opacity: 1,
-    //     side: FrontSide
-    //   },
-    //   ['USE_RTE']
-    // )
-    // meshBatch.setDrawRanges(
-    //   {
-    //     offset: 36,
-    //     count: 36,
-    //     material
-    //   }
-    //   {
-    //     offset: 180,
-    //     count: 1395,
-    //     material
-    //   },
-    //   {
-    //     offset: 1581,
-    //     count: 32766,
-    //     material
-    //   }
-    // )
-    // const material = new SpeckleStandardMaterial(
-    //   {
-    //     color: new Color('#00ff00'),
-    //     emissive: 0x0,
-    //     roughness: 1,
-    //     metalness: 0,
-    //     opacity: 1,
-    //     side: FrontSide
-    //   },
-    //   ['USE_RTE']
-    // )
-    // meshBatch.setDrawRanges(
-    //   {
-    //     offset: 9018,
-    //     count: 36,
-    //     material
-    //   },
-    //   {
-    //     offset: 13878,
-    //     count: 36,
-    //     material
-    //   }
-    // )
-    // const material0 = new SpeckleBasicMaterial({ color: 0xff0000 })
-    // const material1 = new SpeckleBasicMaterial({ color: 0x00ff00 })
-    // let groups = [
-    //   {
-    //     start: 0,
-    //     count: 1350,
-    //     materialIndex: 0
-    //   }
-    // ]
-
-    // const drawRange = new DrawRanges()
-
-    // groups = drawRange.integrateRanges(
-    //   groups,
-    //   [material0, material1],
-    //   [
-    //     {
-    //       offset: 0,
-    //       count: 258,
-    //       material: material1
-    //     },
-    //     {
-    //       offset: 258,
-    //       count: 1032,
-    //       material: material1
-    //     }
-    //   ]
-    // )
   })
 
   viewer.on(ViewerEvent.UnloadComplete, () => {
@@ -353,7 +250,7 @@
     // 'https://latest.speckle.dev/streams/f92e060177/commits/038a587267'
     // 'https://latest.speckle.dev/streams/3f895e614f/commits/8a3e424997'
     // 'https://latest.speckle.dev/streams/f92e060177/commits/f51ee777d5'
-    'https://latest.speckle.dev/streams/f92e060177/commits/bbd821e3a1'
+    // 'https://latest.speckle.dev/streams/f92e060177/commits/bbd821e3a1'
     // Big curves
     // 'https://latest.speckle.dev/streams/c1faab5c62/commits/49dad07ae2'
     // 'https://speckle.xyz/streams/7ce9010d71/commits/afda4ffdf8'
@@ -478,8 +375,6 @@
 
     // Rebar
     // 'https://speckle.xyz/streams/b4086833f8/commits/94df4c6d16?overlay=c5b9c260ea,e3dc287d61,eaedd7d0a5,7f126ce0dd,02fee34ce3,9bda31611f,110282c4db,533c311e29,bf6814d779,1ba52affcf,cc4e75125e,3fd628e4e3'
-<<<<<<< HEAD
-=======
     // Nice towers
     // 'https://latest.speckle.dev/streams/f4efe4bd7f/objects/5083dffc2ce54ce64c1fc4fab48ca877'
     // 'http://127.0.0.1:3000/streams/30b75f0dea/objects/db765ed44ae10176c0bf8ba60d1ce67d'
@@ -492,7 +387,6 @@
     // 'https://latest.speckle.dev/streams/a64b432b34/commits/99d809460a'
     // Bunch a doors
     // 'https://latest.speckle.dev/streams/a64b432b34/commits/c184ba7d88'
->>>>>>> 9c481a20
   )
 }
 
