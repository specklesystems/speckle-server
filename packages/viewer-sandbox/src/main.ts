/* eslint-disable @typescript-eslint/no-unsafe-member-access */
import {
  DefaultViewerParams,
  SelectionEvent,
  ViewerEvent,
  Viewer,
  ViewModes,
  SelectionExtension,
  HybridCameraController,
  OrientedSectionTool
} from '@speckle/viewer'

import './style.css'
import Sandbox from './Sandbox'
import {
  MeasurementsExtension,
  ExplodeExtension,
  DiffExtension,
  FilteringExtension
} from '@speckle/viewer'
import { SectionOutlines } from '@speckle/viewer'
import { BoxSelection } from './Extensions/BoxSelection'
import { PassReader } from './Extensions/PassReader'

const createViewer = async (containerName: string, _stream: string) => {
  const container = document.querySelector<HTMLElement>(containerName)

  const controlsContainer = document.querySelector<HTMLElement>(
    `${containerName}-controls`
  )
  if (!container) {
    throw new Error("Couldn't find #app container!")
  }
  if (!controlsContainer) {
    throw new Error("Couldn't find #app controls container!")
  }

  // Viewer setup
  const params = DefaultViewerParams
  params.showStats = true
  params.verbose = true

  const multiSelectList: SelectionEvent[] = []
  const viewer: Viewer = new Viewer(container, params)
  await viewer.init()

  viewer.createExtension(HybridCameraController)
  viewer.createExtension(SelectionExtension)
  viewer.createExtension(OrientedSectionTool)
  viewer.createExtension(SectionOutlines)
  viewer.createExtension(MeasurementsExtension)
  viewer.createExtension(FilteringExtension)
  viewer.createExtension(ExplodeExtension)
  viewer.createExtension(DiffExtension)
  viewer.createExtension(ViewModes)
  const boxSelect = viewer.createExtension(BoxSelection)
  boxSelect.realtimeSelection = false
  viewer.createExtension(PassReader)

  const sandbox = new Sandbox(controlsContainer, viewer, multiSelectList)

  window.addEventListener('load', () => {
    viewer.resize()
  })

  viewer.on(ViewerEvent.ObjectClicked, (event: SelectionEvent | null) => {
    if (event) {
      console.log(event.hits[0].node.model.id)
    }
  })

  viewer.on(ViewerEvent.LoadComplete, async () => {
    console.warn(viewer.getRenderer().renderingStats)
    Object.assign(sandbox.sceneParams.worldSize, viewer.World.worldSize)
    Object.assign(sandbox.sceneParams.worldOrigin, viewer.World.worldOrigin)
    sandbox.refresh()
    const loadingWrapper = document.getElementById('loadingWrapper')
    if (loadingWrapper) {
      loadingWrapper.addEventListener('transitionend', function () {
        // Remove the loading wrapper from the page
        loadingWrapper.style.display = 'none'
      })
      loadingWrapper.style.opacity = '0'
    }
  })

  viewer.on(ViewerEvent.UnloadComplete, () => {
    Object.assign(sandbox.sceneParams.worldSize, viewer.World.worldSize)
    Object.assign(sandbox.sceneParams.worldOrigin, viewer.World.worldOrigin)
    sandbox.refresh()
  })
  viewer.on(ViewerEvent.UnloadAllComplete, () => {
    Object.assign(sandbox.sceneParams.worldSize, viewer.World.worldSize)
    Object.assign(sandbox.sceneParams.worldOrigin, viewer.World.worldOrigin)
    sandbox.refresh()
  })

  sandbox.makeGenericUI()
  sandbox.makeSceneUI()
  sandbox.makeFilteringUI()
  sandbox.makeBatchesUI()
  sandbox.makeDiffUI()
  sandbox.makeMeasurementsUI()

  // await sandbox.objectLoaderOnly(_stream)
  await sandbox.loadUrl(_stream)
  // await sandbox.loadJSON(JSONSpeckleStream)
}

const getStream = () => {
  return (
    // prettier-ignore
    // Revit sample house (good for bim-like stuff with many display meshes)
    // 'https://app.speckle.systems/streams/da9e320dad/commits/5388ef24b8'
    // 'https://latest.speckle.systems/streams/c1faab5c62/commits/ab1a1ab2b6'
    // 'Super' heavy revit shit
    //  'https://app.speckle.systems/streams/e6f9156405/commits/0694d53bb5'
    // IFC building (good for a tree based structure)
    // 'https://latest.speckle.systems/streams/92b620fb17/commits/2ebd336223'
    // IFC story, a subtree of the above
    // 'https://latest.speckle.systems/streams/92b620fb17/objects/8247bbc53865b0e0cb5ee4e252e66216'
    // Izzy's garden
    // 'https://latest.speckle.systems/streams/c43ac05d04/commits/ec724cfbeb'
    // Small scale lines
    // 'https://app.speckle.systems/streams/638d3b1f83/commits/6025e2b546?c=%5B2.18058,-0.20814,9.67642,3.85491,5.05364,0,0,1%5D'
    // 'https://latest.speckle.systems/streams/3ed8357f29/commits/d10f2af1ce'
    // 'https://latest.speckle.systems/streams/444bfbd6e4/commits/e22f696b08'
    // 'https://latest.speckle.systems/streams/92b620fb17/commits/af6098915b?c=%5B0.02144,-0.0377,0.05554,0.00566,0.00236,0,0,1%5D'
    // AutoCAD OLD
    // 'https://latest.speckle.systems/streams/3ed8357f29/commits/d10f2af1ce'
    // AutoCAD NEW
    // 'https://latest.speckle.systems/streams/3ed8357f29/commits/46905429f6'
    //Blizzard world
    // 'https://latest.speckle.systems/streams/0c6ad366c4/commits/aa1c393aec'
    //Car
    // 'https://latest.speckle.systems/streams/17d2e25a97/commits/6b6cf3d43e'
    // Jonathon's
    'https://latest.speckle.systems/streams/501258ee5f/commits/f885570011'
    // Alex's cube
    // 'https://latest.speckle.systems/streams/46e3e0e1ec/commits/a6392c19d6?c=%5B6.85874,2.9754,0.79022,0,0,0,0,1%5D'
    // Groups of groups
    // 'https://app.speckle.systems/streams/1ce562e99a/commits/6fa28a5a0f'
    // Arc flowers
    // 'https://latest.speckle.systems/streams/9e6c4343ba/commits/037e382aa2'
    // Car lines
    // 'https://app.speckle.systems/streams/638d3b1f83/commits/6025e2b546?c=%5B2.18058,-0.20814,9.67642,3.85491,5.05364,0,0,1%5D'
    // Arc and lines
    // ' https://app.speckle.systems/streams/99abc74dd4/commits/b32fdcf171?c=%5B198440.6051,6522070.21462,19199.49584,176653.24219,6523663.5,0,0,1%5D'
    // AUTOCAD test stream
    // 'https://latest.speckle.systems/streams/3ed8357f29/commits/b49bfc73ea'
    // REVIT test stream
    // 'https://latest.speckle.systems/streams/c544db35f5/commits/7c29374369'
    // Arcs
    // 'https://latest.speckle.systems/streams/0c6ad366c4/commits/912d83412e'
    // Freezers
    // 'https://app.speckle.systems/streams/f0532359ac/commits/98678e2a3d?c=%5B2455.15367,2689.87156,4366.68444,205.422,-149.41199,148.749,0,1%5D'
    //Gergo's house
    // 'https://latest.speckle.systems/streams/c1faab5c62/commits/78bdd8eb76'
    // Point cloud
    // 'https://latest.speckle.systems/streams/2d19273d31/commits/9ceb423feb'
    // 'https://latest.speckle.systems/streams/7707df6cae/commits/02bdf09092'
    // 'https://latest.speckle.systems/streams/ca0378725b/commits/fbae00db5a'
    // Luis sphere
    // 'https://app.speckle.systems/streams/b85d53c3b4/commits/b47f21b707'
    // Crankshaft
    // 'https://app.speckle.systems/streams/c239718aff/commits/b3a8cfb97d'
    // Building AO params
    // 'https://latest.speckle.systems/streams/0dd74866d0/commits/317e210afa'
    // Murder Cube
    // 'https://latest.speckle.systems/streams/c1faab5c62/commits/7f0c4d2fc1/'
    // Classroom
    // 'https://app.speckle.systems/streams/0208ffb67b/commits/a980292728'
    // 'https://latest.speckle.systems/streams/4658eb53b9/commits/328bd99997'
    // 'https://latest.speckle.systems/streams/83e18d886f/commits/532bd6be3e'
    // 'https://latest.speckle.systems/streams/1c2b3db9fb/commits/f12861736e'
    // 'https://latest.speckle.systems/streams/1c2b3db9fb/commits/1015d417ea'
    // Jedd's views
    // 'https://latest.speckle.systems/streams/c1faab5c62/commits/e6632fe057'
    // 'https://latest.speckle.systems/streams/7d051a6449/commits/7632757a33'
    // 'https://latest.speckle.systems/streams/4658eb53b9/commits/d8ec9cccf7'
    // MEPs (whatever they are)
    // 'https://latest.speckle.systems/streams/85bc4f61c6/commits/8575fe2978'
    // Alex cubes
    // 'https://latest.speckle.systems/streams/4658eb53b9/commits/d8ec9cccf7'
    // Alex more cubes
    // 'https://latest.speckle.systems/streams/4658eb53b9/commits/31a8d5ff2b'
    // Tekla
    // 'https://latest.speckle.systems/streams/caec6d6676/commits/588c731104'
    // Purple market square
    // 'https://latest.speckle.systems/streams/4ed51ed832/commits/5a313ac116'
    // Sum building
    // 'https://latest.speckle.systems/streams/92b620fb17/commits/4ea2759162'
    // Boat
    // 'https://latest.speckle.systems/streams/92b620fb17/commits/ba5df427db'
    // 'https://latest.speckle.systems/streams/92b620fb17/commits/c9ebe49824'
    // Dim's dome
    // 'https://latest.speckle.systems/streams/92b620fb17/commits/158d4e8bec'
    // Engines 'n Shit
    // 'https://latest.speckle.systems/streams/92b620fb17/commits/80b25e6e6c'
    // Dim's tower
    // 'https://latest.speckle.systems/streams/92b620fb17/commits/7fd3ec04c0'
    //COD
    // 'https://latest.speckle.systems/streams/d3c83b47bf/commits/5f76b7ef3d?overlay=34577a1a92,571d460754,4c39b56c32,a62dd3a5da&c=%5B2046.38919,1074.97765,125.18054,2088.91862,1025.71927,94.66317,0,1%5D'
    // 'https://latest.speckle.systems/streams/4658eb53b9/commits/0feb23d263'
    // Jonathon's not loading
    // 'https://app.speckle.systems/streams/ca99defd4b/commits/589b265c99'
    // Jonathon's 3070
    // 'https://app.speckle.systems/streams/7ce9010d71/commits/d29e56fe75'
    // Filter issue
    // 'https://app.speckle.systems/streams/f95d8deb90/commits/30f31becb6'
    // Transparent
    // 'https://latest.speckle.systems/streams/b5cc4e967c/objects/20343e0e8d469613a9d407499a6c38b1'
    // dark
    // 'https://latest.speckle.systems/streams/b5cc4e967c/commits/efdf3e2728?c=%5B-59.16128,-41.76491,-4.77376,-4.08052,-12.63558,-4.77376,0,1%5D'
    // 'https://latest.speckle.systems/streams/92b620fb17/commits/b4366a7086?filter=%7B%7D&c=%5B-31.02357,37.60008,96.58899,11.01564,7.40652,66.0411,0,1%5D)'
    // double
    // 'https://latest.speckle.systems/streams/92b620fb17/commits/b4366a7086?overlay=c009dbe144&filter=%7B%7D&c=%5B-104.70053,-98.80617,67.44669,6.53096,1.8739,38.584,0,1%5D'
    // 'https://latest.speckle.systems/streams/c43ac05d04/commits/ec724cfbeb',
    // 'https://latest.speckle.systems/streams/efd2c6a31d/commits/4b495e1901'
    // 'https://latest.speckle.systems/streams/efd2c6a31d/commits/4b495e1901'
    // tekla 2
    // 'https://app.speckle.systems/streams/be4813ccd2/commits/da85000921?c=%5B-1.12295,-2.60901,6.12402,4.77979,0.555,3.63346,0,1%5D'
    // 'https://latest.speckle.systems/streams/85bc4f61c6/commits/bb7b718a1a'

    // large meshes
    // 'https://app.speckle.systems/streams/48e6e33aa6/commits/2cf892f1b0'
    // large lines
    // 'https://latest.speckle.systems/streams/444bfbd6e4/commits/8f297ad0cd'
    // 'https://latest.speckle.systems/streams/c1faab5c62/commits/6b1b1195c4'
    // 'https://latest.speckle.systems/streams/c1faab5c62/commits/cef1e7527b'
    // large lines
    // 'https://latest.speckle.systems/streams/c1faab5c62/commits/49dad07ae2'
    // Instances Rhino
    // 'https://latest.speckle.systems/streams/f92e060177/commits/1fff853107'
    // Instances Revit
    // 'https://latest.speckle.systems/streams/f92e060177/commits/92858681b7'
    // 'https://latest.speckle.systems/streams/f92e060177/commits/655771674e'
    // 'https://latest.speckle.systems/streams/f92e060177/commits/00dbbf4509'
    // 'https://latest.speckle.systems/streams/f92e060177/commits/46fd255010'
    // 'https://latest.speckle.systems/streams/f92e060177/commits/038a587267'
    // 'https://latest.speckle.systems/streams/3f895e614f/commits/8a3e424997'
    // 'https://latest.speckle.systems/streams/f92e060177/commits/f51ee777d5'
    // 'https://latest.speckle.systems/streams/f92e060177/commits/bbd821e3a1'
    // Big curves
    // 'https://latest.speckle.systems/streams/c1faab5c62/commits/49dad07ae2'
    // 'https://app.speckle.systems/streams/7ce9010d71/commits/afda4ffdf8'
    // Jonathon's lines
    // 'https://app.speckle.systems/streams/7ce9010d71/commits/8cd9e7e4fc'
    // 'https://app.speckle.systems/streams/7ce9010d71/objects/f46f95746975591c18b0b854dab5b570 '
    // 'https://app.speckle.systems/streams/813b728084/commits/e2f5ac9775'
    // Overlayhs
    // 'https://latest.speckle.systems/streams/85b9f0b9f5/commits/cdfbf3e036?overlay=71f61af444,00fe449457,53a6692b79'
    //'Rafinery'
    // 'https://app.speckle.systems/streams/b7cac6a6df/commits/2e42381302'
    // 'https://app.speckle.systems/streams/7ce9010d71/commits/b8bbfd0c05?c=%5B-4.50925,11.1348,5.38124,-0.23829,0.68512,-0.09006,0,1%5D'

    // Lines with numeric filter
    // 'https://app.speckle.systems/streams/16a7ca997a/commits/91d82f4ea1'

    // Type inheritence
    // 'https://app.speckle.systems/streams/4063469c0b/objects/ce831723f2a3a56a30dfbca54a53c90f'
    // Sum groups
    // 'https://latest.speckle.systems/streams/58b5648c4d/commits/7e2afe5535'
    // 'https://latest.speckle.systems/streams/58b5648c4d/objects/608bc2d53de17e3fd3a6ca9ef525ca79'

    // 'https://latest.speckle.systems/streams/92b620fb17/commits/4da17d07da'
    // 'https://latest.speckle.systems/streams/92b620fb17/commits/e2db7d277b'
    // Bunch a points
    // 'https://latest.speckle.systems/streams/92b620fb17/commits/0dee6dbd98'
    // 'https://latest.speckle.systems/streams/92b620fb17/commits/f9063fe647'
    // 'https://app.speckle.systems/streams/be0f962efb/objects/37639741c363a123100eda8044f2fe3f'
    // 'https://latest.speckle.systems/streams/92b620fb17/objects/a4e2fad01e69cd886ecbfedf221f5301'
    // 'https://latest.speckle.systems/streams/3f895e614f/commits/7e16d2ab71'
    // 'https://latest.speckle.systems/streams/55cc1cbf0a/commits/aa72674507'
    // 'https://latest.speckle.systems/streams/55cc1cbf0a/objects/44aa4bad23591f90484a9a63814b9dc9'
    // 'https://latest.speckle.systems/streams/55cc1cbf0a/objects/3a21694b533826cf551d4e2ff9963397'
    // 'https://latest.speckle.systems/streams/55cc1cbf0a/commits/a7f74b6524'
    // 'https://latest.speckle.systems/streams/c1faab5c62/objects/d3466547df9df86397eb4dff7ac9713f'
    // 'https://latest.speckle.systems/streams/c1faab5c62/commits/140c443886'
    // 'https://latest.speckle.systems/streams/e258b0e8db/commits/108971810d'
    // 'https://latest.speckle.systems/streams/e258b0e8db/objects/3fcd63d80cf791c3f554a795846e62f6'
    // 'https://latest.speckle.systems/streams/55cc1cbf0a/objects/d7ae178fb6a7b1f599a177486e14f9a6'
    // 'https://latest.speckle.systems/streams/e258b0e8db/objects/3fcd63d80cf791c3f554a795846e62f6'
    // 'https://latest.speckle.systems/streams/92b620fb17/commits/6adbcfa8dc'
    // 'https://latest.speckle.systems/streams/b68abcbf2e/commits/4e94ecad62'
    // Big ass mafa'
    // 'https://app.speckle.systems/streams/88307505eb/objects/a232d760059046b81ff97e6c4530c985'
    // Airport
    // 'https://latest.speckle.systems/streams/92b620fb17/commits/dfb9ca025d'
    // 'https://latest.speckle.systems/streams/92b620fb17/objects/cf8838025d9963b342b09da8de0f8b6b'
    // 'Blocks with elements
    // 'https://latest.speckle.systems/streams/e258b0e8db/commits/00e165cc1c'
    // 'https://latest.speckle.systems/streams/e258b0e8db/commits/e48cf53add'
    // 'https://latest.speckle.systems/streams/e258b0e8db/commits/c19577c7d6?c=%5B15.88776,-8.2182,12.17095,18.64059,1.48552,0.6025,0,1%5D'
    // 'https://app.speckle.systems/streams/46caea9b53/commits/71938adcd1'
    // 'https://app.speckle.systems/streams/2f9f2f3021/commits/75bd13f513'
    // 'https://app.speckle.systems/streams/0a2f096caf/commits/eee0e4436f?overlay=72828bce0d&c=%5B14.04465,-332.88372,258.40392,53.09575,31.13694,126.39999,0,1%5D&filter=%7B%22propertyInfoKey%22%3A%22level.name%22%7D'
    // 'Bilal's tests
    // 'https://latest.speckle.systems/streams/97750296c2/commits/5386a0af02' // 700k+ objects 30kk tris
    // 'https://latest.speckle.systems/streams/97750296c2/commits/2a6fd781f2' // NEW

    // 'https://latest.speckle.systems/streams/97750296c2/commits/48f0567a88' // 1015849 objects
    // 'https://latest.speckle.systems/streams/97750296c2/commits/aec0841f7e' // 11k objects
    // 'https://latest.speckle.systems/streams/97750296c2/commits/96ffc3c786' // 92209 objects
    // 'https://latest.speckle.systems/streams/97750296c2/commits/92115d3789' // 390974 objects 19kk tris
    // 'https://latest.speckle.systems/streams/97750296c2/commits/a3c8388d89' // 145593 objects 100kk tris o_0
    // 'https://latest.speckle.systems/streams/97750296c2/commits/2584ad524d' // 22888 objects
    // 'https://latest.speckle.systems/streams/97750296c2/commits/2bb21d31d6' // 619129 objects
    // 'https://latest.speckle.systems/streams/97750296c2/commits/7cfb96a6b0' // 84452 objects
    // 'https://latest.speckle.systems/streams/97750296c2/commits/92a7c35b8b' // 121395 objects
    // 'https://latest.speckle.systems/streams/97750296c2/commits/2f5803a19e' // 47696 objects

    // Alex facade
    // 'https://latest.speckle.systems/streams/0cf9e393c4/commits/f4e11a8b01'
    // 'https://latest.speckle.systems/streams/0cf9e393c4/commits/3c5cb3f539'
    // 'https://latest.speckle.systems/streams/0cf9e393c4/commits/13729601f3'

    // Weird IFC
    // 'https://app.speckle.systems/streams/25d8a162af/commits/6c842a713c'
    // 'https://app.speckle.systems/streams/25d8a162af/commits/6c842a713c'
    // 'https://app.speckle.systems/streams/76e3acde68/commits/0ea3d47e6c'
    // Point cloud
    // 'https://app.speckle.systems/streams/b920636274/commits/8df6496749'
    // 'https://multiconsult.speckle.xyz/streams/9721fe797c/objects/ff5d939a8c26bde092152d5b4a0c945d'
    // 'https://app.speckle.systems/streams/87a2be92c7/objects/803c3c413b133ee9a6631160ccb194c9'
    // 'https://latest.speckle.systems/streams/1422d91a81/commits/480d88ba68'
    // 'https://latest.speckle.systems/streams/92b620fb17/commits/14085847b0'
    // 'https://latest.speckle.systems/streams/e258b0e8db/commits/eb6ad592f1'
    // 'https://latest.speckle.systems/streams/c1faab5c62/commits/8c9d3eefa2'
    // 'https://latest.speckle.systems/streams/c1faab5c62/commits/7589880b8e'
    // 'https://latest.speckle.systems/streams/c1faab5c62/commits/d721ab8df4'
    // Big ass tower
    // 'https://latest.speckle.systems/streams/0cf9e393c4/commits/cef3f40be2'
    // 'https://latest.speckle.systems/streams/0cf9e393c4/commits/f4e11a8b01'

    // Far away instances
    // 'https://latest.speckle.systems/streams/ee5346d3e1/commits/576310a6d5'
    // 'https://latest.speckle.systems/streams/ee5346d3e1/commits/489d42ca8c'
    // 'https://latest.speckle.systems/streams/97750296c2/objects/11a7752e40b4ef0620affc55ce9fdf5a'
    // 'https://app.speckle.systems/streams/0ed2cdc8eb/commits/350c4e1a4d'

    // 'https://latest.speckle.systems/streams/92b620fb17/objects/7118603b197c00944f53be650ce721ec'

    // Blender Mega Test Stream
    // 'https://latest.speckle.systems/streams/c1faab5c62/commits/2ecb757577'
    // 'https://latest.speckle.systems/streams/c1faab5c62/commits/3deaea94af'
    // Text and Dimensions
    // 'https://latest.speckle.systems/streams/3f895e614f/commits/fbc78286c9'
    // 'https://latest.speckle.systems/streams/55cc1cbf0a/commits/aa72674507'

    // 'https://latest.speckle.systems/streams/55cc1cbf0a/commits/a7f74b6524'
    // 'https://latest.speckle.systems/streams/85e05b8c72/commits/53f4328211'
    // 'https://latest.speckle.systems/streams/aea12cab71/commits/787ade768e'

    // 'https://latest.speckle.systems/streams/e9285828d7/commits/9b80b7a70c'
    // 'https://app.speckle.systems/streams/b85d53c3b4/commits/be26146460'

    // Germany
    // 'https://latest.speckle.systems/streams/7117052f4e/commits/a646bf659e'

    // Diffing tests
    // 'https://latest.speckle.systems/streams/aea12cab71/commits/787ade768e'
    // 'https://app.speckle.systems/streams/a29e5c7772/commits/a8cfae2645'
    // 'https://latest.speckle.systems/streams/9d71f041b2/commits/01279333e5'
    // 'https://latest.speckle.systems/streams/65c512f4ea/commits/cc2490830a'
    // 'https://latest.speckle.systems/streams/65c512f4ea/objects/882497528d1fa06660c28c1fd6aa15e0'
    // 'https://app.speckle.systems/streams/b4086833f8/commits/94df4c6d16'

    // Rebar
    // 'https://app.speckle.systems/streams/b4086833f8/commits/94df4c6d16?overlay=c5b9c260ea,e3dc287d61,eaedd7d0a5,7f126ce0dd,02fee34ce3,9bda31611f,110282c4db,533c311e29,bf6814d779,1ba52affcf,cc4e75125e,3fd628e4e3'
    // Nice towers
    // 'https://latest.speckle.systems/streams/f4efe4bd7f/objects/5083dffc2ce54ce64c1fc4fab48ca877'
    //
    // 'https://app.speckle.systems/streams/7b253e5c4c/commits/025fcbb9cf'
    // BIG railway
    // 'https://latest.speckle.systems/streams/a64b432b34/commits/cf7725e404'
    // 'https://latest.speckle.systems/streams/a64b432b34/objects/1806cb8082a4202b01d97601b6e19af8'
    // 'https://latest.speckle.systems/streams/a64b432b34/objects/a7ab2388948594e89f838f3026b89839'
    // 'https://latest.speckle.systems/streams/a64b432b34/commits/99d809460a'
    // Bunch a doors
    // 'https://latest.speckle.systems/streams/a64b432b34/commits/c184ba7d88'
    // 'https://app.speckle.systems/streams/8f73d360e7/commits/2cb768cecd'
    // Tiny cube
    // 'https://app.speckle.systems/streams/8f73d360e7/commits/2cb768cecd'
    // Shiny
    // 'https://latest.speckle.systems/projects/e8b81c24f5/models/759186b9ec'
    // 'https://latest.speckle.systems/projects/c1faab5c62/models/c8ca2dcbe2@f79f9fe600'
    // 'https://app.speckle.systems/projects/7591c56179/models/0185a7c62e'
    // DEFAUL WEIRD MODEL
    // 'https://app.speckle.systems/projects/24c98619ac/models/38639656b8'
    // 'https://app.speckle.systems/projects/96c43c61a6/models/fd12973e73'
    // 'https://latest.speckle.systems/projects/2099ac4b5f/models/5d6eb30c16'
    // Points with display style
    // 'https://latest.speckle.systems/projects/7117052f4e/models/95c27a604d@1fa0e17f84'
    // Sum fucking pipes
    // 'https://app.speckle.systems/projects/122448a81e/models/f21aff1f4a'
    // Thin plane
    // 'https://app.speckle.systems/projects/20f72acc58/models/2cf8a736f8'
    // Rhino sRGB vertex colors
    // 'https://app.speckle.systems/projects/47bbaf594f/models/ef78e94f72'
    // 'https://app.speckle.systems/projects/47bbaf594f/models/de52414725f8937b1f0e2f550ef9ca52'
    // qGIS sRGB vertex colors
    // 'https://latest.speckle.systems/projects/5a6609a4b9/models/10f4931e8c'
    // DUI3 blocks
    // 'https://latest.speckle.systems/projects/126cd4b7bb/models/c6f3f309a2'
    // 'https://latest.speckle.systems/projects/126cd4b7bb/models/6b62c61a22'
    // 'https://latest.speckle.systems/projects/126cd4b7bb/models/4dc5265453'

    // DUI3 Render materials
    // 'https://app.speckle.systems/projects/93200a735d/models/cbacd3eaeb'
    // 'https://latest.speckle.systems/projects/126cd4b7bb/models/7a5e738c76'
    // 'https://latest.speckle.systems/projects/126cd4b7bb/models/0a4181c73b'
    // 'https://latest.speckle.systems/projects/126cd4b7bb/models/bcf086cdc4'
    // 'https://latest.speckle.systems/projects/126cd4b7bb/models/6221c985c0'

    // DUI3 Color Proxies
    // 'https://app.speckle.systems/projects/93200a735d/models/d1fbf678f1'
    // ' https://app.speckle.systems/projects/93200a735d/models/d1fbf678f1'
    // 'https://app.speckle.systems/projects/b53a53697a/models/93fa215ba9'
    // 'https://latest.speckle.systems/projects/126cd4b7bb/models/5ec85fc2a2'
    // 'https://latest.speckle.systems/projects/2af60ce1b6/models/09dbceb25f@5af6d6a3f4'
    // 'https://latest.speckle.systems/projects/2af60ce1b6/models/09dbceb25f@ebb895355d'

    // Backfaces
    // 'https://app.speckle.systems/projects/69bf87aa61/models/c8f443a03e'

    // 'https://app.speckle.systems/projects/cdaeb201d9/models/1ad10b0a5b'
    // 'https://app.speckle.systems/projects/93200a735d/models/d1fbf678f1@088537140b'
    // 'https://app.speckle.systems/projects/93200a735d/models/e3c3849167'
    // 'https://app.speckle.systems/projects/93200a735d/models/d1fbf678f1@088537140b'
    // 'https://app.speckle.systems/projects/93200a735d/models/e3c3849167'

    // Text with no material
    // 'https://latest.speckle.systems/projects/731c6e2fd1/models/bcd3a4a706'
    // 'https://latest.speckle.systems/projects/126cd4b7bb/models/44a3cddb93'
    // 'https://latest.speckle.systems/projects/126cd4b7bb/models/afec5fcb04@0c2ad0b86b'
    // 'https://latest.speckle.systems/projects/126cd4b7bb/models/44a3cddb93'
    // 'https://latest.speckle.systems/projects/126cd4b7bb/models/44a3cddb93@31654f1e2c'
    // Homepage
    // 'https://app.speckle.systems/projects/0c1ea0ca62/models/729a6f557d@9bff3c6f1f'

    // BREPs as display values
    // 'https://latest.speckle.systems/projects/126cd4b7bb/models/b613d77690@046b56bf12'

    // 'https://app.speckle.systems/projects/00a5c443d6/models/de56edf901'

    // 'https://app.speckle.systems/projects/6cf358a40e/models/e01ffbc891@f1ddc19011'
    // 'https://latest.speckle.systems/projects/2c5c4cd493/models/cb20c2e87b02003d4b2ddf4df96912b9,8a2c9a45093fecb42273607d0c936d66'

    // 'https://app.speckle.systems/projects/71b33ae013/models/3263c25505'
    // 'https://app.speckle.systems/projects/817c4e8daa/models/f0601ef5f9'

    // Far away house section tool
    // 'https://app.speckle.systems/projects/817c4e8daa/models/f0601ef5f9@80db5ff26a'

    // 'https://app.speckle.systems/projects/00a5c443d6/models/de56edf901'
    // 'https://latest.speckle.systems/projects/126cd4b7bb/models/49874f87a2ddd370bd2bf46b68c3660d'
    // Perfectly flat
    // 'https://app.speckle.systems/projects/344f803f81/models/5582ab673e'

    // big baker
    // 'https://latest.speckle.systems/projects/126cd4b7bb/models/032d09f716'
    // 'https://speckle.xyz/streams/27e89d0ad6/commits/5ed4b74252'

    //Gingerbread
    // 'https://latest.speckle.systems/projects/387050bffe/models/48f7eb26fb'
    // DUI3 Mesh Colors
    // 'https://app.speckle.systems/projects/93200a735d/models/cbacd3eaeb@344a397239'

    // Instance toilets
    // 'https://app.speckle.systems/projects/e89b61b65c/models/2a0995f124'

    // 'https://latest.speckle.systems/projects/3fe1880c36/models/65bb4287a8'
    // 'https://latest.speckle.systems/projects/db06488e1c/models/21f3930771'

    // FAR OFF
    // 'https://app.speckle.systems/projects/bdd828221e/models/eb99326dc3'

    // SUPER TINY
    // 'https://latest.speckle.systems/projects/6631c0378c/models/4fed65a49c'

    // v2 colored lines
    // 'https://app.speckle.systems/projects/052b576a45/models/c756235fcc'

    // Custom normals
    // 'https://latest.speckle.systems/projects/51c449c440/models/08e97226cf'

    // Meshed together - like objects
    // 'https://app.speckle.systems/projects/edccdee0fd/models/944c475581'

    // Engine thing with outlines
    // 'https://app.speckle.systems/projects/8be1007be1/models/33fbee921f'

    // Dim's meshed together non instanced + instanced
    // 'https://latest.speckle.systems/projects/126cd4b7bb/models/338afee6be@ee21745e43'
    // 'https://latest.speckle.systems/projects/126cd4b7bb/models/338afee6be'

    // A LOT of text objects
    // 'https://app.speckle.systems/projects/e771a388b1/models/f5c967dfa9'

    // 'https://app.speckle.systems/projects/16cffbc224/models/1e142b07a0'

    // REGIONS
    // https://app.speckle.systems/projects/16ce7b208c/models/1c14e37363@0614bb2957

    // 'https://app.speckle.systems/projects/63bb691d0f/models/a64da9072d'
    // 'https://app.speckle.systems/projects/7591c56179/models/82b94108a3'

    // SUPER slow tree build time (LARGE N-GONS TRIANGULATION)
    // 'https://app.speckle.systems/projects/0edb6ef628/models/ff3d8480bc@cd83d90a2c'

    /* ObjectLoader 2 tests */
    // `https://latest.speckle.systems/projects/97750296c2/models/767b70fc63@5386a0af02`
    //crashing out of memory?
    //`https://latest.speckle.systems/projects/97750296c2/models/767b70fc63@2a6fd781f2`
    //too big?
    // `https://latest.speckle.systems/projects/126cd4b7bb/models/032d09f716`
    // 'https://app.speckle.systems/streams/da9e320dad/commits/5388ef24b8?c=%5B-7.66134,10.82932,6.41935,-0.07739,-13.88552,1.8697,0,1%5D'

    // BUSTED model ID
    // 'https://app.speckle.systems/projects/155101d3ca/models/b8d3b42787b2dc9fc412a8ae16af03ac385e48e6'

    // New text
    // 'https://app.speckle.systems/projects/16ce7b208c/models/e9f8edeb13@dc0b9471e9'

<<<<<<< HEAD
    // 'https://app.speckle.systems/projects/40df04e516/models/5658c83729'

    // 'https://latest.speckle.systems/projects/46e3e0e1ec/models/ac0e624478'
    // 'https://app.speckle.systems/projects/16ce7b208c/models/07065dc527'
    // 'https://latest.speckle.systems/projects/46e3e0e1ec/models/ac0e624478@0153622f9a'

    // MONSTER
    // 'https://app.speckle.systems/projects/40df04e516/models/5658c83729@29b08a8601'
=======
    // Materials in blocks full
    // 'https://app.speckle.systems/projects/1b96a34aae/models/673312057e'
    // Materials in blocks single
    // 'https://app.speckle.systems/projects/f7bb16037a/models/5d090c6f07'

    // Large topological stuff
    'https://app.speckle.systems/projects/7a489ac0d4/models/146d5fbe27,3e481c9a58,65b4cf97d5,6d07577256,903850fa6f'
>>>>>>> 9998ed25
  )
}

const container0 = document.querySelector<HTMLElement>('#renderer')
if (!container0) {
  throw new Error("Couldn't find app container!")
}

void createViewer('#renderer', getStream())<|MERGE_RESOLUTION|>--- conflicted
+++ resolved
@@ -135,7 +135,7 @@
     //Car
     // 'https://latest.speckle.systems/streams/17d2e25a97/commits/6b6cf3d43e'
     // Jonathon's
-    'https://latest.speckle.systems/streams/501258ee5f/commits/f885570011'
+    // 'https://latest.speckle.systems/streams/501258ee5f/commits/f885570011'
     // Alex's cube
     // 'https://latest.speckle.systems/streams/46e3e0e1ec/commits/a6392c19d6?c=%5B6.85874,2.9754,0.79022,0,0,0,0,1%5D'
     // Groups of groups
@@ -335,7 +335,8 @@
 
     // Far away instances
     // 'https://latest.speckle.systems/streams/ee5346d3e1/commits/576310a6d5'
-    // 'https://latest.speckle.systems/streams/ee5346d3e1/commits/489d42ca8c'
+
+    // Door+wall instances
     // 'https://latest.speckle.systems/streams/97750296c2/objects/11a7752e40b4ef0620affc55ce9fdf5a'
     // 'https://app.speckle.systems/streams/0ed2cdc8eb/commits/350c4e1a4d'
 
@@ -451,7 +452,7 @@
     // 'https://app.speckle.systems/projects/817c4e8daa/models/f0601ef5f9'
 
     // Far away house section tool
-    // 'https://app.speckle.systems/projects/817c4e8daa/models/f0601ef5f9@80db5ff26a'
+    'https://app.speckle.systems/projects/817c4e8daa/models/f0601ef5f9@80db5ff26a'
 
     // 'https://app.speckle.systems/projects/00a5c443d6/models/de56edf901'
     // 'https://latest.speckle.systems/projects/126cd4b7bb/models/49874f87a2ddd370bd2bf46b68c3660d'
@@ -523,7 +524,6 @@
     // New text
     // 'https://app.speckle.systems/projects/16ce7b208c/models/e9f8edeb13@dc0b9471e9'
 
-<<<<<<< HEAD
     // 'https://app.speckle.systems/projects/40df04e516/models/5658c83729'
 
     // 'https://latest.speckle.systems/projects/46e3e0e1ec/models/ac0e624478'
@@ -532,15 +532,13 @@
 
     // MONSTER
     // 'https://app.speckle.systems/projects/40df04e516/models/5658c83729@29b08a8601'
-=======
     // Materials in blocks full
     // 'https://app.speckle.systems/projects/1b96a34aae/models/673312057e'
     // Materials in blocks single
     // 'https://app.speckle.systems/projects/f7bb16037a/models/5d090c6f07'
 
     // Large topological stuff
-    'https://app.speckle.systems/projects/7a489ac0d4/models/146d5fbe27,3e481c9a58,65b4cf97d5,6d07577256,903850fa6f'
->>>>>>> 9998ed25
+    // 'https://app.speckle.systems/projects/7a489ac0d4/models/146d5fbe27,3e481c9a58,65b4cf97d5,6d07577256,903850fa6f'
   )
 }
 
