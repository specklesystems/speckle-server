--- conflicted
+++ resolved
@@ -466,8 +466,6 @@
 
     // FAR OFF
     // 'https://app.speckle.systems/projects/bdd828221e/models/eb99326dc3'
-<<<<<<< HEAD
-=======
 
     // SUPER TINY
     // 'https://latest.speckle.systems/projects/6631c0378c/models/4fed65a49c'
@@ -477,7 +475,6 @@
 
     // Custom normals
     // 'https://latest.speckle.systems/projects/51c449c440/models/08e97226cf'
->>>>>>> d2067f7e
   )
 }
 
