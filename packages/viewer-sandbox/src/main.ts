/* eslint-disable @typescript-eslint/ban-ts-comment */
/* eslint-disable @typescript-eslint/no-unused-vars */
import {
  DefaultViewerParams,
  SelectionEvent,
  ViewerEvent,
  DebugViewer,
  Viewer
} from '@speckle/viewer'

import './style.css'
import Sandbox from './Sandbox'
import {
  SelectionExtension,
  CameraController,
  MeasurementsExtension,
  ExplodeExtension,
  DiffExtension,
  FilteringExtension
} from '@speckle/viewer'
import { SectionTool } from '@speckle/viewer'
import { SectionOutlines } from '@speckle/viewer'

const createViewer = async (containerName: string, stream: string) => {
  const container = document.querySelector<HTMLElement>(containerName)

  const controlsContainer = document.querySelector<HTMLElement>(
    `${containerName}-controls`
  )
  if (!container) {
    throw new Error("Couldn't find #app container!")
  }
  if (!controlsContainer) {
    throw new Error("Couldn't find #app controls container!")
  }

  // Viewer setup
  const params = DefaultViewerParams
  params.showStats = true
  params.verbose = true

  const multiSelectList: SelectionEvent[] = []
  const viewer: Viewer = new DebugViewer(container, params)
  await viewer.init()

  const cameraController = viewer.createExtension(CameraController)
  const selection = viewer.createExtension(SelectionExtension)
  const sections = viewer.createExtension(SectionTool)
  const sectionOutlines = viewer.createExtension(SectionOutlines)
  const measurements = viewer.createExtension(MeasurementsExtension)
  const filtering = viewer.createExtension(FilteringExtension)
  const explode = viewer.createExtension(ExplodeExtension)
  const diff = viewer.createExtension(DiffExtension)
  // const boxSelect = viewer.createExtension(BoxSelection)
  // const rotateCamera = viewer.createExtension(RotateCamera)
  cameraController // use it
  selection // use it
  sections // use it
  sectionOutlines // use it
  measurements // use it
  filtering // use it
  explode // use it
  diff // use it
  // rotateCamera // use it
  // boxSelect // use it

  const sandbox = new Sandbox(controlsContainer, viewer as DebugViewer, multiSelectList)

  window.addEventListener('load', () => {
    viewer.resize()
  })

  viewer.on(
    ViewerEvent.ObjectClicked,
    (event: { hits: { node: { model: { id: string } } }[] }) => {
      if (event) console.log(event.hits[0].node.model.id)
    }
  )

  viewer.on(
    ViewerEvent.LoadProgress,
    (a: { progress: number; id: string; url: string }) => {
      if (a.progress >= 1) {
        viewer.resize()
      }
    }
  )

  viewer.on(ViewerEvent.LoadComplete, async () => {
    console.warn(viewer.getRenderer().renderingStats)
    Object.assign(sandbox.sceneParams.worldSize, viewer.World.worldSize)
    Object.assign(sandbox.sceneParams.worldOrigin, viewer.World.worldOrigin)
    sandbox.refresh()
  })

  viewer.on(ViewerEvent.UnloadComplete, () => {
    Object.assign(sandbox.sceneParams.worldSize, viewer.World.worldSize)
    Object.assign(sandbox.sceneParams.worldOrigin, viewer.World.worldOrigin)
    sandbox.refresh()
  })
  viewer.on(ViewerEvent.UnloadAllComplete, () => {
    Object.assign(sandbox.sceneParams.worldSize, viewer.World.worldSize)
    Object.assign(sandbox.sceneParams.worldOrigin, viewer.World.worldOrigin)
    sandbox.refresh()
  })

  sandbox.makeGenericUI()
  sandbox.makeSceneUI()
  sandbox.makeFilteringUI()
  sandbox.makeBatchesUI()
  sandbox.makeDiffUI()
  sandbox.makeMeasurementsUI()

  await sandbox.loadUrl(stream)

  await sandbox.applyParams()
}

// eslint-disable-next-line @typescript-eslint/no-unused-vars
const getStream = () => {
  return (
    // prettier-ignore
    // 'https://speckle.xyz/streams/da9e320dad/commits/5388ef24b8?c=%5B-7.66134,10.82932,6.41935,-0.07739,-13.88552,1.8697,0,1%5D'
    // Revit sample house (good for bim-like stuff with many display meshes)
    // 'https://speckle.xyz/streams/da9e320dad/commits/5388ef24b8'
<<<<<<< HEAD
    'https://app.speckle.systems/projects/da9e320dad/models/3f0dc4be35%405388ef24b8'
=======
>>>>>>> ab56bc1a
    // 'https://latest.speckle.dev/streams/58b5648c4d/commits/60371ecb2d'
    // 'Super' heavy revit shit
    // 'https://speckle.xyz/streams/e6f9156405/commits/0694d53bb5'
    // IFC building (good for a tree based structure)
    // 'https://latest.speckle.dev/streams/92b620fb17/commits/2ebd336223'
    // IFC story, a subtree of the above
    // 'https://latest.speckle.dev/streams/92b620fb17/objects/8247bbc53865b0e0cb5ee4e252e66216'
    // Izzy's garden
    // 'https://latest.speckle.dev/streams/c43ac05d04/commits/ec724cfbeb'
    // Small scale lines
    // 'https://speckle.xyz/streams/638d3b1f83/commits/6025e2b546?c=%5B2.18058,-0.20814,9.67642,3.85491,5.05364,0,0,1%5D'
    // 'https://latest.speckle.dev/streams/3ed8357f29/commits/d10f2af1ce'
    // 'https://latest.speckle.dev/streams/444bfbd6e4/commits/e22f696b08'
    // 'https://latest.speckle.dev/streams/92b620fb17/commits/af6098915b?c=%5B0.02144,-0.0377,0.05554,0.00566,0.00236,0,0,1%5D'
    // AutoCAD OLD
    // 'https://latest.speckle.dev/streams/3ed8357f29/commits/d10f2af1ce'
    // AutoCAD NEW
    // 'https://latest.speckle.dev/streams/3ed8357f29/commits/46905429f6'
    //Blizzard world
    'https://latest.speckle.dev/streams/0c6ad366c4/commits/aa1c393aec'
    //Car
    // 'https://latest.speckle.dev/streams/17d2e25a97/commits/6b6cf3d43e'
    // Jonathon's
    // 'https://latest.speckle.dev/streams/501258ee5f/commits/f885570011'
    // Alex's cube
    // 'https://latest.speckle.dev/streams/46e3e0e1ec/commits/a6392c19d6?c=%5B6.85874,2.9754,0.79022,0,0,0,0,1%5D'
    // Groups of groups
    // 'https://speckle.xyz/streams/1ce562e99a/commits/6fa28a5a0f'
    // Arc flowers
    // 'https://latest.speckle.dev/streams/9e6c4343ba/commits/037e382aa2'
    // Car lines
    // 'https://speckle.xyz/streams/638d3b1f83/commits/6025e2b546?c=%5B2.18058,-0.20814,9.67642,3.85491,5.05364,0,0,1%5D'
    // Arc and lines
    // ' https://speckle.xyz/streams/99abc74dd4/commits/b32fdcf171?c=%5B198440.6051,6522070.21462,19199.49584,176653.24219,6523663.5,0,0,1%5D'
    // AUTOCAD test stream
    // 'https://latest.speckle.dev/streams/3ed8357f29/commits/b49bfc73ea'
    // REVIT test stream
    // 'https://latest.speckle.dev/streams/c544db35f5/commits/7c29374369'
    // Arcs
    // 'https://latest.speckle.dev/streams/0c6ad366c4/commits/912d83412e'
    // Freezers
    // 'https://speckle.xyz/streams/f0532359ac/commits/98678e2a3d?c=%5B2455.15367,2689.87156,4366.68444,205.422,-149.41199,148.749,0,1%5D'
    //Gergo's house
    // 'https://latest.speckle.dev/streams/c1faab5c62/commits/78bdd8eb76'
    // Point cloud
    // 'https://latest.speckle.dev/streams/2d19273d31/commits/9ceb423feb'
    // 'https://latest.speckle.dev/streams/7707df6cae/commits/02bdf09092'
    // 'https://latest.speckle.dev/streams/ca0378725b/commits/fbae00db5a'
    // Luis sphere
    // 'https://speckle.xyz/streams/b85d53c3b4/commits/b47f21b707'
    // Crankshaft
    // 'https://speckle.xyz/streams/c239718aff/commits/b3a8cfb97d'
    // Building AO params
    // 'https://latest.speckle.dev/streams/0dd74866d0/commits/317e210afa'
    // Murder Cube
    // 'https://latest.speckle.dev/streams/c1faab5c62/commits/7f0c4d2fc1/'
    // Classroom
    // 'https://speckle.xyz/streams/0208ffb67b/commits/a980292728'
    // 'https://latest.speckle.dev/streams/4658eb53b9/commits/328bd99997'
    // 'https://latest.speckle.dev/streams/83e18d886f/commits/532bd6be3e'
    // 'https://latest.speckle.dev/streams/1c2b3db9fb/commits/f12861736e'
    // 'https://latest.speckle.dev/streams/1c2b3db9fb/commits/1015d417ea'
    // Jedd's views
    // 'https://latest.speckle.dev/streams/c1faab5c62/commits/e6632fe057'
    // 'https://latest.speckle.dev/streams/7d051a6449/commits/7632757a33'
    // 'https://latest.speckle.dev/streams/4658eb53b9/commits/d8ec9cccf7'
    // MEPs (whatever they are)
    // 'https://latest.speckle.dev/streams/85bc4f61c6/commits/8575fe2978'
    // Alex cubes
    // 'https://latest.speckle.dev/streams/4658eb53b9/commits/d8ec9cccf7'
    // Alex more cubes
    // 'https://latest.speckle.dev/streams/4658eb53b9/commits/31a8d5ff2b'
    // Tekla
    // 'https://latest.speckle.dev/streams/caec6d6676/commits/588c731104'
    // Purple market square
    // 'https://latest.speckle.dev/streams/4ed51ed832/commits/5a313ac116'
    // Sum building
    // 'https://latest.speckle.dev/streams/92b620fb17/commits/4ea2759162'
    // Boat
    // 'https://latest.speckle.dev/streams/92b620fb17/commits/ba5df427db'
    // 'https://latest.speckle.dev/streams/92b620fb17/commits/c9ebe49824'
    // Dim's dome
    // 'https://latest.speckle.dev/streams/92b620fb17/commits/158d4e8bec'
    // Engines 'n Shit
    // 'https://latest.speckle.dev/streams/92b620fb17/commits/80b25e6e6c'
    // Dim's tower
    // 'https://latest.speckle.dev/streams/92b620fb17/commits/7fd3ec04c0'
    //COD
    // 'https://latest.speckle.dev/streams/d3c83b47bf/commits/5f76b7ef3d?overlay=34577a1a92,571d460754,4c39b56c32,a62dd3a5da&c=%5B2046.38919,1074.97765,125.18054,2088.91862,1025.71927,94.66317,0,1%5D'
    // 'https://latest.speckle.dev/streams/4658eb53b9/commits/0feb23d263'
    // Jonathon's not loading
    // 'https://speckle.xyz/streams/ca99defd4b/commits/589b265c99'
    // Jonathon's 3070
    // 'https://speckle.xyz/streams/7ce9010d71/commits/d29e56fe75'
    // Filter issue
    // 'https://speckle.xyz/streams/f95d8deb90/commits/30f31becb6'
    // Transparent
    // 'https://latest.speckle.dev/streams/b5cc4e967c/objects/20343e0e8d469613a9d407499a6c38b1'
    // dark
    // 'https://latest.speckle.dev/streams/b5cc4e967c/commits/efdf3e2728?c=%5B-59.16128,-41.76491,-4.77376,-4.08052,-12.63558,-4.77376,0,1%5D'
    // 'https://latest.speckle.dev/streams/92b620fb17/commits/b4366a7086?filter=%7B%7D&c=%5B-31.02357,37.60008,96.58899,11.01564,7.40652,66.0411,0,1%5D)'
    // double
    // 'https://latest.speckle.dev/streams/92b620fb17/commits/b4366a7086?overlay=c009dbe144&filter=%7B%7D&c=%5B-104.70053,-98.80617,67.44669,6.53096,1.8739,38.584,0,1%5D'
    // 'https://latest.speckle.dev/streams/c43ac05d04/commits/ec724cfbeb',
    // 'https://latest.speckle.dev/streams/efd2c6a31d/commits/4b495e1901'
    // 'https://latest.speckle.dev/streams/efd2c6a31d/commits/4b495e1901'
    // tekla 2
    // 'https://speckle.xyz/streams/be4813ccd2/commits/da85000921?c=%5B-1.12295,-2.60901,6.12402,4.77979,0.555,3.63346,0,1%5D'
    // 'https://latest.speckle.dev/streams/85bc4f61c6/commits/bb7b718a1a'

    // large meshes
    // 'https://speckle.xyz/streams/48e6e33aa6/commits/2cf892f1b0'
    // large lines
    // 'https://latest.speckle.dev/streams/444bfbd6e4/commits/8f297ad0cd'
    // 'https://latest.speckle.dev/streams/c1faab5c62/commits/6b1b1195c4'
    // 'https://latest.speckle.dev/streams/c1faab5c62/commits/cef1e7527b'
    // large lines
    // 'https://latest.speckle.dev/streams/c1faab5c62/commits/49dad07ae2'
    // Instances Rhino
    // 'https://latest.speckle.dev/streams/f92e060177/commits/1fff853107'
    // Instances Revit
    // 'https://latest.speckle.dev/streams/f92e060177/commits/92858681b7'
    // 'https://latest.speckle.dev/streams/f92e060177/commits/655771674e'
    // 'https://latest.speckle.dev/streams/f92e060177/commits/00dbbf4509'
    // 'https://latest.speckle.dev/streams/f92e060177/commits/46fd255010'
    // 'https://latest.speckle.dev/streams/f92e060177/commits/038a587267'
    // 'https://latest.speckle.dev/streams/3f895e614f/commits/8a3e424997'
    // 'https://latest.speckle.dev/streams/f92e060177/commits/f51ee777d5'
    // 'https://latest.speckle.dev/streams/f92e060177/commits/bbd821e3a1'
    // Big curves
    // 'https://latest.speckle.dev/streams/c1faab5c62/commits/49dad07ae2'
    // 'https://speckle.xyz/streams/7ce9010d71/commits/afda4ffdf8'
    // Jonathon's lines
    // 'https://speckle.xyz/streams/7ce9010d71/commits/8cd9e7e4fc'
    // 'https://speckle.xyz/streams/7ce9010d71/objects/f46f95746975591c18b0b854dab5b570 '
    // 'https://speckle.xyz/streams/813b728084/commits/e2f5ac9775'
    // Overlayhs
    // 'https://latest.speckle.dev/streams/85b9f0b9f5/commits/cdfbf3e036?overlay=71f61af444,00fe449457,53a6692b79'
    //'Rafinery'
    // 'https://speckle.xyz/streams/b7cac6a6df/commits/2e42381302'
    // 'https://speckle.xyz/streams/7ce9010d71/commits/b8bbfd0c05?c=%5B-4.50925,11.1348,5.38124,-0.23829,0.68512,-0.09006,0,1%5D'

    // Lines with numeric filter
    // 'https://speckle.xyz/streams/16a7ca997a/commits/91d82f4ea1'

    // Type inheritence
    // 'https://speckle.xyz/streams/4063469c0b/objects/ce831723f2a3a56a30dfbca54a53c90f'
    // Sum groups
    // 'https://latest.speckle.dev/streams/58b5648c4d/commits/7e2afe5535'
    // 'https://latest.speckle.dev/streams/58b5648c4d/objects/608bc2d53de17e3fd3a6ca9ef525ca79'

    // 'https://latest.speckle.dev/streams/92b620fb17/commits/4da17d07da'
    // 'https://latest.speckle.dev/streams/92b620fb17/commits/e2db7d277b'
    // Bunch a points
    // 'https://latest.speckle.dev/streams/92b620fb17/commits/0dee6dbd98'
    // 'https://latest.speckle.dev/streams/92b620fb17/commits/f9063fe647'
    // 'https://speckle.xyz/streams/be0f962efb/objects/37639741c363a123100eda8044f2fe3f'
    // 'https://latest.speckle.dev/streams/92b620fb17/objects/a4e2fad01e69cd886ecbfedf221f5301'
    // 'https://latest.speckle.dev/streams/3f895e614f/commits/7e16d2ab71'
    // 'https://latest.speckle.dev/streams/55cc1cbf0a/commits/aa72674507'
    // 'https://latest.speckle.dev/streams/55cc1cbf0a/objects/44aa4bad23591f90484a9a63814b9dc9'
    // 'https://latest.speckle.dev/streams/55cc1cbf0a/objects/3a21694b533826cf551d4e2ff9963397'
    // 'https://latest.speckle.dev/streams/55cc1cbf0a/commits/a7f74b6524'
    // 'https://latest.speckle.dev/streams/c1faab5c62/objects/d3466547df9df86397eb4dff7ac9713f'
    // 'https://latest.speckle.dev/streams/c1faab5c62/commits/140c443886'
    // 'https://latest.speckle.dev/streams/e258b0e8db/commits/108971810d'
    // 'https://latest.speckle.dev/streams/e258b0e8db/objects/3fcd63d80cf791c3f554a795846e62f6'
    // 'https://latest.speckle.dev/streams/55cc1cbf0a/objects/d7ae178fb6a7b1f599a177486e14f9a6'
    // 'https://latest.speckle.dev/streams/e258b0e8db/objects/3fcd63d80cf791c3f554a795846e62f6'
    // 'https://latest.speckle.dev/streams/92b620fb17/commits/6adbcfa8dc'
    // 'https://latest.speckle.dev/streams/b68abcbf2e/commits/4e94ecad62'
    // Big ass mafa'
    // 'https://speckle.xyz/streams/88307505eb/objects/a232d760059046b81ff97e6c4530c985'
    // Airport
    // 'https://latest.speckle.dev/streams/92b620fb17/commits/dfb9ca025d'
    // 'https://latest.speckle.dev/streams/92b620fb17/objects/cf8838025d9963b342b09da8de0f8b6b'
    // 'Blocks with elements
    // 'https://latest.speckle.dev/streams/e258b0e8db/commits/00e165cc1c'
    // 'https://latest.speckle.dev/streams/e258b0e8db/commits/e48cf53add'
    // 'https://latest.speckle.dev/streams/e258b0e8db/commits/c19577c7d6?c=%5B15.88776,-8.2182,12.17095,18.64059,1.48552,0.6025,0,1%5D'
    // 'https://speckle.xyz/streams/46caea9b53/commits/71938adcd1'
    // 'https://speckle.xyz/streams/2f9f2f3021/commits/75bd13f513'
    // 'https://speckle.xyz/streams/0a2f096caf/commits/eee0e4436f?overlay=72828bce0d&c=%5B14.04465,-332.88372,258.40392,53.09575,31.13694,126.39999,0,1%5D&filter=%7B%22propertyInfoKey%22%3A%22level.name%22%7D'
    // 'Bilal's tests
    // 'https://latest.speckle.dev/streams/97750296c2/commits/5386a0af02' // 700k+ objects 30kk tris
    // 'https://latest.speckle.dev/streams/97750296c2/commits/2a6fd781f2' // NEW

    // 'https://latest.speckle.dev/streams/97750296c2/commits/48f0567a88' // 1015849 objects
    // 'https://latest.speckle.dev/streams/97750296c2/commits/aec0841f7e' // 11k objects
    // 'https://latest.speckle.dev/streams/97750296c2/commits/96ffc3c786' // 92209 objects
    // 'https://latest.speckle.dev/streams/97750296c2/commits/92115d3789' // 390974 objects 19kk tris
    // 'https://latest.speckle.dev/streams/97750296c2/commits/a3c8388d89' // 145593 objects 100kk tris o_0
    // 'https://latest.speckle.dev/streams/97750296c2/commits/2584ad524d' // 22888 objects
    // 'https://latest.speckle.dev/streams/97750296c2/commits/2bb21d31d6' // 619129 objects
    // 'https://latest.speckle.dev/streams/97750296c2/commits/7cfb96a6b0' // 84452 objects
    // 'https://latest.speckle.dev/streams/97750296c2/commits/92a7c35b8b' // 121395 objects
    // 'https://latest.speckle.dev/streams/97750296c2/commits/2f5803a19e' // 47696 objects

    // Alex facade
    // 'https://latest.speckle.dev/streams/0cf9e393c4/commits/f4e11a8b01'
    // 'https://latest.speckle.dev/streams/0cf9e393c4/commits/3c5cb3f539'
    // 'https://latest.speckle.dev/streams/0cf9e393c4/commits/13729601f3'

    // Weird IFC
    // 'https://speckle.xyz/streams/25d8a162af/commits/6c842a713c'
    // 'https://speckle.xyz/streams/25d8a162af/commits/6c842a713c'
    // 'https://speckle.xyz/streams/76e3acde68/commits/0ea3d47e6c'
    // Point cloud
    // 'https://speckle.xyz/streams/b920636274/commits/8df6496749'
    // 'https://multiconsult.speckle.xyz/streams/9721fe797c/objects/ff5d939a8c26bde092152d5b4a0c945d'
    // 'https://speckle.xyz/streams/87a2be92c7/objects/803c3c413b133ee9a6631160ccb194c9'
    // 'https://latest.speckle.dev/streams/1422d91a81/commits/480d88ba68'
    // 'https://latest.speckle.dev/streams/92b620fb17/commits/14085847b0'
    // 'https://latest.speckle.dev/streams/e258b0e8db/commits/eb6ad592f1'
    // 'https://latest.speckle.dev/streams/c1faab5c62/commits/8c9d3eefa2'
    // 'https://latest.speckle.dev/streams/c1faab5c62/commits/7589880b8e'
    // 'https://latest.speckle.dev/streams/c1faab5c62/commits/d721ab8df4'
    // Big ass tower
    // 'https://latest.speckle.dev/streams/0cf9e393c4/commits/cef3f40be2'
    // 'https://latest.speckle.dev/streams/0cf9e393c4/commits/f4e11a8b01'

    // Far away instances
    // 'https://latest.speckle.dev/streams/ee5346d3e1/commits/576310a6d5'
    // 'https://latest.speckle.dev/streams/ee5346d3e1/commits/489d42ca8c'
    // 'https://latest.speckle.dev/streams/97750296c2/objects/11a7752e40b4ef0620affc55ce9fdf5a'

    // 'https://latest.speckle.dev/streams/92b620fb17/objects/7118603b197c00944f53be650ce721ec'

    // Blender Mega Test Stream
    // 'https://latest.speckle.dev/streams/c1faab5c62/commits/2ecb757577'
    // 'https://latest.speckle.dev/streams/c1faab5c62/commits/3deaea94af'
    // Text and Dimensions
    // 'https://latest.speckle.dev/streams/3f895e614f/commits/fbc78286c9'
    // 'https://latest.speckle.dev/streams/55cc1cbf0a/commits/aa72674507'

    // 'https://latest.speckle.dev/streams/55cc1cbf0a/commits/a7f74b6524'
    // 'https://latest.speckle.dev/streams/85e05b8c72/commits/53f4328211'
    // 'https://latest.speckle.dev/streams/aea12cab71/commits/787ade768e'

    // 'https://latest.speckle.dev/streams/e9285828d7/commits/9b80b7a70c'
    // 'https://speckle.xyz/streams/b85d53c3b4/commits/be26146460'
    // Germany
    // 'https://latest.speckle.dev/streams/7117052f4e/commits/a646bf659e'
    // 'https://latest.speckle.dev/streams/aea12cab71/commits/787ade768e'
    // 'https://speckle.xyz/streams/a29e5c7772/commits/a8cfae2645'
    // 'https://latest.speckle.dev/streams/9d71f041b2/commits/01279333e5'
    // 'https://latest.speckle.dev/streams/65c512f4ea/commits/cc2490830a'
    // 'https://latest.speckle.dev/streams/65c512f4ea/objects/882497528d1fa06660c28c1fd6aa15e0'
    // 'https://speckle.xyz/streams/b4086833f8/commits/94df4c6d16'

    // Rebar
    // 'https://speckle.xyz/streams/b4086833f8/commits/94df4c6d16?overlay=c5b9c260ea,e3dc287d61,eaedd7d0a5,7f126ce0dd,02fee34ce3,9bda31611f,110282c4db,533c311e29,bf6814d779,1ba52affcf,cc4e75125e,3fd628e4e3'
    // Nice towers
    // 'https://latest.speckle.dev/streams/f4efe4bd7f/objects/5083dffc2ce54ce64c1fc4fab48ca877'
    // 'http://127.0.0.1:3000/streams/30b75f0dea/objects/db765ed44ae10176c0bf8ba60d1ce67d'

    // 'https://speckle.xyz/streams/7b253e5c4c/commits/025fcbb9cf'
    // BIG railway
    // 'https://latest.speckle.dev/streams/a64b432b34/commits/cf7725e404'
    // 'https://latest.speckle.dev/streams/a64b432b34/objects/1806cb8082a4202b01d97601b6e19af8'
    // 'https://latest.speckle.dev/streams/a64b432b34/objects/a7ab2388948594e89f838f3026b89839'
    // 'https://latest.speckle.dev/streams/a64b432b34/commits/99d809460a'
    // Bunch a doors
    // 'https://latest.speckle.dev/streams/a64b432b34/commits/c184ba7d88'
    // 'https://speckle.xyz/streams/8f73d360e7/commits/2cb768cecd'
    // Tiny cube
    // 'https://speckle.xyz/streams/8f73d360e7/commits/2cb768cecd'
  )
}

const container0 = document.querySelector<HTMLElement>('#renderer')
if (!container0) {
  throw new Error("Couldn't find app container!")
}

createViewer('#renderer', getStream())<|MERGE_RESOLUTION|>--- conflicted
+++ resolved
@@ -123,10 +123,7 @@
     // 'https://speckle.xyz/streams/da9e320dad/commits/5388ef24b8?c=%5B-7.66134,10.82932,6.41935,-0.07739,-13.88552,1.8697,0,1%5D'
     // Revit sample house (good for bim-like stuff with many display meshes)
     // 'https://speckle.xyz/streams/da9e320dad/commits/5388ef24b8'
-<<<<<<< HEAD
     'https://app.speckle.systems/projects/da9e320dad/models/3f0dc4be35%405388ef24b8'
-=======
->>>>>>> ab56bc1a
     // 'https://latest.speckle.dev/streams/58b5648c4d/commits/60371ecb2d'
     // 'Super' heavy revit shit
     // 'https://speckle.xyz/streams/e6f9156405/commits/0694d53bb5'
@@ -146,7 +143,7 @@
     // AutoCAD NEW
     // 'https://latest.speckle.dev/streams/3ed8357f29/commits/46905429f6'
     //Blizzard world
-    'https://latest.speckle.dev/streams/0c6ad366c4/commits/aa1c393aec'
+    // 'https://latest.speckle.dev/streams/0c6ad366c4/commits/aa1c393aec'
     //Car
     // 'https://latest.speckle.dev/streams/17d2e25a97/commits/6b6cf3d43e'
     // Jonathon's
