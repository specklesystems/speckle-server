/* eslint-disable @typescript-eslint/no-unsafe-member-access */
import {
  DefaultViewerParams,
  SelectionEvent,
  ViewerEvent,
  Viewer,
  ViewModes,
  SelectionExtension,
  HybridCameraController,
  SectionTool
} from '@speckle/viewer'

import './style.css'
import Sandbox from './Sandbox'
import {
  MeasurementsExtension,
  ExplodeExtension,
  DiffExtension,
  FilteringExtension
} from '@speckle/viewer'
import { SectionOutlines } from '@speckle/viewer'
import { BoxSelection } from './Extensions/BoxSelection'
import { PassReader } from './Extensions/PassReader'

const createViewer = async (containerName: string, _stream: string) => {
  const container = document.querySelector<HTMLElement>(containerName)

  const controlsContainer = document.querySelector<HTMLElement>(
    `${containerName}-controls`
  )
  if (!container) {
    throw new Error("Couldn't find #app container!")
  }
  if (!controlsContainer) {
    throw new Error("Couldn't find #app controls container!")
  }

  // Viewer setup
  const params = DefaultViewerParams
  params.showStats = true
  params.verbose = true

  const multiSelectList: SelectionEvent[] = []
  const viewer: Viewer = new Viewer(container, params)
  await viewer.init()

  viewer.createExtension(HybridCameraController)
  viewer.createExtension(SelectionExtension)
  viewer.createExtension(SectionTool)
  viewer.createExtension(SectionOutlines)
  viewer.createExtension(MeasurementsExtension)
  viewer.createExtension(FilteringExtension)
  viewer.createExtension(ExplodeExtension)
  viewer.createExtension(DiffExtension)
  viewer.createExtension(ViewModes)
  const boxSelect = viewer.createExtension(BoxSelection)
  boxSelect.realtimeSelection = false
  viewer.createExtension(PassReader)

  const sandbox = new Sandbox(controlsContainer, viewer, multiSelectList)

  window.addEventListener('load', () => {
    viewer.resize()
  })

  viewer.on(ViewerEvent.ObjectClicked, (event: SelectionEvent | null) => {
    if (event) {
      console.log(event.hits[0].node.model.id)
    }
  })

  viewer.on(ViewerEvent.LoadComplete, async () => {
    console.warn(viewer.getRenderer().renderingStats)
    Object.assign(sandbox.sceneParams.worldSize, viewer.World.worldSize)
    Object.assign(sandbox.sceneParams.worldOrigin, viewer.World.worldOrigin)
    sandbox.refresh()
    const loadingWrapper = document.getElementById('loadingWrapper')
    if (loadingWrapper) {
      loadingWrapper.addEventListener('transitionend', function () {
        // Remove the loading wrapper from the page
        loadingWrapper.style.display = 'none'
      })
      loadingWrapper.style.opacity = '0'
    }
  })

  viewer.on(ViewerEvent.UnloadComplete, () => {
    Object.assign(sandbox.sceneParams.worldSize, viewer.World.worldSize)
    Object.assign(sandbox.sceneParams.worldOrigin, viewer.World.worldOrigin)
    sandbox.refresh()
  })
  viewer.on(ViewerEvent.UnloadAllComplete, () => {
    Object.assign(sandbox.sceneParams.worldSize, viewer.World.worldSize)
    Object.assign(sandbox.sceneParams.worldOrigin, viewer.World.worldOrigin)
    sandbox.refresh()
  })

  sandbox.makeGenericUI()
  sandbox.makeSceneUI()
  sandbox.makeFilteringUI()
  sandbox.makeBatchesUI()
  sandbox.makeDiffUI()
  sandbox.makeMeasurementsUI()

  // await sandbox.objectLoaderOnly(_stream)
  await sandbox.loadUrl(_stream)
  // await sandbox.loadJSON(JSONSpeckleStream)
}

const getStream = () => {
  return (
    // prettier-ignore
    // Revit sample house (good for bim-like stuff with many display meshes)
<<<<<<< HEAD
    // 'https://app.speckle.systems/streams/da9e320dad/commits/5388ef24b8'
=======
    'https://app.speckle.systems/streams/da9e320dad/commits/5388ef24b8'
>>>>>>> afbf6ca9
    // 'https://latest.speckle.systems/streams/c1faab5c62/commits/ab1a1ab2b6'
    // 'https://app.speckle.systems/streams/da9e320dad/commits/5388ef24b8'
    // 'https://latest.speckle.systems/streams/58b5648c4d/commits/60371ecb2d'

    //bad commit! not all items uploaded to server
<<<<<<< HEAD
    // 'https://app.speckle.systems/projects/8e4347e65d/models/39bea37d69'
=======
    //'https://app.speckle.systems/projects/8e4347e65d/models/39bea37d69'
>>>>>>> afbf6ca9

    // 'Super' heavy revit shit
    //'https://app.speckle.systems/streams/e6f9156405/commits/0694d53bb5'
    // IFC building (good for a tree based structure)
    // 'https://latest.speckle.systems/streams/92b620fb17/commits/2ebd336223'
    // IFC story, a subtree of the above
    // 'https://latest.speckle.systems/streams/92b620fb17/objects/8247bbc53865b0e0cb5ee4e252e66216'
    // Izzy's garden
    // 'https://latest.speckle.systems/streams/c43ac05d04/commits/ec724cfbeb'
    // Small scale lines
    // 'https://app.speckle.systems/streams/638d3b1f83/commits/6025e2b546?c=%5B2.18058,-0.20814,9.67642,3.85491,5.05364,0,0,1%5D'
    // 'https://latest.speckle.systems/streams/3ed8357f29/commits/d10f2af1ce'
    // 'https://latest.speckle.systems/streams/444bfbd6e4/commits/e22f696b08'
    // 'https://latest.speckle.systems/streams/92b620fb17/commits/af6098915b?c=%5B0.02144,-0.0377,0.05554,0.00566,0.00236,0,0,1%5D'
    // AutoCAD OLD
    // 'https://latest.speckle.systems/streams/3ed8357f29/commits/d10f2af1ce'
    // AutoCAD NEW
    // 'https://latest.speckle.systems/streams/3ed8357f29/commits/46905429f6'
    //Blizzard world
    // 'https://latest.speckle.systems/streams/0c6ad366c4/commits/aa1c393aec'
    //Car
    // 'https://latest.speckle.systems/streams/17d2e25a97/commits/6b6cf3d43e'
    // Jonathon's
    // 'https://latest.speckle.systems/streams/501258ee5f/commits/f885570011'
    // Alex's cube
    // 'https://latest.speckle.systems/streams/46e3e0e1ec/commits/a6392c19d6?c=%5B6.85874,2.9754,0.79022,0,0,0,0,1%5D'
    // Groups of groups
    // 'https://app.speckle.systems/streams/1ce562e99a/commits/6fa28a5a0f'
    // Arc flowers
    // 'https://latest.speckle.systems/streams/9e6c4343ba/commits/037e382aa2'
    // Car lines
    // 'https://app.speckle.systems/streams/638d3b1f83/commits/6025e2b546?c=%5B2.18058,-0.20814,9.67642,3.85491,5.05364,0,0,1%5D'
    // Arc and lines
    // ' https://app.speckle.systems/streams/99abc74dd4/commits/b32fdcf171?c=%5B198440.6051,6522070.21462,19199.49584,176653.24219,6523663.5,0,0,1%5D'
    // AUTOCAD test stream
    // 'https://latest.speckle.systems/streams/3ed8357f29/commits/b49bfc73ea'
    // REVIT test stream
    // 'https://latest.speckle.systems/streams/c544db35f5/commits/7c29374369'
    // Arcs
    // 'https://latest.speckle.systems/streams/0c6ad366c4/commits/912d83412e'
    // Freezers
    // 'https://app.speckle.systems/streams/f0532359ac/commits/98678e2a3d?c=%5B2455.15367,2689.87156,4366.68444,205.422,-149.41199,148.749,0,1%5D'
    //Gergo's house
    // 'https://latest.speckle.systems/streams/c1faab5c62/commits/78bdd8eb76'
    // Point cloud
    // 'https://latest.speckle.systems/streams/2d19273d31/commits/9ceb423feb'
    // 'https://latest.speckle.systems/streams/7707df6cae/commits/02bdf09092'
    // 'https://latest.speckle.systems/streams/ca0378725b/commits/fbae00db5a'
    // Luis sphere
    // 'https://app.speckle.systems/streams/b85d53c3b4/commits/b47f21b707'
    // Crankshaft
    // 'https://app.speckle.systems/streams/c239718aff/commits/b3a8cfb97d'
    // Building AO params
    // 'https://latest.speckle.systems/streams/0dd74866d0/commits/317e210afa'
    // Murder Cube
    // 'https://latest.speckle.systems/streams/c1faab5c62/commits/7f0c4d2fc1/'
    // Classroom
    // 'https://app.speckle.systems/streams/0208ffb67b/commits/a980292728'
    // 'https://latest.speckle.systems/streams/4658eb53b9/commits/328bd99997'
    // 'https://latest.speckle.systems/streams/83e18d886f/commits/532bd6be3e'
    // 'https://latest.speckle.systems/streams/1c2b3db9fb/commits/f12861736e'
    // 'https://latest.speckle.systems/streams/1c2b3db9fb/commits/1015d417ea'
    // Jedd's views
    // 'https://latest.speckle.systems/streams/c1faab5c62/commits/e6632fe057'
    // 'https://latest.speckle.systems/streams/7d051a6449/commits/7632757a33'
    // 'https://latest.speckle.systems/streams/4658eb53b9/commits/d8ec9cccf7'
    // MEPs (whatever they are)
    // 'https://latest.speckle.systems/streams/85bc4f61c6/commits/8575fe2978'
    // Alex cubes
    // 'https://latest.speckle.systems/streams/4658eb53b9/commits/d8ec9cccf7'
    // Alex more cubes
    // 'https://latest.speckle.systems/streams/4658eb53b9/commits/31a8d5ff2b'
    // Tekla
    // 'https://latest.speckle.systems/streams/caec6d6676/commits/588c731104'
    // Purple market square
    // 'https://latest.speckle.systems/streams/4ed51ed832/commits/5a313ac116'
    // Sum building
    // 'https://latest.speckle.systems/streams/92b620fb17/commits/4ea2759162'
    // Boat
    // 'https://latest.speckle.systems/streams/92b620fb17/commits/ba5df427db'
    // 'https://latest.speckle.systems/streams/92b620fb17/commits/c9ebe49824'
    // Dim's dome
    // 'https://latest.speckle.systems/streams/92b620fb17/commits/158d4e8bec'
    // Engines 'n Shit
    // 'https://latest.speckle.systems/streams/92b620fb17/commits/80b25e6e6c'
    // Dim's tower
    // 'https://latest.speckle.systems/streams/92b620fb17/commits/7fd3ec04c0'
    //COD
    // 'https://latest.speckle.systems/streams/d3c83b47bf/commits/5f76b7ef3d?overlay=34577a1a92,571d460754,4c39b56c32,a62dd3a5da&c=%5B2046.38919,1074.97765,125.18054,2088.91862,1025.71927,94.66317,0,1%5D'
    // 'https://latest.speckle.systems/streams/4658eb53b9/commits/0feb23d263'
    // Jonathon's not loading
    // 'https://app.speckle.systems/streams/ca99defd4b/commits/589b265c99'
    // Jonathon's 3070
    // 'https://app.speckle.systems/streams/7ce9010d71/commits/d29e56fe75'
    // Filter issue
    // 'https://app.speckle.systems/streams/f95d8deb90/commits/30f31becb6'
    // Transparent
    // 'https://latest.speckle.systems/streams/b5cc4e967c/objects/20343e0e8d469613a9d407499a6c38b1'
    // dark
    // 'https://latest.speckle.systems/streams/b5cc4e967c/commits/efdf3e2728?c=%5B-59.16128,-41.76491,-4.77376,-4.08052,-12.63558,-4.77376,0,1%5D'
    // 'https://latest.speckle.systems/streams/92b620fb17/commits/b4366a7086?filter=%7B%7D&c=%5B-31.02357,37.60008,96.58899,11.01564,7.40652,66.0411,0,1%5D)'
    // double
    // 'https://latest.speckle.systems/streams/92b620fb17/commits/b4366a7086?overlay=c009dbe144&filter=%7B%7D&c=%5B-104.70053,-98.80617,67.44669,6.53096,1.8739,38.584,0,1%5D'
    // 'https://latest.speckle.systems/streams/c43ac05d04/commits/ec724cfbeb',
    // 'https://latest.speckle.systems/streams/efd2c6a31d/commits/4b495e1901'
    // 'https://latest.speckle.systems/streams/efd2c6a31d/commits/4b495e1901'
    // tekla 2
    // 'https://app.speckle.systems/streams/be4813ccd2/commits/da85000921?c=%5B-1.12295,-2.60901,6.12402,4.77979,0.555,3.63346,0,1%5D'
    // 'https://latest.speckle.systems/streams/85bc4f61c6/commits/bb7b718a1a'

    // large meshes
    // 'https://app.speckle.systems/streams/48e6e33aa6/commits/2cf892f1b0'
    // large lines
    // 'https://latest.speckle.systems/streams/444bfbd6e4/commits/8f297ad0cd'
    // 'https://latest.speckle.systems/streams/c1faab5c62/commits/6b1b1195c4'
    // 'https://latest.speckle.systems/streams/c1faab5c62/commits/cef1e7527b'
    // large lines
    // 'https://latest.speckle.systems/streams/c1faab5c62/commits/49dad07ae2'
    // Instances Rhino
    // 'https://latest.speckle.systems/streams/f92e060177/commits/1fff853107'
    // Instances Revit
    // 'https://latest.speckle.systems/streams/f92e060177/commits/92858681b7'
    // 'https://latest.speckle.systems/streams/f92e060177/commits/655771674e'
    // 'https://latest.speckle.systems/streams/f92e060177/commits/00dbbf4509'
    // 'https://latest.speckle.systems/streams/f92e060177/commits/46fd255010'
    // 'https://latest.speckle.systems/streams/f92e060177/commits/038a587267'
    // 'https://latest.speckle.systems/streams/3f895e614f/commits/8a3e424997'
    // 'https://latest.speckle.systems/streams/f92e060177/commits/f51ee777d5'
    // 'https://latest.speckle.systems/streams/f92e060177/commits/bbd821e3a1'
    // Big curves
    // 'https://latest.speckle.systems/streams/c1faab5c62/commits/49dad07ae2'
    // 'https://app.speckle.systems/streams/7ce9010d71/commits/afda4ffdf8'
    // Jonathon's lines
    // 'https://app.speckle.systems/streams/7ce9010d71/commits/8cd9e7e4fc'
    // 'https://app.speckle.systems/streams/7ce9010d71/objects/f46f95746975591c18b0b854dab5b570 '
    // 'https://app.speckle.systems/streams/813b728084/commits/e2f5ac9775'
    // Overlayhs
    // 'https://latest.speckle.systems/streams/85b9f0b9f5/commits/cdfbf3e036?overlay=71f61af444,00fe449457,53a6692b79'
    //'Rafinery'
    // 'https://app.speckle.systems/streams/b7cac6a6df/commits/2e42381302'
    // 'https://app.speckle.systems/streams/7ce9010d71/commits/b8bbfd0c05?c=%5B-4.50925,11.1348,5.38124,-0.23829,0.68512,-0.09006,0,1%5D'

    // Lines with numeric filter
    // 'https://app.speckle.systems/streams/16a7ca997a/commits/91d82f4ea1'

    // Lines with numeric filter far away
    // 'https://latest.speckle.systems/projects/8a2c865c93/models/a5c1339f73@cda204df97'

    // Type inheritence
    // 'https://app.speckle.systems/streams/4063469c0b/objects/ce831723f2a3a56a30dfbca54a53c90f'
    // Sum groups
    // 'https://latest.speckle.systems/streams/58b5648c4d/commits/7e2afe5535'
    // 'https://latest.speckle.systems/streams/58b5648c4d/objects/608bc2d53de17e3fd3a6ca9ef525ca79'

    // 'https://latest.speckle.systems/streams/92b620fb17/commits/4da17d07da'
    // 'https://latest.speckle.systems/streams/92b620fb17/commits/e2db7d277b'
    // Bunch a points
    // 'https://latest.speckle.systems/streams/92b620fb17/commits/0dee6dbd98'
    // 'https://latest.speckle.systems/streams/92b620fb17/commits/f9063fe647'
    // 'https://app.speckle.systems/streams/be0f962efb/objects/37639741c363a123100eda8044f2fe3f'
    // 'https://latest.speckle.systems/streams/92b620fb17/objects/a4e2fad01e69cd886ecbfedf221f5301'
    // 'https://latest.speckle.systems/streams/3f895e614f/commits/7e16d2ab71'
    // 'https://latest.speckle.systems/streams/55cc1cbf0a/commits/aa72674507'
    // 'https://latest.speckle.systems/streams/55cc1cbf0a/objects/44aa4bad23591f90484a9a63814b9dc9'
    // 'https://latest.speckle.systems/streams/55cc1cbf0a/objects/3a21694b533826cf551d4e2ff9963397'
    // 'https://latest.speckle.systems/streams/55cc1cbf0a/commits/a7f74b6524'
    // 'https://latest.speckle.systems/streams/c1faab5c62/objects/d3466547df9df86397eb4dff7ac9713f'
    // 'https://latest.speckle.systems/streams/c1faab5c62/commits/140c443886'
    // 'https://latest.speckle.systems/streams/e258b0e8db/commits/108971810d'
    // 'https://latest.speckle.systems/streams/e258b0e8db/objects/3fcd63d80cf791c3f554a795846e62f6'
    // 'https://latest.speckle.systems/streams/55cc1cbf0a/objects/d7ae178fb6a7b1f599a177486e14f9a6'
    // 'https://latest.speckle.systems/streams/e258b0e8db/objects/3fcd63d80cf791c3f554a795846e62f6'
    // 'https://latest.speckle.systems/streams/92b620fb17/commits/6adbcfa8dc'
    // 'https://latest.speckle.systems/streams/b68abcbf2e/commits/4e94ecad62'
    // Big ass mafa'
    // 'https://app.speckle.systems/streams/88307505eb/objects/a232d760059046b81ff97e6c4530c985'
    // Airport
    // 'https://latest.speckle.systems/streams/92b620fb17/commits/dfb9ca025d'
    // 'https://latest.speckle.systems/streams/92b620fb17/objects/cf8838025d9963b342b09da8de0f8b6b'
    // 'Blocks with elements
    // 'https://latest.speckle.systems/streams/e258b0e8db/commits/00e165cc1c'
    // 'https://latest.speckle.systems/streams/e258b0e8db/commits/e48cf53add'
    // 'https://latest.speckle.systems/streams/e258b0e8db/commits/c19577c7d6?c=%5B15.88776,-8.2182,12.17095,18.64059,1.48552,0.6025,0,1%5D'
    // 'https://app.speckle.systems/streams/46caea9b53/commits/71938adcd1'
    // 'https://app.speckle.systems/streams/2f9f2f3021/commits/75bd13f513'
    // 'https://app.speckle.systems/streams/0a2f096caf/commits/eee0e4436f?overlay=72828bce0d&c=%5B14.04465,-332.88372,258.40392,53.09575,31.13694,126.39999,0,1%5D&filter=%7B%22propertyInfoKey%22%3A%22level.name%22%7D'
    // 'Bilal's tests
    // 'https://latest.speckle.systems/streams/97750296c2/commits/5386a0af02' // 700k+ objects 30kk tris
    // 'https://latest.speckle.systems/streams/97750296c2/commits/2a6fd781f2' // NEW

    // 'https://latest.speckle.systems/streams/97750296c2/commits/48f0567a88' // 1015849 objects
    // 'https://latest.speckle.systems/streams/97750296c2/commits/aec0841f7e' // 11k objects
    // 'https://latest.speckle.systems/streams/97750296c2/commits/96ffc3c786' // 92209 objects
    // 'https://latest.speckle.systems/streams/97750296c2/commits/92115d3789' // 390974 objects 19kk tris
    // 'https://latest.speckle.systems/streams/97750296c2/commits/a3c8388d89' // 145593 objects 100kk tris o_0
    // 'https://latest.speckle.systems/streams/97750296c2/commits/2584ad524d' // 22888 objects
    // 'https://latest.speckle.systems/streams/97750296c2/commits/2bb21d31d6' // 619129 objects
    // 'https://latest.speckle.systems/streams/97750296c2/commits/7cfb96a6b0' // 84452 objects
    // 'https://latest.speckle.systems/streams/97750296c2/commits/92a7c35b8b' // 121395 objects
    // 'https://latest.speckle.systems/streams/97750296c2/commits/2f5803a19e' // 47696 objects

    // Alex facade
    // 'https://latest.speckle.systems/streams/0cf9e393c4/commits/f4e11a8b01'
    // 'https://latest.speckle.systems/streams/0cf9e393c4/commits/3c5cb3f539'
    // 'https://latest.speckle.systems/streams/0cf9e393c4/commits/13729601f3'

    // Weird IFC
    // 'https://app.speckle.systems/streams/25d8a162af/commits/6c842a713c'
    // 'https://app.speckle.systems/streams/25d8a162af/commits/6c842a713c'
    // 'https://app.speckle.systems/streams/76e3acde68/commits/0ea3d47e6c'
    // Point cloud
    // 'https://app.speckle.systems/streams/b920636274/commits/8df6496749'
    // 'https://multiconsult.speckle.xyz/streams/9721fe797c/objects/ff5d939a8c26bde092152d5b4a0c945d'
    // 'https://app.speckle.systems/streams/87a2be92c7/objects/803c3c413b133ee9a6631160ccb194c9'
    // 'https://latest.speckle.systems/streams/1422d91a81/commits/480d88ba68'
    // 'https://latest.speckle.systems/streams/92b620fb17/commits/14085847b0'
    // 'https://latest.speckle.systems/streams/e258b0e8db/commits/eb6ad592f1'
    // 'https://latest.speckle.systems/streams/c1faab5c62/commits/8c9d3eefa2'
    // 'https://latest.speckle.systems/streams/c1faab5c62/commits/7589880b8e'
    // 'https://latest.speckle.systems/streams/c1faab5c62/commits/d721ab8df4'
    // Big ass tower
    // 'https://latest.speckle.systems/streams/0cf9e393c4/commits/cef3f40be2'
    // 'https://latest.speckle.systems/streams/0cf9e393c4/commits/f4e11a8b01'

    // Instance with both far away geometry and far away transform
    // 'https://latest.speckle.systems/streams/ee5346d3e1/commits/576310a6d5'

    // Door+wall instances
    // 'https://latest.speckle.systems/streams/97750296c2/objects/11a7752e40b4ef0620affc55ce9fdf5a'
    // 'https://app.speckle.systems/streams/0ed2cdc8eb/commits/350c4e1a4d'

    // 'https://latest.speckle.systems/streams/92b620fb17/objects/7118603b197c00944f53be650ce721ec'

    // Blender Mega Test Stream
    // 'https://latest.speckle.systems/streams/c1faab5c62/commits/2ecb757577'
    // 'https://latest.speckle.systems/streams/c1faab5c62/commits/3deaea94af'
    // Text and Dimensions
    // 'https://latest.speckle.systems/streams/3f895e614f/commits/fbc78286c9'
    // 'https://latest.speckle.systems/streams/55cc1cbf0a/commits/aa72674507'

    // 'https://latest.speckle.systems/streams/55cc1cbf0a/commits/a7f74b6524'
    // 'https://latest.speckle.systems/streams/85e05b8c72/commits/53f4328211'
    // 'https://latest.speckle.systems/streams/aea12cab71/commits/787ade768e'

    // 'https://latest.speckle.systems/streams/e9285828d7/commits/9b80b7a70c'
    // 'https://app.speckle.systems/streams/b85d53c3b4/commits/be26146460'

    // Germany
    // 'https://latest.speckle.systems/streams/7117052f4e/commits/a646bf659e'

    // Diffing tests
    // 'https://latest.speckle.systems/streams/aea12cab71/commits/787ade768e'
    // 'https://app.speckle.systems/streams/a29e5c7772/commits/a8cfae2645'
    // 'https://latest.speckle.systems/streams/9d71f041b2/commits/01279333e5'
    // 'https://latest.speckle.systems/streams/65c512f4ea/commits/cc2490830a'
    // 'https://latest.speckle.systems/streams/65c512f4ea/objects/882497528d1fa06660c28c1fd6aa15e0'
    // 'https://app.speckle.systems/streams/b4086833f8/commits/94df4c6d16'

    // Rebar
    // 'https://app.speckle.systems/streams/b4086833f8/commits/94df4c6d16?overlay=c5b9c260ea,e3dc287d61,eaedd7d0a5,7f126ce0dd,02fee34ce3,9bda31611f,110282c4db,533c311e29,bf6814d779,1ba52affcf,cc4e75125e,3fd628e4e3'
    // Nice towers
    // 'https://latest.speckle.systems/streams/f4efe4bd7f/objects/5083dffc2ce54ce64c1fc4fab48ca877'
    //
    // 'https://app.speckle.systems/streams/7b253e5c4c/commits/025fcbb9cf'
    // BIG railway
    // 'https://latest.speckle.systems/streams/a64b432b34/commits/cf7725e404'
    // 'https://latest.speckle.systems/streams/a64b432b34/objects/1806cb8082a4202b01d97601b6e19af8'
    // 'https://latest.speckle.systems/streams/a64b432b34/objects/a7ab2388948594e89f838f3026b89839'
    // 'https://latest.speckle.systems/streams/a64b432b34/commits/99d809460a'
    // Bunch a doors
    // 'https://latest.speckle.systems/streams/a64b432b34/commits/c184ba7d88'
    // 'https://app.speckle.systems/streams/8f73d360e7/commits/2cb768cecd'
    // Tiny cube
    // 'https://app.speckle.systems/streams/8f73d360e7/commits/2cb768cecd'
    // Shiny
    // 'https://latest.speckle.systems/projects/e8b81c24f5/models/759186b9ec'
    // 'https://latest.speckle.systems/projects/c1faab5c62/models/c8ca2dcbe2@f79f9fe600'
    // 'https://app.speckle.systems/projects/7591c56179/models/0185a7c62e'
    // DEFAUL WEIRD MODEL
    // 'https://app.speckle.systems/projects/24c98619ac/models/38639656b8'
    // 'https://app.speckle.systems/projects/96c43c61a6/models/fd12973e73'
    // 'https://latest.speckle.systems/projects/2099ac4b5f/models/5d6eb30c16'
    // Points with display style
    // 'https://latest.speckle.systems/projects/7117052f4e/models/95c27a604d@1fa0e17f84'
    // Sum fucking pipes
    // 'https://app.speckle.systems/projects/122448a81e/models/f21aff1f4a'
    // Thin plane
    // 'https://app.speckle.systems/projects/20f72acc58/models/2cf8a736f8'
    // Rhino sRGB vertex colors
    // 'https://app.speckle.systems/projects/47bbaf594f/models/ef78e94f72'
    // 'https://app.speckle.systems/projects/47bbaf594f/models/de52414725f8937b1f0e2f550ef9ca52'
    // qGIS sRGB vertex colors
    // 'https://latest.speckle.systems/projects/5a6609a4b9/models/10f4931e8c'
    // DUI3 blocks
    // 'https://latest.speckle.systems/projects/126cd4b7bb/models/c6f3f309a2'
    // 'https://latest.speckle.systems/projects/126cd4b7bb/models/6b62c61a22'
    // 'https://latest.speckle.systems/projects/126cd4b7bb/models/4dc5265453'

    // DUI3 Render materials
    // 'https://app.speckle.systems/projects/93200a735d/models/cbacd3eaeb'
    // 'https://latest.speckle.systems/projects/126cd4b7bb/models/7a5e738c76'
    // 'https://latest.speckle.systems/projects/126cd4b7bb/models/0a4181c73b'
    // 'https://latest.speckle.systems/projects/126cd4b7bb/models/bcf086cdc4'
    // 'https://latest.speckle.systems/projects/126cd4b7bb/models/6221c985c0'

    // DUI3 Color Proxies
    // 'https://app.speckle.systems/projects/93200a735d/models/d1fbf678f1'
    // ' https://app.speckle.systems/projects/93200a735d/models/d1fbf678f1'
    // 'https://app.speckle.systems/projects/b53a53697a/models/93fa215ba9'
    // 'https://latest.speckle.systems/projects/126cd4b7bb/models/5ec85fc2a2'
    // 'https://latest.speckle.systems/projects/2af60ce1b6/models/09dbceb25f@5af6d6a3f4'
    // 'https://latest.speckle.systems/projects/2af60ce1b6/models/09dbceb25f@ebb895355d'

    // Backfaces
    // 'https://app.speckle.systems/projects/69bf87aa61/models/c8f443a03e'

    // 'https://app.speckle.systems/projects/cdaeb201d9/models/1ad10b0a5b'
    // 'https://app.speckle.systems/projects/93200a735d/models/d1fbf678f1@088537140b'
    // 'https://app.speckle.systems/projects/93200a735d/models/e3c3849167'
    // 'https://app.speckle.systems/projects/93200a735d/models/d1fbf678f1@088537140b'
    // 'https://app.speckle.systems/projects/93200a735d/models/e3c3849167'

    // Text with no material
    // 'https://latest.speckle.systems/projects/731c6e2fd1/models/bcd3a4a706'
    // 'https://latest.speckle.systems/projects/126cd4b7bb/models/44a3cddb93'
    // 'https://latest.speckle.systems/projects/126cd4b7bb/models/afec5fcb04@0c2ad0b86b'
    // 'https://latest.speckle.systems/projects/126cd4b7bb/models/44a3cddb93'
    // 'https://latest.speckle.systems/projects/126cd4b7bb/models/44a3cddb93@31654f1e2c'
    // Homepage
    // 'https://app.speckle.systems/projects/0c1ea0ca62/models/729a6f557d@9bff3c6f1f'

    // BREPs as display values
    // 'https://latest.speckle.systems/projects/126cd4b7bb/models/b613d77690@046b56bf12'

    // 'https://app.speckle.systems/projects/00a5c443d6/models/de56edf901'

    // 'https://app.speckle.systems/projects/6cf358a40e/models/e01ffbc891@f1ddc19011'
    // 'https://latest.speckle.systems/projects/2c5c4cd493/models/cb20c2e87b02003d4b2ddf4df96912b9,8a2c9a45093fecb42273607d0c936d66'

    // 'https://app.speckle.systems/projects/71b33ae013/models/3263c25505'
    // 'https://app.speckle.systems/projects/817c4e8daa/models/f0601ef5f9'

    // Far away house section tool
    // 'https://app.speckle.systems/projects/817c4e8daa/models/f0601ef5f9@80db5ff26a'

    // 'https://app.speckle.systems/projects/00a5c443d6/models/de56edf901'
    // 'https://latest.speckle.systems/projects/126cd4b7bb/models/49874f87a2ddd370bd2bf46b68c3660d'
    // Perfectly flat
    // 'https://app.speckle.systems/projects/344f803f81/models/5582ab673e'

    // big baker
    // 'https://latest.speckle.systems/projects/126cd4b7bb/models/032d09f716'
    // 'https://speckle.xyz/streams/27e89d0ad6/commits/5ed4b74252'

    //Gingerbread
    // 'https://latest.speckle.systems/projects/387050bffe/models/48f7eb26fb'
    // DUI3 Mesh Colors
    // 'https://app.speckle.systems/projects/93200a735d/models/cbacd3eaeb@344a397239'

    // Instance toilets
    // 'https://app.speckle.systems/projects/e89b61b65c/models/2a0995f124'

    // 'https://latest.speckle.systems/projects/3fe1880c36/models/65bb4287a8'
    // 'https://latest.speckle.systems/projects/db06488e1c/models/21f3930771'

    // FAR OFF
    // 'https://app.speckle.systems/projects/bdd828221e/models/eb99326dc3'

    // SUPER TINY
    // 'https://latest.speckle.systems/projects/6631c0378c/models/4fed65a49c'

    // v2 colored lines
    // 'https://app.speckle.systems/projects/052b576a45/models/c756235fcc'

    // Custom normals
    // 'https://latest.speckle.systems/projects/51c449c440/models/08e97226cf'

    // Meshed together - like objects
    // 'https://app.speckle.systems/projects/edccdee0fd/models/944c475581'

    // Engine thing with outlines
    // 'https://app.speckle.systems/projects/8be1007be1/models/33fbee921f'

    // Dim's meshed together non instanced + instanced
    // 'https://latest.speckle.systems/projects/126cd4b7bb/models/338afee6be@ee21745e43'
    // 'https://latest.speckle.systems/projects/126cd4b7bb/models/338afee6be'

    // A LOT of text objects
    // 'https://app.speckle.systems/projects/e771a388b1/models/f5c967dfa9'

    // 'https://app.speckle.systems/projects/16cffbc224/models/1e142b07a0'

    // REGIONS
    // https://app.speckle.systems/projects/16ce7b208c/models/1c14e37363@0614bb2957

    // 'https://app.speckle.systems/projects/63bb691d0f/models/a64da9072d'
    // 'https://app.speckle.systems/projects/7591c56179/models/82b94108a3'

    // SUPER slow tree build time (LARGE N-GONS TRIANGULATION)
    // 'https://app.speckle.systems/projects/0edb6ef628/models/ff3d8480bc@cd83d90a2c'

    /* ObjectLoader 2 tests */
    // `https://latest.speckle.systems/projects/97750296c2/models/767b70fc63@5386a0af02`
    //crashing out of memory?
    //`https://latest.speckle.systems/projects/97750296c2/models/767b70fc63@2a6fd781f2`
    //too big?
    // `https://latest.speckle.systems/projects/126cd4b7bb/models/032d09f716`
    // 'https://app.speckle.systems/streams/da9e320dad/commits/5388ef24b8?c=%5B-7.66134,10.82932,6.41935,-0.07739,-13.88552,1.8697,0,1%5D'

    // BUSTED model ID
    // 'https://app.speckle.systems/projects/155101d3ca/models/b8d3b42787b2dc9fc412a8ae16af03ac385e48e6'

    // New text
    // 'https://app.speckle.systems/projects/16ce7b208c/models/e9f8edeb13@dc0b9471e9'

    // 'https://app.speckle.systems/projects/40df04e516/models/5658c83729'

    // 'https://latest.speckle.systems/projects/46e3e0e1ec/models/ac0e624478'
    // 'https://app.speckle.systems/projects/16ce7b208c/models/07065dc527'
    // 'https://latest.speckle.systems/projects/46e3e0e1ec/models/ac0e624478@0153622f9a'

    // MONSTER
    // 'https://app.speckle.systems/projects/40df04e516/models/5658c83729@29b08a8601'
    // Materials in blocks full
    // 'https://app.speckle.systems/projects/1b96a34aae/models/673312057e'
    // Materials in blocks single
    // 'https://app.speckle.systems/projects/f7bb16037a/models/5d090c6f07'

    // Large topological stuff
    // 'https://app.speckle.systems/projects/7a489ac0d4/models/146d5fbe27,3e481c9a58,65b4cf97d5,6d07577256,903850fa6f'

    // Instance with far away transform
    // 'https://app.speckle.systems/projects/40d439576e/models/759c1b2d20@b0a8ae1f81'

    // Small (microscopic) building
    // 'https://app.speckle.systems/projects/26e4c4aab5/models/7d5ff72f5b'

<<<<<<< HEAD
    // Text grid
    // 'https://app.speckle.systems/projects/dcab71b3de/models/5ff99aa4e1'
    // Text grid with a LOT of text
    'https://app.speckle.systems/projects/dcab71b3de/models/5f02df011d'
=======
    // Instances with far away transform
    // 'https://app.speckle.systems/projects/9d0ce16ba8/models/3c079572ea'
>>>>>>> afbf6ca9
  )
}

const container0 = document.querySelector<HTMLElement>('#renderer')
if (!container0) {
  throw new Error("Couldn't find app container!")
}

void createViewer('#renderer', getStream())<|MERGE_RESOLUTION|>--- conflicted
+++ resolved
@@ -111,21 +111,13 @@
   return (
     // prettier-ignore
     // Revit sample house (good for bim-like stuff with many display meshes)
-<<<<<<< HEAD
     // 'https://app.speckle.systems/streams/da9e320dad/commits/5388ef24b8'
-=======
-    'https://app.speckle.systems/streams/da9e320dad/commits/5388ef24b8'
->>>>>>> afbf6ca9
     // 'https://latest.speckle.systems/streams/c1faab5c62/commits/ab1a1ab2b6'
     // 'https://app.speckle.systems/streams/da9e320dad/commits/5388ef24b8'
     // 'https://latest.speckle.systems/streams/58b5648c4d/commits/60371ecb2d'
 
-    //bad commit! not all items uploaded to server
-<<<<<<< HEAD
+    // bad commit! not all items uploaded to server
     // 'https://app.speckle.systems/projects/8e4347e65d/models/39bea37d69'
-=======
-    //'https://app.speckle.systems/projects/8e4347e65d/models/39bea37d69'
->>>>>>> afbf6ca9
 
     // 'Super' heavy revit shit
     //'https://app.speckle.systems/streams/e6f9156405/commits/0694d53bb5'
@@ -563,15 +555,13 @@
     // Small (microscopic) building
     // 'https://app.speckle.systems/projects/26e4c4aab5/models/7d5ff72f5b'
 
-<<<<<<< HEAD
     // Text grid
-    // 'https://app.speckle.systems/projects/dcab71b3de/models/5ff99aa4e1'
+    'https://app.speckle.systems/projects/dcab71b3de/models/5ff99aa4e1'
     // Text grid with a LOT of text
-    'https://app.speckle.systems/projects/dcab71b3de/models/5f02df011d'
-=======
+    // 'https://app.speckle.systems/projects/dcab71b3de/models/5f02df011d'
+
     // Instances with far away transform
     // 'https://app.speckle.systems/projects/9d0ce16ba8/models/3c079572ea'
->>>>>>> afbf6ca9
   )
 }
 
