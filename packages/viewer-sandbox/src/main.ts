/* eslint-disable @typescript-eslint/no-unsafe-member-access */
import {
  DefaultViewerParams,
  SelectionEvent,
  ViewerEvent,
  Viewer,
  ViewModes,
  HybridCameraController,
  CameraController
} from '@speckle/viewer'

import './style.css'
import Sandbox from './Sandbox'
import {
  MeasurementsExtension,
  ExplodeExtension,
  DiffExtension,
  FilteringExtension
} from '@speckle/viewer'
import { SectionTool } from '@speckle/viewer'
import { SectionOutlines } from '@speckle/viewer'
import { ViewModesKeys } from './Extensions/ViewModesKeys'
import { JSONSpeckleStream } from './JSONSpeckleStream'
import { BoxSelection } from './Extensions/BoxSelection'
import { ExtendedSelection } from './Extensions/ExtendedSelection'

const createViewer = async (containerName: string, _stream: string) => {
  const container = document.querySelector<HTMLElement>(containerName)

  const controlsContainer = document.querySelector<HTMLElement>(
    `${containerName}-controls`
  )
  if (!container) {
    throw new Error("Couldn't find #app container!")
  }
  if (!controlsContainer) {
    throw new Error("Couldn't find #app controls container!")
  }

  // Viewer setup
  const params = DefaultViewerParams
  params.showStats = true
  params.verbose = true

  const multiSelectList: SelectionEvent[] = []
  const viewer: Viewer = new Viewer(container, params)
  await viewer.init()

<<<<<<< HEAD
  const cameraController = viewer.createExtension(HybridCameraController)
  // const selection = viewer.createExtension(SelectionExtension)
=======
  const cameraController = viewer.createExtension(CameraController)
  const selection = viewer.createExtension(ExtendedSelection)
  selection.init()
>>>>>>> 1d98e6c0
  const sections = viewer.createExtension(SectionTool)
  viewer.createExtension(SectionOutlines)
  const measurements = viewer.createExtension(MeasurementsExtension)
  const filtering = viewer.createExtension(FilteringExtension)
  const explode = viewer.createExtension(ExplodeExtension)
  const diff = viewer.createExtension(DiffExtension)
  viewer.createExtension(ViewModes)
  viewer.createExtension(ViewModesKeys)
  const boxSelect = viewer.createExtension(BoxSelection)
  boxSelect.realtimeSelection = false
  // const rotateCamera = viewer.createExtension(RotateCamera)
  cameraController // use it
  // selection // use it
  sections // use it
  measurements // use it
  filtering // use it
  explode // use it
  diff // use it
  // rotateCamera // use it
  // boxSelect // use it

  const sandbox = new Sandbox(controlsContainer, viewer, multiSelectList)

  window.addEventListener('load', () => {
    viewer.resize()
  })

  viewer.on(ViewerEvent.ObjectClicked, (event: SelectionEvent | null) => {
    if (event) console.log(event.hits[0].node.model.id)
  })

  viewer.on(ViewerEvent.LoadComplete, async () => {
    console.warn(viewer.getRenderer().renderingStats)
    Object.assign(sandbox.sceneParams.worldSize, viewer.World.worldSize)
    Object.assign(sandbox.sceneParams.worldOrigin, viewer.World.worldOrigin)
    sandbox.refresh()
    viewer.getExtension(CameraController).setCameraView('front', false)
  })

  viewer.on(ViewerEvent.UnloadComplete, () => {
    Object.assign(sandbox.sceneParams.worldSize, viewer.World.worldSize)
    Object.assign(sandbox.sceneParams.worldOrigin, viewer.World.worldOrigin)
    sandbox.refresh()
  })
  viewer.on(ViewerEvent.UnloadAllComplete, () => {
    Object.assign(sandbox.sceneParams.worldSize, viewer.World.worldSize)
    Object.assign(sandbox.sceneParams.worldOrigin, viewer.World.worldOrigin)
    sandbox.refresh()
  })

  sandbox.makeGenericUI()
  sandbox.makeSceneUI()
  sandbox.makeFilteringUI()
  sandbox.makeBatchesUI()
  sandbox.makeDiffUI()
  sandbox.makeMeasurementsUI()

  // await sandbox.loadUrl(_stream)
  await sandbox.loadJSON(JSONSpeckleStream)
}

const getStream = () => {
  return (
    // prettier-ignore
    // 'https://app.speckle.systems/streams/da9e320dad/commits/5388ef24b8?c=%5B-7.66134,10.82932,6.41935,-0.07739,-13.88552,1.8697,0,1%5D'
    // Revit sample house (good for bim-like stuff with many display meshes)
    'https://app.speckle.systems/streams/da9e320dad/commits/5388ef24b8'
    // 'https://latest.speckle.systems/streams/c1faab5c62/commits/ab1a1ab2b6'
    // 'https://app.speckle.systems/streams/da9e320dad/commits/5388ef24b8'
    // 'https://latest.speckle.systems/streams/58b5648c4d/commits/60371ecb2d'
    // 'Super' heavy revit shit
    // 'https://app.speckle.systems/streams/e6f9156405/commits/0694d53bb5'
    // IFC building (good for a tree based structure)
    // 'https://latest.speckle.systems/streams/92b620fb17/commits/2ebd336223'
    // IFC story, a subtree of the above
    // 'https://latest.speckle.systems/streams/92b620fb17/objects/8247bbc53865b0e0cb5ee4e252e66216'
    // Izzy's garden
    // 'https://latest.speckle.systems/streams/c43ac05d04/commits/ec724cfbeb'
    // Small scale lines
    // 'https://app.speckle.systems/streams/638d3b1f83/commits/6025e2b546?c=%5B2.18058,-0.20814,9.67642,3.85491,5.05364,0,0,1%5D'
    // 'https://latest.speckle.systems/streams/3ed8357f29/commits/d10f2af1ce'
    // 'https://latest.speckle.systems/streams/444bfbd6e4/commits/e22f696b08'
    // 'https://latest.speckle.systems/streams/92b620fb17/commits/af6098915b?c=%5B0.02144,-0.0377,0.05554,0.00566,0.00236,0,0,1%5D'
    // AutoCAD OLD
    // 'https://latest.speckle.systems/streams/3ed8357f29/commits/d10f2af1ce'
    // AutoCAD NEW
    // 'https://latest.speckle.systems/streams/3ed8357f29/commits/46905429f6'
    //Blizzard world
    // 'https://latest.speckle.systems/streams/0c6ad366c4/commits/aa1c393aec'
    //Car
    // 'https://latest.speckle.systems/streams/17d2e25a97/commits/6b6cf3d43e'
    // Jonathon's
    // 'https://latest.speckle.systems/streams/501258ee5f/commits/f885570011'
    // Alex's cube
    // 'https://latest.speckle.systems/streams/46e3e0e1ec/commits/a6392c19d6?c=%5B6.85874,2.9754,0.79022,0,0,0,0,1%5D'
    // Groups of groups
    // 'https://app.speckle.systems/streams/1ce562e99a/commits/6fa28a5a0f'
    // Arc flowers
    // 'https://latest.speckle.systems/streams/9e6c4343ba/commits/037e382aa2'
    // Car lines
    // 'https://app.speckle.systems/streams/638d3b1f83/commits/6025e2b546?c=%5B2.18058,-0.20814,9.67642,3.85491,5.05364,0,0,1%5D'
    // Arc and lines
    // ' https://app.speckle.systems/streams/99abc74dd4/commits/b32fdcf171?c=%5B198440.6051,6522070.21462,19199.49584,176653.24219,6523663.5,0,0,1%5D'
    // AUTOCAD test stream
    // 'https://latest.speckle.systems/streams/3ed8357f29/commits/b49bfc73ea'
    // REVIT test stream
    // 'https://latest.speckle.systems/streams/c544db35f5/commits/7c29374369'
    // Arcs
    // 'https://latest.speckle.systems/streams/0c6ad366c4/commits/912d83412e'
    // Freezers
    // 'https://app.speckle.systems/streams/f0532359ac/commits/98678e2a3d?c=%5B2455.15367,2689.87156,4366.68444,205.422,-149.41199,148.749,0,1%5D'
    //Gergo's house
    // 'https://latest.speckle.systems/streams/c1faab5c62/commits/78bdd8eb76'
    // Point cloud
    // 'https://latest.speckle.systems/streams/2d19273d31/commits/9ceb423feb'
    // 'https://latest.speckle.systems/streams/7707df6cae/commits/02bdf09092'
    // 'https://latest.speckle.systems/streams/ca0378725b/commits/fbae00db5a'
    // Luis sphere
    // 'https://app.speckle.systems/streams/b85d53c3b4/commits/b47f21b707'
    // Crankshaft
    // 'https://app.speckle.systems/streams/c239718aff/commits/b3a8cfb97d'
    // Building AO params
    // 'https://latest.speckle.systems/streams/0dd74866d0/commits/317e210afa'
    // Murder Cube
    // 'https://latest.speckle.systems/streams/c1faab5c62/commits/7f0c4d2fc1/'
    // Classroom
    // 'https://app.speckle.systems/streams/0208ffb67b/commits/a980292728'
    // 'https://latest.speckle.systems/streams/4658eb53b9/commits/328bd99997'
    // 'https://latest.speckle.systems/streams/83e18d886f/commits/532bd6be3e'
    // 'https://latest.speckle.systems/streams/1c2b3db9fb/commits/f12861736e'
    // 'https://latest.speckle.systems/streams/1c2b3db9fb/commits/1015d417ea'
    // Jedd's views
    // 'https://latest.speckle.systems/streams/c1faab5c62/commits/e6632fe057'
    // 'https://latest.speckle.systems/streams/7d051a6449/commits/7632757a33'
    // 'https://latest.speckle.systems/streams/4658eb53b9/commits/d8ec9cccf7'
    // MEPs (whatever they are)
    // 'https://latest.speckle.systems/streams/85bc4f61c6/commits/8575fe2978'
    // Alex cubes
    // 'https://latest.speckle.systems/streams/4658eb53b9/commits/d8ec9cccf7'
    // Alex more cubes
    // 'https://latest.speckle.systems/streams/4658eb53b9/commits/31a8d5ff2b'
    // Tekla
    // 'https://latest.speckle.systems/streams/caec6d6676/commits/588c731104'
    // Purple market square
    // 'https://latest.speckle.systems/streams/4ed51ed832/commits/5a313ac116'
    // Sum building
    // 'https://latest.speckle.systems/streams/92b620fb17/commits/4ea2759162'
    // Boat
    // 'https://latest.speckle.systems/streams/92b620fb17/commits/ba5df427db'
    // 'https://latest.speckle.systems/streams/92b620fb17/commits/c9ebe49824'
    // Dim's dome
    // 'https://latest.speckle.systems/streams/92b620fb17/commits/158d4e8bec'
    // Engines 'n Shit
    // 'https://latest.speckle.systems/streams/92b620fb17/commits/80b25e6e6c'
    // Dim's tower
    // 'https://latest.speckle.systems/streams/92b620fb17/commits/7fd3ec04c0'
    //COD
    // 'https://latest.speckle.systems/streams/d3c83b47bf/commits/5f76b7ef3d?overlay=34577a1a92,571d460754,4c39b56c32,a62dd3a5da&c=%5B2046.38919,1074.97765,125.18054,2088.91862,1025.71927,94.66317,0,1%5D'
    // 'https://latest.speckle.systems/streams/4658eb53b9/commits/0feb23d263'
    // Jonathon's not loading
    // 'https://app.speckle.systems/streams/ca99defd4b/commits/589b265c99'
    // Jonathon's 3070
    // 'https://app.speckle.systems/streams/7ce9010d71/commits/d29e56fe75'
    // Filter issue
    // 'https://app.speckle.systems/streams/f95d8deb90/commits/30f31becb6'
    // Transparent
    // 'https://latest.speckle.systems/streams/b5cc4e967c/objects/20343e0e8d469613a9d407499a6c38b1'
    // dark
    // 'https://latest.speckle.systems/streams/b5cc4e967c/commits/efdf3e2728?c=%5B-59.16128,-41.76491,-4.77376,-4.08052,-12.63558,-4.77376,0,1%5D'
    // 'https://latest.speckle.systems/streams/92b620fb17/commits/b4366a7086?filter=%7B%7D&c=%5B-31.02357,37.60008,96.58899,11.01564,7.40652,66.0411,0,1%5D)'
    // double
    // 'https://latest.speckle.systems/streams/92b620fb17/commits/b4366a7086?overlay=c009dbe144&filter=%7B%7D&c=%5B-104.70053,-98.80617,67.44669,6.53096,1.8739,38.584,0,1%5D'
    // 'https://latest.speckle.systems/streams/c43ac05d04/commits/ec724cfbeb',
    // 'https://latest.speckle.systems/streams/efd2c6a31d/commits/4b495e1901'
    // 'https://latest.speckle.systems/streams/efd2c6a31d/commits/4b495e1901'
    // tekla 2
    // 'https://app.speckle.systems/streams/be4813ccd2/commits/da85000921?c=%5B-1.12295,-2.60901,6.12402,4.77979,0.555,3.63346,0,1%5D'
    // 'https://latest.speckle.systems/streams/85bc4f61c6/commits/bb7b718a1a'

    // large meshes
    // 'https://app.speckle.systems/streams/48e6e33aa6/commits/2cf892f1b0'
    // large lines
    // 'https://latest.speckle.systems/streams/444bfbd6e4/commits/8f297ad0cd'
    // 'https://latest.speckle.systems/streams/c1faab5c62/commits/6b1b1195c4'
    // 'https://latest.speckle.systems/streams/c1faab5c62/commits/cef1e7527b'
    // large lines
    // 'https://latest.speckle.systems/streams/c1faab5c62/commits/49dad07ae2'
    // Instances Rhino
    // 'https://latest.speckle.systems/streams/f92e060177/commits/1fff853107'
    // Instances Revit
    // 'https://latest.speckle.systems/streams/f92e060177/commits/92858681b7'
    // 'https://latest.speckle.systems/streams/f92e060177/commits/655771674e'
    // 'https://latest.speckle.systems/streams/f92e060177/commits/00dbbf4509'
    // 'https://latest.speckle.systems/streams/f92e060177/commits/46fd255010'
    // 'https://latest.speckle.systems/streams/f92e060177/commits/038a587267'
    // 'https://latest.speckle.systems/streams/3f895e614f/commits/8a3e424997'
    // 'https://latest.speckle.systems/streams/f92e060177/commits/f51ee777d5'
    // 'https://latest.speckle.systems/streams/f92e060177/commits/bbd821e3a1'
    // Big curves
    // 'https://latest.speckle.systems/streams/c1faab5c62/commits/49dad07ae2'
    // 'https://app.speckle.systems/streams/7ce9010d71/commits/afda4ffdf8'
    // Jonathon's lines
    // 'https://app.speckle.systems/streams/7ce9010d71/commits/8cd9e7e4fc'
    // 'https://app.speckle.systems/streams/7ce9010d71/objects/f46f95746975591c18b0b854dab5b570 '
    // 'https://app.speckle.systems/streams/813b728084/commits/e2f5ac9775'
    // Overlayhs
    // 'https://latest.speckle.systems/streams/85b9f0b9f5/commits/cdfbf3e036?overlay=71f61af444,00fe449457,53a6692b79'
    //'Rafinery'
    // 'https://app.speckle.systems/streams/b7cac6a6df/commits/2e42381302'
    // 'https://app.speckle.systems/streams/7ce9010d71/commits/b8bbfd0c05?c=%5B-4.50925,11.1348,5.38124,-0.23829,0.68512,-0.09006,0,1%5D'

    // Lines with numeric filter
    // 'https://app.speckle.systems/streams/16a7ca997a/commits/91d82f4ea1'

    // Type inheritence
    // 'https://app.speckle.systems/streams/4063469c0b/objects/ce831723f2a3a56a30dfbca54a53c90f'
    // Sum groups
    // 'https://latest.speckle.systems/streams/58b5648c4d/commits/7e2afe5535'
    // 'https://latest.speckle.systems/streams/58b5648c4d/objects/608bc2d53de17e3fd3a6ca9ef525ca79'

    // 'https://latest.speckle.systems/streams/92b620fb17/commits/4da17d07da'
    // 'https://latest.speckle.systems/streams/92b620fb17/commits/e2db7d277b'
    // Bunch a points
    // 'https://latest.speckle.systems/streams/92b620fb17/commits/0dee6dbd98'
    // 'https://latest.speckle.systems/streams/92b620fb17/commits/f9063fe647'
    // 'https://app.speckle.systems/streams/be0f962efb/objects/37639741c363a123100eda8044f2fe3f'
    // 'https://latest.speckle.systems/streams/92b620fb17/objects/a4e2fad01e69cd886ecbfedf221f5301'
    // 'https://latest.speckle.systems/streams/3f895e614f/commits/7e16d2ab71'
    // 'https://latest.speckle.systems/streams/55cc1cbf0a/commits/aa72674507'
    // 'https://latest.speckle.systems/streams/55cc1cbf0a/objects/44aa4bad23591f90484a9a63814b9dc9'
    // 'https://latest.speckle.systems/streams/55cc1cbf0a/objects/3a21694b533826cf551d4e2ff9963397'
    // 'https://latest.speckle.systems/streams/55cc1cbf0a/commits/a7f74b6524'
    // 'https://latest.speckle.systems/streams/c1faab5c62/objects/d3466547df9df86397eb4dff7ac9713f'
    // 'https://latest.speckle.systems/streams/c1faab5c62/commits/140c443886'
    // 'https://latest.speckle.systems/streams/e258b0e8db/commits/108971810d'
    // 'https://latest.speckle.systems/streams/e258b0e8db/objects/3fcd63d80cf791c3f554a795846e62f6'
    // 'https://latest.speckle.systems/streams/55cc1cbf0a/objects/d7ae178fb6a7b1f599a177486e14f9a6'
    // 'https://latest.speckle.systems/streams/e258b0e8db/objects/3fcd63d80cf791c3f554a795846e62f6'
    // 'https://latest.speckle.systems/streams/92b620fb17/commits/6adbcfa8dc'
    // 'https://latest.speckle.systems/streams/b68abcbf2e/commits/4e94ecad62'
    // Big ass mafa'
    // 'https://app.speckle.systems/streams/88307505eb/objects/a232d760059046b81ff97e6c4530c985'
    // Airport
    // 'https://latest.speckle.systems/streams/92b620fb17/commits/dfb9ca025d'
    // 'https://latest.speckle.systems/streams/92b620fb17/objects/cf8838025d9963b342b09da8de0f8b6b'
    // 'Blocks with elements
    // 'https://latest.speckle.systems/streams/e258b0e8db/commits/00e165cc1c'
    // 'https://latest.speckle.systems/streams/e258b0e8db/commits/e48cf53add'
    // 'https://latest.speckle.systems/streams/e258b0e8db/commits/c19577c7d6?c=%5B15.88776,-8.2182,12.17095,18.64059,1.48552,0.6025,0,1%5D'
    // 'https://app.speckle.systems/streams/46caea9b53/commits/71938adcd1'
    // 'https://app.speckle.systems/streams/2f9f2f3021/commits/75bd13f513'
    // 'https://app.speckle.systems/streams/0a2f096caf/commits/eee0e4436f?overlay=72828bce0d&c=%5B14.04465,-332.88372,258.40392,53.09575,31.13694,126.39999,0,1%5D&filter=%7B%22propertyInfoKey%22%3A%22level.name%22%7D'
    // 'Bilal's tests
    // 'https://latest.speckle.systems/streams/97750296c2/commits/5386a0af02' // 700k+ objects 30kk tris
    // 'https://latest.speckle.systems/streams/97750296c2/commits/2a6fd781f2' // NEW

    // 'https://latest.speckle.systems/streams/97750296c2/commits/48f0567a88' // 1015849 objects
    // 'https://latest.speckle.systems/streams/97750296c2/commits/aec0841f7e' // 11k objects
    // 'https://latest.speckle.systems/streams/97750296c2/commits/96ffc3c786' // 92209 objects
    // 'https://latest.speckle.systems/streams/97750296c2/commits/92115d3789' // 390974 objects 19kk tris
    // 'https://latest.speckle.systems/streams/97750296c2/commits/a3c8388d89' // 145593 objects 100kk tris o_0
    // 'https://latest.speckle.systems/streams/97750296c2/commits/2584ad524d' // 22888 objects
    // 'https://latest.speckle.systems/streams/97750296c2/commits/2bb21d31d6' // 619129 objects
    // 'https://latest.speckle.systems/streams/97750296c2/commits/7cfb96a6b0' // 84452 objects
    // 'https://latest.speckle.systems/streams/97750296c2/commits/92a7c35b8b' // 121395 objects
    // 'https://latest.speckle.systems/streams/97750296c2/commits/2f5803a19e' // 47696 objects

    // Alex facade
    // 'https://latest.speckle.systems/streams/0cf9e393c4/commits/f4e11a8b01'
    // 'https://latest.speckle.systems/streams/0cf9e393c4/commits/3c5cb3f539'
    // 'https://latest.speckle.systems/streams/0cf9e393c4/commits/13729601f3'

    // Weird IFC
    // 'https://app.speckle.systems/streams/25d8a162af/commits/6c842a713c'
    // 'https://app.speckle.systems/streams/25d8a162af/commits/6c842a713c'
    // 'https://app.speckle.systems/streams/76e3acde68/commits/0ea3d47e6c'
    // Point cloud
    // 'https://app.speckle.systems/streams/b920636274/commits/8df6496749'
    // 'https://multiconsult.speckle.xyz/streams/9721fe797c/objects/ff5d939a8c26bde092152d5b4a0c945d'
    // 'https://app.speckle.systems/streams/87a2be92c7/objects/803c3c413b133ee9a6631160ccb194c9'
    // 'https://latest.speckle.systems/streams/1422d91a81/commits/480d88ba68'
    // 'https://latest.speckle.systems/streams/92b620fb17/commits/14085847b0'
    // 'https://latest.speckle.systems/streams/e258b0e8db/commits/eb6ad592f1'
    // 'https://latest.speckle.systems/streams/c1faab5c62/commits/8c9d3eefa2'
    // 'https://latest.speckle.systems/streams/c1faab5c62/commits/7589880b8e'
    // 'https://latest.speckle.systems/streams/c1faab5c62/commits/d721ab8df4'
    // Big ass tower
    // 'https://latest.speckle.systems/streams/0cf9e393c4/commits/cef3f40be2'
    // 'https://latest.speckle.systems/streams/0cf9e393c4/commits/f4e11a8b01'

    // Far away instances
    // 'https://latest.speckle.systems/streams/ee5346d3e1/commits/576310a6d5'
    // 'https://latest.speckle.systems/streams/ee5346d3e1/commits/489d42ca8c'
    // 'https://latest.speckle.systems/streams/97750296c2/objects/11a7752e40b4ef0620affc55ce9fdf5a'
    // 'https://app.speckle.systems/streams/0ed2cdc8eb/commits/350c4e1a4d'

    // 'https://latest.speckle.systems/streams/92b620fb17/objects/7118603b197c00944f53be650ce721ec'

    // Blender Mega Test Stream
    // 'https://latest.speckle.systems/streams/c1faab5c62/commits/2ecb757577'
    // 'https://latest.speckle.systems/streams/c1faab5c62/commits/3deaea94af'
    // Text and Dimensions
    // 'https://latest.speckle.systems/streams/3f895e614f/commits/fbc78286c9'
    // 'https://latest.speckle.systems/streams/55cc1cbf0a/commits/aa72674507'

    // 'https://latest.speckle.systems/streams/55cc1cbf0a/commits/a7f74b6524'
    // 'https://latest.speckle.systems/streams/85e05b8c72/commits/53f4328211'
    // 'https://latest.speckle.systems/streams/aea12cab71/commits/787ade768e'

    // 'https://latest.speckle.systems/streams/e9285828d7/commits/9b80b7a70c'
    // 'https://app.speckle.systems/streams/b85d53c3b4/commits/be26146460'
    // Germany
    // 'https://latest.speckle.systems/streams/7117052f4e/commits/a646bf659e'
    // 'https://latest.speckle.systems/streams/aea12cab71/commits/787ade768e'
    // 'https://app.speckle.systems/streams/a29e5c7772/commits/a8cfae2645'
    // 'https://latest.speckle.systems/streams/9d71f041b2/commits/01279333e5'
    // 'https://latest.speckle.systems/streams/65c512f4ea/commits/cc2490830a'
    // 'https://latest.speckle.systems/streams/65c512f4ea/objects/882497528d1fa06660c28c1fd6aa15e0'
    // 'https://app.speckle.systems/streams/b4086833f8/commits/94df4c6d16'

    // Rebar
    // 'https://app.speckle.systems/streams/b4086833f8/commits/94df4c6d16?overlay=c5b9c260ea,e3dc287d61,eaedd7d0a5,7f126ce0dd,02fee34ce3,9bda31611f,110282c4db,533c311e29,bf6814d779,1ba52affcf,cc4e75125e,3fd628e4e3'
    // Nice towers
    // 'https://latest.speckle.systems/streams/f4efe4bd7f/objects/5083dffc2ce54ce64c1fc4fab48ca877'
    //
    // 'https://app.speckle.systems/streams/7b253e5c4c/commits/025fcbb9cf'
    // BIG railway
    // 'https://latest.speckle.systems/streams/a64b432b34/commits/cf7725e404'
    // 'https://latest.speckle.systems/streams/a64b432b34/objects/1806cb8082a4202b01d97601b6e19af8'
    // 'https://latest.speckle.systems/streams/a64b432b34/objects/a7ab2388948594e89f838f3026b89839'
    // 'https://latest.speckle.systems/streams/a64b432b34/commits/99d809460a'
    // Bunch a doors
    // 'https://latest.speckle.systems/streams/a64b432b34/commits/c184ba7d88'
    // 'https://app.speckle.systems/streams/8f73d360e7/commits/2cb768cecd'
    // Tiny cube
    // 'https://app.speckle.systems/streams/8f73d360e7/commits/2cb768cecd'
    // Shiny
    // 'https://latest.speckle.systems/projects/e8b81c24f5/models/759186b9ec'
    // 'https://latest.speckle.systems/projects/c1faab5c62/models/c8ca2dcbe2@f79f9fe600'
    // 'https://app.speckle.systems/projects/7591c56179/models/0185a7c62e'
    // 'https://app.speckle.systems/projects/24c98619ac/models/38639656b8'
    // 'https://app.speckle.systems/projects/96c43c61a6/models/fd12973e73'
    // 'https://latest.speckle.systems/projects/2099ac4b5f/models/5d6eb30c16'
    // Points with display style
    // 'https://latest.speckle.systems/projects/7117052f4e/models/95c27a604d@1fa0e17f84'
    // Sum fucking pipes
    // 'https://app.speckle.systems/projects/122448a81e/models/f21aff1f4a'
    // Thin plane
    // 'https://app.speckle.systems/projects/20f72acc58/models/2cf8a736f8'
    // Rhino sRGB vertex colors
    // 'https://app.speckle.systems/projects/47bbaf594f/models/ef78e94f72'
    // 'https://app.speckle.systems/projects/47bbaf594f/models/de52414725f8937b1f0e2f550ef9ca52'
    // qGIS sRGB vertex colors
    // 'https://latest.speckle.systems/projects/5a6609a4b9/models/10f4931e8c'
    // DUI3 blocks
    // 'https://latest.speckle.systems/projects/126cd4b7bb/models/c6f3f309a2'
    // 'https://latest.speckle.systems/projects/126cd4b7bb/models/6b62c61a22'
    // 'https://latest.speckle.systems/projects/126cd4b7bb/models/4dc5265453'

    // DUI3 Render materials
    // 'https://app.speckle.systems/projects/93200a735d/models/cbacd3eaeb'
    // 'https://latest.speckle.systems/projects/126cd4b7bb/models/7a5e738c76'
    // 'https://latest.speckle.systems/projects/126cd4b7bb/models/0a4181c73b'
    // 'https://latest.speckle.systems/projects/126cd4b7bb/models/bcf086cdc4'
    // 'https://latest.speckle.systems/projects/126cd4b7bb/models/6221c985c0'

    // DUI3 Color Proxies
    // 'https://app.speckle.systems/projects/93200a735d/models/d1fbf678f1'
    // ' https://app.speckle.systems/projects/93200a735d/models/d1fbf678f1'
    // 'https://app.speckle.systems/projects/b53a53697a/models/93fa215ba9'
    // 'https://latest.speckle.systems/projects/126cd4b7bb/models/5ec85fc2a2'
    // 'https://latest.speckle.systems/projects/2af60ce1b6/models/09dbceb25f@5af6d6a3f4'
    // 'https://latest.speckle.systems/projects/2af60ce1b6/models/09dbceb25f@ebb895355d'

    // Backfaces
    // 'https://app.speckle.systems/projects/69bf87aa61/models/c8f443a03e'

    // 'https://app.speckle.systems/projects/cdaeb201d9/models/1ad10b0a5b'
    // 'https://app.speckle.systems/projects/93200a735d/models/d1fbf678f1@088537140b'
    // 'https://app.speckle.systems/projects/93200a735d/models/e3c3849167'
    // 'https://app.speckle.systems/projects/93200a735d/models/d1fbf678f1@088537140b'
    // 'https://app.speckle.systems/projects/93200a735d/models/e3c3849167'

    // Text with no material
    // 'https://latest.speckle.systems/projects/731c6e2fd1/models/bcd3a4a706'
    // 'https://latest.speckle.systems/projects/126cd4b7bb/models/44a3cddb93'
    // 'https://latest.speckle.systems/projects/126cd4b7bb/models/afec5fcb04@0c2ad0b86b'
    // 'https://latest.speckle.systems/projects/126cd4b7bb/models/44a3cddb93'
    // 'https://latest.speckle.systems/projects/126cd4b7bb/models/44a3cddb93@31654f1e2c'
    // Homepage
    // 'https://app.speckle.systems/projects/0c1ea0ca62/models/729a6f557d@9bff3c6f1f'

    // BREPs as display values
    // 'https://latest.speckle.systems/projects/126cd4b7bb/models/b613d77690@046b56bf12'

    // 'https://app.speckle.systems/projects/00a5c443d6/models/de56edf901'

    // 'https://app.speckle.systems/projects/6cf358a40e/models/e01ffbc891@f1ddc19011'
    // 'https://latest.speckle.systems/projects/2c5c4cd493/models/cb20c2e87b02003d4b2ddf4df96912b9,8a2c9a45093fecb42273607d0c936d66'

    // 'https://app.speckle.systems/projects/71b33ae013/models/3263c25505'
    // 'https://app.speckle.systems/projects/817c4e8daa/models/f0601ef5f9'

    // Far away house section tool
    // 'https://app.speckle.systems/projects/817c4e8daa/models/f0601ef5f9@80db5ff26a'

    // 'https://app.speckle.systems/projects/00a5c443d6/models/de56edf901'
    // 'https://latest.speckle.systems/projects/126cd4b7bb/models/49874f87a2ddd370bd2bf46b68c3660d'
    // Perfectly flat
    // 'https://app.speckle.systems/projects/344f803f81/models/5582ab673e'

<<<<<<< HEAD
    // big baker
    // 'https://latest.speckle.systems/projects/126cd4b7bb/models/032d09f716'
=======
    // 'https://speckle.xyz/streams/27e89d0ad6/commits/5ed4b74252'

    // DUI3 Mesh Colors
    // 'https://app.speckle.systems/projects/93200a735d/models/cbacd3eaeb@344a397239'

    // Instance toilets
    // 'https://app.speckle.systems/projects/e89b61b65c/models/2a0995f124'
>>>>>>> 1d98e6c0
  )
}

const container0 = document.querySelector<HTMLElement>('#renderer')
if (!container0) {
  throw new Error("Couldn't find app container!")
}

void createViewer('#renderer', getStream())<|MERGE_RESOLUTION|>--- conflicted
+++ resolved
@@ -6,7 +6,8 @@
   Viewer,
   ViewModes,
   HybridCameraController,
-  CameraController
+  CameraController,
+  SelectionExtension
 } from '@speckle/viewer'
 
 import './style.css'
@@ -46,14 +47,9 @@
   const viewer: Viewer = new Viewer(container, params)
   await viewer.init()
 
-<<<<<<< HEAD
   const cameraController = viewer.createExtension(HybridCameraController)
   // const selection = viewer.createExtension(SelectionExtension)
-=======
-  const cameraController = viewer.createExtension(CameraController)
-  const selection = viewer.createExtension(ExtendedSelection)
-  selection.init()
->>>>>>> 1d98e6c0
+  const selection = viewer.createExtension(SelectionExtension)
   const sections = viewer.createExtension(SectionTool)
   viewer.createExtension(SectionOutlines)
   const measurements = viewer.createExtension(MeasurementsExtension)
@@ -66,7 +62,7 @@
   boxSelect.realtimeSelection = false
   // const rotateCamera = viewer.createExtension(RotateCamera)
   cameraController // use it
-  // selection // use it
+  selection // use it
   sections // use it
   measurements // use it
   filtering // use it
@@ -90,7 +86,6 @@
     Object.assign(sandbox.sceneParams.worldSize, viewer.World.worldSize)
     Object.assign(sandbox.sceneParams.worldOrigin, viewer.World.worldOrigin)
     sandbox.refresh()
-    viewer.getExtension(CameraController).setCameraView('front', false)
   })
 
   viewer.on(ViewerEvent.UnloadComplete, () => {
@@ -111,8 +106,8 @@
   sandbox.makeDiffUI()
   sandbox.makeMeasurementsUI()
 
-  // await sandbox.loadUrl(_stream)
-  await sandbox.loadJSON(JSONSpeckleStream)
+  await sandbox.loadUrl(_stream)
+  // await sandbox.loadJSON(JSONSpeckleStream)
 }
 
 const getStream = () => {
@@ -465,10 +460,8 @@
     // Perfectly flat
     // 'https://app.speckle.systems/projects/344f803f81/models/5582ab673e'
 
-<<<<<<< HEAD
     // big baker
     // 'https://latest.speckle.systems/projects/126cd4b7bb/models/032d09f716'
-=======
     // 'https://speckle.xyz/streams/27e89d0ad6/commits/5ed4b74252'
 
     // DUI3 Mesh Colors
@@ -476,7 +469,6 @@
 
     // Instance toilets
     // 'https://app.speckle.systems/projects/e89b61b65c/models/2a0995f124'
->>>>>>> 1d98e6c0
   )
 }
 
