/* eslint-disable @typescript-eslint/no-unsafe-member-access */
import {
  DefaultViewerParams,
  SelectionEvent,
  ViewerEvent,
  Viewer,
  ViewModes,
  SelectionExtension,
  HybridCameraController,
  OrientedSectionTool
} from '@speckle/viewer'

import './style.css'
import Sandbox from './Sandbox'
import {
  MeasurementsExtension,
  ExplodeExtension,
  DiffExtension,
  FilteringExtension
} from '@speckle/viewer'
import { SectionOutlines } from '@speckle/viewer'
import { BoxSelection } from './Extensions/BoxSelection'
import { PassReader } from './Extensions/PassReader'

const createViewer = async (containerName: string, _stream: string) => {
  const container = document.querySelector<HTMLElement>(containerName)

  const controlsContainer = document.querySelector<HTMLElement>(
    `${containerName}-controls`
  )
  if (!container) {
    throw new Error("Couldn't find #app container!")
  }
  if (!controlsContainer) {
    throw new Error("Couldn't find #app controls container!")
  }

  // Viewer setup
  const params = DefaultViewerParams
  params.showStats = true
  params.verbose = true

  const multiSelectList: SelectionEvent[] = []
  const viewer: Viewer = new Viewer(container, params)
  await viewer.init()

  viewer.createExtension(HybridCameraController)
  viewer.createExtension(SelectionExtension)
  viewer.createExtension(OrientedSectionTool)
  viewer.createExtension(SectionOutlines)
  viewer.createExtension(MeasurementsExtension)
  viewer.createExtension(FilteringExtension)
  viewer.createExtension(ExplodeExtension)
  viewer.createExtension(DiffExtension)
  viewer.createExtension(ViewModes)
  const boxSelect = viewer.createExtension(BoxSelection)
  boxSelect.realtimeSelection = false
  viewer.createExtension(PassReader)

  const sandbox = new Sandbox(controlsContainer, viewer, multiSelectList)

  window.addEventListener('load', () => {
    viewer.resize()
  })

  viewer.on(ViewerEvent.ObjectClicked, (event: SelectionEvent | null) => {
    if (event) {
      console.log(event.hits[0].node.model.id)
    }
  })

  viewer.on(ViewerEvent.LoadComplete, async () => {
    console.warn(viewer.getRenderer().renderingStats)
    Object.assign(sandbox.sceneParams.worldSize, viewer.World.worldSize)
    Object.assign(sandbox.sceneParams.worldOrigin, viewer.World.worldOrigin)
    sandbox.refresh()
    const loadingWrapper = document.getElementById('loadingWrapper')
    if (loadingWrapper) {
      loadingWrapper.addEventListener('transitionend', function () {
        // Remove the loading wrapper from the page
        loadingWrapper.style.display = 'none'
      })
      loadingWrapper.style.opacity = '0'
    }
  })

  viewer.on(ViewerEvent.UnloadComplete, () => {
    Object.assign(sandbox.sceneParams.worldSize, viewer.World.worldSize)
    Object.assign(sandbox.sceneParams.worldOrigin, viewer.World.worldOrigin)
    sandbox.refresh()
  })
  viewer.on(ViewerEvent.UnloadAllComplete, () => {
    Object.assign(sandbox.sceneParams.worldSize, viewer.World.worldSize)
    Object.assign(sandbox.sceneParams.worldOrigin, viewer.World.worldOrigin)
    sandbox.refresh()
  })

  sandbox.makeGenericUI()
  sandbox.makeSceneUI()
  sandbox.makeFilteringUI()
  sandbox.makeBatchesUI()
  sandbox.makeDiffUI()
  sandbox.makeMeasurementsUI()

  // await sandbox.objectLoaderOnly(_stream)
  await sandbox.loadUrl(_stream)
  // await sandbox.loadJSON(JSONSpeckleStream)
}

const getStream = () => {
  return (
    // prettier-ignore
    // Revit sample house (good for bim-like stuff with many display meshes)
    // 'https://app.speckle.systems/streams/da9e320dad/commits/5388ef24b8'
    // 'https://latest.speckle.systems/streams/c1faab5c62/commits/ab1a1ab2b6'
<<<<<<< HEAD
    // 'https://app.speckle.systems/streams/da9e320dad/commits/5388ef24b8'
    // 'https://latest.speckle.systems/streams/58b5648c4d/commits/60371ecb2d'
=======
>>>>>>> bc34c210
    // 'Super' heavy revit shit
    //  'https://app.speckle.systems/streams/e6f9156405/commits/0694d53bb5'
    // IFC building (good for a tree based structure)
    // 'https://latest.speckle.systems/streams/92b620fb17/commits/2ebd336223'
    // IFC story, a subtree of the above
    // 'https://latest.speckle.systems/streams/92b620fb17/objects/8247bbc53865b0e0cb5ee4e252e66216'
    // Izzy's garden
    // 'https://latest.speckle.systems/streams/c43ac05d04/commits/ec724cfbeb'
    // Small scale lines
    // 'https://app.speckle.systems/streams/638d3b1f83/commits/6025e2b546?c=%5B2.18058,-0.20814,9.67642,3.85491,5.05364,0,0,1%5D'
    // 'https://latest.speckle.systems/streams/3ed8357f29/commits/d10f2af1ce'
    // 'https://latest.speckle.systems/streams/444bfbd6e4/commits/e22f696b08'
    // 'https://latest.speckle.systems/streams/92b620fb17/commits/af6098915b?c=%5B0.02144,-0.0377,0.05554,0.00566,0.00236,0,0,1%5D'
    // AutoCAD OLD
    // 'https://latest.speckle.systems/streams/3ed8357f29/commits/d10f2af1ce'
    // AutoCAD NEW
    // 'https://latest.speckle.systems/streams/3ed8357f29/commits/46905429f6'
    //Blizzard world
    // 'https://latest.speckle.systems/streams/0c6ad366c4/commits/aa1c393aec'
    //Car
    // 'https://latest.speckle.systems/streams/17d2e25a97/commits/6b6cf3d43e'
    // Jonathon's
    // 'https://latest.speckle.systems/streams/501258ee5f/commits/f885570011'
    // Alex's cube
    // 'https://latest.speckle.systems/streams/46e3e0e1ec/commits/a6392c19d6?c=%5B6.85874,2.9754,0.79022,0,0,0,0,1%5D'
    // Groups of groups
    // 'https://app.speckle.systems/streams/1ce562e99a/commits/6fa28a5a0f'
    // Arc flowers
    // 'https://latest.speckle.systems/streams/9e6c4343ba/commits/037e382aa2'
    // Car lines
    // 'https://app.speckle.systems/streams/638d3b1f83/commits/6025e2b546?c=%5B2.18058,-0.20814,9.67642,3.85491,5.05364,0,0,1%5D'
    // Arc and lines
    // ' https://app.speckle.systems/streams/99abc74dd4/commits/b32fdcf171?c=%5B198440.6051,6522070.21462,19199.49584,176653.24219,6523663.5,0,0,1%5D'
    // AUTOCAD test stream
    // 'https://latest.speckle.systems/streams/3ed8357f29/commits/b49bfc73ea'
    // REVIT test stream
    // 'https://latest.speckle.systems/streams/c544db35f5/commits/7c29374369'
    // Arcs
    // 'https://latest.speckle.systems/streams/0c6ad366c4/commits/912d83412e'
    // Freezers
    // 'https://app.speckle.systems/streams/f0532359ac/commits/98678e2a3d?c=%5B2455.15367,2689.87156,4366.68444,205.422,-149.41199,148.749,0,1%5D'
    //Gergo's house
    // 'https://latest.speckle.systems/streams/c1faab5c62/commits/78bdd8eb76'
    // Point cloud
    // 'https://latest.speckle.systems/streams/2d19273d31/commits/9ceb423feb'
    // 'https://latest.speckle.systems/streams/7707df6cae/commits/02bdf09092'
    // 'https://latest.speckle.systems/streams/ca0378725b/commits/fbae00db5a'
    // Luis sphere
    // 'https://app.speckle.systems/streams/b85d53c3b4/commits/b47f21b707'
    // Crankshaft
    // 'https://app.speckle.systems/streams/c239718aff/commits/b3a8cfb97d'
    // Building AO params
    // 'https://latest.speckle.systems/streams/0dd74866d0/commits/317e210afa'
    // Murder Cube
    // 'https://latest.speckle.systems/streams/c1faab5c62/commits/7f0c4d2fc1/'
    // Classroom
    // 'https://app.speckle.systems/streams/0208ffb67b/commits/a980292728'
    // 'https://latest.speckle.systems/streams/4658eb53b9/commits/328bd99997'
    // 'https://latest.speckle.systems/streams/83e18d886f/commits/532bd6be3e'
    // 'https://latest.speckle.systems/streams/1c2b3db9fb/commits/f12861736e'
    // 'https://latest.speckle.systems/streams/1c2b3db9fb/commits/1015d417ea'
    // Jedd's views
    // 'https://latest.speckle.systems/streams/c1faab5c62/commits/e6632fe057'
    // 'https://latest.speckle.systems/streams/7d051a6449/commits/7632757a33'
    // 'https://latest.speckle.systems/streams/4658eb53b9/commits/d8ec9cccf7'
    // MEPs (whatever they are)
    // 'https://latest.speckle.systems/streams/85bc4f61c6/commits/8575fe2978'
    // Alex cubes
    // 'https://latest.speckle.systems/streams/4658eb53b9/commits/d8ec9cccf7'
    // Alex more cubes
    // 'https://latest.speckle.systems/streams/4658eb53b9/commits/31a8d5ff2b'
    // Tekla
    // 'https://latest.speckle.systems/streams/caec6d6676/commits/588c731104'
    // Purple market square
    // 'https://latest.speckle.systems/streams/4ed51ed832/commits/5a313ac116'
    // Sum building
    // 'https://latest.speckle.systems/streams/92b620fb17/commits/4ea2759162'
    // Boat
    // 'https://latest.speckle.systems/streams/92b620fb17/commits/ba5df427db'
    // 'https://latest.speckle.systems/streams/92b620fb17/commits/c9ebe49824'
    // Dim's dome
    // 'https://latest.speckle.systems/streams/92b620fb17/commits/158d4e8bec'
    // Engines 'n Shit
    // 'https://latest.speckle.systems/streams/92b620fb17/commits/80b25e6e6c'
    // Dim's tower
    // 'https://latest.speckle.systems/streams/92b620fb17/commits/7fd3ec04c0'
    //COD
    // 'https://latest.speckle.systems/streams/d3c83b47bf/commits/5f76b7ef3d?overlay=34577a1a92,571d460754,4c39b56c32,a62dd3a5da&c=%5B2046.38919,1074.97765,125.18054,2088.91862,1025.71927,94.66317,0,1%5D'
    // 'https://latest.speckle.systems/streams/4658eb53b9/commits/0feb23d263'
    // Jonathon's not loading
    // 'https://app.speckle.systems/streams/ca99defd4b/commits/589b265c99'
    // Jonathon's 3070
    // 'https://app.speckle.systems/streams/7ce9010d71/commits/d29e56fe75'
    // Filter issue
    // 'https://app.speckle.systems/streams/f95d8deb90/commits/30f31becb6'
    // Transparent
    // 'https://latest.speckle.systems/streams/b5cc4e967c/objects/20343e0e8d469613a9d407499a6c38b1'
    // dark
    // 'https://latest.speckle.systems/streams/b5cc4e967c/commits/efdf3e2728?c=%5B-59.16128,-41.76491,-4.77376,-4.08052,-12.63558,-4.77376,0,1%5D'
    // 'https://latest.speckle.systems/streams/92b620fb17/commits/b4366a7086?filter=%7B%7D&c=%5B-31.02357,37.60008,96.58899,11.01564,7.40652,66.0411,0,1%5D)'
    // double
    // 'https://latest.speckle.systems/streams/92b620fb17/commits/b4366a7086?overlay=c009dbe144&filter=%7B%7D&c=%5B-104.70053,-98.80617,67.44669,6.53096,1.8739,38.584,0,1%5D'
    // 'https://latest.speckle.systems/streams/c43ac05d04/commits/ec724cfbeb',
    // 'https://latest.speckle.systems/streams/efd2c6a31d/commits/4b495e1901'
    // 'https://latest.speckle.systems/streams/efd2c6a31d/commits/4b495e1901'
    // tekla 2
    // 'https://app.speckle.systems/streams/be4813ccd2/commits/da85000921?c=%5B-1.12295,-2.60901,6.12402,4.77979,0.555,3.63346,0,1%5D'
    // 'https://latest.speckle.systems/streams/85bc4f61c6/commits/bb7b718a1a'

    // large meshes
    // 'https://app.speckle.systems/streams/48e6e33aa6/commits/2cf892f1b0'
    // large lines
    // 'https://latest.speckle.systems/streams/444bfbd6e4/commits/8f297ad0cd'
    // 'https://latest.speckle.systems/streams/c1faab5c62/commits/6b1b1195c4'
    // 'https://latest.speckle.systems/streams/c1faab5c62/commits/cef1e7527b'
    // large lines
    // 'https://latest.speckle.systems/streams/c1faab5c62/commits/49dad07ae2'
    // Instances Rhino
    // 'https://latest.speckle.systems/streams/f92e060177/commits/1fff853107'
    // Instances Revit
    // 'https://latest.speckle.systems/streams/f92e060177/commits/92858681b7'
    // 'https://latest.speckle.systems/streams/f92e060177/commits/655771674e'
    // 'https://latest.speckle.systems/streams/f92e060177/commits/00dbbf4509'
    // 'https://latest.speckle.systems/streams/f92e060177/commits/46fd255010'
    // 'https://latest.speckle.systems/streams/f92e060177/commits/038a587267'
    // 'https://latest.speckle.systems/streams/3f895e614f/commits/8a3e424997'
    // 'https://latest.speckle.systems/streams/f92e060177/commits/f51ee777d5'
    // 'https://latest.speckle.systems/streams/f92e060177/commits/bbd821e3a1'
    // Big curves
    // 'https://latest.speckle.systems/streams/c1faab5c62/commits/49dad07ae2'
    // 'https://app.speckle.systems/streams/7ce9010d71/commits/afda4ffdf8'
    // Jonathon's lines
    // 'https://app.speckle.systems/streams/7ce9010d71/commits/8cd9e7e4fc'
    // 'https://app.speckle.systems/streams/7ce9010d71/objects/f46f95746975591c18b0b854dab5b570 '
    // 'https://app.speckle.systems/streams/813b728084/commits/e2f5ac9775'
    // Overlayhs
    // 'https://latest.speckle.systems/streams/85b9f0b9f5/commits/cdfbf3e036?overlay=71f61af444,00fe449457,53a6692b79'
    //'Rafinery'
    // 'https://app.speckle.systems/streams/b7cac6a6df/commits/2e42381302'
    // 'https://app.speckle.systems/streams/7ce9010d71/commits/b8bbfd0c05?c=%5B-4.50925,11.1348,5.38124,-0.23829,0.68512,-0.09006,0,1%5D'

    // Lines with numeric filter
    // 'https://app.speckle.systems/streams/16a7ca997a/commits/91d82f4ea1'

    // Type inheritence
    // 'https://app.speckle.systems/streams/4063469c0b/objects/ce831723f2a3a56a30dfbca54a53c90f'
    // Sum groups
    // 'https://latest.speckle.systems/streams/58b5648c4d/commits/7e2afe5535'
    // 'https://latest.speckle.systems/streams/58b5648c4d/objects/608bc2d53de17e3fd3a6ca9ef525ca79'

    // 'https://latest.speckle.systems/streams/92b620fb17/commits/4da17d07da'
    // 'https://latest.speckle.systems/streams/92b620fb17/commits/e2db7d277b'
    // Bunch a points
    // 'https://latest.speckle.systems/streams/92b620fb17/commits/0dee6dbd98'
    // 'https://latest.speckle.systems/streams/92b620fb17/commits/f9063fe647'
    // 'https://app.speckle.systems/streams/be0f962efb/objects/37639741c363a123100eda8044f2fe3f'
    // 'https://latest.speckle.systems/streams/92b620fb17/objects/a4e2fad01e69cd886ecbfedf221f5301'
    // 'https://latest.speckle.systems/streams/3f895e614f/commits/7e16d2ab71'
    // 'https://latest.speckle.systems/streams/55cc1cbf0a/commits/aa72674507'
    // 'https://latest.speckle.systems/streams/55cc1cbf0a/objects/44aa4bad23591f90484a9a63814b9dc9'
    // 'https://latest.speckle.systems/streams/55cc1cbf0a/objects/3a21694b533826cf551d4e2ff9963397'
    // 'https://latest.speckle.systems/streams/55cc1cbf0a/commits/a7f74b6524'
    // 'https://latest.speckle.systems/streams/c1faab5c62/objects/d3466547df9df86397eb4dff7ac9713f'
    // 'https://latest.speckle.systems/streams/c1faab5c62/commits/140c443886'
    // 'https://latest.speckle.systems/streams/e258b0e8db/commits/108971810d'
    // 'https://latest.speckle.systems/streams/e258b0e8db/objects/3fcd63d80cf791c3f554a795846e62f6'
    // 'https://latest.speckle.systems/streams/55cc1cbf0a/objects/d7ae178fb6a7b1f599a177486e14f9a6'
    // 'https://latest.speckle.systems/streams/e258b0e8db/objects/3fcd63d80cf791c3f554a795846e62f6'
    // 'https://latest.speckle.systems/streams/92b620fb17/commits/6adbcfa8dc'
    // 'https://latest.speckle.systems/streams/b68abcbf2e/commits/4e94ecad62'
    // Big ass mafa'
    // 'https://app.speckle.systems/streams/88307505eb/objects/a232d760059046b81ff97e6c4530c985'
    // Airport
    // 'https://latest.speckle.systems/streams/92b620fb17/commits/dfb9ca025d'
    // 'https://latest.speckle.systems/streams/92b620fb17/objects/cf8838025d9963b342b09da8de0f8b6b'
    // 'Blocks with elements
    // 'https://latest.speckle.systems/streams/e258b0e8db/commits/00e165cc1c'
    // 'https://latest.speckle.systems/streams/e258b0e8db/commits/e48cf53add'
    // 'https://latest.speckle.systems/streams/e258b0e8db/commits/c19577c7d6?c=%5B15.88776,-8.2182,12.17095,18.64059,1.48552,0.6025,0,1%5D'
    // 'https://app.speckle.systems/streams/46caea9b53/commits/71938adcd1'
    // 'https://app.speckle.systems/streams/2f9f2f3021/commits/75bd13f513'
    // 'https://app.speckle.systems/streams/0a2f096caf/commits/eee0e4436f?overlay=72828bce0d&c=%5B14.04465,-332.88372,258.40392,53.09575,31.13694,126.39999,0,1%5D&filter=%7B%22propertyInfoKey%22%3A%22level.name%22%7D'
    // 'Bilal's tests
    // 'https://latest.speckle.systems/streams/97750296c2/commits/5386a0af02' // 700k+ objects 30kk tris
    // 'https://latest.speckle.systems/streams/97750296c2/commits/2a6fd781f2' // NEW

    // 'https://latest.speckle.systems/streams/97750296c2/commits/48f0567a88' // 1015849 objects
    // 'https://latest.speckle.systems/streams/97750296c2/commits/aec0841f7e' // 11k objects
    // 'https://latest.speckle.systems/streams/97750296c2/commits/96ffc3c786' // 92209 objects
    // 'https://latest.speckle.systems/streams/97750296c2/commits/92115d3789' // 390974 objects 19kk tris
    // 'https://latest.speckle.systems/streams/97750296c2/commits/a3c8388d89' // 145593 objects 100kk tris o_0
    // 'https://latest.speckle.systems/streams/97750296c2/commits/2584ad524d' // 22888 objects
    // 'https://latest.speckle.systems/streams/97750296c2/commits/2bb21d31d6' // 619129 objects
    // 'https://latest.speckle.systems/streams/97750296c2/commits/7cfb96a6b0' // 84452 objects
    // 'https://latest.speckle.systems/streams/97750296c2/commits/92a7c35b8b' // 121395 objects
    // 'https://latest.speckle.systems/streams/97750296c2/commits/2f5803a19e' // 47696 objects

    // Alex facade
    // 'https://latest.speckle.systems/streams/0cf9e393c4/commits/f4e11a8b01'
    // 'https://latest.speckle.systems/streams/0cf9e393c4/commits/3c5cb3f539'
    // 'https://latest.speckle.systems/streams/0cf9e393c4/commits/13729601f3'

    // Weird IFC
    // 'https://app.speckle.systems/streams/25d8a162af/commits/6c842a713c'
    // 'https://app.speckle.systems/streams/25d8a162af/commits/6c842a713c'
    // 'https://app.speckle.systems/streams/76e3acde68/commits/0ea3d47e6c'
    // Point cloud
    // 'https://app.speckle.systems/streams/b920636274/commits/8df6496749'
    // 'https://multiconsult.speckle.xyz/streams/9721fe797c/objects/ff5d939a8c26bde092152d5b4a0c945d'
    // 'https://app.speckle.systems/streams/87a2be92c7/objects/803c3c413b133ee9a6631160ccb194c9'
    // 'https://latest.speckle.systems/streams/1422d91a81/commits/480d88ba68'
    // 'https://latest.speckle.systems/streams/92b620fb17/commits/14085847b0'
    // 'https://latest.speckle.systems/streams/e258b0e8db/commits/eb6ad592f1'
    // 'https://latest.speckle.systems/streams/c1faab5c62/commits/8c9d3eefa2'
    // 'https://latest.speckle.systems/streams/c1faab5c62/commits/7589880b8e'
    // 'https://latest.speckle.systems/streams/c1faab5c62/commits/d721ab8df4'
    // Big ass tower
    // 'https://latest.speckle.systems/streams/0cf9e393c4/commits/cef3f40be2'
    // 'https://latest.speckle.systems/streams/0cf9e393c4/commits/f4e11a8b01'

    // Far away instances
    // 'https://latest.speckle.systems/streams/ee5346d3e1/commits/576310a6d5'
    // 'https://latest.speckle.systems/streams/ee5346d3e1/commits/489d42ca8c'
    // 'https://latest.speckle.systems/streams/97750296c2/objects/11a7752e40b4ef0620affc55ce9fdf5a'
    // 'https://app.speckle.systems/streams/0ed2cdc8eb/commits/350c4e1a4d'

    // 'https://latest.speckle.systems/streams/92b620fb17/objects/7118603b197c00944f53be650ce721ec'

    // Blender Mega Test Stream
    // 'https://latest.speckle.systems/streams/c1faab5c62/commits/2ecb757577'
    // 'https://latest.speckle.systems/streams/c1faab5c62/commits/3deaea94af'
    // Text and Dimensions
    // 'https://latest.speckle.systems/streams/3f895e614f/commits/fbc78286c9'
    // 'https://latest.speckle.systems/streams/55cc1cbf0a/commits/aa72674507'

    // 'https://latest.speckle.systems/streams/55cc1cbf0a/commits/a7f74b6524'
    // 'https://latest.speckle.systems/streams/85e05b8c72/commits/53f4328211'
    // 'https://latest.speckle.systems/streams/aea12cab71/commits/787ade768e'

    // 'https://latest.speckle.systems/streams/e9285828d7/commits/9b80b7a70c'
    // 'https://app.speckle.systems/streams/b85d53c3b4/commits/be26146460'

    // Germany
    // 'https://latest.speckle.systems/streams/7117052f4e/commits/a646bf659e'

    // Diffing tests
    // 'https://latest.speckle.systems/streams/aea12cab71/commits/787ade768e'
    // 'https://app.speckle.systems/streams/a29e5c7772/commits/a8cfae2645'
    // 'https://latest.speckle.systems/streams/9d71f041b2/commits/01279333e5'
    // 'https://latest.speckle.systems/streams/65c512f4ea/commits/cc2490830a'
    // 'https://latest.speckle.systems/streams/65c512f4ea/objects/882497528d1fa06660c28c1fd6aa15e0'
    // 'https://app.speckle.systems/streams/b4086833f8/commits/94df4c6d16'

    // Rebar
    // 'https://app.speckle.systems/streams/b4086833f8/commits/94df4c6d16?overlay=c5b9c260ea,e3dc287d61,eaedd7d0a5,7f126ce0dd,02fee34ce3,9bda31611f,110282c4db,533c311e29,bf6814d779,1ba52affcf,cc4e75125e,3fd628e4e3'
    // Nice towers
    // 'https://latest.speckle.systems/streams/f4efe4bd7f/objects/5083dffc2ce54ce64c1fc4fab48ca877'
    //
    // 'https://app.speckle.systems/streams/7b253e5c4c/commits/025fcbb9cf'
    // BIG railway
    // 'https://latest.speckle.systems/streams/a64b432b34/commits/cf7725e404'
    // 'https://latest.speckle.systems/streams/a64b432b34/objects/1806cb8082a4202b01d97601b6e19af8'
    // 'https://latest.speckle.systems/streams/a64b432b34/objects/a7ab2388948594e89f838f3026b89839'
    // 'https://latest.speckle.systems/streams/a64b432b34/commits/99d809460a'
    // Bunch a doors
    // 'https://latest.speckle.systems/streams/a64b432b34/commits/c184ba7d88'
    // 'https://app.speckle.systems/streams/8f73d360e7/commits/2cb768cecd'
    // Tiny cube
    // 'https://app.speckle.systems/streams/8f73d360e7/commits/2cb768cecd'
    // Shiny
    // 'https://latest.speckle.systems/projects/e8b81c24f5/models/759186b9ec'
    // 'https://latest.speckle.systems/projects/c1faab5c62/models/c8ca2dcbe2@f79f9fe600'
    // 'https://app.speckle.systems/projects/7591c56179/models/0185a7c62e'
    // DEFAUL WEIRD MODEL
    // 'https://app.speckle.systems/projects/24c98619ac/models/38639656b8'
    // 'https://app.speckle.systems/projects/96c43c61a6/models/fd12973e73'
    // 'https://latest.speckle.systems/projects/2099ac4b5f/models/5d6eb30c16'
    // Points with display style
    // 'https://latest.speckle.systems/projects/7117052f4e/models/95c27a604d@1fa0e17f84'
    // Sum fucking pipes
    // 'https://app.speckle.systems/projects/122448a81e/models/f21aff1f4a'
    // Thin plane
    // 'https://app.speckle.systems/projects/20f72acc58/models/2cf8a736f8'
    // Rhino sRGB vertex colors
    // 'https://app.speckle.systems/projects/47bbaf594f/models/ef78e94f72'
    // 'https://app.speckle.systems/projects/47bbaf594f/models/de52414725f8937b1f0e2f550ef9ca52'
    // qGIS sRGB vertex colors
    // 'https://latest.speckle.systems/projects/5a6609a4b9/models/10f4931e8c'
    // DUI3 blocks
    // 'https://latest.speckle.systems/projects/126cd4b7bb/models/c6f3f309a2'
    // 'https://latest.speckle.systems/projects/126cd4b7bb/models/6b62c61a22'
    // 'https://latest.speckle.systems/projects/126cd4b7bb/models/4dc5265453'

    // DUI3 Render materials
    // 'https://app.speckle.systems/projects/93200a735d/models/cbacd3eaeb'
    // 'https://latest.speckle.systems/projects/126cd4b7bb/models/7a5e738c76'
    // 'https://latest.speckle.systems/projects/126cd4b7bb/models/0a4181c73b'
    // 'https://latest.speckle.systems/projects/126cd4b7bb/models/bcf086cdc4'
    // 'https://latest.speckle.systems/projects/126cd4b7bb/models/6221c985c0'

    // DUI3 Color Proxies
    // 'https://app.speckle.systems/projects/93200a735d/models/d1fbf678f1'
    // ' https://app.speckle.systems/projects/93200a735d/models/d1fbf678f1'
    // 'https://app.speckle.systems/projects/b53a53697a/models/93fa215ba9'
    // 'https://latest.speckle.systems/projects/126cd4b7bb/models/5ec85fc2a2'
    // 'https://latest.speckle.systems/projects/2af60ce1b6/models/09dbceb25f@5af6d6a3f4'
    // 'https://latest.speckle.systems/projects/2af60ce1b6/models/09dbceb25f@ebb895355d'

    // Backfaces
    // 'https://app.speckle.systems/projects/69bf87aa61/models/c8f443a03e'

    // 'https://app.speckle.systems/projects/cdaeb201d9/models/1ad10b0a5b'
    // 'https://app.speckle.systems/projects/93200a735d/models/d1fbf678f1@088537140b'
    // 'https://app.speckle.systems/projects/93200a735d/models/e3c3849167'
    // 'https://app.speckle.systems/projects/93200a735d/models/d1fbf678f1@088537140b'
    // 'https://app.speckle.systems/projects/93200a735d/models/e3c3849167'

    // Text with no material
    // 'https://latest.speckle.systems/projects/731c6e2fd1/models/bcd3a4a706'
    // 'https://latest.speckle.systems/projects/126cd4b7bb/models/44a3cddb93'
    // 'https://latest.speckle.systems/projects/126cd4b7bb/models/afec5fcb04@0c2ad0b86b'
    // 'https://latest.speckle.systems/projects/126cd4b7bb/models/44a3cddb93'
    // 'https://latest.speckle.systems/projects/126cd4b7bb/models/44a3cddb93@31654f1e2c'
    // Homepage
    // 'https://app.speckle.systems/projects/0c1ea0ca62/models/729a6f557d@9bff3c6f1f'

    // BREPs as display values
    // 'https://latest.speckle.systems/projects/126cd4b7bb/models/b613d77690@046b56bf12'

    // 'https://app.speckle.systems/projects/00a5c443d6/models/de56edf901'

    // 'https://app.speckle.systems/projects/6cf358a40e/models/e01ffbc891@f1ddc19011'
    // 'https://latest.speckle.systems/projects/2c5c4cd493/models/cb20c2e87b02003d4b2ddf4df96912b9,8a2c9a45093fecb42273607d0c936d66'

    // 'https://app.speckle.systems/projects/71b33ae013/models/3263c25505'
    // 'https://app.speckle.systems/projects/817c4e8daa/models/f0601ef5f9'

    // Far away house section tool
    // 'https://app.speckle.systems/projects/817c4e8daa/models/f0601ef5f9@80db5ff26a'

    // 'https://app.speckle.systems/projects/00a5c443d6/models/de56edf901'
    // 'https://latest.speckle.systems/projects/126cd4b7bb/models/49874f87a2ddd370bd2bf46b68c3660d'
    // Perfectly flat
    // 'https://app.speckle.systems/projects/344f803f81/models/5582ab673e'

    // big baker
    // 'https://latest.speckle.systems/projects/126cd4b7bb/models/032d09f716'
    // 'https://speckle.xyz/streams/27e89d0ad6/commits/5ed4b74252'

    //Gingerbread
    // 'https://latest.speckle.systems/projects/387050bffe/models/48f7eb26fb'
    // DUI3 Mesh Colors
    // 'https://app.speckle.systems/projects/93200a735d/models/cbacd3eaeb@344a397239'

    // Instance toilets
    // 'https://app.speckle.systems/projects/e89b61b65c/models/2a0995f124'

    // 'https://latest.speckle.systems/projects/3fe1880c36/models/65bb4287a8'
    // 'https://latest.speckle.systems/projects/db06488e1c/models/21f3930771'

    // FAR OFF
    // 'https://app.speckle.systems/projects/bdd828221e/models/eb99326dc3'

    // SUPER TINY
    // 'https://latest.speckle.systems/projects/6631c0378c/models/4fed65a49c'

    // v2 colored lines
    // 'https://app.speckle.systems/projects/052b576a45/models/c756235fcc'

    // Custom normals
    // 'https://latest.speckle.systems/projects/51c449c440/models/08e97226cf'

    // Meshed together - like objects
    // 'https://app.speckle.systems/projects/edccdee0fd/models/944c475581'

    // Engine thing with outlines
    // 'https://app.speckle.systems/projects/8be1007be1/models/33fbee921f'

    // Dim's meshed together non instanced + instanced
    // 'https://latest.speckle.systems/projects/126cd4b7bb/models/338afee6be@ee21745e43'
    // 'https://latest.speckle.systems/projects/126cd4b7bb/models/338afee6be'

    // A LOT of text objects
    // 'https://app.speckle.systems/projects/e771a388b1/models/f5c967dfa9'

    // 'https://app.speckle.systems/projects/16cffbc224/models/1e142b07a0'

    // REGIONS
    // https://app.speckle.systems/projects/16ce7b208c/models/1c14e37363@0614bb2957

    // 'https://app.speckle.systems/projects/63bb691d0f/models/a64da9072d'
    // 'https://app.speckle.systems/projects/7591c56179/models/82b94108a3'

    // SUPER slow tree build time (LARGE N-GONS TRIANGULATION)
    // 'https://app.speckle.systems/projects/0edb6ef628/models/ff3d8480bc@cd83d90a2c'

    /* ObjectLoader 2 tests */
    // `https://latest.speckle.systems/projects/97750296c2/models/767b70fc63@5386a0af02`
    //crashing out of memory?
    //`https://latest.speckle.systems/projects/97750296c2/models/767b70fc63@2a6fd781f2`
    //too big?
    // `https://latest.speckle.systems/projects/126cd4b7bb/models/032d09f716`
    // 'https://app.speckle.systems/streams/da9e320dad/commits/5388ef24b8?c=%5B-7.66134,10.82932,6.41935,-0.07739,-13.88552,1.8697,0,1%5D'

    // BUSTED model ID
    // 'https://app.speckle.systems/projects/155101d3ca/models/b8d3b42787b2dc9fc412a8ae16af03ac385e48e6'

    // New text
    // 'https://app.speckle.systems/projects/16ce7b208c/models/e9f8edeb13@dc0b9471e9'

    // Materials in blocks full
    // 'https://app.speckle.systems/projects/1b96a34aae/models/673312057e'
    // Materials in blocks single
    // 'https://app.speckle.systems/projects/f7bb16037a/models/5d090c6f07'

    // Large topological stuff
    'https://app.speckle.systems/projects/7a489ac0d4/models/146d5fbe27,3e481c9a58,65b4cf97d5,6d07577256,903850fa6f'
  )
}

const container0 = document.querySelector<HTMLElement>('#renderer')
if (!container0) {
  throw new Error("Couldn't find app container!")
}

void createViewer('#renderer', getStream())<|MERGE_RESOLUTION|>--- conflicted
+++ resolved
@@ -111,13 +111,10 @@
   return (
     // prettier-ignore
     // Revit sample house (good for bim-like stuff with many display meshes)
-    // 'https://app.speckle.systems/streams/da9e320dad/commits/5388ef24b8'
+    'https://app.speckle.systems/streams/da9e320dad/commits/5388ef24b8'
     // 'https://latest.speckle.systems/streams/c1faab5c62/commits/ab1a1ab2b6'
-<<<<<<< HEAD
     // 'https://app.speckle.systems/streams/da9e320dad/commits/5388ef24b8'
     // 'https://latest.speckle.systems/streams/58b5648c4d/commits/60371ecb2d'
-=======
->>>>>>> bc34c210
     // 'Super' heavy revit shit
     //  'https://app.speckle.systems/streams/e6f9156405/commits/0694d53bb5'
     // IFC building (good for a tree based structure)
@@ -534,7 +531,7 @@
     // 'https://app.speckle.systems/projects/f7bb16037a/models/5d090c6f07'
 
     // Large topological stuff
-    'https://app.speckle.systems/projects/7a489ac0d4/models/146d5fbe27,3e481c9a58,65b4cf97d5,6d07577256,903850fa6f'
+    // 'https://app.speckle.systems/projects/7a489ac0d4/models/146d5fbe27,3e481c9a58,65b4cf97d5,6d07577256,903850fa6f'
   )
 }
 
