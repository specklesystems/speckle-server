/* eslint-disable @typescript-eslint/no-unsafe-member-access */
import {
  DefaultViewerParams,
  SelectionEvent,
  ViewerEvent,
  Viewer,
  ViewModes,
  SelectionExtension,
  HybridCameraController,
  SectionTool
} from '@speckle/viewer'

import './style.css'
import Sandbox from './Sandbox'
import {
  MeasurementsExtension,
  ExplodeExtension,
  DiffExtension,
  FilteringExtension
} from '@speckle/viewer'
import { SectionOutlines } from '@speckle/viewer'
import { BoxSelection } from './Extensions/BoxSelection'
import { PassReader } from './Extensions/PassReader'

const createViewer = async (containerName: string, _stream: string) => {
  const container = document.querySelector<HTMLElement>(containerName)

  const controlsContainer = document.querySelector<HTMLElement>(
    `${containerName}-controls`
  )
  if (!container) {
    throw new Error("Couldn't find #app container!")
  }
  if (!controlsContainer) {
    throw new Error("Couldn't find #app controls container!")
  }

  // Viewer setup
  const params = DefaultViewerParams
  params.showStats = true
  params.verbose = true

  const multiSelectList: SelectionEvent[] = []
  const viewer: Viewer = new Viewer(container, params)
  await viewer.init()

  viewer.createExtension(HybridCameraController)
  viewer.createExtension(SelectionExtension)
  viewer.createExtension(SectionTool)
  viewer.createExtension(SectionOutlines)
  viewer.createExtension(MeasurementsExtension)
  viewer.createExtension(FilteringExtension)
  viewer.createExtension(ExplodeExtension)
  viewer.createExtension(DiffExtension)
  viewer.createExtension(ViewModes)
  const boxSelect = viewer.createExtension(BoxSelection)
  boxSelect.realtimeSelection = false
  viewer.createExtension(PassReader)

  const sandbox = new Sandbox(controlsContainer, viewer, multiSelectList)

  window.addEventListener('load', () => {
    viewer.resize()
  })

  viewer.on(ViewerEvent.ObjectClicked, (event: SelectionEvent | null) => {
    if (event) {
      console.log(event.hits[0].node.model.id)
    }
  })

  viewer.on(ViewerEvent.LoadComplete, async () => {
    console.warn(viewer.getRenderer().renderingStats)
    Object.assign(sandbox.sceneParams.worldSize, viewer.World.worldSize)
    Object.assign(sandbox.sceneParams.worldOrigin, viewer.World.worldOrigin)
    sandbox.refresh()
    const loadingWrapper = document.getElementById('loadingWrapper')
    if (loadingWrapper) {
      loadingWrapper.addEventListener('transitionend', function () {
        // Remove the loading wrapper from the page
        loadingWrapper.style.display = 'none'
      })
      loadingWrapper.style.opacity = '0'
    }
  })

  // const label = new TextLabel({
  //   text: 'y: 1.00m',
  //   textColor: new Color(0xffffff),
  //   fontSize: 20,
  //   billboard: 'screen',
  //   anchorX: 'left',
  //   anchorY: 'middle',
  //   backgroundColor: new Color(0xfb0404),
  //   backgroundMargins: new Vector2(50, 10),
  //   backgroundCornerRadius: 0.5,
  //   objectLayer: ObjectLayers.OVERLAY
  // }) as unknown as Mesh
  // label.rotateX(Math.PI * 0.5)
  // label.position.set(2.5, 0, 0)
  // viewer.getRenderer().scene.add(label)

  // const raycaster = new Raycaster()
  // raycaster.layers.set(ObjectLayers.OVERLAY)
  // viewer.getRenderer().input.on(InputEvent.Click, (arg) => {
  //   raycaster.setFromCamera(arg, viewer.getRenderer().renderingCamera)
  //   console.log(raycaster.intersectObject(label))
  // })

  viewer.on(ViewerEvent.UnloadComplete, () => {
    Object.assign(sandbox.sceneParams.worldSize, viewer.World.worldSize)
    Object.assign(sandbox.sceneParams.worldOrigin, viewer.World.worldOrigin)
    sandbox.refresh()
  })
  viewer.on(ViewerEvent.UnloadAllComplete, () => {
    Object.assign(sandbox.sceneParams.worldSize, viewer.World.worldSize)
    Object.assign(sandbox.sceneParams.worldOrigin, viewer.World.worldOrigin)
    sandbox.refresh()
  })

  sandbox.makeGenericUI()
  sandbox.makeSceneUI()
  sandbox.makeFilteringUI()
  sandbox.makeBatchesUI()
  sandbox.makeDiffUI()
  sandbox.makeMeasurementsUI()

  // await sandbox.objectLoaderOnly(_stream)
  await sandbox.loadUrl(_stream)
  // await sandbox.loadJSON(JSONSpeckleStream)
}

const getStream = () => {
  return (
    // prettier-ignore
    // Revit sample house (good for bim-like stuff with many display meshes)
    'https://app.speckle.systems/streams/da9e320dad/commits/5388ef24b8'

    //large tower
    //'https://app.speckle.systems/projects/e2a7b596f2/models/ddaf8349f5'
    // 'https://latest.speckle.systems/streams/c1faab5c62/commits/ab1a1ab2b6'
    // 'https://app.speckle.systems/streams/da9e320dad/commits/5388ef24b8'
    // 'https://latest.speckle.systems/streams/58b5648c4d/commits/60371ecb2d'

    // bad commit! not all items uploaded to server
    // 'https://app.speckle.systems/projects/8e4347e65d/models/39bea37d69'

    // 'Super' heavy revit shit
    //'https://app.speckle.systems/streams/e6f9156405/commits/0694d53bb5'
    // IFC building (good for a tree based structure)
    // 'https://latest.speckle.systems/streams/92b620fb17/commits/2ebd336223'
    // IFC story, a subtree of the above
    // 'https://latest.speckle.systems/streams/92b620fb17/objects/8247bbc53865b0e0cb5ee4e252e66216'
    // Izzy's garden
    // 'https://latest.speckle.systems/streams/c43ac05d04/commits/ec724cfbeb'
    // Small scale lines
    // 'https://app.speckle.systems/streams/638d3b1f83/commits/6025e2b546?c=%5B2.18058,-0.20814,9.67642,3.85491,5.05364,0,0,1%5D'
    // 'https://latest.speckle.systems/streams/3ed8357f29/commits/d10f2af1ce'
    // 'https://latest.speckle.systems/streams/444bfbd6e4/commits/e22f696b08'
    // 'https://latest.speckle.systems/streams/92b620fb17/commits/af6098915b?c=%5B0.02144,-0.0377,0.05554,0.00566,0.00236,0,0,1%5D'
    // AutoCAD OLD
    // 'https://latest.speckle.systems/streams/3ed8357f29/commits/d10f2af1ce'
    // AutoCAD NEW
    // 'https://latest.speckle.systems/streams/3ed8357f29/commits/46905429f6'
    //Blizzard world
    // 'https://latest.speckle.systems/streams/0c6ad366c4/commits/aa1c393aec'
    //Car
    // 'https://latest.speckle.systems/streams/17d2e25a97/commits/6b6cf3d43e'
    // Jonathon's
    // 'https://latest.speckle.systems/streams/501258ee5f/commits/f885570011'
    // Alex's cube
    // 'https://latest.speckle.systems/streams/46e3e0e1ec/commits/a6392c19d6?c=%5B6.85874,2.9754,0.79022,0,0,0,0,1%5D'
    // Groups of groups
    // 'https://app.speckle.systems/streams/1ce562e99a/commits/6fa28a5a0f'
    // Arc flowers
    // 'https://latest.speckle.systems/streams/9e6c4343ba/commits/037e382aa2'
    // Car lines
    // 'https://app.speckle.systems/streams/638d3b1f83/commits/6025e2b546?c=%5B2.18058,-0.20814,9.67642,3.85491,5.05364,0,0,1%5D'
    // Arc and lines
    // ' https://app.speckle.systems/streams/99abc74dd4/commits/b32fdcf171?c=%5B198440.6051,6522070.21462,19199.49584,176653.24219,6523663.5,0,0,1%5D'
    // AUTOCAD test stream
    // 'https://latest.speckle.systems/streams/3ed8357f29/commits/b49bfc73ea'
    // REVIT test stream
    // 'https://latest.speckle.systems/streams/c544db35f5/commits/7c29374369'
    // Arcs
    // 'https://latest.speckle.systems/streams/0c6ad366c4/commits/912d83412e'
    // Freezers
    // 'https://app.speckle.systems/streams/f0532359ac/commits/98678e2a3d?c=%5B2455.15367,2689.87156,4366.68444,205.422,-149.41199,148.749,0,1%5D'
    //Gergo's house
    // 'https://latest.speckle.systems/streams/c1faab5c62/commits/78bdd8eb76'
    // Point cloud
    // 'https://latest.speckle.systems/streams/2d19273d31/commits/9ceb423feb'
    // 'https://latest.speckle.systems/streams/7707df6cae/commits/02bdf09092'
    // 'https://latest.speckle.systems/streams/ca0378725b/commits/fbae00db5a'
    // Luis sphere
    // 'https://app.speckle.systems/streams/b85d53c3b4/commits/b47f21b707'
    // Crankshaft
    // 'https://app.speckle.systems/streams/c239718aff/commits/b3a8cfb97d'
    // Building AO params
    // 'https://latest.speckle.systems/streams/0dd74866d0/commits/317e210afa'
    // Murder Cube
    // 'https://latest.speckle.systems/streams/c1faab5c62/commits/7f0c4d2fc1/'
    // Classroom
    // 'https://app.speckle.systems/streams/0208ffb67b/commits/a980292728'
    // 'https://latest.speckle.systems/streams/4658eb53b9/commits/328bd99997'
    // 'https://latest.speckle.systems/streams/83e18d886f/commits/532bd6be3e'
    // 'https://latest.speckle.systems/streams/1c2b3db9fb/commits/f12861736e'
    // 'https://latest.speckle.systems/streams/1c2b3db9fb/commits/1015d417ea'
    // Jedd's views
    // 'https://latest.speckle.systems/streams/c1faab5c62/commits/e6632fe057'
    // 'https://latest.speckle.systems/streams/7d051a6449/commits/7632757a33'
    // 'https://latest.speckle.systems/streams/4658eb53b9/commits/d8ec9cccf7'
    // MEPs (whatever they are)
    // 'https://latest.speckle.systems/streams/85bc4f61c6/commits/8575fe2978'
    // Alex cubes
    // 'https://latest.speckle.systems/streams/4658eb53b9/commits/d8ec9cccf7'
    // // Alex more cubes
    // 'https://latest.speckle.systems/streams/4658eb53b9/commits/31a8d5ff2b'
    // Tekla
    // 'https://latest.speckle.systems/streams/caec6d6676/commits/588c731104'
    // Purple market square
    // 'https://latest.speckle.systems/streams/4ed51ed832/commits/5a313ac116'
    // Sum building
    // 'https://latest.speckle.systems/streams/92b620fb17/commits/4ea2759162'
    // Boat
    // 'https://latest.speckle.systems/streams/92b620fb17/commits/ba5df427db'
    // 'https://latest.speckle.systems/streams/92b620fb17/commits/c9ebe49824'
    // Dim's dome
    // 'https://latest.speckle.systems/streams/92b620fb17/commits/158d4e8bec'
    // Engines 'n Shit
    // 'https://latest.speckle.systems/streams/92b620fb17/commits/80b25e6e6c'
    // Dim's tower
    // 'https://latest.speckle.systems/streams/92b620fb17/commits/7fd3ec04c0'
    //COD
    // 'https://latest.speckle.systems/streams/d3c83b47bf/commits/5f76b7ef3d?overlay=34577a1a92,571d460754,4c39b56c32,a62dd3a5da&c=%5B2046.38919,1074.97765,125.18054,2088.91862,1025.71927,94.66317,0,1%5D'
    // 'https://latest.speckle.systems/streams/4658eb53b9/commits/0feb23d263'
    // Jonathon's not loading
    // 'https://app.speckle.systems/streams/ca99defd4b/commits/589b265c99'
    // Jonathon's 3070
    // 'https://app.speckle.systems/streams/7ce9010d71/commits/d29e56fe75'
    // Filter issue
    // 'https://app.speckle.systems/streams/f95d8deb90/commits/30f31becb6'
    // Transparent
    // 'https://latest.speckle.systems/streams/b5cc4e967c/objects/20343e0e8d469613a9d407499a6c38b1'
    // dark
    // 'https://latest.speckle.systems/streams/b5cc4e967c/commits/efdf3e2728?c=%5B-59.16128,-41.76491,-4.77376,-4.08052,-12.63558,-4.77376,0,1%5D'
    // 'https://latest.speckle.systems/streams/92b620fb17/commits/b4366a7086?filter=%7B%7D&c=%5B-31.02357,37.60008,96.58899,11.01564,7.40652,66.0411,0,1%5D)'
    // double
    // 'https://latest.speckle.systems/streams/92b620fb17/commits/b4366a7086?overlay=c009dbe144&filter=%7B%7D&c=%5B-104.70053,-98.80617,67.44669,6.53096,1.8739,38.584,0,1%5D'
    // 'https://latest.speckle.systems/streams/c43ac05d04/commits/ec724cfbeb',
    // 'https://latest.speckle.systems/streams/efd2c6a31d/commits/4b495e1901'
    // 'https://latest.speckle.systems/streams/efd2c6a31d/commits/4b495e1901'
    // tekla 2
    // 'https://app.speckle.systems/streams/be4813ccd2/commits/da85000921?c=%5B-1.12295,-2.60901,6.12402,4.77979,0.555,3.63346,0,1%5D'
    // 'https://latest.speckle.systems/streams/85bc4f61c6/commits/bb7b718a1a'

    // large meshes
    // 'https://app.speckle.systems/streams/48e6e33aa6/commits/2cf892f1b0'
    // large lines
    // 'https://latest.speckle.systems/streams/444bfbd6e4/commits/8f297ad0cd'
    // 'https://latest.speckle.systems/streams/c1faab5c62/commits/6b1b1195c4'
    // 'https://latest.speckle.systems/streams/c1faab5c62/commits/cef1e7527b'
    // large lines
    // 'https://latest.speckle.systems/streams/c1faab5c62/commits/49dad07ae2'
    // Instances Rhino
    // 'https://latest.speckle.systems/streams/f92e060177/commits/1fff853107'
    // Instances Revit
    // 'https://latest.speckle.systems/streams/f92e060177/commits/92858681b7'
    // 'https://latest.speckle.systems/streams/f92e060177/commits/655771674e'
    // 'https://latest.speckle.systems/streams/f92e060177/commits/00dbbf4509'
    // 'https://latest.speckle.systems/streams/f92e060177/commits/46fd255010'
    // 'https://latest.speckle.systems/streams/f92e060177/commits/038a587267'
    // 'https://latest.speckle.systems/streams/3f895e614f/commits/8a3e424997'
    // 'https://latest.speckle.systems/streams/f92e060177/commits/f51ee777d5'
    // 'https://latest.speckle.systems/streams/f92e060177/commits/bbd821e3a1'
    // Big curves
    // 'https://latest.speckle.systems/streams/c1faab5c62/commits/49dad07ae2'
    // 'https://app.speckle.systems/streams/7ce9010d71/commits/afda4ffdf8'
    // Jonathon's lines
    // 'https://app.speckle.systems/streams/7ce9010d71/commits/8cd9e7e4fc'
    // 'https://app.speckle.systems/streams/7ce9010d71/objects/f46f95746975591c18b0b854dab5b570 '
    // 'https://app.speckle.systems/streams/813b728084/commits/e2f5ac9775'
    // Overlayhs
    // 'https://latest.speckle.systems/streams/85b9f0b9f5/commits/cdfbf3e036?overlay=71f61af444,00fe449457,53a6692b79'
    //'Rafinery'
    // 'https://app.speckle.systems/streams/b7cac6a6df/commits/2e42381302'
    // 'https://app.speckle.systems/streams/7ce9010d71/commits/b8bbfd0c05?c=%5B-4.50925,11.1348,5.38124,-0.23829,0.68512,-0.09006,0,1%5D'

    // Lines with numeric filter
    // 'https://app.speckle.systems/streams/16a7ca997a/commits/91d82f4ea1'

    // Lines with numeric filter far away
    // 'https://latest.speckle.systems/projects/8a2c865c93/models/a5c1339f73@cda204df97'

    // Type inheritence
    // 'https://app.speckle.systems/streams/4063469c0b/objects/ce831723f2a3a56a30dfbca54a53c90f'
    // Sum groups
    // 'https://latest.speckle.systems/streams/58b5648c4d/commits/7e2afe5535'
    // 'https://latest.speckle.systems/streams/58b5648c4d/objects/608bc2d53de17e3fd3a6ca9ef525ca79'

    // 'https://latest.speckle.systems/streams/92b620fb17/commits/4da17d07da'
    // 'https://latest.speckle.systems/streams/92b620fb17/commits/e2db7d277b'
    // Bunch a points
    // 'https://latest.speckle.systems/streams/92b620fb17/commits/0dee6dbd98'
    // 'https://latest.speckle.systems/streams/92b620fb17/commits/f9063fe647'
    // 'https://app.speckle.systems/streams/be0f962efb/objects/37639741c363a123100eda8044f2fe3f'
    // 'https://latest.speckle.systems/streams/92b620fb17/objects/a4e2fad01e69cd886ecbfedf221f5301'
    // 'https://latest.speckle.systems/streams/3f895e614f/commits/7e16d2ab71'
    // 'https://latest.speckle.systems/streams/55cc1cbf0a/commits/aa72674507'
    // 'https://latest.speckle.systems/streams/55cc1cbf0a/objects/44aa4bad23591f90484a9a63814b9dc9'
    // 'https://latest.speckle.systems/streams/55cc1cbf0a/objects/3a21694b533826cf551d4e2ff9963397'
    // 'https://latest.speckle.systems/streams/55cc1cbf0a/commits/a7f74b6524'
    // 'https://latest.speckle.systems/streams/c1faab5c62/objects/d3466547df9df86397eb4dff7ac9713f'
    // 'https://latest.speckle.systems/streams/c1faab5c62/commits/140c443886'
    // 'https://latest.speckle.systems/streams/e258b0e8db/commits/108971810d'
    // 'https://latest.speckle.systems/streams/e258b0e8db/objects/3fcd63d80cf791c3f554a795846e62f6'
    // 'https://latest.speckle.systems/streams/55cc1cbf0a/objects/d7ae178fb6a7b1f599a177486e14f9a6'
    // 'https://latest.speckle.systems/streams/e258b0e8db/objects/3fcd63d80cf791c3f554a795846e62f6'
    // 'https://latest.speckle.systems/streams/92b620fb17/commits/6adbcfa8dc'
    // 'https://latest.speckle.systems/streams/b68abcbf2e/commits/4e94ecad62'
    // Big ass mafa'
    // 'https://app.speckle.systems/streams/88307505eb/objects/a232d760059046b81ff97e6c4530c985'
    // Airport
    // 'https://latest.speckle.systems/streams/92b620fb17/commits/dfb9ca025d'
    // 'https://latest.speckle.systems/streams/92b620fb17/objects/cf8838025d9963b342b09da8de0f8b6b'
    // 'Blocks with elements
    // 'https://latest.speckle.systems/streams/e258b0e8db/commits/00e165cc1c'
    // 'https://latest.speckle.systems/streams/e258b0e8db/commits/e48cf53add'
    // 'https://latest.speckle.systems/streams/e258b0e8db/commits/c19577c7d6?c=%5B15.88776,-8.2182,12.17095,18.64059,1.48552,0.6025,0,1%5D'
    // 'https://app.speckle.systems/streams/46caea9b53/commits/71938adcd1'
    // 'https://app.speckle.systems/streams/2f9f2f3021/commits/75bd13f513'
    // 'https://app.speckle.systems/streams/0a2f096caf/commits/eee0e4436f?overlay=72828bce0d&c=%5B14.04465,-332.88372,258.40392,53.09575,31.13694,126.39999,0,1%5D&filter=%7B%22propertyInfoKey%22%3A%22level.name%22%7D'
    // 'Bilal's tests
    // 'https://latest.speckle.systems/streams/97750296c2/commits/5386a0af02' // 700k+ objects 30kk tris
    // 'https://latest.speckle.systems/streams/97750296c2/commits/2a6fd781f2' // NEW

    // 'https://latest.speckle.systems/streams/97750296c2/commits/48f0567a88' // 1015849 objects
    // 'https://latest.speckle.systems/streams/97750296c2/commits/aec0841f7e' // 11k objects
    // 'https://latest.speckle.systems/streams/97750296c2/commits/96ffc3c786' // 92209 objects
    // 'https://latest.speckle.systems/streams/97750296c2/commits/92115d3789' // 390974 objects 19kk tris
    // 'https://latest.speckle.systems/streams/97750296c2/commits/a3c8388d89' // 145593 objects 100kk tris o_0
    // 'https://latest.speckle.systems/streams/97750296c2/commits/2584ad524d' // 22888 objects
    // 'https://latest.speckle.systems/streams/97750296c2/commits/2bb21d31d6' // 619129 objects
    // 'https://latest.speckle.systems/streams/97750296c2/commits/7cfb96a6b0' // 84452 objects
    // 'https://latest.speckle.systems/streams/97750296c2/commits/92a7c35b8b' // 121395 objects
    // 'https://latest.speckle.systems/streams/97750296c2/commits/2f5803a19e' // 47696 objects

    // Alex facade
    // 'https://latest.speckle.systems/streams/0cf9e393c4/commits/f4e11a8b01'
    // 'https://latest.speckle.systems/streams/0cf9e393c4/commits/3c5cb3f539'
    // 'https://latest.speckle.systems/streams/0cf9e393c4/commits/13729601f3'

    // Weird IFC
    // 'https://app.speckle.systems/streams/25d8a162af/commits/6c842a713c'
    // 'https://app.speckle.systems/streams/25d8a162af/commits/6c842a713c'
    // 'https://app.speckle.systems/streams/76e3acde68/commits/0ea3d47e6c'
    // Point cloud
    // 'https://app.speckle.systems/streams/b920636274/commits/8df6496749'
    // 'https://multiconsult.speckle.xyz/streams/9721fe797c/objects/ff5d939a8c26bde092152d5b4a0c945d'
    // 'https://app.speckle.systems/streams/87a2be92c7/objects/803c3c413b133ee9a6631160ccb194c9'
    // 'https://latest.speckle.systems/streams/1422d91a81/commits/480d88ba68'
    // 'https://latest.speckle.systems/streams/92b620fb17/commits/14085847b0'
    // 'https://latest.speckle.systems/streams/e258b0e8db/commits/eb6ad592f1'
    // 'https://latest.speckle.systems/streams/c1faab5c62/commits/8c9d3eefa2'
    // 'https://latest.speckle.systems/streams/c1faab5c62/commits/7589880b8e'
    // 'https://latest.speckle.systems/streams/c1faab5c62/commits/d721ab8df4'
    // Big ass tower
    // 'https://latest.speckle.systems/streams/0cf9e393c4/commits/cef3f40be2'
    // 'https://latest.speckle.systems/streams/0cf9e393c4/commits/f4e11a8b01'

    // Instance with both far away geometry and far away transform
    // 'https://latest.speckle.systems/streams/ee5346d3e1/commits/576310a6d5'

    // Door+wall instances
    // 'https://latest.speckle.systems/streams/97750296c2/objects/11a7752e40b4ef0620affc55ce9fdf5a'
    // 'https://app.speckle.systems/streams/0ed2cdc8eb/commits/350c4e1a4d'

    // 'https://latest.speckle.systems/streams/92b620fb17/objects/7118603b197c00944f53be650ce721ec'

    // Blender Mega Test Stream
    // 'https://latest.speckle.systems/streams/c1faab5c62/commits/2ecb757577'
    // 'https://latest.speckle.systems/streams/c1faab5c62/commits/3deaea94af'
    // Text and Dimensions
    // 'https://latest.speckle.systems/streams/3f895e614f/commits/fbc78286c9'
    // 'https://latest.speckle.systems/streams/55cc1cbf0a/commits/aa72674507'

    // 'https://latest.speckle.systems/streams/55cc1cbf0a/commits/a7f74b6524'
    // 'https://latest.speckle.systems/streams/85e05b8c72/commits/53f4328211'
    // 'https://latest.speckle.systems/streams/aea12cab71/commits/787ade768e'

    // 'https://latest.speckle.systems/streams/e9285828d7/commits/9b80b7a70c'
    // 'https://app.speckle.systems/streams/b85d53c3b4/commits/be26146460'

    // Germany
    // 'https://latest.speckle.systems/streams/7117052f4e/commits/a646bf659e'

    // Diffing tests
    // 'https://latest.speckle.systems/streams/aea12cab71/commits/787ade768e'
    // 'https://app.speckle.systems/streams/a29e5c7772/commits/a8cfae2645'
    // 'https://latest.speckle.systems/streams/9d71f041b2/commits/01279333e5'
    // 'https://latest.speckle.systems/streams/65c512f4ea/commits/cc2490830a'
    // 'https://latest.speckle.systems/streams/65c512f4ea/objects/882497528d1fa06660c28c1fd6aa15e0'
    // 'https://app.speckle.systems/streams/b4086833f8/commits/94df4c6d16'

    // Rebar
    // 'https://app.speckle.systems/streams/b4086833f8/commits/94df4c6d16?overlay=c5b9c260ea,e3dc287d61,eaedd7d0a5,7f126ce0dd,02fee34ce3,9bda31611f,110282c4db,533c311e29,bf6814d779,1ba52affcf,cc4e75125e,3fd628e4e3'
    // Nice towers
    // 'https://latest.speckle.systems/streams/f4efe4bd7f/objects/5083dffc2ce54ce64c1fc4fab48ca877'
    //
    // 'https://app.speckle.systems/streams/7b253e5c4c/commits/025fcbb9cf'
    // BIG railway
    // 'https://latest.speckle.systems/streams/a64b432b34/commits/cf7725e404'
    // 'https://latest.speckle.systems/streams/a64b432b34/objects/1806cb8082a4202b01d97601b6e19af8'
    // 'https://latest.speckle.systems/streams/a64b432b34/objects/a7ab2388948594e89f838f3026b89839'
    // 'https://latest.speckle.systems/streams/a64b432b34/commits/99d809460a'
    // Bunch a doors
    // 'https://latest.speckle.systems/streams/a64b432b34/commits/c184ba7d88'
    // 'https://app.speckle.systems/streams/8f73d360e7/commits/2cb768cecd'
    // Tiny cube
    // 'https://app.speckle.systems/streams/8f73d360e7/commits/2cb768cecd'
    // Shiny
    // 'https://latest.speckle.systems/projects/e8b81c24f5/models/759186b9ec'
    // 'https://latest.speckle.systems/projects/c1faab5c62/models/c8ca2dcbe2@f79f9fe600'
    // 'https://app.speckle.systems/projects/7591c56179/models/0185a7c62e'
    // DEFAUL WEIRD MODEL
    // 'https://app.speckle.systems/projects/24c98619ac/models/38639656b8'
    // 'https://app.speckle.systems/projects/96c43c61a6/models/fd12973e73'
    // 'https://latest.speckle.systems/projects/2099ac4b5f/models/5d6eb30c16'
    // Points with display style
    // 'https://latest.speckle.systems/projects/7117052f4e/models/95c27a604d@1fa0e17f84'
    // Sum fucking pipes
    // 'https://app.speckle.systems/projects/122448a81e/models/f21aff1f4a'
    // Thin plane
    // 'https://app.speckle.systems/projects/20f72acc58/models/2cf8a736f8'
    // Rhino sRGB vertex colors
    // 'https://app.speckle.systems/projects/47bbaf594f/models/ef78e94f72'
    // 'https://app.speckle.systems/projects/47bbaf594f/models/de52414725f8937b1f0e2f550ef9ca52'
    // qGIS sRGB vertex colors
    // 'https://latest.speckle.systems/projects/5a6609a4b9/models/10f4931e8c'
    // DUI3 blocks
    // 'https://latest.speckle.systems/projects/126cd4b7bb/models/c6f3f309a2'
    // 'https://latest.speckle.systems/projects/126cd4b7bb/models/6b62c61a22'
    // 'https://latest.speckle.systems/projects/126cd4b7bb/models/4dc5265453'

    // DUI3 Render materials
    // 'https://app.speckle.systems/projects/93200a735d/models/cbacd3eaeb'
    // 'https://latest.speckle.systems/projects/126cd4b7bb/models/7a5e738c76'
    // 'https://latest.speckle.systems/projects/126cd4b7bb/models/0a4181c73b'
    // 'https://latest.speckle.systems/projects/126cd4b7bb/models/bcf086cdc4'
    // 'https://latest.speckle.systems/projects/126cd4b7bb/models/6221c985c0'

    // DUI3 Color Proxies
    // 'https://app.speckle.systems/projects/93200a735d/models/d1fbf678f1'
    // ' https://app.speckle.systems/projects/93200a735d/models/d1fbf678f1'
    // 'https://app.speckle.systems/projects/b53a53697a/models/93fa215ba9'
    // 'https://latest.speckle.systems/projects/126cd4b7bb/models/5ec85fc2a2'
    // 'https://latest.speckle.systems/projects/2af60ce1b6/models/09dbceb25f@5af6d6a3f4'
    // 'https://latest.speckle.systems/projects/2af60ce1b6/models/09dbceb25f@ebb895355d'

    // Backfaces
    // 'https://app.speckle.systems/projects/69bf87aa61/models/c8f443a03e'

    // 'https://app.speckle.systems/projects/cdaeb201d9/models/1ad10b0a5b'
    // 'https://app.speckle.systems/projects/93200a735d/models/d1fbf678f1@088537140b'
    // 'https://app.speckle.systems/projects/93200a735d/models/e3c3849167'
    // 'https://app.speckle.systems/projects/93200a735d/models/d1fbf678f1@088537140b'
    // 'https://app.speckle.systems/projects/93200a735d/models/e3c3849167'

    // Text with no material
    // 'https://latest.speckle.systems/projects/731c6e2fd1/models/bcd3a4a706'
    // 'https://latest.speckle.systems/projects/126cd4b7bb/models/44a3cddb93'
    // 'https://latest.speckle.systems/projects/126cd4b7bb/models/afec5fcb04@0c2ad0b86b'
    // 'https://latest.speckle.systems/projects/126cd4b7bb/models/44a3cddb93'
    // 'https://latest.speckle.systems/projects/126cd4b7bb/models/44a3cddb93@31654f1e2c'
    // Homepage
    // 'https://app.speckle.systems/projects/0c1ea0ca62/models/729a6f557d@9bff3c6f1f'

    // BREPs as display values
    // 'https://latest.speckle.systems/projects/126cd4b7bb/models/b613d77690@046b56bf12'

    // 'https://app.speckle.systems/projects/00a5c443d6/models/de56edf901'

    // 'https://app.speckle.systems/projects/6cf358a40e/models/e01ffbc891@f1ddc19011'
    // 'https://latest.speckle.systems/projects/2c5c4cd493/models/cb20c2e87b02003d4b2ddf4df96912b9,8a2c9a45093fecb42273607d0c936d66'

    // 'https://app.speckle.systems/projects/71b33ae013/models/3263c25505'
    // 'https://app.speckle.systems/projects/817c4e8daa/models/f0601ef5f9'

    // Far away house section tool
    // 'https://app.speckle.systems/projects/817c4e8daa/models/f0601ef5f9@80db5ff26a'

    // 'https://app.speckle.systems/projects/00a5c443d6/models/de56edf901'
    // 'https://latest.speckle.systems/projects/126cd4b7bb/models/49874f87a2ddd370bd2bf46b68c3660d'
    // Perfectly flat
    // 'https://app.speckle.systems/projects/344f803f81/models/5582ab673e'

    // big baker
    // 'https://latest.speckle.systems/projects/126cd4b7bb/models/032d09f716'
    // 'https://speckle.xyz/streams/27e89d0ad6/commits/5ed4b74252'

    //Gingerbread
    // 'https://latest.speckle.systems/projects/387050bffe/models/48f7eb26fb'
    // DUI3 Mesh Colors
    // 'https://app.speckle.systems/projects/93200a735d/models/cbacd3eaeb@344a397239'

    // Instance toilets
    // 'https://app.speckle.systems/projects/e89b61b65c/models/2a0995f124'

    // 'https://latest.speckle.systems/projects/3fe1880c36/models/65bb4287a8'
    // 'https://latest.speckle.systems/projects/db06488e1c/models/21f3930771'

    // FAR OFF
    // 'https://app.speckle.systems/projects/bdd828221e/models/eb99326dc3'

    // SUPER TINY
    // 'https://latest.speckle.systems/projects/6631c0378c/models/4fed65a49c'

    // v2 colored lines
    // 'https://app.speckle.systems/projects/052b576a45/models/c756235fcc'

    // Custom normals
    // 'https://latest.speckle.systems/projects/51c449c440/models/08e97226cf'

    // Meshed together - like objects
    // 'https://app.speckle.systems/projects/edccdee0fd/models/944c475581'

    // Engine thing with outlines
    // 'https://app.speckle.systems/projects/8be1007be1/models/33fbee921f'

    // Dim's meshed together non instanced + instanced
    // 'https://latest.speckle.systems/projects/126cd4b7bb/models/338afee6be@ee21745e43'
    // 'https://latest.speckle.systems/projects/126cd4b7bb/models/338afee6be'

    // A LOT of text objects
    // 'https://app.speckle.systems/projects/e771a388b1/models/f5c967dfa9'

    // 'https://app.speckle.systems/projects/16cffbc224/models/1e142b07a0'

    // REGIONS
    // https://app.speckle.systems/projects/16ce7b208c/models/1c14e37363@0614bb2957

    // 'https://app.speckle.systems/projects/63bb691d0f/models/a64da9072d'
    // 'https://app.speckle.systems/projects/7591c56179/models/82b94108a3'

    // SUPER slow tree build time (LARGE N-GONS TRIANGULATION)
    // 'https://app.speckle.systems/projects/0edb6ef628/models/ff3d8480bc@cd83d90a2c'

    /* ObjectLoader 2 tests */
    // `https://latest.speckle.systems/projects/97750296c2/models/767b70fc63@5386a0af02`
    //crashing out of memory?
    //`https://latest.speckle.systems/projects/97750296c2/models/767b70fc63@2a6fd781f2`
    //too big?
    // `https://latest.speckle.systems/projects/126cd4b7bb/models/032d09f716`
    // 'https://app.speckle.systems/streams/da9e320dad/commits/5388ef24b8?c=%5B-7.66134,10.82932,6.41935,-0.07739,-13.88552,1.8697,0,1%5D'

    // BUSTED model ID
    // 'https://app.speckle.systems/projects/155101d3ca/models/b8d3b42787b2dc9fc412a8ae16af03ac385e48e6'

    // New text
    // 'https://app.speckle.systems/projects/16ce7b208c/models/e9f8edeb13@dc0b9471e9'

    // 'https://app.speckle.systems/projects/40df04e516/models/5658c83729'

    // 'https://latest.speckle.systems/projects/46e3e0e1ec/models/ac0e624478'
    // 'https://app.speckle.systems/projects/16ce7b208c/models/07065dc527'
    // 'https://latest.speckle.systems/projects/46e3e0e1ec/models/ac0e624478@0153622f9a'

    // MONSTER
    // 'https://app.speckle.systems/projects/40df04e516/models/5658c83729@29b08a8601'
    // Materials in blocks full
    // 'https://app.speckle.systems/projects/1b96a34aae/models/673312057e'
    // Materials in blocks single
    // 'https://app.speckle.systems/projects/f7bb16037a/models/5d090c6f07'

    // Large topological stuff
    // 'https://app.speckle.systems/projects/7a489ac0d4/models/146d5fbe27,3e481c9a58,65b4cf97d5,6d07577256,903850fa6f'

    // Instance with far away transform
    // 'https://app.speckle.systems/projects/40d439576e/models/759c1b2d20@b0a8ae1f81'

    // Small (microscopic) building
    // 'https://app.speckle.systems/projects/26e4c4aab5/models/7d5ff72f5b'

    // Text grid
    // 'https://app.speckle.systems/projects/dcab71b3de/models/5ff99aa4e1'
    // Text grid with a LOT of text
    // 'https://app.speckle.systems/projects/dcab71b3de/models/5f02df011d'

    // Instances with far away transform
    // 'https://app.speckle.systems/projects/9d0ce16ba8/models/3c079572ea'

<<<<<<< HEAD
    // Far away text screen
    // 'https://latest.speckle.systems/projects/d46f6cdc80/models/3a67170b04@c6622b474a'
    // Far away text, world
    // 'https://latest.speckle.systems/projects/d46f6cdc80/models/3a67170b04@fac9360249'

    // Text test stream
    // 'https://latest.speckle.systems/projects/109e01c8c0/models/1eee4edbe6'

    // Single billboaded text
    // 'https://latest.speckle.systems/projects/f28ad5b38a/models/b63ebcd807'
=======
    // Duplicate display values
    // 'https://app.speckle.systems/projects/1466fe31c6/models/2eaf0f0571'
>>>>>>> 96c73948
  )
}

const container0 = document.querySelector<HTMLElement>('#renderer')
if (!container0) {
  throw new Error("Couldn't find app container!")
}

void createViewer('#renderer', getStream())<|MERGE_RESOLUTION|>--- conflicted
+++ resolved
@@ -589,7 +589,6 @@
     // Instances with far away transform
     // 'https://app.speckle.systems/projects/9d0ce16ba8/models/3c079572ea'
 
-<<<<<<< HEAD
     // Far away text screen
     // 'https://latest.speckle.systems/projects/d46f6cdc80/models/3a67170b04@c6622b474a'
     // Far away text, world
@@ -600,10 +599,8 @@
 
     // Single billboaded text
     // 'https://latest.speckle.systems/projects/f28ad5b38a/models/b63ebcd807'
-=======
     // Duplicate display values
     // 'https://app.speckle.systems/projects/1466fe31c6/models/2eaf0f0571'
->>>>>>> 96c73948
   )
 }
 
