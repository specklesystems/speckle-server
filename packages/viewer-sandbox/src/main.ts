--- conflicted
+++ resolved
@@ -103,7 +103,7 @@
     // prettier-ignore
     // 'https://app.speckle.systems/streams/da9e320dad/commits/5388ef24b8?c=%5B-7.66134,10.82932,6.41935,-0.07739,-13.88552,1.8697,0,1%5D'
     // Revit sample house (good for bim-like stuff with many display meshes)
-    // 'https://app.speckle.systems/streams/da9e320dad/commits/5388ef24b8'
+    'https://app.speckle.systems/streams/da9e320dad/commits/5388ef24b8'
     // 'https://latest.speckle.systems/streams/c1faab5c62/commits/ab1a1ab2b6'
     // 'https://app.speckle.systems/streams/da9e320dad/commits/5388ef24b8'
     // 'https://latest.speckle.systems/streams/58b5648c4d/commits/60371ecb2d'
@@ -475,20 +475,19 @@
     // Custom normals
     // 'https://latest.speckle.systems/projects/51c449c440/models/08e97226cf'
 
-<<<<<<< HEAD
     // Meshed together - like objects
     // 'https://app.speckle.systems/projects/edccdee0fd/models/944c475581'
 
     // Engine thing with outlines
     // 'https://app.speckle.systems/projects/8be1007be1/models/33fbee921f'
 
-    'https://latest.speckle.systems/projects/126cd4b7bb/models/338afee6be'
-=======
+    // Dim's meshed together non instanced + instanced
+    // 'https://latest.speckle.systems/projects/126cd4b7bb/models/338afee6be'
+
     // A LOT of text objects
     // 'https://app.speckle.systems/projects/e771a388b1/models/f5c967dfa9'
 
     // 'https://app.speckle.systems/projects/16cffbc224/models/1e142b07a0'
->>>>>>> a3401abf
   )
 }
 
