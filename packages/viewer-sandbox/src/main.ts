/* eslint-disable @typescript-eslint/ban-ts-comment */
/* eslint-disable @typescript-eslint/no-unused-vars */
import {
  DefaultViewerParams,
  SelectionEvent,
  ViewerEvent,
  DebugViewer,
  Viewer
} from '@speckle/viewer'

import './style.css'
import Sandbox from './Sandbox'
import {
  SelectionExtension,
  CameraController,
  SectionTool,
  SectionOutlines,
  MeasurementsExtension,
  ExplodeExtension,
  DiffExtension,
  FilteringExtension
} from '@speckle/viewer'
<<<<<<< HEAD
import { BoxSelection } from './BoxSelection'
=======
>>>>>>> 1b8f989c

const createViewer = async (containerName: string, stream: string) => {
  const container = document.querySelector<HTMLElement>(containerName)

  const controlsContainer = document.querySelector<HTMLElement>(
    `${containerName}-controls`
  )
  if (!container) {
    throw new Error("Couldn't find #app container!")
  }
  if (!controlsContainer) {
    throw new Error("Couldn't find #app controls container!")
  }

  // Viewer setup
  const params = DefaultViewerParams
  params.showStats = true
  params.verbose = true

  const multiSelectList: SelectionEvent[] = []
  const viewer: Viewer = new DebugViewer(container, params)
  await viewer.init()

  const cameraController = viewer.createExtension(CameraController)
  const selection = viewer.createExtension(SelectionExtension)
  // const sections = viewer.createExtension(SectionTool)
  // const sectionOutlines = viewer.createExtension(SectionOutlines)
  const measurements = viewer.createExtension(MeasurementsExtension)
  const filtering = viewer.createExtension(FilteringExtension)
  const explode = viewer.createExtension(ExplodeExtension)
  const diff = viewer.createExtension(DiffExtension)
  // const boxSelect = viewer.createExtension(BoxSelection)
  // const rotateCamera = viewer.createExtension(RotateCamera)
  cameraController // use it
  selection // use it
  // sections // use it
  // sectionOutlines // use it
  measurements // use it
  filtering // use it
  explode // use it
  diff // use it
  // rotateCamera // use it
  // boxSelect // use it

  const sandbox = new Sandbox(controlsContainer, viewer as DebugViewer, multiSelectList)

  window.addEventListener('load', () => {
    viewer.resize()
  })

  viewer.on(ViewerEvent.ObjectClicked, (event) => {
    if (event) console.log(event.hits[0].node.model.id)
  })

  viewer.on(
    ViewerEvent.LoadProgress,
    (a: { progress: number; id: string; url: string }) => {
      if (a.progress >= 1) {
        viewer.resize()
      }
    }
  )

  viewer.on(ViewerEvent.LoadComplete, async () => {
    console.warn(viewer.getRenderer().renderingStats)
    Object.assign(sandbox.sceneParams.worldSize, viewer.World.worldSize)
    Object.assign(sandbox.sceneParams.worldOrigin, viewer.World.worldOrigin)
    const categories = {}
    //@ts-ignore
    await viewer.getWorldTree().walkAsync((node) => {
      //@ts-ignore
      if (!categories[node.model.raw.speckle_type]) {
        //@ts-ignore
        categories[node.model.raw.speckle_type] = 0
      }
      //@ts-ignore
      categories[node.model.raw.speckle_type]++
      return true
    })
    console.log(categories)

    sandbox.refresh()
  })

  viewer.on(ViewerEvent.UnloadComplete, () => {
    Object.assign(sandbox.sceneParams.worldSize, viewer.World.worldSize)
    Object.assign(sandbox.sceneParams.worldOrigin, viewer.World.worldOrigin)
    sandbox.refresh()
  })
  viewer.on(ViewerEvent.UnloadAllComplete, () => {
    Object.assign(sandbox.sceneParams.worldSize, viewer.World.worldSize)
    Object.assign(sandbox.sceneParams.worldOrigin, viewer.World.worldOrigin)
    sandbox.refresh()
  })

  sandbox.makeGenericUI()
  sandbox.makeSceneUI()
  sandbox.makeFilteringUI()
  sandbox.makeBatchesUI()
  sandbox.makeDiffUI()
  sandbox.makeMeasurementsUI()

  await sandbox.loadUrl(stream)
}

// eslint-disable-next-line @typescript-eslint/no-unused-vars
const getStream = () => {
  return (
    // prettier-ignore
    // 'https://speckle.xyz/streams/da9e320dad/commits/5388ef24b8?c=%5B-7.66134,10.82932,6.41935,-0.07739,-13.88552,1.8697,0,1%5D'
    // Revit sample house (good for bim-like stuff with many display meshes)
    'https://speckle.xyz/streams/da9e320dad/commits/5388ef24b8'
    // 'https://latest.speckle.dev/streams/c1faab5c62/commits/6c6e43e5f3'
    // 'https://latest.speckle.dev/streams/58b5648c4d/commits/60371ecb2d'
    // 'Super' heavy revit shit
    // 'https://speckle.xyz/streams/e6f9156405/commits/0694d53bb5'
    // IFC building (good for a tree based structure)
    // 'https://latest.speckle.dev/streams/92b620fb17/commits/2ebd336223'
    // IFC story, a subtree of the above
    // 'https://latest.speckle.dev/streams/92b620fb17/objects/8247bbc53865b0e0cb5ee4e252e66216'
    // Small scale lines
    // 'https://speckle.xyz/streams/638d3b1f83/commits/6025e2b546?c=%5B2.18058,-0.20814,9.67642,3.85491,5.05364,0,0,1%5D'
    // 'https://latest.speckle.dev/streams/3ed8357f29/commits/d10f2af1ce'
    // 'https://latest.speckle.dev/streams/444bfbd6e4/commits/e22f696b08'
    // 'https://latest.speckle.dev/streams/92b620fb17/commits/af6098915b?c=%5B0.02144,-0.0377,0.05554,0.00566,0.00236,0,0,1%5D'
    // AutoCAD OLD
    // 'https://latest.speckle.dev/streams/3ed8357f29/commits/d10f2af1ce'
    // AutoCAD NEW
    // 'https://latest.speckle.dev/streams/3ed8357f29/commits/46905429f6'
    //Blizzard world
    // 'https://latest.speckle.dev/streams/0c6ad366c4/commits/aa1c393aec'
    //Car
    // 'https://latest.speckle.dev/streams/17d2e25a97/commits/6b6cf3d43e'
    // Jonathon's
    // 'https://latest.speckle.dev/streams/501258ee5f/commits/f885570011'
    // Alex's cube
    // 'https://latest.speckle.dev/streams/46e3e0e1ec/commits/a6392c19d6?c=%5B6.85874,2.9754,0.79022,0,0,0,0,1%5D'
    // Groups of groups
    // 'https://speckle.xyz/streams/1ce562e99a/commits/6fa28a5a0f'
    // Arc flowers
    // 'https://latest.speckle.dev/streams/9e6c4343ba/commits/037e382aa2'
    // Car lines
    // 'https://speckle.xyz/streams/638d3b1f83/commits/6025e2b546?c=%5B2.18058,-0.20814,9.67642,3.85491,5.05364,0,0,1%5D'
    // Arc and lines
    // ' https://speckle.xyz/streams/99abc74dd4/commits/b32fdcf171?c=%5B198440.6051,6522070.21462,19199.49584,176653.24219,6523663.5,0,0,1%5D'
    // AUTOCAD test stream
    // 'https://latest.speckle.dev/streams/3ed8357f29/commits/b49bfc73ea'
    // REVIT test stream
    // 'https://latest.speckle.dev/streams/c544db35f5/commits/7c29374369'
    // Arcs
    // 'https://latest.speckle.dev/streams/0c6ad366c4/commits/912d83412e'
    // Freezers
    // 'https://speckle.xyz/streams/f0532359ac/commits/98678e2a3d?c=%5B2455.15367,2689.87156,4366.68444,205.422,-149.41199,148.749,0,1%5D'
    //Gergo's house
    // 'https://latest.speckle.dev/streams/c1faab5c62/commits/78bdd8eb76'
    // Point cloud
    // 'https://latest.speckle.dev/streams/2d19273d31/commits/9ceb423feb'
    // 'https://latest.speckle.dev/streams/7707df6cae/commits/02bdf09092'
    // 'https://latest.speckle.dev/streams/ca0378725b/commits/fbae00db5a'
    // Luis sphere
    // 'https://speckle.xyz/streams/b85d53c3b4/commits/b47f21b707'
    // Crankshaft
    // 'https://speckle.xyz/streams/c239718aff/commits/b3a8cfb97d'
    // Building AO params
    // 'https://latest.speckle.dev/streams/0dd74866d0/commits/317e210afa'
    // Murder Cube
    // 'https://latest.speckle.dev/streams/c1faab5c62/commits/7f0c4d2fc1/'
    // Classroom
    // 'https://speckle.xyz/streams/0208ffb67b/commits/a980292728'
    // 'https://latest.speckle.dev/streams/4658eb53b9/commits/328bd99997'
    // 'https://latest.speckle.dev/streams/83e18d886f/commits/532bd6be3e'
    // 'https://latest.speckle.dev/streams/1c2b3db9fb/commits/f12861736e'
    // 'https://latest.speckle.dev/streams/1c2b3db9fb/commits/1015d417ea'
    // Jedd's views
    // 'https://latest.speckle.dev/streams/c1faab5c62/commits/e6632fe057'
    // 'https://latest.speckle.dev/streams/7d051a6449/commits/7632757a33'
    // 'https://latest.speckle.dev/streams/4658eb53b9/commits/d8ec9cccf7'
    // MEPs (whatever they are)
    // 'https://latest.speckle.dev/streams/85bc4f61c6/commits/8575fe2978'
    // Alex cubes
    // 'https://latest.speckle.dev/streams/4658eb53b9/commits/d8ec9cccf7'
    // Alex more cubes
    // 'https://latest.speckle.dev/streams/4658eb53b9/commits/31a8d5ff2b'
    // Tekla
    // 'https://latest.speckle.dev/streams/caec6d6676/commits/588c731104'
    // Purple market square
    // 'https://latest.speckle.dev/streams/4ed51ed832/commits/5a313ac116'
    // Sum building
    // 'https://latest.speckle.dev/streams/92b620fb17/commits/4ea2759162'
    // Boat
    // 'https://latest.speckle.dev/streams/92b620fb17/commits/ba5df427db'
    // 'https://latest.speckle.dev/streams/92b620fb17/commits/c9ebe49824'
    // Dim's dome
    // 'https://latest.speckle.dev/streams/92b620fb17/commits/158d4e8bec'
    // Engines 'n Shit
    // 'https://latest.speckle.dev/streams/92b620fb17/commits/80b25e6e6c'
    // Dim's tower
    // 'https://latest.speckle.dev/streams/92b620fb17/commits/7fd3ec04c0'
    //COD
    // 'https://latest.speckle.dev/streams/d3c83b47bf/commits/5f76b7ef3d?overlay=34577a1a92,571d460754,4c39b56c32,a62dd3a5da&c=%5B2046.38919,1074.97765,125.18054,2088.91862,1025.71927,94.66317,0,1%5D'
    // 'https://latest.speckle.dev/streams/4658eb53b9/commits/0feb23d263'
    // Jonathon's not loading
    // 'https://speckle.xyz/streams/ca99defd4b/commits/589b265c99'
    // Jonathon's 3070
    // 'https://speckle.xyz/streams/7ce9010d71/commits/d29e56fe75'
    // Filter issue
    // 'https://speckle.xyz/streams/f95d8deb90/commits/30f31becb6'
    // Transparent
    // 'https://latest.speckle.dev/streams/b5cc4e967c/objects/20343e0e8d469613a9d407499a6c38b1'
    // dark
    // 'https://latest.speckle.dev/streams/b5cc4e967c/commits/efdf3e2728?c=%5B-59.16128,-41.76491,-4.77376,-4.08052,-12.63558,-4.77376,0,1%5D'
    // 'https://latest.speckle.dev/streams/92b620fb17/commits/b4366a7086?filter=%7B%7D&c=%5B-31.02357,37.60008,96.58899,11.01564,7.40652,66.0411,0,1%5D)'
    // double
    // 'https://latest.speckle.dev/streams/92b620fb17/commits/b4366a7086?overlay=c009dbe144&filter=%7B%7D&c=%5B-104.70053,-98.80617,67.44669,6.53096,1.8739,38.584,0,1%5D'
    // 'https://latest.speckle.dev/streams/c43ac05d04/commits/ec724cfbeb',
    // 'https://latest.speckle.dev/streams/efd2c6a31d/commits/4b495e1901'
    // 'https://latest.speckle.dev/streams/efd2c6a31d/commits/4b495e1901'
    // tekla 2
    // 'https://speckle.xyz/streams/be4813ccd2/commits/da85000921?c=%5B-1.12295,-2.60901,6.12402,4.77979,0.555,3.63346,0,1%5D'
    // 'https://latest.speckle.dev/streams/85bc4f61c6/commits/bb7b718a1a'

    // large meshes
    // 'https://speckle.xyz/streams/48e6e33aa6/commits/2cf892f1b0'
    // large lines
    // 'https://latest.speckle.dev/streams/444bfbd6e4/commits/8f297ad0cd'
    // 'https://latest.speckle.dev/streams/c1faab5c62/commits/6b1b1195c4'
    // 'https://latest.speckle.dev/streams/c1faab5c62/commits/cef1e7527b'
    // large lines
    // 'https://latest.speckle.dev/streams/c1faab5c62/commits/49dad07ae2'
    // Instances Rhino
    // 'https://latest.speckle.dev/streams/f92e060177/commits/1fff853107'
    // Instances Revit
    // 'https://latest.speckle.dev/streams/f92e060177/commits/92858681b7'
    // 'https://latest.speckle.dev/streams/f92e060177/commits/655771674e'
    // 'https://latest.speckle.dev/streams/f92e060177/commits/00dbbf4509'
    // 'https://latest.speckle.dev/streams/f92e060177/commits/46fd255010'
    // 'https://latest.speckle.dev/streams/f92e060177/commits/038a587267'
    // 'https://latest.speckle.dev/streams/3f895e614f/commits/8a3e424997'
    // 'https://latest.speckle.dev/streams/f92e060177/commits/f51ee777d5'
    'https://latest.speckle.dev/streams/f92e060177/commits/bbd821e3a1'
    // Big curves
    // 'https://latest.speckle.dev/streams/c1faab5c62/commits/49dad07ae2'
    // 'https://speckle.xyz/streams/7ce9010d71/commits/afda4ffdf8'
    // Jonathon's lines
    // 'https://speckle.xyz/streams/7ce9010d71/commits/8cd9e7e4fc'
    // 'https://speckle.xyz/streams/7ce9010d71/objects/f46f95746975591c18b0b854dab5b570 '
    // 'https://speckle.xyz/streams/813b728084/commits/e2f5ac9775'
    // Overlayhs
    // 'https://latest.speckle.dev/streams/85b9f0b9f5/commits/cdfbf3e036?overlay=71f61af444,00fe449457,53a6692b79'
    //'Rafinery'
    // 'https://speckle.xyz/streams/b7cac6a6df/commits/2e42381302'
    // 'https://speckle.xyz/streams/7ce9010d71/commits/b8bbfd0c05?c=%5B-4.50925,11.1348,5.38124,-0.23829,0.68512,-0.09006,0,1%5D'

    // Lines with numeric filter
    // 'https://speckle.xyz/streams/16a7ca997a/commits/91d82f4ea1'

    // Type inheritence
    // 'https://speckle.xyz/streams/4063469c0b/objects/ce831723f2a3a56a30dfbca54a53c90f'
    // Sum groups
    // 'https://latest.speckle.dev/streams/58b5648c4d/commits/7e2afe5535'
    // 'https://latest.speckle.dev/streams/58b5648c4d/objects/608bc2d53de17e3fd3a6ca9ef525ca79'

    // 'https://latest.speckle.dev/streams/92b620fb17/commits/4da17d07da'
    // 'https://latest.speckle.dev/streams/92b620fb17/commits/e2db7d277b'
    // Bunch a points
    // 'https://latest.speckle.dev/streams/92b620fb17/commits/0dee6dbd98'
    // 'https://latest.speckle.dev/streams/92b620fb17/commits/f9063fe647'
    // 'https://speckle.xyz/streams/be0f962efb/objects/37639741c363a123100eda8044f2fe3f'
    // 'https://latest.speckle.dev/streams/92b620fb17/objects/a4e2fad01e69cd886ecbfedf221f5301'
    // 'https://latest.speckle.dev/streams/3f895e614f/commits/7e16d2ab71'
    // 'https://latest.speckle.dev/streams/55cc1cbf0a/commits/aa72674507'
    // 'https://latest.speckle.dev/streams/55cc1cbf0a/objects/44aa4bad23591f90484a9a63814b9dc9'
    // 'https://latest.speckle.dev/streams/55cc1cbf0a/objects/3a21694b533826cf551d4e2ff9963397'
    // 'https://latest.speckle.dev/streams/55cc1cbf0a/commits/a7f74b6524'
    // 'https://latest.speckle.dev/streams/c1faab5c62/objects/d3466547df9df86397eb4dff7ac9713f'
    // 'https://latest.speckle.dev/streams/c1faab5c62/commits/140c443886'
    // 'https://latest.speckle.dev/streams/e258b0e8db/commits/108971810d'
    // 'https://latest.speckle.dev/streams/e258b0e8db/objects/3fcd63d80cf791c3f554a795846e62f6'
    // 'https://latest.speckle.dev/streams/55cc1cbf0a/objects/d7ae178fb6a7b1f599a177486e14f9a6'
    // 'https://latest.speckle.dev/streams/e258b0e8db/objects/3fcd63d80cf791c3f554a795846e62f6'
    // 'https://latest.speckle.dev/streams/92b620fb17/commits/6adbcfa8dc'
    // 'https://latest.speckle.dev/streams/b68abcbf2e/commits/4e94ecad62'
    // Big ass mafa'
    // 'https://speckle.xyz/streams/88307505eb/objects/a232d760059046b81ff97e6c4530c985'
    // Airport
    // 'https://latest.speckle.dev/streams/92b620fb17/commits/dfb9ca025d'
    // 'Blocks with elements
    // 'https://latest.speckle.dev/streams/e258b0e8db/commits/00e165cc1c'
    // 'https://latest.speckle.dev/streams/e258b0e8db/commits/e48cf53add'
    // 'https://latest.speckle.dev/streams/e258b0e8db/commits/c19577c7d6?c=%5B15.88776,-8.2182,12.17095,18.64059,1.48552,0.6025,0,1%5D'
    // 'https://speckle.xyz/streams/46caea9b53/commits/71938adcd1'
    // 'https://speckle.xyz/streams/2f9f2f3021/commits/75bd13f513'
    // 'https://speckle.xyz/streams/0a2f096caf/commits/eee0e4436f?overlay=72828bce0d&c=%5B14.04465,-332.88372,258.40392,53.09575,31.13694,126.39999,0,1%5D&filter=%7B%22propertyInfoKey%22%3A%22level.name%22%7D'
    // 'Bilal's tests
    // 'https://latest.speckle.dev/streams/97750296c2/commits/5386a0af02' // 700k+ objects 30kk tris
    // 'https://latest.speckle.dev/streams/97750296c2/commits/48f0567a88' // 1015849 objects
    // 'https://latest.speckle.dev/streams/97750296c2/commits/aec0841f7e' // 11k objects
    // 'https://latest.speckle.dev/streams/97750296c2/commits/96ffc3c786' // 92209 objects
    // 'https://latest.speckle.dev/streams/97750296c2/commits/92115d3789' // 390974 objects 19kk tris
    // 'https://latest.speckle.dev/streams/97750296c2/commits/a3c8388d89' // 145593 objects 100kk tris o_0
    // 'https://latest.speckle.dev/streams/97750296c2/commits/2584ad524d' // 22888 objects
    // 'https://latest.speckle.dev/streams/97750296c2/commits/2bb21d31d6' // 619129 objects
    // 'https://latest.speckle.dev/streams/97750296c2/commits/7cfb96a6b0' // 84452 objects
    // 'https://latest.speckle.dev/streams/97750296c2/commits/92a7c35b8b' // 121395 objects
    // 'https://latest.speckle.dev/streams/97750296c2/commits/2f5803a19e' // 47696 objects

    // Alex facade
    // 'https://latest.speckle.dev/streams/0cf9e393c4/commits/f4e11a8b01'
    // 'https://latest.speckle.dev/streams/0cf9e393c4/commits/3c5cb3f539'
    // 'https://latest.speckle.dev/streams/0cf9e393c4/commits/13729601f3'

    // Weird IFC
    // 'https://speckle.xyz/streams/25d8a162af/commits/6c842a713c'
    // 'https://speckle.xyz/streams/25d8a162af/commits/6c842a713c'
    // 'https://speckle.xyz/streams/76e3acde68/commits/0ea3d47e6c'
    // Point cloud
    // 'https://speckle.xyz/streams/b920636274/commits/8df6496749'
    // 'https://multiconsult.speckle.xyz/streams/9721fe797c/objects/ff5d939a8c26bde092152d5b4a0c945d'
    // 'https://speckle.xyz/streams/87a2be92c7/objects/803c3c413b133ee9a6631160ccb194c9'
    // 'https://latest.speckle.dev/streams/1422d91a81/commits/480d88ba68'
    // 'https://latest.speckle.dev/streams/92b620fb17/commits/14085847b0'
    // 'https://latest.speckle.dev/streams/e258b0e8db/commits/eb6ad592f1'
    // 'https://latest.speckle.dev/streams/c1faab5c62/commits/8c9d3eefa2'
    // 'https://latest.speckle.dev/streams/c1faab5c62/commits/7589880b8e'
    // 'https://latest.speckle.dev/streams/c1faab5c62/commits/d721ab8df4'
    // Big ass tower
    // 'https://latest.speckle.dev/streams/0cf9e393c4/commits/cef3f40be2'
    // 'https://latest.speckle.dev/streams/0cf9e393c4/commits/f4e11a8b01'

    // Far away instances
    // 'https://latest.speckle.dev/streams/ee5346d3e1/commits/576310a6d5'
    // 'https://latest.speckle.dev/streams/ee5346d3e1/commits/489d42ca8c'
  )
}

const container0 = document.querySelector<HTMLElement>('#renderer')
if (!container0) {
  throw new Error("Couldn't find app container!")
}

createViewer('#renderer', getStream())<|MERGE_RESOLUTION|>--- conflicted
+++ resolved
@@ -13,17 +13,11 @@
 import {
   SelectionExtension,
   CameraController,
-  SectionTool,
-  SectionOutlines,
   MeasurementsExtension,
   ExplodeExtension,
   DiffExtension,
   FilteringExtension
 } from '@speckle/viewer'
-<<<<<<< HEAD
-import { BoxSelection } from './BoxSelection'
-=======
->>>>>>> 1b8f989c
 
 const createViewer = async (containerName: string, stream: string) => {
   const container = document.querySelector<HTMLElement>(containerName)
@@ -74,9 +68,12 @@
     viewer.resize()
   })
 
-  viewer.on(ViewerEvent.ObjectClicked, (event) => {
-    if (event) console.log(event.hits[0].node.model.id)
-  })
+  viewer.on(
+    ViewerEvent.ObjectClicked,
+    (event: { hits: { node: { model: { id: string } } }[] }) => {
+      if (event) console.log(event.hits[0].node.model.id)
+    }
+  )
 
   viewer.on(
     ViewerEvent.LoadProgress,
@@ -135,7 +132,7 @@
     // prettier-ignore
     // 'https://speckle.xyz/streams/da9e320dad/commits/5388ef24b8?c=%5B-7.66134,10.82932,6.41935,-0.07739,-13.88552,1.8697,0,1%5D'
     // Revit sample house (good for bim-like stuff with many display meshes)
-    'https://speckle.xyz/streams/da9e320dad/commits/5388ef24b8'
+    // 'https://speckle.xyz/streams/da9e320dad/commits/5388ef24b8'
     // 'https://latest.speckle.dev/streams/c1faab5c62/commits/6c6e43e5f3'
     // 'https://latest.speckle.dev/streams/58b5648c4d/commits/60371ecb2d'
     // 'Super' heavy revit shit
