--- conflicted
+++ resolved
@@ -102,28 +102,14 @@
   sandbox.makeDiffUI()
   sandbox.makeMeasurementsUI()
 
-<<<<<<< HEAD
-  await sandbox.objectLoaderOnly(_stream)
-  // await sandbox.loadUrl(_stream)
-=======
   // await sandbox.objectLoaderOnly(_stream)
   await sandbox.loadUrl(_stream)
->>>>>>> 41800d90
   // await sandbox.loadJSON(JSONSpeckleStream)
 }
 
 const getStream = () => {
   return (
     // prettier-ignore
-<<<<<<< HEAD
-    // `https://latest.speckle.systems/projects/97750296c2/models/767b70fc63@5386a0af02`
-    //crashing out of memory?
-    //`https://latest.speckle.systems/projects/97750296c2/models/767b70fc63@2a6fd781f2`
-    //too big?
-    // `https://latest.speckle.systems/projects/126cd4b7bb/models/032d09f716`
-    // 'https://app.speckle.systems/streams/da9e320dad/commits/5388ef24b8?c=%5B-7.66134,10.82932,6.41935,-0.07739,-13.88552,1.8697,0,1%5D'
-=======
->>>>>>> 41800d90
     // Revit sample house (good for bim-like stuff with many display meshes)
     // 'https://app.speckle.systems/streams/da9e320dad/commits/5388ef24b8'
     // 'https://latest.speckle.systems/streams/c1faab5c62/commits/ab1a1ab2b6'
