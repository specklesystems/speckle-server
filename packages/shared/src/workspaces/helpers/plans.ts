import type { MaybeNullOrUndefined } from '../../core/helpers/utilityTypes.js'

/**
 * PLANS
 */

export const TrialEnabledPaidWorkspacePlans = <const>{
  Starter: 'starter'
}

export type TrialEnabledPaidWorkspacePlans =
  (typeof TrialEnabledPaidWorkspacePlans)[keyof typeof TrialEnabledPaidWorkspacePlans]

export const PaidWorkspacePlansOld = <const>{
  ...TrialEnabledPaidWorkspacePlans,
  Plus: 'plus',
  Business: 'business'
}

export type PaidWorkspacePlansOld =
  (typeof PaidWorkspacePlansOld)[keyof typeof PaidWorkspacePlansOld]

export const PaidWorkspacePlansNew = <const>{
  Team: 'team',
  Pro: 'pro'
}

export type PaidWorkspacePlansNew =
  (typeof PaidWorkspacePlansNew)[keyof typeof PaidWorkspacePlansNew]

export const PaidWorkspacePlans = <const>{
  ...PaidWorkspacePlansOld,
  ...PaidWorkspacePlansNew
}

export type PaidWorkspacePlans =
  (typeof PaidWorkspacePlans)[keyof typeof PaidWorkspacePlans]

export const UnpaidWorkspacePlans = <const>{
  // Old
  Unlimited: 'unlimited',
  Academia: 'academia',
  StarterInvoiced: 'starterInvoiced',
  PlusInvoiced: 'plusInvoiced',
  BusinessInvoiced: 'businessInvoiced',
  // New
  Free: 'free'
}

export type UnpaidWorkspacePlans =
  (typeof UnpaidWorkspacePlans)[keyof typeof UnpaidWorkspacePlans]

export const WorkspacePlans = <const>{
  ...PaidWorkspacePlans,
  ...UnpaidWorkspacePlans
}

export type WorkspacePlans = (typeof WorkspacePlans)[keyof typeof WorkspacePlans]

<<<<<<< HEAD
export const isNewWorkspacePlan = (
  plan: MaybeNullOrUndefined<WorkspacePlans>
): boolean => {
  return (
    plan === PaidWorkspacePlansNew.Team ||
    plan === PaidWorkspacePlansNew.Pro ||
    plan === UnpaidWorkspacePlans.Free
  )
}
=======
export const WorkspaceGuestSeatType = 'guest'
export type WorkspaceGuestSeatType = typeof WorkspaceGuestSeatType
>>>>>>> 954b1a9f

/**
 * BILLING INTERVALS
 */

export const WorkspacePlanBillingIntervals = <const>{
  Monthly: 'monthly',
  Yearly: 'yearly'
}

export type WorkspacePlanBillingIntervals =
  (typeof WorkspacePlanBillingIntervals)[keyof typeof WorkspacePlanBillingIntervals]

/**
 * PLAN STATUSES
 */

export const UnpaidWorkspacePlanStatuses = <const>{
  Valid: 'valid'
}

export type UnpaidWorkspacePlanStatuses =
  (typeof UnpaidWorkspacePlanStatuses)[keyof typeof UnpaidWorkspacePlanStatuses]

export const PaidWorkspacePlanStatuses = <const>{
  ...UnpaidWorkspacePlanStatuses,
  PaymentFailed: 'paymentFailed',
  CancelationScheduled: 'cancelationScheduled',
  Canceled: 'canceled'
}

export type PaidWorkspacePlanStatuses =
  (typeof PaidWorkspacePlanStatuses)[keyof typeof PaidWorkspacePlanStatuses]

export const TrialWorkspacePlanStatuses = <const>{
  Trial: 'trial',
  Expired: 'expired'
}

export type TrialWorkspacePlanStatuses =
  (typeof TrialWorkspacePlanStatuses)[keyof typeof TrialWorkspacePlanStatuses]

export const WorkspacePlanStatuses = <const>{
  ...PaidWorkspacePlanStatuses,
  ...TrialWorkspacePlanStatuses,
  ...UnpaidWorkspacePlanStatuses
}

export type WorkspacePlanStatuses =
  (typeof WorkspacePlanStatuses)[keyof typeof WorkspacePlanStatuses]<|MERGE_RESOLUTION|>--- conflicted
+++ resolved
@@ -57,7 +57,11 @@
 
 export type WorkspacePlans = (typeof WorkspacePlans)[keyof typeof WorkspacePlans]
 
-<<<<<<< HEAD
+// TODO: Remove this post workspace migration
+export const WorkspaceGuestSeatType = 'guest'
+export type WorkspaceGuestSeatType = typeof WorkspaceGuestSeatType
+
+// TODO: Remove this post workspace migration, only needed temporarily to differiante between old and new
 export const isNewWorkspacePlan = (
   plan: MaybeNullOrUndefined<WorkspacePlans>
 ): boolean => {
@@ -67,10 +71,6 @@
     plan === UnpaidWorkspacePlans.Free
   )
 }
-=======
-export const WorkspaceGuestSeatType = 'guest'
-export type WorkspaceGuestSeatType = typeof WorkspaceGuestSeatType
->>>>>>> 954b1a9f
 
 /**
  * BILLING INTERVALS
