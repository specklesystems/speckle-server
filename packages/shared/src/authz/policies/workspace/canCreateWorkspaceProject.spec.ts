--- conflicted
+++ resolved
@@ -68,14 +68,7 @@
   describe('user server roles', () => {
     it('forbids creation for unknown users', async () => {
       const result = await canCreateWorkspaceProjectPolicy({
-<<<<<<< HEAD
-        getEnv: async () =>
-          parseFeatureFlags({
-            FF_WORKSPACES_MODULE_ENABLED: 'true'
-          }),
-=======
-        getEnv: async () => parseFeatureFlags({ FF_WORKSPACES_MODULE_ENABLED: 'true' }),
->>>>>>> eabfab25
+        getEnv: async () => parseFeatureFlags({ FF_WORKSPACES_MODULE_ENABLED: 'true' }),
         getServerRole: async () => {
           return null
         },
@@ -111,14 +104,7 @@
     })
     it('forbids creation for anyone not having minimum server:user role', async () => {
       const result = await canCreateWorkspaceProjectPolicy({
-<<<<<<< HEAD
-        getEnv: async () =>
-          parseFeatureFlags({
-            FF_WORKSPACES_MODULE_ENABLED: 'true'
-          }),
-=======
-        getEnv: async () => parseFeatureFlags({ FF_WORKSPACES_MODULE_ENABLED: 'true' }),
->>>>>>> eabfab25
+        getEnv: async () => parseFeatureFlags({ FF_WORKSPACES_MODULE_ENABLED: 'true' }),
         getServerRole: async () => {
           return 'server:guest'
         },
@@ -159,14 +145,7 @@
 
     it('forbids creation when workspace not found', async () => {
       const result = await canCreateWorkspaceProjectPolicy({
-<<<<<<< HEAD
-        getEnv: async () =>
-          parseFeatureFlags({
-            FF_WORKSPACES_MODULE_ENABLED: 'true'
-          }),
-=======
-        getEnv: async () => parseFeatureFlags({ FF_WORKSPACES_MODULE_ENABLED: 'true' }),
->>>>>>> eabfab25
+        getEnv: async () => parseFeatureFlags({ FF_WORKSPACES_MODULE_ENABLED: 'true' }),
         getServerRole: async () => {
           return 'server:user'
         },
@@ -203,14 +182,7 @@
 
     it('forbids creation when sso session is not found', async () => {
       const result = await canCreateWorkspaceProjectPolicy({
-<<<<<<< HEAD
-        getEnv: async () =>
-          parseFeatureFlags({
-            FF_WORKSPACES_MODULE_ENABLED: 'true'
-          }),
-=======
-        getEnv: async () => parseFeatureFlags({ FF_WORKSPACES_MODULE_ENABLED: 'true' }),
->>>>>>> eabfab25
+        getEnv: async () => parseFeatureFlags({ FF_WORKSPACES_MODULE_ENABLED: 'true' }),
         getServerRole: async () => {
           return 'server:user'
         },
@@ -253,14 +225,7 @@
   describe('user workspace roles', () => {
     it('forbids creation for users without a workspace role', async () => {
       const result = await canCreateWorkspaceProjectPolicy({
-<<<<<<< HEAD
-        getEnv: async () =>
-          parseFeatureFlags({
-            FF_WORKSPACES_MODULE_ENABLED: 'true'
-          }),
-=======
-        getEnv: async () => parseFeatureFlags({ FF_WORKSPACES_MODULE_ENABLED: 'true' }),
->>>>>>> eabfab25
+        getEnv: async () => parseFeatureFlags({ FF_WORKSPACES_MODULE_ENABLED: 'true' }),
         getServerRole: async () => {
           return 'server:user'
         },
@@ -296,14 +261,7 @@
     })
     it('WorkspaceNotEnoughPermissionsError for workspace guests', async () => {
       const result = await canCreateWorkspaceProjectPolicy({
-<<<<<<< HEAD
-        getEnv: async () =>
-          parseFeatureFlags({
-            FF_WORKSPACES_MODULE_ENABLED: 'true'
-          }),
-=======
-        getEnv: async () => parseFeatureFlags({ FF_WORKSPACES_MODULE_ENABLED: 'true' }),
->>>>>>> eabfab25
+        getEnv: async () => parseFeatureFlags({ FF_WORKSPACES_MODULE_ENABLED: 'true' }),
         getServerRole: async () => {
           return 'server:user'
         },
@@ -340,14 +298,7 @@
     })
     it('forbids non-editor seats from creating projects', async () => {
       const result = await canCreateWorkspaceProjectPolicy({
-<<<<<<< HEAD
-        getEnv: async () =>
-          parseFeatureFlags({
-            FF_WORKSPACES_MODULE_ENABLED: 'true'
-          }),
-=======
-        getEnv: async () => parseFeatureFlags({ FF_WORKSPACES_MODULE_ENABLED: 'true' }),
->>>>>>> eabfab25
+        getEnv: async () => parseFeatureFlags({ FF_WORKSPACES_MODULE_ENABLED: 'true' }),
         getServerRole: async () => {
           return 'server:user'
         },
@@ -389,14 +340,7 @@
   describe('workspace plans', () => {
     it('forbids creation if plan fails to load', async () => {
       const result = await canCreateWorkspaceProjectPolicy({
-<<<<<<< HEAD
-        getEnv: async () =>
-          parseFeatureFlags({
-            FF_WORKSPACES_MODULE_ENABLED: 'true'
-          }),
-=======
-        getEnv: async () => parseFeatureFlags({ FF_WORKSPACES_MODULE_ENABLED: 'true' }),
->>>>>>> eabfab25
+        getEnv: async () => parseFeatureFlags({ FF_WORKSPACES_MODULE_ENABLED: 'true' }),
         getServerRole: async () => {
           return 'server:user'
         },
@@ -432,14 +376,7 @@
     })
     it('forbids creation if plan is read-only', async () => {
       const result = await canCreateWorkspaceProjectPolicy({
-<<<<<<< HEAD
-        getEnv: async () =>
-          parseFeatureFlags({
-            FF_WORKSPACES_MODULE_ENABLED: 'true'
-          }),
-=======
-        getEnv: async () => parseFeatureFlags({ FF_WORKSPACES_MODULE_ENABLED: 'true' }),
->>>>>>> eabfab25
+        getEnv: async () => parseFeatureFlags({ FF_WORKSPACES_MODULE_ENABLED: 'true' }),
         getServerRole: async () => {
           return 'server:user'
         },
@@ -480,14 +417,7 @@
   describe('workspace limits', () => {
     it('forbids creation if limits fail to load', async () => {
       const result = await canCreateWorkspaceProjectPolicy({
-<<<<<<< HEAD
-        getEnv: async () =>
-          parseFeatureFlags({
-            FF_WORKSPACES_MODULE_ENABLED: 'true'
-          }),
-=======
-        getEnv: async () => parseFeatureFlags({ FF_WORKSPACES_MODULE_ENABLED: 'true' }),
->>>>>>> eabfab25
+        getEnv: async () => parseFeatureFlags({ FF_WORKSPACES_MODULE_ENABLED: 'true' }),
         getServerRole: async () => {
           return 'server:user'
         },
@@ -525,14 +455,7 @@
     })
     it('allows creation if plan has no limits', async () => {
       const result = await canCreateWorkspaceProjectPolicy({
-<<<<<<< HEAD
-        getEnv: async () =>
-          parseFeatureFlags({
-            FF_WORKSPACES_MODULE_ENABLED: 'true'
-          }),
-=======
-        getEnv: async () => parseFeatureFlags({ FF_WORKSPACES_MODULE_ENABLED: 'true' }),
->>>>>>> eabfab25
+        getEnv: async () => parseFeatureFlags({ FF_WORKSPACES_MODULE_ENABLED: 'true' }),
         getServerRole: async () => {
           return 'server:user'
         },
@@ -573,14 +496,7 @@
     })
     it('forbids creation if current project count fails to load', async () => {
       const result = await canCreateWorkspaceProjectPolicy({
-<<<<<<< HEAD
-        getEnv: async () =>
-          parseFeatureFlags({
-            FF_WORKSPACES_MODULE_ENABLED: 'true'
-          }),
-=======
-        getEnv: async () => parseFeatureFlags({ FF_WORKSPACES_MODULE_ENABLED: 'true' }),
->>>>>>> eabfab25
+        getEnv: async () => parseFeatureFlags({ FF_WORKSPACES_MODULE_ENABLED: 'true' }),
         getServerRole: async () => {
           return 'server:user'
         },
@@ -623,14 +539,7 @@
     })
     it('allows creation if new project is within plan limits', async () => {
       const result = await canCreateWorkspaceProjectPolicy({
-<<<<<<< HEAD
-        getEnv: async () =>
-          parseFeatureFlags({
-            FF_WORKSPACES_MODULE_ENABLED: 'true'
-          }),
-=======
-        getEnv: async () => parseFeatureFlags({ FF_WORKSPACES_MODULE_ENABLED: 'true' }),
->>>>>>> eabfab25
+        getEnv: async () => parseFeatureFlags({ FF_WORKSPACES_MODULE_ENABLED: 'true' }),
         getServerRole: async () => {
           return 'server:user'
         },
@@ -671,14 +580,7 @@
     })
     it('forbids creation if new project is not within plan limits', async () => {
       const result = await canCreateWorkspaceProjectPolicy({
-<<<<<<< HEAD
-        getEnv: async () =>
-          parseFeatureFlags({
-            FF_WORKSPACES_MODULE_ENABLED: 'true'
-          }),
-=======
-        getEnv: async () => parseFeatureFlags({ FF_WORKSPACES_MODULE_ENABLED: 'true' }),
->>>>>>> eabfab25
+        getEnv: async () => parseFeatureFlags({ FF_WORKSPACES_MODULE_ENABLED: 'true' }),
         getServerRole: async () => {
           return 'server:user'
         },
