import { describe, expect, it } from 'vitest'
import { OverridesOf } from '../../../tests/helpers/types.js'
import { canLeaveProjectPolicy } from './canLeave.js'
import { parseFeatureFlags } from '../../../environment/index.js'
import { Roles } from '../../../core/constants.js'
import {
  ProjectLastOwnerError,
  ProjectNoAccessError,
  ServerNoAccessError,
  ServerNoSessionError,
  WorkspaceNoAccessError,
  WorkspaceSsoSessionNoAccessError
} from '../../domain/authErrors.js'
import { getProjectFake } from '../../../tests/fakes.js'
import { TIME_MS } from '../../../core/helpers/timeConstants.js'

describe('canLeaveProjectPolicy', () => {
  const buildSUT = (overrides?: OverridesOf<typeof canLeaveProjectPolicy>) =>
    canLeaveProjectPolicy({
<<<<<<< HEAD
      getEnv: async () =>
        parseFeatureFlags({
          FF_WORKSPACES_MODULE_ENABLED: 'true'
        }),
=======
      getEnv: async () => parseFeatureFlags({ FF_WORKSPACES_MODULE_ENABLED: 'true' }),
>>>>>>> eabfab25
      getProject: getProjectFake({
        id: 'project-id',
        workspaceId: null
      }),
      getProjectRole: async () => Roles.Stream.Reviewer,
      getServerRole: async () => Roles.Server.Guest,
      getWorkspace: async () => null,
      getWorkspaceRole: async () => null,
      getWorkspaceSsoProvider: async () => null,
      getWorkspaceSsoSession: async () => null,
      getProjectRoleCounts: async () => 100,
      ...overrides
    })

  const buildWorkspaceSUT = (overrides?: OverridesOf<typeof canLeaveProjectPolicy>) =>
    buildSUT({
      getProject: getProjectFake({
        id: 'project-id',
        workspaceId: 'workspace-id'
      }),
      getProjectRole: async () => Roles.Stream.Reviewer,
      getWorkspace: async () => ({
        id: 'workspace-id',
        slug: 'workspace-slug'
      }),
      getWorkspaceRole: async () => Roles.Workspace.Member,
      getWorkspaceSsoProvider: async () => ({
        providerId: 'provider-id'
      }),
      getWorkspaceSsoSession: async () => ({
        userId: 'user-id',
        providerId: 'provider-id',
        validUntil: new Date(Date.now() + TIME_MS.day)
      }),
      ...overrides
    })

  it('succeeds w/ explicit project role', async () => {
    const sut = buildSUT()

    const result = await sut({ userId: 'user-id', projectId: 'project-id' })

    expect(result).toBeOKResult()
  })

  it('succeeds even if owner, as long as there are others', async () => {
    const sut = buildSUT({
      getProjectRole: async () => Roles.Stream.Owner,
      getProjectRoleCounts: async () => 2
    })

    const result = await sut({ userId: 'user-id', projectId: 'project-id' })

    expect(result).toBeOKResult()
  })

  it('fails if user not specified', async () => {
    const sut = buildSUT()

    const result = await sut({ projectId: 'project-id' })

    expect(result).toBeAuthErrorResult({
      code: ServerNoSessionError.code
    })
  })

  it('fails without server role', async () => {
    const sut = buildSUT({
      getServerRole: async () => null
    })

    const result = await sut({ userId: 'user-id', projectId: 'project-id' })

    expect(result).toBeAuthErrorResult({
      code: ServerNoAccessError.code
    })
  })

  it('fails without explicit project role, even if admin', async () => {
    const sut = buildSUT({
      getServerRole: async () => Roles.Server.Admin,
      getProjectRole: async () => null
    })

    const result = await sut({ userId: 'user-id', projectId: 'project-id' })

    expect(result).toBeAuthErrorResult({
      code: ProjectNoAccessError.code
    })
  })

  it('fails if last owner', async () => {
    const sut = buildSUT({
      getProjectRole: async () => Roles.Stream.Owner,
      getProjectRoleCounts: async () => 1
    })

    const result = await sut({ userId: 'user-id', projectId: 'project-id' })

    expect(result).toBeAuthErrorResult({
      code: ProjectLastOwnerError.code
    })
  })

  describe('with workspace project', async () => {
    it('succeeds if project role', async () => {
      const sut = buildWorkspaceSUT()

      const result = await sut({ userId: 'user-id', projectId: 'project-id' })

      expect(result).toBeOKResult()
    })

    it('succeeds even if owner, as long as there are others', async () => {
      const sut = buildWorkspaceSUT({
        getProjectRole: async () => Roles.Stream.Owner,
        getProjectRoleCounts: async () => 2
      })

      const result = await sut({ userId: 'user-id', projectId: 'project-id' })

      expect(result).toBeOKResult()
    })

    it('fails without workspace role, even w/ project role', async () => {
      const sut = buildWorkspaceSUT({
        getProjectRole: async () => Roles.Stream.Contributor,
        getWorkspaceRole: async () => null
      })

      const result = await sut({ userId: 'user-id', projectId: 'project-id' })

      expect(result).toBeAuthErrorResult({
        code: WorkspaceNoAccessError.code
      })
    })

    it('fails without explicit project role', async () => {
      const sut = buildWorkspaceSUT({
        getProjectRole: async () => null,
        getWorkspaceRole: async () => Roles.Workspace.Member
      })

      const result = await sut({ userId: 'user-id', projectId: 'project-id' })

      expect(result).toBeAuthErrorResult({
        code: ProjectNoAccessError.code
      })
    })

    it('fails without workspace session, if needed', async () => {
      const sut = buildWorkspaceSUT({
        getWorkspaceSsoSession: async () => null
      })

      const result = await sut({ userId: 'user-id', projectId: 'project-id' })

      expect(result).toBeAuthErrorResult({
        code: WorkspaceSsoSessionNoAccessError.code
      })
    })

    it('fails if workspace session expired, if needed', async () => {
      const sut = buildWorkspaceSUT({
        getWorkspaceSsoSession: async () => ({
          userId: 'user-id',
          providerId: 'provider-id',
          validUntil: new Date(Date.now() - TIME_MS.second)
        })
      })

      const result = await sut({ userId: 'user-id', projectId: 'project-id' })

      expect(result).toBeAuthErrorResult({
        code: WorkspaceSsoSessionNoAccessError.code
      })
    })

    it('fails if last project owner', async () => {
      const sut = buildWorkspaceSUT({
        getProjectRole: async () => Roles.Stream.Owner,
        getProjectRoleCounts: async () => 1
      })

      const result = await sut({ userId: 'user-id', projectId: 'project-id' })

      expect(result).toBeAuthErrorResult({
        code: ProjectLastOwnerError.code
      })
    })
  })
})<|MERGE_RESOLUTION|>--- conflicted
+++ resolved
@@ -17,14 +17,7 @@
 describe('canLeaveProjectPolicy', () => {
   const buildSUT = (overrides?: OverridesOf<typeof canLeaveProjectPolicy>) =>
     canLeaveProjectPolicy({
-<<<<<<< HEAD
-      getEnv: async () =>
-        parseFeatureFlags({
-          FF_WORKSPACES_MODULE_ENABLED: 'true'
-        }),
-=======
       getEnv: async () => parseFeatureFlags({ FF_WORKSPACES_MODULE_ENABLED: 'true' }),
->>>>>>> eabfab25
       getProject: getProjectFake({
         id: 'project-id',
         workspaceId: null
