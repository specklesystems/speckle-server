import { describe, expect, it } from 'vitest'
import { OverridesOf } from '../../../tests/helpers/types.js'
import { parseFeatureFlags } from '../../../environment/index.js'
import { Roles } from '../../../core/constants.js'
import {
  ProjectNoAccessError,
  ProjectNotEnoughPermissionsError,
  ServerNoAccessError,
  ServerNoSessionError,
  WorkspaceNoAccessError,
  WorkspaceSsoSessionNoAccessError
} from '../../domain/authErrors.js'
import { canReadProjectWebhooksPolicy } from './canReadWebhooks.js'
import { getProjectFake } from '../../../tests/fakes.js'
import { TIME_MS } from '../../../core/helpers/timeConstants.js'
import { ProjectVisibility } from '../../domain/projects/types.js'

describe('canReadProjectWebhooksPolicy', () => {
  const buildSUT = (overrides?: OverridesOf<typeof canReadProjectWebhooksPolicy>) =>
    canReadProjectWebhooksPolicy({
<<<<<<< HEAD
      getEnv: async () =>
        parseFeatureFlags({
          FF_WORKSPACES_MODULE_ENABLED: 'true'
        }),
=======
      getEnv: async () => parseFeatureFlags({ FF_WORKSPACES_MODULE_ENABLED: 'true' }),
>>>>>>> eabfab25
      getProject: getProjectFake({
        id: 'project-id',
        workspaceId: null
      }),
      getAdminOverrideEnabled: async () => false,
      getProjectRole: async () => Roles.Stream.Owner,
      getServerRole: async () => Roles.Server.User,
      getWorkspace: async () => null,
      getWorkspaceRole: async () => null,
      getWorkspaceSsoProvider: async () => null,
      getWorkspaceSsoSession: async () => null,
      ...overrides
    })

  const buildWorkspaceSUT = (
    overrides?: OverridesOf<typeof canReadProjectWebhooksPolicy>
  ) =>
    buildSUT({
      getProject: getProjectFake({
        id: 'project-id',
        workspaceId: 'workspace-id',
        visibility: ProjectVisibility.Workspace
      }),
      getProjectRole: async () => null,
      getWorkspace: async () => ({
        id: 'workspace-id',
        slug: 'workspace-slug'
      }),
      getWorkspaceRole: async () => Roles.Workspace.Admin,
      getWorkspaceSsoProvider: async () => ({
        providerId: 'provider-id'
      }),
      getWorkspaceSsoSession: async () => ({
        userId: 'user-id',
        providerId: 'provider-id',
        validUntil: new Date(Date.now() + TIME_MS.day)
      }),
      ...overrides
    })

  it('succeeds w/ explicit owner role', async () => {
    const sut = buildSUT()

    const result = await sut({
      userId: 'user-id',
      projectId: 'project-id'
    })

    expect(result).toBeOKResult()
  })

  it('succeeds w/ admin override', async () => {
    const sut = buildSUT({
      getAdminOverrideEnabled: async () => true,
      getProjectRole: async () => null,
      getServerRole: async () => Roles.Server.Admin
    })

    const result = await sut({
      userId: 'user-id',
      projectId: 'project-id'
    })

    expect(result).toBeOKResult()
  })

  it('fails if user undefined', async () => {
    const sut = buildSUT()

    const result = await sut({
      userId: undefined,
      projectId: 'project-id'
    })

    expect(result).toBeAuthErrorResult({
      code: ServerNoSessionError.code
    })
  })

  it('fails if user not found', async () => {
    const sut = buildSUT({
      getServerRole: async () => null
    })

    const result = await sut({
      userId: 'user-id',
      projectId: 'project-id'
    })

    expect(result).toBeAuthErrorResult({
      code: ServerNoAccessError.code
    })
  })

  it('fails if no project role', async () => {
    const sut = buildSUT({
      getProjectRole: async () => null
    })

    const result = await sut({
      userId: 'user-id',
      projectId: 'project-id'
    })

    expect(result).toBeAuthErrorResult({
      code: ProjectNoAccessError.code
    })
  })

  it('fails if non-owner project role', async () => {
    const sut = buildSUT({
      getProjectRole: async () => Roles.Stream.Contributor
    })

    const result = await sut({
      userId: 'user-id',
      projectId: 'project-id'
    })

    expect(result).toBeAuthErrorResult({
      code: ProjectNotEnoughPermissionsError.code
    })
  })

  describe('with workspace project', () => {
    it('succeeds w/ implicit project role', async () => {
      const sut = buildWorkspaceSUT()

      const result = await sut({
        userId: 'user-id',
        projectId: 'project-id'
      })

      expect(result).toBeOKResult()
    })

    it('fails w/o workspace role, even w/ project role', async () => {
      const sut = buildWorkspaceSUT({
        getProjectRole: async () => Roles.Stream.Owner,
        getWorkspaceRole: async () => null
      })

      const result = await sut({
        userId: 'user-id',
        projectId: 'project-id'
      })

      expect(result).toBeAuthErrorResult({
        code: WorkspaceNoAccessError.code
      })
    })

    it('fails w/o workspace & project role', async () => {
      const sut = buildWorkspaceSUT({
        getProjectRole: async () => null,
        getWorkspaceRole: async () => null
      })

      const result = await sut({
        userId: 'user-id',
        projectId: 'project-id'
      })

      expect(result).toBeAuthErrorResult({
        code: ProjectNoAccessError.code
      })
    })

    it('fails if workspace guest, even w/ explicit project role, when its too low', async () => {
      const sut = buildWorkspaceSUT({
        getProjectRole: async () => Roles.Stream.Reviewer,
        getWorkspaceRole: async () => Roles.Workspace.Guest
      })

      const result = await sut({
        userId: 'user-id',
        projectId: 'project-id'
      })

      expect(result).toBeAuthErrorResult({
        code: ProjectNotEnoughPermissionsError.code
      })
    })

    it('fails if workspace guest & no project role', async () => {
      const sut = buildWorkspaceSUT({
        getProjectRole: async () => null,
        getWorkspaceRole: async () => Roles.Workspace.Guest
      })

      const result = await sut({
        userId: 'user-id',
        projectId: 'project-id'
      })

      expect(result).toBeAuthErrorResult({
        code: ProjectNoAccessError.code
      })
    })

    it('succeeds if admin and no sso required', async () => {
      const sut = buildWorkspaceSUT({
        getWorkspaceSsoSession: async () => null,
        getWorkspaceSsoProvider: async () => null,
        getWorkspaceRole: async () => Roles.Workspace.Admin
      })

      const result = await sut({
        userId: 'user-id',
        projectId: 'project-id'
      })

      expect(result).toBeOKResult()
    })

    it('fails if no sso session', async () => {
      const sut = buildWorkspaceSUT({
        getWorkspaceSsoSession: async () => null
      })

      const result = await sut({
        userId: 'user-id',
        projectId: 'project-id'
      })

      expect(result).toBeAuthErrorResult({
        code: WorkspaceSsoSessionNoAccessError.code
      })
    })

    it('fails if expired sso session', async () => {
      const sut = buildWorkspaceSUT({
        getWorkspaceSsoSession: async () => ({
          userId: 'user-id',
          providerId: 'provider-id',
          validUntil: new Date(0)
        })
      })

      const result = await sut({
        userId: 'user-id',
        projectId: 'project-id'
      })

      expect(result).toBeAuthErrorResult({
        code: WorkspaceSsoSessionNoAccessError.code
      })
    })

    it('fails if workspace member (not admin), even w/ valid session', async () => {
      const sut = buildWorkspaceSUT({
        getWorkspaceRole: async () => Roles.Workspace.Member
      })

      const result = await sut({
        userId: 'user-id',
        projectId: 'project-id'
      })

      expect(result).toBeAuthErrorResult({
        code: ProjectNotEnoughPermissionsError.code
      })
    })
  })
})<|MERGE_RESOLUTION|>--- conflicted
+++ resolved
@@ -18,14 +18,7 @@
 describe('canReadProjectWebhooksPolicy', () => {
   const buildSUT = (overrides?: OverridesOf<typeof canReadProjectWebhooksPolicy>) =>
     canReadProjectWebhooksPolicy({
-<<<<<<< HEAD
-      getEnv: async () =>
-        parseFeatureFlags({
-          FF_WORKSPACES_MODULE_ENABLED: 'true'
-        }),
-=======
       getEnv: async () => parseFeatureFlags({ FF_WORKSPACES_MODULE_ENABLED: 'true' }),
->>>>>>> eabfab25
       getProject: getProjectFake({
         id: 'project-id',
         workspaceId: null
