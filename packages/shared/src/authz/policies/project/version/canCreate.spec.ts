import { describe, expect, it } from 'vitest'
import { OverridesOf } from '../../../../tests/helpers/types.js'
import { parseFeatureFlags } from '../../../../environment/index.js'
import { getProjectFake, getWorkspaceFake } from '../../../../tests/fakes.js'
import { Roles } from '../../../../core/constants.js'
import {
  ProjectNoAccessError,
  ProjectNotEnoughPermissionsError,
  ProjectNotFoundError,
  ServerNoAccessError,
  ServerNoSessionError,
  WorkspaceNoAccessError,
  WorkspaceSsoSessionNoAccessError
} from '../../../domain/authErrors.js'
import { canCreateProjectVersionPolicy } from './canCreate.js'
import { TIME_MS } from '../../../../core/index.js'
import { ProjectVisibility } from '../../../domain/projects/types.js'

describe('canCreateProjectVersionPolicy', () => {
  const buildSUT = (overrides?: OverridesOf<typeof canCreateProjectVersionPolicy>) =>
    canCreateProjectVersionPolicy({
      getProject: getProjectFake({
        id: 'project-id',
        workspaceId: null
      }),
      getProjectRole: async () => Roles.Stream.Contributor,
<<<<<<< HEAD
      getEnv: async () =>
        parseFeatureFlags({
          FF_WORKSPACES_MODULE_ENABLED: 'true'
        }),
=======
      getEnv: async () => parseFeatureFlags({ FF_WORKSPACES_MODULE_ENABLED: 'true' }),
>>>>>>> eabfab25
      getServerRole: async () => Roles.Server.Guest,
      getWorkspaceRole: async () => null,
      getWorkspace: async () => null,
      getWorkspaceSsoProvider: async () => null,
      getWorkspaceSsoSession: async () => null,
      ...overrides
    })

  const buildWorkspaceSUT = (
    overrides?: OverridesOf<typeof canCreateProjectVersionPolicy>
  ) =>
    buildSUT({
      getProject: getProjectFake({
        id: 'project-id',
        workspaceId: 'workspace-id',
        visibility: ProjectVisibility.Workspace
      }),
      getWorkspace: getWorkspaceFake({
        id: 'workspace-id'
      }),
      getProjectRole: async () => null,
      getWorkspaceRole: async () => Roles.Workspace.Admin,
      getWorkspaceSsoSession: async () => ({
        userId: 'user-id',
        providerId: 'provider-id',
        validUntil: new Date(Date.now() + TIME_MS.hour)
      }),
      getWorkspaceSsoProvider: async () => ({
        providerId: 'provider-id'
      }),
      ...overrides
    })

  it('should allow for members+', async () => {
    const sut = buildSUT()

    const result = await sut({
      userId: 'user-id',
      projectId: 'project-id'
    })

    expect(result).toBeOKResult()
  })

  it('shouldnt allow for server admin w/o project role', async () => {
    const sut = buildSUT({
      getServerRole: async () => Roles.Server.Admin,
      getProjectRole: async () => null
    })

    const result = await sut({
      userId: 'user-id',
      projectId: 'project-id'
    })

    expect(result).toBeAuthErrorResult({
      code: ProjectNoAccessError.code
    })
  })

  it('fail for reviewer', async () => {
    const sut = buildSUT({
      getProjectRole: async () => Roles.Stream.Reviewer
    })

    const result = await sut({
      userId: 'user-id',
      projectId: 'project-id'
    })

    expect(result).toBeAuthErrorResult({
      code: ProjectNotEnoughPermissionsError.code
    })
  })

  it('fails without user', async () => {
    const sut = buildSUT()

    const result = await sut({
      userId: undefined,
      projectId: 'project-id'
    })

    expect(result).toBeAuthErrorResult({
      code: ServerNoSessionError.code
    })
  })

  it('fails if user not found', async () => {
    const sut = buildSUT({
      getServerRole: async () => null
    })

    const result = await sut({
      userId: 'user-id',
      projectId: 'project-id'
    })

    expect(result).toBeAuthErrorResult({
      code: ServerNoAccessError.code
    })
  })

  it('fails if user has no project role', async () => {
    const sut = buildSUT({
      getProjectRole: async () => null
    })

    const result = await sut({
      userId: 'user-id',
      projectId: 'project-id'
    })

    expect(result).toBeAuthErrorResult({
      code: ProjectNoAccessError.code
    })
  })

  it('fails if project not found', async () => {
    const sut = buildSUT({
      getProject: async () => null
    })

    const result = await sut({
      userId: 'user-id',
      projectId: 'project-id'
    })

    expect(result).toBeAuthErrorResult({
      code: ProjectNotFoundError.code
    })
  })

  describe('with workspace project', () => {
    it('succeeds w/ implicit project role', async () => {
      const sut = buildWorkspaceSUT()

      const result = await sut({
        userId: 'user-id',
        projectId: 'project-id'
      })

      expect(result).toBeOKResult()
    })

    it('fails w/ too low of an implicit project role', async () => {
      const sut = buildWorkspaceSUT({
        getWorkspaceRole: async () => Roles.Workspace.Member
      })

      const result = await sut({
        userId: 'user-id',
        projectId: 'project-id'
      })

      expect(result).toBeAuthErrorResult({
        code: ProjectNotEnoughPermissionsError.code
      })
    })

    it('fails w/o workspace role, even if valid project role', async () => {
      const sut = buildWorkspaceSUT({
        getProjectRole: async () => Roles.Stream.Contributor,
        getWorkspaceRole: async () => null
      })

      const result = await sut({
        userId: 'user-id',
        projectId: 'project-id'
      })

      expect(result).toBeAuthErrorResult({
        code: WorkspaceNoAccessError.code
      })
    })

    it('fails w/o implicit project role', async () => {
      const sut = buildWorkspaceSUT({
        getWorkspaceRole: async () => null,
        getProjectRole: async () => null
      })

      const result = await sut({
        userId: 'user-id',
        projectId: 'project-id'
      })

      expect(result).toBeAuthErrorResult({
        code: ProjectNoAccessError.code
      })
    })

    it('succeeds w/o sso, if not needed', async () => {
      const sut = buildWorkspaceSUT({
        getWorkspaceSsoSession: async () => null,
        getWorkspaceSsoProvider: async () => null
      })

      const result = await sut({
        userId: 'user-id',
        projectId: 'project-id'
      })

      expect(result).toBeOKResult()
    })

    it('fails w/o sso', async () => {
      const sut = buildWorkspaceSUT({
        getWorkspaceSsoSession: async () => null
      })

      const result = await sut({
        userId: 'user-id',
        projectId: 'project-id'
      })

      expect(result).toBeAuthErrorResult({
        code: WorkspaceSsoSessionNoAccessError.code
      })
    })

    it('fails if sso session expired', async () => {
      const sut = buildWorkspaceSUT({
        getWorkspaceSsoSession: async () => ({
          userId: 'user-id',
          providerId: 'provider-id',
          validUntil: new Date(Date.now() - TIME_MS.hour)
        })
      })

      const result = await sut({
        userId: 'user-id',
        projectId: 'project-id'
      })

      expect(result).toBeAuthErrorResult({
        code: WorkspaceSsoSessionNoAccessError.code
      })
    })
  })
})<|MERGE_RESOLUTION|>--- conflicted
+++ resolved
@@ -24,14 +24,7 @@
         workspaceId: null
       }),
       getProjectRole: async () => Roles.Stream.Contributor,
-<<<<<<< HEAD
-      getEnv: async () =>
-        parseFeatureFlags({
-          FF_WORKSPACES_MODULE_ENABLED: 'true'
-        }),
-=======
       getEnv: async () => parseFeatureFlags({ FF_WORKSPACES_MODULE_ENABLED: 'true' }),
->>>>>>> eabfab25
       getServerRole: async () => Roles.Server.Guest,
       getWorkspaceRole: async () => null,
       getWorkspace: async () => null,
