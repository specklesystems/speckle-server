import { describe, expect, it } from 'vitest'
import { Roles } from '../../../../core/constants.js'
import { parseFeatureFlags } from '../../../../environment/index.js'
import { getProjectFake } from '../../../../tests/fakes.js'
import { canUpdateModelPolicy } from './canUpdate.js'
import {
  ProjectNoAccessError,
  ProjectNotEnoughPermissionsError,
  ProjectNotFoundError,
  ServerNoAccessError,
  ServerNoSessionError,
  WorkspaceSsoSessionNoAccessError
} from '../../../domain/authErrors.js'
import { TIME_MS } from '../../../../core/helpers/timeConstants.js'

const buildSUT = (overrides?: Partial<Parameters<typeof canUpdateModelPolicy>[0]>) =>
  canUpdateModelPolicy({
<<<<<<< HEAD
    getEnv: async () =>
      parseFeatureFlags({
        FF_WORKSPACES_MODULE_ENABLED: 'true'
      }),
=======
    getEnv: async () => parseFeatureFlags({ FF_WORKSPACES_MODULE_ENABLED: 'true' }),
>>>>>>> eabfab25
    getProject: getProjectFake({
      id: 'project-id',
      workspaceId: null
    }),
    getProjectRole: async () => Roles.Stream.Contributor,
    getServerRole: async () => Roles.Server.User,
    getWorkspace: async () => null,
    getWorkspaceRole: async () => null,
    getWorkspaceSsoProvider: async () => null,
    getWorkspaceSsoSession: async () => null,
    ...overrides
  })

const buildWorkspaceSUT = (
  overrides?: Partial<Parameters<typeof canUpdateModelPolicy>[0]>
) =>
  buildSUT({
    getProject: getProjectFake({
      id: 'project-id',
      workspaceId: 'workspace-id'
    }),
    getWorkspace: async () => ({
      id: 'workspace-id',
      slug: 'workspace-slug'
    }),
    getWorkspaceRole: async () => Roles.Workspace.Member,
    getWorkspaceSsoProvider: async () => ({
      providerId: 'provider-id'
    }),
    getWorkspaceSsoSession: async () => ({
      userId: 'user-id',
      providerId: 'provider-id',
      validUntil: new Date(Date.now() + TIME_MS.day)
    }),
    ...overrides
  })

describe('canUpdateProject', () => {
  it('returns error if user is not logged in', async () => {
    const sut = buildSUT()

    const result = await sut({
      userId: undefined,
      projectId: 'project-id'
    })
    expect(result).toBeAuthErrorResult({
      code: ServerNoSessionError.code
    })
  })

  it('returns error if user not found', async () => {
    const sut = buildSUT({
      getServerRole: async () => null
    })

    const result = await sut({
      userId: 'user-id',
      projectId: 'project-id'
    })
    expect(result).toBeAuthErrorResult({
      code: ServerNoAccessError.code
    })
  })

  it('returns error if project not found', async () => {
    const sut = buildSUT({
      getProject: async () => null
    })

    const result = await sut({
      userId: 'user-id',
      projectId: 'project-id'
    })
    expect(result).toBeAuthErrorResult({
      code: ProjectNotFoundError.code
    })
  })

  it('returns error if no project role', async () => {
    const sut = buildSUT({
      getProjectRole: async () => null
    })
    const result = await sut({
      userId: 'user-id',
      projectId: 'project-id'
    })
    expect(result).toBeAuthErrorResult({
      code: ProjectNoAccessError.code
    })
  })

  it('returns error if not at least contributor', async () => {
    const sut = buildSUT({
      getProjectRole: async () => Roles.Stream.Reviewer
    })
    const result = await sut({
      userId: 'user-id',
      projectId: 'project-id'
    })
    expect(result).toBeAuthErrorResult({
      code: ProjectNotEnoughPermissionsError.code
    })
  })

  it('returns ok if permissible', async () => {
    const sut = buildSUT()
    const result = await sut({
      userId: 'user-id',
      projectId: 'project-id'
    })
    expect(result).toBeAuthOKResult()
  })

  describe('with workspace project', () => {
    it('returns ok if permissible', async () => {
      const sut = buildWorkspaceSUT()
      const result = await sut({
        userId: 'user-id',
        projectId: 'project-id'
      })
      expect(result).toBeAuthOKResult()
    })

    it('returns ok with implicit owner role', async () => {
      const sut = buildWorkspaceSUT({
        getWorkspaceRole: async () => Roles.Workspace.Admin,
        getProjectRole: async () => null
      })
      const result = await sut({
        userId: 'user-id',
        projectId: 'project-id'
      })
      expect(result).toBeAuthOKResult()
    })

    it('returns error if invalid workspace and project role', async () => {
      const sut = buildWorkspaceSUT({
        getWorkspaceRole: async () => Roles.Workspace.Member,
        getProjectRole: async () => Roles.Stream.Reviewer
      })
      const result = await sut({
        userId: 'user-id',
        projectId: 'project-id'
      })
      expect(result).toBeAuthErrorResult({
        code: ProjectNotEnoughPermissionsError.code
      })
    })

    it('returns ok if no sso configured', async () => {
      const sut = buildWorkspaceSUT({
        getWorkspaceSsoProvider: async () => null,
        getWorkspaceSsoSession: async () => null
      })
      const result = await sut({
        userId: 'user-id',
        projectId: 'project-id'
      })
      expect(result).toBeAuthOKResult()
    })

    it('returns error if no sso session', async () => {
      const sut = buildWorkspaceSUT({
        getWorkspaceSsoSession: async () => null
      })
      const result = await sut({
        userId: 'user-id',
        projectId: 'project-id'
      })
      expect(result).toBeAuthErrorResult({
        code: WorkspaceSsoSessionNoAccessError.code
      })
    })

    it('returns error if sso expired', async () => {
      const sut = buildWorkspaceSUT({
        getWorkspaceSsoSession: async () => ({
          userId: 'user-id',
          providerId: 'provider-id',
          validUntil: new Date(new Date().getTime() - TIME_MS.second)
        })
      })
      const result = await sut({
        userId: 'user-id',
        projectId: 'project-id'
      })
      expect(result).toBeAuthErrorResult({
        code: WorkspaceSsoSessionNoAccessError.code
      })
    })
  })
})<|MERGE_RESOLUTION|>--- conflicted
+++ resolved
@@ -15,14 +15,7 @@
 
 const buildSUT = (overrides?: Partial<Parameters<typeof canUpdateModelPolicy>[0]>) =>
   canUpdateModelPolicy({
-<<<<<<< HEAD
-    getEnv: async () =>
-      parseFeatureFlags({
-        FF_WORKSPACES_MODULE_ENABLED: 'true'
-      }),
-=======
     getEnv: async () => parseFeatureFlags({ FF_WORKSPACES_MODULE_ENABLED: 'true' }),
->>>>>>> eabfab25
     getProject: getProjectFake({
       id: 'project-id',
       workspaceId: null
