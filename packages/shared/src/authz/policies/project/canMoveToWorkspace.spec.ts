import cryptoRandomString from 'crypto-random-string'
import { assert, describe, expect, it } from 'vitest'
import { canMoveToWorkspacePolicy } from './canMoveToWorkspace.js'
import { parseFeatureFlags } from '../../../environment/index.js'
import { Project } from '../../domain/projects/types.js'
import { Roles, SeatTypes } from '../../../core/constants.js'
import {
  ProjectNotEnoughPermissionsError,
  ServerNotEnoughPermissionsError,
  WorkspaceLimitsReachedError,
  WorkspaceNotEnoughPermissionsError,
  WorkspaceProjectMoveInvalidError,
  WorkspacesNotEnabledError
} from '../../domain/authErrors.js'
import { getProjectFake, getWorkspaceFake } from '../../../tests/fakes.js'

const buildCanMoveToWorkspace = (
  overrides?: Partial<Parameters<typeof canMoveToWorkspacePolicy>[0]>
) =>
  canMoveToWorkspacePolicy({
<<<<<<< HEAD
    getEnv: async () =>
      parseFeatureFlags({
        FF_WORKSPACES_MODULE_ENABLED: 'true'
      }),
=======
    getEnv: async () => parseFeatureFlags({ FF_WORKSPACES_MODULE_ENABLED: 'true' }),
>>>>>>> eabfab25
    getProject: getProjectFake({
      id: 'project-id',
      workspaceId: null
    }),
    getProjectRole: async () => {
      return Roles.Stream.Owner
    },
    getServerRole: async () => {
      return Roles.Server.User
    },
    getWorkspace: getWorkspaceFake({
      id: 'workspace-id'
    }),
    getWorkspaceRole: async () => {
      return Roles.Workspace.Admin
    },
    getWorkspaceSeat: async () => SeatTypes.Editor,
    getWorkspaceSsoProvider: async () => {
      return null
    },
    getWorkspaceSsoSession: async () => {
      assert.fail()
    },
    getWorkspacePlan: async () => {
      return {
        status: 'valid',
        workspaceId: 'workspace-id',
        createdAt: new Date(),
        name: 'team'
      }
    },
    getWorkspaceLimits: async () => {
      return {
        modelCount: 5,
        projectCount: 5,
        versionsHistory: null,
        commentHistory: null
      }
    },
    getWorkspaceProjectCount: async () => {
      return 0
    },
    getWorkspaceModelCount: async () => {
      return 0
    },
    getProjectModelCount: async () => {
      return 0
    },
    ...overrides
  })

const canMoveToWorkspaceArgs = () => ({
  userId: cryptoRandomString({ length: 9 }),
  projectId: cryptoRandomString({ length: 9 }),
  workspaceId: cryptoRandomString({ length: 9 })
})

describe('canMoveToWorkspacePolicy returns a function, that', () => {
  it('requires workspaces to be enabled', async () => {
    const result = await buildCanMoveToWorkspace({
      getEnv: async () =>
        parseFeatureFlags({
          FF_WORKSPACES_MODULE_ENABLED: 'false'
        })
    })(canMoveToWorkspaceArgs())

    expect(result).toBeAuthErrorResult({
      code: WorkspacesNotEnabledError.code
    })
  })
  it('requires the project to not be in a workspace', async () => {
    const result = await buildCanMoveToWorkspace({
      getProject: async () => {
        return {
          workspaceId: cryptoRandomString({ length: 9 })
        } as Project
      }
    })(canMoveToWorkspaceArgs())

    expect(result).toBeAuthErrorResult({
      code: WorkspaceProjectMoveInvalidError.code
    })
  })
  it('requires user to be a server user', async () => {
    const result = await buildCanMoveToWorkspace({
      getServerRole: async () => {
        return Roles.Server.Guest
      }
    })(canMoveToWorkspaceArgs())

    expect(result).toBeAuthErrorResult({
      code: ServerNotEnoughPermissionsError.code
    })
  })
  it('requires user to be project owner', async () => {
    const result = await buildCanMoveToWorkspace({
      getProjectRole: async () => {
        return Roles.Stream.Contributor
      }
    })(canMoveToWorkspaceArgs())

    expect(result).toBeAuthErrorResult({
      code: ProjectNotEnoughPermissionsError.code
    })
  })
  it('requires user to be target workspace admin', async () => {
    const result = await buildCanMoveToWorkspace({
      getWorkspaceRole: async () => {
        return Roles.Workspace.Member
      }
    })(canMoveToWorkspaceArgs())

    expect(result).toBeAuthErrorResult({
      code: WorkspaceNotEnoughPermissionsError.code
    })
  })

  it('forbids move if target workspace will exceed project limits', async () => {
    const result = await buildCanMoveToWorkspace({
      getWorkspaceLimits: async () => {
        return {
          projectCount: 1,
          modelCount: 5,
          versionsHistory: null,
          commentHistory: null
        }
      },
      getWorkspaceProjectCount: async () => {
        return 1
      }
    })(canMoveToWorkspaceArgs())

    expect(result).toBeAuthErrorResult({
      code: WorkspaceLimitsReachedError.code,
      payload: { limit: 'projectCount' }
    })
  })

  it('forbids move if target workspace will exceed model limits', async () => {
    const result = await buildCanMoveToWorkspace({
      getWorkspaceLimits: async () => {
        return {
          projectCount: 10,
          modelCount: 5,
          versionsHistory: null,
          commentHistory: null
        }
      },
      getWorkspaceProjectCount: async () => {
        return 1
      },
      getProjectModelCount: async () => {
        return 5
      },
      getWorkspaceModelCount: async () => {
        return 1
      }
    })(canMoveToWorkspaceArgs())

    expect(result).toBeAuthErrorResult({
      code: WorkspaceLimitsReachedError.code,
      payload: { limit: 'modelCount' }
    })
  })

  it('allows move project if target workspace will be within limits', async () => {
    const result = await buildCanMoveToWorkspace({})(canMoveToWorkspaceArgs())
    expect(result).toBeAuthOKResult()
  })
  it('allows validation without providing a project id', async () => {
    const result = await buildCanMoveToWorkspace({
      getProject: async () => {
        assert.fail()
      },
      getProjectRole: async () => {
        return null
      }
    })({
      userId: cryptoRandomString({ length: 9 }),
      workspaceId: cryptoRandomString({ length: 9 })
    })
    expect(result).toBeAuthOKResult()
  })
  it('allows validation without providing a workspace id', async () => {
    const result = await buildCanMoveToWorkspace({
      getWorkspace: async () => {
        assert.fail()
      },
      getWorkspaceRole: async () => {
        return null
      }
    })({
      userId: cryptoRandomString({ length: 9 }),
      projectId: cryptoRandomString({ length: 9 })
    })
    expect(result).toBeAuthOKResult()
  })
})<|MERGE_RESOLUTION|>--- conflicted
+++ resolved
@@ -18,14 +18,7 @@
   overrides?: Partial<Parameters<typeof canMoveToWorkspacePolicy>[0]>
 ) =>
   canMoveToWorkspacePolicy({
-<<<<<<< HEAD
-    getEnv: async () =>
-      parseFeatureFlags({
-        FF_WORKSPACES_MODULE_ENABLED: 'true'
-      }),
-=======
     getEnv: async () => parseFeatureFlags({ FF_WORKSPACES_MODULE_ENABLED: 'true' }),
->>>>>>> eabfab25
     getProject: getProjectFake({
       id: 'project-id',
       workspaceId: null
