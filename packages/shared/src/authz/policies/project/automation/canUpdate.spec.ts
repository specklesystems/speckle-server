--- conflicted
+++ resolved
@@ -19,14 +19,7 @@
   overrides?: Partial<Parameters<typeof canUpdateAutomationPolicy>[0]>
 ) =>
   canUpdateAutomationPolicy({
-<<<<<<< HEAD
-    getEnv: async () =>
-      parseFeatureFlags({
-        FF_WORKSPACES_MODULE_ENABLED: 'true'
-      }),
-=======
     getEnv: async () => parseFeatureFlags({ FF_WORKSPACES_MODULE_ENABLED: 'true' }),
->>>>>>> eabfab25
     getProject: async () => ({
       id: 'project-id',
       workspaceId: null,
