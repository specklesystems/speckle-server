--- conflicted
+++ resolved
@@ -13,12 +13,13 @@
   WorkspaceNoAccessError,
   WorkspaceRoleNotFoundError,
   WorkspaceSsoProviderNotFoundError,
-  WorkspaceSsoSessionInvalidError,
+  WorkspaceSsoSessionNoAccessError,
   WorkspaceSsoSessionNotFoundError
 } from '../domain/authErrors.js'
 import { getProjectFake } from '../../tests/fakes.js'
 import { err, ok } from 'true-myth/result'
 import cryptoRandomString from 'crypto-random-string'
+import { AuthCheckContextLoaders } from '../domain/loaders.js'
 
 const canQueryProjectArgs = () => {
   const projectId = crs({ length: 10 })
@@ -26,49 +27,48 @@
   return { projectId, userId }
 }
 
-<<<<<<< HEAD
-describe('canQueryProjectPolicyFactory creates a function, that handles ', () => {
-  describe('project not found', () => {
-    it('by returning project no access', async () => {
-      const canQueryProject = canQueryProjectPolicyFactory({
-        getEnv: async () => ok(parseFeatureFlags({})),
-        getProject: () => Promise.resolve(err(new ProjectNotFoundError())),
-=======
+const getWorkspace: AuthCheckContextLoaders['getWorkspace'] = async () =>
+  ok({
+    id: 'aaa',
+    slug: 'bbb'
+  })
+
 describe('canQueryProjectPolicy creates a function, that handles ', () => {
   describe('project loader errors', () => {
     it.each([
       ProjectNoAccessError,
       ProjectNotFoundError,
-      WorkspaceSsoSessionInvalidError
+      WorkspaceSsoSessionNoAccessError
     ])('expected $code error by returning the error', async (expectedError) => {
       const result = await canQueryProjectPolicy({
         getEnv: async () => parseFeatureFlags({}),
-        getProject: async () => err(expectedError),
->>>>>>> 975f0e1a
+        getProject: async () =>
+          err(new expectedError({ payload: { workspaceSlug: 'bbb' } })),
         getProjectRole: () => {
           assert.fail()
         },
         getServerRole: () => {
           assert.fail()
         },
-        getWorkspace: () => {
-          assert.fail()
-        },
-        getWorkspaceRole: () => {
-          assert.fail()
-        },
-        getWorkspaceSsoSession: () => {
-          assert.fail()
-        },
-        getWorkspaceSsoProvider: () => {
-          assert.fail()
-        }
-      })(canQueryProjectArgs())
-
-      expect(result).toStrictEqual(err(expectedError))
+        getWorkspace,
+        getWorkspaceRole: () => {
+          assert.fail()
+        },
+        getWorkspaceSsoSession: () => {
+          assert.fail()
+        },
+        getWorkspaceSsoProvider: () => {
+          assert.fail()
+        }
+      })(canQueryProjectArgs())
+
+      expect(result).toStrictEqual(
+        err(new expectedError({ payload: { workspaceSlug: 'bbb' } }))
+      )
     })
     it('unexpected error by throwing UncoveredError', async () => {
       const result = canQueryProjectPolicy({
+        getWorkspace,
         getEnv: async () => parseFeatureFlags({}),
         // @ts-expect-error testing uncovered error handling
         getProject: async () => err(ProjectRoleNotFoundError),
@@ -103,9 +103,8 @@
         getServerRole: () => {
           assert.fail()
         },
-        getWorkspace: () => {
-          assert.fail()
-        },
+        getWorkspace,
+
         getWorkspaceRole: () => {
           assert.fail()
         },
@@ -129,9 +128,7 @@
         getServerRole: () => {
           assert.fail()
         },
-        getWorkspace: () => {
-          assert.fail()
-        },
+        getWorkspace,
         getWorkspaceRole: () => {
           assert.fail()
         },
@@ -155,6 +152,7 @@
         getProject: getProjectFake({ isDiscoverable: false, isPublic: true }),
         getProjectRole: async () => ok(Roles.Stream.Owner),
         getServerRole: async () => ok(Roles.Server.ArchivedUser),
+        getWorkspace,
         getWorkspaceRole: () => {
           assert.fail()
         },
@@ -174,17 +172,18 @@
         getProject: getProjectFake({ isDiscoverable: false, isPublic: false }),
         getProjectRole: async () => ok(Roles.Stream.Owner),
         getServerRole: async () => ok(Roles.Server.ArchivedUser),
-        getWorkspaceRole: () => {
-          assert.fail()
-        },
-        getWorkspaceSsoSession: () => {
-          assert.fail()
-        },
-        getWorkspaceSsoProvider: () => {
-          assert.fail()
-        }
-      })(canQueryProjectArgs())
-      await expect(result).resolves.toStrictEqual(err(ServerNoAccessError))
+        getWorkspace,
+        getWorkspaceRole: () => {
+          assert.fail()
+        },
+        getWorkspaceSsoSession: () => {
+          assert.fail()
+        },
+        getWorkspaceSsoProvider: () => {
+          assert.fail()
+        }
+      })(canQueryProjectArgs())
+      await expect(result).resolves.toStrictEqual(err(new ServerNoAccessError()))
     })
     it('does not allow access for non public projects for unknown users', async () => {
       const result = canQueryProjectPolicy({
@@ -192,7 +191,9 @@
           parseFeatureFlags({ FF_WORKSPACES_MODULE_ENABLED: 'false' }),
         getProject: getProjectFake({ isDiscoverable: false, isPublic: false }),
         getProjectRole: async () => ok(Roles.Stream.Owner),
-        getServerRole: async () => err(ServerRoleNotFoundError),
+        getServerRole: async () => err(new ServerRoleNotFoundError()),
+        getWorkspace,
+
         getWorkspaceRole: () => {
           assert.fail()
         },
@@ -203,7 +204,7 @@
           assert.fail()
         }
       })({ userId: undefined, projectId: cryptoRandomString({ length: 10 }) })
-      await expect(result).resolves.toStrictEqual(err(ServerNoSessionError))
+      await expect(result).resolves.toStrictEqual(err(new ServerNoSessionError()))
     })
   })
 
@@ -215,18 +216,9 @@
           getEnv: async () =>
             parseFeatureFlags({ FF_WORKSPACES_MODULE_ENABLED: 'false' }),
           getProject: getProjectFake({ isDiscoverable: false, isPublic: false }),
-<<<<<<< HEAD
-          getProjectRole: () => Promise.resolve(ok(role)),
-          getServerRole: () => {
-            assert.fail()
-          },
-          getWorkspace: () => {
-            assert.fail()
-          },
-=======
           getProjectRole: async () => ok(role),
           getServerRole: async () => ok('server:user'),
->>>>>>> 975f0e1a
+          getWorkspace,
           getWorkspaceRole: () => {
             assert.fail()
           },
@@ -246,29 +238,20 @@
         getEnv: async () =>
           parseFeatureFlags({ FF_WORKSPACES_MODULE_ENABLED: 'false' }),
         getProject: getProjectFake({ isDiscoverable: false, isPublic: false }),
-<<<<<<< HEAD
-        getProjectRole: () => Promise.resolve(err(new ProjectRoleNotFoundError())),
-        getServerRole: () => {
-          assert.fail()
-        },
-        getWorkspace: () => {
-          assert.fail()
-        },
-=======
-        getProjectRole: async () => err(ProjectRoleNotFoundError),
+        getProjectRole: async () => err(new ProjectRoleNotFoundError()),
+        getWorkspace,
         getServerRole: async () => ok(Roles.Server.Admin),
->>>>>>> 975f0e1a
-        getWorkspaceRole: () => {
-          assert.fail()
-        },
-        getWorkspaceSsoSession: () => {
-          assert.fail()
-        },
-        getWorkspaceSsoProvider: () => {
-          assert.fail()
-        }
-      })(canQueryProjectArgs())
-      await expect(result).resolves.toStrictEqual(err(ProjectNoAccessError))
+        getWorkspaceRole: () => {
+          assert.fail()
+        },
+        getWorkspaceSsoSession: () => {
+          assert.fail()
+        },
+        getWorkspaceSsoProvider: () => {
+          assert.fail()
+        }
+      })(canQueryProjectArgs())
+      await expect(result).resolves.toStrictEqual(err(new ProjectNoAccessError()))
     })
   })
   describe('admin override', () => {
@@ -280,9 +263,7 @@
         getProjectRole: () => {
           assert.fail()
         },
-        getWorkspace: () => {
-          assert.fail()
-        },
+        getWorkspace,
         getWorkspaceRole: () => {
           assert.fail()
         },
@@ -304,29 +285,21 @@
             FF_WORKSPACES_MODULE_ENABLED: 'false'
           }),
         getProject: getProjectFake({ isDiscoverable: false, isPublic: false }),
-<<<<<<< HEAD
-        getServerRole: () => Promise.resolve(ok(Roles.Server.Admin)),
-        getProjectRole: () => {
-          return Promise.resolve(err(new ProjectRoleNotFoundError()))
-        },
-        getWorkspace: () => {
-          assert.fail()
-        },
-=======
         getServerRole: async () => ok(Roles.Server.Admin),
-        getProjectRole: async () => err(ProjectRoleNotFoundError),
->>>>>>> 975f0e1a
-        getWorkspaceRole: () => {
-          assert.fail()
-        },
-        getWorkspaceSsoSession: () => {
-          assert.fail()
-        },
-        getWorkspaceSsoProvider: () => {
-          assert.fail()
-        }
-      })(canQueryProjectArgs())
-      await expect(result).resolves.toStrictEqual(err(ProjectNoAccessError))
+        getProjectRole: async () => err(new ProjectRoleNotFoundError()),
+        getWorkspace,
+
+        getWorkspaceRole: () => {
+          assert.fail()
+        },
+        getWorkspaceSsoSession: () => {
+          assert.fail()
+        },
+        getWorkspaceSsoProvider: () => {
+          assert.fail()
+        }
+      })(canQueryProjectArgs())
+      await expect(result).resolves.toStrictEqual(err(new ProjectNoAccessError()))
     })
   })
   describe('the workspace world', () => {
@@ -339,18 +312,10 @@
           isPublic: false,
           workspaceId: crs({ length: 10 })
         }),
-<<<<<<< HEAD
-        getProjectRole: () => Promise.resolve(ok('stream:contributor')),
-        getServerRole: () => {
-          assert.fail()
-        },
-        getWorkspace: () => {
-          assert.fail()
-        },
-=======
-        getProjectRole: async () => ok('stream:contributor'),
-        getServerRole: async () => ok('server:user'),
->>>>>>> 975f0e1a
+        getProjectRole: async () => ok('stream:contributor'),
+        getServerRole: async () => ok('server:user'),
+        getWorkspace,
+
         getWorkspaceRole: () => {
           assert.fail()
         },
@@ -374,28 +339,19 @@
           isPublic: false,
           workspaceId: crs({ length: 10 })
         }),
-<<<<<<< HEAD
-        getProjectRole: () => Promise.resolve(ok('stream:contributor')),
-        getServerRole: () => {
-          assert.fail()
-        },
-        getWorkspace: async () => {
-          return ok({ id: 'foo', slug: 'bar' })
-        },
-        getWorkspaceRole: () => Promise.resolve(err(new WorkspaceRoleNotFoundError())),
-=======
-        getProjectRole: async () => ok('stream:contributor'),
-        getServerRole: async () => ok('server:user'),
-        getWorkspaceRole: async () => err(WorkspaceRoleNotFoundError),
->>>>>>> 975f0e1a
-        getWorkspaceSsoSession: () => {
-          assert.fail()
-        },
-        getWorkspaceSsoProvider: () => {
-          assert.fail()
-        }
-      })(canQueryProjectArgs())
-      await expect(result).resolves.toStrictEqual(err(WorkspaceNoAccessError))
+        getProjectRole: async () => ok('stream:contributor'),
+        getServerRole: async () => ok('server:user'),
+        getWorkspace,
+
+        getWorkspaceRole: async () => err(new WorkspaceRoleNotFoundError()),
+        getWorkspaceSsoSession: () => {
+          assert.fail()
+        },
+        getWorkspaceSsoProvider: () => {
+          assert.fail()
+        }
+      })(canQueryProjectArgs())
+      await expect(result).resolves.toStrictEqual(err(new WorkspaceNoAccessError()))
     })
     it('allows project access via workspace role if user does not have project role', async () => {
       const result = canQueryProjectPolicy({
@@ -408,34 +364,17 @@
           isPublic: false,
           workspaceId: crs({ length: 10 })
         }),
-<<<<<<< HEAD
-        getProjectRole: () => Promise.resolve(err(new ProjectRoleNotFoundError())),
-        getServerRole: () => {
-          assert.fail()
-        },
-        getWorkspace: async () => {
-          return ok({ id: 'foo', slug: 'bar' })
-        },
-        getWorkspaceRole: () => Promise.resolve(ok('workspace:admin')),
-        getWorkspaceSsoSession: () => {
-          assert.fail()
-        },
-        getWorkspaceSsoProvider: () =>
-          Promise.resolve(err(new WorkspaceSsoProviderNotFoundError()))
-      })
-      const canQuery = await canQueryProject(canQueryProjectArgs())
-      expect(canQuery.isOk).toBe(true)
-=======
-        getProjectRole: async () => err(ProjectRoleNotFoundError),
+        getProjectRole: async () => err(new ProjectRoleNotFoundError()),
         getServerRole: async () => ok('server:user'),
         getWorkspaceRole: async () => ok('workspace:admin'),
         getWorkspaceSsoSession: () => {
           assert.fail()
         },
-        getWorkspaceSsoProvider: async () => err(WorkspaceSsoProviderNotFoundError)
-      })(canQueryProjectArgs())
-      await expect(result).resolves.toStrictEqual(ok())
->>>>>>> 975f0e1a
+        getWorkspace,
+        getWorkspaceSsoProvider: async () =>
+          err(new WorkspaceSsoProviderNotFoundError())
+      })(canQueryProjectArgs())
+      await expect(result).resolves.toStrictEqual(ok())
     })
     it('does not check SSO sessions if user is workspace guest', async () => {
       const result = canQueryProjectPolicy({
@@ -448,20 +387,10 @@
           isPublic: false,
           workspaceId: crs({ length: 10 })
         }),
-<<<<<<< HEAD
-        getProjectRole: () => Promise.resolve(ok('stream:contributor')),
-        getServerRole: () => {
-          assert.fail()
-        },
-        getWorkspace: async () => {
-          return ok({ id: 'foo', slug: 'bar' })
-        },
-        getWorkspaceRole: () => Promise.resolve(ok('workspace:guest')),
-=======
-        getProjectRole: async () => ok('stream:contributor'),
-        getServerRole: async () => ok('server:user'),
+        getProjectRole: async () => ok('stream:contributor'),
+        getServerRole: async () => ok('server:user'),
+        getWorkspace,
         getWorkspaceRole: async () => ok('workspace:guest'),
->>>>>>> 975f0e1a
         getWorkspaceSsoSession: () => {
           assert.fail()
         },
@@ -482,34 +411,17 @@
           isPublic: false,
           workspaceId: crs({ length: 10 })
         }),
-<<<<<<< HEAD
-        getProjectRole: () => Promise.resolve(ok('stream:contributor')),
-        getServerRole: () => {
-          assert.fail()
-        },
-        getWorkspace: async () => {
-          return ok({ id: 'foo', slug: 'bar' })
-        },
-        getWorkspaceRole: () => Promise.resolve(ok('workspace:member')),
-        getWorkspaceSsoSession: () => {
-          assert.fail()
-        },
-        getWorkspaceSsoProvider: () =>
-          Promise.resolve(err(new WorkspaceSsoProviderNotFoundError()))
-      })
-      const canQuery = await canQueryProject(canQueryProjectArgs())
-      expect(canQuery.isOk).toBe(true)
-=======
         getProjectRole: async () => ok('stream:contributor'),
         getServerRole: async () => ok('server:user'),
         getWorkspaceRole: async () => ok('workspace:member'),
-        getWorkspaceSsoSession: () => {
-          assert.fail()
-        },
-        getWorkspaceSsoProvider: async () => err(WorkspaceSsoProviderNotFoundError)
-      })(canQueryProjectArgs())
-      await expect(result).resolves.toStrictEqual(ok())
->>>>>>> 975f0e1a
+        getWorkspace,
+        getWorkspaceSsoSession: () => {
+          assert.fail()
+        },
+        getWorkspaceSsoProvider: async () =>
+          err(new WorkspaceSsoProviderNotFoundError())
+      })(canQueryProjectArgs())
+      await expect(result).resolves.toStrictEqual(ok())
     })
     it('does not allow project access if SSO session is missing', async () => {
       const canQueryProject = canQueryProjectPolicy({
@@ -522,25 +434,12 @@
           isPublic: false,
           workspaceId: crs({ length: 10 })
         }),
-<<<<<<< HEAD
-        getProjectRole: () => Promise.resolve(ok('stream:contributor')),
-        getServerRole: () => {
-          assert.fail()
-        },
-        getWorkspace: async () => {
-          return ok({ id: 'foo', slug: 'bar' })
-        },
-        getWorkspaceRole: () => Promise.resolve(ok('workspace:member')),
-        getWorkspaceSsoSession: () =>
-          Promise.resolve(err(new WorkspaceSsoSessionNotFoundError())),
-        getWorkspaceSsoProvider: () => Promise.resolve(ok({ providerId: 'foo' }))
-=======
-        getProjectRole: async () => ok('stream:contributor'),
-        getServerRole: async () => ok('server:user'),
+        getProjectRole: async () => ok('stream:contributor'),
+        getServerRole: async () => ok('server:user'),
+        getWorkspace,
         getWorkspaceRole: async () => ok('workspace:member'),
-        getWorkspaceSsoSession: async () => err(WorkspaceSsoSessionNotFoundError),
+        getWorkspaceSsoSession: async () => err(new WorkspaceSsoSessionNotFoundError()),
         getWorkspaceSsoProvider: async () => ok({ providerId: 'foo' })
->>>>>>> 975f0e1a
       })
       const canQuery = await canQueryProject(canQueryProjectArgs())
       expect(canQuery.isOk).toBe(false)
@@ -559,29 +458,20 @@
           isPublic: false,
           workspaceId: crs({ length: 10 })
         }),
-<<<<<<< HEAD
-        getProjectRole: () => Promise.resolve(ok('stream:contributor')),
-        getServerRole: () => {
-          assert.fail()
-        },
-        getWorkspace: async () => {
-          return ok({ id: 'foo', slug: 'bar' })
-        },
-        getWorkspaceRole: () => Promise.resolve(ok('workspace:member')),
-        getWorkspaceSsoSession: () =>
-          Promise.resolve(ok({ validUntil: date, userId: 'foo', providerId: 'foo' })),
-        getWorkspaceSsoProvider: () => Promise.resolve(ok({ providerId: 'foo' }))
-      })
-      const canQuery = await canQueryProject(canQueryProjectArgs())
-      expect(canQuery.isOk).toBe(false)
-=======
         getProjectRole: async () => ok('stream:contributor'),
         getServerRole: async () => ok('server:user'),
         getWorkspaceRole: async () => ok('workspace:member'),
-        getWorkspaceSsoSession: async () => err(WorkspaceSsoSessionNotFoundError),
+        getWorkspace,
+        getWorkspaceSsoSession: async () => err(new WorkspaceSsoSessionNotFoundError()),
         getWorkspaceSsoProvider: async () => ok({ providerId: 'foo' })
       })(canQueryProjectArgs())
-      await expect(result).resolves.toStrictEqual(err(WorkspaceSsoSessionInvalidError))
+      await expect(result).resolves.toStrictEqual(
+        err(
+          new WorkspaceSsoSessionNoAccessError({
+            payload: { workspaceSlug: 'bbb' }
+          })
+        )
+      )
     })
     it('does not allow project access if SSO session is expired', async () => {
       const date = new Date()
@@ -599,13 +489,19 @@
         }),
         getProjectRole: async () => ok('stream:contributor'),
         getServerRole: async () => ok('server:user'),
+        getWorkspace,
         getWorkspaceRole: async () => ok('workspace:member'),
         getWorkspaceSsoSession: async () =>
           ok({ validUntil: date, userId: 'foo', providerId: 'foo' }),
         getWorkspaceSsoProvider: async () => ok({ providerId: 'foo' })
       })(canQueryProjectArgs())
-      await expect(result).resolves.toStrictEqual(err(WorkspaceSsoSessionInvalidError))
->>>>>>> 975f0e1a
+      await expect(result).resolves.toStrictEqual(
+        err(
+          new WorkspaceSsoSessionNoAccessError({
+            payload: { workspaceSlug: 'bbb' }
+          })
+        )
+      )
     })
     it('allows project access if SSO session is valid', async () => {
       const date = new Date()
@@ -621,31 +517,15 @@
           isPublic: false,
           workspaceId: crs({ length: 10 })
         }),
-<<<<<<< HEAD
-        getProjectRole: () => Promise.resolve(ok('stream:contributor')),
-        getServerRole: () => {
-          assert.fail()
-        },
-        getWorkspace: async () => {
-          return ok({ id: 'foo', slug: 'bar' })
-        },
-        getWorkspaceRole: () => Promise.resolve(ok('workspace:member')),
-        getWorkspaceSsoSession: () =>
-          Promise.resolve(ok({ validUntil: date, userId: 'foo', providerId: 'foo' })),
-        getWorkspaceSsoProvider: () => Promise.resolve(ok({ providerId: 'foo' }))
-      })
-      const canQuery = await canQueryProject(canQueryProjectArgs())
-      expect(canQuery.isOk).toBe(true)
-=======
-        getProjectRole: async () => ok('stream:contributor'),
-        getServerRole: async () => ok('server:user'),
+        getProjectRole: async () => ok('stream:contributor'),
+        getServerRole: async () => ok('server:user'),
+        getWorkspace,
         getWorkspaceRole: async () => ok('workspace:member'),
         getWorkspaceSsoSession: async () =>
           ok({ validUntil: date, userId: 'foo', providerId: 'foo' }),
         getWorkspaceSsoProvider: async () => ok({ providerId: 'foo' })
       })(canQueryProjectArgs())
       await expect(result).resolves.toStrictEqual(ok())
->>>>>>> 975f0e1a
     })
   })
 })