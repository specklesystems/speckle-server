--- conflicted
+++ resolved
@@ -54,12 +54,9 @@
   },
   workspace: {
     canCreateProject: canCreateWorkspaceProjectPolicy(loaders),
-<<<<<<< HEAD
+    canInvite: canInviteToWorkspacePolicy(loaders),
     canReceiveProjectsUpdatedMessage:
       canReceiveWorkspaceProjectsUpdatedMessagePolicy(loaders)
-=======
-    canInvite: canInviteToWorkspacePolicy(loaders)
->>>>>>> cebae959
   }
 })
 
