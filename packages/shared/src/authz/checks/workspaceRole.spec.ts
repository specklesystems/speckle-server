import { describe, expect, it } from 'vitest'
import { hasAnyWorkspaceRole, requireMinimumWorkspaceRole } from './workspaceRole.js'
import cryptoRandomString from 'crypto-random-string'
import { err, ok } from 'true-myth/result'
import {
  WorkspaceRoleNotFoundError,
  ProjectRoleNotFoundError
} from '../domain/authErrors.js'

describe('hasAnyWorkspaceRole returns a function, that', () => {
  it('throws uncoveredError for unexpected loader errors', async () => {
    await expect(
      hasAnyWorkspaceRole({
        // @ts-expect-error deliberately testing an unexpected loader error
        getWorkspaceRole: async () => err(ProjectRoleNotFoundError)
      })({
        userId: cryptoRandomString({ length: 10 }),
        workspaceId: cryptoRandomString({ length: 10 })
      })
    ).rejects.toThrowError(/Uncovered error/)
  })
  it.each([WorkspaceRoleNotFoundError])(
    'turns expected loader error $code into false ',
    async (loaderError) => {
      const result = await hasAnyWorkspaceRole({
        getWorkspaceRole: async () => err(loaderError)
      })({
        userId: cryptoRandomString({ length: 10 }),
        workspaceId: cryptoRandomString({ length: 10 })
      })
      expect(result).toEqual(false)
    }
  )
  it('returns false if the user has no role', async () => {
<<<<<<< HEAD
    const result = await requireAnyWorkspaceRole({
      loaders: {
        getWorkspaceRole: () => Promise.resolve(err(new WorkspaceRoleNotFoundError()))
      }
=======
    const result = await hasAnyWorkspaceRole({
      getWorkspaceRole: async () => err(WorkspaceRoleNotFoundError)
>>>>>>> 975f0e1a
    })({
      userId: cryptoRandomString({ length: 9 }),
      workspaceId: cryptoRandomString({ length: 9 })
    })
    expect(result).toEqual(false)
  })
  it('returns true if the user has a role', async () => {
    const result = await hasAnyWorkspaceRole({
      getWorkspaceRole: async () => ok('workspace:member')
    })({
      userId: cryptoRandomString({ length: 9 }),
      workspaceId: cryptoRandomString({ length: 9 })
    })
    expect(result).toEqual(true)
  })
})

describe('requireMinimumWorkspaceRole returns a function, that', () => {
<<<<<<< HEAD
  it('returns false if user does not have a role', async () => {
    const result = await requireMinimumWorkspaceRole({
      loaders: {
        getWorkspaceRole: () => Promise.resolve(err(new WorkspaceRoleNotFoundError()))
      }
    })({
      userId: cryptoRandomString({ length: 9 }),
      workspaceId: cryptoRandomString({ length: 9 }),
      role: 'workspace:member'
    })
    expect(result).toEqual(false)
=======
  it('throws uncoveredError for unexpected loader errors', async () => {
    await expect(
      requireMinimumWorkspaceRole({
        // @ts-expect-error deliberately testing an unexpected loader error
        getWorkspaceRole: async () => err(ProjectRoleNotFoundError)
      })({
        userId: cryptoRandomString({ length: 10 }),
        workspaceId: cryptoRandomString({ length: 10 }),
        role: 'workspace:member'
      })
    ).rejects.toThrowError(/Uncovered error/)
>>>>>>> 975f0e1a
  })
  it.each([WorkspaceRoleNotFoundError])(
    'turns expected loader error $code into false ',
    async (loaderError) => {
      const result = await requireMinimumWorkspaceRole({
        getWorkspaceRole: async () => err(loaderError)
      })({
        userId: cryptoRandomString({ length: 10 }),
        workspaceId: cryptoRandomString({ length: 10 }),
        role: 'workspace:member'
      })
      expect(result).toEqual(false)
    }
  )
  it('returns false if user is below target role', async () => {
    const result = await requireMinimumWorkspaceRole({
      getWorkspaceRole: () => Promise.resolve(ok('workspace:member'))
    })({
      userId: cryptoRandomString({ length: 10 }),
      workspaceId: cryptoRandomString({ length: 10 }),
      role: 'workspace:admin'
    })
    expect(result).toEqual(false)
  })
  it('returns true if user matches target role', async () => {
    const result = await requireMinimumWorkspaceRole({
      getWorkspaceRole: () => Promise.resolve(ok('workspace:member'))
    })({
      userId: cryptoRandomString({ length: 10 }),
      workspaceId: cryptoRandomString({ length: 10 }),
      role: 'workspace:member'
    })
    expect(result).toEqual(true)
  })
  it('returns true if user exceeds target role', async () => {
    const result = await requireMinimumWorkspaceRole({
      getWorkspaceRole: () => Promise.resolve(ok('workspace:admin'))
    })({
      userId: cryptoRandomString({ length: 10 }),
      workspaceId: cryptoRandomString({ length: 10 }),
      role: 'workspace:member'
    })
    expect(result).toEqual(true)
  })
})<|MERGE_RESOLUTION|>--- conflicted
+++ resolved
@@ -12,7 +12,7 @@
     await expect(
       hasAnyWorkspaceRole({
         // @ts-expect-error deliberately testing an unexpected loader error
-        getWorkspaceRole: async () => err(ProjectRoleNotFoundError)
+        getWorkspaceRole: async () => err(new ProjectRoleNotFoundError())
       })({
         userId: cryptoRandomString({ length: 10 }),
         workspaceId: cryptoRandomString({ length: 10 })
@@ -23,7 +23,7 @@
     'turns expected loader error $code into false ',
     async (loaderError) => {
       const result = await hasAnyWorkspaceRole({
-        getWorkspaceRole: async () => err(loaderError)
+        getWorkspaceRole: async () => err(new loaderError())
       })({
         userId: cryptoRandomString({ length: 10 }),
         workspaceId: cryptoRandomString({ length: 10 })
@@ -32,15 +32,8 @@
     }
   )
   it('returns false if the user has no role', async () => {
-<<<<<<< HEAD
-    const result = await requireAnyWorkspaceRole({
-      loaders: {
-        getWorkspaceRole: () => Promise.resolve(err(new WorkspaceRoleNotFoundError()))
-      }
-=======
     const result = await hasAnyWorkspaceRole({
-      getWorkspaceRole: async () => err(WorkspaceRoleNotFoundError)
->>>>>>> 975f0e1a
+      getWorkspaceRole: async () => err(new WorkspaceRoleNotFoundError())
     })({
       userId: cryptoRandomString({ length: 9 }),
       workspaceId: cryptoRandomString({ length: 9 })
@@ -59,37 +52,23 @@
 })
 
 describe('requireMinimumWorkspaceRole returns a function, that', () => {
-<<<<<<< HEAD
-  it('returns false if user does not have a role', async () => {
-    const result = await requireMinimumWorkspaceRole({
-      loaders: {
-        getWorkspaceRole: () => Promise.resolve(err(new WorkspaceRoleNotFoundError()))
-      }
-    })({
-      userId: cryptoRandomString({ length: 9 }),
-      workspaceId: cryptoRandomString({ length: 9 }),
-      role: 'workspace:member'
-    })
-    expect(result).toEqual(false)
-=======
   it('throws uncoveredError for unexpected loader errors', async () => {
     await expect(
       requireMinimumWorkspaceRole({
         // @ts-expect-error deliberately testing an unexpected loader error
-        getWorkspaceRole: async () => err(ProjectRoleNotFoundError)
+        getWorkspaceRole: async () => err(new ProjectRoleNotFoundError())
       })({
         userId: cryptoRandomString({ length: 10 }),
         workspaceId: cryptoRandomString({ length: 10 }),
         role: 'workspace:member'
       })
     ).rejects.toThrowError(/Uncovered error/)
->>>>>>> 975f0e1a
   })
   it.each([WorkspaceRoleNotFoundError])(
     'turns expected loader error $code into false ',
     async (loaderError) => {
       const result = await requireMinimumWorkspaceRole({
-        getWorkspaceRole: async () => err(loaderError)
+        getWorkspaceRole: async () => err(new loaderError())
       })({
         userId: cryptoRandomString({ length: 10 }),
         workspaceId: cryptoRandomString({ length: 10 }),
