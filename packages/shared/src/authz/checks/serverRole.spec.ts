import { describe, expect, it } from 'vitest'
import { hasMinimumServerRole, canUseAdminOverride } from './serverRole.js'
import cryptoRandomString from 'crypto-random-string'
import { err, ok } from 'true-myth/result'
import {
  ServerRoleNotFoundError,
  ProjectRoleNotFoundError
} from '../domain/authErrors.js'
import { parseFeatureFlags } from '../../environment/index.js'

describe('hasMinimumServerRole returns a function, that', () => {
  it('throws uncoveredError for unexpected loader errors', async () => {
    await expect(
      hasMinimumServerRole({
        // @ts-expect-error deliberately testing an unexpected loader error
        getServerRole: async () => err(ProjectRoleNotFoundError)
      })({ userId: cryptoRandomString({ length: 10 }), role: 'server:user' })
    ).rejects.toThrowError(/Uncovered error/)
  })
  it.each([ServerRoleNotFoundError])(
    'turns expected loader error $code into false ',
    async (loaderError) => {
      const result = await hasMinimumServerRole({
        getServerRole: async () => err(loaderError)
      })({ userId: cryptoRandomString({ length: 10 }), role: 'server:user' })
      expect(result).toEqual(false)
    }
  )
  it('returns false for smaller roles', async () => {
    const result = await hasMinimumServerRole({
      getServerRole: async () => Promise.resolve(ok('server:user'))
    })({
      userId: cryptoRandomString({ length: 9 }),
      role: 'server:admin'
    })
    expect(result).toEqual(false)
  })
<<<<<<< HEAD
  it('returns false for users without roles', async () => {
    const result = await requireExactServerRole({
      loaders: {
        getServerRole: () => Promise.resolve(err(new ServerRoleNotFoundError()))
      }
=======
  it('returns true for roles with enough power', async () => {
    const result = await hasMinimumServerRole({
      getServerRole: () => Promise.resolve(ok('server:admin'))
>>>>>>> 975f0e1a
    })({
      userId: cryptoRandomString({ length: 9 }),
      role: 'server:guest'
    })
    expect(result).toEqual(true)
  })
})

describe('canUseAdminOverride returns a function, that', () => {
  it('returns false for admins if admin override is not enabled', async () => {
    const result = await canUseAdminOverride({
      getEnv: async () => parseFeatureFlags({}),
      getServerRole: async () => {
        expect.fail()
      }
    })({ userId: cryptoRandomString({ length: 10 }) })
    expect(result).toEqual(false)
  })
  it('returns false for non admins if admin override is not enabled', async () => {
    const result = await canUseAdminOverride({
      getEnv: async () => parseFeatureFlags({}),
      getServerRole: async () => ok('server:user')
    })({ userId: cryptoRandomString({ length: 10 }) })
    expect(result).toEqual(false)
  })
  it('returns false for non admins if admin override is enabled', async () => {
    const result = await canUseAdminOverride({
      getEnv: async () => parseFeatureFlags({ FF_ADMIN_OVERRIDE_ENABLED: 'true' }),
      getServerRole: async () => ok('server:user')
    })({ userId: cryptoRandomString({ length: 10 }) })
    expect(result).toEqual(false)
  })
  it('returns true for admins if admin override is enabled', async () => {
    const result = await canUseAdminOverride({
      getEnv: async () => parseFeatureFlags({ FF_ADMIN_OVERRIDE_ENABLED: 'true' }),
      getServerRole: async () => ok('server:admin')
    })({ userId: cryptoRandomString({ length: 10 }) })
    expect(result).toEqual(true)
  })
})<|MERGE_RESOLUTION|>--- conflicted
+++ resolved
@@ -13,7 +13,7 @@
     await expect(
       hasMinimumServerRole({
         // @ts-expect-error deliberately testing an unexpected loader error
-        getServerRole: async () => err(ProjectRoleNotFoundError)
+        getServerRole: async () => err(new ProjectRoleNotFoundError())
       })({ userId: cryptoRandomString({ length: 10 }), role: 'server:user' })
     ).rejects.toThrowError(/Uncovered error/)
   })
@@ -21,7 +21,7 @@
     'turns expected loader error $code into false ',
     async (loaderError) => {
       const result = await hasMinimumServerRole({
-        getServerRole: async () => err(loaderError)
+        getServerRole: async () => err(new loaderError())
       })({ userId: cryptoRandomString({ length: 10 }), role: 'server:user' })
       expect(result).toEqual(false)
     }
@@ -35,17 +35,9 @@
     })
     expect(result).toEqual(false)
   })
-<<<<<<< HEAD
-  it('returns false for users without roles', async () => {
-    const result = await requireExactServerRole({
-      loaders: {
-        getServerRole: () => Promise.resolve(err(new ServerRoleNotFoundError()))
-      }
-=======
   it('returns true for roles with enough power', async () => {
     const result = await hasMinimumServerRole({
       getServerRole: () => Promise.resolve(ok('server:admin'))
->>>>>>> 975f0e1a
     })({
       userId: cryptoRandomString({ length: 9 }),
       role: 'server:guest'
