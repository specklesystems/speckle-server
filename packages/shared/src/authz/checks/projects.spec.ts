--- conflicted
+++ resolved
@@ -7,37 +7,28 @@
   ProjectNoAccessError,
   ProjectNotFoundError,
   ProjectRoleNotFoundError,
-  WorkspaceSsoSessionInvalidError
+  WorkspaceSsoSessionNoAccessError
 } from '../domain/authErrors.js'
 import { getProjectFake } from '../../tests/fakes.js'
 
 describe('project checks', () => {
-<<<<<<< HEAD
-  describe('requireExactProjectVisibilityFactory returns a function, that', () => {
-    it('throws if project does not exist', async () => {
-      const requireExactProjectVisibility = requireExactProjectVisibilityFactory({
-        loaders: {
-          getProject: () => Promise.resolve(err(new ProjectNotFoundError()))
-        }
-      })
-=======
   describe('isPubliclyReadableProject returns a function, that', () => {
     it('throws uncoveredError for unexpected loader errors', async () => {
->>>>>>> 975f0e1a
       await expect(
         isPubliclyReadableProject({
           // @ts-expect-error deliberately testing an unexpeceted error type
-          getProject: async () => err(ProjectRoleNotFoundError)
+          getProject: async () => err(new ProjectRoleNotFoundError())
         })({ projectId: cryptoRandomString({ length: 10 }) })
       ).rejects.toThrowError(/Uncovered error/)
     })
     it.each([
       ProjectNotFoundError,
       ProjectNoAccessError,
-      WorkspaceSsoSessionInvalidError
+      WorkspaceSsoSessionNoAccessError
     ])('turns expected loader error $code into false ', async (loaderError) => {
       const result = await isPubliclyReadableProject({
-        getProject: async () => err(loaderError)
+        getProject: async () =>
+          err(new loaderError({ payload: { workspaceSlug: 'foo' } }))
       })({ projectId: cryptoRandomString({ length: 10 }) })
       expect(result).toEqual(false)
     })
@@ -59,7 +50,7 @@
       await expect(
         hasMinimumProjectRole({
           // @ts-expect-error deliberately testing an unexpeceted error type
-          getProjectRole: async () => err(ProjectNotFoundError)
+          getProjectRole: async () => err(new ProjectNotFoundError())
         })({
           projectId: cryptoRandomString({ length: 10 }),
           userId: cryptoRandomString({ length: 10 }),
@@ -68,15 +59,8 @@
       ).rejects.toThrowError(/Uncovered error/)
     })
     it('returns false, if there is no role for the user', async () => {
-<<<<<<< HEAD
-      const result = await requireMinimumProjectRoleFactory({
-        loaders: {
-          getProjectRole: () => Promise.resolve(err(new ProjectRoleNotFoundError()))
-        }
-=======
       const result = await hasMinimumProjectRole({
-        getProjectRole: () => Promise.resolve(err(ProjectRoleNotFoundError))
->>>>>>> 975f0e1a
+        getProjectRole: () => Promise.resolve(err(new ProjectRoleNotFoundError()))
       })({
         projectId: cryptoRandomString({ length: 10 }),
         userId: cryptoRandomString({ length: 10 }),
