--- conflicted
+++ resolved
@@ -1,13 +1,8 @@
 import Result from 'true-myth/result'
-<<<<<<< HEAD
-import { AuthCheckContextLoaderKeys, AuthCheckContextLoaders } from './loaders.js'
-import { AuthError } from './authErrors.js'
-=======
 import Unit from 'true-myth/unit'
 import { AuthError } from './authErrors.js'
 import { AuthCheckContextLoaderKeys, AuthCheckContextLoaders } from './loaders.js'
 import Maybe from 'true-myth/maybe'
->>>>>>> 975f0e1a
 
 export type ProjectContext = { projectId: string }
 export type UserContext = { userId: string }
@@ -17,7 +12,8 @@
 export type AuthPolicy<
   LoaderKeys extends AuthCheckContextLoaderKeys,
   Args extends object,
-  ExpectedAuthErrors extends AuthError
+  // eslint-disable-next-line @typescript-eslint/no-explicit-any
+  ExpectedAuthErrors extends AuthError<any, any>
 > = (
   loaders: AuthCheckContextLoaders<LoaderKeys>
 ) => (args: Args) => Promise<Result<Unit, ExpectedAuthErrors>>
@@ -32,7 +28,6 @@
 > = (
   loaders: AuthCheckContextLoaders<LoaderKeys>
 ) => (args: Args) => Promise<Maybe<Result<Unit, ExpectedAuthErrors>>>
-// ) => (args: Args) => Promise<Maybe<Result<Unit, ExpectedAuthErrors>>>
 
 export type AuthPolicyCheck<
   LoaderKeys extends AuthCheckContextLoaderKeys,
