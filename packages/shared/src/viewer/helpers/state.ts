--- conflicted
+++ resolved
@@ -1,14 +1,11 @@
 import { intersection, isObjectLike } from 'lodash'
-<<<<<<< HEAD
-import { ref, Ref } from 'vue'
-import { MaybeNullOrUndefined, Nullable } from '../../core/helpers/utilityTypes'
-import { PartialDeep } from 'type-fest'
-=======
+import { ref } from 'vue'
+import type { Ref } from 'vue'
 import type { MaybeNullOrUndefined, Nullable } from '../../core/helpers/utilityTypes'
 import type { PartialDeep } from 'type-fest'
->>>>>>> d753a92a
 import { UnformattableSerializedViewerStateError } from '../errors'
-import { MeasurementOptions, MeasurementType } from '@speckle/viewer'
+import { MeasurementType } from '@speckle/viewer'
+import type { MeasurementOptions } from '@speckle/viewer'
 
 /**
  * v1 -> v1.1
