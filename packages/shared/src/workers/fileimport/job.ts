import z from 'zod'
import { TIME } from '../../core/index.js'

const job = z.object({
  jobId: z.string()
})

export const jobPayload = job.merge(
  z.object({
    serverUrl: z.string().url().describe('The url of the server'),
    projectId: z.string(),
    modelId: z.string(),
    token: z.string(),
    blobId: z.string(),
    fileType: z.string(),
    fileName: z.string(),
    timeOutSeconds: z
      .number()
      .int()
      .default(20 * TIME.minute)
  })
)
export type JobPayload = z.infer<typeof jobPayload>

const baseFileImportResult = z.object({
  durationSeconds: z.number().describe('Duration to import the file, in seconds')
})

export type FileImportResult = z.infer<typeof baseFileImportResult>

const fileImportSuccessPayload = z.object({
  status: z.literal('success'),
  warnings: z.array(z.string()), //ok to be empty
  result: baseFileImportResult.merge(z.object({ versionId: z.string() }))
})

export type FileImportSuccessPayload = z.infer<typeof fileImportSuccessPayload>

<<<<<<< HEAD
const fileImportErrorPayload = job.merge(
  z.object({
    status: z.literal('error'),
    reason: z.string(),
    result: baseFileImportResult
  })
)
=======
const fileImportErrorPayload = z.object({
  status: z.literal('error'),
  reasons: z.array(z.string()).min(1),
  result: baseFileImportResult
})
>>>>>>> b15d5b83

export const fileImportResultPayload = z.discriminatedUnion('status', [
  fileImportSuccessPayload,
  fileImportErrorPayload
])

export type FileImportResultPayload = z.infer<typeof fileImportResultPayload><|MERGE_RESOLUTION|>--- conflicted
+++ resolved
@@ -36,7 +36,6 @@
 
 export type FileImportSuccessPayload = z.infer<typeof fileImportSuccessPayload>
 
-<<<<<<< HEAD
 const fileImportErrorPayload = job.merge(
   z.object({
     status: z.literal('error'),
@@ -44,13 +43,6 @@
     result: baseFileImportResult
   })
 )
-=======
-const fileImportErrorPayload = z.object({
-  status: z.literal('error'),
-  reasons: z.array(z.string()).min(1),
-  result: baseFileImportResult
-})
->>>>>>> b15d5b83
 
 export const fileImportResultPayload = z.discriminatedUnion('status', [
   fileImportSuccessPayload,
