import pino from 'pino'
import type { LoggerOptions } from 'pino'
import { toClef, clefLevels } from './pinoClef'

let logger: pino.Logger
type MixinFn = (mergeObject: object, level: number) => object

export function getLogger(
  logLevel = 'info',
  pretty = false,
  mixin?: MixinFn
): pino.Logger {
  if (logger) return logger

  const pinoOptions: LoggerOptions = {
    base: undefined, // Set to undefined to avoid adding pid, hostname properties to each log.
    formatters: {
      level: (label: string, number: number) =>
        // for not pretty, we're providing clef levels
        pretty
          ? { level: label }
          : {
              '@l':
                number in clefLevels
                  ? clefLevels[number as keyof typeof clefLevels]
                  : clefLevels[30]
            },
      log: (logObject) => (pretty ? logObject : toClef(logObject))
    },
<<<<<<< HEAD
=======
    mixin,
>>>>>>> ceeb30ec
    // when not pretty, to produce a clef format, we need the message to be the message template key
    messageKey: pretty ? 'msg' : '@mt',
    level: logLevel,
    // when not pretty, we need the time in the clef appropriate field, not from pino
    timestamp: pretty ? pino.stdTimeFunctions.isoTime : false
  }

  if (pretty) {
    pinoOptions.transport = {
      target: '../pinoPrettyTransport.js',
      options: {
        colorize: true,
        destination: 2, //stderr
        ignore: 'time',
        levelFirst: true,
        singleLine: true
      }
    }
  }

  logger = pino(pinoOptions)
  return logger
}

export function extendLoggerComponent(
  otherChild: pino.Logger,
  ...subComponent: string[]
): pino.Logger {
  const otherChildBindings = otherChild.bindings()
  otherChildBindings.component = [otherChildBindings.component, ...subComponent]
    .filter(Boolean)
    .join('/')
  return otherChild.child(otherChildBindings)
}

/**
 * Very simple RPM counter to catch extreme spam scenarios (e.g. a ton of errors being thrown). It's not going
 * to always report accurately, but as long as hits are being registered consistently it should be accurate enough.
 */
export function simpleRpmCounter() {
  const getTimestamp = () => new Date().getTime()
  let lastDateTimestamp = getTimestamp()
  let hits = 0

  const validateHits = () => {
    const timestamp = getTimestamp()
    if (timestamp > lastDateTimestamp + 60 * 1000) {
      hits = 0
      lastDateTimestamp = timestamp
    }
  }

  return {
    hit: () => {
      validateHits()
      return ++hits
    },
    get: () => {
      validateHits()
      return hits
    }
  }
}<|MERGE_RESOLUTION|>--- conflicted
+++ resolved
@@ -27,10 +27,7 @@
             },
       log: (logObject) => (pretty ? logObject : toClef(logObject))
     },
-<<<<<<< HEAD
-=======
     mixin,
->>>>>>> ceeb30ec
     // when not pretty, to produce a clef format, we need the message to be the message template key
     messageKey: pretty ? 'msg' : '@mt',
     level: logLevel,
