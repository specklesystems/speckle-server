--- conflicted
+++ resolved
@@ -60,7 +60,6 @@
     FF_FORCE_ONBOARDING: {
       schema: z.boolean(),
       defaults: { production: false, _: false }
-<<<<<<< HEAD
     },
     // Fixes the streaming of objects by ensuring that the database stream is closed properly
     FF_OBJECTS_STREAMING_FIX: {
@@ -71,8 +70,6 @@
     FF_MOVE_PROJECT_REGION_ENABLED: {
       schema: z.boolean(),
       defaults: { production: false, _: true }
-=======
->>>>>>> 5f7c5739
     }
   })
 
@@ -99,11 +96,8 @@
   FF_FILEIMPORT_IFC_DOTNET_ENABLED: boolean
   FF_FORCE_EMAIL_VERIFICATION: boolean
   FF_FORCE_ONBOARDING: boolean
-<<<<<<< HEAD
   FF_OBJECTS_STREAMING_FIX: boolean
   FF_MOVE_PROJECT_REGION_ENABLED: boolean
-=======
->>>>>>> 5f7c5739
 } {
   if (!parsedFlags) parsedFlags = parseFeatureFlags()
   return parsedFlags
