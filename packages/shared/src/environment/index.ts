--- conflicted
+++ resolved
@@ -61,14 +61,6 @@
       schema: z.boolean(),
       defaults: { production: false, _: false }
     },
-<<<<<<< HEAD
-    // Fixes the streaming of objects by ensuring that the database stream is closed properly
-    FF_OBJECTS_STREAMING_FIX: {
-      schema: z.boolean(),
-      defaults: { production: false, _: false }
-    },
-=======
->>>>>>> f376cfcc
     // Enables endpoint(s) for updating a project's region
     FF_MOVE_PROJECT_REGION_ENABLED: {
       schema: z.boolean(),
