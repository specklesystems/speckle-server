import { parseEnv } from 'znv'
import { z } from 'zod'

const isDisableAllFFsMode = () =>
  ['true', '1'].includes(process.env.DISABLE_ALL_FFS || '')
const isEnableAllFFsMode = () =>
  ['true', '1'].includes(process.env.ENABLE_ALL_FFS || '')

const parseFeatureFlags = () => {
  //INFO
  // As a convention all feature flags should be prefixed with a FF_
  const res = parseEnv(process.env, {
    // Enables the automate module.
    FF_AUTOMATE_MODULE_ENABLED: {
      schema: z.boolean(),
      defaults: { production: false, _: true }
    },
    // Enables the gendo ai integration
    FF_GENDOAI_MODULE_ENABLED: {
      schema: z.boolean(),
      defaults: { production: false, _: false }
    },
    // Enables the workspaces module
    FF_WORKSPACES_MODULE_ENABLED: {
      schema: z.boolean(),
      defaults: { production: false, _: true }
    },
    FF_WORKSPACES_NEW_PLANS_ENABLED: {
      schema: z.boolean(),
      defaults: { production: false, _: true }
    },
    FF_GATEKEEPER_FORCE_FREE_PLAN: {
      schema: z.boolean(),
      defaults: { production: false, _: false }
    },
    FF_GATEKEEPER_MODULE_ENABLED: {
      schema: z.boolean(),
      defaults: { production: false, _: true }
    },
    FF_BILLING_INTEGRATION_ENABLED: {
      schema: z.boolean(),
      defaults: { production: false, _: false }
    },
    // Enables using dynamic SSO on a per workspace basis
    FF_WORKSPACES_SSO_ENABLED: {
      schema: z.boolean(),
      defaults: { production: false, _: true }
    },
    // Enables the multiple emails module
    FF_MULTIPLE_EMAILS_MODULE_ENABLED: {
      schema: z.boolean(),
      defaults: { production: false, _: true }
    },
    // Enables workspaces multi region DB support
    FF_WORKSPACES_MULTI_REGION_ENABLED: {
      schema: z.boolean(),
      defaults: { production: false, _: false }
    },
    // Toggles IFC parsing with experimental .Net parser
    FF_FILEIMPORT_IFC_DOTNET_ENABLED: {
      schema: z.boolean(),
      defaults: { production: false, _: false }
    },
    // Forces onboarding for all users
    FF_FORCE_ONBOARDING: {
      schema: z.boolean(),
      defaults: { production: false, _: false }
    },
    // Enable to not allow personal emails
    FF_NO_PERSONAL_EMAILS_ENABLED: {
      schema: z.boolean(),
      defaults: { production: false, _: false }
    },
    // Fixes the streaming of objects by ensuring that the database stream is closed properly
    FF_OBJECTS_STREAMING_FIX: {
      schema: z.boolean(),
      defaults: { production: false, _: false }
    },
    // Enables endpoint(s) for updating a project's region
    FF_MOVE_PROJECT_REGION_ENABLED: {
      schema: z.boolean(),
      defaults: { production: false, _: true }
    },
    FF_WORKSPACES_NEW_PLAN: {
      schema: z.boolean(),
      defaults: { production: false, _: false }
    }
  })

  // Can be used to disable/enable all feature flags for testing purposes
  if (isDisableAllFFsMode() || isEnableAllFFsMode()) {
    for (const key of Object.keys(res)) {
      ;(res as Record<string, boolean>)[key] = !isDisableAllFFsMode() // disable takes precedence
    }
  }

  return res
}

let parsedFlags: ReturnType<typeof parseFeatureFlags> | undefined

export function getFeatureFlags(): {
  FF_AUTOMATE_MODULE_ENABLED: boolean
  FF_GENDOAI_MODULE_ENABLED: boolean
  FF_WORKSPACES_MODULE_ENABLED: boolean
  FF_WORKSPACES_NEW_PLANS_ENABLED: boolean
  FF_WORKSPACES_SSO_ENABLED: boolean
  FF_GATEKEEPER_MODULE_ENABLED: boolean
  FF_GATEKEEPER_FORCE_FREE_PLAN: boolean
  FF_BILLING_INTEGRATION_ENABLED: boolean
  FF_WORKSPACES_MULTI_REGION_ENABLED: boolean
  FF_FILEIMPORT_IFC_DOTNET_ENABLED: boolean
  FF_FORCE_ONBOARDING: boolean
  FF_OBJECTS_STREAMING_FIX: boolean
  FF_MOVE_PROJECT_REGION_ENABLED: boolean
<<<<<<< HEAD
  FF_WORKSPACES_NEW_PLAN: boolean
=======
  FF_NO_PERSONAL_EMAILS_ENABLED: boolean
>>>>>>> 2307cba5
} {
  if (!parsedFlags) parsedFlags = parseFeatureFlags()
  return parsedFlags
}<|MERGE_RESOLUTION|>--- conflicted
+++ resolved
@@ -81,7 +81,7 @@
       schema: z.boolean(),
       defaults: { production: false, _: true }
     },
-    FF_WORKSPACES_NEW_PLAN: {
+    FF_WORKSPACES_NEW_PLAN_ENABLED: {
       schema: z.boolean(),
       defaults: { production: false, _: false }
     }
@@ -113,11 +113,8 @@
   FF_FORCE_ONBOARDING: boolean
   FF_OBJECTS_STREAMING_FIX: boolean
   FF_MOVE_PROJECT_REGION_ENABLED: boolean
-<<<<<<< HEAD
-  FF_WORKSPACES_NEW_PLAN: boolean
-=======
+  FF_WORKSPACES_NEW_PLAN_ENABLED: boolean
   FF_NO_PERSONAL_EMAILS_ENABLED: boolean
->>>>>>> 2307cba5
 } {
   if (!parsedFlags) parsedFlags = parseFeatureFlags()
   return parsedFlags
