--- conflicted
+++ resolved
@@ -61,13 +61,13 @@
       schema: z.boolean(),
       defaults: { production: false, _: false }
     },
-<<<<<<< HEAD
+    // Enables endpoint(s) for updating a project's region
+    FF_MOVE_PROJECT_REGION_ENABLED: {
+      schema: z.boolean(),
+      defaults: { production: false, _: true }
+    },
     // Enables the caching of the auth pipeline in Redis
     FF_CACHE_AUTH_PIPELINE: {
-=======
-    // Enables endpoint(s) for updating a project's region
-    FF_MOVE_PROJECT_REGION_ENABLED: {
->>>>>>> cd2fbd65
       schema: z.boolean(),
       defaults: { production: false, _: true }
     }
@@ -95,12 +95,9 @@
   FF_WORKSPACES_MULTI_REGION_ENABLED: boolean
   FF_FILEIMPORT_IFC_DOTNET_ENABLED: boolean
   FF_FORCE_ONBOARDING: boolean
-<<<<<<< HEAD
-  FF_CACHE_AUTH_PIPELINE: boolean
-=======
   FF_OBJECTS_STREAMING_FIX: boolean
   FF_MOVE_PROJECT_REGION_ENABLED: boolean
->>>>>>> cd2fbd65
+  FF_CACHE_AUTH_PIPELINE: boolean
 } {
   if (!parsedFlags) parsedFlags = parseFeatureFlags()
   return parsedFlags
