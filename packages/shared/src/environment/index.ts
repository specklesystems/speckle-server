--- conflicted
+++ resolved
@@ -1,23 +1,13 @@
 import { parseEnv } from 'znv'
 import { z } from 'zod'
 
-<<<<<<< HEAD
-=======
-//INFO
-// As a convention all feature flags should be prefixed with a FF_
-const featureFlagSchema = z.object({
-  FF_AUTOMATE_MODULE_ENABLED: z.boolean().default(false),
-  FF_GENDOAI_MODULE_ENABLED: z.boolean().default(false),
-  FF_TEST_AUTOMATIONS_ENABLED: z.boolean().default(false)
-})
-
->>>>>>> 3be53f6d
 function parseFeatureFlags() {
   //INFO
   // As a convention all feature flags should be prefixed with a FF_
   const featureFlagSchema = z.object({
     FF_AUTOMATE_MODULE_ENABLED: z.boolean().default(false),
-    FF_GENDOAI_MODULE_ENABLED: z.boolean().default(false)
+    FF_GENDOAI_MODULE_ENABLED: z.boolean().default(false),
+    FF_TEST_AUTOMATIONS_ENABLED: z.boolean().default(false)
   })
   return parseEnv(process.env, featureFlagSchema.shape)
 }
