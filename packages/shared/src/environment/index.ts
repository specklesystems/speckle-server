--- conflicted
+++ resolved
@@ -74,15 +74,7 @@
     // Enable limits on personal projects
     FF_FORCE_PERSONAL_PROJECTS_LIMITS_ENABLED: {
       schema: z.boolean(),
-<<<<<<< HEAD
       defaults: { production: false, _: true }
-    },
-    // Temporary FF to enable WIP on version limits
-    FF_WEB_2944_VERSIONS_LIMITS_ENABLED: {
-      schema: z.boolean(),
-=======
->>>>>>> a3ce9fad
-      defaults: { production: false, _: false }
     }
   })
 
