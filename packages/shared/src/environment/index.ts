import { parseEnv } from 'znv'
import { z } from 'zod'

function parseFeatureFlags() {
  //INFO
  // As a convention all feature flags should be prefixed with a FF_
  return parseEnv(process.env, {
    // Enables the automate module.
    FF_AUTOMATE_MODULE_ENABLED: {
      schema: z.boolean(),
      defaults: { production: false, _: true }
    },
    // Enables the gendo ai integration
    FF_GENDOAI_MODULE_ENABLED: {
      schema: z.boolean(),
      defaults: { production: false, _: true }
    },
    // Disables writing to the closure table in the create objects batched services (re object upload routes)
<<<<<<< HEAD
    FF_NO_CLOSURE_WRITES: z.boolean().default(false),
    // Enables the workspaces module
    FF_WORKSPACES_MODULE_ENABLED: z.boolean().default(false)
=======
    FF_NO_CLOSURE_WRITES: {
      schema: z.boolean(),
      defaults: { production: false, _: false }
    }
>>>>>>> c6cd4c31
  })
}

let parsedFlags: ReturnType<typeof parseFeatureFlags> | undefined

export function getFeatureFlags(): {
  FF_AUTOMATE_MODULE_ENABLED: boolean
  FF_GENDOAI_MODULE_ENABLED: boolean
  FF_NO_CLOSURE_WRITES: boolean
  FF_WORKSPACES_MODULE_ENABLED: boolean
} {
  if (!parsedFlags) parsedFlags = parseFeatureFlags()
  return parsedFlags
}<|MERGE_RESOLUTION|>--- conflicted
+++ resolved
@@ -16,16 +16,15 @@
       defaults: { production: false, _: true }
     },
     // Disables writing to the closure table in the create objects batched services (re object upload routes)
-<<<<<<< HEAD
-    FF_NO_CLOSURE_WRITES: z.boolean().default(false),
     // Enables the workspaces module
-    FF_WORKSPACES_MODULE_ENABLED: z.boolean().default(false)
-=======
+    FF_WORKSPACES_MODULE_ENABLED: {
+      schema: z.boolean(),
+      defaults: { production: false, _: true }
+    },
     FF_NO_CLOSURE_WRITES: {
       schema: z.boolean(),
       defaults: { production: false, _: false }
     }
->>>>>>> c6cd4c31
   })
 }
 
