import { parseEnv } from 'znv'
import { z } from 'zod'

// Convenience variable to override below individual feature flags, which has the effect of setting all to 'false' (disabled)
// Takes precedence over ENABLE_ALL_FFS
const isDisableAllFFsMode = () =>
  ['true', '1'].includes(process.env.DISABLE_ALL_FFS || '')

// Convenience variable to override below individual feature flags, which has the effect of setting all to 'true' (enabled)
// This requires a valid Speckle Enterprise Edition license in order to be enabled.
// See https://github.com/specklesystems/speckle-server?tab=License-1-ov-file#readme
const isEnableAllFFsMode = () =>
  ['true', '1'].includes(process.env.ENABLE_ALL_FFS || '')

export const parseFeatureFlags = (
  input: // | Record<string, string | undefined>
  Partial<Record<keyof FeatureFlags, 'true' | 'false' | undefined>>
): FeatureFlags => {
  //INFO
  // As a convention all feature flags should be prefixed with a FF_
  const res = parseEnv(input, {
    // Enables the automate module.
    FF_AUTOMATE_MODULE_ENABLED: {
      schema: z.boolean(),
      description:
        'Enables the Automate module. Requires FF_GATEKEEPER_MODULE_ENABLED and FF_WORKSPACES_MODULE_ENABLED to be true. This requires a valid Speckle Enterprise Edition license in order to be enabled, see https://github.com/specklesystems/speckle-server?tab=License-1-ov-file#readme',
      defaults: { _: false }
    },
    FF_GENDOAI_MODULE_ENABLED: {
      schema: z.boolean(),
      description: 'Enables the gendo ai integration',
      defaults: { _: false }
    },
    //
    FF_WORKSPACES_MODULE_ENABLED: {
      schema: z.boolean(),
      description:
        'Enables the workspaces module. Requires FF_GATEKEEPER_MODULE_ENABLED to be true. This requires a valid Speckle Enterprise Edition license in order to be enabled, see https://github.com/specklesystems/speckle-server?tab=License-1-ov-file#readme',
      defaults: { _: false }
    },
    FF_GATEKEEPER_MODULE_ENABLED: {
      schema: z.boolean(),
      description:
        "Enables the 'gatekeeper', required for enabling licensed features. This requires a valid Speckle Enterprise Edition license in order to be enabled, see https://github.com/specklesystems/speckle-server?tab=License-1-ov-file#readme",
      defaults: { _: false }
    },
    // This is expected to be disabled in Enterprise and self-hosted deployments, but enabled in app.speckle.systems
    FF_BILLING_INTEGRATION_ENABLED: {
      schema: z.boolean(),
      description:
        'Enables Stripe billing integration. Requires FF_GATEKEEPER_MODULE_ENABLED and FF_WORKSPACES_MODULE_ENABLED to be true. This requires a valid Speckle Enterprise Edition license in order to be enabled, see https://github.com/specklesystems/speckle-server?tab=License-1-ov-file#readme',
      defaults: { _: false }
    },
    FF_WORKSPACES_SSO_ENABLED: {
      schema: z.boolean(),
      description:
        'Enables using dynamic SSO on a per workspace basis. Requires FF_GATEKEEPER_MODULE_ENABLED and FF_WORKSPACES_MODULE_ENABLED to be true. This requires a valid Speckle Enterprise Edition license in order to be enabled, see https://github.com/specklesystems/speckle-server?tab=License-1-ov-file#readme',
      defaults: { _: false }
    },
    FF_MULTIPLE_EMAILS_MODULE_ENABLED: {
      schema: z.boolean(),
      description:
        'Allows multiple email addresses to be associated with a single user',
      defaults: { _: false }
    },
    FF_WORKSPACES_MULTI_REGION_ENABLED: {
      schema: z.boolean(),
      description:
        'Enables workspaces multi region DB support. Requires FF_GATEKEEPER_MODULE_ENABLED and FF_WORKSPACES_MODULE_ENABLED to be true. This requires a valid Speckle Enterprise Edition license in order to be enabled.  See https://github.com/specklesystems/speckle-server?tab=License-1-ov-file#readme',
      defaults: { _: false }
    },
    // Forces onboarding for all users
    FF_FORCE_ONBOARDING: {
      schema: z.boolean(),
      description: 'Forces onboarding flow for all users',
      defaults: { _: false }
    },
    FF_NO_PERSONAL_EMAILS_ENABLED: {
      schema: z.boolean(),
      description: 'Enable to not allow personal emails',
      defaults: { _: false }
    },
    //
    FF_MOVE_PROJECT_REGION_ENABLED: {
      schema: z.boolean(),
      description:
        "Enables endpoint(s) for updating a project's region. Requires FF_WORKSPACES_MULTI_REGION_ENABLED to be true (which indirectly requires FF_GATEKEEPER_MODULE_ENABLED and FF_WORKSPACES_MODULE_ENABLED to be true. This requires a valid Speckle Enterprise Edition license in order to be enabled, see https://github.com/specklesystems/speckle-server?tab=License-1-ov-file#readme",
      defaults: { _: false }
    },
    // Enable limits on personal projects
    FF_FORCE_PERSONAL_PROJECTS_LIMITS_ENABLED: {
      schema: z.boolean(),
<<<<<<< HEAD
      defaults: { _: false }
=======
      defaults: { production: false, _: true }
    },
    // Enables the new file importer
    FF_NEXT_GEN_FILE_IMPORTER_ENABLED: {
      schema: z.boolean(),
      defaults: { production: false, _: false }
>>>>>>> 3d4c4395
    }
  })

  // Can be used to disable/enable all feature flags for testing purposes
  if (isDisableAllFFsMode() || isEnableAllFFsMode()) {
    for (const key of Object.keys(res)) {
      ;(res as Record<string, boolean>)[key] = !isDisableAllFFsMode() // disable takes precedence
    }
  }

  return res
}

let parsedFlags: FeatureFlags | undefined

export type FeatureFlags = {
  FF_AUTOMATE_MODULE_ENABLED: boolean
  FF_GENDOAI_MODULE_ENABLED: boolean
  FF_WORKSPACES_MODULE_ENABLED: boolean
  FF_WORKSPACES_SSO_ENABLED: boolean
  FF_GATEKEEPER_MODULE_ENABLED: boolean
  FF_BILLING_INTEGRATION_ENABLED: boolean
  FF_WORKSPACES_MULTI_REGION_ENABLED: boolean
  FF_FORCE_ONBOARDING: boolean
  FF_MOVE_PROJECT_REGION_ENABLED: boolean
  FF_NO_PERSONAL_EMAILS_ENABLED: boolean
  FF_FORCE_PERSONAL_PROJECTS_LIMITS_ENABLED: boolean
  FF_NEXT_GEN_FILE_IMPORTER_ENABLED: boolean
}

export function getFeatureFlags(): FeatureFlags {
  //@ts-expect-error this way, the parse function typing is a lot better
  if (!parsedFlags) parsedFlags = parseFeatureFlags(process.env)
  return parsedFlags
}<|MERGE_RESOLUTION|>--- conflicted
+++ resolved
@@ -90,16 +90,13 @@
     // Enable limits on personal projects
     FF_FORCE_PERSONAL_PROJECTS_LIMITS_ENABLED: {
       schema: z.boolean(),
-<<<<<<< HEAD
+      description: "Enables limits on personal projects",
       defaults: { _: false }
-=======
-      defaults: { production: false, _: true }
     },
     // Enables the new file importer
     FF_NEXT_GEN_FILE_IMPORTER_ENABLED: {
       schema: z.boolean(),
-      defaults: { production: false, _: false }
->>>>>>> 3d4c4395
+      defaults: { _: false }
     }
   })
 
