import { parseEnv } from 'znv'
import { z } from 'zod'

// Convenience variable to override below individual feature flags, which has the effect of setting all to 'false' (disabled)
// Takes precedence over ENABLE_ALL_FFS
const isDisableAllFFsMode = () =>
  ['true', '1'].includes(process.env.DISABLE_ALL_FFS || '')

// Convenience variable to override below individual feature flags, which has the effect of setting all to 'true' (enabled)
// This requires a valid Speckle Enterprise Edition license in order to be enabled.
// See https://github.com/specklesystems/speckle-server?tab=License-1-ov-file#readme
const isEnableAllFFsMode = () =>
  ['true', '1'].includes(process.env.ENABLE_ALL_FFS || '')

export const parseFeatureFlags = (
  input: // | Record<string, string | undefined>
  Partial<Record<keyof FeatureFlags, 'true' | 'false' | undefined>>
): FeatureFlags => {
  //INFO
  // As a convention all feature flags should be prefixed with a FF_
<<<<<<< HEAD
  const res = parseEnv(process.env, {
=======
  const res = parseEnv(input, {
    // Enables the automate module.
>>>>>>> c2591198
    FF_AUTOMATE_MODULE_ENABLED: {
      schema: z.boolean(),
      description:
        'Enables the Automate module. Requires FF_GATEKEEPER_MODULE_ENABLED and FF_WORKSPACES_MODULE_ENABLED to be true. This requires a valid Speckle Enterprise Edition license in order to be enabled, see https://github.com/specklesystems/speckle-server?tab=License-1-ov-file#readme',
      defaults: { _: false }
    },
    FF_GENDOAI_MODULE_ENABLED: {
      schema: z.boolean(),
      description: 'Enables the gendo ai integration',
      defaults: { _: false }
    },
    //
    FF_WORKSPACES_MODULE_ENABLED: {
      schema: z.boolean(),
      description:
        'Enables the workspaces module. Requires FF_GATEKEEPER_MODULE_ENABLED to be true. This requires a valid Speckle Enterprise Edition license in order to be enabled, see https://github.com/specklesystems/speckle-server?tab=License-1-ov-file#readme',
      defaults: { _: false }
    },
<<<<<<< HEAD
    // This is expected to be a temporary flag, to be removed once the new plans are stable
    // See https://linear.app/speckle/initiative/new-pricing-and-packaging-f3c6c8ada825/overview
    FF_WORKSPACES_NEW_PLANS_ENABLED: {
      schema: z.boolean(),
      description:
        'Enables the new (under development as of Q1 2025) plans for workspaces. Requires FF_GATEKEEPER_MODULE_ENABLED and FF_WORKSPACES_MODULE_ENABLED to be true. This requires a valid Speckle Enterprise Edition license in order to be enabled, see https://github.com/specklesystems/speckle-server?tab=License-1-ov-file#readme',
      defaults: { _: false }
    },
    // This is expected to be a temporary flag, to be removed once the new plans are stable
    // See https://linear.app/speckle/initiative/new-pricing-and-packaging-f3c6c8ada825/overview
    FF_GATEKEEPER_FORCE_FREE_PLAN: {
      schema: z.boolean(),
      description:
        'Enables free plans for workspaces. Requires FF_GATEKEEPER_MODULE_ENABLED and FF_WORKSPACES_MODULE_ENABLED to be true. This requires a valid Speckle Enterprise Edition license in order to be enabled, ee https://github.com/specklesystems/speckle-server?tab=License-1-ov-file#readme',
      defaults: { _: false }
    },
=======
>>>>>>> c2591198
    FF_GATEKEEPER_MODULE_ENABLED: {
      schema: z.boolean(),
      description:
        "Enables the 'gatekeeper', required for enabling licensed features. This requires a valid Speckle Enterprise Edition license in order to be enabled, see https://github.com/specklesystems/speckle-server?tab=License-1-ov-file#readme",
      defaults: { _: false }
    },
    // This is expected to be disabled in Enterprise and self-hosted deployments, but enabled in app.speckle.systems
    FF_BILLING_INTEGRATION_ENABLED: {
      schema: z.boolean(),
      description:
        'Enables Stripe billing integration. Requires FF_GATEKEEPER_MODULE_ENABLED and FF_WORKSPACES_MODULE_ENABLED to be true. This requires a valid Speckle Enterprise Edition license in order to be enabled, see https://github.com/specklesystems/speckle-server?tab=License-1-ov-file#readme',
      defaults: { _: false }
    },
    FF_WORKSPACES_SSO_ENABLED: {
      schema: z.boolean(),
      description:
        'Enables using dynamic SSO on a per workspace basis. Requires FF_GATEKEEPER_MODULE_ENABLED and FF_WORKSPACES_MODULE_ENABLED to be true. This requires a valid Speckle Enterprise Edition license in order to be enabled, see https://github.com/specklesystems/speckle-server?tab=License-1-ov-file#readme',
      defaults: { _: false }
    },
    FF_MULTIPLE_EMAILS_MODULE_ENABLED: {
      schema: z.boolean(),
      description:
        'Allows multiple email addresses to be associated with a single user',
      defaults: { _: false }
    },
    FF_WORKSPACES_MULTI_REGION_ENABLED: {
      schema: z.boolean(),
      description:
        'Enables workspaces multi region DB support. Requires FF_GATEKEEPER_MODULE_ENABLED and FF_WORKSPACES_MODULE_ENABLED to be true. This requires a valid Speckle Enterprise Edition license in order to be enabled.  See https://github.com/specklesystems/speckle-server?tab=License-1-ov-file#readme',
      defaults: { _: false }
    },
<<<<<<< HEAD
    // Development. Intention is to evaluate the performance of the .Net parser and remove this flag once the parser is stable.
    // See https://linear.app/speckle/project/ifc-ecaffd5eb1c2/overview
    FF_FILEIMPORT_IFC_DOTNET_ENABLED: {
      schema: z.boolean(),
      description: 'Toggles IFC parsing with experimental .Net parser',
      defaults: { _: false }
    },
=======
    // Forces onboarding for all users
>>>>>>> c2591198
    FF_FORCE_ONBOARDING: {
      schema: z.boolean(),
      description: 'Forces onboarding flow for all users',
      defaults: { _: false }
    },
    FF_NO_PERSONAL_EMAILS_ENABLED: {
      schema: z.boolean(),
      description: 'Enable to not allow personal emails',
      defaults: { _: false }
    },
    //
    FF_MOVE_PROJECT_REGION_ENABLED: {
      schema: z.boolean(),
<<<<<<< HEAD
      description:
        "Enables endpoint(s) for updating a project's region. Requires FF_WORKSPACES_MULTI_REGION_ENABLED to be true (which indirectly requires FF_GATEKEEPER_MODULE_ENABLED and FF_WORKSPACES_MODULE_ENABLED to be true. This requires a valid Speckle Enterprise Edition license in order to be enabled, see https://github.com/specklesystems/speckle-server?tab=License-1-ov-file#readme",
      defaults: { _: false }
=======
      defaults: { production: false, _: true }
    },
    // Enable limits on personal projects
    FF_FORCE_PERSONAL_PROJECTS_LIMITS_ENABLED: {
      schema: z.boolean(),
      defaults: { production: false, _: true }
>>>>>>> c2591198
    }
  })

  // Can be used to disable/enable all feature flags for testing purposes
  if (isDisableAllFFsMode() || isEnableAllFFsMode()) {
    for (const key of Object.keys(res)) {
      ;(res as Record<string, boolean>)[key] = !isDisableAllFFsMode() // disable takes precedence
    }
  }

  return res
}

let parsedFlags: FeatureFlags | undefined

export type FeatureFlags = {
  FF_AUTOMATE_MODULE_ENABLED: boolean
  FF_GENDOAI_MODULE_ENABLED: boolean
  FF_WORKSPACES_MODULE_ENABLED: boolean
  FF_WORKSPACES_SSO_ENABLED: boolean
  FF_GATEKEEPER_MODULE_ENABLED: boolean
  FF_BILLING_INTEGRATION_ENABLED: boolean
  FF_WORKSPACES_MULTI_REGION_ENABLED: boolean
  FF_FORCE_ONBOARDING: boolean
  FF_MOVE_PROJECT_REGION_ENABLED: boolean
  FF_NO_PERSONAL_EMAILS_ENABLED: boolean
  FF_FORCE_PERSONAL_PROJECTS_LIMITS_ENABLED: boolean
}

export function getFeatureFlags(): FeatureFlags {
  //@ts-expect-error this way, the parse function typing is a lot better
  if (!parsedFlags) parsedFlags = parseFeatureFlags(process.env)
  return parsedFlags
}<|MERGE_RESOLUTION|>--- conflicted
+++ resolved
@@ -18,12 +18,8 @@
 ): FeatureFlags => {
   //INFO
   // As a convention all feature flags should be prefixed with a FF_
-<<<<<<< HEAD
-  const res = parseEnv(process.env, {
-=======
   const res = parseEnv(input, {
     // Enables the automate module.
->>>>>>> c2591198
     FF_AUTOMATE_MODULE_ENABLED: {
       schema: z.boolean(),
       description:
@@ -42,25 +38,6 @@
         'Enables the workspaces module. Requires FF_GATEKEEPER_MODULE_ENABLED to be true. This requires a valid Speckle Enterprise Edition license in order to be enabled, see https://github.com/specklesystems/speckle-server?tab=License-1-ov-file#readme',
       defaults: { _: false }
     },
-<<<<<<< HEAD
-    // This is expected to be a temporary flag, to be removed once the new plans are stable
-    // See https://linear.app/speckle/initiative/new-pricing-and-packaging-f3c6c8ada825/overview
-    FF_WORKSPACES_NEW_PLANS_ENABLED: {
-      schema: z.boolean(),
-      description:
-        'Enables the new (under development as of Q1 2025) plans for workspaces. Requires FF_GATEKEEPER_MODULE_ENABLED and FF_WORKSPACES_MODULE_ENABLED to be true. This requires a valid Speckle Enterprise Edition license in order to be enabled, see https://github.com/specklesystems/speckle-server?tab=License-1-ov-file#readme',
-      defaults: { _: false }
-    },
-    // This is expected to be a temporary flag, to be removed once the new plans are stable
-    // See https://linear.app/speckle/initiative/new-pricing-and-packaging-f3c6c8ada825/overview
-    FF_GATEKEEPER_FORCE_FREE_PLAN: {
-      schema: z.boolean(),
-      description:
-        'Enables free plans for workspaces. Requires FF_GATEKEEPER_MODULE_ENABLED and FF_WORKSPACES_MODULE_ENABLED to be true. This requires a valid Speckle Enterprise Edition license in order to be enabled, ee https://github.com/specklesystems/speckle-server?tab=License-1-ov-file#readme',
-      defaults: { _: false }
-    },
-=======
->>>>>>> c2591198
     FF_GATEKEEPER_MODULE_ENABLED: {
       schema: z.boolean(),
       description:
@@ -92,17 +69,7 @@
         'Enables workspaces multi region DB support. Requires FF_GATEKEEPER_MODULE_ENABLED and FF_WORKSPACES_MODULE_ENABLED to be true. This requires a valid Speckle Enterprise Edition license in order to be enabled.  See https://github.com/specklesystems/speckle-server?tab=License-1-ov-file#readme',
       defaults: { _: false }
     },
-<<<<<<< HEAD
-    // Development. Intention is to evaluate the performance of the .Net parser and remove this flag once the parser is stable.
-    // See https://linear.app/speckle/project/ifc-ecaffd5eb1c2/overview
-    FF_FILEIMPORT_IFC_DOTNET_ENABLED: {
-      schema: z.boolean(),
-      description: 'Toggles IFC parsing with experimental .Net parser',
-      defaults: { _: false }
-    },
-=======
     // Forces onboarding for all users
->>>>>>> c2591198
     FF_FORCE_ONBOARDING: {
       schema: z.boolean(),
       description: 'Forces onboarding flow for all users',
@@ -116,18 +83,14 @@
     //
     FF_MOVE_PROJECT_REGION_ENABLED: {
       schema: z.boolean(),
-<<<<<<< HEAD
       description:
         "Enables endpoint(s) for updating a project's region. Requires FF_WORKSPACES_MULTI_REGION_ENABLED to be true (which indirectly requires FF_GATEKEEPER_MODULE_ENABLED and FF_WORKSPACES_MODULE_ENABLED to be true. This requires a valid Speckle Enterprise Edition license in order to be enabled, see https://github.com/specklesystems/speckle-server?tab=License-1-ov-file#readme",
       defaults: { _: false }
-=======
-      defaults: { production: false, _: true }
     },
     // Enable limits on personal projects
     FF_FORCE_PERSONAL_PROJECTS_LIMITS_ENABLED: {
       schema: z.boolean(),
-      defaults: { production: false, _: true }
->>>>>>> c2591198
+      defaults: { _: false }
     }
   })
 
