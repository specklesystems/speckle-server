import { parseEnv } from 'znv'
import { z } from 'zod'

const isDisableAllFFsMode = () =>
  ['true', '1'].includes(process.env.DISABLE_ALL_FFS || '')

const parseFeatureFlags = () => {
  //INFO
  // As a convention all feature flags should be prefixed with a FF_
  const res = parseEnv(process.env, {
    // Enables the automate module.
    FF_AUTOMATE_MODULE_ENABLED: {
      schema: z.boolean(),
      defaults: { production: false, _: true }
    },
    // Enables the gendo ai integration
    FF_GENDOAI_MODULE_ENABLED: {
      schema: z.boolean(),
      defaults: { production: false, _: false }
    },
    // Enables the workspaces module
    FF_WORKSPACES_MODULE_ENABLED: {
      schema: z.boolean(),
      defaults: { production: false, _: true }
    },
    FF_GATEKEEPER_MODULE_ENABLED: {
      schema: z.boolean(),
      defaults: { production: false, _: true }
    },
    FF_BILLING_INTEGRATION_ENABLED: {
      schema: z.boolean(),
      defaults: { production: false, _: false }
    },
    // Enables using dynamic SSO on a per workspace basis
    FF_WORKSPACES_SSO_ENABLED: {
      schema: z.boolean(),
      defaults: { production: false, _: true }
    },
    // Enables the multiple emails module
    FF_MULTIPLE_EMAILS_MODULE_ENABLED: {
      schema: z.boolean(),
      defaults: { production: false, _: true }
    },
    // Enables workspaces multi region DB support
    FF_WORKSPACES_MULTI_REGION_ENABLED: {
      schema: z.boolean(),
      defaults: { production: false, _: false }
    },
    // Toggles IFC parsing with experimental .Net parser
    FF_FILEIMPORT_IFC_DOTNET_ENABLED: {
      schema: z.boolean(),
      defaults: { production: false, _: false }
<<<<<<< HEAD
=======
    },
    // Forces email verification for all users
    FF_FORCE_EMAIL_VERIFICATION: {
      schema: z.boolean(),
      defaults: { production: false, _: false }
    },
    // Forces onboarding for all users
    FF_FORCE_ONBOARDING: {
      schema: z.boolean(),
      defaults: { production: false, _: false }
    },
    // Fixes the streaming of objects by ensuring that the database stream is closed properly
    FF_OBJECTS_STREAMING_FIX: {
      schema: z.boolean(),
      defaults: { production: false, _: false }
    },
    // Enables endpoint(s) for updating a project's region
    FF_MOVE_PROJECT_REGION_ENABLED: {
      schema: z.boolean(),
      defaults: { production: false, _: true }
>>>>>>> c3820645
    }
  })

  // Can be used to disable all feature flags for testing purposes
  if (isDisableAllFFsMode()) {
    for (const key of Object.keys(res)) {
      ;(res as Record<string, boolean>)[key] = false
    }
  }

  return res
}

let parsedFlags: ReturnType<typeof parseFeatureFlags> | undefined

export function getFeatureFlags(): {
  FF_AUTOMATE_MODULE_ENABLED: boolean
  FF_GENDOAI_MODULE_ENABLED: boolean
  FF_WORKSPACES_MODULE_ENABLED: boolean
  FF_WORKSPACES_SSO_ENABLED: boolean
  FF_GATEKEEPER_MODULE_ENABLED: boolean
  FF_BILLING_INTEGRATION_ENABLED: boolean
  FF_WORKSPACES_MULTI_REGION_ENABLED: boolean
  FF_FILEIMPORT_IFC_DOTNET_ENABLED: boolean
<<<<<<< HEAD
=======
  FF_FORCE_EMAIL_VERIFICATION: boolean
  FF_FORCE_ONBOARDING: boolean
  FF_OBJECTS_STREAMING_FIX: boolean
  FF_MOVE_PROJECT_REGION_ENABLED: boolean
>>>>>>> c3820645
} {
  if (!parsedFlags) parsedFlags = parseFeatureFlags()
  return parsedFlags
}<|MERGE_RESOLUTION|>--- conflicted
+++ resolved
@@ -50,8 +50,6 @@
     FF_FILEIMPORT_IFC_DOTNET_ENABLED: {
       schema: z.boolean(),
       defaults: { production: false, _: false }
-<<<<<<< HEAD
-=======
     },
     // Forces email verification for all users
     FF_FORCE_EMAIL_VERIFICATION: {
@@ -72,7 +70,6 @@
     FF_MOVE_PROJECT_REGION_ENABLED: {
       schema: z.boolean(),
       defaults: { production: false, _: true }
->>>>>>> c3820645
     }
   })
 
@@ -97,13 +94,10 @@
   FF_BILLING_INTEGRATION_ENABLED: boolean
   FF_WORKSPACES_MULTI_REGION_ENABLED: boolean
   FF_FILEIMPORT_IFC_DOTNET_ENABLED: boolean
-<<<<<<< HEAD
-=======
   FF_FORCE_EMAIL_VERIFICATION: boolean
   FF_FORCE_ONBOARDING: boolean
   FF_OBJECTS_STREAMING_FIX: boolean
   FF_MOVE_PROJECT_REGION_ENABLED: boolean
->>>>>>> c3820645
 } {
   if (!parsedFlags) parsedFlags = parseFeatureFlags()
   return parsedFlags
