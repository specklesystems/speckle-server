--- conflicted
+++ resolved
@@ -1,17 +1,6 @@
 import { parseEnv } from 'znv'
 import { z } from 'zod'
 
-<<<<<<< HEAD
-//INFO
-// As a convention all feature flags should be prefixed with a FF_
-const featureFlagSchema = z.object({
-  FF_AUTOMATE_MODULE_ENABLED: z.boolean().default(false),
-  FF_GENDOAI_MODULE_ENABLED: z.boolean().default(false),
-  FF_TEST_AUTOMATIONS_ENABLED: z.boolean().default(false)
-})
-
-=======
->>>>>>> 8550d3f7
 function parseFeatureFlags() {
   //INFO
   // As a convention all feature flags should be prefixed with a FF_
