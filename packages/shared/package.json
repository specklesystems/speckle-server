--- conflicted
+++ resolved
@@ -46,18 +46,11 @@
   "devDependencies": {
     "@tiptap/core": "^2.0.0-beta.176",
     "@types/lodash": "^4.14.184",
-<<<<<<< HEAD
+    "@types/lodash-es": "^4.17.12",
     "@typescript-eslint/eslint-plugin": "^7.12.0",
     "@typescript-eslint/parser": "^7.12.0",
     "eslint": "^9.4.0",
     "eslint-config-prettier": "^9.1.0",
-=======
-    "@types/lodash-es": "^4.17.12",
-    "@typescript-eslint/eslint-plugin": "^5.59.0",
-    "@typescript-eslint/parser": "^5.59.0",
-    "eslint": "^8.11.0",
-    "eslint-config-prettier": "^8.5.0",
->>>>>>> 2f8272b6
     "pino": "^8.7.0",
     "pino-http": "^8.0.0",
     "tshy": "^1.14.0",
