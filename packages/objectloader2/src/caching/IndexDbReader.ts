--- conflicted
+++ resolved
@@ -3,23 +3,15 @@
 import { ItemQueue } from './ItemQueue.js'
 import IndexedDatabase from '../core/stages/indexedDatabase.js'
 import { Item } from '../types/types.js'
-<<<<<<< HEAD
-import { CustomLogger, delay, isWhitespaceOnly } from '../types/functions.js'
-=======
 import { delay } from '../types/functions.js'
->>>>>>> 921e7261
 import { WorkerCachingConstants } from './WorkerCachingConstants.js'
 
 export class IndexDbReader {
   private workerToMainQueue: ItemQueue
   private mainToWorkerQueue: StringQueue
   private db: IndexedDatabase
-<<<<<<< HEAD
-  private logger: CustomLogger
-=======
   private name: string
   private disposed: boolean = false
->>>>>>> 921e7261
 
   constructor(
     rawMainToWorkerRbq: RingBufferQueue,
@@ -55,13 +47,6 @@
       if (item) {
         processedItems.push(item)
       } else {
-<<<<<<< HEAD
-        if (isWhitespaceOnly(batch[i])) {
-          this.logger('Received a whitespace-only message, skipping it.')
-          continue
-        }
-=======
->>>>>>> 921e7261
         processedItems.push({ baseId: batch[i] })
       }
     }
@@ -74,8 +59,6 @@
       WorkerCachingConstants.DEFAULT_ENQUEUE_TIMEOUT_MS
     )
   }
-<<<<<<< HEAD
-=======
 
   public log(message: string, ...args: unknown[]): void {
     console.log(`${this.name} ${message}`, ...args)
@@ -103,5 +86,4 @@
     this.log('Disposing IndexDbReader...')
     this.disposed = true
   }
->>>>>>> 921e7261
 }