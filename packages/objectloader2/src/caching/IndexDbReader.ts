--- conflicted
+++ resolved
@@ -55,11 +55,6 @@
     )
   }
 
-<<<<<<< HEAD
-  private consolePrefix = '[Reader Worker]'
-
-=======
->>>>>>> 74d7eac8
   public log(message: string, ...args: unknown[]): void {
     console.log(`${this.name} ${message}`, ...args)
   }
