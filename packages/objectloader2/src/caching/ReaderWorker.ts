--- conflicted
+++ resolved
@@ -5,11 +5,7 @@
 
 let indexReader: IndexDbReader | null = null
 
-<<<<<<< HEAD
-const consolePrefix = '[Reader Worker]'
-=======
 let consolePrefix = '[Reader Worker]'
->>>>>>> 74d7eac8
 
 function log(message: string, ...args: unknown[]): void {
   console.log(`${consolePrefix} ${message}`, ...args)
