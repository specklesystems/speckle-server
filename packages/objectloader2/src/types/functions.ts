import { Base, Reference } from './types.js'

export type CustomLogger = (message?: string, ...optionalParams: unknown[]) => void

export type Fetcher = (
  input: string | URL | Request,
  init?: RequestInit
) => Promise<Response>

export function isBase(maybeBase?: unknown): maybeBase is Base {
  return (
    maybeBase !== null &&
    typeof maybeBase === 'object' &&
    'id' in maybeBase &&
    typeof maybeBase.id === 'string'
  )
}

export function isReference(maybeRef?: unknown): maybeRef is Reference {
  return (
    maybeRef !== null &&
    typeof maybeRef === 'object' &&
    'referencedId' in maybeRef &&
    typeof maybeRef.referencedId === 'string'
  )
}

export function isScalar(
  value: unknown
): value is string | number | boolean | bigint | symbol | undefined {
  const type = typeof value
  return (
    value === null ||
    type === 'string' ||
    type === 'number' ||
    type === 'boolean' ||
    type === 'bigint' ||
    type === 'symbol' ||
    type === 'undefined'
  )
}

export function take<T>(it: Iterator<T>, count: number): T[] {
  const result: T[] = []
  for (let i = 0; i < count; i++) {
    const itr = it.next()
    if (itr.done) break
    result.push(itr.value)
  }
  return result
}

export enum ObjectLoader2Flags {
  DEBUG = 'debug',
  USE_CACHE = 'useCache',
  USE_WRITER_WORKER = 'sharedArrayBufferHeaders'
}

const defaultValues: Record<ObjectLoader2Flags, string> = {
  [ObjectLoader2Flags.DEBUG]: 'false',
  [ObjectLoader2Flags.USE_CACHE]: 'true',
  [ObjectLoader2Flags.USE_WRITER_WORKER]: '0'
}

function getQueryParameter(paramName: string, defaultValue: string | undefined): string | undefined {
  // Check if the code is running in a browser environment 🌐
  const isBrowser =
    typeof window !== 'undefined' && typeof window.document !== 'undefined'

  if (!isBrowser) {
    // If in Node.js or another server environment, return the default
    return defaultValue
  }

  // In a browser, parse the query string
  const params = new URLSearchParams(window.location.search)

  // .get() returns the value, or null if it's not found.
  // The nullish coalescing operator (??) provides the default value
  // if the left-hand side is null or undefined.
<<<<<<< HEAD
  return params.get(paramName) ?? defaultValue
}

export function getFeatureFlag(
  paramName: ObjectLoader2Flags,
  useDefault: boolean = true
): string | undefined {
  return getQueryParameter(
    paramName,
    useDefault ? defaultValues[paramName] : undefined
  )
}
export function delay(ms: number): Promise<void> {
  return new Promise((resolve) => setTimeout(resolve, ms))
}

export function canUseWorkers(): boolean {
  if (typeof SharedArrayBuffer === 'undefined' || typeof Atomics === 'undefined') {
    return false
  }
  return true
}

export function throwIfCantUseWorkers(): void {
  if (!canUseWorkers()) {
    throw new Error(
      'SharedArrayBuffer and Atomics are not available. Workers cannot be used.'
    )
  }
=======
  return params.get(paramName) ?? (useDefault ? defaultValues[paramName] : undefined)
}

/**
 * Finds the first index of a "needle" Uint8Array within a "haystack" Uint8Array.
 * @param haystack The larger array to search within.
 * @param needle The smaller array to search for.
 * @param start The index to start searching from. Defaults to 0.
 * @returns The starting index of the needle, or -1 if not found.
 */
export function indexOf(
  haystack: Uint8Array,
  needle: Uint8Array,
  start: number = 0
): number {
  if (needle.length === 0) {
    return 0
  }

  // The last possible starting position for a match
  const limit = haystack.length - needle.length

  for (let i = start; i <= limit; i++) {
    let foundMatch = true
    for (let j = 0; j < needle.length; j++) {
      if (haystack[i + j] !== needle[j]) {
        foundMatch = false
        break // Mismatch, break inner loop
      }
    }
    if (foundMatch) {
      return i // Found a full match at index i
    }
  }

  return -1 // No match found
>>>>>>> 59028aaf
}<|MERGE_RESOLUTION|>--- conflicted
+++ resolved
@@ -78,7 +78,6 @@
   // .get() returns the value, or null if it's not found.
   // The nullish coalescing operator (??) provides the default value
   // if the left-hand side is null or undefined.
-<<<<<<< HEAD
   return params.get(paramName) ?? defaultValue
 }
 
@@ -108,8 +107,6 @@
       'SharedArrayBuffer and Atomics are not available. Workers cannot be used.'
     )
   }
-=======
-  return params.get(paramName) ?? (useDefault ? defaultValues[paramName] : undefined)
 }
 
 /**
@@ -145,5 +142,4 @@
   }
 
   return -1 // No match found
->>>>>>> 59028aaf
 }