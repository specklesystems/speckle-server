import { MemoryCache } from '../deferment/MemoryCache.js'
import { DefermentManager } from '../deferment/defermentManager.js'
import AggregateQueue from '../queues/aggregateQueue.js'
import AsyncGeneratorQueue from '../queues/asyncGeneratorQueue.js'
import { CustomLogger, take } from '../types/functions.js'
import { Item, Base } from '../types/types.js'
import { Database, Downloader } from './interfaces.js'
import { ObjectLoader2Factory } from './objectLoader2Factory.js'
import { ObjectLoader2Options, CacheOptions } from './options.js'
import { CacheReader } from './stages/cacheReader.js'
import { CacheWriter } from './stages/cacheWriter.js'

const MAX_CLOSURES_TO_TAKE = 100
const EXPECTED_CLOSURE_VALUE = 100

export class ObjectLoader2 {
  #rootId: string

  #logger: CustomLogger

  #database: Database
  #downloader: Downloader
  #cacheReader: CacheReader
  #cacheWriter: CacheWriter

  #deferments: DefermentManager
  #cache: MemoryCache

  #gathered: AsyncGeneratorQueue<Item>

  #root?: Item = undefined
  #isRootStored = false

  constructor(options: ObjectLoader2Options) {
    this.#rootId = options.rootId
    this.#logger = options.logger || ((): void => {})

    const cacheOptions: CacheOptions = {
      logger: this.#logger,
      maxCacheReadSize: 10_000,
      maxCacheWriteSize: 10_000,
      maxWriteQueueSize: 40_000,
      maxCacheBatchWriteWait: 100, //100 ms, next to nothing!
      maxCacheBatchReadWait: 100 //100 ms, next to nothing!
    }

    this.#gathered = new AsyncGeneratorQueue()

    this.#database = options.database
    this.#cache = new MemoryCache(
      {
        maxSizeInMb: 500, // 500 MB
        ttlms: 5_000 // 5 seconds
      },
      this.#logger
    )
    this.#deferments = new DefermentManager(this.#cache, this.#logger)
    this.#downloader = options.downloader
    this.#cacheReader = new CacheReader(this.#database, this.#deferments, cacheOptions)
    this.#cacheReader.initializeQueue(this.#gathered, this.#downloader)
    this.#cacheWriter = new CacheWriter(this.#database, cacheOptions)
  }

  async disposeAsync(): Promise<void> {
    await Promise.all([
      this.#gathered.disposeAsync(),
      this.#downloader.disposeAsync(),
      this.#cacheWriter.disposeAsync(),
      this.#cacheReader.disposeAsync()
    ])
    this.#deferments.dispose()
<<<<<<< HEAD
=======
    this.#cacheReader.dispose()
    this.#cache.dispose()
>>>>>>> 390e5877
  }

  async getRootObject(): Promise<Item | undefined> {
    if (!this.#root) {
      this.#root = (await this.#database.getAll([this.#rootId]))[0]
      if (!this.#root) {
        this.#root = await this.#downloader.downloadSingle()
      } else {
        this.#isRootStored = true
      }
    }
    return this.#root
  }

  async getObject(params: { id: string }): Promise<Base> {
    return await this.#cacheReader.getObject({ id: params.id })
  }

  async getTotalObjectCount(): Promise<number> {
    const rootObj = await this.getRootObject()
    const totalChildrenCount = Object.keys(rootObj?.base?.__closure || {}).length
    return totalChildrenCount + 1 //count the root
  }

  async *getObjectIterator(): AsyncGenerator<Base> {
    const rootItem = await this.getRootObject()
    if (rootItem?.base === undefined) {
      this.#logger('No root object found!')
      return
    }
    if (!rootItem.base.__closure) {
      yield rootItem.base
      return
    }

    //sort the closures by their values descending
    const sortedClosures = Object.entries(rootItem.base.__closure ?? []).sort(
      (a, b) => b[1] - a[1]
    )
    this.#logger(
      'calculated closures: ',
      !take(sortedClosures.values(), MAX_CLOSURES_TO_TAKE).every(
        (x) => x[1] === EXPECTED_CLOSURE_VALUE
      )
    )
    const children = sortedClosures.map((x) => x[0])
    const total = children.length + 1 // +1 for the root object
    this.#downloader.initializePool({
      results: new AggregateQueue(this.#gathered, this.#cacheWriter),
      total
    })
    //only for root
    this.#gathered.add(rootItem)
    this.#cacheReader.requestAll(children)
    let count = 0
    for await (const item of this.#gathered.consume()) {
      this.#deferments.undefer(item, (id: string) => this.#cacheReader.requestItem(id))
      yield item.base! //always defined, as we add it to the queue
      count++
      if (count >= total) {
        break
      }
    }
    if (!this.#isRootStored) {
      await this.#database.saveBatch({ batch: [rootItem] })
      this.#isRootStored = true
    }
  }

  static createFromObjects(objects: Base[]): ObjectLoader2 {
    return ObjectLoader2Factory.createFromObjects(objects)
  }

  static createFromJSON(json: string): ObjectLoader2 {
    return ObjectLoader2Factory.createFromJSON(json)
  }
}<|MERGE_RESOLUTION|>--- conflicted
+++ resolved
@@ -69,11 +69,6 @@
       this.#cacheReader.disposeAsync()
     ])
     this.#deferments.dispose()
-<<<<<<< HEAD
-=======
-    this.#cacheReader.dispose()
-    this.#cache.dispose()
->>>>>>> 390e5877
   }
 
   async getRootObject(): Promise<Item | undefined> {
