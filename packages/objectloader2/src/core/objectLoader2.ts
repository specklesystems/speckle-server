--- conflicted
+++ resolved
@@ -58,7 +58,6 @@
     )
     this.#deferments = new DefermentManager(this.#cache, this.#logger)
     this.#downloader = options.downloader
-<<<<<<< HEAD
     if (options.useReadWorker) {
       this.#reader = new AggregateCacheReaderWorker(this.#deferments, 3, this.#logger)
     } else {
@@ -66,11 +65,6 @@
     }
     this.#reader.initializeQueue(this.#gathered, this.#downloader)
     this.#cacheWriter = new CacheWriter(this.#database, this.#deferments, cacheOptions)
-=======
-    this.#cacheReader = new CacheReader(this.#database, this.#deferments, cacheOptions)
-    this.#cacheReader.initializeQueue(this.#gathered, this.#downloader)
-    this.#cacheWriter = new CacheWriter(this.#database, cacheOptions)
->>>>>>> 477db6ef
   }
 
   async disposeAsync(): Promise<void> {
@@ -81,10 +75,6 @@
       this.#cacheReader.disposeAsync()
     ])
     this.#deferments.dispose()
-<<<<<<< HEAD
-    this.#reader.dispose()
-=======
->>>>>>> 477db6ef
   }
 
   async getRootObject(): Promise<Item | undefined> {
