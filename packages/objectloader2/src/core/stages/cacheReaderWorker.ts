import { DefermentManager } from '../../deferment/defermentManager.js'
import Queue from '../../queues/queue.js'
import { CustomLogger, delay } from '../../types/functions.js'
import { Item, Base } from '../../types/types.js'
import { ItemQueue } from '../../caching/ItemQueue.js'
import { RingBufferQueue } from '../../workers/RingBufferQueue.js'
import { StringQueue } from '../../caching/StringQueue.js'
import { WorkerMessageType } from '../../workers/WorkerMessageType.js'
import { Reader } from './interfaces.js'
import { WorkerCachingConstants } from '../../caching/WorkerCachingConstants.js'

const ID_BUFFER_CAPACITY_BYTES = 1024 * 1024 // 1MB capacity for each queue
const BASE_BUFFER_CAPACITY_BYTES = 1024 * 1024 * 500 // 500MB capacity for each queue

export class CacheReaderWorker implements Reader {
  #defermentManager: DefermentManager
  #logger: CustomLogger
  #foundQueue: Queue<Item> | undefined
  #notFoundQueue: Queue<string> | undefined
  #requestedItems: Set<string> = new Set()

  private disposed = false

  mainToWorkerQueue?: StringQueue
  workerToMainQueue?: ItemQueue
  indexedDbReader?: Worker
  private name: string

  constructor(defermentManager: DefermentManager, count: number, logger: CustomLogger) {
    this.#defermentManager = defermentManager
    this.name = `[Speckle Cache Reader ${count}]`
    this.#logger = logger
  }

  private logToMainUI(message: string): void {
    this.#logger(`[ObjectLoader2] ${message}`)
  }

  initializeQueue(foundQueue: Queue<Item>, notFoundQueue: Queue<string>, requestedItems?: Set<string>): void {
    this.#foundQueue = foundQueue
    this.#notFoundQueue = notFoundQueue
    if (requestedItems) {
      this.#requestedItems = requestedItems
    }
    this.initializeIndexedDbReader()
    // eslint-disable-next-line @typescript-eslint/no-floating-promises
    this.#processBatch()
  }

  requestItem(id: string): void {
    if (this.#requestedItems.has(id)) {
      return
    }
    this.#requestedItems.add(id)
    // eslint-disable-next-line @typescript-eslint/no-floating-promises
    this.mainToWorkerQueue?.enqueue(
      [id],
      WorkerCachingConstants.DEFAULT_ENQUEUE_TIMEOUT_MS
    )
  }

  private initializeIndexedDbReader(): void {
    this.logToMainUI('Initializing RingBufferQueues...')
    const rawMainToWorkerRbq = RingBufferQueue.create(
      ID_BUFFER_CAPACITY_BYTES,
      this.name + ' MainToWorkerQueue'
    )
    this.mainToWorkerQueue = new StringQueue(rawMainToWorkerRbq, this.#logger)
    const mainToWorkerSab = rawMainToWorkerRbq.getSharedArrayBuffer()
    const rawWorkerToMainRbq = RingBufferQueue.create(
      BASE_BUFFER_CAPACITY_BYTES,
      this.name + ' WorkerToMainQueue'
    )
    this.workerToMainQueue = new ItemQueue(rawWorkerToMainRbq, this.#logger)
    const workerToMainSab = rawWorkerToMainRbq.getSharedArrayBuffer()

    this.indexedDbReader = new Worker(
      new URL('../../caching/ReaderWorker.js', import.meta.url),
      { type: 'module', name: this.name }
    )

    this.logToMainUI(
      'Worker started, sending SharedArrayBuffers and capacities to worker...'
    )
    this.indexedDbReader.postMessage({
      name: this.name,
      type: WorkerMessageType.INIT_QUEUES,
      mainToWorkerSab,
      mainToWorkerCapacityBytes: ID_BUFFER_CAPACITY_BYTES,
      workerToMainSab,
      workerToMainCapacityBytes: BASE_BUFFER_CAPACITY_BYTES
    })
  }

  getObject(params: { id: string }): Promise<Base> {
    const [p, b] = this.#defermentManager.defer({ id: params.id })
    if (!b) {
      // eslint-disable-next-line @typescript-eslint/no-floating-promises
      this.mainToWorkerQueue?.enqueue(
        [params.id],
        WorkerCachingConstants.DEFAULT_ENQUEUE_TIMEOUT_MS
      )
    }
    return p
  }

  requestAll(keys: string[]): void {
    keys.forEach((key) => {
      this.#requestedItems.add(key)
    })
    // eslint-disable-next-line @typescript-eslint/no-floating-promises
    this.mainToWorkerQueue?.fullyEnqueue(
      keys,
      WorkerCachingConstants.DEFAULT_ENQUEUE_TIMEOUT_MS
    )
  }

  async enqueue(items: string[], timeoutMs: number): Promise<number> {
    return this.mainToWorkerQueue!.enqueue(items, timeoutMs)
  }

  #processBatch = async (): Promise<void> => {
    while (true) {
      const items =
        (await this.workerToMainQueue?.dequeue(
          10000,
          WorkerCachingConstants.DEFAULT_DEQUEUE_TIMEOUT_MS
        )) || []
      if (this.disposed) {
<<<<<<< HEAD
        // this.#logger('readBatch: disposed, exiting processing loop')
        return
      }
      if (items.length === 0) {
        // this.#logger('readBatch: no items to process, waiting...')
        await new Promise((resolve) => setTimeout(resolve, 1000))
=======
        this.logToMainUI(`processBatch: disposed, exiting processing loop`)
        return
      }
      if (items.length === 0) {
        this.logToMainUI(`processBatch: no items to process, waiting...`)
        await delay(1000)
>>>>>>> 399cf405
        continue
      }
      for (let i = 0; i < items.length; i++) {
        const item = items[i]
        if (item.base) {
          this.#foundQueue?.add(item)
          this.#defermentManager.undefer(item, (id) => this.requestItem(id))
        } else {
          this.#notFoundQueue?.add(item.baseId)
        }
      }
<<<<<<< HEAD
      this.logToMainUI(`Processed ${items.length} items.`)
=======
      this.logToMainUI(
        `processBatch: items processed ${items.length.toString()}, time ${
          performance.now() - start
        }`
      )
>>>>>>> 399cf405
    }
  }

  disposeAsync(): Promise<void> {
    this.disposed = true
    this.indexedDbReader?.postMessage({
      type: WorkerMessageType.DISPOSE
    })
    this.indexedDbReader?.terminate()
    this.#requestedItems.clear()
    return Promise.resolve()
  }

  get readQueueSize(): number {
    return this.mainToWorkerQueue?.count || 0
  }
}<|MERGE_RESOLUTION|>--- conflicted
+++ resolved
@@ -127,21 +127,12 @@
           WorkerCachingConstants.DEFAULT_DEQUEUE_TIMEOUT_MS
         )) || []
       if (this.disposed) {
-<<<<<<< HEAD
         // this.#logger('readBatch: disposed, exiting processing loop')
         return
       }
       if (items.length === 0) {
         // this.#logger('readBatch: no items to process, waiting...')
         await new Promise((resolve) => setTimeout(resolve, 1000))
-=======
-        this.logToMainUI(`processBatch: disposed, exiting processing loop`)
-        return
-      }
-      if (items.length === 0) {
-        this.logToMainUI(`processBatch: no items to process, waiting...`)
-        await delay(1000)
->>>>>>> 399cf405
         continue
       }
       for (let i = 0; i < items.length; i++) {
@@ -153,15 +144,11 @@
           this.#notFoundQueue?.add(item.baseId)
         }
       }
-<<<<<<< HEAD
-      this.logToMainUI(`Processed ${items.length} items.`)
-=======
       this.logToMainUI(
         `processBatch: items processed ${items.length.toString()}, time ${
           performance.now() - start
         }`
       )
->>>>>>> 399cf405
     }
   }
 
