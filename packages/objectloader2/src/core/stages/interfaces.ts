import Queue from '../../queues/queue.js'
import { Base, Item } from '../../types/types.js'

export interface Reader {
<<<<<<< HEAD
   initializeQueue(foundQueue: Queue<Item>, notFoundQueue: Queue<string>): void
   getObject(params: { id: string }): Promise<Base>
   requestAll(keys: string[]): void
   dispose(): void
}

export interface Writer extends Queue<Item> {
  disposeAsync(): Promise<void>
=======
  initializeQueue(foundQueue: Queue<Item>, notFoundQueue: Queue<string>): void
  getObject(params: { id: string }): Promise<Base>
  requestAll(keys: string[]): void
  dispose(): void
>>>>>>> 74d7eac8
}<|MERGE_RESOLUTION|>--- conflicted
+++ resolved
@@ -2,19 +2,12 @@
 import { Base, Item } from '../../types/types.js'
 
 export interface Reader {
-<<<<<<< HEAD
-   initializeQueue(foundQueue: Queue<Item>, notFoundQueue: Queue<string>): void
-   getObject(params: { id: string }): Promise<Base>
-   requestAll(keys: string[]): void
-   dispose(): void
+  initializeQueue(foundQueue: Queue<Item>, notFoundQueue: Queue<string>): void
+  getObject(params: { id: string }): Promise<Base>
+  requestAll(keys: string[]): void
+  dispose(): void
 }
 
 export interface Writer extends Queue<Item> {
   disposeAsync(): Promise<void>
-=======
-  initializeQueue(foundQueue: Queue<Item>, notFoundQueue: Queue<string>): void
-  getObject(params: { id: string }): Promise<Base>
-  requestAll(keys: string[]): void
-  dispose(): void
->>>>>>> 74d7eac8
 }