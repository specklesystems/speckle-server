--- conflicted
+++ resolved
@@ -1,7 +1,3 @@
-<<<<<<< HEAD
-import { isBrowser } from '../helpers/env.js'
-import { CustomLogger, Fetcher } from '../types/functions.js'
-=======
 import { DefermentManager, MemoryOnlyDeferment } from '../deferment/defermentManager.js'
 import {
   CustomLogger,
@@ -9,7 +5,6 @@
   getFeatureFlag,
   ObjectLoader2Flags
 } from '../types/functions.js'
->>>>>>> 0ab254ef
 import { Base, ObjectAttributeMask } from '../types/types.js'
 import { ObjectLoader2Flags, flagIsEnabledFromQuery } from './features.js'
 import { ObjectLoader2 } from './objectLoader2.js'
