import { canUseWorkers, CustomLogger, getQueryParameter } from '../types/functions.js'
import { Base } from '../types/types.js'
import { ObjectLoader2 } from './objectLoader2.js'
import IndexedDatabase from './stages/indexedDatabase.js'
import { MemoryDatabase } from './stages/memory/memoryDatabase.js'
import { MemoryDownloader } from './stages/memory/memoryDownloader.js'
import ServerDownloader from './stages/serverDownloader.js'

export interface ObjectLoader2FactoryOptions {
  useMemoryCache?: boolean
  // eslint-disable-next-line @typescript-eslint/no-unsafe-function-type
  keyRange?: { bound: Function; lowerBound: Function; upperBound: Function }
  indexedDB?: IDBFactory
  logger2?: CustomLogger
}

export class ObjectLoader2Factory {
  static createFromObjects(objects: Base[]): ObjectLoader2 {
    const root = objects[0]
    const records: Map<string, Base> = new Map<string, Base>()
    objects.forEach((element) => {
      records.set(element.id, element)
    })
    const loader = new ObjectLoader2({
      rootId: root.id,
      database: new MemoryDatabase({ items: records }),
      downloader: new MemoryDownloader(root.id, records)
    })
    return loader
  }

  static createFromJSON(json: string): ObjectLoader2 {
    const jsonObj = JSON.parse(json) as Base[]
    return this.createFromObjects(jsonObj)
  }

  static createFromUrl(params: {
    serverUrl: string
    streamId: string
    objectId: string
    token?: string
    headers?: Headers
    options?: ObjectLoader2FactoryOptions
  }): ObjectLoader2 {
    const log = ObjectLoader2Factory.getLogger(params.options?.logger2)
    let loader: ObjectLoader2
    if (params.options?.useMemoryCache) {
      loader = new ObjectLoader2({
        rootId: params.objectId,
        downloader: new ServerDownloader({
          serverUrl: params.serverUrl,
          streamId: params.streamId,
          objectId: params.objectId,
          token: params.token,
          headers: params.headers
        }),
        database: new MemoryDatabase({
          items: new Map<string, Base>()
        }),
        logger: log
      })
    } else {
      loader = new ObjectLoader2({
        rootId: params.objectId,
        downloader: new ServerDownloader({
          serverUrl: params.serverUrl,
          streamId: params.streamId,
          objectId: params.objectId,
          token: params.token,
          headers: params.headers
        }),
        database: new IndexedDatabase({
          logger: log,
          indexedDB: params.options?.indexedDB,
          keyRange: params.options?.keyRange
        }),
        logger: log,
<<<<<<< HEAD
        useReadWorker: getQueryParameter('workers', 'false') === 'true',
        useWriteWorker: getQueryParameter('workers', 'false') === 'true'
=======
        useReadWorker: this.allowWorkers()
>>>>>>> 399cf405
      })
    }
    return loader
  }

  private static allowWorkers(): boolean {
    const enabled = getQueryParameter('sharedArrayBufferHeaders', '0') === '1'
    //const workersEnabled = getQueryParameter('workers', 'false') === 'true'
  // If both server and workers are enabled, check if we can use them
    if (enabled && !canUseWorkers()) {
      this.logger(
        'Workers are not enabled. As browsers have removed support for SharedArrayBuffer and Atomics in cross-origin contexts, you need to enable them in your server response headers or use a modern browser that supports them.'
      )
      return false
    }
    return enabled
  }

  static getLogger(providedLogger?: CustomLogger): CustomLogger | undefined {
    if (getQueryParameter('debug', 'false') === 'true') {
      return providedLogger || this.logger
    }
    return providedLogger
  }

  static logger: CustomLogger = (m?: string, ...optionalParams: unknown[]) => {
    console.log(`[debug] ${m?.trim()}`, ...optionalParams)
  }
}<|MERGE_RESOLUTION|>--- conflicted
+++ resolved
@@ -75,12 +75,8 @@
           keyRange: params.options?.keyRange
         }),
         logger: log,
-<<<<<<< HEAD
         useReadWorker: getQueryParameter('workers', 'false') === 'true',
         useWriteWorker: getQueryParameter('workers', 'false') === 'true'
-=======
-        useReadWorker: this.allowWorkers()
->>>>>>> 399cf405
       })
     }
     return loader
