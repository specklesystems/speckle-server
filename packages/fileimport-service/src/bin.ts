import './bootstrap.js' // This has side-effects and has to be imported first
import * as Environment from '@speckle/shared/environment'

const { FF_NEXT_GEN_FILE_IMPORTER_ENABLED } = Environment.getFeatureFlags()
<<<<<<< HEAD
import { main as oldMain } from './controller/daemon.js'
=======
import { main as oldMain } from '@/controller/daemon.js'
import { main } from '@/nextGen/main.js'
>>>>>>> 7211a766

const start = () => {
  if (FF_NEXT_GEN_FILE_IMPORTER_ENABLED) {
    void main()
  } else {
    void oldMain()
  }
}

start()<|MERGE_RESOLUTION|>--- conflicted
+++ resolved
@@ -2,12 +2,8 @@
 import * as Environment from '@speckle/shared/environment'
 
 const { FF_NEXT_GEN_FILE_IMPORTER_ENABLED } = Environment.getFeatureFlags()
-<<<<<<< HEAD
 import { main as oldMain } from './controller/daemon.js'
-=======
-import { main as oldMain } from '@/controller/daemon.js'
-import { main } from '@/nextGen/main.js'
->>>>>>> 7211a766
+import { main } from './nextGen/main.js'
 
 const start = () => {
   if (FF_NEXT_GEN_FILE_IMPORTER_ENABLED) {
