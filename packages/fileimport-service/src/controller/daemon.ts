--- conflicted
+++ resolved
@@ -14,14 +14,9 @@
 import { logger } from '../observability/logging.js'
 import { Nullable, Scopes, wait, TIME_MS } from '@speckle/shared'
 import { Knex } from 'knex'
-<<<<<<< HEAD
-import { Logger } from 'pino'
 import { getIfcDllPath, useLegacyIfcImporter } from '../controller/helpers/env.js'
-=======
-import { getIfcDllPath, useLegacyIfcImporter } from '@/controller/helpers/env.js'
-import { isErrorOutput, isSuccessOutput } from '@/common/output.js'
-import { runProcessWithTimeout } from '@/common/processHandling.js'
->>>>>>> 7211a766
+import { isErrorOutput, isSuccessOutput } from '../common/output.js'
+import { runProcessWithTimeout } from '../common/processHandling.js'
 
 const HEALTHCHECK_FILE_PATH = '/tmp/last_successful_query'
 
