--- conflicted
+++ resolved
@@ -19,12 +19,6 @@
   getConnectionSettings,
   obfuscateConnectionString
 } from '@speckle/shared/environment/db'
-<<<<<<< HEAD
-import { getFeatureFlags } from '@speckle/shared/environment'
-
-const { FF_EXPERIMENTAL_IFC_IMPORTER_ENABLED } = getFeatureFlags()
-=======
->>>>>>> feb7175f
 
 const HEALTHCHECK_FILE_PATH = '/tmp/last_successful_query'
 
@@ -181,12 +175,6 @@
     taskLogger.info('Triggering importer for {fileType}')
 
     if (info.fileType.toLowerCase() === 'ifc') {
-<<<<<<< HEAD
-      if (
-        info.fileName.toLowerCase().endsWith('.dotnetimporter.ifc') ||
-        !FF_EXPERIMENTAL_IFC_IMPORTER_ENABLED
-      ) {
-=======
       if (info.fileName.toLowerCase().endsWith('.legacyimporter.ifc')) {
         await runProcessWithTimeout(
           taskLogger,
@@ -212,7 +200,6 @@
           TMP_RESULTS_PATH
         )
       } else if (info.fileName.toLowerCase().endsWith('.dotnetimporter.ifc')) {
->>>>>>> feb7175f
         await runProcessWithTimeout(
           taskLogger,
           process.env['DOTNET_BINARY_PATH'] || 'dotnet',
