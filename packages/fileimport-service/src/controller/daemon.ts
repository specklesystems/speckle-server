--- conflicted
+++ resolved
@@ -3,13 +3,8 @@
   metricDuration,
   metricInputFileSize,
   metricOperationErrors
-<<<<<<< HEAD
 } from '../controller/prometheusMetrics.js'
-import { getDbClients } from '../knex.js'
-=======
-} from '@/controller/prometheusMetrics.js'
-import { getDbClients } from '@/clients/knex.js'
->>>>>>> 6ad0da4e
+import { getDbClients } from '../clients/knex.js'
 
 import { downloadFile } from '../controller/filesApi.js'
 import fs from 'fs'
