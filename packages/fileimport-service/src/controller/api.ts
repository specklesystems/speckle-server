--- conflicted
+++ resolved
@@ -2,13 +2,8 @@
 import crs from 'crypto-random-string'
 import bcrypt from 'bcrypt'
 import { chunk } from 'lodash-es'
-<<<<<<< HEAD
 import { logger as parentLogger } from '../observability/logging.js'
-import Observability from '@speckle/shared/dist/commonjs/observability/index.js'
-=======
-import { logger as parentLogger } from '@/observability/logging.js'
 import * as Observability from '@speckle/shared/observability'
->>>>>>> 6ad0da4e
 import type { Knex } from 'knex'
 import type { Logger } from 'pino'
 
