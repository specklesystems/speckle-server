--- conflicted
+++ resolved
@@ -1,10 +1,6 @@
 import http from 'http'
 import prometheusClient, { Counter, Summary } from 'prom-client'
-<<<<<<< HEAD
-import { getDbClients } from '../knex.js'
-=======
-import { getDbClients } from '@/clients/knex.js'
->>>>>>> 6ad0da4e
+import { getDbClients } from '../clients/knex.js'
 import { Knex } from 'knex'
 import { Pool } from 'tarn'
 import { isObject } from 'lodash-es'
