--- conflicted
+++ resolved
@@ -1,9 +1,5 @@
 import { AppState } from '@speckle/shared/workers'
 import { initializeQueue } from '@speckle/shared/queue'
-<<<<<<< HEAD
-=======
-import { FILE_IMPORT_TIME_LIMIT_MIN, REDIS_URL, QUEUE_NAME } from '@/nextGen/config.js'
->>>>>>> 189982dd
 import type {
   JobPayload,
   FileImportResultPayload
@@ -11,7 +7,7 @@
 import type Bull from 'bull'
 import { Logger } from 'pino'
 import { ensureError, TIME_MS } from '@speckle/shared'
-import { FILEIMPORT_TIMEOUT, REDIS_URL, QUEUE_NAME } from '../nextGen/config.js'
+import { FILE_IMPORT_TIME_LIMIT_MIN, REDIS_URL, QUEUE_NAME } from '../nextGen/config.js'
 import { logger } from '../observability/logging.js'
 import { jobProcessor } from '../nextGen/jobProcessor.js'
 import { startHealthCheckServer } from '../nextGen/healthcheck.js'
