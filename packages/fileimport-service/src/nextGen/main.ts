import { AppState } from '@speckle/shared/workers'
import { initializeQueue } from '@speckle/shared/queue'
<<<<<<< HEAD
=======
import { FILEIMPORT_TIMEOUT, REDIS_URL, QUEUE_NAME } from '@/nextGen/config.js'
>>>>>>> d7d564d0
import type {
  JobPayload,
  FileImportResultPayload
} from '@speckle/shared/workers/fileimport'
import type Bull from 'bull'
import { Logger } from 'pino'
import { ensureError, TIME_MS } from '@speckle/shared'
import { logger } from '../observability/logging.js'
import { FILEIMPORT_TIMEOUT, REDIS_URL } from '../nextGen/config.js'
import { jobProcessor } from '../nextGen/jobProcessor.js'

let jobQueue: Bull.Queue<JobPayload> | undefined = undefined
let appState: AppState = AppState.STARTING
let currentJob: { logger: Logger; done: Bull.DoneCallback } | undefined = undefined

export const main = async () => {
  logger.info('Starting FileUploads Service (nextGen 🚀)...')
  // we discussed doing push based metrics from here
  // await initMetrics({ app, registry: initPrometheusRegistry() })

  // store this callback, so on shutdown we can error the job

  try {
    jobQueue = await initializeQueue<JobPayload>({
      queueName: QUEUE_NAME,
      redisUrl: REDIS_URL
    })
  } catch (e) {
    const err = ensureError(e, 'Unknown error creating job queue')
    logger.error({ err }, 'Error creating job queue')

    // the callback to server.listen has failed, so we need to exit the process and not just return
    await beforeShutdown() // handle the shutdown gracefully
    onShutdown()
    process.exit(1)
  }
  appState = AppState.RUNNING
  logger.debug(`Starting processing of "${QUEUE_NAME}" message queue`)

  await jobQueue.process(async (payload, done) => {
    const elapsed = (() => {
      const start = new Date().getTime()
      return () => (new Date().getTime() - start) / TIME_MS.second
    })()
    let encounteredError = false
    let jobLogger = logger.child({
      payloadId: payload.id,
      jobPriorAttemptsMade: payload.attemptsMade
    })

    const job = payload.data
    try {
      currentJob = { done, logger: jobLogger }
      jobLogger = jobLogger.child({
        jobId: job.jobId,
        serverUrl: job.serverUrl
      })
      const result = await jobProcessor({
        job,
        logger,
        timeout: FILEIMPORT_TIMEOUT,
        getAppState: () => appState,
        getElapsed: elapsed
      })
      await sendResult({
        ...job,
        result
      })
    } catch (err) {
      if (appState === AppState.SHUTTINGDOWN) {
        // likely that the job was cancelled due to the service shutting down
        jobLogger.warn({ err }, 'Processing {jobId} failed')
      } else {
        jobLogger.error({ err }, 'Processing {jobId} failed')
      }
      if (err instanceof Error) {
        encounteredError = true
        done(err)
        await sendResult({
          ...job,
          result: {
            status: 'error',
            reason: err.message,
            result: {
              durationSeconds: 0
            }
          }
        })
      } else {
        throw err
      }
    } finally {
      if (!encounteredError) done()
      currentJob = undefined
    }
  })
}

const sendResult = async ({
  serverUrl,
  projectId,
  jobId,
  token,
  result
}: {
  serverUrl: string
  projectId: string
  jobId: string
  token: string
  result: FileImportResultPayload
}) => {
  const response = await fetch(
    `${serverUrl}/api/projects/${projectId}/fileimporter/jobs/${jobId}/results`,
    {
      method: 'POST',
      headers: { Authorization: `Bearer ${token}`, 'Content-Type': 'application/json' },

      body: JSON.stringify(result)
    }
  )
  if (!response.ok) {
    const text = await response.text()
    currentJob?.logger.error({ cause: text }, 'Failed to report job result')
    throw new Error(`Failed to report job result: ${text}`)
  }
}

const beforeShutdown = async () => {
  logger.info('🛑 Beginning shut down, pausing all jobs')
  appState = AppState.SHUTTINGDOWN
  // stop accepting new jobs and kill any running jobs
  if (jobQueue) {
    await jobQueue.pause(
      true, // just pausing this local worker of the queue
      true // do not wait for active jobs to finish
    )
  }

  if (currentJob) {
    currentJob.logger.warn('Cancelling job due to fileimport-service shutdown')
    currentJob.done(new Error('Job cancelled due to fileimport-service shutdown'))
  }
  // no need to close the job queue and redis client, when the process exits they will be closed automatically
}

const onShutdown = () => {
  logger.info('👋 Completed shut down, now exiting')
}<|MERGE_RESOLUTION|>--- conflicted
+++ resolved
@@ -1,9 +1,6 @@
 import { AppState } from '@speckle/shared/workers'
 import { initializeQueue } from '@speckle/shared/queue'
-<<<<<<< HEAD
-=======
-import { FILEIMPORT_TIMEOUT, REDIS_URL, QUEUE_NAME } from '@/nextGen/config.js'
->>>>>>> d7d564d0
+import { FILEIMPORT_TIMEOUT, REDIS_URL, QUEUE_NAME } from '../nextGen/config.js'
 import type {
   JobPayload,
   FileImportResultPayload
@@ -12,7 +9,6 @@
 import { Logger } from 'pino'
 import { ensureError, TIME_MS } from '@speckle/shared'
 import { logger } from '../observability/logging.js'
-import { FILEIMPORT_TIMEOUT, REDIS_URL } from '../nextGen/config.js'
 import { jobProcessor } from '../nextGen/jobProcessor.js'
 
 let jobQueue: Bull.Queue<JobPayload> | undefined = undefined
