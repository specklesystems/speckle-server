import { AppState } from '@speckle/shared/workers'
import { initializeQueue } from '@speckle/shared/queue'
import { FILEIMPORT_TIMEOUT, REDIS_URL, QUEUE_NAME } from '../nextGen/config.js'
import type {
  JobPayload,
  FileImportResultPayload
} from '@speckle/shared/workers/fileimport'
import type Bull from 'bull'
import { Logger } from 'pino'
import { ensureError, TIME_MS } from '@speckle/shared'
<<<<<<< HEAD
import { logger } from '../observability/logging.js'
import { jobProcessor } from '../nextGen/jobProcessor.js'
=======
import { jobProcessor } from './jobProcessor.js'
import { startHealthCheckServer } from './healthcheck.js'
>>>>>>> bdf2f7c2

let jobQueue: Bull.Queue<JobPayload> | undefined = undefined
let appState: AppState = AppState.STARTING
let currentJob: { logger: Logger; done: Bull.DoneCallback } | undefined = undefined
let healthCheckServer: ReturnType<typeof startHealthCheckServer> | undefined

export const main = async () => {
  logger.info('Starting FileUploads Service (nextGen 🚀)...')
  // we discussed doing push based metrics from here
  // await initMetrics({ app, registry: initPrometheusRegistry() })

  // store this callback, so on shutdown we can error the job

  try {
    jobQueue = await initializeQueue<JobPayload>({
      queueName: QUEUE_NAME,
      redisUrl: REDIS_URL
    })
  } catch (e) {
    const err = ensureError(e, 'Unknown error creating job queue')
    logger.error({ err }, 'Error creating job queue')

    // the callback to server.listen has failed, so we need to exit the process and not just return
    await beforeShutdown() // handle the shutdown gracefully
    onShutdown()
    process.exit(1)
  }
  appState = AppState.RUNNING

  healthCheckServer = startHealthCheckServer({ logger })

  logger.debug(`Starting processing of "${QUEUE_NAME}" message queue`)

  await jobQueue.process(async (payload, done) => {
    const elapsed = (() => {
      const start = new Date().getTime()
      return () => (new Date().getTime() - start) / TIME_MS.second
    })()
    let encounteredError = false
    let jobLogger = logger.child({
      payloadId: payload.id,
      jobPriorAttemptsMade: payload.attemptsMade
    })

    const job = payload.data
    try {
      currentJob = { done, logger: jobLogger }
      jobLogger = jobLogger.child({
        jobId: job.jobId,
        serverUrl: job.serverUrl
      })
      const result = await jobProcessor({
        job,
        logger,
        timeout: FILEIMPORT_TIMEOUT,
        getAppState: () => appState,
        getElapsed: elapsed
      })
      await sendResult({
        ...job,
        result
      })
    } catch (err) {
      if (appState === AppState.SHUTTINGDOWN) {
        // likely that the job was cancelled due to the service shutting down
        jobLogger.warn({ err }, 'Processing job {jobId} failed')
      } else {
        jobLogger.error({ err }, 'Processing job {jobId} failed')
      }
      if (err instanceof Error) {
        encounteredError = true
        try {
          await sendResult({
            ...job,
            result: {
              status: 'error',
              reason: err.message,
              result: {
                durationSeconds: 0
              }
            }
          })
        } catch (sendErr) {
          jobLogger.fatal({ err: sendErr }, 'Failed to send result for job {jobId}')
        } finally {
          done(err)
        }
      } else {
        throw err
      }
    } finally {
      if (!encounteredError) done()
      currentJob = undefined
    }
  })
}

const sendResult = async ({
  serverUrl,
  projectId,
  jobId,
  token,
  result
}: {
  serverUrl: string
  projectId: string
  jobId: string
  token: string
  result: FileImportResultPayload
}) => {
  const sendResultUrl = new URL(
    `/api/projects/${projectId}/fileimporter/jobs/${jobId}/results`,
    serverUrl
  )
  const response = await fetch(sendResultUrl.toString(), {
    method: 'POST',
    headers: { Authorization: `Bearer ${token}`, 'Content-Type': 'application/json' },

    body: JSON.stringify(result)
  })
  if (!response.ok) {
    const text = await response.text()
    currentJob?.logger.error(
      { cause: text, sendResultUrl: sendResultUrl.toString() },
      'Failed to report result for job {jobId} to {sendResultUrl}'
    )
    throw new Error(`Failed to report result for job ${jobId}: ${text}`)
  }
}

const beforeShutdown = async () => {
  logger.info('🛑 Beginning shut down, pausing all jobs')
  appState = AppState.SHUTTINGDOWN
  // stop accepting new jobs and kill any running jobs
  if (jobQueue) {
    await jobQueue.pause(
      true, // just pausing this local worker of the queue
      true // do not wait for active jobs to finish
    )
  }

  if (currentJob) {
    currentJob.logger.warn('Cancelling job due to fileimport-service shutdown')
    currentJob.done(new Error('Job cancelled due to fileimport-service shutdown'))
  }
  // no need to close the job queue and redis client, when the process exits they will be closed automatically

  if (healthCheckServer) {
    logger.info('Stopping health check server')
    healthCheckServer.close(() => {
      logger.info('Health check server stopped')
    })
  }
}

const onShutdown = () => {
  logger.info('👋 Completed shut down, now exiting')
}<|MERGE_RESOLUTION|>--- conflicted
+++ resolved
@@ -1,6 +1,5 @@
 import { AppState } from '@speckle/shared/workers'
 import { initializeQueue } from '@speckle/shared/queue'
-import { FILEIMPORT_TIMEOUT, REDIS_URL, QUEUE_NAME } from '../nextGen/config.js'
 import type {
   JobPayload,
   FileImportResultPayload
@@ -8,13 +7,10 @@
 import type Bull from 'bull'
 import { Logger } from 'pino'
 import { ensureError, TIME_MS } from '@speckle/shared'
-<<<<<<< HEAD
+import { FILEIMPORT_TIMEOUT, REDIS_URL, QUEUE_NAME } from '../nextGen/config.js'
 import { logger } from '../observability/logging.js'
 import { jobProcessor } from '../nextGen/jobProcessor.js'
-=======
-import { jobProcessor } from './jobProcessor.js'
-import { startHealthCheckServer } from './healthcheck.js'
->>>>>>> bdf2f7c2
+import { startHealthCheckServer } from '../nextGen/healthcheck.js'
 
 let jobQueue: Bull.Queue<JobPayload> | undefined = undefined
 let appState: AppState = AppState.STARTING
