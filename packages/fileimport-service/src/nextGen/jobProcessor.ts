--- conflicted
+++ resolved
@@ -6,14 +6,11 @@
 import path from 'node:path'
 import fs from 'fs'
 import { z } from 'zod'
-<<<<<<< HEAD
 import { DOTNET_BINARY_PATH, RHINO_IMPORTER_PATH } from '../nextGen/config.js'
 import { runProcessWithTimeout } from '../common/processHandling.js'
 import { downloadFile } from '../controller/filesApi.js'
 import { getIfcDllPath } from '../controller/helpers/env.js'
-=======
 import { TIME_MS } from '@speckle/shared'
->>>>>>> 419bec7f
 
 const jobSuccess = z.object({
   success: z.literal(true),
@@ -100,10 +97,7 @@
       case 'stl':
       case 'obj':
       case 'skp':
-<<<<<<< HEAD
-=======
         parserUsed = 'rhino'
->>>>>>> 419bec7f
         await runProcessWithTimeout(
           taskLogger,
           RHINO_IMPORTER_PATH,
