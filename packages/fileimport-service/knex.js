--- conflicted
+++ resolved
@@ -1,24 +1,5 @@
 'use strict'
 
-<<<<<<< HEAD
-// module.exports = require('knex')({
-//   client: 'pg',
-//   connection: {
-//     application_name: 'speckle_fileimport_service',
-//     connectionString:
-//       process.env.PG_CONNECTION_STRING || 'postgres://speckle:speckle@127.0.0.1/speckle'
-//   },
-//   pool: {
-//     min: 0,
-//     max: parseInt(process.env.POSTGRES_MAX_CONNECTIONS_FILE_IMPORT_SERVICE) || 1,
-//     acquireTimeoutMillis: 16000, //allows for 3x creation attempts plus idle time between attempts
-//     createTimeoutMillis: 5000
-//   }
-//   // migrations are in managed in the server package
-// })
-
-=======
->>>>>>> fd35e665
 const Environment = require('@speckle/shared/dist/commonjs/environment/index.js')
 const {
   loadMultiRegionsConfig,
