--- conflicted
+++ resolved
@@ -1,11 +1,8 @@
 import type { ConcreteComponent } from 'vue'
-<<<<<<< HEAD
 import type { FormButton } from '~~/src/lib'
 
 type FormButtonProps = InstanceType<typeof FormButton>['$props']
-=======
 import type { PropAnyComponent } from '~~/src/helpers/common/components'
->>>>>>> d9ac23fb
 
 export enum GridListToggleValue {
   Grid = 'grid',
