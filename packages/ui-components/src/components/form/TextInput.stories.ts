import FormTextInput from '~~/src/components/form/TextInput.vue'
import FormButton from '~~/src/components/form/Button.vue'
import type { StoryObj, Meta } from '@storybook/vue3'
import { mergeStories } from '~~/src/stories/helpers/storybook'
import { nanoid } from 'nanoid'

export default {
  component: FormTextInput,
  parameters: {
    docs: {
      description: {
        component:
          'A text input box, integrated with vee-validate for validation. Feed in rules through the `rules` prop.'
      }
    }
  },
  argTypes: {
    type: {
      options: ['text', 'email', 'password', 'url', 'search'],
      control: { type: 'select' }
    },
    color: {
      options: ['page', 'foundation', 'transparent'],
      control: { type: 'select' }
    },
    rules: {
      type: 'function'
    },
    'update:modelValue': {
      type: 'function',
      action: 'v-model'
    },
<<<<<<< HEAD
    change: {
      type: 'function',
      action: 'change'
    },
    input: {
      type: 'function',
      action: 'input'
    },
    clear: {
      type: 'function',
      action: 'clear'
    },
    focus: {
      type: 'function',
      action: 'focus'
    },
    blur: {
      type: 'function',
      action: 'blur'
=======
    size: {
      control: { type: 'select' },
      options: ['sm', 'lg', 'base', 'xl']
>>>>>>> d9ac23fb
    }
  }
} as Meta

const generateRandomName = (prefix: string) => `${prefix}-${nanoid()}`

export const Default: StoryObj = {
  render: (args) => ({
    components: { FormTextInput },
    setup() {
      return { args }
    },
    template: `<div class="bg-foundation p-5">
    <form-text-input v-bind="args"
      @update:modelValue="args['update:modelValue']"
      @change="args['change']"
      @input="args['input']"
      @clear="args['clear']"
      @focus="args['focus']"
    />
    </div>`
  }),
  args: {
    modelValue: 'Hello world',
    type: 'text',
    name: generateRandomName('default'),
    help: 'Some help text',
    placeholder: 'Placeholder text!',
    label: 'Text input w/ Label:',
    showRequired: false,
    showLabel: true,
    disabled: false,
    validateOnMount: false,
    inputClasses: '',
    color: 'page'
  },
  parameters: {
    docs: {
      source: {
        code: `<FormTextInput name="unique-id" v-model="model" :rules="(val) => val ? true : 'Value is required!'"/>`
      }
    }
  }
}

export const Email: StoryObj = mergeStories(Default, {
  args: {
    type: 'email',
    name: generateRandomName('email'),
    label: 'E-mail'
  }
})

export const Password = mergeStories(Default, {
  args: {
    type: 'password',
    name: generateRandomName('password'),
    label: 'Password'
  }
})

export const Required = mergeStories(Default, {
  args: {
    name: generateRandomName('required'),
    label: 'This one is required!',
    showRequired: true,
    rules: [(val: string) => (val ? true : 'This field is required')],
    validateOnMount: true,
    validateOnValueUpdate: true
  }
})

export const Disabled = mergeStories(Default, {
  args: {
    name: generateRandomName('disabled'),
    label: 'Disabled input',
    disabled: true
  }
})

export const WithClear = mergeStories(Default, {
  args: {
    name: generateRandomName('withclear'),
    label: 'Click on cross to clear',
    showClear: true
  }
})

export const WithCustomRightSlot = mergeStories(Default, {
  render: (args) => ({
    components: { FormTextInput, FormButton },
    setup() {
      return { args }
    },
    template: `<div class="bg-foundation p-5">
      <form-text-input v-bind="args" @update:modelValue="args['update:modelValue']">
        <template #input-right>
          <div class="absolute inset-y-0 right-0 flex items-center pr-2">
            <form-button size="xs">Click me</form-button>
          </div>
        </template>
      </form-text-input>
    </div>`
  }),
  args: {
    name: generateRandomName('withcustomrightslot'),
    label: 'Right side is customized with a button!',
    inputClasses: 'pr-20'
  }
})

export const WithFoundationColor = mergeStories(Default, {
  render: (args) => ({
    components: { FormTextInput },
    setup() {
      return { args }
    },
    template: `<div class="bg-foundation-page p-5">
    <form-text-input v-bind="args" @update:modelValue="args['update:modelValue']"/>
    </div>`
  }),
  args: {
    color: 'foundation',
    name: generateRandomName('withFoundationColor')
  }
})<|MERGE_RESOLUTION|>--- conflicted
+++ resolved
@@ -30,7 +30,6 @@
       type: 'function',
       action: 'v-model'
     },
-<<<<<<< HEAD
     change: {
       type: 'function',
       action: 'change'
@@ -50,11 +49,10 @@
     blur: {
       type: 'function',
       action: 'blur'
-=======
+    },
     size: {
       control: { type: 'select' },
       options: ['sm', 'lg', 'base', 'xl']
->>>>>>> d9ac23fb
     }
   }
 } as Meta
