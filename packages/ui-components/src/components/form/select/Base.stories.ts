--- conflicted
+++ resolved
@@ -291,7 +291,6 @@
   }
 }
 
-<<<<<<< HEAD
 export const RejectingUpdates: StoryType = {
   ...Default,
   render: (args) => ({
@@ -310,12 +309,12 @@
       }
     }
   })
-=======
+}
+
 export const WithDisabledItems: StoryType = {
   ...Default,
   args: {
     ...Default.args,
     disabledItemPredicate: (item: FakeItemType) => item.id === '3'
   }
->>>>>>> c21b5873
 }