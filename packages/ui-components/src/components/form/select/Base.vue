--- conflicted
+++ resolved
@@ -11,11 +11,7 @@
     >
       <ListboxLabel
         :id="labelId"
-<<<<<<< HEAD
-        class="flex label text-foreground mb-1.5 text-[13px]"
-=======
         class="flex text-heading-sm text-foreground mb-1.5"
->>>>>>> 6def41b8
         :class="{ 'sr-only': !showLabel }"
         :for="buttonId"
       >
