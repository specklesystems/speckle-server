--- conflicted
+++ resolved
@@ -621,11 +621,7 @@
 
 const listboxOptionsClasses = computed(() => {
   const classParts = [
-<<<<<<< HEAD
-    'rounded-md py-1 label label--light border border-outline-3 shadow-md mt-1 bg-foundation'
-=======
     'rounded-md bg-foundation py-1 label label--light border border-outline-3 shadow-md mt-1 '
->>>>>>> 130410bf
   ]
 
   if (props.mountMenuOnBody) {
