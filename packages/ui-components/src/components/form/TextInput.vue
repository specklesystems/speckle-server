<!-- eslint-disable vuejs-accessibility/no-static-element-interactions -->
<template>
  <div :class="[fullWidth ? 'w-full' : '', wrapperClasses]">
    <label :for="name" :class="labelClasses">
      <span>{{ title }}</span>
      <div v-if="showRequired" class="text-danger text-body-xs opacity-80">*</div>
    </label>
    <div class="relative">
      <div
        v-if="hasLeadingIcon"
        class="pointer-events-none absolute inset-y-0 left-0 flex items-center pl-2"
      >
        <Component
          :is="customIcon"
          v-if="customIcon"
          :class="leadingIconClasses"
          aria-hidden="true"
        />
        <EnvelopeIcon
          v-else-if="type === 'email'"
          :class="leadingIconClasses"
          aria-hidden="true"
        />
        <KeyIcon
          v-else-if="type === 'password'"
          :class="leadingIconClasses"
          aria-hidden="true"
        />
      </div>
      <input
        :id="name"
        ref="inputElement"
        v-model="value"
        :type="type"
        :name="name"
        :class="[coreClasses, iconClasses, sizeClasses, inputClasses || '']"
        :placeholder="placeholder"
        :disabled="disabled"
        :aria-invalid="errorMessage ? 'true' : 'false'"
        :aria-describedby="helpTipId"
        role="textbox"
        v-bind="$attrs"
        @change="$emit('change', { event: $event, value })"
        @input="$emit('input', { event: $event, value })"
        @focus="$emit('focus')"
        @blur="$emit('blur')"
      />
      <slot name="input-right">
        <a
          v-if="shouldShowClear"
          title="Clear input"
          class="absolute inset-y-0 right-0 flex items-center pr-2 cursor-pointer"
          @click="clear"
          @keydown="clear"
        >
          <span class="text-body-xs sr-only">Clear input</span>
          <XMarkIcon class="h-5 w-5 text-foreground" aria-hidden="true" />
        </a>
        <div
          v-if="errorMessage"
          :class="[
            'pointer-events-none absolute inset-y-0 right-0 flex items-center',
            shouldShowClear ? 'pr-8' : 'pr-2'
          ]"
        >
          <ExclamationCircleIcon class="h-4 w-4 text-danger" aria-hidden="true" />
        </div>
        <div
          v-if="!showLabel && showRequired && !errorMessage"
          class="pointer-events-none absolute inset-y-0 mt-3 text-heading-2xl right-0 flex items-center text-danger opacity-50"
          :class="[shouldShowClear ? 'pr-8' : 'pr-2']"
        >
          *
        </div>
      </slot>
    </div>
    <p v-if="helpTipId && !hideHelpTip" :id="helpTipId" :class="helpTipClasses">
      {{ helpTip }}
    </p>
  </div>
</template>
<script setup lang="ts">
import type { RuleExpression } from 'vee-validate'
import {
  ExclamationCircleIcon,
  EnvelopeIcon,
  KeyIcon,
  XMarkIcon
} from '@heroicons/vue/20/solid'
import { computed, ref, toRefs, useSlots } from 'vue'
import type { PropType } from 'vue'
import type { Nullable, Optional } from '@speckle/shared'
import { useTextInputCore } from '~~/src/composables/form/textInput'
import type { PropAnyComponent } from '~~/src/helpers/common/components'

type InputType = 'text' | 'email' | 'password' | 'url' | 'search' | 'number' | string
type InputSize = 'sm' | 'base' | 'lg' | 'xl'
type InputColor = 'page' | 'foundation' | 'transparent'

defineOptions({
  inheritAttrs: false
})

const props = defineProps({
  /**
   * Input "type" value (changes behaviour & look)
   */
  type: {
    type: String as PropType<InputType>,
    default: 'text'
  },
  /**
   * Unique ID for the input (must be unique page-wide)
   */
  name: {
    type: String,
    required: true
  },
  /**
   * Whether to show label (label will always be shown to screen readers)
   */
  showLabel: {
    type: Boolean,
    required: false
  },
  /**
   * Optional help text
   */
  help: {
    type: String as PropType<Optional<string>>,
    default: undefined
  },
  /**
   * Placeholder text
   */
  placeholder: {
    type: String as PropType<Optional<string>>,
    default: undefined
  },
  /**
   * Set label text explicitly
   */
  label: {
    type: String as PropType<Optional<string>>,
    default: undefined
  },
  /**
   * Whether to show the red "required" asterisk
   */
  showRequired: {
    type: Boolean,
    default: false
  },
  /**
   * Whether to disable the component, blocking it from user input
   */
  disabled: {
    type: Boolean,
    default: false
  },
  /**
   * vee-validate validation rules
   */
  rules: {
    type: [String, Object, Function, Array] as PropType<RuleExpression<string>>,
    default: undefined
  },
  /**
   * vee-validate validation() on component mount
   */
  validateOnMount: {
    type: Boolean,
    default: false
  },
  /**
   * Whether to trigger validation whenever the value changes
   */
  validateOnValueUpdate: {
    type: Boolean,
    default: false
  },
  /**
   * Will replace the generic "Value" text with the name of the input in error messages
   */
  useLabelInErrors: {
    type: Boolean,
    default: true
  },
  /**
   * Set a custom icon to use inside the input
   */
  customIcon: {
    type: [Object, Function] as PropType<Optional<PropAnyComponent>>,
    default: undefined
  },
  /**
   * Whether to focus on the input when component is mounted
   */
  autoFocus: {
    type: Boolean,
    default: false
  },
  modelValue: {
    type: String,
    default: ''
  },
  size: {
    type: String as PropType<InputSize>,
    default: 'base'
  },
  showClear: {
    type: Boolean,
    default: false
  },
  fullWidth: {
    type: Boolean,
    default: false
  },
  inputClasses: {
    type: String,
    default: null
  },
  hideErrorMessage: {
    type: Boolean,
    default: false
  },
  wrapperClasses: {
    type: String,
    default: () => ''
  },
  color: {
    type: String as PropType<InputColor>,
    default: 'page'
  }
})

const emit = defineEmits<{
  (e: 'update:modelValue', val: string): void
  (e: 'change', val: { event?: Event; value: string }): void
  (e: 'input', val: { event?: Event; value: string }): void
  (e: 'clear'): void
  (e: 'focus'): void
  (e: 'blur'): void
}>()

const slots = useSlots()

const inputElement = ref(null as Nullable<HTMLInputElement>)

const {
  coreClasses,
  title,
  value,
  helpTipId,
  helpTipClasses,
  helpTip,
  hideHelpTip,
  errorMessage,
  clear,
  focus,
  labelClasses,
  shouldShowClear
} = useTextInputCore({
  props: toRefs(props),
  emit,
  inputEl: inputElement
})

const leadingIconClasses = computed(() => {
  const classParts: string[] = ['h-5 w-5']

  if (errorMessage.value) {
    classParts.push('text-danger')
  } else {
    classParts.push('text-foreground-2')
  }

  return classParts.join(' ')
})

const hasLeadingIcon = computed(
  () => ['email', 'password'].includes(props.type) || props.customIcon
)

const iconClasses = computed((): string => {
  const classParts: string[] = []

  if (hasLeadingIcon.value) {
    classParts.push('pl-8')
  } else {
    classParts.push('pl-2')
  }

  if (!slots['input-right']) {
    if (errorMessage.value || shouldShowClear.value) {
      if (errorMessage.value && shouldShowClear.value) {
        classParts.push('pr-12')
      } else {
        classParts.push('pr-8')
      }
    }
  }

  return classParts.join(' ')
})

const sizeClasses = computed((): string => {
  switch (props.size) {
    case 'sm':
<<<<<<< HEAD
      return 'h-6 text-xs'
=======
      return 'h-6 text-body-sm'
>>>>>>> 6def41b8
    case 'lg':
      return 'h-10 text-[13px]'
    case 'xl':
      return 'h-14 text-sm'
    case 'base':
    default:
<<<<<<< HEAD
      return 'h-8 text-[13px]'
=======
      return 'h-8 text-body-sm'
>>>>>>> 6def41b8
  }
})

defineExpose({ focus })
</script><|MERGE_RESOLUTION|>--- conflicted
+++ resolved
@@ -307,22 +307,14 @@
 const sizeClasses = computed((): string => {
   switch (props.size) {
     case 'sm':
-<<<<<<< HEAD
-      return 'h-6 text-xs'
-=======
       return 'h-6 text-body-sm'
->>>>>>> 6def41b8
     case 'lg':
       return 'h-10 text-[13px]'
     case 'xl':
       return 'h-14 text-sm'
     case 'base':
     default:
-<<<<<<< HEAD
-      return 'h-8 text-[13px]'
-=======
       return 'h-8 text-body-sm'
->>>>>>> 6def41b8
   }
 })
 
