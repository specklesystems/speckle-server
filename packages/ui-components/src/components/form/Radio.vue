--- conflicted
+++ resolved
@@ -32,11 +32,7 @@
           <component :is="icon" class="h-8 sm:h-10 w-8 sm:w-10"></component>
         </div>
         <div class="flex flex-col">
-<<<<<<< HEAD
-          <span class="text-body font-semibold">{{ title }}</span>
-=======
           <span class="text-body-sm font-medium">{{ title }}</span>
->>>>>>> 3a2bd06e
           <p
             v-if="descriptionText && !inlineDescription"
             :id="descriptionId"
@@ -203,11 +199,7 @@
 const descriptionText = computed(() => props.description || errorMessage.value)
 const descriptionId = computed(() => `${props.name}-description`)
 const descriptionClasses = computed((): string => {
-<<<<<<< HEAD
-  const classParts: string[] = ['text-body-2xs']
-=======
   const classParts: string[] = ['text-body-3xs']
->>>>>>> 3a2bd06e
 
   if (errorMessage.value) {
     classParts.push('text-danger')
