<template>
  <TransitionRoot as="template" :show="open">
    <Dialog as="div" class="relative z-40" @close="onClose">
      <TransitionChild
        as="template"
        enter="ease-out duration-300"
        enter-from="opacity-0"
        enter-to="opacity-100"
        leave="ease-in duration-400"
        leave-from="opacity-100"
        leave-to="opacity-0"
      >
        <div
          class="fixed top-0 left-0 w-full h-full bg-black/70 dark:bg-neutral-900/70 transition-opacity"
        />
      </TransitionChild>
      <div class="fixed top-0 left-0 z-10 h-screen !h-[100dvh] w-screen">
        <div
          class="flex md:justify-center items-end md:items-center h-full w-full md:p-6"
        >
          <TransitionChild
            as="template"
            enter="ease-out duration-5000"
            enter-from="md:opacity-0 translate-y-[100%] md:translate-y-4"
            enter-to="md:opacity-100 translate-y-0"
            leave="ease-in duration-5000"
            leave-from="md:opacity-100 translate-y-0"
            leave-to="md:opacity-0 translate-y-[100%] md:translate-y-4"
            @after-leave="$emit('fully-closed')"
          >
            <DialogPanel
              :class="[
                'dialog-panel transform rounded-t-lg md:rounded-xl text-foreground overflow-hidden transition-all bg-foundation text-left shadow-xl  flex flex-col md:h-auto',
                fullscreen ? 'md:h-full' : 'md:max-h-[90vh]',
                widthClasses
              ]"
              :as="isForm ? 'form' : 'div'"
              @submit.prevent="onFormSubmit"
            >
              <div
                v-if="hasTitle"
                :class="scrolledFromTop && 'relative z-20 shadow-lg'"
              >
                <div
<<<<<<< HEAD
                  v-if="hasTitle"
                  class="flex items-center justify-start rounded-t-lg shrink-0 min-h-[2rem] sm:min-h-[4rem] p-4 sm:p-6 truncate text-heading-lg"
=======
                  class="flex items-center justify-start rounded-t-lg shrink-0 min-h-[2rem] sm:min-h-[4rem] p-6 truncate text-lg sm:text-2xl font-bold"
>>>>>>> 65c7dbd2
                >
                  <div class="flex items-center pr-12">
                    <ChevronLeftIcon
                      v-if="showBackButton"
                      class="w-5 h-5 -ml-1 mr-3"
                      @click="$emit('back')"
                    />
                    <div class="w-full truncate">
                      {{ title }}
                      <slot name="header" />
                    </div>
                  </div>
                </div>
              </div>

              <!--
                Due to how forms work, if there's no other submit button, on form submission the first button
                will be clicked. This is a workaround to prevent the close button from being that first button.
                https://stackoverflow.com/a/4763911/3194577
              -->
              <button class="hidden" type="button" />

              <button
                v-if="!hideCloser"
                type="button"
                class="absolute z-20 bg-foundation hover:bg-foundation-page transition rounded-full p-1.5 shadow border top-5 right-5 border-outline-3"
                @click="open = false"
              >
                <XMarkIcon class="h-4 w-4 md:w-5 md:h-5" />
              </button>
              <div
                ref="slotContainer"
<<<<<<< HEAD
                class="flex-1 simple-scrollbar overflow-y-auto text-body-sm"
                :class="hasTitle ? 'px-4 pb-4 sm:px-6' : 'p-4 sm:p-6'"
=======
                class="flex-1 simple-scrollbar overflow-y-auto text-sm sm:text-base"
                :class="
                  hasTitle
                    ? `px-6 pb-4 ${fullscreen && 'md:p-0'}`
                    : !fullscreen && 'p-6'
                "
>>>>>>> 65c7dbd2
                @scroll="onScroll"
              >
                <slot>Put your content here!</slot>
              </div>
              <div
                v-if="hasButtons"
                class="relative z-50 flex p-6 gap-3 shrink-0 bg-foundation"
                :class="{
                  'shadow-t': !scrolledToBottom,
                  [buttonsWrapperClasses || '']: true
                }"
              >
                <template v-if="buttons">
                  <FormButton
                    v-for="(button, index) in buttons"
                    :key="button.id || index"
                    v-bind="button.props || {}"
                    :disabled="button.props?.disabled || button.disabled"
                    :submit="button.props?.submit || button.submit"
                    @click="($event) => button.onClick?.($event)"
                  >
                    {{ button.text }}
                  </FormButton>
                </template>
                <template v-else>
                  <slot name="buttons" />
                </template>
              </div>
            </DialogPanel>
          </TransitionChild>
        </div>
      </div>
    </Dialog>
  </TransitionRoot>
</template>
<script setup lang="ts">
import { Dialog, DialogPanel, TransitionChild, TransitionRoot } from '@headlessui/vue'
import { FormButton, type LayoutDialogButton } from '~~/src/lib'
import { XMarkIcon, ChevronLeftIcon } from '@heroicons/vue/24/outline'
import { useResizeObserver, type ResizeObserverCallback } from '@vueuse/core'
import { computed, ref, useSlots, watch, onUnmounted } from 'vue'
import { throttle } from 'lodash'
import { isClient } from '@vueuse/core'

type MaxWidthValue = 'sm' | 'md' | 'lg' | 'xl'

const emit = defineEmits<{
  (e: 'update:open', v: boolean): void
  (e: 'fully-closed'): void
  (e: 'back'): void
}>()

const props = defineProps<{
  open: boolean
  maxWidth?: MaxWidthValue
  fullscreen?: boolean
  hideCloser?: boolean
  showBackButton?: boolean
  /**
   * Prevent modal from closing when the user clicks outside of the modal or presses Esc
   */
  preventCloseOnClickOutside?: boolean
  title?: string
  buttons?: Array<LayoutDialogButton>
  /**
   * Extra classes to apply to the button container.
   */
  buttonsWrapperClasses?: string
  /**
   * If set, the modal will be wrapped in a form element and the `onSubmit` callback will be invoked when the user submits the form
   */
  onSubmit?: (e: SubmitEvent) => void
}>()

const slots = useSlots()

const scrolledFromTop = ref(false)
const scrolledToBottom = ref(true)
const slotContainer = ref<HTMLElement | null>(null)

useResizeObserver(
  slotContainer,
  throttle<ResizeObserverCallback>(() => {
    // Triggering onScroll on size change too so that we don't get stuck with shadows
    // even tho the new content is not scrollable
    onScroll({ target: slotContainer.value })
  }, 60)
)

const isForm = computed(() => !!props.onSubmit)
const hasButtons = computed(() => props.buttons || slots.buttons)
const hasTitle = computed(() => !!props.title || !!slots.header)

const open = computed({
  get: () => props.open,
  set: (newVal) => emit('update:open', newVal)
})

const maxWidthWeight = computed(() => {
  switch (props.maxWidth) {
    case 'sm':
      return 0
    case 'md':
      return 1
    case 'lg':
      return 2
    case 'xl':
      return 3
    default:
      return 10000
  }
})

const widthClasses = computed(() => {
  const classParts: string[] = ['w-full', 'sm:w-full']

  if (!props.fullscreen) {
    classParts.push('md:max-w-2xl')

    if (maxWidthWeight.value >= 2) {
      classParts.push('lg:max-w-4xl')
    }
    if (maxWidthWeight.value >= 3) {
      classParts.push('xl:max-w-6xl')
    }
    if (maxWidthWeight.value >= 4) {
      classParts.push('2xl:max-w-7xl')
    }
  }

  return classParts.join(' ')
})

const onClose = () => {
  if (props.preventCloseOnClickOutside) return
  open.value = false
}

const onFormSubmit = (e: SubmitEvent) => {
  props.onSubmit?.(e)
}

const onScroll = throttle((e: { target: EventTarget | null }) => {
  if (!e.target) return

  const target = e.target as HTMLElement
  const { scrollTop, offsetHeight, scrollHeight } = target
  scrolledFromTop.value = scrollTop > 0
  scrolledToBottom.value = scrollTop + offsetHeight >= scrollHeight
}, 60)

// Toggle 'dialog-open' class on <html> to prevent scroll jumping and disable background scroll.
// This maintains user scroll position when Headless UI dialogs are activated.
watch(open, (newValue) => {
  if (isClient) {
    const html = document.documentElement
    if (newValue) {
      html.classList.add('dialog-open')
    } else {
      html.classList.remove('dialog-open')
    }
  }
})

// Clean up when the component unmounts
onUnmounted(() => {
  if (isClient) {
    document.documentElement.classList.remove('dialog-open')
  }
})
</script>

<style>
html.dialog-open {
  overflow: visible !important;
}
html.dialog-open body {
  overflow: hidden !important;
}
/* Workaround because in Tailwind vh gets added after dvh */
.dialog-panel {
  height: 98vh;
  height: 98dvh;
}
</style><|MERGE_RESOLUTION|>--- conflicted
+++ resolved
@@ -42,12 +42,7 @@
                 :class="scrolledFromTop && 'relative z-20 shadow-lg'"
               >
                 <div
-<<<<<<< HEAD
-                  v-if="hasTitle"
-                  class="flex items-center justify-start rounded-t-lg shrink-0 min-h-[2rem] sm:min-h-[4rem] p-4 sm:p-6 truncate text-heading-lg"
-=======
-                  class="flex items-center justify-start rounded-t-lg shrink-0 min-h-[2rem] sm:min-h-[4rem] p-6 truncate text-lg sm:text-2xl font-bold"
->>>>>>> 65c7dbd2
+                  class="flex items-center justify-start rounded-t-lg shrink-0 min-h-[2rem] sm:min-h-[4rem] p-6 truncate text-heading-lg"
                 >
                   <div class="flex items-center pr-12">
                     <ChevronLeftIcon
@@ -80,17 +75,12 @@
               </button>
               <div
                 ref="slotContainer"
-<<<<<<< HEAD
-                class="flex-1 simple-scrollbar overflow-y-auto text-body-sm"
-                :class="hasTitle ? 'px-4 pb-4 sm:px-6' : 'p-4 sm:p-6'"
-=======
-                class="flex-1 simple-scrollbar overflow-y-auto text-sm sm:text-base"
+                class="flex-1 simple-scrollbar overflow-y-auto text-body-xs"
                 :class="
                   hasTitle
                     ? `px-6 pb-4 ${fullscreen && 'md:p-0'}`
                     : !fullscreen && 'p-6'
                 "
->>>>>>> 65c7dbd2
                 @scroll="onScroll"
               >
                 <slot>Put your content here!</slot>
