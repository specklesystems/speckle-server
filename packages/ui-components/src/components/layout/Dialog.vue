--- conflicted
+++ resolved
@@ -42,16 +42,8 @@
             @after-leave="$emit('fully-closed')"
           >
             <DialogPanel
-<<<<<<< HEAD
-              :class="[
-                'dialog-panel transform rounded-t-lg md:rounded-xl text-foreground overflow-hidden transition-all text-left shadow-xl flex flex-col md:h-auto border border-outline-2 bg-foundation-page',
-                fullscreen ? 'md:h-full' : 'md:max-h-[90vh]',
-                widthClasses
-              ]"
-=======
               :class="dialogPanelClasses"
               dialog-panel-classes
->>>>>>> e0294dd8
               :as="isForm ? 'form' : 'div'"
               @submit.prevent="onFormSubmit"
             >
@@ -93,24 +85,9 @@
                 class="absolute z-20 top-4 right-5"
                 @click="open = false"
               >
-<<<<<<< HEAD
-                Close
+                <XMarkIcon class="h-4 w-4 md:w-5 md:h-5" />
               </FormButton>
-              <div
-                ref="slotContainer"
-                class="flex-1 simple-scrollbar overflow-y-auto text-body-xs"
-                :class="
-                  hasTitle
-                    ? `px-6 py-4  ${fullscreen && 'md:p-0'}`
-                    : !fullscreen && 'p-6'
-                "
-                @scroll="onScroll"
-              >
-=======
-                <XMarkIcon class="h-4 w-4 md:w-5 md:h-5" />
-              </button>
               <div ref="slotContainer" :class="slotContainerClasses" @scroll="onScroll">
->>>>>>> e0294dd8
                 <slot>Put your content here!</slot>
               </div>
               <div
@@ -231,19 +208,15 @@
 const widthClasses = computed(() => {
   const classParts: string[] = ['w-full', 'sm:w-full']
 
-<<<<<<< HEAD
-  if (!props.fullscreen) {
+  if (!isFullscreenDesktop.value) {
+    classParts.push('md:max-w-2xl')
+
     if (maxWidthWeight.value === 0) {
       classParts.push('md:max-w-lg')
     }
     if (maxWidthWeight.value >= 1) {
       classParts.push('md:max-w-2xl')
     }
-=======
-  if (!isFullscreenDesktop.value) {
-    classParts.push('md:max-w-2xl')
-
->>>>>>> e0294dd8
     if (maxWidthWeight.value >= 2) {
       classParts.push('lg:max-w-4xl')
     }
@@ -264,7 +237,7 @@
 
 const dialogPanelClasses = computed(() => {
   const classParts: string[] = [
-    'transform md:rounded-xl text-foreground overflow-hidden transition-all bg-foundation text-left shadow-xl  flex flex-col md:h-auto'
+    'transform md:rounded-xl text-foreground overflow-hidden transition-all bg-foundation-page text-left shadow-xl border border-outline-2 flex flex-col md:h-auto'
   ]
 
   if (isFullscreenDesktop.value) {
@@ -292,9 +265,7 @@
 })
 
 const slotContainerClasses = computed(() => {
-  const classParts: string[] = [
-    'flex-1 simple-scrollbar overflow-y-auto text-sm sm:text-base'
-  ]
+  const classParts: string[] = ['flex-1 simple-scrollbar overflow-y-auto text-body-xs']
 
   if (hasTitle.value) {
     classParts.push('px-6 pb-4')
