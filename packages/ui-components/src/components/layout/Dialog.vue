--- conflicted
+++ resolved
@@ -29,26 +29,13 @@
           >
             <DialogPanel
               :class="[
-<<<<<<< HEAD
-                'transform rounded-lg overflow-hidden bg-foundation text-left shadow-xl transition-all flex flex-col max-h-[90vh]',
+                'transform rounded-lg text-foreground overflow-hidden bg-foundation text-left shadow-xl transition-all flex flex-col max-h-[90vh]',
                 widthClasses,
                 !maxHeight && 'h-full'
-=======
-                'transform rounded-lg text-foreground overflow-hidden bg-foundation text-left shadow-xl transition-all flex flex-col max-h-[90vh]',
-                widthClasses
->>>>>>> d8640bbd
               ]"
               :as="isForm ? 'form' : 'div'"
               @submit.prevent="onSubmit"
             >
-<<<<<<< HEAD
-              <div
-                v-if="title"
-                class="relative z-10 flex items-center justify-start rounded-t-lg shrink-0 h-16 px-8"
-                :class="scrolledFromTop && 'shadow'"
-              >
-                <h4 class="text-2xl font-bold dark:text-white">{{ title }}</h4>
-=======
               <div :class="scrolledFromTop && 'relative z-10 shadow-lg'">
                 <div
                   v-if="title"
@@ -56,7 +43,6 @@
                 >
                   <h4 class="text-2xl font-bold">{{ title }}</h4>
                 </div>
->>>>>>> d8640bbd
               </div>
 
               <button
