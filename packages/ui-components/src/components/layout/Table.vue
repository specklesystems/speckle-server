--- conflicted
+++ resolved
@@ -4,10 +4,7 @@
       class="w-full text-sm overflow-x-auto overflow-y-visible simple-scrollbar border border-outline-3 rounded-lg"
     >
       <div
-<<<<<<< HEAD
-=======
         v-if="items.length > 0"
->>>>>>> d9ac23fb
         class="grid z-10 grid-cols-12 items-center gap-6 font-semibold bg-foundation-page rounded-t-lg w-full border-b border-outline-3 pb-2 pt-4 px-4 min-w-[900px]"
         :style="{ paddingRight: paddingRightStyle }"
       >
