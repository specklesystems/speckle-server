import 'tippy.js/dist/tippy.css'
import './assets/setup/mentions.css'
import GlobalToastRenderer from '~~/src/components/global/ToastRenderer.vue'
import { ToastNotificationType } from '~~/src/helpers/global/toast'
import type { ToastNotification } from '~~/src/helpers/global/toast'
import { keyboardClick } from '~~/src/helpers/global/accessibility'
import FormButton from '~~/src/components/form/Button.vue'
import CommonTextLink from '~~/src/components/common/text/Link.vue'
import CommonBadge from '~~/src/components/common/Badge.vue'
import type {
  BulletStepType,
  NumberStepType,
  HorizontalOrVertical,
  PropAnyComponent,
  AlertColor,
  AlertAction
} from '~~/src/helpers/common/components'
import { LucideSize } from '~~/src/helpers/common/components'
import { TailwindBreakpoints } from '~~/src/helpers/tailwind'
import CommonStepsNumber from '~~/src/components/common/steps/Number.vue'
import CommonStepsBullet from '~~/src/components/common/steps/Bullet.vue'
import CommonAnimationInstructional from '~~/src/components/common/animation/Instructional.vue'
import CommonVimeoEmbed from '~~/src/components/common/VimeoEmbed.vue'
import FormCardButton from '~~/src/components/form/CardButton.vue'
import FormCheckbox from '~~/src/components/form/Checkbox.vue'
import FormRadio from '~~/src/components/form/Radio.vue'
import FormRadioGroup from '~~/src/components/form/RadioGroup.vue'
import FormTextArea from '~~/src/components/form/TextArea.vue'
import FormTextInput from '~~/src/components/form/TextInput.vue'
import * as ValidationHelpers from './helpers/common/validation' // dts plugin bug, hence the relative path
import { useWrappingContainerHiddenCount } from '~~/src/composables/layout/resize'
import { useFormSelectChildInternals } from '~~/src/composables/form/select'
import FormSelectSourceApps from '~~/src/components/form/select/SourceApps.vue'
import FormSelectBase from '~~/src/components/form/select/Base.vue'
import FormSelectBadges from '~~/src/components/form/select/Badges.vue'
import FormSelectMulti from '~~/src/components/form/select/Multi.vue'
import FormSwitch from '~~/src/components/form/Switch.vue'
import FormClipboardInput from '~~/src/components/form/ClipboardInput.vue'
import FormCodeInput from '~~/src/components/form/CodeInput.vue'
import CommonLoadingBar from '~~/src/components/common/loading/Bar.vue'
import SourceAppBadge from '~~/src/components/SourceAppBadge.vue'
import { onKeyboardShortcut, useFormCheckboxModel } from '~~/src/composables/form/input'
import {
  ModifierKeys,
  getKeyboardShortcutTitle,
  clientOs
} from '~~/src/helpers/form/input'
import LayoutDialog from '~~/src/components/layout/Dialog.vue'
import LayoutDialogSection from '~~/src/components/layout/DialogSection.vue'
import LayoutDisclosure from '~~/src/components/layout/Disclosure.vue'
import LayoutGridListToggle from '~~/src/components/layout/GridListToggle.vue'
import type {
  LayoutPageTabItem,
  LayoutDialogButton,
  LayoutHeaderButton
} from '~~/src/helpers/layout/components'
import { GridListToggleValue } from '~~/src/helpers/layout/components'
import {
  ThrottleOrDebounce,
  HorizontalDirection,
  useWindowResizeHandler,
  useOnBeforeWindowUnload,
  useResponsiveHorizontalDirectionCalculation
} from '~~/src/composables/common/window'
import LayoutMenu from '~~/src/components/layout/Menu.vue'
import type { LayoutMenuItem, LayoutTabItem } from '~~/src/helpers/layout/components'
import LayoutTabsHorizontal from '~~/src/components/layout/tabs/Horizontal.vue'
import LayoutTabsVertical from '~~/src/components/layout/tabs/Vertical.vue'
import LayoutTable from '~~/src/components/layout/Table.vue'
import InfiniteLoading from '~~/src/components/InfiniteLoading.vue'
import type { InfiniteLoaderState } from '~~/src/helpers/global/components'
import LayoutPanel from '~~/src/components/layout/Panel.vue'
import LayoutSidebar from '~~/src/components/layout/sidebar/Sidebar.vue'
import LayoutSidebarPromo from '~~/src/components/layout/sidebar/Promo.vue'
import LayoutSidebarMenu from '~~/src/components/layout/sidebar/menu/Menu.vue'
import LayoutSidebarMenuGroup from '~~/src/components/layout/sidebar/menu/group/Group.vue'
import LayoutSidebarMenuGroupItem from '~~/src/components/layout/sidebar/menu/group/Item.vue'
import CommonAlert from '~~/src/components/common/Alert.vue'
import {
  writableAsyncComputed,
  buildManualPromise
} from '~~/src/composables/common/async'
import type {
  AsyncWritableComputedOptions,
  AsyncWritableComputedRef
} from '~~/src/composables/common/async'
import FormTags from '~~/src/components/form/Tags.vue'
import UserAvatar from '~~/src/components/user/Avatar.vue'
import UserAvatarGroup from '~~/src/components/user/AvatarGroup.vue'
import UserAvatarEditable from '~~/src/components/user/AvatarEditable.vue'
import FormFileUploadZone from '~~/src/components/form/file-upload/Zone.vue'
import {
  type UploadableFileItem,
  type UploadFileItem,
  type BlobPostResultItem,
  FileTooLargeError
} from '~~/src/composables/form/fileUpload'
import {
  MissingFileExtensionError,
  ForbiddenFileTypeError,
  UniqueFileTypeSpecifier,
  prettyFileSize,
  resolveFileExtension,
  generateFileId
} from '~~/src/helpers/form/file'
import type { FileTypeSpecifier } from '~~/src/helpers/form/file'
export * from '~~/src/helpers/common/error'
import CommonLoadingIcon from '~~/src/components/common/loading/Icon.vue'
import type { AvatarUser, AvatarUserWithId } from '~~/src/composables/user/avatar'
import { useDebouncedTextInput } from '~~/src/composables/form/textInput'
export { vKeyboardClickable } from '~~/src/directives/accessibility'
export { useAvatarSizeClasses } from '~~/src/composables/user/avatar'
export type { UserAvatarSize } from '~~/src/composables/user/avatar'
import CommonProgressBar from '~~/src/components/common/ProgressBar.vue'
import CommonPromoAlert from '~~/src/components/common/PromoAlert.vue'
import FormRange from '~~/src/components/form/Range.vue'
import FormDualRange from '~~/src/components/form/DualRange.vue'
import type { FormRadioGroupItem } from '~~/src/helpers/common/components'

export {
  CommonPromoAlert,
  MissingFileExtensionError,
  ForbiddenFileTypeError,
  FileTooLargeError,
  CommonLoadingIcon,
  UniqueFileTypeSpecifier,
  prettyFileSize,
  FormFileUploadZone,
  UserAvatar,
  UserAvatarGroup,
  UserAvatarEditable,
  GlobalToastRenderer,
  ToastNotificationType,
  FormButton,
  CommonTextLink,
  CommonBadge,
  TailwindBreakpoints,
  CommonStepsBullet,
  CommonStepsNumber,
  CommonAnimationInstructional,
  CommonVimeoEmbed,
  FormCardButton,
  FormCheckbox,
  FormRadio,
  FormRadioGroup,
  FormTextArea,
  FormTextInput,
  FormSwitch,
  FormClipboardInput,
  FormCodeInput,
  ValidationHelpers,
  useWrappingContainerHiddenCount,
  useFormSelectChildInternals,
  FormSelectBase,
  FormSelectBadges,
  FormSelectSourceApps,
  FormSelectMulti,
  CommonLoadingBar,
  SourceAppBadge,
  onKeyboardShortcut,
  ModifierKeys,
  getKeyboardShortcutTitle,
  clientOs,
  LayoutDialog,
  LayoutDialogSection,
  LayoutDisclosure,
  LayoutGridListToggle,
  GridListToggleValue,
  ThrottleOrDebounce,
  HorizontalDirection,
  useWindowResizeHandler,
  useOnBeforeWindowUnload,
  useResponsiveHorizontalDirectionCalculation,
  LayoutMenu,
  LayoutTabsHorizontal,
  LayoutTabsVertical,
  LayoutTable,
  LayoutSidebar,
  LayoutSidebarPromo,
  LayoutSidebarMenu,
  LayoutSidebarMenuGroup,
  LayoutSidebarMenuGroupItem,
  InfiniteLoading,
  LayoutPanel,
  CommonAlert,
  writableAsyncComputed,
  useFormCheckboxModel,
  FormTags,
  keyboardClick,
  useDebouncedTextInput,
  buildManualPromise,
  CommonProgressBar,
  resolveFileExtension,
  generateFileId,
<<<<<<< HEAD
  LucideSize,
  FormRange
=======
  FormRange,
  FormDualRange
>>>>>>> e8d32924
}
export type {
  FormRadioGroupItem,
  LayoutDialogButton,
  LayoutHeaderButton,
  ToastNotification,
  BulletStepType,
  NumberStepType,
  HorizontalOrVertical,
  LayoutMenuItem,
  LayoutTabItem,
  InfiniteLoaderState,
  AsyncWritableComputedOptions,
  AsyncWritableComputedRef,
  UploadFileItem,
  UploadableFileItem,
  BlobPostResultItem,
  FileTypeSpecifier,
  AvatarUser,
  AvatarUserWithId,
  LayoutPageTabItem,
  PropAnyComponent,
  AlertColor,
  AlertAction
}<|MERGE_RESOLUTION|>--- conflicted
+++ resolved
@@ -192,13 +192,9 @@
   CommonProgressBar,
   resolveFileExtension,
   generateFileId,
-<<<<<<< HEAD
   LucideSize,
-  FormRange
-=======
   FormRange,
   FormDualRange
->>>>>>> e8d32924
 }
 export type {
   FormRadioGroupItem,
