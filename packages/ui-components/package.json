{
  "name": "@speckle/ui-components",
  "description": "Speckle theme UI components built with Vue 3 & Tailwind",
  "version": "0.0.1",
  "scripts": {
    "dev": "vite",
    "build": "vue-tsc && vite build",
    "preview": "vite preview",
    "storybook": "storybook dev -p 6006",
    "build-storybook": "storybook build",
    "storybook:test": "test-storybook",
    "storybook:test:ci": "concurrently -k -s first -n \"SB,TEST\" -c \"magenta,blue\" \"yarn build-storybook --quiet && npx http-server storybook-static --port 6006 --silent\" \"wait-on tcp:6006 && yarn test-storybook --ci\"",
    "storybook:test:watch": "test-storybook --watch",
    "chromatic": "chromatic --exit-zero-on-changes --exit-once-uploaded",
    "lint:js": "eslint .",
    "lint:tsc": "vue-tsc --noEmit",
    "lint:prettier": "prettier --config ../../.prettierrc --ignore-path ../../.prettierignore --check .",
    "lint": "yarn lint:js && yarn lint:tsc && yarn lint:prettier"
  },
  "type": "module",
  "main": "./dist/lib.cjs",
  "module": "./dist/lib.js",
  "types": "./dist/lib.d.ts",
  "imports": {
    "#lodash": {
      "require": "lodash",
      "import": "lodash-es"
    }
  },
  "exports": {
    ".": {
      "import": "./dist/lib.js",
      "types": "./dist/lib.d.ts",
      "require": "./dist/lib.cjs"
    },
    "./style.css": "./dist/style.css",
    "./tailwind-configure": {
      "import": "./utils/tailwind-configure.js",
      "require": "./utils/tailwind-configure.cjs",
      "types": "./utils/tailwind-configure.d.ts"
    }
  },
  "peerDependencies": {
    "vue": "^3.3.0"
  },
  "dependencies": {
    "@headlessui/vue": "^1.7.18",
    "@heroicons/vue": "^2.0.12",
    "@speckle/shared": "workspace:^",
    "@storybook/test": "^8.0.5",
    "@vueuse/core": "^9.13.0",
    "lodash": "^4.0.0",
    "lodash-es": "^4.0.0",
    "nanoid": "^3.0.0",
    "v3-infinite-loading": "^1.2.2",
    "vee-validate": "^4.7.0",
    "vue-advanced-cropper": "^2.8.8",
    "vue-tippy": "^6.0.0"
  },
  "devDependencies": {
    "@babel/preset-env": "^7.21.5",
    "@babel/preset-react": "^7.18.6",
    "@rollup/plugin-typescript": "^11.1.0",
    "@speckle/tailwind-theme": "workspace:^",
    "@storybook/addon-essentials": "^8.0.5",
    "@storybook/addon-interactions": "^8.0.5",
    "@storybook/addon-links": "^8.0.5",
    "@storybook/blocks": "^8.0.5",
    "@storybook/test-runner": "^0.17.0",
    "@storybook/vue3": "^8.0.5",
    "@storybook/vue3-vite": "^8.0.5",
    "@types/eslint": "^8.56.10",
    "@types/lodash": "^4.0.0",
<<<<<<< HEAD
    "@typescript-eslint/eslint-plugin": "^7.12.0",
    "@typescript-eslint/parser": "^7.12.0",
=======
    "@types/lodash-es": "^4.17.12",
    "@typescript-eslint/eslint-plugin": "^5.38.1",
    "@typescript-eslint/parser": "^5.38.1",
>>>>>>> 2f8272b6
    "@vitejs/plugin-vue": "^4.5.0",
    "autoprefixer": "^10.4.14",
    "browserify-zlib": "^0.2.0",
    "chromatic": "^6.17.4",
    "concurrently": "^8.0.1",
    "eslint": "^9.4.0",
    "eslint-config-prettier": "^9.1.0",
    "eslint-plugin-storybook": "^0.8.0",
    "eslint-plugin-vue": "^9.26.0",
    "eslint-plugin-vuejs-accessibility": "^2.3.0",
    "postcss": "^8.4.31",
    "postcss-nesting": "^10.2.0",
    "prettier": "^2.7.1",
    "rollup-plugin-node-builtins": "^2.1.2",
    "storybook": "^8.0.5",
    "tailwindcss": "^3.3.2",
    "type-fest": "^2.13.1",
    "typescript": "^5.0.4",
    "unplugin-vue-macros": "^2.7.0",
    "vite": "^4.5.2",
    "vite-plugin-dts": "^3.6.3",
    "vue": "^3.3.8",
    "vue-tsc": "^1.8.22",
    "wait-on": "^6.0.1"
  },
  "installConfig": {
    "hoistingLimits": "workspaces"
  }
}<|MERGE_RESOLUTION|>--- conflicted
+++ resolved
@@ -71,14 +71,9 @@
     "@storybook/vue3-vite": "^8.0.5",
     "@types/eslint": "^8.56.10",
     "@types/lodash": "^4.0.0",
-<<<<<<< HEAD
+    "@types/lodash-es": "^4.17.12",
     "@typescript-eslint/eslint-plugin": "^7.12.0",
     "@typescript-eslint/parser": "^7.12.0",
-=======
-    "@types/lodash-es": "^4.17.12",
-    "@typescript-eslint/eslint-plugin": "^5.38.1",
-    "@typescript-eslint/parser": "^5.38.1",
->>>>>>> 2f8272b6
     "@vitejs/plugin-vue": "^4.5.0",
     "autoprefixer": "^10.4.14",
     "browserify-zlib": "^0.2.0",
