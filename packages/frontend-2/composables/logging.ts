--- conflicted
+++ resolved
@@ -3,9 +3,6 @@
 import { buildFakePinoLogger } from '~~/lib/core/helpers/observability'
 
 export const useLogger = () => {
-<<<<<<< HEAD
-  return useNuxtApp().$logger
-=======
   let nuxtApp: Optional<NuxtApp>
   try {
     nuxtApp = useNuxtApp()
@@ -15,5 +12,4 @@
   }
 
   return nuxtApp?.$logger
->>>>>>> a7f6fc0a
 }