--- conflicted
+++ resolved
@@ -11,12 +11,6 @@
 const disabledRoutes = ['/auth', '/models/']
 
 export const useIntercom = () => {
-<<<<<<< HEAD
-  const isWorkspacesEnabled = useIsWorkspacesEnabled()
-  const route = useRoute()
-  const { activeUser: user } = useActiveUser()
-=======
->>>>>>> b4cf23f8
   const {
     public: { intercomAppId }
   } = useRuntimeConfig()
