<template>
  <section>
    <div class="md:max-w-xl md:mx-auto pb-6 md:pb-0">
      <SettingsSectionHeader title="General" text="Manage your workspace settings" />
      <SettingsSectionHeader title="Workspace details" subheading />
      <div class="pt-6">
        <FormTextInput
          v-model="name"
          color="foundation"
          label="Name"
          name="name"
          placeholder="Workspace name"
          show-label
          :disabled="!isAdmin || needsSsoLogin"
          :tooltip-text="disabledTooltipText"
          label-position="left"
          :rules="[isRequired, isStringOfLength({ maxLength: 512 })]"
          validate-on-value-update
          @change="save()"
        />
        <hr class="my-4 border-outline-3" />
        <FormTextInput
          id="short-id"
          v-model="slug"
          color="foundation"
          label="Short ID"
          name="shortId"
          :help="slugHelp"
          :disabled="disableSlugInput"
          show-label
          label-position="left"
          :tooltip-text="disabledSlugTooltipText"
          read-only
          :right-icon="disableSlugInput ? undefined : IconEdit"
          :right-icon-title="disableSlugInput ? undefined : 'Edit short ID'"
          custom-help-class="!break-all"
          @right-icon-click="openSlugEditDialog"
        />
        <hr class="my-4 border-outline-3" />
        <FormTextArea
          v-model="description"
          color="foundation"
          label="Description"
          name="description"
          placeholder="Workspace description"
          :tooltip-text="disabledTooltipText"
          show-label
          label-position="left"
          :disabled="!isAdmin || needsSsoLogin"
          :rules="[isStringOfLength({ maxLength: 512 })]"
          @change="save()"
        />
        <hr class="my-4 border-outline-3" />
        <div class="grid grid-cols-2 gap-4">
          <div class="flex flex-col">
            <span class="text-body-xs font-medium text-foreground">Workspace icon</span>
            <span class="text-body-2xs text-foreground-2 max-w-[230px]">
              Upload your icon image
            </span>
          </div>
          <div :key="String(isAdmin)" v-tippy="disabledTooltipText">
            <SettingsWorkspacesGeneralEditAvatar
              v-if="workspaceResult?.workspaceBySlug"
              :workspace="workspaceResult?.workspaceBySlug"
              :disabled="!isAdmin || needsSsoLogin"
              size="xxl"
            />
          </div>
        </div>
      </div>
      <hr class="my-6 border-outline-2" />
      <div class="flex flex-col sm:flex-row space-y-2 sm:space-x-8 items-center">
        <div class="flex flex-col w-full sm:w-6/12">
          <span class="text-body-xs font-medium text-foreground">
            Default project role
          </span>
          <span class="text-body-2xs text-foreground-2">
            Role workspace members get when added to the workspace and in newly created
            projects
          </span>
        </div>
        <div class="w-full sm:w-6/12">
          <FormSelectProjectRoles
            v-model="defaultProjectRole"
            disabled-items-tooltip="Use project settings to assign a member as project owner"
            label="Project role"
            size="md"
            :disabled-items="[Roles.Stream.Owner]"
            :disabled="!isAdmin || needsSsoLogin"
            @update:model-value="save()"
          />
        </div>
      </div>
      <hr class="my-6 border-outline-2" />
      <div class="flex flex-col space-y-6">
        <SettingsSectionHeader title="Leave workspace" subheading />
        <CommonCard class="text-body-xs bg-foundation">
          By clicking the button below you will leave this workspace.
        </CommonCard>
        <div>
          <FormButton color="primary" @click="showLeaveDialog = true">
            Leave workspace
          </FormButton>
        </div>
      </div>
      <template v-if="isAdmin">
        <hr class="mb-6 mt-8 border-outline-2" />
        <div class="flex flex-col space-y-6">
          <SettingsSectionHeader title="Delete workspace" subheading />
          <CommonCard class="text-body-xs bg-foundation">
            We will delete all projects where you are the sole owner, and any associated
            data. We will ask you to type in your email address and press the delete
            button.
          </CommonCard>

          <div class="flex">
            <div v-tippy="deleteWorkspaceTooltip">
              <FormButton
                :disabled="!canDeleteWorkspace"
                color="primary"
                @click="showDeleteDialog = true"
              >
                Delete workspace
              </FormButton>
            </div>
          </div>
        </div>
      </template>
<<<<<<< HEAD
      <template v-if="isServerAdmin && workspaceId">
=======
      <template v-if="isServerAdmin || isAdmin">
>>>>>>> 6075385d
        <hr class="mb-6 mt-8 border-outline-2" />
        <p class="text-body-2xs text-foreground-2">
          Workspace ID: #{{ workspaceResult?.workspaceBySlug?.id }}
        </p>
      </template>
    </div>

    <SettingsWorkspacesGeneralLeaveDialog
      v-model:open="showLeaveDialog"
      :workspace="workspaceResult?.workspaceBySlug"
    />

    <SettingsWorkspacesGeneralDeleteDialog
      v-model:open="showDeleteDialog"
      :workspace="workspaceResult?.workspaceBySlug"
    />

    <SettingsWorkspacesGeneralEditSlugDialog
      v-model:open="showEditSlugDialog"
      :base-url="baseUrl"
      :workspace="workspaceResult?.workspaceBySlug"
      @update:slug="updateWorkspaceSlug"
    />
  </section>
</template>

<script setup lang="ts">
import { graphql } from '~~/lib/common/generated/gql'
import { useForm } from 'vee-validate'
import { useQuery, useMutation } from '@vue/apollo-composable'
import { settingsUpdateWorkspaceMutation } from '~/lib/settings/graphql/mutations'
import { settingsWorkspaceGeneralQuery } from '~/lib/settings/graphql/queries'
import type { WorkspaceUpdateInput } from '~~/lib/common/generated/gql/graphql'
import { ToastNotificationType, useGlobalToast } from '~~/lib/common/composables/toast'
import {
  getFirstErrorMessage,
  convertThrowIntoFetchResult
} from '~~/lib/common/helpers/graphql'
import { isRequired, isStringOfLength } from '~~/lib/common/helpers/validation'
import { useMixpanel } from '~/lib/core/composables/mp'
import { Roles, type StreamRoles } from '@speckle/shared'
import { workspaceRoute } from '~/lib/common/helpers/route'
import { useRoute } from 'vue-router'
import { WorkspacePlanStatuses } from '~/lib/common/generated/gql/graphql'
import { isPaidPlan } from '~/lib/billing/helpers/types'
import { useWorkspaceSsoStatus } from '~/lib/workspaces/composables/sso'

graphql(`
  fragment SettingsWorkspacesGeneral_Workspace on Workspace {
    ...SettingsWorkspacesGeneralEditAvatar_Workspace
    ...SettingsWorkspaceGeneralDeleteDialog_Workspace
    ...SettingsWorkspacesGeneralEditSlugDialog_Workspace
    id
    name
    slug
    description
    logo
    role
    defaultProjectRole
    plan {
      status
      name
    }
  }
`)

definePageMeta({
  layout: 'settings'
})

useHead({
  title: 'Settings | Workspace - General'
})

type FormValues = { name: string; description: string; defaultProjectRole: StreamRoles }

const routeSlug = computed(() => (route.params.slug as string) || '')

const IconEdit = resolveComponent('IconEdit')

const isBillingIntegrationEnabled = useIsBillingIntegrationEnabled()
const mixpanel = useMixpanel()
const router = useRouter()
const route = useRoute()
const { handleSubmit } = useForm<FormValues>()
const { triggerNotification } = useGlobalToast()
const { mutate: updateMutation } = useMutation(settingsUpdateWorkspaceMutation)
const { result: workspaceResult, onResult } = useQuery(
  settingsWorkspaceGeneralQuery,
  () => ({
    slug: routeSlug.value
  })
)
const config = useRuntimeConfig()
const { hasSsoEnabled, needsSsoLogin } = useWorkspaceSsoStatus({
  workspaceSlug: computed(() => workspaceResult.value?.workspaceBySlug?.slug || '')
})
const { isAdmin: isServerAdmin } = useActiveUser()

const name = ref('')
const slug = ref('')
const description = ref('')
const showDeleteDialog = ref(false)
const showEditSlugDialog = ref(false)
const showLeaveDialog = ref(false)
const defaultProjectRole = ref<StreamRoles>(Roles.Stream.Contributor)

const isAdmin = computed(
  () => workspaceResult.value?.workspaceBySlug?.role === Roles.Workspace.Admin
)
const workspaceId = computed(() => workspaceResult.value?.workspaceBySlug?.id)
const canDeleteWorkspace = computed(
  () =>
    isAdmin.value &&
    !needsSsoLogin.value &&
    (!isBillingIntegrationEnabled ||
      !(
        [
          WorkspacePlanStatuses.Valid,
          WorkspacePlanStatuses.PaymentFailed,
          WorkspacePlanStatuses.CancelationScheduled
        ].includes(
          workspaceResult.value?.workspaceBySlug?.plan?.status as WorkspacePlanStatuses
        ) && isPaidPlan(workspaceResult.value?.workspaceBySlug?.plan?.name)
      ))
)
const deleteWorkspaceTooltip = computed(() => {
  if (needsSsoLogin.value)
    return 'You cannot delete a workspace that requires SSO without an active session'
  if (!canDeleteWorkspace.value) return 'You cannot delete an active workspace'
  if (!isAdmin.value) return 'Only admins can delete workspaces'
  return undefined
})

const save = handleSubmit(async () => {
  if (!workspaceResult.value?.workspaceBySlug) return

  const input: WorkspaceUpdateInput = {
    id: workspaceResult.value.workspaceBySlug.id
  }
  if (name.value !== workspaceResult.value.workspaceBySlug.name) input.name = name.value
  if (description.value !== workspaceResult.value.workspaceBySlug.description)
    input.description = description.value
  if (
    defaultProjectRole.value !==
    workspaceResult.value.workspaceBySlug.defaultProjectRole
  )
    input.defaultProjectRole = defaultProjectRole.value

  const result = await updateMutation({ input }).catch(convertThrowIntoFetchResult)

  if (result?.data) {
    triggerNotification({
      type: ToastNotificationType.Success,
      title: 'Workspace updated'
    })

    mixpanel.track('Workspace General Settings Updated', {
      fields: (Object.keys(input) as Array<keyof WorkspaceUpdateInput>).filter(
        (key) => key !== 'id'
      ),
      // eslint-disable-next-line camelcase
      workspace_id: workspaceResult.value.workspaceBySlug.id,
      source: 'settings'
    })
  } else {
    const errorMessage = getFirstErrorMessage(result?.errors)
    triggerNotification({
      type: ToastNotificationType.Danger,
      title: 'Workspace update failed',
      description: errorMessage
    })
  }
})

watch(
  () => workspaceResult,
  () => {
    if (workspaceResult.value?.workspaceBySlug) {
      name.value = workspaceResult.value.workspaceBySlug.name
      description.value = workspaceResult.value.workspaceBySlug.description ?? ''
      slug.value = workspaceResult.value.workspaceBySlug.slug ?? ''
      defaultProjectRole.value = workspaceResult.value.workspaceBySlug
        .defaultProjectRole as StreamRoles
    }
  },
  { deep: true, immediate: true }
)

onResult((res) => {
  if (res.data) {
    defaultProjectRole.value = res.data.workspaceBySlug
      .defaultProjectRole as StreamRoles
  }
})

const baseUrl = config.public.baseUrl

const slugHelp = computed(() => {
  // Ensure the correct slug is used both on the server and client
  if (!workspaceResult.value?.workspaceBySlug) {
    return `${baseUrl}/workspaces/${routeSlug.value}`
  }
  return `${baseUrl}/workspaces/${workspaceResult.value.workspaceBySlug.slug}`
})
// Using toRef to fix reactivity bug around tooltips
const adminRef = toRef(isAdmin)

const disabledTooltipText = computed(() => {
  if (!adminRef.value) return 'Only admins can edit this field'
  if (needsSsoLogin.value) return 'Log in with your SSO provider to edit this field'
  return undefined
})

const disableSlugInput = computed(() => !isAdmin.value || hasSsoEnabled.value)

const disabledSlugTooltipText = computed(() => {
  return hasSsoEnabled.value
    ? 'Short ID cannot be changed while SSO is enabled.'
    : disabledTooltipText.value
})

const openSlugEditDialog = () => {
  if (hasSsoEnabled.value) return
  showEditSlugDialog.value = true
}

const updateWorkspaceSlug = async (newSlug: string) => {
  if (!workspaceResult.value?.workspaceBySlug) {
    return
  }

  const oldSlug = slug.value

  const result = await updateMutation({
    input: {
      id: workspaceResult.value.workspaceBySlug.id,
      slug: newSlug
    }
  })

  if (result && result.data) {
    triggerNotification({
      type: ToastNotificationType.Success,
      title: 'Workspace short ID updated'
    })

    showEditSlugDialog.value = false

    slug.value = newSlug

    if (routeSlug.value === oldSlug) {
      router.replace(workspaceRoute(newSlug))
    }
  } else {
    const errorMessage = getFirstErrorMessage(result && result.errors)
    triggerNotification({
      type: ToastNotificationType.Danger,
      title: 'Failed to update workspace slug',
      description: errorMessage
    })
  }
}
</script><|MERGE_RESOLUTION|>--- conflicted
+++ resolved
@@ -126,11 +126,7 @@
           </div>
         </div>
       </template>
-<<<<<<< HEAD
-      <template v-if="isServerAdmin && workspaceId">
-=======
-      <template v-if="isServerAdmin || isAdmin">
->>>>>>> 6075385d
+      <template v-if="(isServerAdmin || isAdmin) && workspaceId">
         <hr class="mb-6 mt-8 border-outline-2" />
         <p class="text-body-2xs text-foreground-2">
           Workspace ID: #{{ workspaceResult?.workspaceBySlug?.id }}
