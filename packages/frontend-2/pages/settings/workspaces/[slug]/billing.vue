--- conflicted
+++ resolved
@@ -15,216 +15,4 @@
 })
 
 const isWorkspaceNewPlansEnabled = useWorkspaceNewPlansEnabled()
-<<<<<<< HEAD
-const isBillingIntegrationEnabled = useIsBillingIntegrationEnabled()
-const { result: workspaceResult } = useQuery(
-  settingsWorkspaceBillingQuery,
-  () => ({
-    slug: slug.value
-  }),
-  () => ({
-    enabled: isBillingIntegrationEnabled
-  })
-)
-const { billingPortalRedirect, redirectToCheckout } = useBillingActions()
-const mixpanel = useMixpanel()
-const { mutate: mutateWorkspacePlan } = useMutation(adminUpdateWorkspacePlanMutation)
-
-const selectedPlanName = ref<PaidWorkspacePlansOld>()
-const selectedPlanCycle = ref<BillingInterval>()
-const isUpgradeDialogOpen = ref(false)
-
-const seatPrices = computed(() => ({
-  [WorkspacePlans.Starter]: prices.value?.[WorkspacePlans.Starter],
-  [WorkspacePlans.Plus]: prices.value?.[WorkspacePlans.Plus],
-  [WorkspacePlans.Business]: prices.value?.[WorkspacePlans.Business],
-  ...(isWorkspaceNewPlansEnabled.value
-    ? {
-        [WorkspacePlans.Team]: prices.value?.[WorkspacePlans.Team],
-        [WorkspacePlans.Pro]: prices.value?.[WorkspacePlans.Pro]
-      }
-    : {})
-}))
-const workspace = computed(() => workspaceResult.value?.workspaceBySlug)
-const currentPlan = computed(() => workspace.value?.plan)
-const subscription = computed(() => workspace.value?.subscription)
-const statusIsTrial = computed(
-  () =>
-    currentPlan.value?.status === WorkspacePlanStatuses.Trial ||
-    !currentPlan.value?.status
-)
-const isActivePlan = computed(
-  () =>
-    currentPlan.value &&
-    currentPlan.value?.status !== WorkspacePlanStatuses.Trial &&
-    currentPlan.value?.status !== WorkspacePlanStatuses.Canceled &&
-    currentPlan.value?.status !== WorkspacePlanStatuses.Expired
-)
-
-const isAcademiaPlan = computed(
-  () => currentPlan.value?.name === WorkspacePlans.Academia
-)
-const isPurchasablePlan = computed(() => isPaidPlan(currentPlan.value?.name))
-const seatPrice = computed(() =>
-  currentPlan.value && subscription.value
-    ? seatPrices.value?.[currentPlan.value.name as keyof typeof seatPrices.value]?.[
-        subscription.value.billingInterval
-      ]
-    : seatPrices.value?.[WorkspacePlans.Starter]?.[BillingInterval.Monthly]
-)
-const nextPaymentDue = computed(() =>
-  isPurchasablePlan.value
-    ? subscription.value?.currentBillingCycleEnd
-      ? dayjs(subscription.value?.currentBillingCycleEnd).format('MMMM D, YYYY')
-      : dayjs(currentPlan.value?.createdAt).add(31, 'days').format('MMMM D, YYYY')
-    : 'Never'
-)
-const isInvoicedPlan = computed(
-  () => currentPlan.value?.paymentMethod === WorkspacePaymentMethod.Invoice
-)
-const isAdmin = computed(() => workspace.value?.role === Roles.Workspace.Admin)
-const guestSeatCount = computed(() =>
-  isActivePlan.value
-    ? workspace.value?.subscription?.seats.guest ?? 0
-    : workspace.value?.team.items.filter((user) => user.role === Roles.Workspace.Guest)
-        .length ?? 0
-)
-const memberSeatCount = computed(() =>
-  isActivePlan.value
-    ? workspace.value?.subscription?.seats.plan ?? 0
-    : workspace.value
-    ? workspace.value.team.items.length - guestSeatCount.value
-    : 0
-)
-const summaryBillValue = computed(() => {
-  if (!seatPrice.value) return 'loading'
-  const guestPrice =
-    seatPrice.value[Roles.Workspace.Guest].amount * guestSeatCount.value
-  const memberPrice =
-    seatPrice.value[Roles.Workspace.Member].amount * memberSeatCount.value
-  const totalPrice = guestPrice + memberPrice
-  const isAnnual = subscription.value?.billingInterval === BillingInterval.Yearly
-  return isPurchasablePlan.value ? `£${isAnnual ? totalPrice * 12 : totalPrice}` : '£0'
-})
-const summaryBillDescription = computed(() => {
-  const memberText =
-    memberSeatCount.value > 1 ? `${memberSeatCount.value} members` : '1 member'
-  const guestText =
-    guestSeatCount.value > 1 ? `${guestSeatCount.value} guests` : '1 guest'
-
-  return `${memberText}${guestSeatCount.value > 0 ? `, ${guestText}` : ''}`
-})
-const billTooltip = computed(() => {
-  if (!seatPrice.value) return undefined
-
-  const memberText = `${memberSeatCount.value} member${
-    memberSeatCount.value === 1 ? '' : 's'
-  } at ${formatPrice(seatPrice.value[Roles.Workspace.Member])}/month`
-  const guestText = `${guestSeatCount.value} guest${
-    guestSeatCount.value === 1 ? '' : 's'
-  } at ${formatPrice(seatPrice.value[Roles.Workspace.Guest])}/month`
-
-  return `${memberText}${guestSeatCount.value > 0 ? `, ${guestText}` : ''}`
-})
-const summaryPlanHeading = computed(() => {
-  switch (currentPlan.value?.status) {
-    case WorkspacePlanStatuses.Trial:
-      return 'Trial plan'
-    case WorkspacePlanStatuses.Expired:
-    case WorkspacePlanStatuses.Canceled:
-      return 'Plan'
-    default:
-      return 'Current plan'
-  }
-})
-const summaryBillHeading = computed(() => {
-  switch (currentPlan.value?.status) {
-    case WorkspacePlanStatuses.Trial:
-    case WorkspacePlanStatuses.Expired:
-    case WorkspacePlanStatuses.Canceled:
-      return 'Expected bill'
-    default:
-      return subscription.value?.billingInterval === BillingInterval.Yearly
-        ? 'Annual bill'
-        : 'Monthly bill'
-  }
-})
-const summaryDateHeading = computed(() => {
-  if (statusIsTrial.value && isPurchasablePlan.value) {
-    return 'Trial ends'
-  } else if (currentPlan.value?.status === WorkspacePlanStatuses.Expired) {
-    return 'Trial expired at'
-  } else if (currentPlan.value?.status === WorkspacePlanStatuses.Canceled) {
-    return 'Cancels'
-  } else {
-    return 'Next payment due'
-  }
-})
-const showSummaryDateDescription = computed(() => {
-  return statusIsTrial.value && isPurchasablePlan.value
-})
-
-const pricingTableHeading = computed(() => {
-  switch (currentPlan.value?.status) {
-    case WorkspacePlanStatuses.Trial:
-    case WorkspacePlanStatuses.Expired:
-      return 'Start your subscription'
-    case WorkspacePlanStatuses.Canceled:
-      return 'Restart your subscription'
-    default:
-      return 'Upgrade your plan'
-  }
-})
-const showStatusBadge = computed(() => {
-  return (
-    (statusIsTrial.value ||
-      currentPlan.value?.status === WorkspacePlanStatuses.Expired) &&
-    isPurchasablePlan.value
-  )
-})
-
-const onPlanSelected = (plan: {
-  name: PaidWorkspacePlansOld
-  cycle: BillingInterval
-}) => {
-  const { name, cycle } = plan
-  if (!isPaidPlan(name) || !workspace.value?.id) return
-
-  if (
-    statusIsTrial.value ||
-    currentPlan.value?.status === WorkspacePlanStatuses.Expired ||
-    currentPlan.value?.status === WorkspacePlanStatuses.Canceled
-  ) {
-    mixpanel.track('Workspace Subscribe Button Clicked', {
-      plan,
-      cycle,
-      // eslint-disable-next-line camelcase
-      workspace_id: workspace.value?.id
-    })
-
-    redirectToCheckout({
-      plan: name as unknown as PaidWorkspacePlans,
-      cycle,
-      workspaceId: workspace.value?.id
-    })
-  } else {
-    selectedPlanName.value = name
-    selectedPlanCycle.value = cycle
-    isUpgradeDialogOpen.value = true
-  }
-}
-
-const handleUpgradeClick = () => {
-  if (!workspace.value?.id) return
-  // Temporary hack to change workspace plans to the new free plan
-  mutateWorkspacePlan({
-    input: {
-      workspaceId: workspace.value?.id,
-      plan: WorkspacePlans.Free,
-      status: WorkspacePlanStatuses.Valid
-    }
-  })
-}
-=======
->>>>>>> ff9d9b64
 </script>