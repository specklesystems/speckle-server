--- conflicted
+++ resolved
@@ -12,20 +12,12 @@
         </ViewerScope>
       </Portal>
 
-<<<<<<< HEAD
-    <!-- Note: commented out until we scope it properly. -->
-    <!-- <Portal to="primary-actions">
+      <!-- Note: commented out until we scope it properly. -->
+      <!-- <Portal to="primary-actions">
       <div class="flex space-x-4">
         <FormButton :icon-left="ShareIcon">Share</FormButton>
       </div>
     </Portal> -->
-=======
-      <Portal to="primary-actions">
-        <div class="flex space-x-4">
-          <FormButton :icon-left="ShareIcon">Share</FormButton>
-        </div>
-      </Portal>
->>>>>>> dd1ebfc6
 
       <ClientOnly>
         <!-- Tour host -->
