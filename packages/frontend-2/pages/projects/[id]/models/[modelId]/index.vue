--- conflicted
+++ resolved
@@ -39,11 +39,7 @@
   middleware: ['require-valid-project'],
   pageTransition: false, // NOTE: transitions fuck viewer up
   layoutTransition: false,
-<<<<<<< HEAD
-  key: false
-=======
   key: '/projects/:id/models/resources' // To prevent controls flickering on resource url param changes
->>>>>>> b1be4d10
 })
 
 const route = useRoute()
