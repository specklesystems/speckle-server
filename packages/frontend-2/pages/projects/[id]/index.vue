<template>
  <div>
    <div v-if="project">
      <ProjectsInviteBanner
        :invite="invite"
        :show-stream-name="false"
        :auto-accept="shouldAutoAcceptInvite"
        @processed="onInviteAccepted"
      />
      <div
        class="flex flex-col md:flex-row md:justify-between md:items-start gap-8 sm:gap-4 my-8"
      >
        <ProjectPageHeader :project="project" />
        <ProjectPageStatsBlockSettings
          :project="project"
          class="w-full md:w-72 shrink-0"
        />
      </div>
      <LayoutPageTabs v-model:active-item="activePageTab" :items="pageTabItems">
        <NuxtPage />
      </LayoutPageTabs>
    </div>
  </div>
</template>
<script setup lang="ts">
import { useQuery } from '@vue/apollo-composable'
import { Roles, type Optional } from '@speckle/shared'
import { graphql } from '~~/lib/common/generated/gql'
import { projectPageQuery } from '~~/lib/projects/graphql/queries'
import { useGeneralProjectPageUpdateTracking } from '~~/lib/projects/composables/projectPages'
import { LayoutPageTabs, type LayoutPageTabItem } from '@speckle/ui-components'
import { CubeIcon, ChatBubbleLeftRightIcon, BoltIcon } from '@heroicons/vue/24/outline'
import { projectRoute } from '~/lib/common/helpers/route'

graphql(`
  fragment ProjectPageProject on Project {
    id
    createdAt
    ...ProjectPageProjectHeader
    ...ProjectPageStatsBlockTeam
    ...ProjectPageTeamDialog
    ...ProjectPageStatsBlockModels
    ...ProjectPageStatsBlockComments
  }
`)

definePageMeta({
  middleware: [
    'require-valid-project',
    function (to) {
      // Redirect from /projects/:id/models to /projects/:id
      const projectId = to.params.id as string
      if (/\/models\/?$/i.test(to.path)) {
        return navigateTo(projectRoute(projectId))
      }
    }
  ],
  alias: '/projects/:id/models'
})

const route = useRoute()
const router = useRouter()
const projectId = computed(() => route.params.id as string)
const shouldAutoAcceptInvite = computed(() => route.query.accept === 'true')
const token = computed(() => route.query.token as Optional<string>)

useGeneralProjectPageUpdateTracking({ projectId }, { notifyOnProjectUpdate: true })
const { result: projectPageResult } = useQuery(
  projectPageQuery,
  () => ({
    id: projectId.value,
    ...(token.value?.length ? { token: token.value } : {})
  }),
  () => ({
    // Custom error policy so that a failing invitedTeam resolver (due to access rights)
    // doesn't kill the entire query
    errorPolicy: 'all'
    // context: {
    //   skipLoggingErrors: (err) =>
    //     err.graphQLErrors?.length === 1 &&
    //     err.graphQLErrors.some((e) => !!e.path?.includes('invitedTeam'))
    // }
  })
)

const project = computed(() => projectPageResult.value?.project)
const invite = computed(() => projectPageResult.value?.projectInvite || undefined)
const projectName = computed(() =>
  project.value?.name.length ? project.value.name : ''
)
const modelCount = computed(() => project.value?.modelCount.totalCount)
const commentCount = computed(() => project.value?.commentThreadCount.totalCount)

useHead({
  title: projectName
})

const onInviteAccepted = async (params: { accepted: boolean }) => {
  if (params.accepted) {
    await router.replace({
      query: { ...route.query, accept: undefined, token: undefined }
    })
  }
}

const isOwner = computed(() => project.value?.role === Roles.Stream.Owner)

const pageTabItems = computed((): LayoutPageTabItem[] => [
  {
    title: 'Models',
    id: 'models',
    icon: CubeIcon,
    count: modelCount.value
  },
  {
    title: 'Discussions',
    id: 'discussions',
    icon: ChatBubbleLeftRightIcon,
    count: commentCount.value
  },
<<<<<<< HEAD
  ...(isOwner.value
    ? [
        {
          title: 'Automations',
          id: 'automations',
          icon: BoltIcon,
          tag: 'New'
        }
      ]
    : [])
=======
  {
    title: 'Automations',
    id: 'automations',
    icon: BoltIcon,
    tag: 'Beta'
  }
>>>>>>> 69a3baef
])

const activePageTab = computed({
  get: () => {
    const path = router.currentRoute.value.path
    if (/\/discussions\/?$/i.test(path)) return pageTabItems.value[1]
    if (/\/automations\/?.*$/i.test(path)) return pageTabItems.value[2]
    return pageTabItems.value[0]
  },
  set: (val: LayoutPageTabItem) => {
    switch (val.id) {
      case 'models':
        router.push({ path: projectRoute(projectId.value, 'models') })
        break
      case 'discussions':
        router.push({ path: projectRoute(projectId.value, 'discussions') })
        break
      case 'automations':
        router.push({ path: projectRoute(projectId.value, 'automations') })
        break
    }
  }
})
</script><|MERGE_RESOLUTION|>--- conflicted
+++ resolved
@@ -118,25 +118,16 @@
     icon: ChatBubbleLeftRightIcon,
     count: commentCount.value
   },
-<<<<<<< HEAD
   ...(isOwner.value
     ? [
         {
           title: 'Automations',
           id: 'automations',
           icon: BoltIcon,
-          tag: 'New'
+          tag: 'Beta'
         }
       ]
     : [])
-=======
-  {
-    title: 'Automations',
-    id: 'automations',
-    icon: BoltIcon,
-    tag: 'Beta'
-  }
->>>>>>> 69a3baef
 ])
 
 const activePageTab = computed({
