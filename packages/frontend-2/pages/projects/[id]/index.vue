<template>
  <div>
    <div v-if="project">
      <ProjectsInviteBanner
        :invite="invite"
        :show-stream-name="false"
        :auto-accept="shouldAutoAcceptInvite"
        @processed="onInviteAccepted"
      />
      <div
        class="flex flex-col md:flex-row md:justify-between md:items-start gap-8 my-8"
      >
        <ProjectPageHeader :project="project" />
        <ProjectPageTeamBlock :project="project" class="w-full md:w-72 shrink-0" />
      </div>
      <LayoutTabsHoriztonal v-model:active-item="activePageTab" :items="pageTabItems">
        <NuxtPage :project="project" />
      </LayoutTabsHoriztonal>
    </div>
  </div>
</template>
<script setup lang="ts">
import { useQuery } from '@vue/apollo-composable'
import { Roles, type Optional } from '@speckle/shared'
import { graphql } from '~~/lib/common/generated/gql'
import { projectPageQuery } from '~~/lib/projects/graphql/queries'
import { useGeneralProjectPageUpdateTracking } from '~~/lib/projects/composables/projectPages'
<<<<<<< HEAD
import { LayoutPageTabs, type LayoutPageTabItem } from '@speckle/ui-components'
import { CubeIcon, ChatBubbleLeftRightIcon, BoltIcon } from '@heroicons/vue/24/outline'
import { projectRoute } from '~/lib/common/helpers/route'
=======
import { LayoutTabsHoriztonal, type LayoutPageTabItem } from '@speckle/ui-components'
import {
  CubeIcon,
  ChatBubbleLeftRightIcon,
  Cog6ToothIcon
} from '@heroicons/vue/24/outline'
import { projectRoute, projectWebhooksRoute } from '~/lib/common/helpers/route'
import { convertThrowIntoFetchResult } from '~/lib/common/helpers/graphql'
>>>>>>> d9ac23fb

graphql(`
  fragment ProjectPageProject on Project {
    id
    createdAt
    modelCount: models(limit: 0) {
      totalCount
    }
    commentThreadCount: commentThreads(limit: 0) {
      totalCount
    }
    ...ProjectPageProjectHeader
    ...ProjectPageTeamDialog
<<<<<<< HEAD
    ...ProjectPageStatsBlockModels
    ...ProjectPageStatsBlockComments
=======
>>>>>>> d9ac23fb
  }
`)

definePageMeta({
  middleware: [
    'require-valid-project',
    function (to) {
      // Redirect from /projects/:id/models to /projects/:id
      const projectId = to.params.id as string
      if (/\/models\/?$/i.test(to.path)) {
        return navigateTo(projectRoute(projectId))
      }

      // Redirect from /projects/:id/webhooks to /projects/:id/settings/webhooks
      if (/\/projects\/\w*?\/webhooks/i.test(to.path)) {
        return navigateTo(projectWebhooksRoute(projectId))
      }
    }
  ],
  alias: ['/projects/:id/models', '/projects/:id/webhooks']
})

const route = useRoute()
const router = useRouter()
const projectId = computed(() => route.params.id as string)
const shouldAutoAcceptInvite = computed(() => route.query.accept === 'true')
const token = computed(() => route.query.token as Optional<string>)

useGeneralProjectPageUpdateTracking({ projectId }, { notifyOnProjectUpdate: true })
const { result: projectPageResult } = useQuery(
  projectPageQuery,
  () => ({
    id: projectId.value,
    ...(token.value?.length ? { token: token.value } : {})
  }),
  () => ({
    // Custom error policy so that a failing invitedTeam resolver (due to access rights)
    // doesn't kill the entire query
    errorPolicy: 'all'
    // context: {
    //   skipLoggingErrors: (err) =>
    //     err.graphQLErrors?.length === 1 &&
    //     err.graphQLErrors.some((e) => !!e.path?.includes('invitedTeam'))
    // }
  })
)

const project = computed(() => projectPageResult.value?.project)
const invite = computed(() => projectPageResult.value?.projectInvite || undefined)
const projectName = computed(() =>
  project.value?.name.length ? project.value.name : ''
)
const modelCount = computed(() => project.value?.modelCount.totalCount)
const commentCount = computed(() => project.value?.commentThreadCount.totalCount)
const hasRole = computed(() => project.value?.role)

useHead({
  title: projectName
})

const onInviteAccepted = async (params: { accepted: boolean }) => {
  if (params.accepted) {
    await router.replace({
      query: { ...route.query, accept: undefined, token: undefined }
    })
  }
}

<<<<<<< HEAD
const isOwner = computed(() => project.value?.role === Roles.Stream.Owner)

const pageTabItems = computed((): LayoutPageTabItem[] => [
  {
    title: 'Models',
    id: 'models',
    icon: CubeIcon,
    count: modelCount.value
  },
  {
    title: 'Discussions',
    id: 'discussions',
    icon: ChatBubbleLeftRightIcon,
    count: commentCount.value
  },
  ...(isOwner.value
    ? [
        {
          title: 'Automations',
          id: 'automations',
          icon: BoltIcon,
          tag: 'Beta'
        }
      ]
    : [])
])
=======
const pageTabItems = computed((): LayoutPageTabItem[] => {
  const items: LayoutPageTabItem[] = [
    {
      title: 'Models',
      id: 'models',
      count: modelCount.value,
      icon: CubeIcon
    },
    {
      title: 'Discussions',
      id: 'discussions',
      count: commentCount.value,
      icon: ChatBubbleLeftRightIcon
    }
    //   {
    //   title: 'Automations',
    //   id: 'automations',
    //   tag: 'New',
    //   icon: BoltIcon
    //   },
  ]

  if (hasRole.value) {
    items.push({
      title: 'Settings',
      id: 'settings',
      icon: Cog6ToothIcon
    })
  }

  return items
})
>>>>>>> d9ac23fb

const activePageTab = computed({
  get: () => {
    const path = router.currentRoute.value.path
    if (/\/discussions\/?$/i.test(path)) return pageTabItems.value[1]
<<<<<<< HEAD
    if (/\/automations\/?.*$/i.test(path)) return pageTabItems.value[2]
=======
    // if (/\/automations\/?$/i.test(path)) return pageTabItems.value[2]
    if (/\/settings\/?/i.test(path) && hasRole.value) return pageTabItems.value[2]
>>>>>>> d9ac23fb
    return pageTabItems.value[0]
  },
  set: (val: LayoutPageTabItem) => {
    switch (val.id) {
      case 'models':
        router.push({ path: projectRoute(projectId.value, 'models') })
        break
      case 'discussions':
        router.push({ path: projectRoute(projectId.value, 'discussions') })
        break
      case 'automations':
        router.push({ path: projectRoute(projectId.value, 'automations') })
        break
      case 'settings':
        if (hasRole.value) {
          router.push({ path: projectRoute(projectId.value, 'settings') })
        }
        break
    }
  }
})
</script><|MERGE_RESOLUTION|>--- conflicted
+++ resolved
@@ -25,20 +25,14 @@
 import { graphql } from '~~/lib/common/generated/gql'
 import { projectPageQuery } from '~~/lib/projects/graphql/queries'
 import { useGeneralProjectPageUpdateTracking } from '~~/lib/projects/composables/projectPages'
-<<<<<<< HEAD
-import { LayoutPageTabs, type LayoutPageTabItem } from '@speckle/ui-components'
-import { CubeIcon, ChatBubbleLeftRightIcon, BoltIcon } from '@heroicons/vue/24/outline'
-import { projectRoute } from '~/lib/common/helpers/route'
-=======
 import { LayoutTabsHoriztonal, type LayoutPageTabItem } from '@speckle/ui-components'
 import {
   CubeIcon,
   ChatBubbleLeftRightIcon,
+  BoltIcon,
   Cog6ToothIcon
 } from '@heroicons/vue/24/outline'
 import { projectRoute, projectWebhooksRoute } from '~/lib/common/helpers/route'
-import { convertThrowIntoFetchResult } from '~/lib/common/helpers/graphql'
->>>>>>> d9ac23fb
 
 graphql(`
   fragment ProjectPageProject on Project {
@@ -52,11 +46,6 @@
     }
     ...ProjectPageProjectHeader
     ...ProjectPageTeamDialog
-<<<<<<< HEAD
-    ...ProjectPageStatsBlockModels
-    ...ProjectPageStatsBlockComments
-=======
->>>>>>> d9ac23fb
   }
 `)
 
@@ -125,34 +114,7 @@
   }
 }
 
-<<<<<<< HEAD
 const isOwner = computed(() => project.value?.role === Roles.Stream.Owner)
-
-const pageTabItems = computed((): LayoutPageTabItem[] => [
-  {
-    title: 'Models',
-    id: 'models',
-    icon: CubeIcon,
-    count: modelCount.value
-  },
-  {
-    title: 'Discussions',
-    id: 'discussions',
-    icon: ChatBubbleLeftRightIcon,
-    count: commentCount.value
-  },
-  ...(isOwner.value
-    ? [
-        {
-          title: 'Automations',
-          id: 'automations',
-          icon: BoltIcon,
-          tag: 'Beta'
-        }
-      ]
-    : [])
-])
-=======
 const pageTabItems = computed((): LayoutPageTabItem[] => {
   const items: LayoutPageTabItem[] = [
     {
@@ -167,13 +129,16 @@
       count: commentCount.value,
       icon: ChatBubbleLeftRightIcon
     }
-    //   {
-    //   title: 'Automations',
-    //   id: 'automations',
-    //   tag: 'New',
-    //   icon: BoltIcon
-    //   },
   ]
+
+  if (isOwner.value) {
+    items.push({
+      title: 'Automations',
+      id: 'automations',
+      icon: BoltIcon,
+      tag: 'Beta'
+    })
+  }
 
   if (hasRole.value) {
     items.push({
@@ -185,18 +150,14 @@
 
   return items
 })
->>>>>>> d9ac23fb
 
 const activePageTab = computed({
   get: () => {
     const path = router.currentRoute.value.path
     if (/\/discussions\/?$/i.test(path)) return pageTabItems.value[1]
-<<<<<<< HEAD
     if (/\/automations\/?.*$/i.test(path)) return pageTabItems.value[2]
-=======
-    // if (/\/automations\/?$/i.test(path)) return pageTabItems.value[2]
-    if (/\/settings\/?/i.test(path) && hasRole.value) return pageTabItems.value[2]
->>>>>>> d9ac23fb
+    // TODO: @andrew this needs fixing with dynamic index calc
+    if (/\/settings\/?/i.test(path) && hasRole.value) return pageTabItems.value[3]
     return pageTabItems.value[0]
   },
   set: (val: LayoutPageTabItem) => {
