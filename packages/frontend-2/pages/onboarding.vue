--- conflicted
+++ resolved
@@ -26,24 +26,15 @@
     </template>
     <div v-else class="flex flex-col items-center justify-center p-4 max-w-lg mx-auto">
       <h1 class="text-heading-xl text-forefround mb-2 font-normal">
-        Tell us about yourself
+        {{ currentStage === 'join' ? 'Join your teammates' : 'Tell us about yourself' }}
       </h1>
       <p class="text-center text-body-sm text-foreground-2 mb-8">
-        Your answers will help us improve
+        {{
+          currentStage === 'join'
+            ? 'We found a workspace that matches your email domain'
+            : 'Your answers will help us improve'
+        }}
       </p>
-<<<<<<< HEAD
-      <template v-if="!loading">
-        <DiscoverableList
-          v-if="
-            !isNewBillingEnabled && currentStage === 'join' && hasDiscoverableWorkspaces
-          "
-          :show-header="false"
-          @workspace-joined="currentStage = 'questions'"
-        />
-        <OnboardingQuestionsForm v-else />
-      </template>
-      <CommonLoadingIcon v-else size="lg" />
-=======
 
       <OnboardingJoinTeammates
         v-if="currentStage === 'join' && discoverableWorkspaces.length > 0"
@@ -51,7 +42,6 @@
         @next="currentStage = 'questions'"
       />
       <OnboardingQuestionsForm v-else />
->>>>>>> eb050bb6
     </div>
   </HeaderWithEmptyPage>
 </template>
@@ -59,11 +49,6 @@
 <script setup lang="ts">
 import { useProcessOnboarding } from '~~/lib/auth/composables/onboarding'
 import { useAuthManager } from '~/lib/auth/composables/auth'
-<<<<<<< HEAD
-import { useActiveUser } from '~~/lib/auth/composables/activeUser'
-import { useDiscoverableWorkspaces } from '~/lib/workspaces/composables/discoverableWorkspaces'
-import { useIsNewBillingEnabled } from '~/composables/globals'
-=======
 import { useQuery } from '@vue/apollo-composable'
 import { graphql } from '~/lib/common/generated/gql'
 import { CommonLoadingIcon } from '@speckle/ui-components'
@@ -81,7 +66,6 @@
     }
   }
 `)
->>>>>>> eb050bb6
 
 useHead({
   title: 'Welcome to Speckle'
@@ -93,21 +77,10 @@
 })
 
 const isOnboardingForced = useIsOnboardingForced()
-const isNewBillingEnabled = useIsNewBillingEnabled()
 
 const { setUserOnboardingComplete } = useProcessOnboarding()
 const { logout } = useAuthManager()
-const { hasDiscoverableWorkspaces, loading } = useDiscoverableWorkspaces()
 
-<<<<<<< HEAD
-const currentStage = ref<'join' | 'questions'>(
-  isNewBillingEnabled.value ? 'questions' : 'join'
-)
-
-onMounted(() => {
-  if (activeUser.value?.versions.totalCount === 0) {
-    createOnboardingProject()
-=======
 const isLoading = ref(true)
 const currentStage = ref<'join' | 'questions'>('questions')
 const isWorkspacesEnabled = useIsWorkspacesEnabled()
@@ -126,7 +99,6 @@
     currentStage.value = 'questions'
     isLoading.value = false
     return
->>>>>>> eb050bb6
   }
 
   // Wait for query to complete
