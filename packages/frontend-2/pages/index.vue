--- conflicted
+++ resolved
@@ -15,13 +15,8 @@
   </div>
 </template>
 <script setup lang="ts">
-<<<<<<< HEAD
-import { graphql } from '~~/lib/common/generated/gql'
-import { useQuery } from '@vue/apollo-composable'
-=======
 import { Form } from 'vee-validate'
 import { useActiveUser } from '~~/lib/auth/composables/activeUser'
->>>>>>> c15e93b8
 
 const { activeUser } = useActiveUser()
 const user = computed(() => activeUser.value || null)
