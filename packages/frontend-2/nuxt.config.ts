import { join } from 'path'
import { withoutLeadingSlash } from 'ufo'
import { sanitizeFilePath } from 'mlly'
import { filename } from 'pathe/utils'
import legacy from '@vitejs/plugin-legacy'

// Copied out from nuxt vite-builder source to correctly build output chunk/entry/asset/etc file names
const buildOutputFileName = (chunkName: string) =>
  withoutLeadingSlash(
    join('/_nuxt/', `${sanitizeFilePath(filename(chunkName))}.[hash].js`)
  )

const {
  SPECKLE_SERVER_VERSION,
  NUXT_PUBLIC_LOG_LEVEL = 'info',
  NUXT_PUBLIC_LOG_PRETTY = false
} = process.env

const isLogPretty = ['1', 'true', true, 1].includes(NUXT_PUBLIC_LOG_PRETTY)

// https://v3.nuxtjs.org/api/configuration/nuxt.config
export default defineNuxtConfig({
  typescript: {
    shim: false,
    strict: true
  },
  features: {
    // while nuxt's implementation is broken, we disable this: https://github.com/nuxt/nuxt/issues/26369
    devLogs: false
  },
  modules: [
    '@nuxt/devtools',
    '@nuxtjs/tailwindcss',
    [
      '~/lib/core/nuxt-modules/apollo/module.ts',
      {
        configResolvers: {
          default: '~/lib/core/configs/apollo.ts'
        }
      }
    ],
    '@speckle/ui-components-nuxt',
    '@artmizu/nuxt-prometheus'
  ],
  runtimeConfig: {
    redisUrl: '',
    public: {
      apiOrigin: 'UNDEFINED',
      backendApiOrigin: '',
      baseUrl: '',
      mixpanelApiHost: 'UNDEFINED',
      mixpanelTokenId: 'UNDEFINED',
      survicateWorkspaceKey: '',
      logLevel: NUXT_PUBLIC_LOG_LEVEL,
      logPretty: isLogPretty,
      logCsrEmitProps: false,
      logClientApiToken: '',
      logClientApiEndpoint: '',
      speckleServerVersion: SPECKLE_SERVER_VERSION || 'unknown',
      serverName: 'UNDEFINED',
      viewerDebug: false,
      raygunKey: '',
      logrocketAppId: '',
      speedcurveId: 0,
      debugbearId: '',
      debugCoreWebVitals: false,
      datadogAppId: '',
      datadogClientToken: '',
      datadogSite: '',
      datadogService: '',
      datadogEnv: '',
<<<<<<< HEAD
      enableAutomateModule: false
=======
      enableDirectPreviews: true
>>>>>>> 19fcdfcd
    }
  },

  alias: {
    // Rewriting all lodash calls to lodash-es for proper tree-shaking & chunk splitting
    lodash: 'lodash-es'
    // '@vue/apollo-composable': '@speckle/vue-apollo-composable'
  },

  vite: {
    vue: {
      script: {
        // eslint-disable-next-line @typescript-eslint/ban-ts-comment
        defineModel: true
      }
    },

    resolve: {
      alias: [{ find: /^lodash$/, replacement: 'lodash-es' }],
      // i've no idea why, but the same version of various deps gets bundled twice
      // in the case of vee-validate, this is just a guess, but maybe it gets confused cause there's a vee-validate install both under ui-components
      // and also under frontend-2. they're the same version, but apparently that's not enough...
      dedupe: ['prosemirror-state', '@tiptap/pm', 'prosemirror-model', 'vee-validate']
    },
    server: {
      fs: {
        // Allowing symlinks
        // allow: ['/home/fabis/Code/random/vue-apollo/']
      }
    },

    build: {
      rollupOptions: {
        output: {
          /**
           * Overriding some output file names to avoid adblock
           */
          entryFileNames: (chunkInfo) => {
            if (chunkInfo.name.includes('mixpanel')) {
              return buildOutputFileName('mp')
            }

            return buildOutputFileName(chunkInfo.name)
          },
          chunkFileNames: (chunkInfo) => {
            if (chunkInfo.name.includes('mixpanel')) {
              return buildOutputFileName('mp-chunk')
            }

            return buildOutputFileName(chunkInfo.name)
          }
        }
      },
      // older chrome version for CEF 65 support. all identifiers except the chrome one are default ones.
      target: ['es2020', 'edge88', 'firefox78', 'chrome65', 'safari14']
      // // optionally disable minification for debugging
      // minify: false,
      // // optionally enable sourcemaps for debugging
      // sourcemap: 'inline'
    },
    plugins: [
      // again - only for CEF 65
      legacy({
        renderLegacyChunks: false,
        // only adding the specific polyfills we need to reduce bundle size
        modernPolyfills: ['es.global-this', 'es/object', 'es/array']
      })
    ]
  },

  app: {
    pageTransition: { name: 'page', mode: 'out-in' }
  },

  routeRules: {
    // Necessary because of redirects from backend in auth flows
    '/': {
      cors: true,
      headers: {
        'access-control-allow-methods': 'GET',
        'Access-Control-Expose-Headers': '*'
      }
    },
    '/authn/login': {
      cors: true,
      headers: {
        'access-control-allow-methods': 'GET',
        'Access-Control-Expose-Headers': '*'
      }
    }
  },

  nitro: {
    compressPublicAssets: true
  },

  build: {
    transpile: [
      /^@apollo\/client/,
      'ts-invariant/process',
      '@vue/apollo-composable',
      '@speckle/vue-apollo-composable',
      '@headlessui/vue',
      /^@heroicons\/vue/,
      '@vueuse/core',
      '@vueuse/shared',
      '@speckle/ui-components',
      'v3-infinite-loading',
      /prosemirror.*/
    ]
  },
  hooks: {
    'build:manifest': (manifest) => {
      // kinda hacky, vite polyfills are incorrectly being loaded last so we have to move them to appear first in the object.
      // we can't replace `manifest` entirely, cause then we're only mutating a local variable, not the actual manifest
      // which is why we have to mutate the reference.
      // since ES2015 object string property order is more or less guaranteed - the order is chronological
      const polyfillKey = 'vite/legacy-polyfills'
      const polyfillEntry = manifest[polyfillKey]
      if (!polyfillEntry) return

      const oldManifest = { ...manifest }
      delete oldManifest[polyfillKey]

      for (const key in manifest) {
        delete manifest[key]
      }

      manifest[polyfillKey] = polyfillEntry
      for (const key in oldManifest) {
        manifest[key] = oldManifest[key]
      }
    }
  },

  prometheus: {
    verbose: false
  }
})<|MERGE_RESOLUTION|>--- conflicted
+++ resolved
@@ -69,11 +69,8 @@
       datadogSite: '',
       datadogService: '',
       datadogEnv: '',
-<<<<<<< HEAD
+      enableDirectPreviews: true,
       enableAutomateModule: false
-=======
-      enableDirectPreviews: true
->>>>>>> 19fcdfcd
     }
   },
 
