import { join } from 'path'
import { withoutLeadingSlash } from 'ufo'
import { sanitizeFilePath } from 'mlly'
import { filename } from 'pathe/utils'
import { Environment } from '@speckle/shared'

// Copied out from nuxt vite-builder source to correctly build output chunk/entry/asset/etc file names
const buildOutputFileName = (chunkName: string) =>
  withoutLeadingSlash(
    join('/_nuxt/', `${sanitizeFilePath(filename(chunkName))}.[hash].js`)
  )

const {
  SPECKLE_SERVER_VERSION,
  NUXT_PUBLIC_LOG_LEVEL = 'info',
  NUXT_PUBLIC_LOG_PRETTY = false
} = process.env

const featureFlags = Environment.getFeatureFlags()

const isLogPretty = ['1', 'true', true, 1].includes(NUXT_PUBLIC_LOG_PRETTY)

// https://v3.nuxtjs.org/api/configuration/nuxt.config
export default defineNuxtConfig({
  typescript: {
    shim: false,
    strict: true
  },
  features: {
    // while nuxt's implementation is broken, we disable this: https://github.com/nuxt/nuxt/issues/26369
    devLogs: false
  },
  modules: [
    '@nuxt/devtools',
    '@nuxtjs/tailwindcss',
    [
      '~/lib/core/nuxt-modules/apollo/module.ts',
      {
        configResolvers: {
          default: '~/lib/core/configs/apollo.ts'
        }
      }
    ],
    '@speckle/ui-components-nuxt',
    '@artmizu/nuxt-prometheus'
  ],
  runtimeConfig: {
    redisUrl: '',
    automateGhClientSecret: '',
    public: {
      apiOrigin: 'UNDEFINED',
      backendApiOrigin: '',
      baseUrl: '',
      mixpanelApiHost: 'UNDEFINED',
      mixpanelTokenId: 'UNDEFINED',
      survicateWorkspaceKey: '',
      logLevel: NUXT_PUBLIC_LOG_LEVEL,
      logPretty: isLogPretty,
      logCsrEmitProps: false,
      logClientApiToken: '',
      logClientApiEndpoint: '',
      speckleServerVersion: SPECKLE_SERVER_VERSION || 'unknown',
      serverName: 'UNDEFINED',
      viewerDebug: false,
      raygunKey: '',
      logrocketAppId: '',
      speedcurveId: 0,
      debugbearId: '',
      debugCoreWebVitals: false,
      datadogAppId: '',
      datadogClientToken: '',
      datadogSite: '',
      datadogService: '',
      datadogEnv: '',
      enableDirectPreviews: true,
<<<<<<< HEAD
      ...featureFlags
=======
      enableAutomateModule: true,
      automateGhClientId: 'Iv1.79a1df48749f11b4'
>>>>>>> 6c40abd1
    }
  },

  alias: {
    // Rewriting all lodash calls to lodash-es for proper tree-shaking & chunk splitting
    // lodash: 'lodash-es'
    // '@vue/apollo-composable': '@speckle/vue-apollo-composable'
  },

  vite: {
    optimizeDeps: {
      // Should only be ran on serverside anyway. W/o this it tries to transpile it unsuccessfully
      exclude: ['jsdom']
    },

    vue: {
      script: {
        // eslint-disable-next-line @typescript-eslint/ban-ts-comment
        defineModel: true
      }
    },

    resolve: {
      alias: [{ find: /^lodash(?!(-es|\/fp|\.))/, replacement: 'lodash-es' }],
      // i've no idea why, but the same version of various deps gets bundled twice
      // in the case of vee-validate, this is just a guess, but maybe it gets confused cause there's a vee-validate install both under ui-components
      // and also under frontend-2. they're the same version, but apparently that's not enough...
      dedupe: ['prosemirror-state', '@tiptap/pm', 'prosemirror-model', 'vee-validate']
    },
    server: {
      fs: {
        // Allowing symlinks
        // allow: ['/home/fabis/Code/random/vue-apollo/']
      }
    },

    build: {
      rollupOptions: {
        output: {
          /**
           * Overriding some output file names to avoid adblock
           */
          entryFileNames: (chunkInfo) => {
            if (chunkInfo.name.includes('mixpanel')) {
              return buildOutputFileName('mp')
            }

            return buildOutputFileName(chunkInfo.name)
          },
          chunkFileNames: (chunkInfo) => {
            if (chunkInfo.name.includes('mixpanel')) {
              return buildOutputFileName('mp-chunk')
            }

            return buildOutputFileName(chunkInfo.name)
          }
        }
      }
      // // optionally disable minification for debugging
      // minify: false,
      // // optionally enable sourcemaps for debugging
      // sourcemap: 'inline'
    }
  },

  app: {
    pageTransition: { name: 'page', mode: 'out-in' }
  },

  routeRules: {
    // Necessary because of redirects from backend in auth flows
    '/': {
      cors: true,
      headers: {
        'access-control-allow-methods': 'GET',
        'Access-Control-Expose-Headers': '*'
      }
    },
    '/authn/login': {
      cors: true,
      headers: {
        'access-control-allow-methods': 'GET',
        'Access-Control-Expose-Headers': '*'
      }
    }
  },

  nitro: {
    compressPublicAssets: true
  },

  build: {
    transpile: [
      /^@apollo\/client/,
      'ts-invariant/process',
      '@vue/apollo-composable',
      '@speckle/vue-apollo-composable',
      '@headlessui/vue',
      /^@heroicons\/vue/,
      '@vueuse/core',
      '@vueuse/shared',
      '@speckle/ui-components',
      'v3-infinite-loading',
      /prosemirror.*/,
      /^lodash(?!-es)/,
      // w/o these there's a weird error where Kind from graphql is undefined in dev mode
      'graphql',
      /^graphql\/.+/,
      'graphql/language/printer',
      'graphql/utilities/getOperationAST'
    ]
  },
  prometheus: {
    verbose: false
  }
})<|MERGE_RESOLUTION|>--- conflicted
+++ resolved
@@ -48,6 +48,7 @@
     redisUrl: '',
     automateGhClientSecret: '',
     public: {
+      ...featureFlags,
       apiOrigin: 'UNDEFINED',
       backendApiOrigin: '',
       baseUrl: '',
@@ -73,12 +74,7 @@
       datadogService: '',
       datadogEnv: '',
       enableDirectPreviews: true,
-<<<<<<< HEAD
-      ...featureFlags
-=======
-      enableAutomateModule: true,
       automateGhClientId: 'Iv1.79a1df48749f11b4'
->>>>>>> 6c40abd1
     }
   },
 
