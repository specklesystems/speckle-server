--- conflicted
+++ resolved
@@ -13,12 +13,9 @@
   ROOT_SUBSCRIPTION
 } from '~/lib/common/helpers/graphql'
 import { checkIfIsInPlaceNavigation } from '~/lib/common/helpers/navigation'
-<<<<<<< HEAD
 import { LucideSize } from '@speckle/ui-components'
-=======
 import { ViewerEventBusKeys } from '~/lib/viewer/helpers/eventBus'
 import { defineParallelizedNuxtRouteMiddleware } from '~/lib/core/helpers/middleware'
->>>>>>> e8d32924
 
 /**
  * Debugging helper to ensure variables are available in debugging scope
