import {
  WorkspaceUserActionTypes,
  type GenericSettingsMenuItem,
  type WorkspaceSettingsMenuItem
} from '~/lib/settings/helpers/types'
import { useIsMultipleEmailsEnabled, useActiveUser } from '~/composables/globals'
import { Roles, SeatTypes, type MaybeNullOrUndefined } from '@speckle/shared'
import { useIsMultiregionEnabled } from '~/lib/multiregion/composables/main'
import { graphql } from '~/lib/common/generated/gql'
import {
  settingsWorkspaceRoutes,
  settingsUserRoutes,
  settingsServerRoutes
} from '~/lib/common/helpers/route'
import type { LayoutMenuItem } from '@speckle/ui-components'
<<<<<<< HEAD
import type { SettingsWorkspacesMembersActionsMenu_UserFragment } from '~/lib/common/generated/gql/graphql'
=======
import { useWorkspaceLastAdminCheck } from '~/lib/workspaces/composables/management'
>>>>>>> f9761f65

graphql(`
  fragment SettingsMenu_Workspace on Workspace {
    id
    slug
    sso {
      provider {
        id
      }
      session {
        validUntil
      }
    }
  }
`)

export const useSettingsMenu = () => {
  const isMultipleEmailsEnabled = useIsMultipleEmailsEnabled().value
  const isMultiRegionEnabled = useIsMultiregionEnabled()

  const workspaceMenuItems = shallowRef<WorkspaceSettingsMenuItem[]>([
    {
      title: 'General',
      name: settingsWorkspaceRoutes.general.name,
      route: (slug: string) => settingsWorkspaceRoutes.general.route(slug),
      permission: [Roles.Workspace.Admin, Roles.Workspace.Member, Roles.Workspace.Guest]
    },
    {
      title: 'People',
      name: settingsWorkspaceRoutes.members.name,
      route: (slug: string) => settingsWorkspaceRoutes.members.route(slug),
      permission: [Roles.Workspace.Admin, Roles.Workspace.Member]
    },
    {
      title: 'Projects',
      name: settingsWorkspaceRoutes.projects.name,
      route: (slug: string) => settingsWorkspaceRoutes.projects.route(slug),
      permission: [Roles.Workspace.Admin, Roles.Workspace.Member]
    },
    {
      title: 'Security',
      name: settingsWorkspaceRoutes.security.name,
      route: (slug: string) => settingsWorkspaceRoutes.security.route(slug),
      permission: [Roles.Workspace.Admin]
    },
    {
      title: 'Billing',
      name: settingsWorkspaceRoutes.billing.name,
      route: (slug: string) => settingsWorkspaceRoutes.billing.route(slug),
      permission: [Roles.Workspace.Admin, Roles.Workspace.Member]
    },
    {
      title: 'Data residency',
      name: settingsWorkspaceRoutes.regions.name,
      route: (slug: string) => settingsWorkspaceRoutes.regions.route(slug),
      permission: [Roles.Workspace.Admin, Roles.Workspace.Member],
      ...(!isMultiRegionEnabled
        ? {
            disabled: true,
            tooltipText: 'Data residency management is not enabled on this server'
          }
        : {
            disabled: false
          })
    }
  ])

  const userMenuItems = shallowRef<GenericSettingsMenuItem[]>([
    {
      title: 'Profile',
      route: settingsUserRoutes.profile
    },
    {
      title: 'Notifications',
      route: settingsUserRoutes.notifications
    },
    {
      title: 'Developer',
      route: settingsUserRoutes.developerSettings
    },
    ...(isMultipleEmailsEnabled
      ? [
          {
            title: 'Emails',
            route: settingsUserRoutes.emails
          }
        ]
      : [])
  ])

  const serverMenuItems = shallowRef<GenericSettingsMenuItem[]>([
    {
      title: 'General',
      route: settingsServerRoutes.general
    },
    {
      title: 'Members',
      route: settingsServerRoutes.members
    },
    {
      title: 'Projects',
      route: settingsServerRoutes.projects
    },
    ...(isMultiRegionEnabled
      ? [
          {
            title: 'Regions',
            route: settingsServerRoutes.regions
          }
        ]
      : [])
  ])

  return {
    userMenuItems,
    serverMenuItems,
    workspaceMenuItems
  }
}

export const useSettingsMenuState = () =>
  useState<{
    previousRoute: string | undefined
  }>('settings-menu-state', () => ({
    previousRoute: undefined
  }))

export const useSettingsMembersActions = (params: {
  workspaceRole?: MaybeNullOrUndefined<string>
<<<<<<< HEAD
  targetUser: SettingsWorkspacesMembersActionsMenu_UserFragment
=======
  workspaceSlug?: MaybeNullOrUndefined<string>
  targetUser: UserItem
>>>>>>> f9761f65
}) => {
  const { activeUser } = useActiveUser()

  const { hasSingleAdmin } = useWorkspaceLastAdminCheck({
    workspaceSlug: params.workspaceSlug || ''
  })

  const targetUserRole = computed(() => {
    return params.targetUser.role
  })

  const targetUserSeatType = computed(() => params.targetUser.seatType)

  const isActiveUserWorkspaceAdmin = computed(
    () => params.workspaceRole === Roles.Workspace.Admin
  )

  const isOnlyAdmin = computed(
    () => hasSingleAdmin.value && isActiveUserWorkspaceAdmin.value
  )

  const isActiveUserTargetUser = computed(
    () => activeUser.value?.id === params.targetUser.id
  )

  const canModifyUser = computed(
    () => isActiveUserWorkspaceAdmin.value && !isActiveUserTargetUser.value
  )

  const showMakeAdmin = computed(
    () => canModifyUser.value && targetUserRole.value === Roles.Workspace.Member
  )

  const showRemoveAdmin = computed(
    () => canModifyUser.value && targetUserRole.value === Roles.Workspace.Admin
  )

  const showMakeGuest = computed(
    () => canModifyUser.value && targetUserRole.value !== Roles.Workspace.Guest
  )

  const showMakeMember = computed(
    () => canModifyUser.value && targetUserRole.value === Roles.Workspace.Guest
  )

  const showUpgradeEditor = computed(
    () => canModifyUser.value && targetUserSeatType.value === SeatTypes.Viewer
  )

  const showDowngradeEditor = computed(
    () => canModifyUser.value && targetUserSeatType.value === SeatTypes.Editor
  )

<<<<<<< HEAD
  const canUpdateProjectPermissions = computed(() => canModifyUser.value)

  const canLeaveWorkspace = computed(() => isActiveUserTargetUser.value)
=======
  const showRemoveFromWorkspace = computed(() => canModifyUser.value)
>>>>>>> f9761f65

  const showLeaveWorkspace = computed(() => isActiveUserTargetUser.value)

  const actionItems = computed(() => {
    const mainItems: LayoutMenuItem[] = []
    const footerItems: LayoutMenuItem[] = []

    if (showMakeAdmin.value) {
      mainItems.push({
        title: 'Make admin...',
        id: WorkspaceUserActionTypes.MakeAdmin
      })
    }
    if (showMakeGuest.value) {
      mainItems.push({
        title: 'Make guest...',
        id: WorkspaceUserActionTypes.MakeGuest,
        disabled: targetUserRole.value === Roles.Workspace.Admin,
        disabledTooltip: 'Admins must be on an Member seat'
      })
    }
    if (showMakeMember.value) {
      mainItems.push({
        title: 'Make member...',
        id: WorkspaceUserActionTypes.MakeMember
      })
    }
    if (showUpgradeEditor.value) {
      mainItems.push({
        title: 'Upgrade to editor...',
        id: WorkspaceUserActionTypes.UpgradeEditor
      })
    }
    if (showDowngradeEditor.value) {
      mainItems.push({
        title: 'Downgrade to viewer...',
        id: WorkspaceUserActionTypes.DowngradeEditor,
        disabled: targetUserRole.value === Roles.Workspace.Admin,
        disabledTooltip: 'Admins must be on an Editor seat'
      })
    }
    if (canUpdateProjectPermissions.value) {
      mainItems.push({
        title: 'Manage project access...',
        id: WorkspaceUserActionTypes.UpdateProjectPermissions,
        disabled: params.targetUser.projectRoles.length === 0,
        disabledTooltip: 'User is not in any projects'
      })
    }

    if (showRemoveAdmin.value) {
      footerItems.push({
        title: 'Revoke admin access...',
        id: WorkspaceUserActionTypes.RemoveAdmin,
        disabled: isOnlyAdmin.value,
        disabledTooltip: 'There must be at least one admin in this workspace'
      })
    }
    if (showRemoveFromWorkspace.value) {
      footerItems.push({
        title: 'Remove from workspace...',
        id: WorkspaceUserActionTypes.RemoveFromWorkspace,
        disabled: isOnlyAdmin.value,
        disabledTooltip: 'There must be at least one admin in this workspace'
      })
    }
    if (showLeaveWorkspace.value) {
      footerItems.push({
        title: 'Leave workspace...',
        id: WorkspaceUserActionTypes.LeaveWorkspace,
        disabled: isOnlyAdmin.value,
        disabledTooltip: 'You are the only admin of this workspace'
      })
    }

    const result: LayoutMenuItem[][] = []
    if (mainItems.length) result.push(mainItems)
    if (footerItems.length) result.push(footerItems)
    return result
  })

  return {
    actionItems,
    isActiveUserWorkspaceAdmin,
    isActiveUserTargetUser,
<<<<<<< HEAD
    canUpdateProjectPermissions,
    canMakeAdmin,
    canRemoveAdmin,
    canMakeGuest,
    canMakeMember,
    canUpgradeEditor,
    canDowngradeEditor,
    canRemoveFromWorkspace,
    canLeaveWorkspace,
    canResignAdmin
=======
    showMakeAdmin,
    showRemoveAdmin,
    showMakeGuest,
    showMakeMember,
    showUpgradeEditor,
    showDowngradeEditor,
    showRemoveFromWorkspace,
    showLeaveWorkspace
>>>>>>> f9761f65
  }
}<|MERGE_RESOLUTION|>--- conflicted
+++ resolved
@@ -13,11 +13,8 @@
   settingsServerRoutes
 } from '~/lib/common/helpers/route'
 import type { LayoutMenuItem } from '@speckle/ui-components'
-<<<<<<< HEAD
 import type { SettingsWorkspacesMembersActionsMenu_UserFragment } from '~/lib/common/generated/gql/graphql'
-=======
 import { useWorkspaceLastAdminCheck } from '~/lib/workspaces/composables/management'
->>>>>>> f9761f65
 
 graphql(`
   fragment SettingsMenu_Workspace on Workspace {
@@ -147,12 +144,8 @@
 
 export const useSettingsMembersActions = (params: {
   workspaceRole?: MaybeNullOrUndefined<string>
-<<<<<<< HEAD
+  workspaceSlug?: MaybeNullOrUndefined<string>
   targetUser: SettingsWorkspacesMembersActionsMenu_UserFragment
-=======
-  workspaceSlug?: MaybeNullOrUndefined<string>
-  targetUser: UserItem
->>>>>>> f9761f65
 }) => {
   const { activeUser } = useActiveUser()
 
@@ -206,15 +199,11 @@
     () => canModifyUser.value && targetUserSeatType.value === SeatTypes.Editor
   )
 
-<<<<<<< HEAD
-  const canUpdateProjectPermissions = computed(() => canModifyUser.value)
-
-  const canLeaveWorkspace = computed(() => isActiveUserTargetUser.value)
-=======
   const showRemoveFromWorkspace = computed(() => canModifyUser.value)
->>>>>>> f9761f65
 
   const showLeaveWorkspace = computed(() => isActiveUserTargetUser.value)
+
+  const showUpdateProjectPermissions = computed(() => canModifyUser.value)
 
   const actionItems = computed(() => {
     const mainItems: LayoutMenuItem[] = []
@@ -254,7 +243,7 @@
         disabledTooltip: 'Admins must be on an Editor seat'
       })
     }
-    if (canUpdateProjectPermissions.value) {
+    if (showUpdateProjectPermissions.value) {
       mainItems.push({
         title: 'Manage project access...',
         id: WorkspaceUserActionTypes.UpdateProjectPermissions,
@@ -298,18 +287,6 @@
     actionItems,
     isActiveUserWorkspaceAdmin,
     isActiveUserTargetUser,
-<<<<<<< HEAD
-    canUpdateProjectPermissions,
-    canMakeAdmin,
-    canRemoveAdmin,
-    canMakeGuest,
-    canMakeMember,
-    canUpgradeEditor,
-    canDowngradeEditor,
-    canRemoveFromWorkspace,
-    canLeaveWorkspace,
-    canResignAdmin
-=======
     showMakeAdmin,
     showRemoveAdmin,
     showMakeGuest,
@@ -318,6 +295,5 @@
     showDowngradeEditor,
     showRemoveFromWorkspace,
     showLeaveWorkspace
->>>>>>> f9761f65
   }
 }