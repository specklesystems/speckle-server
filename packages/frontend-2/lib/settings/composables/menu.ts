import { settingsQueries } from '~/lib/common/helpers/route'
import type { SettingsMenuItems } from '~/lib/settings/helpers/types'
import SettingsUserProfile from '~/components/settings/user/Profile.vue'
import SettingsUserNotifications from '~/components/settings/user/Notifications.vue'
import SettingsUserDeveloper from '~/components/settings/user/Developer.vue'
import SettingsUserEmails from '~/components/settings/user/Emails.vue'
import SettingsServerGeneral from '~/components/settings/server/General.vue'
import SettingsServerProjects from '~/components/settings/server/Projects.vue'
import SettingsServerActiveUsers from '~/components/settings/server/ActiveUsers.vue'
import SettingsServerPendingInvitations from '~/components/settings/server/PendingInvitations.vue'
import SettingsWorkspaceGeneral from '~/components/settings/workspaces/General.vue'
import SettingsWorkspacesMembers from '~/components/settings/workspaces/Members.vue'
import SettingsWorkspacesSecurity from '~/components/settings/workspaces/Security.vue'
import SettingsWorkspacesProjects from '~/components/settings/workspaces/Projects.vue'
import SettingsWorkspacesBilling from '~/components/settings/workspaces/Billing.vue'
import { useIsMultipleEmailsEnabled } from '~/composables/globals'
import { Roles } from '@speckle/shared'

export const useSettingsMenu = () => {
  const workspaceMenuItems = shallowRef<SettingsMenuItems>({
    general: {
      title: 'General',
      component: SettingsWorkspaceGeneral,
      permission: [Roles.Workspace.Admin, Roles.Workspace.Member, Roles.Workspace.Guest]
    },
    members: {
      title: 'Members',
      component: SettingsWorkspacesMembers,
      permission: [Roles.Workspace.Admin, Roles.Workspace.Member]
    },
    projects: {
      title: 'Projects',
      component: SettingsWorkspacesProjects,
      permission: [Roles.Workspace.Admin, Roles.Workspace.Member]
    },
    security: {
      title: 'Security',
      component: SettingsWorkspacesSecurity,
      permission: [Roles.Workspace.Admin]
    },
    billing: {
      title: 'Billing',
<<<<<<< HEAD
      disabled: true,
      tooltipText: 'Manage billing for your workspace'
=======
      component: SettingsWorkspacesBilling,
      permission: [Roles.Workspace.Admin]
>>>>>>> 91960b34
    },
    regions: {
      title: 'Regions',
      disabled: true,
      tooltipText: 'Set up regions for custom data residency',
      permission: [Roles.Workspace.Admin]
    }
  })

  const userMenuItemValues: SettingsMenuItems = {
    [settingsQueries.user.profile]: {
      title: 'Profile',
      component: SettingsUserProfile
    },
    [settingsQueries.user.notifications]: {
      title: 'Notifications',
      component: SettingsUserNotifications
    },
    [settingsQueries.user.developerSettings]: {
      title: 'Developer settings',
      component: SettingsUserDeveloper
    }
  }

  const multipleEmailsEnabled = useIsMultipleEmailsEnabled().value
  if (multipleEmailsEnabled) {
    userMenuItemValues[settingsQueries.user.emails] = {
      title: 'Email addresses',
      component: SettingsUserEmails
    }
  }

  const userMenuItems = shallowRef<SettingsMenuItems>(userMenuItemValues)

  const serverMenuItems = shallowRef<SettingsMenuItems>({
    [settingsQueries.server.general]: {
      title: 'General',
      component: SettingsServerGeneral
    },
    [settingsQueries.server.projects]: {
      title: 'Projects',
      component: SettingsServerProjects
    },
    [settingsQueries.server.activeUsers]: {
      title: 'Active users',
      component: SettingsServerActiveUsers
    },
    [settingsQueries.server.pendingInvitations]: {
      title: 'Pending invitations',
      component: SettingsServerPendingInvitations
    }
  })

  return {
    userMenuItems,
    serverMenuItems,
    workspaceMenuItems
  }
}<|MERGE_RESOLUTION|>--- conflicted
+++ resolved
@@ -40,13 +40,8 @@
     },
     billing: {
       title: 'Billing',
-<<<<<<< HEAD
-      disabled: true,
-      tooltipText: 'Manage billing for your workspace'
-=======
       component: SettingsWorkspacesBilling,
       permission: [Roles.Workspace.Admin]
->>>>>>> 91960b34
     },
     regions: {
       title: 'Regions',
