import { graphql } from '~~/lib/common/generated/gql'

export const settingsSidebarQuery = graphql(`
  query SettingsSidebar {
    activeUser {
      ...SettingsSidebar_User
    }
  }
`)

<<<<<<< HEAD
export const settingsSidebarAutomateFunctionsQuery = graphql(`
  query SettingsSidebarAutomateFunctions {
    activeUser {
      ...SettingsSidebar_User
    }
  }
`)

=======
>>>>>>> 1edac5f0
export const settingsWorkspaceGeneralQuery = graphql(`
  query SettingsWorkspaceGeneral($slug: String!) {
    workspaceBySlug(slug: $slug) {
      ...SettingsWorkspacesGeneral_Workspace
    }
  }
`)

export const settingsWorkspaceBillingQuery = graphql(`
  query SettingsWorkspaceBilling($slug: String!) {
    workspaceBySlug(slug: $slug) {
      id
      ...WorkspaceBillingPage_Workspace
    }
  }
`)

export const settingsWorkspaceBillingCustomerPortalQuery = graphql(`
  query SettingsWorkspaceBillingCustomerPortal($workspaceId: String!) {
    workspace(id: $workspaceId) {
      customerPortalUrl
    }
  }
`)

export const settingsWorkspaceRegionsQuery = graphql(`
  query SettingsWorkspaceRegions($slug: String!) {
    workspaceBySlug(slug: $slug) {
      id
      ...SettingsWorkspacesRegions_Workspace
    }
    serverInfo {
      ...SettingsWorkspacesRegions_ServerInfo
    }
  }
`)

export const settingsWorkspacesMembersQuery = graphql(`
  query SettingsWorkspacesMembers($slug: String!) {
    workspaceBySlug(slug: $slug) {
      ...SettingsWorkspacesMembers_Workspace
    }
  }
`)

export const settingsWorkspacesMembersTableQuery = graphql(`
  query SettingsWorkspacesMembersTable($slug: String!) {
    workspaceBySlug(slug: $slug) {
      ...SettingsWorkspacesMembersTable_Workspace
    }
  }
`)

export const settingsWorkspacesMembersInvitesQuery = graphql(`
  query SettingsWorkspacesMembersInvites($slug: String!) {
    workspaceBySlug(slug: $slug) {
      ...SettingsWorkspacesMembersInvitesTable_Workspace
    }
  }
`)

export const settingsWorkspacesMembersRequestsQuery = graphql(`
  query SettingsWorkspacesMembersRequests($slug: String!) {
    workspaceBySlug(slug: $slug) {
      ...SettingsWorkspacesMembersRequestsTable_Workspace
    }
  }
`)

export const settingsWorkspacesMembersSearchQuery = graphql(`
  query SettingsWorkspacesMembersSearch($slug: String!, $filter: WorkspaceTeamFilter) {
    workspaceBySlug(slug: $slug) {
      id
      team(filter: $filter, limit: 250) {
        items {
          id
          ...SettingsWorkspacesMembersTable_WorkspaceCollaborator
        }
      }
    }
  }
`)

export const settingsWorkspacesInvitesSearchQuery = graphql(`
  query SettingsWorkspacesInvitesSearch(
    $slug: String!
    $invitesFilter: PendingWorkspaceCollaboratorsFilter
  ) {
    workspaceBySlug(slug: $slug) {
      ...SettingsWorkspacesMembersInvitesTable_Workspace
    }
  }
`)

export const settingsWorkspacesProjectsQuery = graphql(`
  query SettingsWorkspacesProjects(
    $slug: String!
    $limit: Int!
    $cursor: String
    $filter: WorkspaceProjectsFilter
  ) {
    workspaceBySlug(slug: $slug) {
      id
      slug
      readOnly
      projects(limit: $limit, cursor: $cursor, filter: $filter) {
        cursor
        ...SettingsWorkspacesProjects_ProjectCollection
      }
    }
  }
`)

export const settingsWorkspacesSecurityQuery = graphql(`
  query SettingsWorkspaceSecurity($slug: String!) {
    workspaceBySlug(slug: $slug) {
      ...SettingsWorkspacesSecurity_Workspace
    }
    activeUser {
      ...SettingsWorkspacesSecurity_User
    }
  }
`)<|MERGE_RESOLUTION|>--- conflicted
+++ resolved
@@ -8,17 +8,6 @@
   }
 `)
 
-<<<<<<< HEAD
-export const settingsSidebarAutomateFunctionsQuery = graphql(`
-  query SettingsSidebarAutomateFunctions {
-    activeUser {
-      ...SettingsSidebar_User
-    }
-  }
-`)
-
-=======
->>>>>>> 1edac5f0
 export const settingsWorkspaceGeneralQuery = graphql(`
   query SettingsWorkspaceGeneral($slug: String!) {
     workspaceBySlug(slug: $slug) {
