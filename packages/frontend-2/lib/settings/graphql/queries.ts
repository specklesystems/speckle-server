import { graphql } from '~~/lib/common/generated/gql'

export const settingsSidebarQuery = graphql(`
  query SettingsSidebar {
    activeUser {
      ...SettingsDialog_User
    }
  }
`)

export const settingsWorkspaceGeneralQuery = graphql(`
  query SettingsWorkspaceGeneral($id: String!) {
    workspace(id: $id) {
      ...SettingsWorkspacesGeneral_Workspace
    }
  }
`)

export const settingsWorkspacesMembersQuery = graphql(`
  query SettingsWorkspacesMembers(
    $workspaceId: String!
    $invitesFilter: PendingWorkspaceCollaboratorsFilter
  ) {
    workspace(id: $workspaceId) {
      ...SettingsWorkspacesMembers_Workspace
      ...SettingsWorkspacesMembersMembersTable_Workspace
      ...SettingsWorkspacesMembersGuestsTable_Workspace
      ...SettingsWorkspacesMembersInvitesTable_Workspace
    }
  }
`)

export const settingsWorkspacesInvitesSearchQuery = graphql(`
  query SettingsWorkspacesInvitesSearch(
    $workspaceId: String!
    $invitesFilter: PendingWorkspaceCollaboratorsFilter
  ) {
    workspace(id: $workspaceId) {
      ...SettingsWorkspacesMembersInvitesTable_Workspace
    }
  }
`)

export const settingsUserEmailsQuery = graphql(`
  query SettingsUserEmailsQuery {
    activeUser {
      ...SettingsUserEmails_User
    }
  }
`)

<<<<<<< HEAD
export const settingsWorkspacesSecurityQuery = graphql(`
  query SettingsWorkspaceSecurity($workspaceId: String!) {
    workspace(id: $workspaceId) {
      ...SettingsWorkspacesSecurity_Workspace
    }
    activeUser {
      ...SettingsWorkspacesSecurity_User
=======
export const settingsWorkspacesProjectsQuery = graphql(`
  query SettingsWorkspacesProjects(
    $workspaceId: String!
    $limit: Int!
    $cursor: String
    $filter: WorkspaceProjectsFilter
  ) {
    workspace(id: $workspaceId) {
      id
      projects(limit: $limit, cursor: $cursor, filter: $filter) {
        cursor
        ...SettingsWorkspacesProjects_ProjectCollection
      }
>>>>>>> 93b970dc
    }
  }
`)<|MERGE_RESOLUTION|>--- conflicted
+++ resolved
@@ -49,15 +49,6 @@
   }
 `)
 
-<<<<<<< HEAD
-export const settingsWorkspacesSecurityQuery = graphql(`
-  query SettingsWorkspaceSecurity($workspaceId: String!) {
-    workspace(id: $workspaceId) {
-      ...SettingsWorkspacesSecurity_Workspace
-    }
-    activeUser {
-      ...SettingsWorkspacesSecurity_User
-=======
 export const settingsWorkspacesProjectsQuery = graphql(`
   query SettingsWorkspacesProjects(
     $workspaceId: String!
@@ -71,7 +62,17 @@
         cursor
         ...SettingsWorkspacesProjects_ProjectCollection
       }
->>>>>>> 93b970dc
+    }
+  }
+`)
+
+export const settingsWorkspacesSecurityQuery = graphql(`
+  query SettingsWorkspaceSecurity($workspaceId: String!) {
+    workspace(id: $workspaceId) {
+      ...SettingsWorkspacesSecurity_Workspace
+    }
+    activeUser {
+      ...SettingsWorkspacesSecurity_User
     }
   }
 `)