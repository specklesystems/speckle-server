--- conflicted
+++ resolved
@@ -8,17 +8,6 @@
   }
 `)
 
-<<<<<<< HEAD
-export const settingsSidebarAutomateFunctionsQuery = graphql(`
-  query SettingsSidebarAutomateFunctions {
-    activeUser {
-      ...SettingsSidebar_User
-    }
-  }
-`)
-
-=======
->>>>>>> 9798c9be
 export const settingsWorkspaceGeneralQuery = graphql(`
   query SettingsWorkspaceGeneral($slug: String!) {
     workspaceBySlug(slug: $slug) {
