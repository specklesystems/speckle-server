import { graphql } from '~~/lib/common/generated/gql'

export const settingsUpdateWorkspaceMutation = graphql(`
  mutation SettingsUpdateWorkspace($input: WorkspaceUpdateInput!) {
    workspaceMutations {
      update(input: $input) {
        ...SettingsWorkspacesGeneral_Workspace
      }
    }
  }
`)

export const settingsCreateUserEmailMutation = graphql(`
  mutation SettingsCreateUserEmail($input: CreateUserEmailInput!) {
    activeUserMutations {
      emailMutations {
        create(input: $input) {
          ...SettingsUserEmails_User
        }
      }
    }
  }
`)

export const settingsDeleteUserEmailMutation = graphql(`
  mutation SettingsDeleteUserEmail($input: DeleteUserEmailInput!) {
    activeUserMutations {
      emailMutations {
        delete(input: $input) {
          ...SettingsUserEmails_User
        }
      }
    }
  }
`)

export const settingsSetPrimaryUserEmailMutation = graphql(`
  mutation SettingsSetPrimaryUserEmail($input: SetPrimaryUserEmailInput!) {
    activeUserMutations {
      emailMutations {
        setPrimary(input: $input) {
          ...SettingsUserEmails_User
        }
      }
    }
  }
`)

export const settingsNewEmailVerificationMutation = graphql(`
  mutation SettingsNewEmailVerification($input: EmailVerificationRequestInput!) {
    activeUserMutations {
      emailMutations {
        requestNewEmailVerification(input: $input)
      }
    }
  }
`)

export const settingsUpdateWorkspaceSecurity = graphql(`
  mutation SettingsUpdateWorkspaceSecurity($input: WorkspaceUpdateInput!) {
    workspaceMutations {
      update(input: $input) {
        id
        domainBasedMembershipProtectionEnabled
        discoverabilityEnabled
      }
    }
  }
`)

export const deleteWorkspaceMutation = graphql(`
  mutation SettingsDeleteWorkspace($workspaceId: String!) {
    workspaceMutations {
      delete(workspaceId: $workspaceId)
    }
  }
`)

export const settingsResendWorkspaceInviteMutation = graphql(`
  mutation SettingsResendWorkspaceInvite($input: WorkspaceInviteResendInput!) {
    workspaceMutations {
      invites {
        resend(input: $input)
      }
    }
  }
`)

export const settingsCancelWorkspaceInviteMutation = graphql(`
  mutation SettingsCancelWorkspaceInvite($workspaceId: String!, $inviteId: String!) {
    workspaceMutations {
      invites {
        cancel(workspaceId: $workspaceId, inviteId: $inviteId) {
          id
        }
      }
    }
  }
`)

<<<<<<< HEAD
export const settingsAddWorkspaceDomainMutation = graphql(`
  mutation AddWorkspaceDomain($input: AddDomainToWorkspaceInput!) {
    workspaceMutations {
      addDomain(input: $input) {
        ...SettingsWorkspacesSecurityDomainAddDialog_Workspace
      }
    }
  }
`)

export const settingsDeleteWorkspaceDomainMutation = graphql(`
  mutation DeleteWorkspaceDomain($input: WorkspaceDomainDeleteInput!) {
    workspaceMutations {
      deleteDomain(input: $input) {
        ...SettingsWorkspacesSecurityDomainRemoveDialog_Workspace
      }
=======
export const settingsLeaveWorkspaceMutation = graphql(`
  mutation SettingsLeaveWorkspace($leaveId: ID!) {
    workspaceMutations {
      leave(id: $leaveId)
>>>>>>> d36e2036
    }
  }
`)<|MERGE_RESOLUTION|>--- conflicted
+++ resolved
@@ -98,7 +98,6 @@
   }
 `)
 
-<<<<<<< HEAD
 export const settingsAddWorkspaceDomainMutation = graphql(`
   mutation AddWorkspaceDomain($input: AddDomainToWorkspaceInput!) {
     workspaceMutations {
@@ -115,12 +114,13 @@
       deleteDomain(input: $input) {
         ...SettingsWorkspacesSecurityDomainRemoveDialog_Workspace
       }
-=======
+    }
+  }
+`)
 export const settingsLeaveWorkspaceMutation = graphql(`
   mutation SettingsLeaveWorkspace($leaveId: ID!) {
     workspaceMutations {
       leave(id: $leaveId)
->>>>>>> d36e2036
     }
   }
 `)