--- conflicted
+++ resolved
@@ -94,33 +94,19 @@
     switch (status) {
       case AutomateRunStatus.Pending:
       case AutomateRunStatus.Initializing:
-<<<<<<< HEAD
-        classParts.push('bg-warning-lightest')
-        break
-      case AutomateRunStatus.Running:
-        classParts.push('bg-info-lightest')
-=======
         classParts.push('bg-warning-lighter')
         break
       case AutomateRunStatus.Running:
         classParts.push('bg-info-lighter')
->>>>>>> 0d2af686
         break
       case AutomateRunStatus.Failed:
       case AutomateRunStatus.Exception:
       case AutomateRunStatus.Canceled:
       case AutomateRunStatus.Timeout:
-<<<<<<< HEAD
-        classParts.push('bg-danger-lightest')
-        break
-      case AutomateRunStatus.Succeeded:
-        classParts.push('bg-success-lightest')
-=======
         classParts.push('bg-danger-lighter')
         break
       case AutomateRunStatus.Succeeded:
         classParts.push('bg-success-lighter')
->>>>>>> 0d2af686
         break
     }
 
