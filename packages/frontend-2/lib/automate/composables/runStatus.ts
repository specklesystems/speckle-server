--- conflicted
+++ resolved
@@ -160,6 +160,8 @@
           disclosureColor: 'danger'
         }
       case AutomateRunStatus.Initializing:
+      case AutomateRunStatus.Canceled:
+      case AutomateRunStatus.Pending:
         return {
           icon: EllipsisHorizontalCircleIcon,
           xsIcon: EllipsisHorizontalIcon,
@@ -183,13 +185,7 @@
           badgeColor: 'bg-primary',
           disclosureColor: 'default'
         }
-<<<<<<< HEAD
       case AutomateRunStatus.Succeeded:
-=======
-      case AutomateRunStatus.Initializing:
-      case AutomateRunStatus.Canceled:
-      case AutomateRunStatus.Pending:
->>>>>>> ef5b9ef2
         return {
           icon: CheckCircleIcon,
           xsIcon: CheckCircleIcon,
