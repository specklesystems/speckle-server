import { graphql } from '~~/lib/common/generated/gql'
import {
  ActiveUserAvatarFragment,
  LimitedUserAvatarFragment,
  AppAuthorAvatarFragment
} from '~~/lib/common/generated/gql/graphql'

<<<<<<< HEAD
export type UserAvatarSize = 'xs' | 'sm' | 'base' | 'lg' | 'xl' | 'xxl' | 'editable'
=======
graphql(`
  fragment AppAuthorAvatar on AppAuthor {
    id
    name
    avatar
  }
`)

graphql(`
  fragment LimitedUserAvatar on LimitedUser {
    id
    name
    avatar
  }
`)

graphql(`
  fragment ActiveUserAvatar on User {
    id
    name
    avatar
  }
`)

>>>>>>> d8640bbd
export type AvatarUserType =
  | LimitedUserAvatarFragment
  | ActiveUserAvatarFragment
  | AppAuthorAvatarFragment
<<<<<<< HEAD
  | { id: string; name: string; avatar?: string | null }

export function useAvatarSizeClasses(params: {
  props: ToRefs<{
    size?: UserAvatarSize
  }>
}) {
  const { props } = params

  const heightClasses = computed(() => {
    const size = props.size?.value
    switch (size) {
      case 'xs':
        return 'h-5'
      case 'sm':
        return 'h-6'
      case 'lg':
        return 'h-10'
      case 'xl':
        return 'h-14'
      case 'xxl':
        return 'h-32'
      case 'editable':
        return 'h-60'
      case 'base':
      default:
        return 'h-8'
    }
  })

  const widthClasses = computed(() => {
    const size = props.size?.value
    switch (size) {
      case 'xs':
        return 'w-5'
      case 'sm':
        return 'w-6'
      case 'lg':
        return 'w-10'
      case 'xl':
        return 'w-14'
      case 'xxl':
        return 'w-32'
      case 'editable':
        return 'w-60'
      case 'base':
      default:
        return 'w-8'
    }
  })

  const textClasses = computed(() => {
    const size = props.size?.value
    switch (size) {
      case 'xs':
        return 'text-tiny'
      case 'sm':
        return 'text-xs'
      case 'lg':
        return 'text-md'
      case 'xl':
        return 'text-2xl'
      case 'xxl':
        return 'text-3xl'
      case 'editable':
        return 'h1'
      case 'base':
      default:
        return 'text-sm'
    }
  })

  const iconClasses = computed(() => {
    const size = props.size?.value
    switch (size) {
      case 'xs':
        return 'w-3 h-3'
      case 'sm':
        return 'w-3 h-3'
      case 'lg':
        return 'w-5 h-5'
      case 'xl':
        return 'w-8 h-8'
      case 'xxl':
        return 'w-16 h-16'
      case 'editable':
        return 'w-20 h-20'
      case 'base':
      default:
        return 'w-4 h-4'
    }
  })

  const sizeClasses = computed(
    () => `${widthClasses.value} ${heightClasses.value} ${textClasses.value}`
  )

  return { heightClasses, widthClasses, sizeClasses, iconClasses }
}
=======
  | { id: string; name: string; avatar?: string | null }
>>>>>>> d8640bbd
<|MERGE_RESOLUTION|>--- conflicted
+++ resolved
@@ -5,9 +5,6 @@
   AppAuthorAvatarFragment
 } from '~~/lib/common/generated/gql/graphql'
 
-<<<<<<< HEAD
-export type UserAvatarSize = 'xs' | 'sm' | 'base' | 'lg' | 'xl' | 'xxl' | 'editable'
-=======
 graphql(`
   fragment AppAuthorAvatar on AppAuthor {
     id
@@ -32,111 +29,8 @@
   }
 `)
 
->>>>>>> d8640bbd
 export type AvatarUserType =
   | LimitedUserAvatarFragment
   | ActiveUserAvatarFragment
   | AppAuthorAvatarFragment
-<<<<<<< HEAD
-  | { id: string; name: string; avatar?: string | null }
-
-export function useAvatarSizeClasses(params: {
-  props: ToRefs<{
-    size?: UserAvatarSize
-  }>
-}) {
-  const { props } = params
-
-  const heightClasses = computed(() => {
-    const size = props.size?.value
-    switch (size) {
-      case 'xs':
-        return 'h-5'
-      case 'sm':
-        return 'h-6'
-      case 'lg':
-        return 'h-10'
-      case 'xl':
-        return 'h-14'
-      case 'xxl':
-        return 'h-32'
-      case 'editable':
-        return 'h-60'
-      case 'base':
-      default:
-        return 'h-8'
-    }
-  })
-
-  const widthClasses = computed(() => {
-    const size = props.size?.value
-    switch (size) {
-      case 'xs':
-        return 'w-5'
-      case 'sm':
-        return 'w-6'
-      case 'lg':
-        return 'w-10'
-      case 'xl':
-        return 'w-14'
-      case 'xxl':
-        return 'w-32'
-      case 'editable':
-        return 'w-60'
-      case 'base':
-      default:
-        return 'w-8'
-    }
-  })
-
-  const textClasses = computed(() => {
-    const size = props.size?.value
-    switch (size) {
-      case 'xs':
-        return 'text-tiny'
-      case 'sm':
-        return 'text-xs'
-      case 'lg':
-        return 'text-md'
-      case 'xl':
-        return 'text-2xl'
-      case 'xxl':
-        return 'text-3xl'
-      case 'editable':
-        return 'h1'
-      case 'base':
-      default:
-        return 'text-sm'
-    }
-  })
-
-  const iconClasses = computed(() => {
-    const size = props.size?.value
-    switch (size) {
-      case 'xs':
-        return 'w-3 h-3'
-      case 'sm':
-        return 'w-3 h-3'
-      case 'lg':
-        return 'w-5 h-5'
-      case 'xl':
-        return 'w-8 h-8'
-      case 'xxl':
-        return 'w-16 h-16'
-      case 'editable':
-        return 'w-20 h-20'
-      case 'base':
-      default:
-        return 'w-4 h-4'
-    }
-  })
-
-  const sizeClasses = computed(
-    () => `${widthClasses.value} ${heightClasses.value} ${textClasses.value}`
-  )
-
-  return { heightClasses, widthClasses, sizeClasses, iconClasses }
-}
-=======
-  | { id: string; name: string; avatar?: string | null }
->>>>>>> d8640bbd
+  | { id: string; name: string; avatar?: string | null }