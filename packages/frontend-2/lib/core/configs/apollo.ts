--- conflicted
+++ resolved
@@ -12,6 +12,7 @@
 import { Kind } from 'graphql'
 import { omit } from 'lodash-es'
 import { SubscriptionClient } from 'subscriptions-transport-ws'
+import { useRequestId } from '~/lib/core/composables/server'
 import { useAuthCookie } from '~~/lib/auth/composables/auth'
 import { isInvalidAuth } from '~~/lib/common/helpers/graphql'
 import { loginRoute, useNavigateToLogin } from '~~/lib/common/helpers/route'
@@ -22,16 +23,6 @@
   incomingOverwritesExistingMergeFunction,
   mergeAsObjectsFunction
 } from '~~/lib/core/helpers/apolloSetup'
-<<<<<<< HEAD
-import type { ApolloConfigResolver } from '~~/lib/core/nuxt-modules/apollo/module'
-=======
-import { onError } from '@apollo/client/link/error'
-import { useNavigateToLogin, loginRoute } from '~~/lib/common/helpers/route'
-import { useAppErrorState } from '~~/lib/core/composables/appErrorState'
-import { isInvalidAuth } from '~~/lib/common/helpers/graphql'
-import { omit } from 'lodash-es'
-import { useRequestId } from '~/lib/core/composables/server'
->>>>>>> d0f1b218
 
 const appName = 'frontend-2'
 
