/* eslint-disable no-console */
/* eslint-disable @typescript-eslint/no-explicit-any */
/* eslint-disable @typescript-eslint/no-unsafe-return */
/* eslint-disable @typescript-eslint/no-unsafe-assignment */

<<<<<<< HEAD
import type { Observability, type Optional } from '@speckle/shared'
=======
import { type Optional } from '@speckle/shared'
import * as Observability from '@speckle/shared/dist/esm/observability/index'
>>>>>>> 2f8272b6
import {
  upperFirst,
  get,
  isBoolean,
  isNumber,
  isObjectLike,
  isString,
  noop
} from 'lodash-es'
import type { Logger } from 'pino'

/**
 * Add pino-pretty like formatting
 */
const prettify = (log: object, msg: string) =>
  msg.replace(/{([^{}]+)}/g, (match: string, p1: string) => {
    const val = get(log, p1)
    if (val === undefined) return match

    const formattedValue =
      isString(val) || isNumber(val) || isBoolean(val) ? val : JSON.stringify(val)
    return formattedValue as string
  })

/**
 * Wrap any logger call w/ logic that prettifies the error message like pino-pretty does
 * and emits bindings if they are provided
 */
const log =
  (logger: (...args: unknown[]) => void, bindings?: () => Record<string, unknown>) =>
  (...vals: unknown[]) => {
    const finalVals = vals.slice()

    const firstObject = finalVals.find((v) => isObjectLike(v) && !Array.isArray(v))
    const firstMessageIdx = finalVals.findIndex(isString)

    if (firstMessageIdx !== -1) {
      const msg = finalVals[firstMessageIdx] as string
      finalVals.splice(firstMessageIdx, 1) // remove from array

      const finalMsg = prettify(firstObject || {}, msg)
      finalVals.unshift(finalMsg)
    }

    if (bindings) {
      const boundVals = JSON.parse(JSON.stringify(bindings()))
      finalVals.push(boundVals)
    }

    logger(...finalVals)
  }

export function buildFakePinoLogger(
  options?: Partial<{
    onError: (...args: any[]) => void
    /**
     * Returns an object that will be merged into the log context when outputting to the console.
     * These will not be sent to seq!
     */
    consoleBindings: () => Record<string, unknown>
  }>
) {
  const bindings = options?.consoleBindings

  const errLogger = (...args: unknown[]) => {
    const { onError } = options || {}
    if (onError) onError(...args)
    log(console.error, bindings)(...args)
  }

  const logger = {
    debug: log(console.debug, bindings),
    info: log(console.info, bindings),
    warn: log(console.warn, bindings),
    error: errLogger,
    fatal: errLogger,
    trace: log(console.trace, bindings),
    silent: noop
  } as unknown as ReturnType<typeof Observability.getLogger>

  logger.child = () => logger as any

  return logger
}

export type SimpleError = {
  statusCode: number
  message: string
  stack?: string
}

export const formatAppError = (err: SimpleError) => {
  const { statusCode, message, stack } = err

  let finalMessage = message || ''
  let finalStatusCode = statusCode || 500

  if (finalMessage.match(/^fetch failed$/i)) {
    finalMessage = 'Internal API call failed, please contact site administrators'
  }

  if (finalMessage.match(/status code 429/i)) {
    finalMessage =
      'You are sending too many requests. You have been rate limited. Please try again later.'
    finalStatusCode = 429
  }

  finalMessage = upperFirst(finalMessage)

  return {
    statusCode: finalStatusCode,
    message: finalMessage,
    stack
  }
}

export type AbstractErrorHandler = (params: {
  args: unknown[]
  firstString: Optional<string>
  firstError: Optional<Error>
  otherData: Record<string, unknown>
  nonObjectOtherData: unknown[]
}) => void

export type AbstractUnhandledErrorHandler = (params: {
  event: ErrorEvent | PromiseRejectionEvent
  isUnhandledRejection: boolean
  error: Error | unknown
  message: string
}) => void

export type AbstractErrorHandlerParams = Parameters<AbstractErrorHandler>[0]

/**
 * Adds proxy that intercepts error log calls so that they can be sent to any transport
 */
export function enableCustomErrorHandling(params: {
  logger: Logger
  onError: AbstractErrorHandler
}): Logger {
  const { logger, onError } = params
  return new Proxy(logger, {
    get(target, prop) {
      if (
        ['trace', 'debug', 'info', 'warn', 'error', 'fatal'].includes(prop as string)
      ) {
        const logMethod = get(target, prop) as (...args: unknown[]) => void
        return (...args: unknown[]) => {
          const log = logMethod.bind(target)

          const firstError = args.find((arg): arg is Error => arg instanceof Error)
          const isError = ['error', 'fatal'].includes(prop as string) || firstError

          if (isError) {
            const firstString = args.find(isString)
            const otherData: unknown[] = args.filter(
              (o) => !(o instanceof Error) && o !== firstString
            )

            const errorMessage = firstError?.message ?? firstString ?? `Unknown error`
            if (errorMessage !== firstString) {
              otherData.unshift(firstString)
            }

            const otherDataObjects = otherData.filter(isObjectLike)
            const otherDataNonObjects = otherData.filter((o) => !isObjectLike(o))
            const mergedOtherDataObject = Object.assign(
              {},
              ...otherDataObjects
            ) as Record<string, unknown>
            onError({
              args,
              firstError,
              firstString,
              otherData: mergedOtherDataObject,
              nonObjectOtherData: otherDataNonObjects
            })
          }

          return log(...args)
        }
      }

      return get(target, prop)
    }
  })
}<|MERGE_RESOLUTION|>--- conflicted
+++ resolved
@@ -3,12 +3,8 @@
 /* eslint-disable @typescript-eslint/no-unsafe-return */
 /* eslint-disable @typescript-eslint/no-unsafe-assignment */
 
-<<<<<<< HEAD
-import type { Observability, type Optional } from '@speckle/shared'
-=======
 import { type Optional } from '@speckle/shared'
-import * as Observability from '@speckle/shared/dist/esm/observability/index'
->>>>>>> 2f8272b6
+import type * as Observability from '@speckle/shared/dist/esm/observability/index'
 import {
   upperFirst,
   get,
