import { graphql } from '~~/lib/common/generated/gql'

export const projectsDashboardQuery = graphql(`
  query ProjectsDashboardQuery {
    activeUser {
      id
      projects {
        totalCount
        items {
          ...ProjectDashboardItem
        }
      }
    }
  }
`)

export const projectPageQuery = graphql(`
  query ProjectPageQuery($id: String!) {
    project(id: $id) {
      ...ProjectPageProject
    }
  }
`)

export const modelPageProjectQuery = graphql(`
  query ModelPageProjectQuery($id: String!) {
    project(id: $id) {
      ...ModelPageProject
    }
  }
`)

export const latestModelsQuery = graphql(`
  query ProjectLatestModels($projectId: String!, $filter: ProjectModelsFilter) {
    project(id: $projectId) {
      id
      models(cursor: null, limit: 8, filter: $filter) {
        totalCount
        cursor
        items {
          ...ProjectPageLatestItemsModelItem
        }
      }
    }
  }
`)

<<<<<<< HEAD
// This does feel rather stupid :D
export const structuredModelsQuery = graphql(`
  query ProjectStructuredModels($projectId: String!) {
    project(id: $projectId) {
      id
      name
      structuredModels {
        structure {
          ...StructuredModelFragment
          children {
            ...StructuredModelFragment
            children {
              ...StructuredModelFragment
              children {
                ...StructuredModelFragment
                children {
                  ...StructuredModelFragment
                  children {
                    ...StructuredModelFragment
                    children {
                      ...StructuredModelFragment
                      children {
                        ...StructuredModelFragment
                        children {
                          ...StructuredModelFragment
                          children {
                            ...StructuredModelFragment
                          }
                        }
                      }
                    }
                  }
                }
              }
            }
          }
        }
=======
export const projectModelsTreeTopLevelQuery = graphql(`
  query ProjectModelsTreeTopLevel($projectId: String!) {
    project(id: $projectId) {
      id
      modelsTree {
        ...SingleLevelModelTreeItem
      }
    }
  }
`)

export const projectModelChildrenTreeQuery = graphql(`
  query ProjectModelChildrenTree($projectId: String!, $parentName: String!) {
    project(id: $projectId) {
      id
      modelChildrenTree(fullName: $parentName) {
        ...SingleLevelModelTreeItem
>>>>>>> 09667f54
      }
    }
  }
`)

export const latestCommentThreadsQuery = graphql(`
  query ProjectLatestCommentThreads($projectId: String!) {
    project(id: $projectId) {
      id
      commentThreads(cursor: null, limit: 8) {
        totalCount
        cursor
        items {
          ...ProjectPageLatestItemsCommentItem
        }
      }
    }
  }
`)

export const modelCardQuery = graphql(`
  query ModelCard($projectId: String!, $modelId: String!) {
    project(id: $projectId) {
      id
      model(id: $modelId) {
        ...ModelCardModel
      }
    }
  }
`)<|MERGE_RESOLUTION|>--- conflicted
+++ resolved
@@ -45,45 +45,6 @@
   }
 `)
 
-<<<<<<< HEAD
-// This does feel rather stupid :D
-export const structuredModelsQuery = graphql(`
-  query ProjectStructuredModels($projectId: String!) {
-    project(id: $projectId) {
-      id
-      name
-      structuredModels {
-        structure {
-          ...StructuredModelFragment
-          children {
-            ...StructuredModelFragment
-            children {
-              ...StructuredModelFragment
-              children {
-                ...StructuredModelFragment
-                children {
-                  ...StructuredModelFragment
-                  children {
-                    ...StructuredModelFragment
-                    children {
-                      ...StructuredModelFragment
-                      children {
-                        ...StructuredModelFragment
-                        children {
-                          ...StructuredModelFragment
-                          children {
-                            ...StructuredModelFragment
-                          }
-                        }
-                      }
-                    }
-                  }
-                }
-              }
-            }
-          }
-        }
-=======
 export const projectModelsTreeTopLevelQuery = graphql(`
   query ProjectModelsTreeTopLevel($projectId: String!) {
     project(id: $projectId) {
@@ -101,7 +62,6 @@
       id
       modelChildrenTree(fullName: $parentName) {
         ...SingleLevelModelTreeItem
->>>>>>> 09667f54
       }
     }
   }
