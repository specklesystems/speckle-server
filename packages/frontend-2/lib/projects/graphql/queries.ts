import { graphql } from '~~/lib/common/generated/gql'

export const projectAccessCheckQuery = graphql(`
  query ProjectAccessCheck($id: String!) {
    project(id: $id) {
      id
    }
  }
`)

export const projectRoleCheckQuery = graphql(`
  query ProjectRoleCheck($id: String!) {
    project(id: $id) {
      id
      role
    }
  }
`)

export const projectsDashboardQuery = graphql(`
  query ProjectsDashboardQuery($filter: UserProjectsFilter, $cursor: String) {
    activeUser {
      id
      projects(filter: $filter, limit: 6, cursor: $cursor) {
        cursor
        totalCount
        items {
          ...ProjectDashboardItem
        }
      }
<<<<<<< HEAD
      discoverableWorkspaces {
        ...DashboardDiscoverableWorkspaces_DiscoverableWorkspace
      }
      ...ProjectsInviteBanners
=======
      ...ProjectsDashboardHeaderProjects_User
    }
  }
`)

export const projectsDashboardWorkspaceInvitesQuery = graphql(`
  query ProjectsDashboardWorkspaceInvitesQuery {
    activeUser {
      id
      ...ProjectsDashboardHeaderWorkspaces_User
>>>>>>> 7323db22
    }
  }
`)

export const projectPageQuery = graphql(`
  query ProjectPageQuery($id: String!, $token: String) {
    project(id: $id) {
      ...ProjectPageProject
    }
    projectInvite(projectId: $id, token: $token) {
      ...ProjectsInviteBanner
    }
  }
`)

export const latestModelsQuery = graphql(`
  query ProjectLatestModels($projectId: String!, $filter: ProjectModelsFilter) {
    project(id: $projectId) {
      id
      models(cursor: null, limit: 16, filter: $filter) {
        totalCount
        cursor
        items {
          ...ProjectPageLatestItemsModelItem
        }
      }
      pendingImportedModels {
        ...PendingFileUpload
      }
    }
  }
`)

export const latestModelsPaginationQuery = graphql(`
  query ProjectLatestModelsPagination(
    $projectId: String!
    $filter: ProjectModelsFilter
    $cursor: String = null
  ) {
    project(id: $projectId) {
      id
      models(cursor: $cursor, limit: 16, filter: $filter) {
        totalCount
        cursor
        items {
          ...ProjectPageLatestItemsModelItem
        }
      }
    }
  }
`)

export const projectModelsTreeTopLevelQuery = graphql(`
  query ProjectModelsTreeTopLevel(
    $projectId: String!
    $filter: ProjectModelsTreeFilter
  ) {
    project(id: $projectId) {
      id
      modelsTree(cursor: null, limit: 8, filter: $filter) {
        totalCount
        cursor
        items {
          ...SingleLevelModelTreeItem
        }
      }
      pendingImportedModels {
        ...PendingFileUpload
      }
    }
  }
`)

export const projectModelsTreeTopLevelPaginationQuery = graphql(`
  query ProjectModelsTreeTopLevelPagination(
    $projectId: String!
    $filter: ProjectModelsTreeFilter
    $cursor: String = null
  ) {
    project(id: $projectId) {
      id
      modelsTree(cursor: $cursor, limit: 8, filter: $filter) {
        totalCount
        cursor
        items {
          ...SingleLevelModelTreeItem
        }
      }
    }
  }
`)

export const projectModelChildrenTreeQuery = graphql(`
  query ProjectModelChildrenTree($projectId: String!, $parentName: String!) {
    project(id: $projectId) {
      id
      modelChildrenTree(fullName: $parentName) {
        ...SingleLevelModelTreeItem
      }
    }
  }
`)

export const latestCommentThreadsQuery = graphql(`
  query ProjectLatestCommentThreads(
    $projectId: String!
    $cursor: String = null
    $filter: ProjectCommentsFilter = null
  ) {
    project(id: $projectId) {
      id
      commentThreads(cursor: $cursor, limit: 8, filter: $filter) {
        totalCount
        cursor
        items {
          ...ProjectPageLatestItemsCommentItem
        }
      }
    }
  }
`)

export const projectInviteQuery = graphql(`
  query ProjectInvite($projectId: String!, $token: String) {
    projectInvite(projectId: $projectId, token: $token) {
      ...ProjectsInviteBanner
    }
  }
`)

export const projectModelCheckQuery = graphql(`
  query ProjectModelCheck($projectId: String!, $modelId: String!) {
    project(id: $projectId) {
      model(id: $modelId) {
        id
      }
    }
  }
`)

export const projectModelPageQuery = graphql(`
  query ProjectModelPage(
    $projectId: String!
    $modelId: String!
    $versionsCursor: String
  ) {
    project(id: $projectId) {
      id
      ...ProjectModelPageHeaderProject
      ...ProjectModelPageVersionsProject
    }
  }
`)

export const projectModelVersionsQuery = graphql(`
  query ProjectModelVersions(
    $projectId: String!
    $modelId: String!
    $versionsCursor: String
  ) {
    project(id: $projectId) {
      id
      ...ProjectModelPageVersionsPagination
    }
  }
`)

export const projectModelsPageQuery = graphql(`
  query ProjectModelsPage($projectId: String!) {
    project(id: $projectId) {
      id
      ...ProjectModelsPageHeader_Project
      ...ProjectModelsPageResults_Project
    }
  }
`)

export const projectDiscussionsPageQuery = graphql(`
  query ProjectDiscussionsPage($projectId: String!) {
    project(id: $projectId) {
      id
      ...ProjectDiscussionsPageHeader_Project
      ...ProjectDiscussionsPageResults_Project
    }
  }
`)

export const projectAutomationsTabQuery = graphql(`
  query ProjectAutomationsTab($projectId: String!) {
    project(id: $projectId) {
      id
      models(limit: 1) {
        items {
          id
        }
      }
      automations(filter: null, cursor: null, limit: 5) {
        totalCount
        items {
          id
          ...ProjectPageAutomationsRow_Automation
        }
        cursor
      }
      ...FormSelectProjects_Project
    }
    ...ProjectPageAutomationsEmptyState_Query
  }
`)

export const projectAutomationsTabAutomationsPaginationQuery = graphql(`
  query ProjectAutomationsTabAutomationsPagination(
    $projectId: String!
    $search: String = null
    $cursor: String = null
  ) {
    project(id: $projectId) {
      id
      automations(filter: $search, cursor: $cursor, limit: 5) {
        totalCount
        cursor
        items {
          id
          ...ProjectPageAutomationsRow_Automation
        }
      }
    }
  }
`)

export const projectAutomationPageQuery = graphql(`
  query ProjectAutomationPage($projectId: String!, $automationId: String!) {
    project(id: $projectId) {
      id
      ...ProjectPageAutomationPage_Project
      automation(id: $automationId) {
        id
        ...ProjectPageAutomationPage_Automation
      }
    }
  }
`)

export const projectAutomationPagePaginatedRunsQuery = graphql(`
  query ProjectAutomationPagePaginatedRuns(
    $projectId: String!
    $automationId: String!
    $cursor: String = null
  ) {
    project(id: $projectId) {
      id
      automation(id: $automationId) {
        id
        runs(cursor: $cursor, limit: 10) {
          totalCount
          cursor
          items {
            id
            ...AutomationRunDetails
          }
        }
      }
    }
  }
`)

export const projectAutomationAccessCheckQuery = graphql(`
  query ProjectAutomationAccessCheck($projectId: String!) {
    project(id: $projectId) {
      id
      automations(limit: 0) {
        totalCount
      }
    }
  }
`)

export const projectWebhooksQuery = graphql(`
  query ProjectWebhooks($projectId: String!) {
    project(id: $projectId) {
      id
      name
      webhooks {
        items {
          streamId
          triggers
          enabled
          url
          id
          description
          history(limit: 5) {
            items {
              status
              statusInfo
            }
          }
        }
        totalCount
      }
    }
  }
`)

export const projectBlobInfoQuery = graphql(`
  query ProjectBlobInfo($blobId: String!, $projectId: String!) {
    project(id: $projectId) {
      id
      blob(id: $blobId) {
        id
        fileName
        fileType
        fileSize
        createdAt
      }
    }
  }
`)<|MERGE_RESOLUTION|>--- conflicted
+++ resolved
@@ -28,23 +28,17 @@
           ...ProjectDashboardItem
         }
       }
-<<<<<<< HEAD
-      discoverableWorkspaces {
-        ...DashboardDiscoverableWorkspaces_DiscoverableWorkspace
-      }
       ...ProjectsInviteBanners
-=======
       ...ProjectsDashboardHeaderProjects_User
     }
   }
 `)
 
-export const projectsDashboardWorkspaceInvitesQuery = graphql(`
-  query ProjectsDashboardWorkspaceInvitesQuery {
+export const projectsDashboardWorkspaceQuery = graphql(`
+  query ProjectsDashboardWorkspaceQuery {
     activeUser {
       id
       ...ProjectsDashboardHeaderWorkspaces_User
->>>>>>> 7323db22
     }
   }
 `)
