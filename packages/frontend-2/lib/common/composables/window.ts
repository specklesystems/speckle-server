--- conflicted
+++ resolved
@@ -27,7 +27,6 @@
   return { disableTextSelection }
 }
 
-<<<<<<< HEAD
 export enum Breakpoint {
   xs = 425,
   sm = 640,
@@ -57,7 +56,9 @@
     width: computed(() => width.value),
     isMediaQueryMax,
     isMediaQueryMin
-=======
+  }
+}
+
 export function useItemsExpandedState(params: { stateName: string }) {
   const initializer = () => ({
     expandedIds: [] as string[]
@@ -133,6 +134,5 @@
 
   return {
     isExpanded: expanded
->>>>>>> ad26a5b4
   }
 }