/* eslint-disable */
import * as types from './graphql';
import type { TypedDocumentNode as DocumentNode } from '@graphql-typed-document-node/core';

/**
 * Map of all GraphQL operations in the project.
 *
 * This map has several performance disadvantages:
 * 1. It is not tree-shakeable, so it will include all operations in the project.
 * 2. It is not minifiable, so the string of a GraphQL query will be multiple times inside the bundle.
 * 3. It does not support dead code elimination, so it will add unused operations.
 *
 * Therefore it is highly recommended to use the babel or swc plugin for production.
 * Learn more about it here: https://the-guild.dev/graphql/codegen/plugins/presets/preset-client#reducing-bundle-size
 */
const documents = {
    "\n  fragment AuthLoginWithEmailBlock_PendingWorkspaceCollaborator on PendingWorkspaceCollaborator {\n    id\n    email\n    user {\n      id\n    }\n  }\n": types.AuthLoginWithEmailBlock_PendingWorkspaceCollaboratorFragmentDoc,
    "\n  query AuthRegisterPanelWorkspaceInvite($token: String) {\n    workspaceInvite(token: $token) {\n      id\n      ...AuthWorkspaceInviteHeader_PendingWorkspaceCollaborator\n    }\n  }\n": types.AuthRegisterPanelWorkspaceInviteDocument,
    "\n  fragment ServerTermsOfServicePrivacyPolicyFragment on ServerInfo {\n    termsOfService\n  }\n": types.ServerTermsOfServicePrivacyPolicyFragmentFragmentDoc,
    "\n  query EmailVerificationBannerState {\n    activeUser {\n      id\n      email\n      verified\n      hasPendingVerification\n    }\n  }\n": types.EmailVerificationBannerStateDocument,
    "\n  mutation RequestVerification {\n    requestVerification\n  }\n": types.RequestVerificationDocument,
    "\n  fragment AuthWorkspaceInviteHeader_PendingWorkspaceCollaborator on PendingWorkspaceCollaborator {\n    id\n    workspaceName\n    email\n    user {\n      id\n      ...LimitedUserAvatar\n    }\n  }\n": types.AuthWorkspaceInviteHeader_PendingWorkspaceCollaboratorFragmentDoc,
    "\n  fragment AuthSsoLogin_Workspace on LimitedWorkspace {\n    id\n    slug\n    name\n    logo\n  }\n": types.AuthSsoLogin_WorkspaceFragmentDoc,
    "\n  fragment AuthStategiesServerInfoFragment on ServerInfo {\n    authStrategies {\n      id\n      name\n      url\n    }\n    ...AuthThirdPartyLoginButtonOIDC_ServerInfo\n  }\n": types.AuthStategiesServerInfoFragmentFragmentDoc,
    "\n  fragment AuthThirdPartyLoginButtonOIDC_ServerInfo on ServerInfo {\n    authStrategies {\n      id\n      name\n    }\n  }\n": types.AuthThirdPartyLoginButtonOidc_ServerInfoFragmentDoc,
    "\n  fragment AutomateAutomationCreateDialog_AutomateFunction on AutomateFunction {\n    id\n    ...AutomationsFunctionsCard_AutomateFunction\n    ...AutomateAutomationCreateDialogFunctionParametersStep_AutomateFunction\n  }\n": types.AutomateAutomationCreateDialog_AutomateFunctionFragmentDoc,
    "\n  fragment AutomateAutomationCreateDialogFunctionParametersStep_AutomateFunction on AutomateFunction {\n    id\n    releases(limit: 1) {\n      items {\n        id\n        inputSchema\n      }\n    }\n  }\n": types.AutomateAutomationCreateDialogFunctionParametersStep_AutomateFunctionFragmentDoc,
    "\n  query AutomationCreateDialogFunctionsSearch(\n    $workspaceId: String!\n    $search: String\n    $cursor: String = null\n  ) {\n    workspace(id: $workspaceId) {\n      automateFunctions(limit: 20, filter: { search: $search }, cursor: $cursor) {\n        cursor\n        totalCount\n        items {\n          id\n          ...AutomateAutomationCreateDialog_AutomateFunction\n        }\n      }\n    }\n  }\n": types.AutomationCreateDialogFunctionsSearchDocument,
    "\n  fragment AutomationsFunctionsCard_AutomateFunction on AutomateFunction {\n    id\n    name\n    isFeatured\n    description\n    logo\n    repo {\n      id\n      url\n      owner\n      name\n    }\n  }\n": types.AutomationsFunctionsCard_AutomateFunctionFragmentDoc,
    "\n  fragment AutomateFunctionCreateDialog_Workspace on Workspace {\n    id\n    name\n    slug\n  }\n": types.AutomateFunctionCreateDialog_WorkspaceFragmentDoc,
    "\n  fragment AutomateFunctionEditDialog_Workspace on Workspace {\n    id\n    name\n  }\n": types.AutomateFunctionEditDialog_WorkspaceFragmentDoc,
    "\n  fragment AutomateFunctionCreateDialogDoneStep_AutomateFunction on AutomateFunction {\n    id\n    repo {\n      id\n      url\n      owner\n      name\n    }\n    ...AutomationsFunctionsCard_AutomateFunction\n  }\n": types.AutomateFunctionCreateDialogDoneStep_AutomateFunctionFragmentDoc,
    "\n  fragment AutomateFunctionCreateDialogTemplateStep_AutomateFunctionTemplate on AutomateFunctionTemplate {\n    id\n    title\n    logo\n    url\n  }\n": types.AutomateFunctionCreateDialogTemplateStep_AutomateFunctionTemplateFragmentDoc,
    "\n  fragment AutomateFunctionPageHeader_Function on AutomateFunction {\n    id\n    name\n    logo\n    repo {\n      id\n      url\n      owner\n      name\n    }\n    releases(limit: 1) {\n      totalCount\n    }\n    workspaceIds\n  }\n": types.AutomateFunctionPageHeader_FunctionFragmentDoc,
    "\n  fragment AutomateFunctionPageInfo_AutomateFunction on AutomateFunction {\n    id\n    repo {\n      id\n      url\n      owner\n      name\n    }\n    description\n    releases(limit: 1) {\n      items {\n        id\n        inputSchema\n        createdAt\n        commitId\n        ...AutomateFunctionPageParametersDialog_AutomateFunctionRelease\n      }\n    }\n  }\n": types.AutomateFunctionPageInfo_AutomateFunctionFragmentDoc,
    "\n  fragment AutomateFunctionPageParametersDialog_AutomateFunctionRelease on AutomateFunctionRelease {\n    id\n    inputSchema\n  }\n": types.AutomateFunctionPageParametersDialog_AutomateFunctionReleaseFragmentDoc,
    "\n  fragment AutomateFunctionsPageHeader_Query on Query {\n    activeUser {\n      id\n      role\n      automateInfo {\n        hasAutomateGithubApp\n        availableGithubOrgs\n      }\n    }\n    serverInfo {\n      automate {\n        availableFunctionTemplates {\n          ...AutomateFunctionCreateDialogTemplateStep_AutomateFunctionTemplate\n        }\n      }\n    }\n  }\n": types.AutomateFunctionsPageHeader_QueryFragmentDoc,
    "\n  fragment AutomateFunctionsPageItems_Query on Query {\n    automateFunctions(limit: 6, filter: { search: $search }, cursor: $cursor) {\n      totalCount\n      items {\n        id\n        ...AutomationsFunctionsCard_AutomateFunction\n        ...AutomateAutomationCreateDialog_AutomateFunction\n      }\n      cursor\n    }\n  }\n": types.AutomateFunctionsPageItems_QueryFragmentDoc,
    "\n  fragment AutomateRunsTriggerStatus_TriggeredAutomationsStatus on TriggeredAutomationsStatus {\n    id\n    ...TriggeredAutomationsStatusSummary\n    ...AutomateRunsTriggerStatusDialog_TriggeredAutomationsStatus\n  }\n": types.AutomateRunsTriggerStatus_TriggeredAutomationsStatusFragmentDoc,
    "\n  fragment AutomateRunsTriggerStatusDialog_TriggeredAutomationsStatus on TriggeredAutomationsStatus {\n    id\n    automationRuns {\n      id\n      ...AutomateRunsTriggerStatusDialogRunsRows_AutomateRun\n    }\n  }\n": types.AutomateRunsTriggerStatusDialog_TriggeredAutomationsStatusFragmentDoc,
    "\n  fragment AutomateRunsTriggerStatusDialogFunctionRun_AutomateFunctionRun on AutomateFunctionRun {\n    id\n    results\n    status\n    statusMessage\n    contextView\n    function {\n      id\n      logo\n      name\n    }\n    createdAt\n    updatedAt\n  }\n": types.AutomateRunsTriggerStatusDialogFunctionRun_AutomateFunctionRunFragmentDoc,
    "\n  fragment AutomateRunsTriggerStatusDialogRunsRows_AutomateRun on AutomateRun {\n    id\n    functionRuns {\n      id\n      ...AutomateRunsTriggerStatusDialogFunctionRun_AutomateFunctionRun\n    }\n    ...AutomationsStatusOrderedRuns_AutomationRun\n  }\n": types.AutomateRunsTriggerStatusDialogRunsRows_AutomateRunFragmentDoc,
    "\n  fragment AutomateViewerPanel_AutomateRun on AutomateRun {\n    id\n    functionRuns {\n      id\n      ...AutomateViewerPanelFunctionRunRow_AutomateFunctionRun\n    }\n    ...AutomationsStatusOrderedRuns_AutomationRun\n  }\n": types.AutomateViewerPanel_AutomateRunFragmentDoc,
    "\n  fragment AutomateViewerPanelFunctionRunRow_AutomateFunctionRun on AutomateFunctionRun {\n    id\n    results\n    status\n    statusMessage\n    contextView\n    function {\n      id\n      logo\n      name\n    }\n    createdAt\n    updatedAt\n  }\n": types.AutomateViewerPanelFunctionRunRow_AutomateFunctionRunFragmentDoc,
    "\n  fragment BillingAlert_Workspace on Workspace {\n    id\n    plan {\n      name\n      status\n      createdAt\n    }\n    subscription {\n      billingInterval\n      currentBillingCycleEnd\n    }\n  }\n": types.BillingAlert_WorkspaceFragmentDoc,
    "\n  fragment CommonModelSelectorModel on Model {\n    id\n    name\n  }\n": types.CommonModelSelectorModelFragmentDoc,
    "\n  fragment DashboardProjectCard_Project on Project {\n    id\n    name\n    role\n    updatedAt\n    models {\n      totalCount\n    }\n    team {\n      user {\n        ...LimitedUserAvatar\n      }\n    }\n    workspace {\n      id\n      slug\n      name\n      logo\n    }\n  }\n": types.DashboardProjectCard_ProjectFragmentDoc,
    "\n  fragment Sidebar_User on User {\n    id\n    automateFunctions {\n      items {\n        id\n        name\n        description\n        logo\n      }\n    }\n  }\n": types.Sidebar_UserFragmentDoc,
    "\n  fragment FormSelectModels_Model on Model {\n    id\n    name\n  }\n": types.FormSelectModels_ModelFragmentDoc,
    "\n  fragment FormSelectProjects_Project on Project {\n    id\n    name\n  }\n": types.FormSelectProjects_ProjectFragmentDoc,
    "\n  fragment FormUsersSelectItem on LimitedUser {\n    id\n    name\n    avatar\n  }\n": types.FormUsersSelectItemFragmentDoc,
    "\n  fragment HeaderNavShare_Project on Project {\n    id\n    visibility\n    ...ProjectsModelPageEmbed_Project\n  }\n": types.HeaderNavShare_ProjectFragmentDoc,
    "\n  fragment InviteDialogWorkspace_Workspace on Workspace {\n    id\n    domainBasedMembershipProtectionEnabled\n    domains {\n      domain\n      id\n    }\n  }\n": types.InviteDialogWorkspace_WorkspaceFragmentDoc,
    "\n  fragment ProjectModelPageHeaderProject on Project {\n    id\n    name\n    model(id: $modelId) {\n      id\n      name\n      description\n    }\n    workspace {\n      id\n      slug\n      name\n    }\n  }\n": types.ProjectModelPageHeaderProjectFragmentDoc,
    "\n  fragment ProjectModelPageVersionsPagination on Project {\n    id\n    visibility\n    model(id: $modelId) {\n      id\n      versions(limit: 16, cursor: $versionsCursor) {\n        cursor\n        totalCount\n        items {\n          ...ProjectModelPageVersionsCardVersion\n        }\n      }\n    }\n    ...ProjectsModelPageEmbed_Project\n  }\n": types.ProjectModelPageVersionsPaginationFragmentDoc,
    "\n  fragment ProjectModelPageVersionsProject on Project {\n    ...ProjectPageProjectHeader\n    model(id: $modelId) {\n      id\n      name\n      pendingImportedVersions {\n        ...PendingFileUpload\n      }\n    }\n    ...ProjectModelPageVersionsPagination\n    ...ProjectsModelPageEmbed_Project\n  }\n": types.ProjectModelPageVersionsProjectFragmentDoc,
    "\n  fragment ProjectModelPageDialogDeleteVersion on Version {\n    id\n    message\n  }\n": types.ProjectModelPageDialogDeleteVersionFragmentDoc,
    "\n  fragment ProjectModelPageDialogEditMessageVersion on Version {\n    id\n    message\n  }\n": types.ProjectModelPageDialogEditMessageVersionFragmentDoc,
    "\n  fragment ProjectModelPageDialogMoveToVersion on Version {\n    id\n    message\n  }\n": types.ProjectModelPageDialogMoveToVersionFragmentDoc,
    "\n  fragment ProjectsModelPageEmbed_Project on Project {\n    id\n    ...ProjectsPageTeamDialogManagePermissions_Project\n  }\n": types.ProjectsModelPageEmbed_ProjectFragmentDoc,
    "\n  fragment ProjectModelPageVersionsCardVersion on Version {\n    id\n    message\n    authorUser {\n      ...LimitedUserAvatar\n    }\n    createdAt\n    previewUrl\n    sourceApplication\n    commentThreadCount: commentThreads(limit: 0) {\n      totalCount\n    }\n    ...ProjectModelPageDialogDeleteVersion\n    ...ProjectModelPageDialogMoveToVersion\n    automationsStatus {\n      ...AutomateRunsTriggerStatus_TriggeredAutomationsStatus\n    }\n  }\n": types.ProjectModelPageVersionsCardVersionFragmentDoc,
    "\n  fragment ProjectPageProjectHeader on Project {\n    id\n    role\n    name\n    description\n    visibility\n    allowPublicComments\n    workspace {\n      id\n      slug\n      name\n      logo\n    }\n  }\n": types.ProjectPageProjectHeaderFragmentDoc,
    "\n  fragment ProjectPageInviteDialog_Project on Project {\n    id\n    workspaceId\n    workspace {\n      id\n      defaultProjectRole\n      team {\n        items {\n          role\n          user {\n            id\n            name\n            bio\n            company\n            avatar\n            verified\n            role\n          }\n        }\n      }\n    }\n    ...ProjectPageTeamInternals_Project\n    workspace {\n      id\n      domainBasedMembershipProtectionEnabled\n      domains {\n        domain\n        id\n      }\n    }\n  }\n": types.ProjectPageInviteDialog_ProjectFragmentDoc,
    "\n  fragment ProjectPageAutomationFunctionSettingsDialog_AutomationRevisionFunction on AutomationRevisionFunction {\n    parameters\n    release {\n      id\n      inputSchema\n      function {\n        id\n      }\n    }\n  }\n": types.ProjectPageAutomationFunctionSettingsDialog_AutomationRevisionFunctionFragmentDoc,
    "\n  fragment ProjectPageAutomationFunctionSettingsDialog_AutomationRevision on AutomationRevision {\n    id\n    triggerDefinitions {\n      ... on VersionCreatedTriggerDefinition {\n        type\n        model {\n          id\n          ...CommonModelSelectorModel\n        }\n      }\n    }\n  }\n": types.ProjectPageAutomationFunctionSettingsDialog_AutomationRevisionFragmentDoc,
    "\n  fragment ProjectPageAutomationFunctions_Automation on Automation {\n    id\n    currentRevision {\n      id\n      ...ProjectPageAutomationFunctionSettingsDialog_AutomationRevision\n      functions {\n        release {\n          id\n          function {\n            id\n            ...AutomationsFunctionsCard_AutomateFunction\n            releases(limit: 1) {\n              items {\n                id\n              }\n            }\n          }\n        }\n        ...ProjectPageAutomationFunctionSettingsDialog_AutomationRevisionFunction\n      }\n    }\n  }\n": types.ProjectPageAutomationFunctions_AutomationFragmentDoc,
    "\n  fragment ProjectPageAutomationHeader_Automation on Automation {\n    id\n    name\n    enabled\n    isTestAutomation\n    currentRevision {\n      id\n      triggerDefinitions {\n        ... on VersionCreatedTriggerDefinition {\n          model {\n            ...ProjectPageLatestItemsModelItem\n          }\n        }\n      }\n    }\n  }\n": types.ProjectPageAutomationHeader_AutomationFragmentDoc,
    "\n  fragment ProjectPageAutomationHeader_Project on Project {\n    id\n    role\n    workspaceId\n    ...ProjectPageModelsCardProject\n  }\n": types.ProjectPageAutomationHeader_ProjectFragmentDoc,
    "\n  fragment ProjectPageAutomationModels_Project on Project {\n    id\n    ...ProjectPageModelsCardProject\n  }\n": types.ProjectPageAutomationModels_ProjectFragmentDoc,
    "\n  fragment ProjectPageAutomationRuns_Automation on Automation {\n    id\n    name\n    enabled\n    isTestAutomation\n    runs(limit: 10) {\n      items {\n        ...AutomationRunDetails\n      }\n      totalCount\n      cursor\n    }\n  }\n": types.ProjectPageAutomationRuns_AutomationFragmentDoc,
    "\n  fragment ProjectPageAutomationsRow_Automation on Automation {\n    id\n    name\n    enabled\n    isTestAutomation\n    currentRevision {\n      id\n      triggerDefinitions {\n        ... on VersionCreatedTriggerDefinition {\n          model {\n            id\n            name\n          }\n        }\n      }\n    }\n    runs(limit: 10) {\n      totalCount\n      items {\n        ...AutomationRunDetails\n      }\n      cursor\n    }\n  }\n": types.ProjectPageAutomationsRow_AutomationFragmentDoc,
    "\n  fragment ProjectDiscussionsPageHeader_Project on Project {\n    id\n    name\n  }\n": types.ProjectDiscussionsPageHeader_ProjectFragmentDoc,
    "\n  fragment ProjectDiscussionsPageResults_Project on Project {\n    id\n  }\n": types.ProjectDiscussionsPageResults_ProjectFragmentDoc,
    "\n  fragment ProjectPageModelsActions on Model {\n    id\n    name\n  }\n": types.ProjectPageModelsActionsFragmentDoc,
    "\n  fragment ProjectPageModelsActions_Project on Project {\n    id\n    ...ProjectsModelPageEmbed_Project\n  }\n": types.ProjectPageModelsActions_ProjectFragmentDoc,
    "\n  fragment ProjectPageModelsCardProject on Project {\n    id\n    role\n    visibility\n    ...ProjectPageModelsActions_Project\n  }\n": types.ProjectPageModelsCardProjectFragmentDoc,
    "\n  fragment ProjectModelsPageHeader_Project on Project {\n    id\n    name\n    sourceApps\n    role\n    models {\n      totalCount\n    }\n    team {\n      id\n      user {\n        ...FormUsersSelectItem\n      }\n    }\n  }\n": types.ProjectModelsPageHeader_ProjectFragmentDoc,
    "\n  fragment ProjectModelsPageResults_Project on Project {\n    ...ProjectPageLatestItemsModels\n  }\n": types.ProjectModelsPageResults_ProjectFragmentDoc,
    "\n  fragment ProjectPageModelsStructureItem_Project on Project {\n    id\n    ...ProjectPageModelsActions_Project\n  }\n": types.ProjectPageModelsStructureItem_ProjectFragmentDoc,
    "\n  fragment SingleLevelModelTreeItem on ModelsTreeItem {\n    id\n    name\n    fullName\n    model {\n      ...ProjectPageLatestItemsModelItem\n    }\n    hasChildren\n    updatedAt\n  }\n": types.SingleLevelModelTreeItemFragmentDoc,
    "\n  fragment ProjectPageModelsCardDeleteDialog on Model {\n    id\n    name\n  }\n": types.ProjectPageModelsCardDeleteDialogFragmentDoc,
    "\n  fragment ProjectPageModelsCardRenameDialog on Model {\n    id\n    name\n    description\n  }\n": types.ProjectPageModelsCardRenameDialogFragmentDoc,
    "\n  query ProjectPageSettingsCollaborators($projectId: String!) {\n    project(id: $projectId) {\n      id\n      ...ProjectPageTeamInternals_Project\n      ...ProjectPageInviteDialog_Project\n    }\n  }\n": types.ProjectPageSettingsCollaboratorsDocument,
    "\n  query ProjectPageSettingsCollaboratorsWorkspace($workspaceId: String!) {\n    workspace(id: $workspaceId) {\n      ...ProjectPageTeamInternals_Workspace\n    }\n  }\n": types.ProjectPageSettingsCollaboratorsWorkspaceDocument,
    "\n  query ProjectPageSettingsGeneral($projectId: String!) {\n    project(id: $projectId) {\n      id\n      role\n      ...ProjectPageSettingsGeneralBlockProjectInfo_Project\n      ...ProjectPageSettingsGeneralBlockAccess_Project\n      ...ProjectPageSettingsGeneralBlockDiscussions_Project\n      ...ProjectPageSettingsGeneralBlockLeave_Project\n      ...ProjectPageSettingsGeneralBlockDelete_Project\n      ...ProjectPageTeamInternals_Project\n    }\n  }\n": types.ProjectPageSettingsGeneralDocument,
    "\n  fragment ProjectPageSettingsGeneralBlockAccess_Project on Project {\n    id\n    visibility\n  }\n": types.ProjectPageSettingsGeneralBlockAccess_ProjectFragmentDoc,
<<<<<<< HEAD
    "\n  fragment ProjectPageSettingsGeneralBlockDelete_Project on Project {\n    id\n    name\n    role\n    models(limit: 0) {\n      totalCount\n    }\n    commentThreads(limit: 0) {\n      totalCount\n    }\n    workspace {\n      slug\n    }\n  }\n": types.ProjectPageSettingsGeneralBlockDelete_ProjectFragmentDoc,
=======
    "\n  fragment ProjectPageSettingsGeneralBlockDelete_Project on Project {\n    ...ProjectsDeleteDialog_Project\n  }\n": types.ProjectPageSettingsGeneralBlockDelete_ProjectFragmentDoc,
>>>>>>> 0d2af686
    "\n  fragment ProjectPageSettingsGeneralBlockDiscussions_Project on Project {\n    id\n    visibility\n    allowPublicComments\n  }\n": types.ProjectPageSettingsGeneralBlockDiscussions_ProjectFragmentDoc,
    "\n  fragment ProjectPageSettingsGeneralBlockLeave_Project on Project {\n    id\n    name\n    role\n    team {\n      role\n      user {\n        ...LimitedUserAvatar\n        role\n      }\n    }\n    workspace {\n      id\n    }\n  }\n": types.ProjectPageSettingsGeneralBlockLeave_ProjectFragmentDoc,
    "\n  fragment ProjectPageSettingsGeneralBlockProjectInfo_Project on Project {\n    id\n    role\n    name\n    description\n  }\n": types.ProjectPageSettingsGeneralBlockProjectInfo_ProjectFragmentDoc,
    "\n  fragment ProjectPageTeamDialog on Project {\n    id\n    name\n    role\n    allowPublicComments\n    visibility\n    team {\n      id\n      role\n      user {\n        ...LimitedUserAvatar\n        role\n      }\n    }\n    invitedTeam {\n      id\n      title\n      inviteId\n      role\n      user {\n        ...LimitedUserAvatar\n        role\n      }\n    }\n    ...ProjectsPageTeamDialogManagePermissions_Project\n  }\n": types.ProjectPageTeamDialogFragmentDoc,
    "\n  fragment ProjectsPageTeamDialogManagePermissions_Project on Project {\n    id\n    visibility\n    role\n  }\n": types.ProjectsPageTeamDialogManagePermissions_ProjectFragmentDoc,
    "\n  fragment ProjectsAddDialog_Workspace on Workspace {\n    id\n    ...ProjectsWorkspaceSelect_Workspace\n  }\n": types.ProjectsAddDialog_WorkspaceFragmentDoc,
    "\n  fragment ProjectsAddDialog_User on User {\n    workspaces {\n      items {\n        ...ProjectsAddDialog_Workspace\n      }\n    }\n  }\n": types.ProjectsAddDialog_UserFragmentDoc,
    "\n  fragment ProjectsDashboard_UserProjectCollection on UserProjectCollection {\n    numberOfHidden\n  }\n": types.ProjectsDashboard_UserProjectCollectionFragmentDoc,
    "\n    subscription OnUserProjectsUpdate {\n      userProjectsUpdated {\n        type\n        id\n        project {\n          ...ProjectDashboardItem\n        }\n      }\n    }\n  ": types.OnUserProjectsUpdateDocument,
    "\n  fragment ProjectsDashboardFilledProject on ProjectCollection {\n    items {\n      ...ProjectDashboardItem\n    }\n  }\n": types.ProjectsDashboardFilledProjectFragmentDoc,
    "\n  fragment ProjectsDashboardFilledUser on UserProjectCollection {\n    items {\n      ...ProjectDashboardItem\n    }\n  }\n": types.ProjectsDashboardFilledUserFragmentDoc,
    "\n  fragment ProjectsDashboardHeaderProjects_User on User {\n    projectInvites {\n      ...ProjectsInviteBanner\n    }\n  }\n": types.ProjectsDashboardHeaderProjects_UserFragmentDoc,
    "\n  fragment ProjectsDashboardHeaderWorkspaces_User on User {\n    discoverableWorkspaces {\n      ...WorkspaceInviteDiscoverableWorkspaceBanner_LimitedWorkspace\n    }\n    workspaceInvites {\n      ...WorkspaceInviteBanner_PendingWorkspaceCollaborator\n    }\n  }\n": types.ProjectsDashboardHeaderWorkspaces_UserFragmentDoc,
    "\n  fragment ProjectsDeleteDialog_Project on Project {\n    id\n    name\n    role\n    models(limit: 0) {\n      totalCount\n    }\n    commentThreads(limit: 0) {\n      totalCount\n    }\n    workspace {\n      slug\n      id\n    }\n    versions(limit: 0) {\n      totalCount\n    }\n  }\n": types.ProjectsDeleteDialog_ProjectFragmentDoc,
    "\n  fragment ProjectsHiddenProjectWarning_User on User {\n    id\n    expiredSsoSessions {\n      id\n      slug\n      name\n      logo\n    }\n  }\n": types.ProjectsHiddenProjectWarning_UserFragmentDoc,
    "\n  fragment ProjectsMoveToWorkspaceDialog_Workspace on Workspace {\n    id\n    role\n    name\n    logo\n    ...WorkspaceHasCustomDataResidency_Workspace\n    ...ProjectsWorkspaceSelect_Workspace\n  }\n": types.ProjectsMoveToWorkspaceDialog_WorkspaceFragmentDoc,
    "\n  fragment ProjectsMoveToWorkspaceDialog_User on User {\n    workspaces {\n      items {\n        ...ProjectsMoveToWorkspaceDialog_Workspace\n      }\n    }\n  }\n": types.ProjectsMoveToWorkspaceDialog_UserFragmentDoc,
    "\n  fragment ProjectsMoveToWorkspaceDialog_Project on Project {\n    id\n    name\n    modelCount: models(limit: 0) {\n      totalCount\n    }\n    versions(limit: 0) {\n      totalCount\n    }\n  }\n": types.ProjectsMoveToWorkspaceDialog_ProjectFragmentDoc,
    "\n  query ProjectsMoveToWorkspaceDialog {\n    activeUser {\n      id\n      ...ProjectsMoveToWorkspaceDialog_User\n    }\n  }\n": types.ProjectsMoveToWorkspaceDialogDocument,
    "\n  fragment ProjectsWorkspaceSelect_Workspace on Workspace {\n    id\n    role\n    name\n    logo\n  }\n": types.ProjectsWorkspaceSelect_WorkspaceFragmentDoc,
    "\n  fragment ProjectsInviteBanner on PendingStreamCollaborator {\n    id\n    invitedBy {\n      ...LimitedUserAvatar\n    }\n    projectId\n    projectName\n    token\n    user {\n      id\n    }\n  }\n": types.ProjectsInviteBannerFragmentDoc,
    "\n  fragment SettingsDialog_Workspace on Workspace {\n    ...SettingsMenu_Workspace\n    id\n    slug\n    role\n    name\n    logo\n    plan {\n      status\n    }\n    creationState {\n      completed\n    }\n  }\n": types.SettingsDialog_WorkspaceFragmentDoc,
    "\n  fragment SettingsDialog_User on User {\n    id\n    workspaces {\n      items {\n        ...SettingsDialog_Workspace\n      }\n    }\n  }\n": types.SettingsDialog_UserFragmentDoc,
    "\n  fragment SettingsServerProjects_ProjectCollection on ProjectCollection {\n    totalCount\n    items {\n      ...SettingsSharedProjects_Project\n    }\n  }\n": types.SettingsServerProjects_ProjectCollectionFragmentDoc,
    "\n  query SettingsServerRegions {\n    serverInfo {\n      multiRegion {\n        regions {\n          id\n          ...SettingsServerRegionsTable_ServerRegionItem\n        }\n        availableKeys\n      }\n    }\n  }\n": types.SettingsServerRegionsDocument,
    "\n  fragment SettingsServerRegionsAddEditDialog_ServerRegionItem on ServerRegionItem {\n    id\n    name\n    description\n    key\n  }\n": types.SettingsServerRegionsAddEditDialog_ServerRegionItemFragmentDoc,
    "\n  fragment SettingsServerRegionsTable_ServerRegionItem on ServerRegionItem {\n    id\n    name\n    key\n    description\n  }\n": types.SettingsServerRegionsTable_ServerRegionItemFragmentDoc,
    "\n  fragment SettingsSharedDeleteUserDialog_Workspace on Workspace {\n    id\n    plan {\n      status\n      name\n    }\n    subscription {\n      currentBillingCycleEnd\n      seats {\n        guest\n        plan\n      }\n    }\n  }\n": types.SettingsSharedDeleteUserDialog_WorkspaceFragmentDoc,
    "\n  fragment SettingsSharedProjects_Project on Project {\n    ...ProjectsDeleteDialog_Project\n    id\n    name\n    visibility\n    createdAt\n    updatedAt\n    models(limit: 0) {\n      totalCount\n    }\n    versions(limit: 0) {\n      totalCount\n    }\n    team {\n      id\n      user {\n        name\n        id\n        avatar\n      }\n    }\n  }\n": types.SettingsSharedProjects_ProjectFragmentDoc,
    "\n  fragment SettingsUserEmails_User on User {\n    id\n    emails {\n      ...SettingsUserEmailCards_UserEmail\n    }\n  }\n": types.SettingsUserEmails_UserFragmentDoc,
    "\n  fragment SettingsUserNotifications_User on User {\n    id\n    notificationPreferences\n  }\n": types.SettingsUserNotifications_UserFragmentDoc,
    "\n  fragment SettingsUserProfile_User on User {\n    ...SettingsUserProfileChangePassword_User\n    ...SettingsUserProfileDeleteAccount_User\n    ...SettingsUserProfileDetails_User\n  }\n": types.SettingsUserProfile_UserFragmentDoc,
    "\n  fragment SettingsUserEmailCards_UserEmail on UserEmail {\n    email\n    id\n    primary\n    verified\n  }\n": types.SettingsUserEmailCards_UserEmailFragmentDoc,
    "\n  fragment SettingsUserProfileChangePassword_User on User {\n    id\n    email\n  }\n": types.SettingsUserProfileChangePassword_UserFragmentDoc,
    "\n  fragment SettingsUserProfileDeleteAccount_User on User {\n    id\n    email\n  }\n": types.SettingsUserProfileDeleteAccount_UserFragmentDoc,
    "\n  fragment SettingsUserProfileDetails_User on User {\n    id\n    name\n    company\n    ...UserProfileEditDialogAvatar_User\n  }\n": types.SettingsUserProfileDetails_UserFragmentDoc,
    "\n  fragment UserProfileEditDialogAvatar_User on User {\n    id\n    avatar\n    ...ActiveUserAvatar\n  }\n": types.UserProfileEditDialogAvatar_UserFragmentDoc,
    "\n  fragment SettingsWorkspacesBilling_Workspace on Workspace {\n    ...BillingAlert_Workspace\n    id\n    role\n    plan {\n      name\n      status\n      createdAt\n    }\n    subscription {\n      billingInterval\n      currentBillingCycleEnd\n      seats {\n        guest\n        plan\n      }\n    }\n    team {\n      items {\n        id\n        role\n      }\n    }\n  }\n": types.SettingsWorkspacesBilling_WorkspaceFragmentDoc,
    "\n  fragment SettingsWorkspacesGeneral_Workspace on Workspace {\n    ...SettingsWorkspacesGeneralEditAvatar_Workspace\n    ...SettingsWorkspaceGeneralDeleteDialog_Workspace\n    ...SettingsWorkspacesGeneralEditSlugDialog_Workspace\n    id\n    name\n    slug\n    description\n    logo\n    role\n    defaultProjectRole\n    plan {\n      status\n      name\n    }\n  }\n": types.SettingsWorkspacesGeneral_WorkspaceFragmentDoc,
    "\n  fragment SettingsWorkspaceGeneralDeleteDialog_Workspace on Workspace {\n    id\n    name\n  }\n": types.SettingsWorkspaceGeneralDeleteDialog_WorkspaceFragmentDoc,
    "\n  fragment SettingsWorkspacesGeneralEditAvatar_Workspace on Workspace {\n    id\n    logo\n    name\n  }\n": types.SettingsWorkspacesGeneralEditAvatar_WorkspaceFragmentDoc,
    "\n  fragment SettingsWorkspacesGeneralEditSlugDialog_Workspace on Workspace {\n    id\n    name\n    slug\n  }\n": types.SettingsWorkspacesGeneralEditSlugDialog_WorkspaceFragmentDoc,
    "\n  fragment SettingsWorkspacesMembers_Workspace on Workspace {\n    id\n    role\n    team {\n      items {\n        id\n        role\n      }\n    }\n    invitedTeam(filter: $invitesFilter) {\n      user {\n        id\n      }\n    }\n  }\n": types.SettingsWorkspacesMembers_WorkspaceFragmentDoc,
    "\n  fragment SettingsWorkspacesProjects_ProjectCollection on ProjectCollection {\n    totalCount\n    items {\n      ...SettingsSharedProjects_Project\n    }\n  }\n": types.SettingsWorkspacesProjects_ProjectCollectionFragmentDoc,
    "\n  fragment SettingsWorkspacesRegions_Workspace on Workspace {\n    id\n    role\n    defaultRegion {\n      id\n      ...SettingsWorkspacesRegionsSelect_ServerRegionItem\n    }\n    hasAccessToMultiRegion: hasAccessToFeature(\n      featureName: workspaceDataRegionSpecificity\n    )\n    hasProjects: projects(limit: 0) {\n      totalCount\n    }\n  }\n": types.SettingsWorkspacesRegions_WorkspaceFragmentDoc,
    "\n  fragment SettingsWorkspacesRegions_ServerInfo on ServerInfo {\n    multiRegion {\n      regions {\n        id\n        ...SettingsWorkspacesRegionsSelect_ServerRegionItem\n      }\n    }\n  }\n": types.SettingsWorkspacesRegions_ServerInfoFragmentDoc,
    "\n  fragment SettingsWorkspacesSecurity_Workspace on Workspace {\n    id\n    slug\n    domains {\n      id\n      domain\n      ...SettingsWorkspacesSecurityDomainRemoveDialog_WorkspaceDomain\n    }\n    ...SettingsWorkspacesSecuritySsoWrapper_Workspace\n    domainBasedMembershipProtectionEnabled\n    discoverabilityEnabled\n  }\n\n  fragment SettingsWorkspacesSecurity_User on User {\n    id\n    emails {\n      id\n      email\n      verified\n    }\n  }\n": types.SettingsWorkspacesSecurity_WorkspaceFragmentDoc,
    "\n  fragment SettingsWorkspacesMembersChangeRoleDialog_Workspace on Workspace {\n    id\n    plan {\n      status\n      name\n    }\n    subscription {\n      currentBillingCycleEnd\n      seats {\n        guest\n        plan\n      }\n    }\n  }\n": types.SettingsWorkspacesMembersChangeRoleDialog_WorkspaceFragmentDoc,
    "\n  fragment SettingsWorkspacesMembersGuestsTable_WorkspaceCollaborator on WorkspaceCollaborator {\n    id\n    role\n    user {\n      id\n      avatar\n      name\n      company\n      verified\n    }\n    projectRoles {\n      role\n      project {\n        id\n        name\n      }\n    }\n  }\n": types.SettingsWorkspacesMembersGuestsTable_WorkspaceCollaboratorFragmentDoc,
    "\n  fragment SettingsWorkspacesMembersGuestsTable_Workspace on Workspace {\n    id\n    ...SettingsWorkspacesMembersTableHeader_Workspace\n    ...SettingsSharedDeleteUserDialog_Workspace\n    ...SettingsWorkspacesMembersChangeRoleDialog_Workspace\n    team {\n      items {\n        id\n        ...SettingsWorkspacesMembersGuestsTable_WorkspaceCollaborator\n      }\n    }\n  }\n": types.SettingsWorkspacesMembersGuestsTable_WorkspaceFragmentDoc,
    "\n  fragment SettingsWorkspacesMembersInvitesTable_PendingWorkspaceCollaborator on PendingWorkspaceCollaborator {\n    id\n    inviteId\n    role\n    title\n    updatedAt\n    user {\n      id\n      ...LimitedUserAvatar\n    }\n    invitedBy {\n      id\n      ...LimitedUserAvatar\n    }\n  }\n": types.SettingsWorkspacesMembersInvitesTable_PendingWorkspaceCollaboratorFragmentDoc,
    "\n  fragment SettingsWorkspacesMembersInvitesTable_Workspace on Workspace {\n    id\n    ...SettingsWorkspacesMembersTableHeader_Workspace\n    invitedTeam(filter: $invitesFilter) {\n      ...SettingsWorkspacesMembersInvitesTable_PendingWorkspaceCollaborator\n    }\n  }\n": types.SettingsWorkspacesMembersInvitesTable_WorkspaceFragmentDoc,
    "\n  fragment SettingsWorkspacesMembersMembersTable_WorkspaceCollaborator on WorkspaceCollaborator {\n    id\n    role\n    user {\n      id\n      avatar\n      name\n      company\n      verified\n      workspaceDomainPolicyCompliant(workspaceId: $workspaceId)\n    }\n  }\n": types.SettingsWorkspacesMembersMembersTable_WorkspaceCollaboratorFragmentDoc,
    "\n  fragment SettingsWorkspacesMembersMembersTable_Workspace on Workspace {\n    id\n    name\n    ...SettingsSharedDeleteUserDialog_Workspace\n    ...SettingsWorkspacesMembersTableHeader_Workspace\n    ...SettingsWorkspacesMembersChangeRoleDialog_Workspace\n    team {\n      items {\n        id\n        ...SettingsWorkspacesMembersMembersTable_WorkspaceCollaborator\n      }\n    }\n  }\n": types.SettingsWorkspacesMembersMembersTable_WorkspaceFragmentDoc,
    "\n  fragment SettingsWorkspacesMembersTableHeader_Workspace on Workspace {\n    id\n    role\n    ...WorkspaceInviteDialog_Workspace\n  }\n": types.SettingsWorkspacesMembersTableHeader_WorkspaceFragmentDoc,
    "\n  fragment SettingsWorkspacesRegionsSelect_ServerRegionItem on ServerRegionItem {\n    id\n    key\n    name\n    description\n  }\n": types.SettingsWorkspacesRegionsSelect_ServerRegionItemFragmentDoc,
    "\n  fragment SettingsWorkspacesSecurityDomainRemoveDialog_WorkspaceDomain on WorkspaceDomain {\n    id\n    domain\n  }\n": types.SettingsWorkspacesSecurityDomainRemoveDialog_WorkspaceDomainFragmentDoc,
    "\n  fragment SettingsWorkspacesSecurityDomainRemoveDialog_Workspace on Workspace {\n    id\n    domains {\n      ...SettingsWorkspacesSecurityDomainRemoveDialog_WorkspaceDomain\n    }\n  }\n": types.SettingsWorkspacesSecurityDomainRemoveDialog_WorkspaceFragmentDoc,
    "\n  fragment SettingsWorkspacesSecuritySsoWrapper_Workspace on Workspace {\n    id\n    role\n    slug\n    sso {\n      provider {\n        id\n        name\n        clientId\n        issuerUrl\n      }\n    }\n    hasAccessToSSO: hasAccessToFeature(featureName: oidcSso)\n  }\n": types.SettingsWorkspacesSecuritySsoWrapper_WorkspaceFragmentDoc,
    "\n  fragment ModelPageProject on Project {\n    id\n    createdAt\n    name\n    visibility\n    workspace {\n      id\n      slug\n      name\n    }\n  }\n": types.ModelPageProjectFragmentDoc,
    "\n  fragment ThreadCommentAttachment on Comment {\n    text {\n      attachments {\n        id\n        fileName\n        fileType\n        fileSize\n      }\n    }\n  }\n": types.ThreadCommentAttachmentFragmentDoc,
    "\n  fragment ViewerCommentsListItem on Comment {\n    id\n    rawText\n    archived\n    author {\n      ...LimitedUserAvatar\n    }\n    createdAt\n    viewedAt\n    replies {\n      totalCount\n      cursor\n      items {\n        ...ViewerCommentsReplyItem\n      }\n    }\n    replyAuthors(limit: 4) {\n      totalCount\n      items {\n        ...FormUsersSelectItem\n      }\n    }\n    resources {\n      resourceId\n      resourceType\n    }\n  }\n": types.ViewerCommentsListItemFragmentDoc,
    "\n  fragment ViewerModelVersionCardItem on Version {\n    id\n    message\n    referencedObject\n    sourceApplication\n    createdAt\n    previewUrl\n    authorUser {\n      ...LimitedUserAvatar\n    }\n  }\n": types.ViewerModelVersionCardItemFragmentDoc,
    "\n  fragment WorkspaceInviteDialog_Workspace on Workspace {\n    domainBasedMembershipProtectionEnabled\n    domains {\n      domain\n      id\n    }\n    id\n    team {\n      items {\n        id\n        user {\n          id\n          role\n        }\n      }\n    }\n    invitedTeam(filter: $invitesFilter) {\n      title\n      user {\n        id\n      }\n    }\n  }\n": types.WorkspaceInviteDialog_WorkspaceFragmentDoc,
    "\n  fragment MoveProjectsDialog_Workspace on Workspace {\n    id\n    ...ProjectsMoveToWorkspaceDialog_Workspace\n    projects {\n      items {\n        id\n        modelCount: models(limit: 0) {\n          totalCount\n        }\n        versions(limit: 0) {\n          totalCount\n        }\n      }\n    }\n  }\n": types.MoveProjectsDialog_WorkspaceFragmentDoc,
    "\n  fragment MoveProjectsDialog_User on User {\n    projects {\n      items {\n        ...ProjectsMoveToWorkspaceDialog_Project\n        role\n        workspace {\n          id\n        }\n      }\n    }\n  }\n": types.MoveProjectsDialog_UserFragmentDoc,
    "\n  fragment WorkspaceProjectList_Workspace on Workspace {\n    id\n    ...BillingActions_Workspace\n    ...MoveProjectsDialog_Workspace\n    ...WorkspaceHeader_Workspace\n    ...WorkspaceMixpanelUpdateGroup_Workspace\n    ...InviteDialogWorkspace_Workspace\n    projects {\n      ...WorkspaceProjectList_ProjectCollection\n    }\n    creationState {\n      completed\n      state\n    }\n  }\n": types.WorkspaceProjectList_WorkspaceFragmentDoc,
    "\n  fragment WorkspaceProjectList_ProjectCollection on ProjectCollection {\n    totalCount\n    items {\n      ...ProjectDashboardItem\n    }\n    cursor\n  }\n": types.WorkspaceProjectList_ProjectCollectionFragmentDoc,
    "\n  fragment WorkspaceHeader_Workspace on Workspace {\n    ...BillingAlert_Workspace\n    id\n    slug\n    role\n    name\n    logo\n    description\n    totalProjects: projects {\n      totalCount\n    }\n    team {\n      items {\n        id\n        user {\n          id\n          name\n          ...LimitedUserAvatar\n        }\n      }\n    }\n    ...WorkspaceInviteDialog_Workspace\n  }\n": types.WorkspaceHeader_WorkspaceFragmentDoc,
    "\n  fragment WorkspaceInviteBanner_PendingWorkspaceCollaborator on PendingWorkspaceCollaborator {\n    id\n    invitedBy {\n      id\n      ...LimitedUserAvatar\n    }\n    workspaceId\n    workspaceName\n    token\n    user {\n      id\n    }\n    ...UseWorkspaceInviteManager_PendingWorkspaceCollaborator\n  }\n": types.WorkspaceInviteBanner_PendingWorkspaceCollaboratorFragmentDoc,
    "\n  fragment WorkspaceInviteBlock_PendingWorkspaceCollaborator on PendingWorkspaceCollaborator {\n    id\n    workspaceId\n    workspaceName\n    token\n    user {\n      id\n      name\n      ...LimitedUserAvatar\n    }\n    title\n    email\n    ...UseWorkspaceInviteManager_PendingWorkspaceCollaborator\n  }\n": types.WorkspaceInviteBlock_PendingWorkspaceCollaboratorFragmentDoc,
    "\n  fragment WorkspaceInviteDiscoverableWorkspaceBanner_LimitedWorkspace on LimitedWorkspace {\n    id\n    name\n    slug\n    description\n    logo\n  }\n  fragment WorkspaceInviteDiscoverableWorkspaceBanner_Workspace on Workspace {\n    id\n    name\n    description\n    createdAt\n    updatedAt\n    logo\n    domainBasedMembershipProtectionEnabled\n    discoverabilityEnabled\n  }\n": types.WorkspaceInviteDiscoverableWorkspaceBanner_LimitedWorkspaceFragmentDoc,
    "\n  fragment WorkspaceWizard_Workspace on Workspace {\n    creationState {\n      completed\n      state\n    }\n    name\n    slug\n  }\n": types.WorkspaceWizard_WorkspaceFragmentDoc,
    "\n  fragment WorkspaceWizardStepRegion_ServerInfo on ServerInfo {\n    multiRegion {\n      regions {\n        id\n        ...SettingsWorkspacesRegionsSelect_ServerRegionItem\n      }\n    }\n  }\n": types.WorkspaceWizardStepRegion_ServerInfoFragmentDoc,
    "\n  query ActiveUserMainMetadata {\n    activeUser {\n      id\n      email\n      company\n      bio\n      name\n      role\n      avatar\n      isOnboardingFinished\n      createdAt\n      verified\n      notificationPreferences\n      versions(limit: 0) {\n        totalCount\n      }\n    }\n  }\n": types.ActiveUserMainMetadataDocument,
    "\n      mutation CreateOnboardingProject {\n        projectMutations {\n          createForOnboarding {\n            ...ProjectPageProject\n            ...ProjectDashboardItem\n          }\n        }\n      }\n    ": types.CreateOnboardingProjectDocument,
    "\n  mutation FinishOnboarding {\n    activeUserMutations {\n      finishOnboarding\n    }\n  }\n": types.FinishOnboardingDocument,
    "\n  mutation RequestVerificationByEmail($email: String!) {\n    requestVerificationByEmail(email: $email)\n  }\n": types.RequestVerificationByEmailDocument,
    "\n  query AuthLoginPanel {\n    serverInfo {\n      authStrategies {\n        id\n      }\n      ...AuthStategiesServerInfoFragment\n    }\n  }\n": types.AuthLoginPanelDocument,
    "\n  query AuthRegisterPanel($token: String) {\n    serverInfo {\n      inviteOnly\n      authStrategies {\n        id\n      }\n      ...AuthStategiesServerInfoFragment\n      ...ServerTermsOfServicePrivacyPolicyFragment\n    }\n    serverInviteByToken(token: $token) {\n      id\n      email\n    }\n  }\n": types.AuthRegisterPanelDocument,
    "\n  query AuthLoginPanelWorkspaceInvite($token: String) {\n    workspaceInvite(token: $token) {\n      id\n      email\n      ...AuthWorkspaceInviteHeader_PendingWorkspaceCollaborator\n      ...AuthLoginWithEmailBlock_PendingWorkspaceCollaborator\n    }\n  }\n": types.AuthLoginPanelWorkspaceInviteDocument,
    "\n  query AuthorizableAppMetadata($id: String!) {\n    app(id: $id) {\n      id\n      name\n      description\n      trustByDefault\n      redirectUrl\n      scopes {\n        name\n        description\n      }\n      author {\n        name\n        id\n        avatar\n      }\n    }\n  }\n": types.AuthorizableAppMetadataDocument,
    "\n  fragment FunctionRunStatusForSummary on AutomateFunctionRun {\n    id\n    status\n  }\n": types.FunctionRunStatusForSummaryFragmentDoc,
    "\n  fragment TriggeredAutomationsStatusSummary on TriggeredAutomationsStatus {\n    id\n    automationRuns {\n      id\n      functionRuns {\n        id\n        ...FunctionRunStatusForSummary\n      }\n    }\n  }\n": types.TriggeredAutomationsStatusSummaryFragmentDoc,
    "\n  fragment AutomationRunDetails on AutomateRun {\n    id\n    status\n    functionRuns {\n      ...FunctionRunStatusForSummary\n      statusMessage\n    }\n    trigger {\n      ... on VersionCreatedTrigger {\n        version {\n          id\n        }\n        model {\n          id\n        }\n      }\n    }\n    createdAt\n    updatedAt\n  }\n": types.AutomationRunDetailsFragmentDoc,
    "\n  fragment AutomationsStatusOrderedRuns_AutomationRun on AutomateRun {\n    id\n    automation {\n      id\n      name\n    }\n    functionRuns {\n      id\n      updatedAt\n    }\n  }\n": types.AutomationsStatusOrderedRuns_AutomationRunFragmentDoc,
    "\n  fragment SearchAutomateFunctionReleaseItem on AutomateFunctionRelease {\n    id\n    versionTag\n    createdAt\n    inputSchema\n  }\n": types.SearchAutomateFunctionReleaseItemFragmentDoc,
    "\n  mutation CreateAutomateFunction($input: CreateAutomateFunctionInput!) {\n    automateMutations {\n      createFunction(input: $input) {\n        id\n        ...AutomationsFunctionsCard_AutomateFunction\n        ...AutomateFunctionCreateDialogDoneStep_AutomateFunction\n      }\n    }\n  }\n": types.CreateAutomateFunctionDocument,
    "\n  mutation UpdateAutomateFunction($input: UpdateAutomateFunctionInput!) {\n    automateMutations {\n      updateFunction(input: $input) {\n        id\n        ...AutomateFunctionPage_AutomateFunction\n      }\n    }\n  }\n": types.UpdateAutomateFunctionDocument,
    "\n  query SearchAutomateFunctionReleases(\n    $functionId: ID!\n    $cursor: String\n    $limit: Int\n    $filter: AutomateFunctionReleasesFilter\n  ) {\n    automateFunction(id: $functionId) {\n      id\n      releases(cursor: $cursor, limit: $limit, filter: $filter) {\n        cursor\n        totalCount\n        items {\n          ...SearchAutomateFunctionReleaseItem\n        }\n      }\n    }\n  }\n": types.SearchAutomateFunctionReleasesDocument,
    "\n  query FunctionAccessCheck($id: ID!) {\n    automateFunction(id: $id) {\n      id\n    }\n  }\n": types.FunctionAccessCheckDocument,
    "\n  query ProjectAutomationCreationPublicKeys(\n    $projectId: String!\n    $automationId: String!\n  ) {\n    project(id: $projectId) {\n      id\n      automation(id: $automationId) {\n        id\n        creationPublicKeys\n      }\n    }\n  }\n": types.ProjectAutomationCreationPublicKeysDocument,
    "\n  query AutomateFunctionsPagePagination($search: String, $cursor: String) {\n    ...AutomateFunctionsPageItems_Query\n  }\n": types.AutomateFunctionsPagePaginationDocument,
    "\n  query ActiveUserFunctions {\n    activeUser {\n      automateFunctions(limit: 2) {\n        items {\n          id\n          ...AutomationsFunctionsCard_AutomateFunction\n        }\n      }\n    }\n  }\n": types.ActiveUserFunctionsDocument,
    "\n  fragment BillingActions_Workspace on Workspace {\n    id\n    name\n    invitedTeam(filter: $invitesFilter) {\n      id\n    }\n    plan {\n      name\n      status\n    }\n    subscription {\n      billingInterval\n    }\n    team {\n      totalCount\n    }\n    defaultRegion {\n      name\n    }\n  }\n": types.BillingActions_WorkspaceFragmentDoc,
    "\n  mutation BillingCreateCheckoutSession($input: CheckoutSessionInput!) {\n    workspaceMutations {\n      billing {\n        createCheckoutSession(input: $input) {\n          url\n          id\n        }\n      }\n    }\n  }\n": types.BillingCreateCheckoutSessionDocument,
    "\n  mutation BillingUpgradePlan($input: UpgradePlanInput!) {\n    workspaceMutations {\n      billing {\n        upgradePlan(input: $input)\n      }\n    }\n  }\n": types.BillingUpgradePlanDocument,
    "\n  query MentionsUserSearch($query: String!, $projectId: String) {\n    users(input: { query: $query, limit: 5, cursor: null, projectId: $projectId }) {\n      items {\n        id\n        name\n        company\n      }\n    }\n  }\n": types.MentionsUserSearchDocument,
    "\n  query UserSearch(\n    $query: String!\n    $limit: Int\n    $cursor: String\n    $archived: Boolean\n    $workspaceId: String\n  ) {\n    userSearch(query: $query, limit: $limit, cursor: $cursor, archived: $archived) {\n      cursor\n      items {\n        id\n        name\n        bio\n        company\n        avatar\n        verified\n        role\n        workspaceDomainPolicyCompliant(workspaceId: $workspaceId)\n      }\n    }\n  }\n": types.UserSearchDocument,
    "\n  query ServerInfoBlobSizeLimit {\n    serverInfo {\n      configuration {\n        blobSizeLimitBytes\n      }\n    }\n  }\n": types.ServerInfoBlobSizeLimitDocument,
    "\n  query ServerInfoAllScopes {\n    serverInfo {\n      scopes {\n        name\n        description\n      }\n    }\n  }\n": types.ServerInfoAllScopesDocument,
    "\n  query ProjectModelsSelectorValues($projectId: String!, $cursor: String) {\n    project(id: $projectId) {\n      id\n      models(limit: 100, cursor: $cursor) {\n        cursor\n        totalCount\n        items {\n          ...CommonModelSelectorModel\n        }\n      }\n    }\n  }\n": types.ProjectModelsSelectorValuesDocument,
    "\n  query MainServerInfoData {\n    serverInfo {\n      adminContact\n      canonicalUrl\n      company\n      description\n      guestModeEnabled\n      inviteOnly\n      name\n      termsOfService\n      version\n      automateUrl\n    }\n  }\n": types.MainServerInfoDataDocument,
    "\n  mutation DashboardJoinWorkspace($input: JoinWorkspaceInput!) {\n    workspaceMutations {\n      join(input: $input) {\n        ...WorkspaceInviteDiscoverableWorkspaceBanner_Workspace\n      }\n    }\n  }\n": types.DashboardJoinWorkspaceDocument,
    "\n  query DashboardProjectsPageQuery {\n    activeUser {\n      id\n      projects(limit: 3) {\n        items {\n          ...DashboardProjectCard_Project\n        }\n      }\n      ...ProjectsDashboardHeaderProjects_User\n    }\n  }\n": types.DashboardProjectsPageQueryDocument,
    "\n  query DashboardProjectsPageWorkspaceQuery {\n    activeUser {\n      id\n      ...ProjectsDashboardHeaderWorkspaces_User\n    }\n  }\n": types.DashboardProjectsPageWorkspaceQueryDocument,
    "\n  mutation DeleteAccessToken($token: String!) {\n    apiTokenRevoke(token: $token)\n  }\n": types.DeleteAccessTokenDocument,
    "\n  mutation CreateAccessToken($token: ApiTokenCreateInput!) {\n    apiTokenCreate(token: $token)\n  }\n": types.CreateAccessTokenDocument,
    "\n  mutation DeleteApplication($appId: String!) {\n    appDelete(appId: $appId)\n  }\n": types.DeleteApplicationDocument,
    "\n  mutation CreateApplication($app: AppCreateInput!) {\n    appCreate(app: $app)\n  }\n": types.CreateApplicationDocument,
    "\n  mutation EditApplication($app: AppUpdateInput!) {\n    appUpdate(app: $app)\n  }\n": types.EditApplicationDocument,
    "\n  mutation RevokeAppAccess($appId: String!) {\n    appRevokeAccess(appId: $appId)\n  }\n": types.RevokeAppAccessDocument,
    "\n  query DeveloperSettingsAccessTokens {\n    activeUser {\n      id\n      apiTokens {\n        id\n        name\n        lastUsed\n        lastChars\n        createdAt\n        scopes\n      }\n    }\n  }\n": types.DeveloperSettingsAccessTokensDocument,
    "\n  query DeveloperSettingsApplications {\n    activeUser {\n      createdApps {\n        id\n        secret\n        name\n        description\n        redirectUrl\n        scopes {\n          name\n          description\n        }\n      }\n      id\n    }\n  }\n": types.DeveloperSettingsApplicationsDocument,
    "\n  query DeveloperSettingsAuthorizedApps {\n    activeUser {\n      id\n      authorizedApps {\n        id\n        description\n        name\n        author {\n          id\n          name\n          avatar\n        }\n      }\n    }\n  }\n": types.DeveloperSettingsAuthorizedAppsDocument,
    "\n  query SearchProjects($search: String, $onlyWithRoles: [String!] = null) {\n    activeUser {\n      projects(limit: 10, filter: { search: $search, onlyWithRoles: $onlyWithRoles }) {\n        totalCount\n        items {\n          ...FormSelectProjects_Project\n        }\n      }\n    }\n  }\n": types.SearchProjectsDocument,
    "\n  query SearchProjectModels($search: String, $projectId: String!) {\n    project(id: $projectId) {\n      id\n      models(limit: 10, filter: { search: $search }) {\n        totalCount\n        items {\n          ...FormSelectModels_Model\n        }\n      }\n    }\n  }\n": types.SearchProjectModelsDocument,
    "\n  query ActiveUserGendoLimits {\n    activeUser {\n      id\n      gendoAICredits {\n        used\n        limit\n        resetDate\n      }\n    }\n  }\n": types.ActiveUserGendoLimitsDocument,
    "\n  mutation requestGendoAIRender($input: GendoAIRenderInput!) {\n    versionMutations {\n      requestGendoAIRender(input: $input)\n    }\n  }\n": types.RequestGendoAiRenderDocument,
    "\n  query GendoAIRender(\n    $gendoAiRenderId: String!\n    $versionId: String!\n    $projectId: String!\n  ) {\n    project(id: $projectId) {\n      id\n      version(id: $versionId) {\n        id\n        gendoAIRender(id: $gendoAiRenderId) {\n          id\n          projectId\n          modelId\n          versionId\n          createdAt\n          updatedAt\n          gendoGenerationId\n          status\n          prompt\n          camera\n          responseImage\n          user {\n            name\n            avatar\n            id\n          }\n        }\n      }\n    }\n  }\n": types.GendoAiRenderDocument,
    "\n  query GendoAIRenders($versionId: String!, $projectId: String!) {\n    project(id: $projectId) {\n      id\n      version(id: $versionId) {\n        id\n        gendoAIRenders {\n          totalCount\n          items {\n            id\n            createdAt\n            updatedAt\n            status\n            gendoGenerationId\n            prompt\n            camera\n          }\n        }\n      }\n    }\n  }\n": types.GendoAiRendersDocument,
    "\n  subscription ProjectVersionGendoAIRenderCreated($id: String!, $versionId: String!) {\n    projectVersionGendoAIRenderCreated(id: $id, versionId: $versionId) {\n      id\n      createdAt\n      updatedAt\n      status\n      gendoGenerationId\n      prompt\n      camera\n    }\n  }\n": types.ProjectVersionGendoAiRenderCreatedDocument,
    "\n  subscription ProjectVersionGendoAIRenderUpdated($id: String!, $versionId: String!) {\n    projectVersionGendoAIRenderUpdated(id: $id, versionId: $versionId) {\n      id\n      projectId\n      modelId\n      versionId\n      createdAt\n      updatedAt\n      gendoGenerationId\n      status\n      prompt\n      camera\n      responseImage\n    }\n  }\n": types.ProjectVersionGendoAiRenderUpdatedDocument,
    "\n  query InviteUserSearch($input: UsersRetrievalInput!) {\n    users(input: $input) {\n      items {\n        id\n        name\n        avatar\n      }\n    }\n  }\n": types.InviteUserSearchDocument,
    "\n  mutation CreateNewRegion($input: CreateServerRegionInput!) {\n    serverInfoMutations {\n      multiRegion {\n        create(input: $input) {\n          id\n          ...SettingsServerRegionsAddEditDialog_ServerRegionItem\n          ...SettingsServerRegionsTable_ServerRegionItem\n        }\n      }\n    }\n  }\n": types.CreateNewRegionDocument,
    "\n  mutation UpdateRegion($input: UpdateServerRegionInput!) {\n    serverInfoMutations {\n      multiRegion {\n        update(input: $input) {\n          id\n          ...SettingsServerRegionsAddEditDialog_ServerRegionItem\n          ...SettingsServerRegionsTable_ServerRegionItem\n        }\n      }\n    }\n  }\n": types.UpdateRegionDocument,
    "\n  fragment ProjectPageTeamInternals_Project on Project {\n    id\n    role\n    invitedTeam {\n      id\n      title\n      role\n      inviteId\n      user {\n        role\n        ...LimitedUserAvatar\n      }\n    }\n    team {\n      role\n      user {\n        id\n        role\n        ...LimitedUserAvatar\n      }\n    }\n  }\n": types.ProjectPageTeamInternals_ProjectFragmentDoc,
    "\n  fragment ProjectPageTeamInternals_Workspace on Workspace {\n    id\n    team {\n      items {\n        id\n        role\n        user {\n          id\n        }\n      }\n    }\n  }\n": types.ProjectPageTeamInternals_WorkspaceFragmentDoc,
    "\n  fragment ProjectDashboardItemNoModels on Project {\n    id\n    name\n    createdAt\n    updatedAt\n    role\n    team {\n      id\n      user {\n        id\n        name\n        avatar\n      }\n    }\n    ...ProjectPageModelsCardProject\n  }\n": types.ProjectDashboardItemNoModelsFragmentDoc,
    "\n  fragment ProjectDashboardItem on Project {\n    id\n    ...ProjectDashboardItemNoModels\n    models(limit: 4) {\n      totalCount\n      items {\n        ...ProjectPageLatestItemsModelItem\n      }\n    }\n    workspace {\n      id\n      slug\n      name\n      logo\n    }\n    pendingImportedModels(limit: 4) {\n      ...PendingFileUpload\n    }\n  }\n": types.ProjectDashboardItemFragmentDoc,
    "\n  fragment PendingFileUpload on FileUpload {\n    id\n    projectId\n    modelName\n    convertedStatus\n    convertedMessage\n    uploadDate\n    convertedLastUpdate\n    fileType\n    fileName\n  }\n": types.PendingFileUploadFragmentDoc,
    "\n  fragment ProjectPageLatestItemsModelItem on Model {\n    id\n    name\n    displayName\n    versionCount: versions(limit: 0) {\n      totalCount\n    }\n    commentThreadCount: commentThreads(limit: 0) {\n      totalCount\n    }\n    pendingImportedVersions(limit: 1) {\n      ...PendingFileUpload\n    }\n    previewUrl\n    createdAt\n    updatedAt\n    ...ProjectPageModelsCardRenameDialog\n    ...ProjectPageModelsCardDeleteDialog\n    ...ProjectPageModelsActions\n    automationsStatus {\n      ...AutomateRunsTriggerStatus_TriggeredAutomationsStatus\n    }\n  }\n": types.ProjectPageLatestItemsModelItemFragmentDoc,
    "\n  fragment ProjectUpdatableMetadata on Project {\n    id\n    name\n    description\n    visibility\n    allowPublicComments\n  }\n": types.ProjectUpdatableMetadataFragmentDoc,
    "\n  fragment ProjectPageLatestItemsModels on Project {\n    id\n    role\n    visibility\n    modelCount: models(limit: 0) {\n      totalCount\n    }\n    ...ProjectPageModelsStructureItem_Project\n  }\n": types.ProjectPageLatestItemsModelsFragmentDoc,
    "\n  fragment ProjectPageLatestItemsComments on Project {\n    id\n    commentThreadCount: commentThreads(limit: 0) {\n      totalCount\n    }\n  }\n": types.ProjectPageLatestItemsCommentsFragmentDoc,
    "\n  fragment ProjectPageLatestItemsCommentItem on Comment {\n    id\n    author {\n      ...FormUsersSelectItem\n    }\n    screenshot\n    rawText\n    createdAt\n    updatedAt\n    archived\n    repliesCount: replies(limit: 0) {\n      totalCount\n    }\n    replyAuthors(limit: 4) {\n      totalCount\n      items {\n        ...FormUsersSelectItem\n      }\n    }\n  }\n": types.ProjectPageLatestItemsCommentItemFragmentDoc,
    "\n  mutation CreateModel($input: CreateModelInput!) {\n    modelMutations {\n      create(input: $input) {\n        ...ProjectPageLatestItemsModelItem\n      }\n    }\n  }\n": types.CreateModelDocument,
    "\n  mutation CreateProject($input: ProjectCreateInput) {\n    projectMutations {\n      create(input: $input) {\n        ...ProjectPageProject\n        ...ProjectDashboardItem\n      }\n    }\n  }\n": types.CreateProjectDocument,
    "\n  mutation CreateWorkspaceProject($input: WorkspaceProjectCreateInput!) {\n    workspaceMutations {\n      projects {\n        create(input: $input) {\n          ...ProjectPageProject\n          ...ProjectDashboardItem\n        }\n      }\n    }\n  }\n": types.CreateWorkspaceProjectDocument,
    "\n  mutation UpdateModel($input: UpdateModelInput!) {\n    modelMutations {\n      update(input: $input) {\n        ...ProjectPageLatestItemsModelItem\n      }\n    }\n  }\n": types.UpdateModelDocument,
    "\n  mutation DeleteModel($input: DeleteModelInput!) {\n    modelMutations {\n      delete(input: $input)\n    }\n  }\n": types.DeleteModelDocument,
    "\n  mutation UpdateProjectRole($input: ProjectUpdateRoleInput!) {\n    projectMutations {\n      updateRole(input: $input) {\n        id\n        team {\n          id\n          role\n          user {\n            ...LimitedUserAvatar\n          }\n        }\n      }\n    }\n  }\n": types.UpdateProjectRoleDocument,
    "\n  mutation UpdateWorkspaceProjectRole($input: ProjectUpdateRoleInput!) {\n    workspaceMutations {\n      projects {\n        updateRole(input: $input) {\n          id\n          team {\n            id\n            role\n          }\n        }\n      }\n    }\n  }\n": types.UpdateWorkspaceProjectRoleDocument,
    "\n  mutation InviteProjectUser($projectId: ID!, $input: [ProjectInviteCreateInput!]!) {\n    projectMutations {\n      invites {\n        batchCreate(projectId: $projectId, input: $input) {\n          ...ProjectPageTeamDialog\n        }\n      }\n    }\n  }\n": types.InviteProjectUserDocument,
    "\n  mutation InviteWorkspaceProjectUser(\n    $projectId: ID!\n    $inputs: [WorkspaceProjectInviteCreateInput!]!\n  ) {\n    projectMutations {\n      invites {\n        createForWorkspace(projectId: $projectId, inputs: $inputs) {\n          ...ProjectPageTeamDialog\n        }\n      }\n    }\n  }\n": types.InviteWorkspaceProjectUserDocument,
    "\n  mutation CancelProjectInvite($projectId: ID!, $inviteId: String!) {\n    projectMutations {\n      invites {\n        cancel(projectId: $projectId, inviteId: $inviteId) {\n          ...ProjectPageTeamDialog\n        }\n      }\n    }\n  }\n": types.CancelProjectInviteDocument,
    "\n  mutation UpdateProjectMetadata($update: ProjectUpdateInput!) {\n    projectMutations {\n      update(update: $update) {\n        id\n        ...ProjectUpdatableMetadata\n      }\n    }\n  }\n": types.UpdateProjectMetadataDocument,
    "\n  mutation DeleteProject($id: String!) {\n    projectMutations {\n      delete(id: $id)\n    }\n  }\n": types.DeleteProjectDocument,
    "\n  mutation UseProjectInvite($input: ProjectInviteUseInput!) {\n    projectMutations {\n      invites {\n        use(input: $input)\n      }\n    }\n  }\n": types.UseProjectInviteDocument,
    "\n  mutation LeaveProject($projectId: String!) {\n    projectMutations {\n      leave(id: $projectId)\n    }\n  }\n": types.LeaveProjectDocument,
    "\n  mutation DeleteVersions($input: DeleteVersionsInput!) {\n    versionMutations {\n      delete(input: $input)\n    }\n  }\n": types.DeleteVersionsDocument,
    "\n  mutation MoveVersions($input: MoveVersionsInput!) {\n    versionMutations {\n      moveToModel(input: $input) {\n        id\n      }\n    }\n  }\n": types.MoveVersionsDocument,
    "\n  mutation UpdateVersion($input: UpdateVersionInput!) {\n    versionMutations {\n      update(input: $input) {\n        id\n        message\n      }\n    }\n  }\n": types.UpdateVersionDocument,
    "\n  mutation deleteWebhook($webhook: WebhookDeleteInput!) {\n    webhookDelete(webhook: $webhook)\n  }\n": types.DeleteWebhookDocument,
    "\n  mutation createWebhook($webhook: WebhookCreateInput!) {\n    webhookCreate(webhook: $webhook)\n  }\n": types.CreateWebhookDocument,
    "\n  mutation updateWebhook($webhook: WebhookUpdateInput!) {\n    webhookUpdate(webhook: $webhook)\n  }\n": types.UpdateWebhookDocument,
    "\n  mutation CreateAutomation($projectId: ID!, $input: ProjectAutomationCreateInput!) {\n    projectMutations {\n      automationMutations(projectId: $projectId) {\n        create(input: $input) {\n          id\n          ...ProjectPageAutomationsRow_Automation\n        }\n      }\n    }\n  }\n": types.CreateAutomationDocument,
    "\n  mutation UpdateAutomation($projectId: ID!, $input: ProjectAutomationUpdateInput!) {\n    projectMutations {\n      automationMutations(projectId: $projectId) {\n        update(input: $input) {\n          id\n          name\n          enabled\n        }\n      }\n    }\n  }\n": types.UpdateAutomationDocument,
    "\n  mutation CreateAutomationRevision(\n    $projectId: ID!\n    $input: ProjectAutomationRevisionCreateInput!\n  ) {\n    projectMutations {\n      automationMutations(projectId: $projectId) {\n        createRevision(input: $input) {\n          id\n        }\n      }\n    }\n  }\n": types.CreateAutomationRevisionDocument,
    "\n  mutation TriggerAutomation($projectId: ID!, $automationId: ID!) {\n    projectMutations {\n      automationMutations(projectId: $projectId) {\n        trigger(automationId: $automationId)\n      }\n    }\n  }\n": types.TriggerAutomationDocument,
    "\n  mutation CreateTestAutomation(\n    $projectId: ID!\n    $input: ProjectTestAutomationCreateInput!\n  ) {\n    projectMutations {\n      automationMutations(projectId: $projectId) {\n        createTestAutomation(input: $input) {\n          id\n          ...ProjectPageAutomationsRow_Automation\n        }\n      }\n    }\n  }\n": types.CreateTestAutomationDocument,
    "\n  mutation MoveProjectToWorkspace($workspaceId: String!, $projectId: String!) {\n    workspaceMutations {\n      projects {\n        moveToWorkspace(workspaceId: $workspaceId, projectId: $projectId) {\n          id\n          workspace {\n            id\n            projects {\n              items {\n                id\n              }\n            }\n            ...ProjectsMoveToWorkspaceDialog_Workspace\n            ...MoveProjectsDialog_Workspace\n          }\n        }\n      }\n    }\n  }\n": types.MoveProjectToWorkspaceDocument,
    "\n  query ProjectAccessCheck($id: String!) {\n    project(id: $id) {\n      id\n      visibility\n      workspace {\n        id\n        slug\n      }\n    }\n  }\n": types.ProjectAccessCheckDocument,
    "\n  query ProjectRoleCheck($id: String!) {\n    project(id: $id) {\n      id\n      role\n    }\n  }\n": types.ProjectRoleCheckDocument,
    "\n  query ProjectsDashboardQuery($filter: UserProjectsFilter, $cursor: String) {\n    activeUser {\n      id\n      projects(filter: $filter, limit: 6, cursor: $cursor) {\n        ...ProjectsDashboard_UserProjectCollection\n        cursor\n        totalCount\n        items {\n          ...ProjectDashboardItem\n        }\n      }\n      ...ProjectsHiddenProjectWarning_User\n      ...ProjectsDashboardHeaderProjects_User\n    }\n  }\n": types.ProjectsDashboardQueryDocument,
    "\n  query ProjectsDashboardWorkspaceQuery {\n    activeUser {\n      id\n      ...ProjectsDashboardHeaderWorkspaces_User\n    }\n  }\n": types.ProjectsDashboardWorkspaceQueryDocument,
    "\n  query ProjectPageQuery($id: String!, $token: String) {\n    project(id: $id) {\n      ...ProjectPageProject\n    }\n    projectInvite(projectId: $id, token: $token) {\n      ...ProjectsInviteBanner\n    }\n  }\n": types.ProjectPageQueryDocument,
    "\n  query ProjectLatestModels($projectId: String!, $filter: ProjectModelsFilter) {\n    project(id: $projectId) {\n      id\n      models(cursor: null, limit: 16, filter: $filter) {\n        totalCount\n        cursor\n        items {\n          ...ProjectPageLatestItemsModelItem\n        }\n      }\n      pendingImportedModels {\n        ...PendingFileUpload\n      }\n    }\n  }\n": types.ProjectLatestModelsDocument,
    "\n  query ProjectLatestModelsPagination(\n    $projectId: String!\n    $filter: ProjectModelsFilter\n    $cursor: String = null\n  ) {\n    project(id: $projectId) {\n      id\n      models(cursor: $cursor, limit: 16, filter: $filter) {\n        totalCount\n        cursor\n        items {\n          ...ProjectPageLatestItemsModelItem\n        }\n      }\n    }\n  }\n": types.ProjectLatestModelsPaginationDocument,
    "\n  query ProjectModelsTreeTopLevel(\n    $projectId: String!\n    $filter: ProjectModelsTreeFilter\n  ) {\n    project(id: $projectId) {\n      id\n      modelsTree(cursor: null, limit: 8, filter: $filter) {\n        totalCount\n        cursor\n        items {\n          ...SingleLevelModelTreeItem\n        }\n      }\n      pendingImportedModels {\n        ...PendingFileUpload\n      }\n    }\n  }\n": types.ProjectModelsTreeTopLevelDocument,
    "\n  query ProjectModelsTreeTopLevelPagination(\n    $projectId: String!\n    $filter: ProjectModelsTreeFilter\n    $cursor: String = null\n  ) {\n    project(id: $projectId) {\n      id\n      modelsTree(cursor: $cursor, limit: 8, filter: $filter) {\n        totalCount\n        cursor\n        items {\n          ...SingleLevelModelTreeItem\n        }\n      }\n    }\n  }\n": types.ProjectModelsTreeTopLevelPaginationDocument,
    "\n  query ProjectModelChildrenTree($projectId: String!, $parentName: String!) {\n    project(id: $projectId) {\n      id\n      modelChildrenTree(fullName: $parentName) {\n        ...SingleLevelModelTreeItem\n      }\n    }\n  }\n": types.ProjectModelChildrenTreeDocument,
    "\n  query ProjectLatestCommentThreads(\n    $projectId: String!\n    $cursor: String = null\n    $filter: ProjectCommentsFilter = null\n  ) {\n    project(id: $projectId) {\n      id\n      commentThreads(cursor: $cursor, limit: 8, filter: $filter) {\n        totalCount\n        cursor\n        items {\n          ...ProjectPageLatestItemsCommentItem\n        }\n      }\n    }\n  }\n": types.ProjectLatestCommentThreadsDocument,
    "\n  query ProjectInvite($projectId: String!, $token: String) {\n    projectInvite(projectId: $projectId, token: $token) {\n      ...ProjectsInviteBanner\n    }\n  }\n": types.ProjectInviteDocument,
    "\n  query ProjectModelCheck($projectId: String!, $modelId: String!) {\n    project(id: $projectId) {\n      visibility\n      model(id: $modelId) {\n        id\n      }\n    }\n  }\n": types.ProjectModelCheckDocument,
    "\n  query ProjectModelPage(\n    $projectId: String!\n    $modelId: String!\n    $versionsCursor: String\n  ) {\n    project(id: $projectId) {\n      id\n      ...ProjectModelPageHeaderProject\n      ...ProjectModelPageVersionsProject\n    }\n  }\n": types.ProjectModelPageDocument,
    "\n  query ProjectModelVersions(\n    $projectId: String!\n    $modelId: String!\n    $versionsCursor: String\n  ) {\n    project(id: $projectId) {\n      id\n      ...ProjectModelPageVersionsPagination\n    }\n  }\n": types.ProjectModelVersionsDocument,
    "\n  query ProjectModelsPage($projectId: String!) {\n    project(id: $projectId) {\n      id\n      ...ProjectModelsPageHeader_Project\n      ...ProjectModelsPageResults_Project\n    }\n  }\n": types.ProjectModelsPageDocument,
    "\n  query ProjectDiscussionsPage($projectId: String!) {\n    project(id: $projectId) {\n      id\n      ...ProjectDiscussionsPageHeader_Project\n      ...ProjectDiscussionsPageResults_Project\n    }\n  }\n": types.ProjectDiscussionsPageDocument,
    "\n  query ProjectAutomationsTab($projectId: String!) {\n    project(id: $projectId) {\n      id\n      role\n      models(limit: 1) {\n        items {\n          id\n        }\n      }\n      automations(filter: null, cursor: null, limit: 5) {\n        totalCount\n        items {\n          id\n          ...ProjectPageAutomationsRow_Automation\n        }\n        cursor\n      }\n      workspace {\n        id\n        automateFunctions(limit: 0) {\n          totalCount\n        }\n        ...AutomateFunctionCreateDialog_Workspace\n      }\n      ...FormSelectProjects_Project\n    }\n    ...AutomateFunctionsPageHeader_Query\n  }\n": types.ProjectAutomationsTabDocument,
    "\n  query ProjectAutomationsTabAutomationsPagination(\n    $projectId: String!\n    $search: String = null\n    $cursor: String = null\n  ) {\n    project(id: $projectId) {\n      id\n      automations(filter: $search, cursor: $cursor, limit: 5) {\n        totalCount\n        cursor\n        items {\n          id\n          ...ProjectPageAutomationsRow_Automation\n        }\n      }\n    }\n  }\n": types.ProjectAutomationsTabAutomationsPaginationDocument,
    "\n  query ProjectAutomationPage($projectId: String!, $automationId: String!) {\n    project(id: $projectId) {\n      id\n      ...ProjectPageAutomationPage_Project\n      automation(id: $automationId) {\n        id\n        ...ProjectPageAutomationPage_Automation\n      }\n    }\n  }\n": types.ProjectAutomationPageDocument,
    "\n  query ProjectAutomationPagePaginatedRuns(\n    $projectId: String!\n    $automationId: String!\n    $cursor: String = null\n  ) {\n    project(id: $projectId) {\n      id\n      automation(id: $automationId) {\n        id\n        runs(cursor: $cursor, limit: 10) {\n          totalCount\n          cursor\n          items {\n            id\n            ...AutomationRunDetails\n          }\n        }\n      }\n    }\n  }\n": types.ProjectAutomationPagePaginatedRunsDocument,
    "\n  query ProjectAutomationAccessCheck($projectId: String!) {\n    project(id: $projectId) {\n      id\n      automations(limit: 0) {\n        totalCount\n      }\n    }\n  }\n": types.ProjectAutomationAccessCheckDocument,
    "\n  query ProjectWebhooks($projectId: String!) {\n    project(id: $projectId) {\n      id\n      name\n      webhooks {\n        items {\n          streamId\n          triggers\n          enabled\n          url\n          id\n          description\n          history(limit: 5) {\n            items {\n              status\n              statusInfo\n            }\n          }\n        }\n        totalCount\n      }\n    }\n  }\n": types.ProjectWebhooksDocument,
    "\n  query ProjectBlobInfo($blobId: String!, $projectId: String!) {\n    project(id: $projectId) {\n      id\n      blob(id: $blobId) {\n        id\n        fileName\n        fileType\n        fileSize\n        createdAt\n      }\n    }\n  }\n": types.ProjectBlobInfoDocument,
    "\n  query ProjectWorkspaceSelect {\n    activeUser {\n      id\n      ...ProjectsAddDialog_User\n    }\n  }\n": types.ProjectWorkspaceSelectDocument,
    "\n  subscription OnProjectUpdated($id: String!) {\n    projectUpdated(id: $id) {\n      id\n      type\n      project {\n        ...ProjectPageProject\n        ...ProjectDashboardItemNoModels\n      }\n    }\n  }\n": types.OnProjectUpdatedDocument,
    "\n  subscription OnProjectModelsUpdate($id: String!) {\n    projectModelsUpdated(id: $id) {\n      id\n      type\n      model {\n        id\n        versions(limit: 1) {\n          items {\n            id\n            referencedObject\n          }\n        }\n        ...ProjectPageLatestItemsModelItem\n      }\n    }\n  }\n": types.OnProjectModelsUpdateDocument,
    "\n  subscription OnProjectVersionsUpdate($id: String!) {\n    projectVersionsUpdated(id: $id) {\n      id\n      modelId\n      type\n      version {\n        id\n        ...ViewerModelVersionCardItem\n        ...ProjectModelPageVersionsCardVersion\n        model {\n          id\n          ...ProjectPageLatestItemsModelItem\n        }\n      }\n    }\n  }\n": types.OnProjectVersionsUpdateDocument,
    "\n  subscription OnProjectVersionsPreviewGenerated($id: String!) {\n    projectVersionsPreviewGenerated(id: $id) {\n      projectId\n      objectId\n      versionId\n    }\n  }\n": types.OnProjectVersionsPreviewGeneratedDocument,
    "\n  subscription OnProjectPendingModelsUpdated($id: String!) {\n    projectPendingModelsUpdated(id: $id) {\n      id\n      type\n      model {\n        ...PendingFileUpload\n        model {\n          ...ProjectPageLatestItemsModelItem\n        }\n      }\n    }\n  }\n": types.OnProjectPendingModelsUpdatedDocument,
    "\n  subscription OnProjectPendingVersionsUpdated($id: String!) {\n    projectPendingVersionsUpdated(id: $id) {\n      id\n      type\n      version {\n        ...PendingFileUpload\n        model {\n          ...ProjectPageLatestItemsModelItem\n        }\n      }\n    }\n  }\n": types.OnProjectPendingVersionsUpdatedDocument,
    "\n  subscription OnProjectTriggeredAutomationsStatusUpdated($id: String!) {\n    projectTriggeredAutomationsStatusUpdated(projectId: $id) {\n      type\n      version {\n        id\n        automationsStatus {\n          automationRuns {\n            ...AutomateViewerPanel_AutomateRun\n          }\n          ...TriggeredAutomationsStatusSummary\n          ...AutomateRunsTriggerStatusDialog_TriggeredAutomationsStatus\n        }\n      }\n      model {\n        id\n      }\n      run {\n        id\n        automationId\n        ...AutomationRunDetails\n      }\n    }\n  }\n": types.OnProjectTriggeredAutomationsStatusUpdatedDocument,
    "\n  subscription OnProjectAutomationsUpdated($id: String!) {\n    projectAutomationsUpdated(projectId: $id) {\n      type\n      automationId\n      automation {\n        id\n        ...ProjectPageAutomationPage_Automation\n        ...ProjectPageAutomationsRow_Automation\n      }\n    }\n  }\n": types.OnProjectAutomationsUpdatedDocument,
    "\n  mutation ServerInfoUpdate($info: ServerInfoUpdateInput!) {\n    serverInfoUpdate(info: $info)\n  }\n": types.ServerInfoUpdateDocument,
    "\n  mutation AdminPanelDeleteUser($userConfirmation: UserDeleteInput!) {\n    adminDeleteUser(userConfirmation: $userConfirmation)\n  }\n": types.AdminPanelDeleteUserDocument,
    "\n  mutation AdminPanelDeleteProject($ids: [String!]!) {\n    projectMutations {\n      batchDelete(ids: $ids)\n    }\n  }\n": types.AdminPanelDeleteProjectDocument,
    "\n  mutation AdminPanelResendInvite($inviteId: String!) {\n    inviteResend(inviteId: $inviteId)\n  }\n": types.AdminPanelResendInviteDocument,
    "\n  mutation AdminPanelDeleteInvite($inviteId: String!) {\n    inviteDelete(inviteId: $inviteId)\n  }\n": types.AdminPanelDeleteInviteDocument,
    "\n  mutation AdminChangeUseRole($userRoleInput: UserRoleInput!) {\n    userRoleChange(userRoleInput: $userRoleInput)\n  }\n": types.AdminChangeUseRoleDocument,
    "\n  query ServerManagementDataPage {\n    admin {\n      userList {\n        totalCount\n      }\n      projectList {\n        totalCount\n      }\n      inviteList {\n        totalCount\n      }\n    }\n    serverInfo {\n      name\n      version\n    }\n  }\n": types.ServerManagementDataPageDocument,
    "\n  query ServerSettingsDialogData {\n    serverInfo {\n      name\n      description\n      adminContact\n      company\n      termsOfService\n      inviteOnly\n      guestModeEnabled\n    }\n  }\n": types.ServerSettingsDialogDataDocument,
    "\n  query AdminPanelUsersList($limit: Int!, $cursor: String, $query: String) {\n    admin {\n      userList(limit: $limit, cursor: $cursor, query: $query) {\n        totalCount\n        cursor\n        items {\n          id\n          email\n          avatar\n          name\n          role\n          verified\n          company\n        }\n      }\n    }\n  }\n": types.AdminPanelUsersListDocument,
    "\n  query AdminPanelProjectsList(\n    $query: String\n    $orderBy: String\n    $limit: Int!\n    $visibility: String\n    $cursor: String\n  ) {\n    admin {\n      projectList(\n        query: $query\n        orderBy: $orderBy\n        limit: $limit\n        visibility: $visibility\n        cursor: $cursor\n      ) {\n        cursor\n        ...SettingsServerProjects_ProjectCollection\n      }\n    }\n  }\n": types.AdminPanelProjectsListDocument,
    "\n  query AdminPanelInvitesList($limit: Int!, $cursor: String, $query: String) {\n    admin {\n      inviteList(limit: $limit, cursor: $cursor, query: $query) {\n        cursor\n        items {\n          email\n          id\n          invitedBy {\n            id\n            name\n          }\n        }\n        totalCount\n      }\n    }\n  }\n": types.AdminPanelInvitesListDocument,
    "\n  query UsersCount {\n    admin {\n      userList {\n        totalCount\n      }\n    }\n  }\n": types.UsersCountDocument,
    "\n  query InvitesCount {\n    admin {\n      inviteList {\n        totalCount\n      }\n    }\n  }\n": types.InvitesCountDocument,
    "\n  mutation InviteServerUser($input: [ServerInviteCreateInput!]!) {\n    serverInviteBatchCreate(input: $input)\n  }\n": types.InviteServerUserDocument,
    "\n                      fragment AddDomainWorkspace on Workspace {\n                        slug\n                      }\n                    ": types.AddDomainWorkspaceFragmentDoc,
    "\n  fragment SettingsMenu_Workspace on Workspace {\n    id\n    sso {\n      provider {\n        id\n      }\n      session {\n        validUntil\n      }\n    }\n  }\n": types.SettingsMenu_WorkspaceFragmentDoc,
    "\n  mutation SettingsUpdateWorkspace($input: WorkspaceUpdateInput!) {\n    workspaceMutations {\n      update(input: $input) {\n        ...SettingsWorkspacesGeneral_Workspace\n      }\n    }\n  }\n": types.SettingsUpdateWorkspaceDocument,
    "\n  mutation SettingsCreateUserEmail($input: CreateUserEmailInput!) {\n    activeUserMutations {\n      emailMutations {\n        create(input: $input) {\n          ...SettingsUserEmails_User\n        }\n      }\n    }\n  }\n": types.SettingsCreateUserEmailDocument,
    "\n  mutation SettingsDeleteUserEmail($input: DeleteUserEmailInput!) {\n    activeUserMutations {\n      emailMutations {\n        delete(input: $input) {\n          ...SettingsUserEmails_User\n        }\n      }\n    }\n  }\n": types.SettingsDeleteUserEmailDocument,
    "\n  mutation SettingsSetPrimaryUserEmail($input: SetPrimaryUserEmailInput!) {\n    activeUserMutations {\n      emailMutations {\n        setPrimary(input: $input) {\n          ...SettingsUserEmails_User\n        }\n      }\n    }\n  }\n": types.SettingsSetPrimaryUserEmailDocument,
    "\n  mutation SettingsNewEmailVerification($input: EmailVerificationRequestInput!) {\n    activeUserMutations {\n      emailMutations {\n        requestNewEmailVerification(input: $input)\n      }\n    }\n  }\n": types.SettingsNewEmailVerificationDocument,
    "\n  mutation SettingsUpdateWorkspaceSecurity($input: WorkspaceUpdateInput!) {\n    workspaceMutations {\n      update(input: $input) {\n        id\n        domainBasedMembershipProtectionEnabled\n        discoverabilityEnabled\n      }\n    }\n  }\n": types.SettingsUpdateWorkspaceSecurityDocument,
    "\n  mutation SettingsDeleteWorkspace($workspaceId: String!) {\n    workspaceMutations {\n      delete(workspaceId: $workspaceId)\n    }\n  }\n": types.SettingsDeleteWorkspaceDocument,
    "\n  mutation SettingsResendWorkspaceInvite($input: WorkspaceInviteResendInput!) {\n    workspaceMutations {\n      invites {\n        resend(input: $input)\n      }\n    }\n  }\n": types.SettingsResendWorkspaceInviteDocument,
    "\n  mutation SettingsCancelWorkspaceInvite($workspaceId: String!, $inviteId: String!) {\n    workspaceMutations {\n      invites {\n        cancel(workspaceId: $workspaceId, inviteId: $inviteId) {\n          id\n        }\n      }\n    }\n  }\n": types.SettingsCancelWorkspaceInviteDocument,
    "\n  mutation AddWorkspaceDomain($input: AddDomainToWorkspaceInput!) {\n    workspaceMutations {\n      addDomain(input: $input) {\n        ...SettingsWorkspacesSecurity_Workspace\n      }\n    }\n  }\n": types.AddWorkspaceDomainDocument,
    "\n  mutation DeleteWorkspaceDomain($input: WorkspaceDomainDeleteInput!) {\n    workspaceMutations {\n      deleteDomain(input: $input) {\n        ...SettingsWorkspacesSecurityDomainRemoveDialog_Workspace\n      }\n    }\n  }\n": types.DeleteWorkspaceDomainDocument,
    "\n  mutation SettingsLeaveWorkspace($leaveId: ID!) {\n    workspaceMutations {\n      leave(id: $leaveId)\n    }\n  }\n": types.SettingsLeaveWorkspaceDocument,
    "\n  mutation SettingsBillingCancelCheckoutSession($input: CancelCheckoutSessionInput!) {\n    workspaceMutations {\n      billing {\n        cancelCheckoutSession(input: $input)\n      }\n    }\n  }\n": types.SettingsBillingCancelCheckoutSessionDocument,
    "\n  query SettingsSidebar {\n    activeUser {\n      ...SettingsDialog_User\n    }\n  }\n": types.SettingsSidebarDocument,
    "\n  query SettingsSidebarAutomateFunctions {\n    activeUser {\n      ...Sidebar_User\n    }\n  }\n": types.SettingsSidebarAutomateFunctionsDocument,
    "\n  query SettingsWorkspaceGeneral($id: String!) {\n    workspace(id: $id) {\n      ...SettingsWorkspacesGeneral_Workspace\n    }\n  }\n": types.SettingsWorkspaceGeneralDocument,
    "\n  query SettingsWorkspaceBilling($workspaceId: String!) {\n    workspace(id: $workspaceId) {\n      id\n      ...SettingsWorkspacesBilling_Workspace\n    }\n  }\n": types.SettingsWorkspaceBillingDocument,
    "\n  query SettingsWorkspaceBillingCustomerPortal($workspaceId: String!) {\n    workspace(id: $workspaceId) {\n      customerPortalUrl\n    }\n  }\n": types.SettingsWorkspaceBillingCustomerPortalDocument,
    "\n  query SettingsWorkspaceRegions($workspaceId: String!) {\n    workspace(id: $workspaceId) {\n      id\n      ...SettingsWorkspacesRegions_Workspace\n    }\n    serverInfo {\n      ...SettingsWorkspacesRegions_ServerInfo\n    }\n  }\n": types.SettingsWorkspaceRegionsDocument,
    "\n  query SettingsWorkspacesMembers(\n    $workspaceId: String!\n    $invitesFilter: PendingWorkspaceCollaboratorsFilter\n  ) {\n    workspace(id: $workspaceId) {\n      ...SettingsWorkspacesMembers_Workspace\n      ...SettingsWorkspacesMembersMembersTable_Workspace\n      ...SettingsWorkspacesMembersGuestsTable_Workspace\n      ...SettingsWorkspacesMembersInvitesTable_Workspace\n    }\n  }\n": types.SettingsWorkspacesMembersDocument,
    "\n  query SettingsWorkspacesMembersSearch(\n    $workspaceId: String!\n    $filter: WorkspaceTeamFilter\n  ) {\n    workspace(id: $workspaceId) {\n      id\n      team(filter: $filter) {\n        items {\n          id\n          ...SettingsWorkspacesMembersMembersTable_WorkspaceCollaborator\n        }\n      }\n    }\n  }\n": types.SettingsWorkspacesMembersSearchDocument,
    "\n  query SettingsWorkspacesInvitesSearch(\n    $workspaceId: String!\n    $invitesFilter: PendingWorkspaceCollaboratorsFilter\n  ) {\n    workspace(id: $workspaceId) {\n      ...SettingsWorkspacesMembersInvitesTable_Workspace\n    }\n  }\n": types.SettingsWorkspacesInvitesSearchDocument,
    "\n  query SettingsUserEmailsQuery {\n    activeUser {\n      ...SettingsUserEmails_User\n    }\n  }\n": types.SettingsUserEmailsQueryDocument,
    "\n  query SettingsWorkspacesProjects(\n    $workspaceId: String!\n    $limit: Int!\n    $cursor: String\n    $filter: WorkspaceProjectsFilter\n  ) {\n    workspace(id: $workspaceId) {\n      id\n      slug\n      projects(limit: $limit, cursor: $cursor, filter: $filter) {\n        cursor\n        ...SettingsWorkspacesProjects_ProjectCollection\n      }\n    }\n  }\n": types.SettingsWorkspacesProjectsDocument,
    "\n  query SettingsWorkspaceSecurity($workspaceId: String!) {\n    workspace(id: $workspaceId) {\n      ...SettingsWorkspacesSecurity_Workspace\n    }\n    activeUser {\n      ...SettingsWorkspacesSecurity_User\n    }\n  }\n": types.SettingsWorkspaceSecurityDocument,
    "\n  fragment AppAuthorAvatar on AppAuthor {\n    id\n    name\n    avatar\n  }\n": types.AppAuthorAvatarFragmentDoc,
    "\n  fragment LimitedUserAvatar on LimitedUser {\n    id\n    name\n    avatar\n  }\n": types.LimitedUserAvatarFragmentDoc,
    "\n  fragment ActiveUserAvatar on User {\n    id\n    name\n    avatar\n  }\n": types.ActiveUserAvatarFragmentDoc,
    "\n  mutation UpdateUser($input: UserUpdateInput!) {\n    activeUserMutations {\n      update(user: $input) {\n        id\n        name\n        bio\n        company\n        avatar\n      }\n    }\n  }\n": types.UpdateUserDocument,
    "\n  mutation UpdateNotificationPreferences($input: JSONObject!) {\n    userNotificationPreferencesUpdate(preferences: $input)\n  }\n": types.UpdateNotificationPreferencesDocument,
    "\n  mutation DeleteAccount($input: UserDeleteInput!) {\n    userDelete(userConfirmation: $input)\n  }\n": types.DeleteAccountDocument,
    "\n  query ProfileEditDialog {\n    activeUser {\n      ...SettingsUserProfileDetails_User\n      ...SettingsUserNotifications_User\n      ...SettingsUserProfileDeleteAccount_User\n    }\n  }\n": types.ProfileEditDialogDocument,
    "\n  fragment ViewerCommentBubblesData on Comment {\n    id\n    viewedAt\n    viewerState\n  }\n": types.ViewerCommentBubblesDataFragmentDoc,
    "\n  fragment ViewerCommentThread on Comment {\n    ...ViewerCommentsListItem\n    ...ViewerCommentBubblesData\n    ...ViewerCommentsReplyItem\n  }\n": types.ViewerCommentThreadFragmentDoc,
    "\n  fragment ViewerCommentsReplyItem on Comment {\n    id\n    archived\n    rawText\n    text {\n      doc\n    }\n    author {\n      ...LimitedUserAvatar\n    }\n    createdAt\n    ...ThreadCommentAttachment\n  }\n": types.ViewerCommentsReplyItemFragmentDoc,
    "\n  mutation BroadcastViewerUserActivity(\n    $projectId: String!\n    $resourceIdString: String!\n    $message: ViewerUserActivityMessageInput!\n  ) {\n    broadcastViewerUserActivity(\n      projectId: $projectId\n      resourceIdString: $resourceIdString\n      message: $message\n    )\n  }\n": types.BroadcastViewerUserActivityDocument,
    "\n  mutation MarkCommentViewed($input: MarkCommentViewedInput!) {\n    commentMutations {\n      markViewed(input: $input)\n    }\n  }\n": types.MarkCommentViewedDocument,
    "\n  mutation CreateCommentThread($input: CreateCommentInput!) {\n    commentMutations {\n      create(input: $input) {\n        ...ViewerCommentThread\n      }\n    }\n  }\n": types.CreateCommentThreadDocument,
    "\n  mutation CreateCommentReply($input: CreateCommentReplyInput!) {\n    commentMutations {\n      reply(input: $input) {\n        ...ViewerCommentsReplyItem\n      }\n    }\n  }\n": types.CreateCommentReplyDocument,
    "\n  mutation ArchiveComment($input: ArchiveCommentInput!) {\n    commentMutations {\n      archive(input: $input)\n    }\n  }\n": types.ArchiveCommentDocument,
    "\n  query ProjectViewerResources($projectId: String!, $resourceUrlString: String!) {\n    project(id: $projectId) {\n      id\n      viewerResources(resourceIdString: $resourceUrlString) {\n        identifier\n        items {\n          modelId\n          versionId\n          objectId\n        }\n      }\n    }\n  }\n": types.ProjectViewerResourcesDocument,
    "\n  query ViewerLoadedResources(\n    $projectId: String!\n    $modelIds: [String!]!\n    $versionIds: [String!]\n  ) {\n    project(id: $projectId) {\n      id\n      role\n      allowPublicComments\n      models(filter: { ids: $modelIds }) {\n        totalCount\n        items {\n          id\n          name\n          updatedAt\n          loadedVersion: versions(\n            filter: { priorityIds: $versionIds, priorityIdsOnly: true }\n          ) {\n            items {\n              ...ViewerModelVersionCardItem\n              automationsStatus {\n                id\n                automationRuns {\n                  ...AutomateViewerPanel_AutomateRun\n                }\n              }\n            }\n          }\n          versions(limit: 5) {\n            totalCount\n            cursor\n            items {\n              ...ViewerModelVersionCardItem\n            }\n          }\n        }\n      }\n      ...ProjectPageLatestItemsModels\n      ...ModelPageProject\n      ...HeaderNavShare_Project\n    }\n  }\n": types.ViewerLoadedResourcesDocument,
    "\n  query ViewerModelVersions(\n    $projectId: String!\n    $modelId: String!\n    $versionsCursor: String\n  ) {\n    project(id: $projectId) {\n      id\n      role\n      model(id: $modelId) {\n        id\n        versions(cursor: $versionsCursor, limit: 5) {\n          totalCount\n          cursor\n          items {\n            ...ViewerModelVersionCardItem\n          }\n        }\n      }\n    }\n  }\n": types.ViewerModelVersionsDocument,
    "\n  query ViewerDiffVersions(\n    $projectId: String!\n    $modelId: String!\n    $versionAId: String!\n    $versionBId: String!\n  ) {\n    project(id: $projectId) {\n      id\n      model(id: $modelId) {\n        id\n        versionA: version(id: $versionAId) {\n          ...ViewerModelVersionCardItem\n        }\n        versionB: version(id: $versionBId) {\n          ...ViewerModelVersionCardItem\n        }\n      }\n    }\n  }\n": types.ViewerDiffVersionsDocument,
    "\n  query ViewerLoadedThreads(\n    $projectId: String!\n    $filter: ProjectCommentsFilter!\n    $cursor: String\n    $limit: Int\n  ) {\n    project(id: $projectId) {\n      id\n      commentThreads(filter: $filter, cursor: $cursor, limit: $limit) {\n        totalCount\n        totalArchivedCount\n        items {\n          ...ViewerCommentThread\n          ...LinkableComment\n        }\n      }\n    }\n  }\n": types.ViewerLoadedThreadsDocument,
    "\n  query ViewerRawProjectObject($projectId: String!, $objectId: String!) {\n    project(id: $projectId) {\n      id\n      object(id: $objectId) {\n        id\n        data\n      }\n    }\n  }\n": types.ViewerRawProjectObjectDocument,
    "\n  subscription OnViewerUserActivityBroadcasted(\n    $target: ViewerUpdateTrackingTarget!\n    $sessionId: String!\n  ) {\n    viewerUserActivityBroadcasted(target: $target, sessionId: $sessionId) {\n      userName\n      userId\n      user {\n        ...LimitedUserAvatar\n      }\n      state\n      status\n      sessionId\n    }\n  }\n": types.OnViewerUserActivityBroadcastedDocument,
    "\n  subscription OnViewerCommentsUpdated($target: ViewerUpdateTrackingTarget!) {\n    projectCommentsUpdated(target: $target) {\n      id\n      type\n      comment {\n        id\n        parent {\n          id\n        }\n        ...ViewerCommentThread\n      }\n    }\n  }\n": types.OnViewerCommentsUpdatedDocument,
    "\n  fragment LinkableComment on Comment {\n    id\n    viewerResources {\n      modelId\n      versionId\n      objectId\n    }\n  }\n": types.LinkableCommentFragmentDoc,
    "\n  fragment UseWorkspaceInviteManager_PendingWorkspaceCollaborator on PendingWorkspaceCollaborator {\n    id\n    token\n    workspaceId\n    workspaceSlug\n    user {\n      id\n    }\n  }\n": types.UseWorkspaceInviteManager_PendingWorkspaceCollaboratorFragmentDoc,
    "\n  fragment WorkspaceMixpanelUpdateGroup_WorkspaceCollaborator on WorkspaceCollaborator {\n    id\n    role\n  }\n": types.WorkspaceMixpanelUpdateGroup_WorkspaceCollaboratorFragmentDoc,
    "\n  fragment WorkspaceMixpanelUpdateGroup_Workspace on Workspace {\n    id\n    name\n    description\n    domainBasedMembershipProtectionEnabled\n    discoverabilityEnabled\n    plan {\n      status\n      name\n      createdAt\n    }\n    subscription {\n      billingInterval\n      currentBillingCycleEnd\n      seats {\n        guest\n        plan\n      }\n    }\n    team {\n      totalCount\n      items {\n        ...WorkspaceMixpanelUpdateGroup_WorkspaceCollaborator\n      }\n    }\n    defaultRegion {\n      key\n    }\n  }\n": types.WorkspaceMixpanelUpdateGroup_WorkspaceFragmentDoc,
    "\n      subscription OnWorkspaceProjectsUpdate($slug: String!) {\n        workspaceProjectsUpdated(workspaceId: null, workspaceSlug: $slug) {\n          projectId\n          workspaceId\n          type\n          project {\n            ...ProjectDashboardItem\n          }\n        }\n      }\n    ": types.OnWorkspaceProjectsUpdateDocument,
    "\n  fragment WorkspaceHasCustomDataResidency_Workspace on Workspace {\n    id\n    defaultRegion {\n      id\n      name\n    }\n  }\n": types.WorkspaceHasCustomDataResidency_WorkspaceFragmentDoc,
    "\n  query CheckProjectWorkspaceDataResidency($projectId: String!) {\n    project(id: $projectId) {\n      id\n      workspace {\n        ...WorkspaceHasCustomDataResidency_Workspace\n      }\n    }\n  }\n": types.CheckProjectWorkspaceDataResidencyDocument,
    "\n    fragment WorkspaceSsoStatus_Workspace on Workspace {\n      id\n      sso {\n        provider {\n          id\n          name\n          clientId\n          issuerUrl\n        }\n        session {\n          validUntil\n        }\n      }\n    }\n  ": types.WorkspaceSsoStatus_WorkspaceFragmentDoc,
    "\n    fragment WorkspaceSsoStatus_User on User {\n      expiredSsoSessions {\n        id\n        slug\n      }\n    }\n  ": types.WorkspaceSsoStatus_UserFragmentDoc,
    "\n  mutation UpdateRole($input: WorkspaceRoleUpdateInput!) {\n    workspaceMutations {\n      updateRole(input: $input) {\n        team {\n          items {\n            id\n            role\n          }\n        }\n      }\n    }\n  }\n": types.UpdateRoleDocument,
    "\n  mutation InviteToWorkspace(\n    $workspaceId: String!\n    $input: [WorkspaceInviteCreateInput!]!\n  ) {\n    workspaceMutations {\n      invites {\n        batchCreate(workspaceId: $workspaceId, input: $input) {\n          id\n          invitedTeam {\n            ...SettingsWorkspacesMembersInvitesTable_PendingWorkspaceCollaborator\n          }\n        }\n      }\n    }\n  }\n": types.InviteToWorkspaceDocument,
    "\n  mutation CreateWorkspace($input: WorkspaceCreateInput!) {\n    workspaceMutations {\n      create(input: $input) {\n        id\n        ...SettingsDialog_Workspace\n      }\n    }\n  }\n": types.CreateWorkspaceDocument,
    "\n  mutation ProcessWorkspaceInvite($input: WorkspaceInviteUseInput!) {\n    workspaceMutations {\n      invites {\n        use(input: $input)\n      }\n    }\n  }\n": types.ProcessWorkspaceInviteDocument,
    "\n  mutation SetDefaultWorkspaceRegion($workspaceId: String!, $regionKey: String!) {\n    workspaceMutations {\n      setDefaultRegion(workspaceId: $workspaceId, regionKey: $regionKey) {\n        id\n        defaultRegion {\n          id\n          ...SettingsWorkspacesRegionsSelect_ServerRegionItem\n        }\n      }\n    }\n  }\n": types.SetDefaultWorkspaceRegionDocument,
    "\n  mutation DeleteWorkspaceSsoProvider($workspaceId: String!) {\n    workspaceMutations {\n      deleteSsoProvider(workspaceId: $workspaceId)\n    }\n  }\n": types.DeleteWorkspaceSsoProviderDocument,
    "\n  mutation SetWorkspaceCreationState($input: WorkspaceCreationStateInput!) {\n    workspaceMutations {\n      updateCreationState(input: $input)\n    }\n  }\n": types.SetWorkspaceCreationStateDocument,
    "\n  query WorkspaceAccessCheck($slug: String!) {\n    workspaceBySlug(slug: $slug) {\n      id\n    }\n  }\n": types.WorkspaceAccessCheckDocument,
    "\n  query WorkspacePageQuery(\n    $workspaceSlug: String!\n    $invitesFilter: PendingWorkspaceCollaboratorsFilter\n    $token: String\n  ) {\n    workspaceBySlug(slug: $workspaceSlug) {\n      ...WorkspaceProjectList_Workspace\n    }\n    workspaceInvite(\n      workspaceId: $workspaceSlug\n      token: $token\n      options: { useSlug: true }\n    ) {\n      id\n      ...WorkspaceInviteBanner_PendingWorkspaceCollaborator\n      ...WorkspaceInviteBlock_PendingWorkspaceCollaborator\n    }\n  }\n": types.WorkspacePageQueryDocument,
    "\n  query WorkspaceProjectsQuery(\n    $workspaceSlug: String!\n    $filter: WorkspaceProjectsFilter\n    $cursor: String\n  ) {\n    workspaceBySlug(slug: $workspaceSlug) {\n      id\n      projects(filter: $filter, cursor: $cursor, limit: 10) {\n        ...WorkspaceProjectList_ProjectCollection\n      }\n    }\n  }\n": types.WorkspaceProjectsQueryDocument,
    "\n  query WorkspaceFunctionsQuery($workspaceSlug: String!) {\n    ...AutomateFunctionsPageHeader_Query\n    workspaceBySlug(slug: $workspaceSlug) {\n      id\n      name\n      automateFunctions {\n        items {\n          id\n          ...AutomationsFunctionsCard_AutomateFunction\n          ...AutomateAutomationCreateDialog_AutomateFunction\n        }\n      }\n    }\n  }\n": types.WorkspaceFunctionsQueryDocument,
    "\n  query WorkspaceInvite(\n    $workspaceId: String\n    $token: String\n    $options: WorkspaceInviteLookupOptions\n  ) {\n    workspaceInvite(workspaceId: $workspaceId, token: $token, options: $options) {\n      ...WorkspaceInviteBanner_PendingWorkspaceCollaborator\n      ...WorkspaceInviteBlock_PendingWorkspaceCollaborator\n    }\n  }\n": types.WorkspaceInviteDocument,
    "\n  query MoveProjectsDialog {\n    activeUser {\n      ...MoveProjectsDialog_User\n    }\n  }\n": types.MoveProjectsDialogDocument,
    "\n  query ValidateWorkspaceSlug($slug: String!) {\n    validateWorkspaceSlug(slug: $slug)\n  }\n": types.ValidateWorkspaceSlugDocument,
    "\n  query WorkspaceSsoByEmail($email: String!) {\n    workspaceSsoByEmail(email: $email) {\n      ...AuthSsoLogin_Workspace\n    }\n  }\n": types.WorkspaceSsoByEmailDocument,
    "\n  query WorkspaceSsoCheck($slug: String!) {\n    workspaceBySlug(slug: $slug) {\n      ...WorkspaceSsoStatus_Workspace\n    }\n    activeUser {\n      ...WorkspaceSsoStatus_User\n    }\n  }\n": types.WorkspaceSsoCheckDocument,
    "\n  query WorkspaceWizard($workspaceId: String!) {\n    workspace(id: $workspaceId) {\n      id\n      ...WorkspaceWizard_Workspace\n    }\n  }\n": types.WorkspaceWizardDocument,
    "\n  query WorkspaceWizardRegion {\n    serverInfo {\n      ...WorkspaceWizardStepRegion_ServerInfo\n    }\n  }\n": types.WorkspaceWizardRegionDocument,
    "\n  subscription onWorkspaceUpdated(\n    $workspaceId: String\n    $workspaceSlug: String\n    $invitesFilter: PendingWorkspaceCollaboratorsFilter\n  ) {\n    workspaceUpdated(workspaceId: $workspaceId, workspaceSlug: $workspaceSlug) {\n      id\n      workspace {\n        id\n        ...WorkspaceProjectList_Workspace\n      }\n    }\n  }\n": types.OnWorkspaceUpdatedDocument,
    "\n  query LegacyBranchRedirectMetadata($streamId: String!, $branchName: String!) {\n    project(id: $streamId) {\n      modelByName(name: $branchName) {\n        id\n      }\n    }\n  }\n": types.LegacyBranchRedirectMetadataDocument,
    "\n  query LegacyViewerCommitRedirectMetadata($streamId: String!, $commitId: String!) {\n    project(id: $streamId) {\n      version(id: $commitId) {\n        id\n        model {\n          id\n        }\n      }\n    }\n  }\n": types.LegacyViewerCommitRedirectMetadataDocument,
    "\n  query LegacyViewerStreamRedirectMetadata($streamId: String!) {\n    project(id: $streamId) {\n      id\n      versions(limit: 1) {\n        totalCount\n        items {\n          id\n          model {\n            id\n          }\n        }\n      }\n    }\n  }\n": types.LegacyViewerStreamRedirectMetadataDocument,
    "\n  query AutoAcceptableWorkspaceInvite(\n    $token: String!\n    $workspaceId: String!\n    $options: WorkspaceInviteLookupOptions\n  ) {\n    workspaceInvite(token: $token, workspaceId: $workspaceId, options: $options) {\n      id\n      ...UseWorkspaceInviteManager_PendingWorkspaceCollaborator\n    }\n  }\n": types.AutoAcceptableWorkspaceInviteDocument,
    "\n  query ResolveCommentLink($commentId: String!, $projectId: String!) {\n    project(id: $projectId) {\n      comment(id: $commentId) {\n        id\n        ...LinkableComment\n      }\n    }\n  }\n": types.ResolveCommentLinkDocument,
    "\n  fragment AutomateFunctionPage_AutomateFunction on AutomateFunction {\n    id\n    name\n    description\n    logo\n    supportedSourceApps\n    tags\n    ...AutomateFunctionPageHeader_Function\n    ...AutomateFunctionPageInfo_AutomateFunction\n    ...AutomateAutomationCreateDialog_AutomateFunction\n    creator {\n      id\n    }\n  }\n": types.AutomateFunctionPage_AutomateFunctionFragmentDoc,
    "\n  query AutomateFunctionPage($functionId: ID!) {\n    automateFunction(id: $functionId) {\n      ...AutomateFunctionPage_AutomateFunction\n    }\n    activeUser {\n      workspaces {\n        items {\n          ...AutomateFunctionCreateDialog_Workspace\n          ...AutomateFunctionEditDialog_Workspace\n        }\n      }\n    }\n  }\n": types.AutomateFunctionPageDocument,
    "\n  query AutomateFunctionsPage($search: String, $cursor: String = null) {\n    ...AutomateFunctionsPageItems_Query\n    ...AutomateFunctionsPageHeader_Query\n  }\n": types.AutomateFunctionsPageDocument,
    "\n  fragment ProjectPageProject on Project {\n    id\n    createdAt\n    modelCount: models(limit: 0) {\n      totalCount\n    }\n    commentThreadCount: commentThreads(limit: 0) {\n      totalCount\n    }\n    workspace {\n      id\n    }\n    ...ProjectPageTeamInternals_Project\n    ...ProjectPageProjectHeader\n    ...ProjectPageTeamDialog\n    ...ProjectsMoveToWorkspaceDialog_Project\n  }\n": types.ProjectPageProjectFragmentDoc,
    "\n  fragment ProjectPageAutomationPage_Automation on Automation {\n    id\n    ...ProjectPageAutomationHeader_Automation\n    ...ProjectPageAutomationFunctions_Automation\n    ...ProjectPageAutomationRuns_Automation\n  }\n": types.ProjectPageAutomationPage_AutomationFragmentDoc,
    "\n  fragment ProjectPageAutomationPage_Project on Project {\n    id\n    workspaceId\n    ...ProjectPageAutomationHeader_Project\n  }\n": types.ProjectPageAutomationPage_ProjectFragmentDoc,
    "\n  fragment ProjectPageSettingsTab_Project on Project {\n    id\n    role\n  }\n": types.ProjectPageSettingsTab_ProjectFragmentDoc,
};

/**
 * The graphql function is used to parse GraphQL queries into a document that can be used by GraphQL clients.
 *
 *
 * @example
 * ```ts
 * const query = graphql(`query GetUser($id: ID!) { user(id: $id) { name } }`);
 * ```
 *
 * The query argument is unknown!
 * Please regenerate the types.
 */
export function graphql(source: string): unknown;

/**
 * The graphql function is used to parse GraphQL queries into a document that can be used by GraphQL clients.
 */
export function graphql(source: "\n  fragment AuthLoginWithEmailBlock_PendingWorkspaceCollaborator on PendingWorkspaceCollaborator {\n    id\n    email\n    user {\n      id\n    }\n  }\n"): (typeof documents)["\n  fragment AuthLoginWithEmailBlock_PendingWorkspaceCollaborator on PendingWorkspaceCollaborator {\n    id\n    email\n    user {\n      id\n    }\n  }\n"];
/**
 * The graphql function is used to parse GraphQL queries into a document that can be used by GraphQL clients.
 */
export function graphql(source: "\n  query AuthRegisterPanelWorkspaceInvite($token: String) {\n    workspaceInvite(token: $token) {\n      id\n      ...AuthWorkspaceInviteHeader_PendingWorkspaceCollaborator\n    }\n  }\n"): (typeof documents)["\n  query AuthRegisterPanelWorkspaceInvite($token: String) {\n    workspaceInvite(token: $token) {\n      id\n      ...AuthWorkspaceInviteHeader_PendingWorkspaceCollaborator\n    }\n  }\n"];
/**
 * The graphql function is used to parse GraphQL queries into a document that can be used by GraphQL clients.
 */
export function graphql(source: "\n  fragment ServerTermsOfServicePrivacyPolicyFragment on ServerInfo {\n    termsOfService\n  }\n"): (typeof documents)["\n  fragment ServerTermsOfServicePrivacyPolicyFragment on ServerInfo {\n    termsOfService\n  }\n"];
/**
 * The graphql function is used to parse GraphQL queries into a document that can be used by GraphQL clients.
 */
export function graphql(source: "\n  query EmailVerificationBannerState {\n    activeUser {\n      id\n      email\n      verified\n      hasPendingVerification\n    }\n  }\n"): (typeof documents)["\n  query EmailVerificationBannerState {\n    activeUser {\n      id\n      email\n      verified\n      hasPendingVerification\n    }\n  }\n"];
/**
 * The graphql function is used to parse GraphQL queries into a document that can be used by GraphQL clients.
 */
export function graphql(source: "\n  mutation RequestVerification {\n    requestVerification\n  }\n"): (typeof documents)["\n  mutation RequestVerification {\n    requestVerification\n  }\n"];
/**
 * The graphql function is used to parse GraphQL queries into a document that can be used by GraphQL clients.
 */
export function graphql(source: "\n  fragment AuthWorkspaceInviteHeader_PendingWorkspaceCollaborator on PendingWorkspaceCollaborator {\n    id\n    workspaceName\n    email\n    user {\n      id\n      ...LimitedUserAvatar\n    }\n  }\n"): (typeof documents)["\n  fragment AuthWorkspaceInviteHeader_PendingWorkspaceCollaborator on PendingWorkspaceCollaborator {\n    id\n    workspaceName\n    email\n    user {\n      id\n      ...LimitedUserAvatar\n    }\n  }\n"];
/**
 * The graphql function is used to parse GraphQL queries into a document that can be used by GraphQL clients.
 */
export function graphql(source: "\n  fragment AuthSsoLogin_Workspace on LimitedWorkspace {\n    id\n    slug\n    name\n    logo\n  }\n"): (typeof documents)["\n  fragment AuthSsoLogin_Workspace on LimitedWorkspace {\n    id\n    slug\n    name\n    logo\n  }\n"];
/**
 * The graphql function is used to parse GraphQL queries into a document that can be used by GraphQL clients.
 */
export function graphql(source: "\n  fragment AuthStategiesServerInfoFragment on ServerInfo {\n    authStrategies {\n      id\n      name\n      url\n    }\n    ...AuthThirdPartyLoginButtonOIDC_ServerInfo\n  }\n"): (typeof documents)["\n  fragment AuthStategiesServerInfoFragment on ServerInfo {\n    authStrategies {\n      id\n      name\n      url\n    }\n    ...AuthThirdPartyLoginButtonOIDC_ServerInfo\n  }\n"];
/**
 * The graphql function is used to parse GraphQL queries into a document that can be used by GraphQL clients.
 */
export function graphql(source: "\n  fragment AuthThirdPartyLoginButtonOIDC_ServerInfo on ServerInfo {\n    authStrategies {\n      id\n      name\n    }\n  }\n"): (typeof documents)["\n  fragment AuthThirdPartyLoginButtonOIDC_ServerInfo on ServerInfo {\n    authStrategies {\n      id\n      name\n    }\n  }\n"];
/**
 * The graphql function is used to parse GraphQL queries into a document that can be used by GraphQL clients.
 */
export function graphql(source: "\n  fragment AutomateAutomationCreateDialog_AutomateFunction on AutomateFunction {\n    id\n    ...AutomationsFunctionsCard_AutomateFunction\n    ...AutomateAutomationCreateDialogFunctionParametersStep_AutomateFunction\n  }\n"): (typeof documents)["\n  fragment AutomateAutomationCreateDialog_AutomateFunction on AutomateFunction {\n    id\n    ...AutomationsFunctionsCard_AutomateFunction\n    ...AutomateAutomationCreateDialogFunctionParametersStep_AutomateFunction\n  }\n"];
/**
 * The graphql function is used to parse GraphQL queries into a document that can be used by GraphQL clients.
 */
export function graphql(source: "\n  fragment AutomateAutomationCreateDialogFunctionParametersStep_AutomateFunction on AutomateFunction {\n    id\n    releases(limit: 1) {\n      items {\n        id\n        inputSchema\n      }\n    }\n  }\n"): (typeof documents)["\n  fragment AutomateAutomationCreateDialogFunctionParametersStep_AutomateFunction on AutomateFunction {\n    id\n    releases(limit: 1) {\n      items {\n        id\n        inputSchema\n      }\n    }\n  }\n"];
/**
 * The graphql function is used to parse GraphQL queries into a document that can be used by GraphQL clients.
 */
export function graphql(source: "\n  query AutomationCreateDialogFunctionsSearch(\n    $workspaceId: String!\n    $search: String\n    $cursor: String = null\n  ) {\n    workspace(id: $workspaceId) {\n      automateFunctions(limit: 20, filter: { search: $search }, cursor: $cursor) {\n        cursor\n        totalCount\n        items {\n          id\n          ...AutomateAutomationCreateDialog_AutomateFunction\n        }\n      }\n    }\n  }\n"): (typeof documents)["\n  query AutomationCreateDialogFunctionsSearch(\n    $workspaceId: String!\n    $search: String\n    $cursor: String = null\n  ) {\n    workspace(id: $workspaceId) {\n      automateFunctions(limit: 20, filter: { search: $search }, cursor: $cursor) {\n        cursor\n        totalCount\n        items {\n          id\n          ...AutomateAutomationCreateDialog_AutomateFunction\n        }\n      }\n    }\n  }\n"];
/**
 * The graphql function is used to parse GraphQL queries into a document that can be used by GraphQL clients.
 */
export function graphql(source: "\n  fragment AutomationsFunctionsCard_AutomateFunction on AutomateFunction {\n    id\n    name\n    isFeatured\n    description\n    logo\n    repo {\n      id\n      url\n      owner\n      name\n    }\n  }\n"): (typeof documents)["\n  fragment AutomationsFunctionsCard_AutomateFunction on AutomateFunction {\n    id\n    name\n    isFeatured\n    description\n    logo\n    repo {\n      id\n      url\n      owner\n      name\n    }\n  }\n"];
/**
 * The graphql function is used to parse GraphQL queries into a document that can be used by GraphQL clients.
 */
export function graphql(source: "\n  fragment AutomateFunctionCreateDialog_Workspace on Workspace {\n    id\n    name\n    slug\n  }\n"): (typeof documents)["\n  fragment AutomateFunctionCreateDialog_Workspace on Workspace {\n    id\n    name\n    slug\n  }\n"];
/**
 * The graphql function is used to parse GraphQL queries into a document that can be used by GraphQL clients.
 */
export function graphql(source: "\n  fragment AutomateFunctionEditDialog_Workspace on Workspace {\n    id\n    name\n  }\n"): (typeof documents)["\n  fragment AutomateFunctionEditDialog_Workspace on Workspace {\n    id\n    name\n  }\n"];
/**
 * The graphql function is used to parse GraphQL queries into a document that can be used by GraphQL clients.
 */
export function graphql(source: "\n  fragment AutomateFunctionCreateDialogDoneStep_AutomateFunction on AutomateFunction {\n    id\n    repo {\n      id\n      url\n      owner\n      name\n    }\n    ...AutomationsFunctionsCard_AutomateFunction\n  }\n"): (typeof documents)["\n  fragment AutomateFunctionCreateDialogDoneStep_AutomateFunction on AutomateFunction {\n    id\n    repo {\n      id\n      url\n      owner\n      name\n    }\n    ...AutomationsFunctionsCard_AutomateFunction\n  }\n"];
/**
 * The graphql function is used to parse GraphQL queries into a document that can be used by GraphQL clients.
 */
export function graphql(source: "\n  fragment AutomateFunctionCreateDialogTemplateStep_AutomateFunctionTemplate on AutomateFunctionTemplate {\n    id\n    title\n    logo\n    url\n  }\n"): (typeof documents)["\n  fragment AutomateFunctionCreateDialogTemplateStep_AutomateFunctionTemplate on AutomateFunctionTemplate {\n    id\n    title\n    logo\n    url\n  }\n"];
/**
 * The graphql function is used to parse GraphQL queries into a document that can be used by GraphQL clients.
 */
export function graphql(source: "\n  fragment AutomateFunctionPageHeader_Function on AutomateFunction {\n    id\n    name\n    logo\n    repo {\n      id\n      url\n      owner\n      name\n    }\n    releases(limit: 1) {\n      totalCount\n    }\n    workspaceIds\n  }\n"): (typeof documents)["\n  fragment AutomateFunctionPageHeader_Function on AutomateFunction {\n    id\n    name\n    logo\n    repo {\n      id\n      url\n      owner\n      name\n    }\n    releases(limit: 1) {\n      totalCount\n    }\n    workspaceIds\n  }\n"];
/**
 * The graphql function is used to parse GraphQL queries into a document that can be used by GraphQL clients.
 */
export function graphql(source: "\n  fragment AutomateFunctionPageInfo_AutomateFunction on AutomateFunction {\n    id\n    repo {\n      id\n      url\n      owner\n      name\n    }\n    description\n    releases(limit: 1) {\n      items {\n        id\n        inputSchema\n        createdAt\n        commitId\n        ...AutomateFunctionPageParametersDialog_AutomateFunctionRelease\n      }\n    }\n  }\n"): (typeof documents)["\n  fragment AutomateFunctionPageInfo_AutomateFunction on AutomateFunction {\n    id\n    repo {\n      id\n      url\n      owner\n      name\n    }\n    description\n    releases(limit: 1) {\n      items {\n        id\n        inputSchema\n        createdAt\n        commitId\n        ...AutomateFunctionPageParametersDialog_AutomateFunctionRelease\n      }\n    }\n  }\n"];
/**
 * The graphql function is used to parse GraphQL queries into a document that can be used by GraphQL clients.
 */
export function graphql(source: "\n  fragment AutomateFunctionPageParametersDialog_AutomateFunctionRelease on AutomateFunctionRelease {\n    id\n    inputSchema\n  }\n"): (typeof documents)["\n  fragment AutomateFunctionPageParametersDialog_AutomateFunctionRelease on AutomateFunctionRelease {\n    id\n    inputSchema\n  }\n"];
/**
 * The graphql function is used to parse GraphQL queries into a document that can be used by GraphQL clients.
 */
export function graphql(source: "\n  fragment AutomateFunctionsPageHeader_Query on Query {\n    activeUser {\n      id\n      role\n      automateInfo {\n        hasAutomateGithubApp\n        availableGithubOrgs\n      }\n    }\n    serverInfo {\n      automate {\n        availableFunctionTemplates {\n          ...AutomateFunctionCreateDialogTemplateStep_AutomateFunctionTemplate\n        }\n      }\n    }\n  }\n"): (typeof documents)["\n  fragment AutomateFunctionsPageHeader_Query on Query {\n    activeUser {\n      id\n      role\n      automateInfo {\n        hasAutomateGithubApp\n        availableGithubOrgs\n      }\n    }\n    serverInfo {\n      automate {\n        availableFunctionTemplates {\n          ...AutomateFunctionCreateDialogTemplateStep_AutomateFunctionTemplate\n        }\n      }\n    }\n  }\n"];
/**
 * The graphql function is used to parse GraphQL queries into a document that can be used by GraphQL clients.
 */
export function graphql(source: "\n  fragment AutomateFunctionsPageItems_Query on Query {\n    automateFunctions(limit: 6, filter: { search: $search }, cursor: $cursor) {\n      totalCount\n      items {\n        id\n        ...AutomationsFunctionsCard_AutomateFunction\n        ...AutomateAutomationCreateDialog_AutomateFunction\n      }\n      cursor\n    }\n  }\n"): (typeof documents)["\n  fragment AutomateFunctionsPageItems_Query on Query {\n    automateFunctions(limit: 6, filter: { search: $search }, cursor: $cursor) {\n      totalCount\n      items {\n        id\n        ...AutomationsFunctionsCard_AutomateFunction\n        ...AutomateAutomationCreateDialog_AutomateFunction\n      }\n      cursor\n    }\n  }\n"];
/**
 * The graphql function is used to parse GraphQL queries into a document that can be used by GraphQL clients.
 */
export function graphql(source: "\n  fragment AutomateRunsTriggerStatus_TriggeredAutomationsStatus on TriggeredAutomationsStatus {\n    id\n    ...TriggeredAutomationsStatusSummary\n    ...AutomateRunsTriggerStatusDialog_TriggeredAutomationsStatus\n  }\n"): (typeof documents)["\n  fragment AutomateRunsTriggerStatus_TriggeredAutomationsStatus on TriggeredAutomationsStatus {\n    id\n    ...TriggeredAutomationsStatusSummary\n    ...AutomateRunsTriggerStatusDialog_TriggeredAutomationsStatus\n  }\n"];
/**
 * The graphql function is used to parse GraphQL queries into a document that can be used by GraphQL clients.
 */
export function graphql(source: "\n  fragment AutomateRunsTriggerStatusDialog_TriggeredAutomationsStatus on TriggeredAutomationsStatus {\n    id\n    automationRuns {\n      id\n      ...AutomateRunsTriggerStatusDialogRunsRows_AutomateRun\n    }\n  }\n"): (typeof documents)["\n  fragment AutomateRunsTriggerStatusDialog_TriggeredAutomationsStatus on TriggeredAutomationsStatus {\n    id\n    automationRuns {\n      id\n      ...AutomateRunsTriggerStatusDialogRunsRows_AutomateRun\n    }\n  }\n"];
/**
 * The graphql function is used to parse GraphQL queries into a document that can be used by GraphQL clients.
 */
export function graphql(source: "\n  fragment AutomateRunsTriggerStatusDialogFunctionRun_AutomateFunctionRun on AutomateFunctionRun {\n    id\n    results\n    status\n    statusMessage\n    contextView\n    function {\n      id\n      logo\n      name\n    }\n    createdAt\n    updatedAt\n  }\n"): (typeof documents)["\n  fragment AutomateRunsTriggerStatusDialogFunctionRun_AutomateFunctionRun on AutomateFunctionRun {\n    id\n    results\n    status\n    statusMessage\n    contextView\n    function {\n      id\n      logo\n      name\n    }\n    createdAt\n    updatedAt\n  }\n"];
/**
 * The graphql function is used to parse GraphQL queries into a document that can be used by GraphQL clients.
 */
export function graphql(source: "\n  fragment AutomateRunsTriggerStatusDialogRunsRows_AutomateRun on AutomateRun {\n    id\n    functionRuns {\n      id\n      ...AutomateRunsTriggerStatusDialogFunctionRun_AutomateFunctionRun\n    }\n    ...AutomationsStatusOrderedRuns_AutomationRun\n  }\n"): (typeof documents)["\n  fragment AutomateRunsTriggerStatusDialogRunsRows_AutomateRun on AutomateRun {\n    id\n    functionRuns {\n      id\n      ...AutomateRunsTriggerStatusDialogFunctionRun_AutomateFunctionRun\n    }\n    ...AutomationsStatusOrderedRuns_AutomationRun\n  }\n"];
/**
 * The graphql function is used to parse GraphQL queries into a document that can be used by GraphQL clients.
 */
export function graphql(source: "\n  fragment AutomateViewerPanel_AutomateRun on AutomateRun {\n    id\n    functionRuns {\n      id\n      ...AutomateViewerPanelFunctionRunRow_AutomateFunctionRun\n    }\n    ...AutomationsStatusOrderedRuns_AutomationRun\n  }\n"): (typeof documents)["\n  fragment AutomateViewerPanel_AutomateRun on AutomateRun {\n    id\n    functionRuns {\n      id\n      ...AutomateViewerPanelFunctionRunRow_AutomateFunctionRun\n    }\n    ...AutomationsStatusOrderedRuns_AutomationRun\n  }\n"];
/**
 * The graphql function is used to parse GraphQL queries into a document that can be used by GraphQL clients.
 */
export function graphql(source: "\n  fragment AutomateViewerPanelFunctionRunRow_AutomateFunctionRun on AutomateFunctionRun {\n    id\n    results\n    status\n    statusMessage\n    contextView\n    function {\n      id\n      logo\n      name\n    }\n    createdAt\n    updatedAt\n  }\n"): (typeof documents)["\n  fragment AutomateViewerPanelFunctionRunRow_AutomateFunctionRun on AutomateFunctionRun {\n    id\n    results\n    status\n    statusMessage\n    contextView\n    function {\n      id\n      logo\n      name\n    }\n    createdAt\n    updatedAt\n  }\n"];
/**
 * The graphql function is used to parse GraphQL queries into a document that can be used by GraphQL clients.
 */
export function graphql(source: "\n  fragment BillingAlert_Workspace on Workspace {\n    id\n    plan {\n      name\n      status\n      createdAt\n    }\n    subscription {\n      billingInterval\n      currentBillingCycleEnd\n    }\n  }\n"): (typeof documents)["\n  fragment BillingAlert_Workspace on Workspace {\n    id\n    plan {\n      name\n      status\n      createdAt\n    }\n    subscription {\n      billingInterval\n      currentBillingCycleEnd\n    }\n  }\n"];
/**
 * The graphql function is used to parse GraphQL queries into a document that can be used by GraphQL clients.
 */
export function graphql(source: "\n  fragment CommonModelSelectorModel on Model {\n    id\n    name\n  }\n"): (typeof documents)["\n  fragment CommonModelSelectorModel on Model {\n    id\n    name\n  }\n"];
/**
 * The graphql function is used to parse GraphQL queries into a document that can be used by GraphQL clients.
 */
export function graphql(source: "\n  fragment DashboardProjectCard_Project on Project {\n    id\n    name\n    role\n    updatedAt\n    models {\n      totalCount\n    }\n    team {\n      user {\n        ...LimitedUserAvatar\n      }\n    }\n    workspace {\n      id\n      slug\n      name\n      logo\n    }\n  }\n"): (typeof documents)["\n  fragment DashboardProjectCard_Project on Project {\n    id\n    name\n    role\n    updatedAt\n    models {\n      totalCount\n    }\n    team {\n      user {\n        ...LimitedUserAvatar\n      }\n    }\n    workspace {\n      id\n      slug\n      name\n      logo\n    }\n  }\n"];
/**
 * The graphql function is used to parse GraphQL queries into a document that can be used by GraphQL clients.
 */
export function graphql(source: "\n  fragment Sidebar_User on User {\n    id\n    automateFunctions {\n      items {\n        id\n        name\n        description\n        logo\n      }\n    }\n  }\n"): (typeof documents)["\n  fragment Sidebar_User on User {\n    id\n    automateFunctions {\n      items {\n        id\n        name\n        description\n        logo\n      }\n    }\n  }\n"];
/**
 * The graphql function is used to parse GraphQL queries into a document that can be used by GraphQL clients.
 */
export function graphql(source: "\n  fragment FormSelectModels_Model on Model {\n    id\n    name\n  }\n"): (typeof documents)["\n  fragment FormSelectModels_Model on Model {\n    id\n    name\n  }\n"];
/**
 * The graphql function is used to parse GraphQL queries into a document that can be used by GraphQL clients.
 */
export function graphql(source: "\n  fragment FormSelectProjects_Project on Project {\n    id\n    name\n  }\n"): (typeof documents)["\n  fragment FormSelectProjects_Project on Project {\n    id\n    name\n  }\n"];
/**
 * The graphql function is used to parse GraphQL queries into a document that can be used by GraphQL clients.
 */
export function graphql(source: "\n  fragment FormUsersSelectItem on LimitedUser {\n    id\n    name\n    avatar\n  }\n"): (typeof documents)["\n  fragment FormUsersSelectItem on LimitedUser {\n    id\n    name\n    avatar\n  }\n"];
/**
 * The graphql function is used to parse GraphQL queries into a document that can be used by GraphQL clients.
 */
export function graphql(source: "\n  fragment HeaderNavShare_Project on Project {\n    id\n    visibility\n    ...ProjectsModelPageEmbed_Project\n  }\n"): (typeof documents)["\n  fragment HeaderNavShare_Project on Project {\n    id\n    visibility\n    ...ProjectsModelPageEmbed_Project\n  }\n"];
/**
 * The graphql function is used to parse GraphQL queries into a document that can be used by GraphQL clients.
 */
export function graphql(source: "\n  fragment InviteDialogWorkspace_Workspace on Workspace {\n    id\n    domainBasedMembershipProtectionEnabled\n    domains {\n      domain\n      id\n    }\n  }\n"): (typeof documents)["\n  fragment InviteDialogWorkspace_Workspace on Workspace {\n    id\n    domainBasedMembershipProtectionEnabled\n    domains {\n      domain\n      id\n    }\n  }\n"];
/**
 * The graphql function is used to parse GraphQL queries into a document that can be used by GraphQL clients.
 */
export function graphql(source: "\n  fragment ProjectModelPageHeaderProject on Project {\n    id\n    name\n    model(id: $modelId) {\n      id\n      name\n      description\n    }\n    workspace {\n      id\n      slug\n      name\n    }\n  }\n"): (typeof documents)["\n  fragment ProjectModelPageHeaderProject on Project {\n    id\n    name\n    model(id: $modelId) {\n      id\n      name\n      description\n    }\n    workspace {\n      id\n      slug\n      name\n    }\n  }\n"];
/**
 * The graphql function is used to parse GraphQL queries into a document that can be used by GraphQL clients.
 */
export function graphql(source: "\n  fragment ProjectModelPageVersionsPagination on Project {\n    id\n    visibility\n    model(id: $modelId) {\n      id\n      versions(limit: 16, cursor: $versionsCursor) {\n        cursor\n        totalCount\n        items {\n          ...ProjectModelPageVersionsCardVersion\n        }\n      }\n    }\n    ...ProjectsModelPageEmbed_Project\n  }\n"): (typeof documents)["\n  fragment ProjectModelPageVersionsPagination on Project {\n    id\n    visibility\n    model(id: $modelId) {\n      id\n      versions(limit: 16, cursor: $versionsCursor) {\n        cursor\n        totalCount\n        items {\n          ...ProjectModelPageVersionsCardVersion\n        }\n      }\n    }\n    ...ProjectsModelPageEmbed_Project\n  }\n"];
/**
 * The graphql function is used to parse GraphQL queries into a document that can be used by GraphQL clients.
 */
export function graphql(source: "\n  fragment ProjectModelPageVersionsProject on Project {\n    ...ProjectPageProjectHeader\n    model(id: $modelId) {\n      id\n      name\n      pendingImportedVersions {\n        ...PendingFileUpload\n      }\n    }\n    ...ProjectModelPageVersionsPagination\n    ...ProjectsModelPageEmbed_Project\n  }\n"): (typeof documents)["\n  fragment ProjectModelPageVersionsProject on Project {\n    ...ProjectPageProjectHeader\n    model(id: $modelId) {\n      id\n      name\n      pendingImportedVersions {\n        ...PendingFileUpload\n      }\n    }\n    ...ProjectModelPageVersionsPagination\n    ...ProjectsModelPageEmbed_Project\n  }\n"];
/**
 * The graphql function is used to parse GraphQL queries into a document that can be used by GraphQL clients.
 */
export function graphql(source: "\n  fragment ProjectModelPageDialogDeleteVersion on Version {\n    id\n    message\n  }\n"): (typeof documents)["\n  fragment ProjectModelPageDialogDeleteVersion on Version {\n    id\n    message\n  }\n"];
/**
 * The graphql function is used to parse GraphQL queries into a document that can be used by GraphQL clients.
 */
export function graphql(source: "\n  fragment ProjectModelPageDialogEditMessageVersion on Version {\n    id\n    message\n  }\n"): (typeof documents)["\n  fragment ProjectModelPageDialogEditMessageVersion on Version {\n    id\n    message\n  }\n"];
/**
 * The graphql function is used to parse GraphQL queries into a document that can be used by GraphQL clients.
 */
export function graphql(source: "\n  fragment ProjectModelPageDialogMoveToVersion on Version {\n    id\n    message\n  }\n"): (typeof documents)["\n  fragment ProjectModelPageDialogMoveToVersion on Version {\n    id\n    message\n  }\n"];
/**
 * The graphql function is used to parse GraphQL queries into a document that can be used by GraphQL clients.
 */
export function graphql(source: "\n  fragment ProjectsModelPageEmbed_Project on Project {\n    id\n    ...ProjectsPageTeamDialogManagePermissions_Project\n  }\n"): (typeof documents)["\n  fragment ProjectsModelPageEmbed_Project on Project {\n    id\n    ...ProjectsPageTeamDialogManagePermissions_Project\n  }\n"];
/**
 * The graphql function is used to parse GraphQL queries into a document that can be used by GraphQL clients.
 */
export function graphql(source: "\n  fragment ProjectModelPageVersionsCardVersion on Version {\n    id\n    message\n    authorUser {\n      ...LimitedUserAvatar\n    }\n    createdAt\n    previewUrl\n    sourceApplication\n    commentThreadCount: commentThreads(limit: 0) {\n      totalCount\n    }\n    ...ProjectModelPageDialogDeleteVersion\n    ...ProjectModelPageDialogMoveToVersion\n    automationsStatus {\n      ...AutomateRunsTriggerStatus_TriggeredAutomationsStatus\n    }\n  }\n"): (typeof documents)["\n  fragment ProjectModelPageVersionsCardVersion on Version {\n    id\n    message\n    authorUser {\n      ...LimitedUserAvatar\n    }\n    createdAt\n    previewUrl\n    sourceApplication\n    commentThreadCount: commentThreads(limit: 0) {\n      totalCount\n    }\n    ...ProjectModelPageDialogDeleteVersion\n    ...ProjectModelPageDialogMoveToVersion\n    automationsStatus {\n      ...AutomateRunsTriggerStatus_TriggeredAutomationsStatus\n    }\n  }\n"];
/**
 * The graphql function is used to parse GraphQL queries into a document that can be used by GraphQL clients.
 */
export function graphql(source: "\n  fragment ProjectPageProjectHeader on Project {\n    id\n    role\n    name\n    description\n    visibility\n    allowPublicComments\n    workspace {\n      id\n      slug\n      name\n      logo\n    }\n  }\n"): (typeof documents)["\n  fragment ProjectPageProjectHeader on Project {\n    id\n    role\n    name\n    description\n    visibility\n    allowPublicComments\n    workspace {\n      id\n      slug\n      name\n      logo\n    }\n  }\n"];
/**
 * The graphql function is used to parse GraphQL queries into a document that can be used by GraphQL clients.
 */
export function graphql(source: "\n  fragment ProjectPageInviteDialog_Project on Project {\n    id\n    workspaceId\n    workspace {\n      id\n      defaultProjectRole\n      team {\n        items {\n          role\n          user {\n            id\n            name\n            bio\n            company\n            avatar\n            verified\n            role\n          }\n        }\n      }\n    }\n    ...ProjectPageTeamInternals_Project\n    workspace {\n      id\n      domainBasedMembershipProtectionEnabled\n      domains {\n        domain\n        id\n      }\n    }\n  }\n"): (typeof documents)["\n  fragment ProjectPageInviteDialog_Project on Project {\n    id\n    workspaceId\n    workspace {\n      id\n      defaultProjectRole\n      team {\n        items {\n          role\n          user {\n            id\n            name\n            bio\n            company\n            avatar\n            verified\n            role\n          }\n        }\n      }\n    }\n    ...ProjectPageTeamInternals_Project\n    workspace {\n      id\n      domainBasedMembershipProtectionEnabled\n      domains {\n        domain\n        id\n      }\n    }\n  }\n"];
/**
 * The graphql function is used to parse GraphQL queries into a document that can be used by GraphQL clients.
 */
export function graphql(source: "\n  fragment ProjectPageAutomationFunctionSettingsDialog_AutomationRevisionFunction on AutomationRevisionFunction {\n    parameters\n    release {\n      id\n      inputSchema\n      function {\n        id\n      }\n    }\n  }\n"): (typeof documents)["\n  fragment ProjectPageAutomationFunctionSettingsDialog_AutomationRevisionFunction on AutomationRevisionFunction {\n    parameters\n    release {\n      id\n      inputSchema\n      function {\n        id\n      }\n    }\n  }\n"];
/**
 * The graphql function is used to parse GraphQL queries into a document that can be used by GraphQL clients.
 */
export function graphql(source: "\n  fragment ProjectPageAutomationFunctionSettingsDialog_AutomationRevision on AutomationRevision {\n    id\n    triggerDefinitions {\n      ... on VersionCreatedTriggerDefinition {\n        type\n        model {\n          id\n          ...CommonModelSelectorModel\n        }\n      }\n    }\n  }\n"): (typeof documents)["\n  fragment ProjectPageAutomationFunctionSettingsDialog_AutomationRevision on AutomationRevision {\n    id\n    triggerDefinitions {\n      ... on VersionCreatedTriggerDefinition {\n        type\n        model {\n          id\n          ...CommonModelSelectorModel\n        }\n      }\n    }\n  }\n"];
/**
 * The graphql function is used to parse GraphQL queries into a document that can be used by GraphQL clients.
 */
export function graphql(source: "\n  fragment ProjectPageAutomationFunctions_Automation on Automation {\n    id\n    currentRevision {\n      id\n      ...ProjectPageAutomationFunctionSettingsDialog_AutomationRevision\n      functions {\n        release {\n          id\n          function {\n            id\n            ...AutomationsFunctionsCard_AutomateFunction\n            releases(limit: 1) {\n              items {\n                id\n              }\n            }\n          }\n        }\n        ...ProjectPageAutomationFunctionSettingsDialog_AutomationRevisionFunction\n      }\n    }\n  }\n"): (typeof documents)["\n  fragment ProjectPageAutomationFunctions_Automation on Automation {\n    id\n    currentRevision {\n      id\n      ...ProjectPageAutomationFunctionSettingsDialog_AutomationRevision\n      functions {\n        release {\n          id\n          function {\n            id\n            ...AutomationsFunctionsCard_AutomateFunction\n            releases(limit: 1) {\n              items {\n                id\n              }\n            }\n          }\n        }\n        ...ProjectPageAutomationFunctionSettingsDialog_AutomationRevisionFunction\n      }\n    }\n  }\n"];
/**
 * The graphql function is used to parse GraphQL queries into a document that can be used by GraphQL clients.
 */
export function graphql(source: "\n  fragment ProjectPageAutomationHeader_Automation on Automation {\n    id\n    name\n    enabled\n    isTestAutomation\n    currentRevision {\n      id\n      triggerDefinitions {\n        ... on VersionCreatedTriggerDefinition {\n          model {\n            ...ProjectPageLatestItemsModelItem\n          }\n        }\n      }\n    }\n  }\n"): (typeof documents)["\n  fragment ProjectPageAutomationHeader_Automation on Automation {\n    id\n    name\n    enabled\n    isTestAutomation\n    currentRevision {\n      id\n      triggerDefinitions {\n        ... on VersionCreatedTriggerDefinition {\n          model {\n            ...ProjectPageLatestItemsModelItem\n          }\n        }\n      }\n    }\n  }\n"];
/**
 * The graphql function is used to parse GraphQL queries into a document that can be used by GraphQL clients.
 */
export function graphql(source: "\n  fragment ProjectPageAutomationHeader_Project on Project {\n    id\n    role\n    workspaceId\n    ...ProjectPageModelsCardProject\n  }\n"): (typeof documents)["\n  fragment ProjectPageAutomationHeader_Project on Project {\n    id\n    role\n    workspaceId\n    ...ProjectPageModelsCardProject\n  }\n"];
/**
 * The graphql function is used to parse GraphQL queries into a document that can be used by GraphQL clients.
 */
export function graphql(source: "\n  fragment ProjectPageAutomationModels_Project on Project {\n    id\n    ...ProjectPageModelsCardProject\n  }\n"): (typeof documents)["\n  fragment ProjectPageAutomationModels_Project on Project {\n    id\n    ...ProjectPageModelsCardProject\n  }\n"];
/**
 * The graphql function is used to parse GraphQL queries into a document that can be used by GraphQL clients.
 */
export function graphql(source: "\n  fragment ProjectPageAutomationRuns_Automation on Automation {\n    id\n    name\n    enabled\n    isTestAutomation\n    runs(limit: 10) {\n      items {\n        ...AutomationRunDetails\n      }\n      totalCount\n      cursor\n    }\n  }\n"): (typeof documents)["\n  fragment ProjectPageAutomationRuns_Automation on Automation {\n    id\n    name\n    enabled\n    isTestAutomation\n    runs(limit: 10) {\n      items {\n        ...AutomationRunDetails\n      }\n      totalCount\n      cursor\n    }\n  }\n"];
/**
 * The graphql function is used to parse GraphQL queries into a document that can be used by GraphQL clients.
 */
export function graphql(source: "\n  fragment ProjectPageAutomationsRow_Automation on Automation {\n    id\n    name\n    enabled\n    isTestAutomation\n    currentRevision {\n      id\n      triggerDefinitions {\n        ... on VersionCreatedTriggerDefinition {\n          model {\n            id\n            name\n          }\n        }\n      }\n    }\n    runs(limit: 10) {\n      totalCount\n      items {\n        ...AutomationRunDetails\n      }\n      cursor\n    }\n  }\n"): (typeof documents)["\n  fragment ProjectPageAutomationsRow_Automation on Automation {\n    id\n    name\n    enabled\n    isTestAutomation\n    currentRevision {\n      id\n      triggerDefinitions {\n        ... on VersionCreatedTriggerDefinition {\n          model {\n            id\n            name\n          }\n        }\n      }\n    }\n    runs(limit: 10) {\n      totalCount\n      items {\n        ...AutomationRunDetails\n      }\n      cursor\n    }\n  }\n"];
/**
 * The graphql function is used to parse GraphQL queries into a document that can be used by GraphQL clients.
 */
export function graphql(source: "\n  fragment ProjectDiscussionsPageHeader_Project on Project {\n    id\n    name\n  }\n"): (typeof documents)["\n  fragment ProjectDiscussionsPageHeader_Project on Project {\n    id\n    name\n  }\n"];
/**
 * The graphql function is used to parse GraphQL queries into a document that can be used by GraphQL clients.
 */
export function graphql(source: "\n  fragment ProjectDiscussionsPageResults_Project on Project {\n    id\n  }\n"): (typeof documents)["\n  fragment ProjectDiscussionsPageResults_Project on Project {\n    id\n  }\n"];
/**
 * The graphql function is used to parse GraphQL queries into a document that can be used by GraphQL clients.
 */
export function graphql(source: "\n  fragment ProjectPageModelsActions on Model {\n    id\n    name\n  }\n"): (typeof documents)["\n  fragment ProjectPageModelsActions on Model {\n    id\n    name\n  }\n"];
/**
 * The graphql function is used to parse GraphQL queries into a document that can be used by GraphQL clients.
 */
export function graphql(source: "\n  fragment ProjectPageModelsActions_Project on Project {\n    id\n    ...ProjectsModelPageEmbed_Project\n  }\n"): (typeof documents)["\n  fragment ProjectPageModelsActions_Project on Project {\n    id\n    ...ProjectsModelPageEmbed_Project\n  }\n"];
/**
 * The graphql function is used to parse GraphQL queries into a document that can be used by GraphQL clients.
 */
export function graphql(source: "\n  fragment ProjectPageModelsCardProject on Project {\n    id\n    role\n    visibility\n    ...ProjectPageModelsActions_Project\n  }\n"): (typeof documents)["\n  fragment ProjectPageModelsCardProject on Project {\n    id\n    role\n    visibility\n    ...ProjectPageModelsActions_Project\n  }\n"];
/**
 * The graphql function is used to parse GraphQL queries into a document that can be used by GraphQL clients.
 */
export function graphql(source: "\n  fragment ProjectModelsPageHeader_Project on Project {\n    id\n    name\n    sourceApps\n    role\n    models {\n      totalCount\n    }\n    team {\n      id\n      user {\n        ...FormUsersSelectItem\n      }\n    }\n  }\n"): (typeof documents)["\n  fragment ProjectModelsPageHeader_Project on Project {\n    id\n    name\n    sourceApps\n    role\n    models {\n      totalCount\n    }\n    team {\n      id\n      user {\n        ...FormUsersSelectItem\n      }\n    }\n  }\n"];
/**
 * The graphql function is used to parse GraphQL queries into a document that can be used by GraphQL clients.
 */
export function graphql(source: "\n  fragment ProjectModelsPageResults_Project on Project {\n    ...ProjectPageLatestItemsModels\n  }\n"): (typeof documents)["\n  fragment ProjectModelsPageResults_Project on Project {\n    ...ProjectPageLatestItemsModels\n  }\n"];
/**
 * The graphql function is used to parse GraphQL queries into a document that can be used by GraphQL clients.
 */
export function graphql(source: "\n  fragment ProjectPageModelsStructureItem_Project on Project {\n    id\n    ...ProjectPageModelsActions_Project\n  }\n"): (typeof documents)["\n  fragment ProjectPageModelsStructureItem_Project on Project {\n    id\n    ...ProjectPageModelsActions_Project\n  }\n"];
/**
 * The graphql function is used to parse GraphQL queries into a document that can be used by GraphQL clients.
 */
export function graphql(source: "\n  fragment SingleLevelModelTreeItem on ModelsTreeItem {\n    id\n    name\n    fullName\n    model {\n      ...ProjectPageLatestItemsModelItem\n    }\n    hasChildren\n    updatedAt\n  }\n"): (typeof documents)["\n  fragment SingleLevelModelTreeItem on ModelsTreeItem {\n    id\n    name\n    fullName\n    model {\n      ...ProjectPageLatestItemsModelItem\n    }\n    hasChildren\n    updatedAt\n  }\n"];
/**
 * The graphql function is used to parse GraphQL queries into a document that can be used by GraphQL clients.
 */
export function graphql(source: "\n  fragment ProjectPageModelsCardDeleteDialog on Model {\n    id\n    name\n  }\n"): (typeof documents)["\n  fragment ProjectPageModelsCardDeleteDialog on Model {\n    id\n    name\n  }\n"];
/**
 * The graphql function is used to parse GraphQL queries into a document that can be used by GraphQL clients.
 */
export function graphql(source: "\n  fragment ProjectPageModelsCardRenameDialog on Model {\n    id\n    name\n    description\n  }\n"): (typeof documents)["\n  fragment ProjectPageModelsCardRenameDialog on Model {\n    id\n    name\n    description\n  }\n"];
/**
 * The graphql function is used to parse GraphQL queries into a document that can be used by GraphQL clients.
 */
export function graphql(source: "\n  query ProjectPageSettingsCollaborators($projectId: String!) {\n    project(id: $projectId) {\n      id\n      ...ProjectPageTeamInternals_Project\n      ...ProjectPageInviteDialog_Project\n    }\n  }\n"): (typeof documents)["\n  query ProjectPageSettingsCollaborators($projectId: String!) {\n    project(id: $projectId) {\n      id\n      ...ProjectPageTeamInternals_Project\n      ...ProjectPageInviteDialog_Project\n    }\n  }\n"];
/**
 * The graphql function is used to parse GraphQL queries into a document that can be used by GraphQL clients.
 */
export function graphql(source: "\n  query ProjectPageSettingsCollaboratorsWorkspace($workspaceId: String!) {\n    workspace(id: $workspaceId) {\n      ...ProjectPageTeamInternals_Workspace\n    }\n  }\n"): (typeof documents)["\n  query ProjectPageSettingsCollaboratorsWorkspace($workspaceId: String!) {\n    workspace(id: $workspaceId) {\n      ...ProjectPageTeamInternals_Workspace\n    }\n  }\n"];
/**
 * The graphql function is used to parse GraphQL queries into a document that can be used by GraphQL clients.
 */
export function graphql(source: "\n  query ProjectPageSettingsGeneral($projectId: String!) {\n    project(id: $projectId) {\n      id\n      role\n      ...ProjectPageSettingsGeneralBlockProjectInfo_Project\n      ...ProjectPageSettingsGeneralBlockAccess_Project\n      ...ProjectPageSettingsGeneralBlockDiscussions_Project\n      ...ProjectPageSettingsGeneralBlockLeave_Project\n      ...ProjectPageSettingsGeneralBlockDelete_Project\n      ...ProjectPageTeamInternals_Project\n    }\n  }\n"): (typeof documents)["\n  query ProjectPageSettingsGeneral($projectId: String!) {\n    project(id: $projectId) {\n      id\n      role\n      ...ProjectPageSettingsGeneralBlockProjectInfo_Project\n      ...ProjectPageSettingsGeneralBlockAccess_Project\n      ...ProjectPageSettingsGeneralBlockDiscussions_Project\n      ...ProjectPageSettingsGeneralBlockLeave_Project\n      ...ProjectPageSettingsGeneralBlockDelete_Project\n      ...ProjectPageTeamInternals_Project\n    }\n  }\n"];
/**
 * The graphql function is used to parse GraphQL queries into a document that can be used by GraphQL clients.
 */
export function graphql(source: "\n  fragment ProjectPageSettingsGeneralBlockAccess_Project on Project {\n    id\n    visibility\n  }\n"): (typeof documents)["\n  fragment ProjectPageSettingsGeneralBlockAccess_Project on Project {\n    id\n    visibility\n  }\n"];
/**
 * The graphql function is used to parse GraphQL queries into a document that can be used by GraphQL clients.
 */
<<<<<<< HEAD
export function graphql(source: "\n  fragment ProjectPageSettingsGeneralBlockDelete_Project on Project {\n    id\n    name\n    role\n    models(limit: 0) {\n      totalCount\n    }\n    commentThreads(limit: 0) {\n      totalCount\n    }\n    workspace {\n      slug\n    }\n  }\n"): (typeof documents)["\n  fragment ProjectPageSettingsGeneralBlockDelete_Project on Project {\n    id\n    name\n    role\n    models(limit: 0) {\n      totalCount\n    }\n    commentThreads(limit: 0) {\n      totalCount\n    }\n    workspace {\n      slug\n    }\n  }\n"];
=======
export function graphql(source: "\n  fragment ProjectPageSettingsGeneralBlockDelete_Project on Project {\n    ...ProjectsDeleteDialog_Project\n  }\n"): (typeof documents)["\n  fragment ProjectPageSettingsGeneralBlockDelete_Project on Project {\n    ...ProjectsDeleteDialog_Project\n  }\n"];
>>>>>>> 0d2af686
/**
 * The graphql function is used to parse GraphQL queries into a document that can be used by GraphQL clients.
 */
export function graphql(source: "\n  fragment ProjectPageSettingsGeneralBlockDiscussions_Project on Project {\n    id\n    visibility\n    allowPublicComments\n  }\n"): (typeof documents)["\n  fragment ProjectPageSettingsGeneralBlockDiscussions_Project on Project {\n    id\n    visibility\n    allowPublicComments\n  }\n"];
/**
 * The graphql function is used to parse GraphQL queries into a document that can be used by GraphQL clients.
 */
export function graphql(source: "\n  fragment ProjectPageSettingsGeneralBlockLeave_Project on Project {\n    id\n    name\n    role\n    team {\n      role\n      user {\n        ...LimitedUserAvatar\n        role\n      }\n    }\n    workspace {\n      id\n    }\n  }\n"): (typeof documents)["\n  fragment ProjectPageSettingsGeneralBlockLeave_Project on Project {\n    id\n    name\n    role\n    team {\n      role\n      user {\n        ...LimitedUserAvatar\n        role\n      }\n    }\n    workspace {\n      id\n    }\n  }\n"];
/**
 * The graphql function is used to parse GraphQL queries into a document that can be used by GraphQL clients.
 */
export function graphql(source: "\n  fragment ProjectPageSettingsGeneralBlockProjectInfo_Project on Project {\n    id\n    role\n    name\n    description\n  }\n"): (typeof documents)["\n  fragment ProjectPageSettingsGeneralBlockProjectInfo_Project on Project {\n    id\n    role\n    name\n    description\n  }\n"];
/**
 * The graphql function is used to parse GraphQL queries into a document that can be used by GraphQL clients.
 */
export function graphql(source: "\n  fragment ProjectPageTeamDialog on Project {\n    id\n    name\n    role\n    allowPublicComments\n    visibility\n    team {\n      id\n      role\n      user {\n        ...LimitedUserAvatar\n        role\n      }\n    }\n    invitedTeam {\n      id\n      title\n      inviteId\n      role\n      user {\n        ...LimitedUserAvatar\n        role\n      }\n    }\n    ...ProjectsPageTeamDialogManagePermissions_Project\n  }\n"): (typeof documents)["\n  fragment ProjectPageTeamDialog on Project {\n    id\n    name\n    role\n    allowPublicComments\n    visibility\n    team {\n      id\n      role\n      user {\n        ...LimitedUserAvatar\n        role\n      }\n    }\n    invitedTeam {\n      id\n      title\n      inviteId\n      role\n      user {\n        ...LimitedUserAvatar\n        role\n      }\n    }\n    ...ProjectsPageTeamDialogManagePermissions_Project\n  }\n"];
/**
 * The graphql function is used to parse GraphQL queries into a document that can be used by GraphQL clients.
 */
export function graphql(source: "\n  fragment ProjectsPageTeamDialogManagePermissions_Project on Project {\n    id\n    visibility\n    role\n  }\n"): (typeof documents)["\n  fragment ProjectsPageTeamDialogManagePermissions_Project on Project {\n    id\n    visibility\n    role\n  }\n"];
/**
 * The graphql function is used to parse GraphQL queries into a document that can be used by GraphQL clients.
 */
export function graphql(source: "\n  fragment ProjectsAddDialog_Workspace on Workspace {\n    id\n    ...ProjectsWorkspaceSelect_Workspace\n  }\n"): (typeof documents)["\n  fragment ProjectsAddDialog_Workspace on Workspace {\n    id\n    ...ProjectsWorkspaceSelect_Workspace\n  }\n"];
/**
 * The graphql function is used to parse GraphQL queries into a document that can be used by GraphQL clients.
 */
export function graphql(source: "\n  fragment ProjectsAddDialog_User on User {\n    workspaces {\n      items {\n        ...ProjectsAddDialog_Workspace\n      }\n    }\n  }\n"): (typeof documents)["\n  fragment ProjectsAddDialog_User on User {\n    workspaces {\n      items {\n        ...ProjectsAddDialog_Workspace\n      }\n    }\n  }\n"];
/**
 * The graphql function is used to parse GraphQL queries into a document that can be used by GraphQL clients.
 */
export function graphql(source: "\n  fragment ProjectsDashboard_UserProjectCollection on UserProjectCollection {\n    numberOfHidden\n  }\n"): (typeof documents)["\n  fragment ProjectsDashboard_UserProjectCollection on UserProjectCollection {\n    numberOfHidden\n  }\n"];
/**
 * The graphql function is used to parse GraphQL queries into a document that can be used by GraphQL clients.
 */
export function graphql(source: "\n    subscription OnUserProjectsUpdate {\n      userProjectsUpdated {\n        type\n        id\n        project {\n          ...ProjectDashboardItem\n        }\n      }\n    }\n  "): (typeof documents)["\n    subscription OnUserProjectsUpdate {\n      userProjectsUpdated {\n        type\n        id\n        project {\n          ...ProjectDashboardItem\n        }\n      }\n    }\n  "];
/**
 * The graphql function is used to parse GraphQL queries into a document that can be used by GraphQL clients.
 */
export function graphql(source: "\n  fragment ProjectsDashboardFilledProject on ProjectCollection {\n    items {\n      ...ProjectDashboardItem\n    }\n  }\n"): (typeof documents)["\n  fragment ProjectsDashboardFilledProject on ProjectCollection {\n    items {\n      ...ProjectDashboardItem\n    }\n  }\n"];
/**
 * The graphql function is used to parse GraphQL queries into a document that can be used by GraphQL clients.
 */
export function graphql(source: "\n  fragment ProjectsDashboardFilledUser on UserProjectCollection {\n    items {\n      ...ProjectDashboardItem\n    }\n  }\n"): (typeof documents)["\n  fragment ProjectsDashboardFilledUser on UserProjectCollection {\n    items {\n      ...ProjectDashboardItem\n    }\n  }\n"];
/**
 * The graphql function is used to parse GraphQL queries into a document that can be used by GraphQL clients.
 */
export function graphql(source: "\n  fragment ProjectsDashboardHeaderProjects_User on User {\n    projectInvites {\n      ...ProjectsInviteBanner\n    }\n  }\n"): (typeof documents)["\n  fragment ProjectsDashboardHeaderProjects_User on User {\n    projectInvites {\n      ...ProjectsInviteBanner\n    }\n  }\n"];
/**
 * The graphql function is used to parse GraphQL queries into a document that can be used by GraphQL clients.
 */
export function graphql(source: "\n  fragment ProjectsDashboardHeaderWorkspaces_User on User {\n    discoverableWorkspaces {\n      ...WorkspaceInviteDiscoverableWorkspaceBanner_LimitedWorkspace\n    }\n    workspaceInvites {\n      ...WorkspaceInviteBanner_PendingWorkspaceCollaborator\n    }\n  }\n"): (typeof documents)["\n  fragment ProjectsDashboardHeaderWorkspaces_User on User {\n    discoverableWorkspaces {\n      ...WorkspaceInviteDiscoverableWorkspaceBanner_LimitedWorkspace\n    }\n    workspaceInvites {\n      ...WorkspaceInviteBanner_PendingWorkspaceCollaborator\n    }\n  }\n"];
/**
 * The graphql function is used to parse GraphQL queries into a document that can be used by GraphQL clients.
 */
export function graphql(source: "\n  fragment ProjectsDeleteDialog_Project on Project {\n    id\n    name\n    role\n    models(limit: 0) {\n      totalCount\n    }\n    commentThreads(limit: 0) {\n      totalCount\n    }\n    workspace {\n      slug\n      id\n    }\n    versions(limit: 0) {\n      totalCount\n    }\n  }\n"): (typeof documents)["\n  fragment ProjectsDeleteDialog_Project on Project {\n    id\n    name\n    role\n    models(limit: 0) {\n      totalCount\n    }\n    commentThreads(limit: 0) {\n      totalCount\n    }\n    workspace {\n      slug\n      id\n    }\n    versions(limit: 0) {\n      totalCount\n    }\n  }\n"];
/**
 * The graphql function is used to parse GraphQL queries into a document that can be used by GraphQL clients.
 */
export function graphql(source: "\n  fragment ProjectsHiddenProjectWarning_User on User {\n    id\n    expiredSsoSessions {\n      id\n      slug\n      name\n      logo\n    }\n  }\n"): (typeof documents)["\n  fragment ProjectsHiddenProjectWarning_User on User {\n    id\n    expiredSsoSessions {\n      id\n      slug\n      name\n      logo\n    }\n  }\n"];
/**
 * The graphql function is used to parse GraphQL queries into a document that can be used by GraphQL clients.
 */
export function graphql(source: "\n  fragment ProjectsMoveToWorkspaceDialog_Workspace on Workspace {\n    id\n    role\n    name\n    logo\n    ...WorkspaceHasCustomDataResidency_Workspace\n    ...ProjectsWorkspaceSelect_Workspace\n  }\n"): (typeof documents)["\n  fragment ProjectsMoveToWorkspaceDialog_Workspace on Workspace {\n    id\n    role\n    name\n    logo\n    ...WorkspaceHasCustomDataResidency_Workspace\n    ...ProjectsWorkspaceSelect_Workspace\n  }\n"];
/**
 * The graphql function is used to parse GraphQL queries into a document that can be used by GraphQL clients.
 */
export function graphql(source: "\n  fragment ProjectsMoveToWorkspaceDialog_User on User {\n    workspaces {\n      items {\n        ...ProjectsMoveToWorkspaceDialog_Workspace\n      }\n    }\n  }\n"): (typeof documents)["\n  fragment ProjectsMoveToWorkspaceDialog_User on User {\n    workspaces {\n      items {\n        ...ProjectsMoveToWorkspaceDialog_Workspace\n      }\n    }\n  }\n"];
/**
 * The graphql function is used to parse GraphQL queries into a document that can be used by GraphQL clients.
 */
export function graphql(source: "\n  fragment ProjectsMoveToWorkspaceDialog_Project on Project {\n    id\n    name\n    modelCount: models(limit: 0) {\n      totalCount\n    }\n    versions(limit: 0) {\n      totalCount\n    }\n  }\n"): (typeof documents)["\n  fragment ProjectsMoveToWorkspaceDialog_Project on Project {\n    id\n    name\n    modelCount: models(limit: 0) {\n      totalCount\n    }\n    versions(limit: 0) {\n      totalCount\n    }\n  }\n"];
/**
 * The graphql function is used to parse GraphQL queries into a document that can be used by GraphQL clients.
 */
export function graphql(source: "\n  query ProjectsMoveToWorkspaceDialog {\n    activeUser {\n      id\n      ...ProjectsMoveToWorkspaceDialog_User\n    }\n  }\n"): (typeof documents)["\n  query ProjectsMoveToWorkspaceDialog {\n    activeUser {\n      id\n      ...ProjectsMoveToWorkspaceDialog_User\n    }\n  }\n"];
/**
 * The graphql function is used to parse GraphQL queries into a document that can be used by GraphQL clients.
 */
export function graphql(source: "\n  fragment ProjectsWorkspaceSelect_Workspace on Workspace {\n    id\n    role\n    name\n    logo\n  }\n"): (typeof documents)["\n  fragment ProjectsWorkspaceSelect_Workspace on Workspace {\n    id\n    role\n    name\n    logo\n  }\n"];
/**
 * The graphql function is used to parse GraphQL queries into a document that can be used by GraphQL clients.
 */
export function graphql(source: "\n  fragment ProjectsInviteBanner on PendingStreamCollaborator {\n    id\n    invitedBy {\n      ...LimitedUserAvatar\n    }\n    projectId\n    projectName\n    token\n    user {\n      id\n    }\n  }\n"): (typeof documents)["\n  fragment ProjectsInviteBanner on PendingStreamCollaborator {\n    id\n    invitedBy {\n      ...LimitedUserAvatar\n    }\n    projectId\n    projectName\n    token\n    user {\n      id\n    }\n  }\n"];
/**
 * The graphql function is used to parse GraphQL queries into a document that can be used by GraphQL clients.
 */
export function graphql(source: "\n  fragment SettingsDialog_Workspace on Workspace {\n    ...SettingsMenu_Workspace\n    id\n    slug\n    role\n    name\n    logo\n    plan {\n      status\n    }\n    creationState {\n      completed\n    }\n  }\n"): (typeof documents)["\n  fragment SettingsDialog_Workspace on Workspace {\n    ...SettingsMenu_Workspace\n    id\n    slug\n    role\n    name\n    logo\n    plan {\n      status\n    }\n    creationState {\n      completed\n    }\n  }\n"];
/**
 * The graphql function is used to parse GraphQL queries into a document that can be used by GraphQL clients.
 */
export function graphql(source: "\n  fragment SettingsDialog_User on User {\n    id\n    workspaces {\n      items {\n        ...SettingsDialog_Workspace\n      }\n    }\n  }\n"): (typeof documents)["\n  fragment SettingsDialog_User on User {\n    id\n    workspaces {\n      items {\n        ...SettingsDialog_Workspace\n      }\n    }\n  }\n"];
/**
 * The graphql function is used to parse GraphQL queries into a document that can be used by GraphQL clients.
 */
export function graphql(source: "\n  fragment SettingsServerProjects_ProjectCollection on ProjectCollection {\n    totalCount\n    items {\n      ...SettingsSharedProjects_Project\n    }\n  }\n"): (typeof documents)["\n  fragment SettingsServerProjects_ProjectCollection on ProjectCollection {\n    totalCount\n    items {\n      ...SettingsSharedProjects_Project\n    }\n  }\n"];
/**
 * The graphql function is used to parse GraphQL queries into a document that can be used by GraphQL clients.
 */
export function graphql(source: "\n  query SettingsServerRegions {\n    serverInfo {\n      multiRegion {\n        regions {\n          id\n          ...SettingsServerRegionsTable_ServerRegionItem\n        }\n        availableKeys\n      }\n    }\n  }\n"): (typeof documents)["\n  query SettingsServerRegions {\n    serverInfo {\n      multiRegion {\n        regions {\n          id\n          ...SettingsServerRegionsTable_ServerRegionItem\n        }\n        availableKeys\n      }\n    }\n  }\n"];
/**
 * The graphql function is used to parse GraphQL queries into a document that can be used by GraphQL clients.
 */
export function graphql(source: "\n  fragment SettingsServerRegionsAddEditDialog_ServerRegionItem on ServerRegionItem {\n    id\n    name\n    description\n    key\n  }\n"): (typeof documents)["\n  fragment SettingsServerRegionsAddEditDialog_ServerRegionItem on ServerRegionItem {\n    id\n    name\n    description\n    key\n  }\n"];
/**
 * The graphql function is used to parse GraphQL queries into a document that can be used by GraphQL clients.
 */
export function graphql(source: "\n  fragment SettingsServerRegionsTable_ServerRegionItem on ServerRegionItem {\n    id\n    name\n    key\n    description\n  }\n"): (typeof documents)["\n  fragment SettingsServerRegionsTable_ServerRegionItem on ServerRegionItem {\n    id\n    name\n    key\n    description\n  }\n"];
/**
 * The graphql function is used to parse GraphQL queries into a document that can be used by GraphQL clients.
 */
export function graphql(source: "\n  fragment SettingsSharedDeleteUserDialog_Workspace on Workspace {\n    id\n    plan {\n      status\n      name\n    }\n    subscription {\n      currentBillingCycleEnd\n      seats {\n        guest\n        plan\n      }\n    }\n  }\n"): (typeof documents)["\n  fragment SettingsSharedDeleteUserDialog_Workspace on Workspace {\n    id\n    plan {\n      status\n      name\n    }\n    subscription {\n      currentBillingCycleEnd\n      seats {\n        guest\n        plan\n      }\n    }\n  }\n"];
/**
 * The graphql function is used to parse GraphQL queries into a document that can be used by GraphQL clients.
 */
export function graphql(source: "\n  fragment SettingsSharedProjects_Project on Project {\n    ...ProjectsDeleteDialog_Project\n    id\n    name\n    visibility\n    createdAt\n    updatedAt\n    models(limit: 0) {\n      totalCount\n    }\n    versions(limit: 0) {\n      totalCount\n    }\n    team {\n      id\n      user {\n        name\n        id\n        avatar\n      }\n    }\n  }\n"): (typeof documents)["\n  fragment SettingsSharedProjects_Project on Project {\n    ...ProjectsDeleteDialog_Project\n    id\n    name\n    visibility\n    createdAt\n    updatedAt\n    models(limit: 0) {\n      totalCount\n    }\n    versions(limit: 0) {\n      totalCount\n    }\n    team {\n      id\n      user {\n        name\n        id\n        avatar\n      }\n    }\n  }\n"];
/**
 * The graphql function is used to parse GraphQL queries into a document that can be used by GraphQL clients.
 */
export function graphql(source: "\n  fragment SettingsUserEmails_User on User {\n    id\n    emails {\n      ...SettingsUserEmailCards_UserEmail\n    }\n  }\n"): (typeof documents)["\n  fragment SettingsUserEmails_User on User {\n    id\n    emails {\n      ...SettingsUserEmailCards_UserEmail\n    }\n  }\n"];
/**
 * The graphql function is used to parse GraphQL queries into a document that can be used by GraphQL clients.
 */
export function graphql(source: "\n  fragment SettingsUserNotifications_User on User {\n    id\n    notificationPreferences\n  }\n"): (typeof documents)["\n  fragment SettingsUserNotifications_User on User {\n    id\n    notificationPreferences\n  }\n"];
/**
 * The graphql function is used to parse GraphQL queries into a document that can be used by GraphQL clients.
 */
export function graphql(source: "\n  fragment SettingsUserProfile_User on User {\n    ...SettingsUserProfileChangePassword_User\n    ...SettingsUserProfileDeleteAccount_User\n    ...SettingsUserProfileDetails_User\n  }\n"): (typeof documents)["\n  fragment SettingsUserProfile_User on User {\n    ...SettingsUserProfileChangePassword_User\n    ...SettingsUserProfileDeleteAccount_User\n    ...SettingsUserProfileDetails_User\n  }\n"];
/**
 * The graphql function is used to parse GraphQL queries into a document that can be used by GraphQL clients.
 */
export function graphql(source: "\n  fragment SettingsUserEmailCards_UserEmail on UserEmail {\n    email\n    id\n    primary\n    verified\n  }\n"): (typeof documents)["\n  fragment SettingsUserEmailCards_UserEmail on UserEmail {\n    email\n    id\n    primary\n    verified\n  }\n"];
/**
 * The graphql function is used to parse GraphQL queries into a document that can be used by GraphQL clients.
 */
export function graphql(source: "\n  fragment SettingsUserProfileChangePassword_User on User {\n    id\n    email\n  }\n"): (typeof documents)["\n  fragment SettingsUserProfileChangePassword_User on User {\n    id\n    email\n  }\n"];
/**
 * The graphql function is used to parse GraphQL queries into a document that can be used by GraphQL clients.
 */
export function graphql(source: "\n  fragment SettingsUserProfileDeleteAccount_User on User {\n    id\n    email\n  }\n"): (typeof documents)["\n  fragment SettingsUserProfileDeleteAccount_User on User {\n    id\n    email\n  }\n"];
/**
 * The graphql function is used to parse GraphQL queries into a document that can be used by GraphQL clients.
 */
export function graphql(source: "\n  fragment SettingsUserProfileDetails_User on User {\n    id\n    name\n    company\n    ...UserProfileEditDialogAvatar_User\n  }\n"): (typeof documents)["\n  fragment SettingsUserProfileDetails_User on User {\n    id\n    name\n    company\n    ...UserProfileEditDialogAvatar_User\n  }\n"];
/**
 * The graphql function is used to parse GraphQL queries into a document that can be used by GraphQL clients.
 */
export function graphql(source: "\n  fragment UserProfileEditDialogAvatar_User on User {\n    id\n    avatar\n    ...ActiveUserAvatar\n  }\n"): (typeof documents)["\n  fragment UserProfileEditDialogAvatar_User on User {\n    id\n    avatar\n    ...ActiveUserAvatar\n  }\n"];
/**
 * The graphql function is used to parse GraphQL queries into a document that can be used by GraphQL clients.
 */
export function graphql(source: "\n  fragment SettingsWorkspacesBilling_Workspace on Workspace {\n    ...BillingAlert_Workspace\n    id\n    role\n    plan {\n      name\n      status\n      createdAt\n    }\n    subscription {\n      billingInterval\n      currentBillingCycleEnd\n      seats {\n        guest\n        plan\n      }\n    }\n    team {\n      items {\n        id\n        role\n      }\n    }\n  }\n"): (typeof documents)["\n  fragment SettingsWorkspacesBilling_Workspace on Workspace {\n    ...BillingAlert_Workspace\n    id\n    role\n    plan {\n      name\n      status\n      createdAt\n    }\n    subscription {\n      billingInterval\n      currentBillingCycleEnd\n      seats {\n        guest\n        plan\n      }\n    }\n    team {\n      items {\n        id\n        role\n      }\n    }\n  }\n"];
/**
 * The graphql function is used to parse GraphQL queries into a document that can be used by GraphQL clients.
 */
export function graphql(source: "\n  fragment SettingsWorkspacesGeneral_Workspace on Workspace {\n    ...SettingsWorkspacesGeneralEditAvatar_Workspace\n    ...SettingsWorkspaceGeneralDeleteDialog_Workspace\n    ...SettingsWorkspacesGeneralEditSlugDialog_Workspace\n    id\n    name\n    slug\n    description\n    logo\n    role\n    defaultProjectRole\n    plan {\n      status\n      name\n    }\n  }\n"): (typeof documents)["\n  fragment SettingsWorkspacesGeneral_Workspace on Workspace {\n    ...SettingsWorkspacesGeneralEditAvatar_Workspace\n    ...SettingsWorkspaceGeneralDeleteDialog_Workspace\n    ...SettingsWorkspacesGeneralEditSlugDialog_Workspace\n    id\n    name\n    slug\n    description\n    logo\n    role\n    defaultProjectRole\n    plan {\n      status\n      name\n    }\n  }\n"];
/**
 * The graphql function is used to parse GraphQL queries into a document that can be used by GraphQL clients.
 */
export function graphql(source: "\n  fragment SettingsWorkspaceGeneralDeleteDialog_Workspace on Workspace {\n    id\n    name\n  }\n"): (typeof documents)["\n  fragment SettingsWorkspaceGeneralDeleteDialog_Workspace on Workspace {\n    id\n    name\n  }\n"];
/**
 * The graphql function is used to parse GraphQL queries into a document that can be used by GraphQL clients.
 */
export function graphql(source: "\n  fragment SettingsWorkspacesGeneralEditAvatar_Workspace on Workspace {\n    id\n    logo\n    name\n  }\n"): (typeof documents)["\n  fragment SettingsWorkspacesGeneralEditAvatar_Workspace on Workspace {\n    id\n    logo\n    name\n  }\n"];
/**
 * The graphql function is used to parse GraphQL queries into a document that can be used by GraphQL clients.
 */
export function graphql(source: "\n  fragment SettingsWorkspacesGeneralEditSlugDialog_Workspace on Workspace {\n    id\n    name\n    slug\n  }\n"): (typeof documents)["\n  fragment SettingsWorkspacesGeneralEditSlugDialog_Workspace on Workspace {\n    id\n    name\n    slug\n  }\n"];
/**
 * The graphql function is used to parse GraphQL queries into a document that can be used by GraphQL clients.
 */
export function graphql(source: "\n  fragment SettingsWorkspacesMembers_Workspace on Workspace {\n    id\n    role\n    team {\n      items {\n        id\n        role\n      }\n    }\n    invitedTeam(filter: $invitesFilter) {\n      user {\n        id\n      }\n    }\n  }\n"): (typeof documents)["\n  fragment SettingsWorkspacesMembers_Workspace on Workspace {\n    id\n    role\n    team {\n      items {\n        id\n        role\n      }\n    }\n    invitedTeam(filter: $invitesFilter) {\n      user {\n        id\n      }\n    }\n  }\n"];
/**
 * The graphql function is used to parse GraphQL queries into a document that can be used by GraphQL clients.
 */
export function graphql(source: "\n  fragment SettingsWorkspacesProjects_ProjectCollection on ProjectCollection {\n    totalCount\n    items {\n      ...SettingsSharedProjects_Project\n    }\n  }\n"): (typeof documents)["\n  fragment SettingsWorkspacesProjects_ProjectCollection on ProjectCollection {\n    totalCount\n    items {\n      ...SettingsSharedProjects_Project\n    }\n  }\n"];
/**
 * The graphql function is used to parse GraphQL queries into a document that can be used by GraphQL clients.
 */
export function graphql(source: "\n  fragment SettingsWorkspacesRegions_Workspace on Workspace {\n    id\n    role\n    defaultRegion {\n      id\n      ...SettingsWorkspacesRegionsSelect_ServerRegionItem\n    }\n    hasAccessToMultiRegion: hasAccessToFeature(\n      featureName: workspaceDataRegionSpecificity\n    )\n    hasProjects: projects(limit: 0) {\n      totalCount\n    }\n  }\n"): (typeof documents)["\n  fragment SettingsWorkspacesRegions_Workspace on Workspace {\n    id\n    role\n    defaultRegion {\n      id\n      ...SettingsWorkspacesRegionsSelect_ServerRegionItem\n    }\n    hasAccessToMultiRegion: hasAccessToFeature(\n      featureName: workspaceDataRegionSpecificity\n    )\n    hasProjects: projects(limit: 0) {\n      totalCount\n    }\n  }\n"];
/**
 * The graphql function is used to parse GraphQL queries into a document that can be used by GraphQL clients.
 */
export function graphql(source: "\n  fragment SettingsWorkspacesRegions_ServerInfo on ServerInfo {\n    multiRegion {\n      regions {\n        id\n        ...SettingsWorkspacesRegionsSelect_ServerRegionItem\n      }\n    }\n  }\n"): (typeof documents)["\n  fragment SettingsWorkspacesRegions_ServerInfo on ServerInfo {\n    multiRegion {\n      regions {\n        id\n        ...SettingsWorkspacesRegionsSelect_ServerRegionItem\n      }\n    }\n  }\n"];
/**
 * The graphql function is used to parse GraphQL queries into a document that can be used by GraphQL clients.
 */
export function graphql(source: "\n  fragment SettingsWorkspacesSecurity_Workspace on Workspace {\n    id\n    slug\n    domains {\n      id\n      domain\n      ...SettingsWorkspacesSecurityDomainRemoveDialog_WorkspaceDomain\n    }\n    ...SettingsWorkspacesSecuritySsoWrapper_Workspace\n    domainBasedMembershipProtectionEnabled\n    discoverabilityEnabled\n  }\n\n  fragment SettingsWorkspacesSecurity_User on User {\n    id\n    emails {\n      id\n      email\n      verified\n    }\n  }\n"): (typeof documents)["\n  fragment SettingsWorkspacesSecurity_Workspace on Workspace {\n    id\n    slug\n    domains {\n      id\n      domain\n      ...SettingsWorkspacesSecurityDomainRemoveDialog_WorkspaceDomain\n    }\n    ...SettingsWorkspacesSecuritySsoWrapper_Workspace\n    domainBasedMembershipProtectionEnabled\n    discoverabilityEnabled\n  }\n\n  fragment SettingsWorkspacesSecurity_User on User {\n    id\n    emails {\n      id\n      email\n      verified\n    }\n  }\n"];
/**
 * The graphql function is used to parse GraphQL queries into a document that can be used by GraphQL clients.
 */
export function graphql(source: "\n  fragment SettingsWorkspacesMembersChangeRoleDialog_Workspace on Workspace {\n    id\n    plan {\n      status\n      name\n    }\n    subscription {\n      currentBillingCycleEnd\n      seats {\n        guest\n        plan\n      }\n    }\n  }\n"): (typeof documents)["\n  fragment SettingsWorkspacesMembersChangeRoleDialog_Workspace on Workspace {\n    id\n    plan {\n      status\n      name\n    }\n    subscription {\n      currentBillingCycleEnd\n      seats {\n        guest\n        plan\n      }\n    }\n  }\n"];
/**
 * The graphql function is used to parse GraphQL queries into a document that can be used by GraphQL clients.
 */
export function graphql(source: "\n  fragment SettingsWorkspacesMembersGuestsTable_WorkspaceCollaborator on WorkspaceCollaborator {\n    id\n    role\n    user {\n      id\n      avatar\n      name\n      company\n      verified\n    }\n    projectRoles {\n      role\n      project {\n        id\n        name\n      }\n    }\n  }\n"): (typeof documents)["\n  fragment SettingsWorkspacesMembersGuestsTable_WorkspaceCollaborator on WorkspaceCollaborator {\n    id\n    role\n    user {\n      id\n      avatar\n      name\n      company\n      verified\n    }\n    projectRoles {\n      role\n      project {\n        id\n        name\n      }\n    }\n  }\n"];
/**
 * The graphql function is used to parse GraphQL queries into a document that can be used by GraphQL clients.
 */
export function graphql(source: "\n  fragment SettingsWorkspacesMembersGuestsTable_Workspace on Workspace {\n    id\n    ...SettingsWorkspacesMembersTableHeader_Workspace\n    ...SettingsSharedDeleteUserDialog_Workspace\n    ...SettingsWorkspacesMembersChangeRoleDialog_Workspace\n    team {\n      items {\n        id\n        ...SettingsWorkspacesMembersGuestsTable_WorkspaceCollaborator\n      }\n    }\n  }\n"): (typeof documents)["\n  fragment SettingsWorkspacesMembersGuestsTable_Workspace on Workspace {\n    id\n    ...SettingsWorkspacesMembersTableHeader_Workspace\n    ...SettingsSharedDeleteUserDialog_Workspace\n    ...SettingsWorkspacesMembersChangeRoleDialog_Workspace\n    team {\n      items {\n        id\n        ...SettingsWorkspacesMembersGuestsTable_WorkspaceCollaborator\n      }\n    }\n  }\n"];
/**
 * The graphql function is used to parse GraphQL queries into a document that can be used by GraphQL clients.
 */
export function graphql(source: "\n  fragment SettingsWorkspacesMembersInvitesTable_PendingWorkspaceCollaborator on PendingWorkspaceCollaborator {\n    id\n    inviteId\n    role\n    title\n    updatedAt\n    user {\n      id\n      ...LimitedUserAvatar\n    }\n    invitedBy {\n      id\n      ...LimitedUserAvatar\n    }\n  }\n"): (typeof documents)["\n  fragment SettingsWorkspacesMembersInvitesTable_PendingWorkspaceCollaborator on PendingWorkspaceCollaborator {\n    id\n    inviteId\n    role\n    title\n    updatedAt\n    user {\n      id\n      ...LimitedUserAvatar\n    }\n    invitedBy {\n      id\n      ...LimitedUserAvatar\n    }\n  }\n"];
/**
 * The graphql function is used to parse GraphQL queries into a document that can be used by GraphQL clients.
 */
export function graphql(source: "\n  fragment SettingsWorkspacesMembersInvitesTable_Workspace on Workspace {\n    id\n    ...SettingsWorkspacesMembersTableHeader_Workspace\n    invitedTeam(filter: $invitesFilter) {\n      ...SettingsWorkspacesMembersInvitesTable_PendingWorkspaceCollaborator\n    }\n  }\n"): (typeof documents)["\n  fragment SettingsWorkspacesMembersInvitesTable_Workspace on Workspace {\n    id\n    ...SettingsWorkspacesMembersTableHeader_Workspace\n    invitedTeam(filter: $invitesFilter) {\n      ...SettingsWorkspacesMembersInvitesTable_PendingWorkspaceCollaborator\n    }\n  }\n"];
/**
 * The graphql function is used to parse GraphQL queries into a document that can be used by GraphQL clients.
 */
export function graphql(source: "\n  fragment SettingsWorkspacesMembersMembersTable_WorkspaceCollaborator on WorkspaceCollaborator {\n    id\n    role\n    user {\n      id\n      avatar\n      name\n      company\n      verified\n      workspaceDomainPolicyCompliant(workspaceId: $workspaceId)\n    }\n  }\n"): (typeof documents)["\n  fragment SettingsWorkspacesMembersMembersTable_WorkspaceCollaborator on WorkspaceCollaborator {\n    id\n    role\n    user {\n      id\n      avatar\n      name\n      company\n      verified\n      workspaceDomainPolicyCompliant(workspaceId: $workspaceId)\n    }\n  }\n"];
/**
 * The graphql function is used to parse GraphQL queries into a document that can be used by GraphQL clients.
 */
export function graphql(source: "\n  fragment SettingsWorkspacesMembersMembersTable_Workspace on Workspace {\n    id\n    name\n    ...SettingsSharedDeleteUserDialog_Workspace\n    ...SettingsWorkspacesMembersTableHeader_Workspace\n    ...SettingsWorkspacesMembersChangeRoleDialog_Workspace\n    team {\n      items {\n        id\n        ...SettingsWorkspacesMembersMembersTable_WorkspaceCollaborator\n      }\n    }\n  }\n"): (typeof documents)["\n  fragment SettingsWorkspacesMembersMembersTable_Workspace on Workspace {\n    id\n    name\n    ...SettingsSharedDeleteUserDialog_Workspace\n    ...SettingsWorkspacesMembersTableHeader_Workspace\n    ...SettingsWorkspacesMembersChangeRoleDialog_Workspace\n    team {\n      items {\n        id\n        ...SettingsWorkspacesMembersMembersTable_WorkspaceCollaborator\n      }\n    }\n  }\n"];
/**
 * The graphql function is used to parse GraphQL queries into a document that can be used by GraphQL clients.
 */
export function graphql(source: "\n  fragment SettingsWorkspacesMembersTableHeader_Workspace on Workspace {\n    id\n    role\n    ...WorkspaceInviteDialog_Workspace\n  }\n"): (typeof documents)["\n  fragment SettingsWorkspacesMembersTableHeader_Workspace on Workspace {\n    id\n    role\n    ...WorkspaceInviteDialog_Workspace\n  }\n"];
/**
 * The graphql function is used to parse GraphQL queries into a document that can be used by GraphQL clients.
 */
export function graphql(source: "\n  fragment SettingsWorkspacesRegionsSelect_ServerRegionItem on ServerRegionItem {\n    id\n    key\n    name\n    description\n  }\n"): (typeof documents)["\n  fragment SettingsWorkspacesRegionsSelect_ServerRegionItem on ServerRegionItem {\n    id\n    key\n    name\n    description\n  }\n"];
/**
 * The graphql function is used to parse GraphQL queries into a document that can be used by GraphQL clients.
 */
export function graphql(source: "\n  fragment SettingsWorkspacesSecurityDomainRemoveDialog_WorkspaceDomain on WorkspaceDomain {\n    id\n    domain\n  }\n"): (typeof documents)["\n  fragment SettingsWorkspacesSecurityDomainRemoveDialog_WorkspaceDomain on WorkspaceDomain {\n    id\n    domain\n  }\n"];
/**
 * The graphql function is used to parse GraphQL queries into a document that can be used by GraphQL clients.
 */
export function graphql(source: "\n  fragment SettingsWorkspacesSecurityDomainRemoveDialog_Workspace on Workspace {\n    id\n    domains {\n      ...SettingsWorkspacesSecurityDomainRemoveDialog_WorkspaceDomain\n    }\n  }\n"): (typeof documents)["\n  fragment SettingsWorkspacesSecurityDomainRemoveDialog_Workspace on Workspace {\n    id\n    domains {\n      ...SettingsWorkspacesSecurityDomainRemoveDialog_WorkspaceDomain\n    }\n  }\n"];
/**
 * The graphql function is used to parse GraphQL queries into a document that can be used by GraphQL clients.
 */
export function graphql(source: "\n  fragment SettingsWorkspacesSecuritySsoWrapper_Workspace on Workspace {\n    id\n    role\n    slug\n    sso {\n      provider {\n        id\n        name\n        clientId\n        issuerUrl\n      }\n    }\n    hasAccessToSSO: hasAccessToFeature(featureName: oidcSso)\n  }\n"): (typeof documents)["\n  fragment SettingsWorkspacesSecuritySsoWrapper_Workspace on Workspace {\n    id\n    role\n    slug\n    sso {\n      provider {\n        id\n        name\n        clientId\n        issuerUrl\n      }\n    }\n    hasAccessToSSO: hasAccessToFeature(featureName: oidcSso)\n  }\n"];
/**
 * The graphql function is used to parse GraphQL queries into a document that can be used by GraphQL clients.
 */
export function graphql(source: "\n  fragment ModelPageProject on Project {\n    id\n    createdAt\n    name\n    visibility\n    workspace {\n      id\n      slug\n      name\n    }\n  }\n"): (typeof documents)["\n  fragment ModelPageProject on Project {\n    id\n    createdAt\n    name\n    visibility\n    workspace {\n      id\n      slug\n      name\n    }\n  }\n"];
/**
 * The graphql function is used to parse GraphQL queries into a document that can be used by GraphQL clients.
 */
export function graphql(source: "\n  fragment ThreadCommentAttachment on Comment {\n    text {\n      attachments {\n        id\n        fileName\n        fileType\n        fileSize\n      }\n    }\n  }\n"): (typeof documents)["\n  fragment ThreadCommentAttachment on Comment {\n    text {\n      attachments {\n        id\n        fileName\n        fileType\n        fileSize\n      }\n    }\n  }\n"];
/**
 * The graphql function is used to parse GraphQL queries into a document that can be used by GraphQL clients.
 */
export function graphql(source: "\n  fragment ViewerCommentsListItem on Comment {\n    id\n    rawText\n    archived\n    author {\n      ...LimitedUserAvatar\n    }\n    createdAt\n    viewedAt\n    replies {\n      totalCount\n      cursor\n      items {\n        ...ViewerCommentsReplyItem\n      }\n    }\n    replyAuthors(limit: 4) {\n      totalCount\n      items {\n        ...FormUsersSelectItem\n      }\n    }\n    resources {\n      resourceId\n      resourceType\n    }\n  }\n"): (typeof documents)["\n  fragment ViewerCommentsListItem on Comment {\n    id\n    rawText\n    archived\n    author {\n      ...LimitedUserAvatar\n    }\n    createdAt\n    viewedAt\n    replies {\n      totalCount\n      cursor\n      items {\n        ...ViewerCommentsReplyItem\n      }\n    }\n    replyAuthors(limit: 4) {\n      totalCount\n      items {\n        ...FormUsersSelectItem\n      }\n    }\n    resources {\n      resourceId\n      resourceType\n    }\n  }\n"];
/**
 * The graphql function is used to parse GraphQL queries into a document that can be used by GraphQL clients.
 */
export function graphql(source: "\n  fragment ViewerModelVersionCardItem on Version {\n    id\n    message\n    referencedObject\n    sourceApplication\n    createdAt\n    previewUrl\n    authorUser {\n      ...LimitedUserAvatar\n    }\n  }\n"): (typeof documents)["\n  fragment ViewerModelVersionCardItem on Version {\n    id\n    message\n    referencedObject\n    sourceApplication\n    createdAt\n    previewUrl\n    authorUser {\n      ...LimitedUserAvatar\n    }\n  }\n"];
/**
 * The graphql function is used to parse GraphQL queries into a document that can be used by GraphQL clients.
 */
export function graphql(source: "\n  fragment WorkspaceInviteDialog_Workspace on Workspace {\n    domainBasedMembershipProtectionEnabled\n    domains {\n      domain\n      id\n    }\n    id\n    team {\n      items {\n        id\n        user {\n          id\n          role\n        }\n      }\n    }\n    invitedTeam(filter: $invitesFilter) {\n      title\n      user {\n        id\n      }\n    }\n  }\n"): (typeof documents)["\n  fragment WorkspaceInviteDialog_Workspace on Workspace {\n    domainBasedMembershipProtectionEnabled\n    domains {\n      domain\n      id\n    }\n    id\n    team {\n      items {\n        id\n        user {\n          id\n          role\n        }\n      }\n    }\n    invitedTeam(filter: $invitesFilter) {\n      title\n      user {\n        id\n      }\n    }\n  }\n"];
/**
 * The graphql function is used to parse GraphQL queries into a document that can be used by GraphQL clients.
 */
export function graphql(source: "\n  fragment MoveProjectsDialog_Workspace on Workspace {\n    id\n    ...ProjectsMoveToWorkspaceDialog_Workspace\n    projects {\n      items {\n        id\n        modelCount: models(limit: 0) {\n          totalCount\n        }\n        versions(limit: 0) {\n          totalCount\n        }\n      }\n    }\n  }\n"): (typeof documents)["\n  fragment MoveProjectsDialog_Workspace on Workspace {\n    id\n    ...ProjectsMoveToWorkspaceDialog_Workspace\n    projects {\n      items {\n        id\n        modelCount: models(limit: 0) {\n          totalCount\n        }\n        versions(limit: 0) {\n          totalCount\n        }\n      }\n    }\n  }\n"];
/**
 * The graphql function is used to parse GraphQL queries into a document that can be used by GraphQL clients.
 */
export function graphql(source: "\n  fragment MoveProjectsDialog_User on User {\n    projects {\n      items {\n        ...ProjectsMoveToWorkspaceDialog_Project\n        role\n        workspace {\n          id\n        }\n      }\n    }\n  }\n"): (typeof documents)["\n  fragment MoveProjectsDialog_User on User {\n    projects {\n      items {\n        ...ProjectsMoveToWorkspaceDialog_Project\n        role\n        workspace {\n          id\n        }\n      }\n    }\n  }\n"];
/**
 * The graphql function is used to parse GraphQL queries into a document that can be used by GraphQL clients.
 */
export function graphql(source: "\n  fragment WorkspaceProjectList_Workspace on Workspace {\n    id\n    ...BillingActions_Workspace\n    ...MoveProjectsDialog_Workspace\n    ...WorkspaceHeader_Workspace\n    ...WorkspaceMixpanelUpdateGroup_Workspace\n    ...InviteDialogWorkspace_Workspace\n    projects {\n      ...WorkspaceProjectList_ProjectCollection\n    }\n    creationState {\n      completed\n      state\n    }\n  }\n"): (typeof documents)["\n  fragment WorkspaceProjectList_Workspace on Workspace {\n    id\n    ...BillingActions_Workspace\n    ...MoveProjectsDialog_Workspace\n    ...WorkspaceHeader_Workspace\n    ...WorkspaceMixpanelUpdateGroup_Workspace\n    ...InviteDialogWorkspace_Workspace\n    projects {\n      ...WorkspaceProjectList_ProjectCollection\n    }\n    creationState {\n      completed\n      state\n    }\n  }\n"];
/**
 * The graphql function is used to parse GraphQL queries into a document that can be used by GraphQL clients.
 */
export function graphql(source: "\n  fragment WorkspaceProjectList_ProjectCollection on ProjectCollection {\n    totalCount\n    items {\n      ...ProjectDashboardItem\n    }\n    cursor\n  }\n"): (typeof documents)["\n  fragment WorkspaceProjectList_ProjectCollection on ProjectCollection {\n    totalCount\n    items {\n      ...ProjectDashboardItem\n    }\n    cursor\n  }\n"];
/**
 * The graphql function is used to parse GraphQL queries into a document that can be used by GraphQL clients.
 */
export function graphql(source: "\n  fragment WorkspaceHeader_Workspace on Workspace {\n    ...BillingAlert_Workspace\n    id\n    slug\n    role\n    name\n    logo\n    description\n    totalProjects: projects {\n      totalCount\n    }\n    team {\n      items {\n        id\n        user {\n          id\n          name\n          ...LimitedUserAvatar\n        }\n      }\n    }\n    ...WorkspaceInviteDialog_Workspace\n  }\n"): (typeof documents)["\n  fragment WorkspaceHeader_Workspace on Workspace {\n    ...BillingAlert_Workspace\n    id\n    slug\n    role\n    name\n    logo\n    description\n    totalProjects: projects {\n      totalCount\n    }\n    team {\n      items {\n        id\n        user {\n          id\n          name\n          ...LimitedUserAvatar\n        }\n      }\n    }\n    ...WorkspaceInviteDialog_Workspace\n  }\n"];
/**
 * The graphql function is used to parse GraphQL queries into a document that can be used by GraphQL clients.
 */
export function graphql(source: "\n  fragment WorkspaceInviteBanner_PendingWorkspaceCollaborator on PendingWorkspaceCollaborator {\n    id\n    invitedBy {\n      id\n      ...LimitedUserAvatar\n    }\n    workspaceId\n    workspaceName\n    token\n    user {\n      id\n    }\n    ...UseWorkspaceInviteManager_PendingWorkspaceCollaborator\n  }\n"): (typeof documents)["\n  fragment WorkspaceInviteBanner_PendingWorkspaceCollaborator on PendingWorkspaceCollaborator {\n    id\n    invitedBy {\n      id\n      ...LimitedUserAvatar\n    }\n    workspaceId\n    workspaceName\n    token\n    user {\n      id\n    }\n    ...UseWorkspaceInviteManager_PendingWorkspaceCollaborator\n  }\n"];
/**
 * The graphql function is used to parse GraphQL queries into a document that can be used by GraphQL clients.
 */
export function graphql(source: "\n  fragment WorkspaceInviteBlock_PendingWorkspaceCollaborator on PendingWorkspaceCollaborator {\n    id\n    workspaceId\n    workspaceName\n    token\n    user {\n      id\n      name\n      ...LimitedUserAvatar\n    }\n    title\n    email\n    ...UseWorkspaceInviteManager_PendingWorkspaceCollaborator\n  }\n"): (typeof documents)["\n  fragment WorkspaceInviteBlock_PendingWorkspaceCollaborator on PendingWorkspaceCollaborator {\n    id\n    workspaceId\n    workspaceName\n    token\n    user {\n      id\n      name\n      ...LimitedUserAvatar\n    }\n    title\n    email\n    ...UseWorkspaceInviteManager_PendingWorkspaceCollaborator\n  }\n"];
/**
 * The graphql function is used to parse GraphQL queries into a document that can be used by GraphQL clients.
 */
export function graphql(source: "\n  fragment WorkspaceInviteDiscoverableWorkspaceBanner_LimitedWorkspace on LimitedWorkspace {\n    id\n    name\n    slug\n    description\n    logo\n  }\n  fragment WorkspaceInviteDiscoverableWorkspaceBanner_Workspace on Workspace {\n    id\n    name\n    description\n    createdAt\n    updatedAt\n    logo\n    domainBasedMembershipProtectionEnabled\n    discoverabilityEnabled\n  }\n"): (typeof documents)["\n  fragment WorkspaceInviteDiscoverableWorkspaceBanner_LimitedWorkspace on LimitedWorkspace {\n    id\n    name\n    slug\n    description\n    logo\n  }\n  fragment WorkspaceInviteDiscoverableWorkspaceBanner_Workspace on Workspace {\n    id\n    name\n    description\n    createdAt\n    updatedAt\n    logo\n    domainBasedMembershipProtectionEnabled\n    discoverabilityEnabled\n  }\n"];
/**
 * The graphql function is used to parse GraphQL queries into a document that can be used by GraphQL clients.
 */
export function graphql(source: "\n  fragment WorkspaceWizard_Workspace on Workspace {\n    creationState {\n      completed\n      state\n    }\n    name\n    slug\n  }\n"): (typeof documents)["\n  fragment WorkspaceWizard_Workspace on Workspace {\n    creationState {\n      completed\n      state\n    }\n    name\n    slug\n  }\n"];
/**
 * The graphql function is used to parse GraphQL queries into a document that can be used by GraphQL clients.
 */
export function graphql(source: "\n  fragment WorkspaceWizardStepRegion_ServerInfo on ServerInfo {\n    multiRegion {\n      regions {\n        id\n        ...SettingsWorkspacesRegionsSelect_ServerRegionItem\n      }\n    }\n  }\n"): (typeof documents)["\n  fragment WorkspaceWizardStepRegion_ServerInfo on ServerInfo {\n    multiRegion {\n      regions {\n        id\n        ...SettingsWorkspacesRegionsSelect_ServerRegionItem\n      }\n    }\n  }\n"];
/**
 * The graphql function is used to parse GraphQL queries into a document that can be used by GraphQL clients.
 */
export function graphql(source: "\n  query ActiveUserMainMetadata {\n    activeUser {\n      id\n      email\n      company\n      bio\n      name\n      role\n      avatar\n      isOnboardingFinished\n      createdAt\n      verified\n      notificationPreferences\n      versions(limit: 0) {\n        totalCount\n      }\n    }\n  }\n"): (typeof documents)["\n  query ActiveUserMainMetadata {\n    activeUser {\n      id\n      email\n      company\n      bio\n      name\n      role\n      avatar\n      isOnboardingFinished\n      createdAt\n      verified\n      notificationPreferences\n      versions(limit: 0) {\n        totalCount\n      }\n    }\n  }\n"];
/**
 * The graphql function is used to parse GraphQL queries into a document that can be used by GraphQL clients.
 */
export function graphql(source: "\n      mutation CreateOnboardingProject {\n        projectMutations {\n          createForOnboarding {\n            ...ProjectPageProject\n            ...ProjectDashboardItem\n          }\n        }\n      }\n    "): (typeof documents)["\n      mutation CreateOnboardingProject {\n        projectMutations {\n          createForOnboarding {\n            ...ProjectPageProject\n            ...ProjectDashboardItem\n          }\n        }\n      }\n    "];
/**
 * The graphql function is used to parse GraphQL queries into a document that can be used by GraphQL clients.
 */
export function graphql(source: "\n  mutation FinishOnboarding {\n    activeUserMutations {\n      finishOnboarding\n    }\n  }\n"): (typeof documents)["\n  mutation FinishOnboarding {\n    activeUserMutations {\n      finishOnboarding\n    }\n  }\n"];
/**
 * The graphql function is used to parse GraphQL queries into a document that can be used by GraphQL clients.
 */
export function graphql(source: "\n  mutation RequestVerificationByEmail($email: String!) {\n    requestVerificationByEmail(email: $email)\n  }\n"): (typeof documents)["\n  mutation RequestVerificationByEmail($email: String!) {\n    requestVerificationByEmail(email: $email)\n  }\n"];
/**
 * The graphql function is used to parse GraphQL queries into a document that can be used by GraphQL clients.
 */
export function graphql(source: "\n  query AuthLoginPanel {\n    serverInfo {\n      authStrategies {\n        id\n      }\n      ...AuthStategiesServerInfoFragment\n    }\n  }\n"): (typeof documents)["\n  query AuthLoginPanel {\n    serverInfo {\n      authStrategies {\n        id\n      }\n      ...AuthStategiesServerInfoFragment\n    }\n  }\n"];
/**
 * The graphql function is used to parse GraphQL queries into a document that can be used by GraphQL clients.
 */
export function graphql(source: "\n  query AuthRegisterPanel($token: String) {\n    serverInfo {\n      inviteOnly\n      authStrategies {\n        id\n      }\n      ...AuthStategiesServerInfoFragment\n      ...ServerTermsOfServicePrivacyPolicyFragment\n    }\n    serverInviteByToken(token: $token) {\n      id\n      email\n    }\n  }\n"): (typeof documents)["\n  query AuthRegisterPanel($token: String) {\n    serverInfo {\n      inviteOnly\n      authStrategies {\n        id\n      }\n      ...AuthStategiesServerInfoFragment\n      ...ServerTermsOfServicePrivacyPolicyFragment\n    }\n    serverInviteByToken(token: $token) {\n      id\n      email\n    }\n  }\n"];
/**
 * The graphql function is used to parse GraphQL queries into a document that can be used by GraphQL clients.
 */
export function graphql(source: "\n  query AuthLoginPanelWorkspaceInvite($token: String) {\n    workspaceInvite(token: $token) {\n      id\n      email\n      ...AuthWorkspaceInviteHeader_PendingWorkspaceCollaborator\n      ...AuthLoginWithEmailBlock_PendingWorkspaceCollaborator\n    }\n  }\n"): (typeof documents)["\n  query AuthLoginPanelWorkspaceInvite($token: String) {\n    workspaceInvite(token: $token) {\n      id\n      email\n      ...AuthWorkspaceInviteHeader_PendingWorkspaceCollaborator\n      ...AuthLoginWithEmailBlock_PendingWorkspaceCollaborator\n    }\n  }\n"];
/**
 * The graphql function is used to parse GraphQL queries into a document that can be used by GraphQL clients.
 */
export function graphql(source: "\n  query AuthorizableAppMetadata($id: String!) {\n    app(id: $id) {\n      id\n      name\n      description\n      trustByDefault\n      redirectUrl\n      scopes {\n        name\n        description\n      }\n      author {\n        name\n        id\n        avatar\n      }\n    }\n  }\n"): (typeof documents)["\n  query AuthorizableAppMetadata($id: String!) {\n    app(id: $id) {\n      id\n      name\n      description\n      trustByDefault\n      redirectUrl\n      scopes {\n        name\n        description\n      }\n      author {\n        name\n        id\n        avatar\n      }\n    }\n  }\n"];
/**
 * The graphql function is used to parse GraphQL queries into a document that can be used by GraphQL clients.
 */
export function graphql(source: "\n  fragment FunctionRunStatusForSummary on AutomateFunctionRun {\n    id\n    status\n  }\n"): (typeof documents)["\n  fragment FunctionRunStatusForSummary on AutomateFunctionRun {\n    id\n    status\n  }\n"];
/**
 * The graphql function is used to parse GraphQL queries into a document that can be used by GraphQL clients.
 */
export function graphql(source: "\n  fragment TriggeredAutomationsStatusSummary on TriggeredAutomationsStatus {\n    id\n    automationRuns {\n      id\n      functionRuns {\n        id\n        ...FunctionRunStatusForSummary\n      }\n    }\n  }\n"): (typeof documents)["\n  fragment TriggeredAutomationsStatusSummary on TriggeredAutomationsStatus {\n    id\n    automationRuns {\n      id\n      functionRuns {\n        id\n        ...FunctionRunStatusForSummary\n      }\n    }\n  }\n"];
/**
 * The graphql function is used to parse GraphQL queries into a document that can be used by GraphQL clients.
 */
export function graphql(source: "\n  fragment AutomationRunDetails on AutomateRun {\n    id\n    status\n    functionRuns {\n      ...FunctionRunStatusForSummary\n      statusMessage\n    }\n    trigger {\n      ... on VersionCreatedTrigger {\n        version {\n          id\n        }\n        model {\n          id\n        }\n      }\n    }\n    createdAt\n    updatedAt\n  }\n"): (typeof documents)["\n  fragment AutomationRunDetails on AutomateRun {\n    id\n    status\n    functionRuns {\n      ...FunctionRunStatusForSummary\n      statusMessage\n    }\n    trigger {\n      ... on VersionCreatedTrigger {\n        version {\n          id\n        }\n        model {\n          id\n        }\n      }\n    }\n    createdAt\n    updatedAt\n  }\n"];
/**
 * The graphql function is used to parse GraphQL queries into a document that can be used by GraphQL clients.
 */
export function graphql(source: "\n  fragment AutomationsStatusOrderedRuns_AutomationRun on AutomateRun {\n    id\n    automation {\n      id\n      name\n    }\n    functionRuns {\n      id\n      updatedAt\n    }\n  }\n"): (typeof documents)["\n  fragment AutomationsStatusOrderedRuns_AutomationRun on AutomateRun {\n    id\n    automation {\n      id\n      name\n    }\n    functionRuns {\n      id\n      updatedAt\n    }\n  }\n"];
/**
 * The graphql function is used to parse GraphQL queries into a document that can be used by GraphQL clients.
 */
export function graphql(source: "\n  fragment SearchAutomateFunctionReleaseItem on AutomateFunctionRelease {\n    id\n    versionTag\n    createdAt\n    inputSchema\n  }\n"): (typeof documents)["\n  fragment SearchAutomateFunctionReleaseItem on AutomateFunctionRelease {\n    id\n    versionTag\n    createdAt\n    inputSchema\n  }\n"];
/**
 * The graphql function is used to parse GraphQL queries into a document that can be used by GraphQL clients.
 */
export function graphql(source: "\n  mutation CreateAutomateFunction($input: CreateAutomateFunctionInput!) {\n    automateMutations {\n      createFunction(input: $input) {\n        id\n        ...AutomationsFunctionsCard_AutomateFunction\n        ...AutomateFunctionCreateDialogDoneStep_AutomateFunction\n      }\n    }\n  }\n"): (typeof documents)["\n  mutation CreateAutomateFunction($input: CreateAutomateFunctionInput!) {\n    automateMutations {\n      createFunction(input: $input) {\n        id\n        ...AutomationsFunctionsCard_AutomateFunction\n        ...AutomateFunctionCreateDialogDoneStep_AutomateFunction\n      }\n    }\n  }\n"];
/**
 * The graphql function is used to parse GraphQL queries into a document that can be used by GraphQL clients.
 */
export function graphql(source: "\n  mutation UpdateAutomateFunction($input: UpdateAutomateFunctionInput!) {\n    automateMutations {\n      updateFunction(input: $input) {\n        id\n        ...AutomateFunctionPage_AutomateFunction\n      }\n    }\n  }\n"): (typeof documents)["\n  mutation UpdateAutomateFunction($input: UpdateAutomateFunctionInput!) {\n    automateMutations {\n      updateFunction(input: $input) {\n        id\n        ...AutomateFunctionPage_AutomateFunction\n      }\n    }\n  }\n"];
/**
 * The graphql function is used to parse GraphQL queries into a document that can be used by GraphQL clients.
 */
export function graphql(source: "\n  query SearchAutomateFunctionReleases(\n    $functionId: ID!\n    $cursor: String\n    $limit: Int\n    $filter: AutomateFunctionReleasesFilter\n  ) {\n    automateFunction(id: $functionId) {\n      id\n      releases(cursor: $cursor, limit: $limit, filter: $filter) {\n        cursor\n        totalCount\n        items {\n          ...SearchAutomateFunctionReleaseItem\n        }\n      }\n    }\n  }\n"): (typeof documents)["\n  query SearchAutomateFunctionReleases(\n    $functionId: ID!\n    $cursor: String\n    $limit: Int\n    $filter: AutomateFunctionReleasesFilter\n  ) {\n    automateFunction(id: $functionId) {\n      id\n      releases(cursor: $cursor, limit: $limit, filter: $filter) {\n        cursor\n        totalCount\n        items {\n          ...SearchAutomateFunctionReleaseItem\n        }\n      }\n    }\n  }\n"];
/**
 * The graphql function is used to parse GraphQL queries into a document that can be used by GraphQL clients.
 */
export function graphql(source: "\n  query FunctionAccessCheck($id: ID!) {\n    automateFunction(id: $id) {\n      id\n    }\n  }\n"): (typeof documents)["\n  query FunctionAccessCheck($id: ID!) {\n    automateFunction(id: $id) {\n      id\n    }\n  }\n"];
/**
 * The graphql function is used to parse GraphQL queries into a document that can be used by GraphQL clients.
 */
export function graphql(source: "\n  query ProjectAutomationCreationPublicKeys(\n    $projectId: String!\n    $automationId: String!\n  ) {\n    project(id: $projectId) {\n      id\n      automation(id: $automationId) {\n        id\n        creationPublicKeys\n      }\n    }\n  }\n"): (typeof documents)["\n  query ProjectAutomationCreationPublicKeys(\n    $projectId: String!\n    $automationId: String!\n  ) {\n    project(id: $projectId) {\n      id\n      automation(id: $automationId) {\n        id\n        creationPublicKeys\n      }\n    }\n  }\n"];
/**
 * The graphql function is used to parse GraphQL queries into a document that can be used by GraphQL clients.
 */
export function graphql(source: "\n  query AutomateFunctionsPagePagination($search: String, $cursor: String) {\n    ...AutomateFunctionsPageItems_Query\n  }\n"): (typeof documents)["\n  query AutomateFunctionsPagePagination($search: String, $cursor: String) {\n    ...AutomateFunctionsPageItems_Query\n  }\n"];
/**
 * The graphql function is used to parse GraphQL queries into a document that can be used by GraphQL clients.
 */
export function graphql(source: "\n  query ActiveUserFunctions {\n    activeUser {\n      automateFunctions(limit: 2) {\n        items {\n          id\n          ...AutomationsFunctionsCard_AutomateFunction\n        }\n      }\n    }\n  }\n"): (typeof documents)["\n  query ActiveUserFunctions {\n    activeUser {\n      automateFunctions(limit: 2) {\n        items {\n          id\n          ...AutomationsFunctionsCard_AutomateFunction\n        }\n      }\n    }\n  }\n"];
/**
 * The graphql function is used to parse GraphQL queries into a document that can be used by GraphQL clients.
 */
export function graphql(source: "\n  fragment BillingActions_Workspace on Workspace {\n    id\n    name\n    invitedTeam(filter: $invitesFilter) {\n      id\n    }\n    plan {\n      name\n      status\n    }\n    subscription {\n      billingInterval\n    }\n    team {\n      totalCount\n    }\n    defaultRegion {\n      name\n    }\n  }\n"): (typeof documents)["\n  fragment BillingActions_Workspace on Workspace {\n    id\n    name\n    invitedTeam(filter: $invitesFilter) {\n      id\n    }\n    plan {\n      name\n      status\n    }\n    subscription {\n      billingInterval\n    }\n    team {\n      totalCount\n    }\n    defaultRegion {\n      name\n    }\n  }\n"];
/**
 * The graphql function is used to parse GraphQL queries into a document that can be used by GraphQL clients.
 */
export function graphql(source: "\n  mutation BillingCreateCheckoutSession($input: CheckoutSessionInput!) {\n    workspaceMutations {\n      billing {\n        createCheckoutSession(input: $input) {\n          url\n          id\n        }\n      }\n    }\n  }\n"): (typeof documents)["\n  mutation BillingCreateCheckoutSession($input: CheckoutSessionInput!) {\n    workspaceMutations {\n      billing {\n        createCheckoutSession(input: $input) {\n          url\n          id\n        }\n      }\n    }\n  }\n"];
/**
 * The graphql function is used to parse GraphQL queries into a document that can be used by GraphQL clients.
 */
export function graphql(source: "\n  mutation BillingUpgradePlan($input: UpgradePlanInput!) {\n    workspaceMutations {\n      billing {\n        upgradePlan(input: $input)\n      }\n    }\n  }\n"): (typeof documents)["\n  mutation BillingUpgradePlan($input: UpgradePlanInput!) {\n    workspaceMutations {\n      billing {\n        upgradePlan(input: $input)\n      }\n    }\n  }\n"];
/**
 * The graphql function is used to parse GraphQL queries into a document that can be used by GraphQL clients.
 */
export function graphql(source: "\n  query MentionsUserSearch($query: String!, $projectId: String) {\n    users(input: { query: $query, limit: 5, cursor: null, projectId: $projectId }) {\n      items {\n        id\n        name\n        company\n      }\n    }\n  }\n"): (typeof documents)["\n  query MentionsUserSearch($query: String!, $projectId: String) {\n    users(input: { query: $query, limit: 5, cursor: null, projectId: $projectId }) {\n      items {\n        id\n        name\n        company\n      }\n    }\n  }\n"];
/**
 * The graphql function is used to parse GraphQL queries into a document that can be used by GraphQL clients.
 */
export function graphql(source: "\n  query UserSearch(\n    $query: String!\n    $limit: Int\n    $cursor: String\n    $archived: Boolean\n    $workspaceId: String\n  ) {\n    userSearch(query: $query, limit: $limit, cursor: $cursor, archived: $archived) {\n      cursor\n      items {\n        id\n        name\n        bio\n        company\n        avatar\n        verified\n        role\n        workspaceDomainPolicyCompliant(workspaceId: $workspaceId)\n      }\n    }\n  }\n"): (typeof documents)["\n  query UserSearch(\n    $query: String!\n    $limit: Int\n    $cursor: String\n    $archived: Boolean\n    $workspaceId: String\n  ) {\n    userSearch(query: $query, limit: $limit, cursor: $cursor, archived: $archived) {\n      cursor\n      items {\n        id\n        name\n        bio\n        company\n        avatar\n        verified\n        role\n        workspaceDomainPolicyCompliant(workspaceId: $workspaceId)\n      }\n    }\n  }\n"];
/**
 * The graphql function is used to parse GraphQL queries into a document that can be used by GraphQL clients.
 */
export function graphql(source: "\n  query ServerInfoBlobSizeLimit {\n    serverInfo {\n      configuration {\n        blobSizeLimitBytes\n      }\n    }\n  }\n"): (typeof documents)["\n  query ServerInfoBlobSizeLimit {\n    serverInfo {\n      configuration {\n        blobSizeLimitBytes\n      }\n    }\n  }\n"];
/**
 * The graphql function is used to parse GraphQL queries into a document that can be used by GraphQL clients.
 */
export function graphql(source: "\n  query ServerInfoAllScopes {\n    serverInfo {\n      scopes {\n        name\n        description\n      }\n    }\n  }\n"): (typeof documents)["\n  query ServerInfoAllScopes {\n    serverInfo {\n      scopes {\n        name\n        description\n      }\n    }\n  }\n"];
/**
 * The graphql function is used to parse GraphQL queries into a document that can be used by GraphQL clients.
 */
export function graphql(source: "\n  query ProjectModelsSelectorValues($projectId: String!, $cursor: String) {\n    project(id: $projectId) {\n      id\n      models(limit: 100, cursor: $cursor) {\n        cursor\n        totalCount\n        items {\n          ...CommonModelSelectorModel\n        }\n      }\n    }\n  }\n"): (typeof documents)["\n  query ProjectModelsSelectorValues($projectId: String!, $cursor: String) {\n    project(id: $projectId) {\n      id\n      models(limit: 100, cursor: $cursor) {\n        cursor\n        totalCount\n        items {\n          ...CommonModelSelectorModel\n        }\n      }\n    }\n  }\n"];
/**
 * The graphql function is used to parse GraphQL queries into a document that can be used by GraphQL clients.
 */
export function graphql(source: "\n  query MainServerInfoData {\n    serverInfo {\n      adminContact\n      canonicalUrl\n      company\n      description\n      guestModeEnabled\n      inviteOnly\n      name\n      termsOfService\n      version\n      automateUrl\n    }\n  }\n"): (typeof documents)["\n  query MainServerInfoData {\n    serverInfo {\n      adminContact\n      canonicalUrl\n      company\n      description\n      guestModeEnabled\n      inviteOnly\n      name\n      termsOfService\n      version\n      automateUrl\n    }\n  }\n"];
/**
 * The graphql function is used to parse GraphQL queries into a document that can be used by GraphQL clients.
 */
export function graphql(source: "\n  mutation DashboardJoinWorkspace($input: JoinWorkspaceInput!) {\n    workspaceMutations {\n      join(input: $input) {\n        ...WorkspaceInviteDiscoverableWorkspaceBanner_Workspace\n      }\n    }\n  }\n"): (typeof documents)["\n  mutation DashboardJoinWorkspace($input: JoinWorkspaceInput!) {\n    workspaceMutations {\n      join(input: $input) {\n        ...WorkspaceInviteDiscoverableWorkspaceBanner_Workspace\n      }\n    }\n  }\n"];
/**
 * The graphql function is used to parse GraphQL queries into a document that can be used by GraphQL clients.
 */
export function graphql(source: "\n  query DashboardProjectsPageQuery {\n    activeUser {\n      id\n      projects(limit: 3) {\n        items {\n          ...DashboardProjectCard_Project\n        }\n      }\n      ...ProjectsDashboardHeaderProjects_User\n    }\n  }\n"): (typeof documents)["\n  query DashboardProjectsPageQuery {\n    activeUser {\n      id\n      projects(limit: 3) {\n        items {\n          ...DashboardProjectCard_Project\n        }\n      }\n      ...ProjectsDashboardHeaderProjects_User\n    }\n  }\n"];
/**
 * The graphql function is used to parse GraphQL queries into a document that can be used by GraphQL clients.
 */
export function graphql(source: "\n  query DashboardProjectsPageWorkspaceQuery {\n    activeUser {\n      id\n      ...ProjectsDashboardHeaderWorkspaces_User\n    }\n  }\n"): (typeof documents)["\n  query DashboardProjectsPageWorkspaceQuery {\n    activeUser {\n      id\n      ...ProjectsDashboardHeaderWorkspaces_User\n    }\n  }\n"];
/**
 * The graphql function is used to parse GraphQL queries into a document that can be used by GraphQL clients.
 */
export function graphql(source: "\n  mutation DeleteAccessToken($token: String!) {\n    apiTokenRevoke(token: $token)\n  }\n"): (typeof documents)["\n  mutation DeleteAccessToken($token: String!) {\n    apiTokenRevoke(token: $token)\n  }\n"];
/**
 * The graphql function is used to parse GraphQL queries into a document that can be used by GraphQL clients.
 */
export function graphql(source: "\n  mutation CreateAccessToken($token: ApiTokenCreateInput!) {\n    apiTokenCreate(token: $token)\n  }\n"): (typeof documents)["\n  mutation CreateAccessToken($token: ApiTokenCreateInput!) {\n    apiTokenCreate(token: $token)\n  }\n"];
/**
 * The graphql function is used to parse GraphQL queries into a document that can be used by GraphQL clients.
 */
export function graphql(source: "\n  mutation DeleteApplication($appId: String!) {\n    appDelete(appId: $appId)\n  }\n"): (typeof documents)["\n  mutation DeleteApplication($appId: String!) {\n    appDelete(appId: $appId)\n  }\n"];
/**
 * The graphql function is used to parse GraphQL queries into a document that can be used by GraphQL clients.
 */
export function graphql(source: "\n  mutation CreateApplication($app: AppCreateInput!) {\n    appCreate(app: $app)\n  }\n"): (typeof documents)["\n  mutation CreateApplication($app: AppCreateInput!) {\n    appCreate(app: $app)\n  }\n"];
/**
 * The graphql function is used to parse GraphQL queries into a document that can be used by GraphQL clients.
 */
export function graphql(source: "\n  mutation EditApplication($app: AppUpdateInput!) {\n    appUpdate(app: $app)\n  }\n"): (typeof documents)["\n  mutation EditApplication($app: AppUpdateInput!) {\n    appUpdate(app: $app)\n  }\n"];
/**
 * The graphql function is used to parse GraphQL queries into a document that can be used by GraphQL clients.
 */
export function graphql(source: "\n  mutation RevokeAppAccess($appId: String!) {\n    appRevokeAccess(appId: $appId)\n  }\n"): (typeof documents)["\n  mutation RevokeAppAccess($appId: String!) {\n    appRevokeAccess(appId: $appId)\n  }\n"];
/**
 * The graphql function is used to parse GraphQL queries into a document that can be used by GraphQL clients.
 */
export function graphql(source: "\n  query DeveloperSettingsAccessTokens {\n    activeUser {\n      id\n      apiTokens {\n        id\n        name\n        lastUsed\n        lastChars\n        createdAt\n        scopes\n      }\n    }\n  }\n"): (typeof documents)["\n  query DeveloperSettingsAccessTokens {\n    activeUser {\n      id\n      apiTokens {\n        id\n        name\n        lastUsed\n        lastChars\n        createdAt\n        scopes\n      }\n    }\n  }\n"];
/**
 * The graphql function is used to parse GraphQL queries into a document that can be used by GraphQL clients.
 */
export function graphql(source: "\n  query DeveloperSettingsApplications {\n    activeUser {\n      createdApps {\n        id\n        secret\n        name\n        description\n        redirectUrl\n        scopes {\n          name\n          description\n        }\n      }\n      id\n    }\n  }\n"): (typeof documents)["\n  query DeveloperSettingsApplications {\n    activeUser {\n      createdApps {\n        id\n        secret\n        name\n        description\n        redirectUrl\n        scopes {\n          name\n          description\n        }\n      }\n      id\n    }\n  }\n"];
/**
 * The graphql function is used to parse GraphQL queries into a document that can be used by GraphQL clients.
 */
export function graphql(source: "\n  query DeveloperSettingsAuthorizedApps {\n    activeUser {\n      id\n      authorizedApps {\n        id\n        description\n        name\n        author {\n          id\n          name\n          avatar\n        }\n      }\n    }\n  }\n"): (typeof documents)["\n  query DeveloperSettingsAuthorizedApps {\n    activeUser {\n      id\n      authorizedApps {\n        id\n        description\n        name\n        author {\n          id\n          name\n          avatar\n        }\n      }\n    }\n  }\n"];
/**
 * The graphql function is used to parse GraphQL queries into a document that can be used by GraphQL clients.
 */
export function graphql(source: "\n  query SearchProjects($search: String, $onlyWithRoles: [String!] = null) {\n    activeUser {\n      projects(limit: 10, filter: { search: $search, onlyWithRoles: $onlyWithRoles }) {\n        totalCount\n        items {\n          ...FormSelectProjects_Project\n        }\n      }\n    }\n  }\n"): (typeof documents)["\n  query SearchProjects($search: String, $onlyWithRoles: [String!] = null) {\n    activeUser {\n      projects(limit: 10, filter: { search: $search, onlyWithRoles: $onlyWithRoles }) {\n        totalCount\n        items {\n          ...FormSelectProjects_Project\n        }\n      }\n    }\n  }\n"];
/**
 * The graphql function is used to parse GraphQL queries into a document that can be used by GraphQL clients.
 */
export function graphql(source: "\n  query SearchProjectModels($search: String, $projectId: String!) {\n    project(id: $projectId) {\n      id\n      models(limit: 10, filter: { search: $search }) {\n        totalCount\n        items {\n          ...FormSelectModels_Model\n        }\n      }\n    }\n  }\n"): (typeof documents)["\n  query SearchProjectModels($search: String, $projectId: String!) {\n    project(id: $projectId) {\n      id\n      models(limit: 10, filter: { search: $search }) {\n        totalCount\n        items {\n          ...FormSelectModels_Model\n        }\n      }\n    }\n  }\n"];
/**
 * The graphql function is used to parse GraphQL queries into a document that can be used by GraphQL clients.
 */
export function graphql(source: "\n  query ActiveUserGendoLimits {\n    activeUser {\n      id\n      gendoAICredits {\n        used\n        limit\n        resetDate\n      }\n    }\n  }\n"): (typeof documents)["\n  query ActiveUserGendoLimits {\n    activeUser {\n      id\n      gendoAICredits {\n        used\n        limit\n        resetDate\n      }\n    }\n  }\n"];
/**
 * The graphql function is used to parse GraphQL queries into a document that can be used by GraphQL clients.
 */
export function graphql(source: "\n  mutation requestGendoAIRender($input: GendoAIRenderInput!) {\n    versionMutations {\n      requestGendoAIRender(input: $input)\n    }\n  }\n"): (typeof documents)["\n  mutation requestGendoAIRender($input: GendoAIRenderInput!) {\n    versionMutations {\n      requestGendoAIRender(input: $input)\n    }\n  }\n"];
/**
 * The graphql function is used to parse GraphQL queries into a document that can be used by GraphQL clients.
 */
export function graphql(source: "\n  query GendoAIRender(\n    $gendoAiRenderId: String!\n    $versionId: String!\n    $projectId: String!\n  ) {\n    project(id: $projectId) {\n      id\n      version(id: $versionId) {\n        id\n        gendoAIRender(id: $gendoAiRenderId) {\n          id\n          projectId\n          modelId\n          versionId\n          createdAt\n          updatedAt\n          gendoGenerationId\n          status\n          prompt\n          camera\n          responseImage\n          user {\n            name\n            avatar\n            id\n          }\n        }\n      }\n    }\n  }\n"): (typeof documents)["\n  query GendoAIRender(\n    $gendoAiRenderId: String!\n    $versionId: String!\n    $projectId: String!\n  ) {\n    project(id: $projectId) {\n      id\n      version(id: $versionId) {\n        id\n        gendoAIRender(id: $gendoAiRenderId) {\n          id\n          projectId\n          modelId\n          versionId\n          createdAt\n          updatedAt\n          gendoGenerationId\n          status\n          prompt\n          camera\n          responseImage\n          user {\n            name\n            avatar\n            id\n          }\n        }\n      }\n    }\n  }\n"];
/**
 * The graphql function is used to parse GraphQL queries into a document that can be used by GraphQL clients.
 */
export function graphql(source: "\n  query GendoAIRenders($versionId: String!, $projectId: String!) {\n    project(id: $projectId) {\n      id\n      version(id: $versionId) {\n        id\n        gendoAIRenders {\n          totalCount\n          items {\n            id\n            createdAt\n            updatedAt\n            status\n            gendoGenerationId\n            prompt\n            camera\n          }\n        }\n      }\n    }\n  }\n"): (typeof documents)["\n  query GendoAIRenders($versionId: String!, $projectId: String!) {\n    project(id: $projectId) {\n      id\n      version(id: $versionId) {\n        id\n        gendoAIRenders {\n          totalCount\n          items {\n            id\n            createdAt\n            updatedAt\n            status\n            gendoGenerationId\n            prompt\n            camera\n          }\n        }\n      }\n    }\n  }\n"];
/**
 * The graphql function is used to parse GraphQL queries into a document that can be used by GraphQL clients.
 */
export function graphql(source: "\n  subscription ProjectVersionGendoAIRenderCreated($id: String!, $versionId: String!) {\n    projectVersionGendoAIRenderCreated(id: $id, versionId: $versionId) {\n      id\n      createdAt\n      updatedAt\n      status\n      gendoGenerationId\n      prompt\n      camera\n    }\n  }\n"): (typeof documents)["\n  subscription ProjectVersionGendoAIRenderCreated($id: String!, $versionId: String!) {\n    projectVersionGendoAIRenderCreated(id: $id, versionId: $versionId) {\n      id\n      createdAt\n      updatedAt\n      status\n      gendoGenerationId\n      prompt\n      camera\n    }\n  }\n"];
/**
 * The graphql function is used to parse GraphQL queries into a document that can be used by GraphQL clients.
 */
export function graphql(source: "\n  subscription ProjectVersionGendoAIRenderUpdated($id: String!, $versionId: String!) {\n    projectVersionGendoAIRenderUpdated(id: $id, versionId: $versionId) {\n      id\n      projectId\n      modelId\n      versionId\n      createdAt\n      updatedAt\n      gendoGenerationId\n      status\n      prompt\n      camera\n      responseImage\n    }\n  }\n"): (typeof documents)["\n  subscription ProjectVersionGendoAIRenderUpdated($id: String!, $versionId: String!) {\n    projectVersionGendoAIRenderUpdated(id: $id, versionId: $versionId) {\n      id\n      projectId\n      modelId\n      versionId\n      createdAt\n      updatedAt\n      gendoGenerationId\n      status\n      prompt\n      camera\n      responseImage\n    }\n  }\n"];
/**
 * The graphql function is used to parse GraphQL queries into a document that can be used by GraphQL clients.
 */
export function graphql(source: "\n  query InviteUserSearch($input: UsersRetrievalInput!) {\n    users(input: $input) {\n      items {\n        id\n        name\n        avatar\n      }\n    }\n  }\n"): (typeof documents)["\n  query InviteUserSearch($input: UsersRetrievalInput!) {\n    users(input: $input) {\n      items {\n        id\n        name\n        avatar\n      }\n    }\n  }\n"];
/**
 * The graphql function is used to parse GraphQL queries into a document that can be used by GraphQL clients.
 */
export function graphql(source: "\n  mutation CreateNewRegion($input: CreateServerRegionInput!) {\n    serverInfoMutations {\n      multiRegion {\n        create(input: $input) {\n          id\n          ...SettingsServerRegionsAddEditDialog_ServerRegionItem\n          ...SettingsServerRegionsTable_ServerRegionItem\n        }\n      }\n    }\n  }\n"): (typeof documents)["\n  mutation CreateNewRegion($input: CreateServerRegionInput!) {\n    serverInfoMutations {\n      multiRegion {\n        create(input: $input) {\n          id\n          ...SettingsServerRegionsAddEditDialog_ServerRegionItem\n          ...SettingsServerRegionsTable_ServerRegionItem\n        }\n      }\n    }\n  }\n"];
/**
 * The graphql function is used to parse GraphQL queries into a document that can be used by GraphQL clients.
 */
export function graphql(source: "\n  mutation UpdateRegion($input: UpdateServerRegionInput!) {\n    serverInfoMutations {\n      multiRegion {\n        update(input: $input) {\n          id\n          ...SettingsServerRegionsAddEditDialog_ServerRegionItem\n          ...SettingsServerRegionsTable_ServerRegionItem\n        }\n      }\n    }\n  }\n"): (typeof documents)["\n  mutation UpdateRegion($input: UpdateServerRegionInput!) {\n    serverInfoMutations {\n      multiRegion {\n        update(input: $input) {\n          id\n          ...SettingsServerRegionsAddEditDialog_ServerRegionItem\n          ...SettingsServerRegionsTable_ServerRegionItem\n        }\n      }\n    }\n  }\n"];
/**
 * The graphql function is used to parse GraphQL queries into a document that can be used by GraphQL clients.
 */
export function graphql(source: "\n  fragment ProjectPageTeamInternals_Project on Project {\n    id\n    role\n    invitedTeam {\n      id\n      title\n      role\n      inviteId\n      user {\n        role\n        ...LimitedUserAvatar\n      }\n    }\n    team {\n      role\n      user {\n        id\n        role\n        ...LimitedUserAvatar\n      }\n    }\n  }\n"): (typeof documents)["\n  fragment ProjectPageTeamInternals_Project on Project {\n    id\n    role\n    invitedTeam {\n      id\n      title\n      role\n      inviteId\n      user {\n        role\n        ...LimitedUserAvatar\n      }\n    }\n    team {\n      role\n      user {\n        id\n        role\n        ...LimitedUserAvatar\n      }\n    }\n  }\n"];
/**
 * The graphql function is used to parse GraphQL queries into a document that can be used by GraphQL clients.
 */
export function graphql(source: "\n  fragment ProjectPageTeamInternals_Workspace on Workspace {\n    id\n    team {\n      items {\n        id\n        role\n        user {\n          id\n        }\n      }\n    }\n  }\n"): (typeof documents)["\n  fragment ProjectPageTeamInternals_Workspace on Workspace {\n    id\n    team {\n      items {\n        id\n        role\n        user {\n          id\n        }\n      }\n    }\n  }\n"];
/**
 * The graphql function is used to parse GraphQL queries into a document that can be used by GraphQL clients.
 */
export function graphql(source: "\n  fragment ProjectDashboardItemNoModels on Project {\n    id\n    name\n    createdAt\n    updatedAt\n    role\n    team {\n      id\n      user {\n        id\n        name\n        avatar\n      }\n    }\n    ...ProjectPageModelsCardProject\n  }\n"): (typeof documents)["\n  fragment ProjectDashboardItemNoModels on Project {\n    id\n    name\n    createdAt\n    updatedAt\n    role\n    team {\n      id\n      user {\n        id\n        name\n        avatar\n      }\n    }\n    ...ProjectPageModelsCardProject\n  }\n"];
/**
 * The graphql function is used to parse GraphQL queries into a document that can be used by GraphQL clients.
 */
export function graphql(source: "\n  fragment ProjectDashboardItem on Project {\n    id\n    ...ProjectDashboardItemNoModels\n    models(limit: 4) {\n      totalCount\n      items {\n        ...ProjectPageLatestItemsModelItem\n      }\n    }\n    workspace {\n      id\n      slug\n      name\n      logo\n    }\n    pendingImportedModels(limit: 4) {\n      ...PendingFileUpload\n    }\n  }\n"): (typeof documents)["\n  fragment ProjectDashboardItem on Project {\n    id\n    ...ProjectDashboardItemNoModels\n    models(limit: 4) {\n      totalCount\n      items {\n        ...ProjectPageLatestItemsModelItem\n      }\n    }\n    workspace {\n      id\n      slug\n      name\n      logo\n    }\n    pendingImportedModels(limit: 4) {\n      ...PendingFileUpload\n    }\n  }\n"];
/**
 * The graphql function is used to parse GraphQL queries into a document that can be used by GraphQL clients.
 */
export function graphql(source: "\n  fragment PendingFileUpload on FileUpload {\n    id\n    projectId\n    modelName\n    convertedStatus\n    convertedMessage\n    uploadDate\n    convertedLastUpdate\n    fileType\n    fileName\n  }\n"): (typeof documents)["\n  fragment PendingFileUpload on FileUpload {\n    id\n    projectId\n    modelName\n    convertedStatus\n    convertedMessage\n    uploadDate\n    convertedLastUpdate\n    fileType\n    fileName\n  }\n"];
/**
 * The graphql function is used to parse GraphQL queries into a document that can be used by GraphQL clients.
 */
export function graphql(source: "\n  fragment ProjectPageLatestItemsModelItem on Model {\n    id\n    name\n    displayName\n    versionCount: versions(limit: 0) {\n      totalCount\n    }\n    commentThreadCount: commentThreads(limit: 0) {\n      totalCount\n    }\n    pendingImportedVersions(limit: 1) {\n      ...PendingFileUpload\n    }\n    previewUrl\n    createdAt\n    updatedAt\n    ...ProjectPageModelsCardRenameDialog\n    ...ProjectPageModelsCardDeleteDialog\n    ...ProjectPageModelsActions\n    automationsStatus {\n      ...AutomateRunsTriggerStatus_TriggeredAutomationsStatus\n    }\n  }\n"): (typeof documents)["\n  fragment ProjectPageLatestItemsModelItem on Model {\n    id\n    name\n    displayName\n    versionCount: versions(limit: 0) {\n      totalCount\n    }\n    commentThreadCount: commentThreads(limit: 0) {\n      totalCount\n    }\n    pendingImportedVersions(limit: 1) {\n      ...PendingFileUpload\n    }\n    previewUrl\n    createdAt\n    updatedAt\n    ...ProjectPageModelsCardRenameDialog\n    ...ProjectPageModelsCardDeleteDialog\n    ...ProjectPageModelsActions\n    automationsStatus {\n      ...AutomateRunsTriggerStatus_TriggeredAutomationsStatus\n    }\n  }\n"];
/**
 * The graphql function is used to parse GraphQL queries into a document that can be used by GraphQL clients.
 */
export function graphql(source: "\n  fragment ProjectUpdatableMetadata on Project {\n    id\n    name\n    description\n    visibility\n    allowPublicComments\n  }\n"): (typeof documents)["\n  fragment ProjectUpdatableMetadata on Project {\n    id\n    name\n    description\n    visibility\n    allowPublicComments\n  }\n"];
/**
 * The graphql function is used to parse GraphQL queries into a document that can be used by GraphQL clients.
 */
export function graphql(source: "\n  fragment ProjectPageLatestItemsModels on Project {\n    id\n    role\n    visibility\n    modelCount: models(limit: 0) {\n      totalCount\n    }\n    ...ProjectPageModelsStructureItem_Project\n  }\n"): (typeof documents)["\n  fragment ProjectPageLatestItemsModels on Project {\n    id\n    role\n    visibility\n    modelCount: models(limit: 0) {\n      totalCount\n    }\n    ...ProjectPageModelsStructureItem_Project\n  }\n"];
/**
 * The graphql function is used to parse GraphQL queries into a document that can be used by GraphQL clients.
 */
export function graphql(source: "\n  fragment ProjectPageLatestItemsComments on Project {\n    id\n    commentThreadCount: commentThreads(limit: 0) {\n      totalCount\n    }\n  }\n"): (typeof documents)["\n  fragment ProjectPageLatestItemsComments on Project {\n    id\n    commentThreadCount: commentThreads(limit: 0) {\n      totalCount\n    }\n  }\n"];
/**
 * The graphql function is used to parse GraphQL queries into a document that can be used by GraphQL clients.
 */
export function graphql(source: "\n  fragment ProjectPageLatestItemsCommentItem on Comment {\n    id\n    author {\n      ...FormUsersSelectItem\n    }\n    screenshot\n    rawText\n    createdAt\n    updatedAt\n    archived\n    repliesCount: replies(limit: 0) {\n      totalCount\n    }\n    replyAuthors(limit: 4) {\n      totalCount\n      items {\n        ...FormUsersSelectItem\n      }\n    }\n  }\n"): (typeof documents)["\n  fragment ProjectPageLatestItemsCommentItem on Comment {\n    id\n    author {\n      ...FormUsersSelectItem\n    }\n    screenshot\n    rawText\n    createdAt\n    updatedAt\n    archived\n    repliesCount: replies(limit: 0) {\n      totalCount\n    }\n    replyAuthors(limit: 4) {\n      totalCount\n      items {\n        ...FormUsersSelectItem\n      }\n    }\n  }\n"];
/**
 * The graphql function is used to parse GraphQL queries into a document that can be used by GraphQL clients.
 */
export function graphql(source: "\n  mutation CreateModel($input: CreateModelInput!) {\n    modelMutations {\n      create(input: $input) {\n        ...ProjectPageLatestItemsModelItem\n      }\n    }\n  }\n"): (typeof documents)["\n  mutation CreateModel($input: CreateModelInput!) {\n    modelMutations {\n      create(input: $input) {\n        ...ProjectPageLatestItemsModelItem\n      }\n    }\n  }\n"];
/**
 * The graphql function is used to parse GraphQL queries into a document that can be used by GraphQL clients.
 */
export function graphql(source: "\n  mutation CreateProject($input: ProjectCreateInput) {\n    projectMutations {\n      create(input: $input) {\n        ...ProjectPageProject\n        ...ProjectDashboardItem\n      }\n    }\n  }\n"): (typeof documents)["\n  mutation CreateProject($input: ProjectCreateInput) {\n    projectMutations {\n      create(input: $input) {\n        ...ProjectPageProject\n        ...ProjectDashboardItem\n      }\n    }\n  }\n"];
/**
 * The graphql function is used to parse GraphQL queries into a document that can be used by GraphQL clients.
 */
export function graphql(source: "\n  mutation CreateWorkspaceProject($input: WorkspaceProjectCreateInput!) {\n    workspaceMutations {\n      projects {\n        create(input: $input) {\n          ...ProjectPageProject\n          ...ProjectDashboardItem\n        }\n      }\n    }\n  }\n"): (typeof documents)["\n  mutation CreateWorkspaceProject($input: WorkspaceProjectCreateInput!) {\n    workspaceMutations {\n      projects {\n        create(input: $input) {\n          ...ProjectPageProject\n          ...ProjectDashboardItem\n        }\n      }\n    }\n  }\n"];
/**
 * The graphql function is used to parse GraphQL queries into a document that can be used by GraphQL clients.
 */
export function graphql(source: "\n  mutation UpdateModel($input: UpdateModelInput!) {\n    modelMutations {\n      update(input: $input) {\n        ...ProjectPageLatestItemsModelItem\n      }\n    }\n  }\n"): (typeof documents)["\n  mutation UpdateModel($input: UpdateModelInput!) {\n    modelMutations {\n      update(input: $input) {\n        ...ProjectPageLatestItemsModelItem\n      }\n    }\n  }\n"];
/**
 * The graphql function is used to parse GraphQL queries into a document that can be used by GraphQL clients.
 */
export function graphql(source: "\n  mutation DeleteModel($input: DeleteModelInput!) {\n    modelMutations {\n      delete(input: $input)\n    }\n  }\n"): (typeof documents)["\n  mutation DeleteModel($input: DeleteModelInput!) {\n    modelMutations {\n      delete(input: $input)\n    }\n  }\n"];
/**
 * The graphql function is used to parse GraphQL queries into a document that can be used by GraphQL clients.
 */
export function graphql(source: "\n  mutation UpdateProjectRole($input: ProjectUpdateRoleInput!) {\n    projectMutations {\n      updateRole(input: $input) {\n        id\n        team {\n          id\n          role\n          user {\n            ...LimitedUserAvatar\n          }\n        }\n      }\n    }\n  }\n"): (typeof documents)["\n  mutation UpdateProjectRole($input: ProjectUpdateRoleInput!) {\n    projectMutations {\n      updateRole(input: $input) {\n        id\n        team {\n          id\n          role\n          user {\n            ...LimitedUserAvatar\n          }\n        }\n      }\n    }\n  }\n"];
/**
 * The graphql function is used to parse GraphQL queries into a document that can be used by GraphQL clients.
 */
export function graphql(source: "\n  mutation UpdateWorkspaceProjectRole($input: ProjectUpdateRoleInput!) {\n    workspaceMutations {\n      projects {\n        updateRole(input: $input) {\n          id\n          team {\n            id\n            role\n          }\n        }\n      }\n    }\n  }\n"): (typeof documents)["\n  mutation UpdateWorkspaceProjectRole($input: ProjectUpdateRoleInput!) {\n    workspaceMutations {\n      projects {\n        updateRole(input: $input) {\n          id\n          team {\n            id\n            role\n          }\n        }\n      }\n    }\n  }\n"];
/**
 * The graphql function is used to parse GraphQL queries into a document that can be used by GraphQL clients.
 */
export function graphql(source: "\n  mutation InviteProjectUser($projectId: ID!, $input: [ProjectInviteCreateInput!]!) {\n    projectMutations {\n      invites {\n        batchCreate(projectId: $projectId, input: $input) {\n          ...ProjectPageTeamDialog\n        }\n      }\n    }\n  }\n"): (typeof documents)["\n  mutation InviteProjectUser($projectId: ID!, $input: [ProjectInviteCreateInput!]!) {\n    projectMutations {\n      invites {\n        batchCreate(projectId: $projectId, input: $input) {\n          ...ProjectPageTeamDialog\n        }\n      }\n    }\n  }\n"];
/**
 * The graphql function is used to parse GraphQL queries into a document that can be used by GraphQL clients.
 */
export function graphql(source: "\n  mutation InviteWorkspaceProjectUser(\n    $projectId: ID!\n    $inputs: [WorkspaceProjectInviteCreateInput!]!\n  ) {\n    projectMutations {\n      invites {\n        createForWorkspace(projectId: $projectId, inputs: $inputs) {\n          ...ProjectPageTeamDialog\n        }\n      }\n    }\n  }\n"): (typeof documents)["\n  mutation InviteWorkspaceProjectUser(\n    $projectId: ID!\n    $inputs: [WorkspaceProjectInviteCreateInput!]!\n  ) {\n    projectMutations {\n      invites {\n        createForWorkspace(projectId: $projectId, inputs: $inputs) {\n          ...ProjectPageTeamDialog\n        }\n      }\n    }\n  }\n"];
/**
 * The graphql function is used to parse GraphQL queries into a document that can be used by GraphQL clients.
 */
export function graphql(source: "\n  mutation CancelProjectInvite($projectId: ID!, $inviteId: String!) {\n    projectMutations {\n      invites {\n        cancel(projectId: $projectId, inviteId: $inviteId) {\n          ...ProjectPageTeamDialog\n        }\n      }\n    }\n  }\n"): (typeof documents)["\n  mutation CancelProjectInvite($projectId: ID!, $inviteId: String!) {\n    projectMutations {\n      invites {\n        cancel(projectId: $projectId, inviteId: $inviteId) {\n          ...ProjectPageTeamDialog\n        }\n      }\n    }\n  }\n"];
/**
 * The graphql function is used to parse GraphQL queries into a document that can be used by GraphQL clients.
 */
export function graphql(source: "\n  mutation UpdateProjectMetadata($update: ProjectUpdateInput!) {\n    projectMutations {\n      update(update: $update) {\n        id\n        ...ProjectUpdatableMetadata\n      }\n    }\n  }\n"): (typeof documents)["\n  mutation UpdateProjectMetadata($update: ProjectUpdateInput!) {\n    projectMutations {\n      update(update: $update) {\n        id\n        ...ProjectUpdatableMetadata\n      }\n    }\n  }\n"];
/**
 * The graphql function is used to parse GraphQL queries into a document that can be used by GraphQL clients.
 */
export function graphql(source: "\n  mutation DeleteProject($id: String!) {\n    projectMutations {\n      delete(id: $id)\n    }\n  }\n"): (typeof documents)["\n  mutation DeleteProject($id: String!) {\n    projectMutations {\n      delete(id: $id)\n    }\n  }\n"];
/**
 * The graphql function is used to parse GraphQL queries into a document that can be used by GraphQL clients.
 */
export function graphql(source: "\n  mutation UseProjectInvite($input: ProjectInviteUseInput!) {\n    projectMutations {\n      invites {\n        use(input: $input)\n      }\n    }\n  }\n"): (typeof documents)["\n  mutation UseProjectInvite($input: ProjectInviteUseInput!) {\n    projectMutations {\n      invites {\n        use(input: $input)\n      }\n    }\n  }\n"];
/**
 * The graphql function is used to parse GraphQL queries into a document that can be used by GraphQL clients.
 */
export function graphql(source: "\n  mutation LeaveProject($projectId: String!) {\n    projectMutations {\n      leave(id: $projectId)\n    }\n  }\n"): (typeof documents)["\n  mutation LeaveProject($projectId: String!) {\n    projectMutations {\n      leave(id: $projectId)\n    }\n  }\n"];
/**
 * The graphql function is used to parse GraphQL queries into a document that can be used by GraphQL clients.
 */
export function graphql(source: "\n  mutation DeleteVersions($input: DeleteVersionsInput!) {\n    versionMutations {\n      delete(input: $input)\n    }\n  }\n"): (typeof documents)["\n  mutation DeleteVersions($input: DeleteVersionsInput!) {\n    versionMutations {\n      delete(input: $input)\n    }\n  }\n"];
/**
 * The graphql function is used to parse GraphQL queries into a document that can be used by GraphQL clients.
 */
export function graphql(source: "\n  mutation MoveVersions($input: MoveVersionsInput!) {\n    versionMutations {\n      moveToModel(input: $input) {\n        id\n      }\n    }\n  }\n"): (typeof documents)["\n  mutation MoveVersions($input: MoveVersionsInput!) {\n    versionMutations {\n      moveToModel(input: $input) {\n        id\n      }\n    }\n  }\n"];
/**
 * The graphql function is used to parse GraphQL queries into a document that can be used by GraphQL clients.
 */
export function graphql(source: "\n  mutation UpdateVersion($input: UpdateVersionInput!) {\n    versionMutations {\n      update(input: $input) {\n        id\n        message\n      }\n    }\n  }\n"): (typeof documents)["\n  mutation UpdateVersion($input: UpdateVersionInput!) {\n    versionMutations {\n      update(input: $input) {\n        id\n        message\n      }\n    }\n  }\n"];
/**
 * The graphql function is used to parse GraphQL queries into a document that can be used by GraphQL clients.
 */
export function graphql(source: "\n  mutation deleteWebhook($webhook: WebhookDeleteInput!) {\n    webhookDelete(webhook: $webhook)\n  }\n"): (typeof documents)["\n  mutation deleteWebhook($webhook: WebhookDeleteInput!) {\n    webhookDelete(webhook: $webhook)\n  }\n"];
/**
 * The graphql function is used to parse GraphQL queries into a document that can be used by GraphQL clients.
 */
export function graphql(source: "\n  mutation createWebhook($webhook: WebhookCreateInput!) {\n    webhookCreate(webhook: $webhook)\n  }\n"): (typeof documents)["\n  mutation createWebhook($webhook: WebhookCreateInput!) {\n    webhookCreate(webhook: $webhook)\n  }\n"];
/**
 * The graphql function is used to parse GraphQL queries into a document that can be used by GraphQL clients.
 */
export function graphql(source: "\n  mutation updateWebhook($webhook: WebhookUpdateInput!) {\n    webhookUpdate(webhook: $webhook)\n  }\n"): (typeof documents)["\n  mutation updateWebhook($webhook: WebhookUpdateInput!) {\n    webhookUpdate(webhook: $webhook)\n  }\n"];
/**
 * The graphql function is used to parse GraphQL queries into a document that can be used by GraphQL clients.
 */
export function graphql(source: "\n  mutation CreateAutomation($projectId: ID!, $input: ProjectAutomationCreateInput!) {\n    projectMutations {\n      automationMutations(projectId: $projectId) {\n        create(input: $input) {\n          id\n          ...ProjectPageAutomationsRow_Automation\n        }\n      }\n    }\n  }\n"): (typeof documents)["\n  mutation CreateAutomation($projectId: ID!, $input: ProjectAutomationCreateInput!) {\n    projectMutations {\n      automationMutations(projectId: $projectId) {\n        create(input: $input) {\n          id\n          ...ProjectPageAutomationsRow_Automation\n        }\n      }\n    }\n  }\n"];
/**
 * The graphql function is used to parse GraphQL queries into a document that can be used by GraphQL clients.
 */
export function graphql(source: "\n  mutation UpdateAutomation($projectId: ID!, $input: ProjectAutomationUpdateInput!) {\n    projectMutations {\n      automationMutations(projectId: $projectId) {\n        update(input: $input) {\n          id\n          name\n          enabled\n        }\n      }\n    }\n  }\n"): (typeof documents)["\n  mutation UpdateAutomation($projectId: ID!, $input: ProjectAutomationUpdateInput!) {\n    projectMutations {\n      automationMutations(projectId: $projectId) {\n        update(input: $input) {\n          id\n          name\n          enabled\n        }\n      }\n    }\n  }\n"];
/**
 * The graphql function is used to parse GraphQL queries into a document that can be used by GraphQL clients.
 */
export function graphql(source: "\n  mutation CreateAutomationRevision(\n    $projectId: ID!\n    $input: ProjectAutomationRevisionCreateInput!\n  ) {\n    projectMutations {\n      automationMutations(projectId: $projectId) {\n        createRevision(input: $input) {\n          id\n        }\n      }\n    }\n  }\n"): (typeof documents)["\n  mutation CreateAutomationRevision(\n    $projectId: ID!\n    $input: ProjectAutomationRevisionCreateInput!\n  ) {\n    projectMutations {\n      automationMutations(projectId: $projectId) {\n        createRevision(input: $input) {\n          id\n        }\n      }\n    }\n  }\n"];
/**
 * The graphql function is used to parse GraphQL queries into a document that can be used by GraphQL clients.
 */
export function graphql(source: "\n  mutation TriggerAutomation($projectId: ID!, $automationId: ID!) {\n    projectMutations {\n      automationMutations(projectId: $projectId) {\n        trigger(automationId: $automationId)\n      }\n    }\n  }\n"): (typeof documents)["\n  mutation TriggerAutomation($projectId: ID!, $automationId: ID!) {\n    projectMutations {\n      automationMutations(projectId: $projectId) {\n        trigger(automationId: $automationId)\n      }\n    }\n  }\n"];
/**
 * The graphql function is used to parse GraphQL queries into a document that can be used by GraphQL clients.
 */
export function graphql(source: "\n  mutation CreateTestAutomation(\n    $projectId: ID!\n    $input: ProjectTestAutomationCreateInput!\n  ) {\n    projectMutations {\n      automationMutations(projectId: $projectId) {\n        createTestAutomation(input: $input) {\n          id\n          ...ProjectPageAutomationsRow_Automation\n        }\n      }\n    }\n  }\n"): (typeof documents)["\n  mutation CreateTestAutomation(\n    $projectId: ID!\n    $input: ProjectTestAutomationCreateInput!\n  ) {\n    projectMutations {\n      automationMutations(projectId: $projectId) {\n        createTestAutomation(input: $input) {\n          id\n          ...ProjectPageAutomationsRow_Automation\n        }\n      }\n    }\n  }\n"];
/**
 * The graphql function is used to parse GraphQL queries into a document that can be used by GraphQL clients.
 */
export function graphql(source: "\n  mutation MoveProjectToWorkspace($workspaceId: String!, $projectId: String!) {\n    workspaceMutations {\n      projects {\n        moveToWorkspace(workspaceId: $workspaceId, projectId: $projectId) {\n          id\n          workspace {\n            id\n            projects {\n              items {\n                id\n              }\n            }\n            ...ProjectsMoveToWorkspaceDialog_Workspace\n            ...MoveProjectsDialog_Workspace\n          }\n        }\n      }\n    }\n  }\n"): (typeof documents)["\n  mutation MoveProjectToWorkspace($workspaceId: String!, $projectId: String!) {\n    workspaceMutations {\n      projects {\n        moveToWorkspace(workspaceId: $workspaceId, projectId: $projectId) {\n          id\n          workspace {\n            id\n            projects {\n              items {\n                id\n              }\n            }\n            ...ProjectsMoveToWorkspaceDialog_Workspace\n            ...MoveProjectsDialog_Workspace\n          }\n        }\n      }\n    }\n  }\n"];
/**
 * The graphql function is used to parse GraphQL queries into a document that can be used by GraphQL clients.
 */
export function graphql(source: "\n  query ProjectAccessCheck($id: String!) {\n    project(id: $id) {\n      id\n      visibility\n      workspace {\n        id\n        slug\n      }\n    }\n  }\n"): (typeof documents)["\n  query ProjectAccessCheck($id: String!) {\n    project(id: $id) {\n      id\n      visibility\n      workspace {\n        id\n        slug\n      }\n    }\n  }\n"];
/**
 * The graphql function is used to parse GraphQL queries into a document that can be used by GraphQL clients.
 */
export function graphql(source: "\n  query ProjectRoleCheck($id: String!) {\n    project(id: $id) {\n      id\n      role\n    }\n  }\n"): (typeof documents)["\n  query ProjectRoleCheck($id: String!) {\n    project(id: $id) {\n      id\n      role\n    }\n  }\n"];
/**
 * The graphql function is used to parse GraphQL queries into a document that can be used by GraphQL clients.
 */
export function graphql(source: "\n  query ProjectsDashboardQuery($filter: UserProjectsFilter, $cursor: String) {\n    activeUser {\n      id\n      projects(filter: $filter, limit: 6, cursor: $cursor) {\n        ...ProjectsDashboard_UserProjectCollection\n        cursor\n        totalCount\n        items {\n          ...ProjectDashboardItem\n        }\n      }\n      ...ProjectsHiddenProjectWarning_User\n      ...ProjectsDashboardHeaderProjects_User\n    }\n  }\n"): (typeof documents)["\n  query ProjectsDashboardQuery($filter: UserProjectsFilter, $cursor: String) {\n    activeUser {\n      id\n      projects(filter: $filter, limit: 6, cursor: $cursor) {\n        ...ProjectsDashboard_UserProjectCollection\n        cursor\n        totalCount\n        items {\n          ...ProjectDashboardItem\n        }\n      }\n      ...ProjectsHiddenProjectWarning_User\n      ...ProjectsDashboardHeaderProjects_User\n    }\n  }\n"];
/**
 * The graphql function is used to parse GraphQL queries into a document that can be used by GraphQL clients.
 */
export function graphql(source: "\n  query ProjectsDashboardWorkspaceQuery {\n    activeUser {\n      id\n      ...ProjectsDashboardHeaderWorkspaces_User\n    }\n  }\n"): (typeof documents)["\n  query ProjectsDashboardWorkspaceQuery {\n    activeUser {\n      id\n      ...ProjectsDashboardHeaderWorkspaces_User\n    }\n  }\n"];
/**
 * The graphql function is used to parse GraphQL queries into a document that can be used by GraphQL clients.
 */
export function graphql(source: "\n  query ProjectPageQuery($id: String!, $token: String) {\n    project(id: $id) {\n      ...ProjectPageProject\n    }\n    projectInvite(projectId: $id, token: $token) {\n      ...ProjectsInviteBanner\n    }\n  }\n"): (typeof documents)["\n  query ProjectPageQuery($id: String!, $token: String) {\n    project(id: $id) {\n      ...ProjectPageProject\n    }\n    projectInvite(projectId: $id, token: $token) {\n      ...ProjectsInviteBanner\n    }\n  }\n"];
/**
 * The graphql function is used to parse GraphQL queries into a document that can be used by GraphQL clients.
 */
export function graphql(source: "\n  query ProjectLatestModels($projectId: String!, $filter: ProjectModelsFilter) {\n    project(id: $projectId) {\n      id\n      models(cursor: null, limit: 16, filter: $filter) {\n        totalCount\n        cursor\n        items {\n          ...ProjectPageLatestItemsModelItem\n        }\n      }\n      pendingImportedModels {\n        ...PendingFileUpload\n      }\n    }\n  }\n"): (typeof documents)["\n  query ProjectLatestModels($projectId: String!, $filter: ProjectModelsFilter) {\n    project(id: $projectId) {\n      id\n      models(cursor: null, limit: 16, filter: $filter) {\n        totalCount\n        cursor\n        items {\n          ...ProjectPageLatestItemsModelItem\n        }\n      }\n      pendingImportedModels {\n        ...PendingFileUpload\n      }\n    }\n  }\n"];
/**
 * The graphql function is used to parse GraphQL queries into a document that can be used by GraphQL clients.
 */
export function graphql(source: "\n  query ProjectLatestModelsPagination(\n    $projectId: String!\n    $filter: ProjectModelsFilter\n    $cursor: String = null\n  ) {\n    project(id: $projectId) {\n      id\n      models(cursor: $cursor, limit: 16, filter: $filter) {\n        totalCount\n        cursor\n        items {\n          ...ProjectPageLatestItemsModelItem\n        }\n      }\n    }\n  }\n"): (typeof documents)["\n  query ProjectLatestModelsPagination(\n    $projectId: String!\n    $filter: ProjectModelsFilter\n    $cursor: String = null\n  ) {\n    project(id: $projectId) {\n      id\n      models(cursor: $cursor, limit: 16, filter: $filter) {\n        totalCount\n        cursor\n        items {\n          ...ProjectPageLatestItemsModelItem\n        }\n      }\n    }\n  }\n"];
/**
 * The graphql function is used to parse GraphQL queries into a document that can be used by GraphQL clients.
 */
export function graphql(source: "\n  query ProjectModelsTreeTopLevel(\n    $projectId: String!\n    $filter: ProjectModelsTreeFilter\n  ) {\n    project(id: $projectId) {\n      id\n      modelsTree(cursor: null, limit: 8, filter: $filter) {\n        totalCount\n        cursor\n        items {\n          ...SingleLevelModelTreeItem\n        }\n      }\n      pendingImportedModels {\n        ...PendingFileUpload\n      }\n    }\n  }\n"): (typeof documents)["\n  query ProjectModelsTreeTopLevel(\n    $projectId: String!\n    $filter: ProjectModelsTreeFilter\n  ) {\n    project(id: $projectId) {\n      id\n      modelsTree(cursor: null, limit: 8, filter: $filter) {\n        totalCount\n        cursor\n        items {\n          ...SingleLevelModelTreeItem\n        }\n      }\n      pendingImportedModels {\n        ...PendingFileUpload\n      }\n    }\n  }\n"];
/**
 * The graphql function is used to parse GraphQL queries into a document that can be used by GraphQL clients.
 */
export function graphql(source: "\n  query ProjectModelsTreeTopLevelPagination(\n    $projectId: String!\n    $filter: ProjectModelsTreeFilter\n    $cursor: String = null\n  ) {\n    project(id: $projectId) {\n      id\n      modelsTree(cursor: $cursor, limit: 8, filter: $filter) {\n        totalCount\n        cursor\n        items {\n          ...SingleLevelModelTreeItem\n        }\n      }\n    }\n  }\n"): (typeof documents)["\n  query ProjectModelsTreeTopLevelPagination(\n    $projectId: String!\n    $filter: ProjectModelsTreeFilter\n    $cursor: String = null\n  ) {\n    project(id: $projectId) {\n      id\n      modelsTree(cursor: $cursor, limit: 8, filter: $filter) {\n        totalCount\n        cursor\n        items {\n          ...SingleLevelModelTreeItem\n        }\n      }\n    }\n  }\n"];
/**
 * The graphql function is used to parse GraphQL queries into a document that can be used by GraphQL clients.
 */
export function graphql(source: "\n  query ProjectModelChildrenTree($projectId: String!, $parentName: String!) {\n    project(id: $projectId) {\n      id\n      modelChildrenTree(fullName: $parentName) {\n        ...SingleLevelModelTreeItem\n      }\n    }\n  }\n"): (typeof documents)["\n  query ProjectModelChildrenTree($projectId: String!, $parentName: String!) {\n    project(id: $projectId) {\n      id\n      modelChildrenTree(fullName: $parentName) {\n        ...SingleLevelModelTreeItem\n      }\n    }\n  }\n"];
/**
 * The graphql function is used to parse GraphQL queries into a document that can be used by GraphQL clients.
 */
export function graphql(source: "\n  query ProjectLatestCommentThreads(\n    $projectId: String!\n    $cursor: String = null\n    $filter: ProjectCommentsFilter = null\n  ) {\n    project(id: $projectId) {\n      id\n      commentThreads(cursor: $cursor, limit: 8, filter: $filter) {\n        totalCount\n        cursor\n        items {\n          ...ProjectPageLatestItemsCommentItem\n        }\n      }\n    }\n  }\n"): (typeof documents)["\n  query ProjectLatestCommentThreads(\n    $projectId: String!\n    $cursor: String = null\n    $filter: ProjectCommentsFilter = null\n  ) {\n    project(id: $projectId) {\n      id\n      commentThreads(cursor: $cursor, limit: 8, filter: $filter) {\n        totalCount\n        cursor\n        items {\n          ...ProjectPageLatestItemsCommentItem\n        }\n      }\n    }\n  }\n"];
/**
 * The graphql function is used to parse GraphQL queries into a document that can be used by GraphQL clients.
 */
export function graphql(source: "\n  query ProjectInvite($projectId: String!, $token: String) {\n    projectInvite(projectId: $projectId, token: $token) {\n      ...ProjectsInviteBanner\n    }\n  }\n"): (typeof documents)["\n  query ProjectInvite($projectId: String!, $token: String) {\n    projectInvite(projectId: $projectId, token: $token) {\n      ...ProjectsInviteBanner\n    }\n  }\n"];
/**
 * The graphql function is used to parse GraphQL queries into a document that can be used by GraphQL clients.
 */
export function graphql(source: "\n  query ProjectModelCheck($projectId: String!, $modelId: String!) {\n    project(id: $projectId) {\n      visibility\n      model(id: $modelId) {\n        id\n      }\n    }\n  }\n"): (typeof documents)["\n  query ProjectModelCheck($projectId: String!, $modelId: String!) {\n    project(id: $projectId) {\n      visibility\n      model(id: $modelId) {\n        id\n      }\n    }\n  }\n"];
/**
 * The graphql function is used to parse GraphQL queries into a document that can be used by GraphQL clients.
 */
export function graphql(source: "\n  query ProjectModelPage(\n    $projectId: String!\n    $modelId: String!\n    $versionsCursor: String\n  ) {\n    project(id: $projectId) {\n      id\n      ...ProjectModelPageHeaderProject\n      ...ProjectModelPageVersionsProject\n    }\n  }\n"): (typeof documents)["\n  query ProjectModelPage(\n    $projectId: String!\n    $modelId: String!\n    $versionsCursor: String\n  ) {\n    project(id: $projectId) {\n      id\n      ...ProjectModelPageHeaderProject\n      ...ProjectModelPageVersionsProject\n    }\n  }\n"];
/**
 * The graphql function is used to parse GraphQL queries into a document that can be used by GraphQL clients.
 */
export function graphql(source: "\n  query ProjectModelVersions(\n    $projectId: String!\n    $modelId: String!\n    $versionsCursor: String\n  ) {\n    project(id: $projectId) {\n      id\n      ...ProjectModelPageVersionsPagination\n    }\n  }\n"): (typeof documents)["\n  query ProjectModelVersions(\n    $projectId: String!\n    $modelId: String!\n    $versionsCursor: String\n  ) {\n    project(id: $projectId) {\n      id\n      ...ProjectModelPageVersionsPagination\n    }\n  }\n"];
/**
 * The graphql function is used to parse GraphQL queries into a document that can be used by GraphQL clients.
 */
export function graphql(source: "\n  query ProjectModelsPage($projectId: String!) {\n    project(id: $projectId) {\n      id\n      ...ProjectModelsPageHeader_Project\n      ...ProjectModelsPageResults_Project\n    }\n  }\n"): (typeof documents)["\n  query ProjectModelsPage($projectId: String!) {\n    project(id: $projectId) {\n      id\n      ...ProjectModelsPageHeader_Project\n      ...ProjectModelsPageResults_Project\n    }\n  }\n"];
/**
 * The graphql function is used to parse GraphQL queries into a document that can be used by GraphQL clients.
 */
export function graphql(source: "\n  query ProjectDiscussionsPage($projectId: String!) {\n    project(id: $projectId) {\n      id\n      ...ProjectDiscussionsPageHeader_Project\n      ...ProjectDiscussionsPageResults_Project\n    }\n  }\n"): (typeof documents)["\n  query ProjectDiscussionsPage($projectId: String!) {\n    project(id: $projectId) {\n      id\n      ...ProjectDiscussionsPageHeader_Project\n      ...ProjectDiscussionsPageResults_Project\n    }\n  }\n"];
/**
 * The graphql function is used to parse GraphQL queries into a document that can be used by GraphQL clients.
 */
export function graphql(source: "\n  query ProjectAutomationsTab($projectId: String!) {\n    project(id: $projectId) {\n      id\n      role\n      models(limit: 1) {\n        items {\n          id\n        }\n      }\n      automations(filter: null, cursor: null, limit: 5) {\n        totalCount\n        items {\n          id\n          ...ProjectPageAutomationsRow_Automation\n        }\n        cursor\n      }\n      workspace {\n        id\n        automateFunctions(limit: 0) {\n          totalCount\n        }\n        ...AutomateFunctionCreateDialog_Workspace\n      }\n      ...FormSelectProjects_Project\n    }\n    ...AutomateFunctionsPageHeader_Query\n  }\n"): (typeof documents)["\n  query ProjectAutomationsTab($projectId: String!) {\n    project(id: $projectId) {\n      id\n      role\n      models(limit: 1) {\n        items {\n          id\n        }\n      }\n      automations(filter: null, cursor: null, limit: 5) {\n        totalCount\n        items {\n          id\n          ...ProjectPageAutomationsRow_Automation\n        }\n        cursor\n      }\n      workspace {\n        id\n        automateFunctions(limit: 0) {\n          totalCount\n        }\n        ...AutomateFunctionCreateDialog_Workspace\n      }\n      ...FormSelectProjects_Project\n    }\n    ...AutomateFunctionsPageHeader_Query\n  }\n"];
/**
 * The graphql function is used to parse GraphQL queries into a document that can be used by GraphQL clients.
 */
export function graphql(source: "\n  query ProjectAutomationsTabAutomationsPagination(\n    $projectId: String!\n    $search: String = null\n    $cursor: String = null\n  ) {\n    project(id: $projectId) {\n      id\n      automations(filter: $search, cursor: $cursor, limit: 5) {\n        totalCount\n        cursor\n        items {\n          id\n          ...ProjectPageAutomationsRow_Automation\n        }\n      }\n    }\n  }\n"): (typeof documents)["\n  query ProjectAutomationsTabAutomationsPagination(\n    $projectId: String!\n    $search: String = null\n    $cursor: String = null\n  ) {\n    project(id: $projectId) {\n      id\n      automations(filter: $search, cursor: $cursor, limit: 5) {\n        totalCount\n        cursor\n        items {\n          id\n          ...ProjectPageAutomationsRow_Automation\n        }\n      }\n    }\n  }\n"];
/**
 * The graphql function is used to parse GraphQL queries into a document that can be used by GraphQL clients.
 */
export function graphql(source: "\n  query ProjectAutomationPage($projectId: String!, $automationId: String!) {\n    project(id: $projectId) {\n      id\n      ...ProjectPageAutomationPage_Project\n      automation(id: $automationId) {\n        id\n        ...ProjectPageAutomationPage_Automation\n      }\n    }\n  }\n"): (typeof documents)["\n  query ProjectAutomationPage($projectId: String!, $automationId: String!) {\n    project(id: $projectId) {\n      id\n      ...ProjectPageAutomationPage_Project\n      automation(id: $automationId) {\n        id\n        ...ProjectPageAutomationPage_Automation\n      }\n    }\n  }\n"];
/**
 * The graphql function is used to parse GraphQL queries into a document that can be used by GraphQL clients.
 */
export function graphql(source: "\n  query ProjectAutomationPagePaginatedRuns(\n    $projectId: String!\n    $automationId: String!\n    $cursor: String = null\n  ) {\n    project(id: $projectId) {\n      id\n      automation(id: $automationId) {\n        id\n        runs(cursor: $cursor, limit: 10) {\n          totalCount\n          cursor\n          items {\n            id\n            ...AutomationRunDetails\n          }\n        }\n      }\n    }\n  }\n"): (typeof documents)["\n  query ProjectAutomationPagePaginatedRuns(\n    $projectId: String!\n    $automationId: String!\n    $cursor: String = null\n  ) {\n    project(id: $projectId) {\n      id\n      automation(id: $automationId) {\n        id\n        runs(cursor: $cursor, limit: 10) {\n          totalCount\n          cursor\n          items {\n            id\n            ...AutomationRunDetails\n          }\n        }\n      }\n    }\n  }\n"];
/**
 * The graphql function is used to parse GraphQL queries into a document that can be used by GraphQL clients.
 */
export function graphql(source: "\n  query ProjectAutomationAccessCheck($projectId: String!) {\n    project(id: $projectId) {\n      id\n      automations(limit: 0) {\n        totalCount\n      }\n    }\n  }\n"): (typeof documents)["\n  query ProjectAutomationAccessCheck($projectId: String!) {\n    project(id: $projectId) {\n      id\n      automations(limit: 0) {\n        totalCount\n      }\n    }\n  }\n"];
/**
 * The graphql function is used to parse GraphQL queries into a document that can be used by GraphQL clients.
 */
export function graphql(source: "\n  query ProjectWebhooks($projectId: String!) {\n    project(id: $projectId) {\n      id\n      name\n      webhooks {\n        items {\n          streamId\n          triggers\n          enabled\n          url\n          id\n          description\n          history(limit: 5) {\n            items {\n              status\n              statusInfo\n            }\n          }\n        }\n        totalCount\n      }\n    }\n  }\n"): (typeof documents)["\n  query ProjectWebhooks($projectId: String!) {\n    project(id: $projectId) {\n      id\n      name\n      webhooks {\n        items {\n          streamId\n          triggers\n          enabled\n          url\n          id\n          description\n          history(limit: 5) {\n            items {\n              status\n              statusInfo\n            }\n          }\n        }\n        totalCount\n      }\n    }\n  }\n"];
/**
 * The graphql function is used to parse GraphQL queries into a document that can be used by GraphQL clients.
 */
export function graphql(source: "\n  query ProjectBlobInfo($blobId: String!, $projectId: String!) {\n    project(id: $projectId) {\n      id\n      blob(id: $blobId) {\n        id\n        fileName\n        fileType\n        fileSize\n        createdAt\n      }\n    }\n  }\n"): (typeof documents)["\n  query ProjectBlobInfo($blobId: String!, $projectId: String!) {\n    project(id: $projectId) {\n      id\n      blob(id: $blobId) {\n        id\n        fileName\n        fileType\n        fileSize\n        createdAt\n      }\n    }\n  }\n"];
/**
 * The graphql function is used to parse GraphQL queries into a document that can be used by GraphQL clients.
 */
export function graphql(source: "\n  query ProjectWorkspaceSelect {\n    activeUser {\n      id\n      ...ProjectsAddDialog_User\n    }\n  }\n"): (typeof documents)["\n  query ProjectWorkspaceSelect {\n    activeUser {\n      id\n      ...ProjectsAddDialog_User\n    }\n  }\n"];
/**
 * The graphql function is used to parse GraphQL queries into a document that can be used by GraphQL clients.
 */
export function graphql(source: "\n  subscription OnProjectUpdated($id: String!) {\n    projectUpdated(id: $id) {\n      id\n      type\n      project {\n        ...ProjectPageProject\n        ...ProjectDashboardItemNoModels\n      }\n    }\n  }\n"): (typeof documents)["\n  subscription OnProjectUpdated($id: String!) {\n    projectUpdated(id: $id) {\n      id\n      type\n      project {\n        ...ProjectPageProject\n        ...ProjectDashboardItemNoModels\n      }\n    }\n  }\n"];
/**
 * The graphql function is used to parse GraphQL queries into a document that can be used by GraphQL clients.
 */
export function graphql(source: "\n  subscription OnProjectModelsUpdate($id: String!) {\n    projectModelsUpdated(id: $id) {\n      id\n      type\n      model {\n        id\n        versions(limit: 1) {\n          items {\n            id\n            referencedObject\n          }\n        }\n        ...ProjectPageLatestItemsModelItem\n      }\n    }\n  }\n"): (typeof documents)["\n  subscription OnProjectModelsUpdate($id: String!) {\n    projectModelsUpdated(id: $id) {\n      id\n      type\n      model {\n        id\n        versions(limit: 1) {\n          items {\n            id\n            referencedObject\n          }\n        }\n        ...ProjectPageLatestItemsModelItem\n      }\n    }\n  }\n"];
/**
 * The graphql function is used to parse GraphQL queries into a document that can be used by GraphQL clients.
 */
export function graphql(source: "\n  subscription OnProjectVersionsUpdate($id: String!) {\n    projectVersionsUpdated(id: $id) {\n      id\n      modelId\n      type\n      version {\n        id\n        ...ViewerModelVersionCardItem\n        ...ProjectModelPageVersionsCardVersion\n        model {\n          id\n          ...ProjectPageLatestItemsModelItem\n        }\n      }\n    }\n  }\n"): (typeof documents)["\n  subscription OnProjectVersionsUpdate($id: String!) {\n    projectVersionsUpdated(id: $id) {\n      id\n      modelId\n      type\n      version {\n        id\n        ...ViewerModelVersionCardItem\n        ...ProjectModelPageVersionsCardVersion\n        model {\n          id\n          ...ProjectPageLatestItemsModelItem\n        }\n      }\n    }\n  }\n"];
/**
 * The graphql function is used to parse GraphQL queries into a document that can be used by GraphQL clients.
 */
export function graphql(source: "\n  subscription OnProjectVersionsPreviewGenerated($id: String!) {\n    projectVersionsPreviewGenerated(id: $id) {\n      projectId\n      objectId\n      versionId\n    }\n  }\n"): (typeof documents)["\n  subscription OnProjectVersionsPreviewGenerated($id: String!) {\n    projectVersionsPreviewGenerated(id: $id) {\n      projectId\n      objectId\n      versionId\n    }\n  }\n"];
/**
 * The graphql function is used to parse GraphQL queries into a document that can be used by GraphQL clients.
 */
export function graphql(source: "\n  subscription OnProjectPendingModelsUpdated($id: String!) {\n    projectPendingModelsUpdated(id: $id) {\n      id\n      type\n      model {\n        ...PendingFileUpload\n        model {\n          ...ProjectPageLatestItemsModelItem\n        }\n      }\n    }\n  }\n"): (typeof documents)["\n  subscription OnProjectPendingModelsUpdated($id: String!) {\n    projectPendingModelsUpdated(id: $id) {\n      id\n      type\n      model {\n        ...PendingFileUpload\n        model {\n          ...ProjectPageLatestItemsModelItem\n        }\n      }\n    }\n  }\n"];
/**
 * The graphql function is used to parse GraphQL queries into a document that can be used by GraphQL clients.
 */
export function graphql(source: "\n  subscription OnProjectPendingVersionsUpdated($id: String!) {\n    projectPendingVersionsUpdated(id: $id) {\n      id\n      type\n      version {\n        ...PendingFileUpload\n        model {\n          ...ProjectPageLatestItemsModelItem\n        }\n      }\n    }\n  }\n"): (typeof documents)["\n  subscription OnProjectPendingVersionsUpdated($id: String!) {\n    projectPendingVersionsUpdated(id: $id) {\n      id\n      type\n      version {\n        ...PendingFileUpload\n        model {\n          ...ProjectPageLatestItemsModelItem\n        }\n      }\n    }\n  }\n"];
/**
 * The graphql function is used to parse GraphQL queries into a document that can be used by GraphQL clients.
 */
export function graphql(source: "\n  subscription OnProjectTriggeredAutomationsStatusUpdated($id: String!) {\n    projectTriggeredAutomationsStatusUpdated(projectId: $id) {\n      type\n      version {\n        id\n        automationsStatus {\n          automationRuns {\n            ...AutomateViewerPanel_AutomateRun\n          }\n          ...TriggeredAutomationsStatusSummary\n          ...AutomateRunsTriggerStatusDialog_TriggeredAutomationsStatus\n        }\n      }\n      model {\n        id\n      }\n      run {\n        id\n        automationId\n        ...AutomationRunDetails\n      }\n    }\n  }\n"): (typeof documents)["\n  subscription OnProjectTriggeredAutomationsStatusUpdated($id: String!) {\n    projectTriggeredAutomationsStatusUpdated(projectId: $id) {\n      type\n      version {\n        id\n        automationsStatus {\n          automationRuns {\n            ...AutomateViewerPanel_AutomateRun\n          }\n          ...TriggeredAutomationsStatusSummary\n          ...AutomateRunsTriggerStatusDialog_TriggeredAutomationsStatus\n        }\n      }\n      model {\n        id\n      }\n      run {\n        id\n        automationId\n        ...AutomationRunDetails\n      }\n    }\n  }\n"];
/**
 * The graphql function is used to parse GraphQL queries into a document that can be used by GraphQL clients.
 */
export function graphql(source: "\n  subscription OnProjectAutomationsUpdated($id: String!) {\n    projectAutomationsUpdated(projectId: $id) {\n      type\n      automationId\n      automation {\n        id\n        ...ProjectPageAutomationPage_Automation\n        ...ProjectPageAutomationsRow_Automation\n      }\n    }\n  }\n"): (typeof documents)["\n  subscription OnProjectAutomationsUpdated($id: String!) {\n    projectAutomationsUpdated(projectId: $id) {\n      type\n      automationId\n      automation {\n        id\n        ...ProjectPageAutomationPage_Automation\n        ...ProjectPageAutomationsRow_Automation\n      }\n    }\n  }\n"];
/**
 * The graphql function is used to parse GraphQL queries into a document that can be used by GraphQL clients.
 */
export function graphql(source: "\n  mutation ServerInfoUpdate($info: ServerInfoUpdateInput!) {\n    serverInfoUpdate(info: $info)\n  }\n"): (typeof documents)["\n  mutation ServerInfoUpdate($info: ServerInfoUpdateInput!) {\n    serverInfoUpdate(info: $info)\n  }\n"];
/**
 * The graphql function is used to parse GraphQL queries into a document that can be used by GraphQL clients.
 */
export function graphql(source: "\n  mutation AdminPanelDeleteUser($userConfirmation: UserDeleteInput!) {\n    adminDeleteUser(userConfirmation: $userConfirmation)\n  }\n"): (typeof documents)["\n  mutation AdminPanelDeleteUser($userConfirmation: UserDeleteInput!) {\n    adminDeleteUser(userConfirmation: $userConfirmation)\n  }\n"];
/**
 * The graphql function is used to parse GraphQL queries into a document that can be used by GraphQL clients.
 */
export function graphql(source: "\n  mutation AdminPanelDeleteProject($ids: [String!]!) {\n    projectMutations {\n      batchDelete(ids: $ids)\n    }\n  }\n"): (typeof documents)["\n  mutation AdminPanelDeleteProject($ids: [String!]!) {\n    projectMutations {\n      batchDelete(ids: $ids)\n    }\n  }\n"];
/**
 * The graphql function is used to parse GraphQL queries into a document that can be used by GraphQL clients.
 */
export function graphql(source: "\n  mutation AdminPanelResendInvite($inviteId: String!) {\n    inviteResend(inviteId: $inviteId)\n  }\n"): (typeof documents)["\n  mutation AdminPanelResendInvite($inviteId: String!) {\n    inviteResend(inviteId: $inviteId)\n  }\n"];
/**
 * The graphql function is used to parse GraphQL queries into a document that can be used by GraphQL clients.
 */
export function graphql(source: "\n  mutation AdminPanelDeleteInvite($inviteId: String!) {\n    inviteDelete(inviteId: $inviteId)\n  }\n"): (typeof documents)["\n  mutation AdminPanelDeleteInvite($inviteId: String!) {\n    inviteDelete(inviteId: $inviteId)\n  }\n"];
/**
 * The graphql function is used to parse GraphQL queries into a document that can be used by GraphQL clients.
 */
export function graphql(source: "\n  mutation AdminChangeUseRole($userRoleInput: UserRoleInput!) {\n    userRoleChange(userRoleInput: $userRoleInput)\n  }\n"): (typeof documents)["\n  mutation AdminChangeUseRole($userRoleInput: UserRoleInput!) {\n    userRoleChange(userRoleInput: $userRoleInput)\n  }\n"];
/**
 * The graphql function is used to parse GraphQL queries into a document that can be used by GraphQL clients.
 */
export function graphql(source: "\n  query ServerManagementDataPage {\n    admin {\n      userList {\n        totalCount\n      }\n      projectList {\n        totalCount\n      }\n      inviteList {\n        totalCount\n      }\n    }\n    serverInfo {\n      name\n      version\n    }\n  }\n"): (typeof documents)["\n  query ServerManagementDataPage {\n    admin {\n      userList {\n        totalCount\n      }\n      projectList {\n        totalCount\n      }\n      inviteList {\n        totalCount\n      }\n    }\n    serverInfo {\n      name\n      version\n    }\n  }\n"];
/**
 * The graphql function is used to parse GraphQL queries into a document that can be used by GraphQL clients.
 */
export function graphql(source: "\n  query ServerSettingsDialogData {\n    serverInfo {\n      name\n      description\n      adminContact\n      company\n      termsOfService\n      inviteOnly\n      guestModeEnabled\n    }\n  }\n"): (typeof documents)["\n  query ServerSettingsDialogData {\n    serverInfo {\n      name\n      description\n      adminContact\n      company\n      termsOfService\n      inviteOnly\n      guestModeEnabled\n    }\n  }\n"];
/**
 * The graphql function is used to parse GraphQL queries into a document that can be used by GraphQL clients.
 */
export function graphql(source: "\n  query AdminPanelUsersList($limit: Int!, $cursor: String, $query: String) {\n    admin {\n      userList(limit: $limit, cursor: $cursor, query: $query) {\n        totalCount\n        cursor\n        items {\n          id\n          email\n          avatar\n          name\n          role\n          verified\n          company\n        }\n      }\n    }\n  }\n"): (typeof documents)["\n  query AdminPanelUsersList($limit: Int!, $cursor: String, $query: String) {\n    admin {\n      userList(limit: $limit, cursor: $cursor, query: $query) {\n        totalCount\n        cursor\n        items {\n          id\n          email\n          avatar\n          name\n          role\n          verified\n          company\n        }\n      }\n    }\n  }\n"];
/**
 * The graphql function is used to parse GraphQL queries into a document that can be used by GraphQL clients.
 */
export function graphql(source: "\n  query AdminPanelProjectsList(\n    $query: String\n    $orderBy: String\n    $limit: Int!\n    $visibility: String\n    $cursor: String\n  ) {\n    admin {\n      projectList(\n        query: $query\n        orderBy: $orderBy\n        limit: $limit\n        visibility: $visibility\n        cursor: $cursor\n      ) {\n        cursor\n        ...SettingsServerProjects_ProjectCollection\n      }\n    }\n  }\n"): (typeof documents)["\n  query AdminPanelProjectsList(\n    $query: String\n    $orderBy: String\n    $limit: Int!\n    $visibility: String\n    $cursor: String\n  ) {\n    admin {\n      projectList(\n        query: $query\n        orderBy: $orderBy\n        limit: $limit\n        visibility: $visibility\n        cursor: $cursor\n      ) {\n        cursor\n        ...SettingsServerProjects_ProjectCollection\n      }\n    }\n  }\n"];
/**
 * The graphql function is used to parse GraphQL queries into a document that can be used by GraphQL clients.
 */
export function graphql(source: "\n  query AdminPanelInvitesList($limit: Int!, $cursor: String, $query: String) {\n    admin {\n      inviteList(limit: $limit, cursor: $cursor, query: $query) {\n        cursor\n        items {\n          email\n          id\n          invitedBy {\n            id\n            name\n          }\n        }\n        totalCount\n      }\n    }\n  }\n"): (typeof documents)["\n  query AdminPanelInvitesList($limit: Int!, $cursor: String, $query: String) {\n    admin {\n      inviteList(limit: $limit, cursor: $cursor, query: $query) {\n        cursor\n        items {\n          email\n          id\n          invitedBy {\n            id\n            name\n          }\n        }\n        totalCount\n      }\n    }\n  }\n"];
/**
 * The graphql function is used to parse GraphQL queries into a document that can be used by GraphQL clients.
 */
export function graphql(source: "\n  query UsersCount {\n    admin {\n      userList {\n        totalCount\n      }\n    }\n  }\n"): (typeof documents)["\n  query UsersCount {\n    admin {\n      userList {\n        totalCount\n      }\n    }\n  }\n"];
/**
 * The graphql function is used to parse GraphQL queries into a document that can be used by GraphQL clients.
 */
export function graphql(source: "\n  query InvitesCount {\n    admin {\n      inviteList {\n        totalCount\n      }\n    }\n  }\n"): (typeof documents)["\n  query InvitesCount {\n    admin {\n      inviteList {\n        totalCount\n      }\n    }\n  }\n"];
/**
 * The graphql function is used to parse GraphQL queries into a document that can be used by GraphQL clients.
 */
export function graphql(source: "\n  mutation InviteServerUser($input: [ServerInviteCreateInput!]!) {\n    serverInviteBatchCreate(input: $input)\n  }\n"): (typeof documents)["\n  mutation InviteServerUser($input: [ServerInviteCreateInput!]!) {\n    serverInviteBatchCreate(input: $input)\n  }\n"];
/**
 * The graphql function is used to parse GraphQL queries into a document that can be used by GraphQL clients.
 */
export function graphql(source: "\n                      fragment AddDomainWorkspace on Workspace {\n                        slug\n                      }\n                    "): (typeof documents)["\n                      fragment AddDomainWorkspace on Workspace {\n                        slug\n                      }\n                    "];
/**
 * The graphql function is used to parse GraphQL queries into a document that can be used by GraphQL clients.
 */
export function graphql(source: "\n  fragment SettingsMenu_Workspace on Workspace {\n    id\n    sso {\n      provider {\n        id\n      }\n      session {\n        validUntil\n      }\n    }\n  }\n"): (typeof documents)["\n  fragment SettingsMenu_Workspace on Workspace {\n    id\n    sso {\n      provider {\n        id\n      }\n      session {\n        validUntil\n      }\n    }\n  }\n"];
/**
 * The graphql function is used to parse GraphQL queries into a document that can be used by GraphQL clients.
 */
export function graphql(source: "\n  mutation SettingsUpdateWorkspace($input: WorkspaceUpdateInput!) {\n    workspaceMutations {\n      update(input: $input) {\n        ...SettingsWorkspacesGeneral_Workspace\n      }\n    }\n  }\n"): (typeof documents)["\n  mutation SettingsUpdateWorkspace($input: WorkspaceUpdateInput!) {\n    workspaceMutations {\n      update(input: $input) {\n        ...SettingsWorkspacesGeneral_Workspace\n      }\n    }\n  }\n"];
/**
 * The graphql function is used to parse GraphQL queries into a document that can be used by GraphQL clients.
 */
export function graphql(source: "\n  mutation SettingsCreateUserEmail($input: CreateUserEmailInput!) {\n    activeUserMutations {\n      emailMutations {\n        create(input: $input) {\n          ...SettingsUserEmails_User\n        }\n      }\n    }\n  }\n"): (typeof documents)["\n  mutation SettingsCreateUserEmail($input: CreateUserEmailInput!) {\n    activeUserMutations {\n      emailMutations {\n        create(input: $input) {\n          ...SettingsUserEmails_User\n        }\n      }\n    }\n  }\n"];
/**
 * The graphql function is used to parse GraphQL queries into a document that can be used by GraphQL clients.
 */
export function graphql(source: "\n  mutation SettingsDeleteUserEmail($input: DeleteUserEmailInput!) {\n    activeUserMutations {\n      emailMutations {\n        delete(input: $input) {\n          ...SettingsUserEmails_User\n        }\n      }\n    }\n  }\n"): (typeof documents)["\n  mutation SettingsDeleteUserEmail($input: DeleteUserEmailInput!) {\n    activeUserMutations {\n      emailMutations {\n        delete(input: $input) {\n          ...SettingsUserEmails_User\n        }\n      }\n    }\n  }\n"];
/**
 * The graphql function is used to parse GraphQL queries into a document that can be used by GraphQL clients.
 */
export function graphql(source: "\n  mutation SettingsSetPrimaryUserEmail($input: SetPrimaryUserEmailInput!) {\n    activeUserMutations {\n      emailMutations {\n        setPrimary(input: $input) {\n          ...SettingsUserEmails_User\n        }\n      }\n    }\n  }\n"): (typeof documents)["\n  mutation SettingsSetPrimaryUserEmail($input: SetPrimaryUserEmailInput!) {\n    activeUserMutations {\n      emailMutations {\n        setPrimary(input: $input) {\n          ...SettingsUserEmails_User\n        }\n      }\n    }\n  }\n"];
/**
 * The graphql function is used to parse GraphQL queries into a document that can be used by GraphQL clients.
 */
export function graphql(source: "\n  mutation SettingsNewEmailVerification($input: EmailVerificationRequestInput!) {\n    activeUserMutations {\n      emailMutations {\n        requestNewEmailVerification(input: $input)\n      }\n    }\n  }\n"): (typeof documents)["\n  mutation SettingsNewEmailVerification($input: EmailVerificationRequestInput!) {\n    activeUserMutations {\n      emailMutations {\n        requestNewEmailVerification(input: $input)\n      }\n    }\n  }\n"];
/**
 * The graphql function is used to parse GraphQL queries into a document that can be used by GraphQL clients.
 */
export function graphql(source: "\n  mutation SettingsUpdateWorkspaceSecurity($input: WorkspaceUpdateInput!) {\n    workspaceMutations {\n      update(input: $input) {\n        id\n        domainBasedMembershipProtectionEnabled\n        discoverabilityEnabled\n      }\n    }\n  }\n"): (typeof documents)["\n  mutation SettingsUpdateWorkspaceSecurity($input: WorkspaceUpdateInput!) {\n    workspaceMutations {\n      update(input: $input) {\n        id\n        domainBasedMembershipProtectionEnabled\n        discoverabilityEnabled\n      }\n    }\n  }\n"];
/**
 * The graphql function is used to parse GraphQL queries into a document that can be used by GraphQL clients.
 */
export function graphql(source: "\n  mutation SettingsDeleteWorkspace($workspaceId: String!) {\n    workspaceMutations {\n      delete(workspaceId: $workspaceId)\n    }\n  }\n"): (typeof documents)["\n  mutation SettingsDeleteWorkspace($workspaceId: String!) {\n    workspaceMutations {\n      delete(workspaceId: $workspaceId)\n    }\n  }\n"];
/**
 * The graphql function is used to parse GraphQL queries into a document that can be used by GraphQL clients.
 */
export function graphql(source: "\n  mutation SettingsResendWorkspaceInvite($input: WorkspaceInviteResendInput!) {\n    workspaceMutations {\n      invites {\n        resend(input: $input)\n      }\n    }\n  }\n"): (typeof documents)["\n  mutation SettingsResendWorkspaceInvite($input: WorkspaceInviteResendInput!) {\n    workspaceMutations {\n      invites {\n        resend(input: $input)\n      }\n    }\n  }\n"];
/**
 * The graphql function is used to parse GraphQL queries into a document that can be used by GraphQL clients.
 */
export function graphql(source: "\n  mutation SettingsCancelWorkspaceInvite($workspaceId: String!, $inviteId: String!) {\n    workspaceMutations {\n      invites {\n        cancel(workspaceId: $workspaceId, inviteId: $inviteId) {\n          id\n        }\n      }\n    }\n  }\n"): (typeof documents)["\n  mutation SettingsCancelWorkspaceInvite($workspaceId: String!, $inviteId: String!) {\n    workspaceMutations {\n      invites {\n        cancel(workspaceId: $workspaceId, inviteId: $inviteId) {\n          id\n        }\n      }\n    }\n  }\n"];
/**
 * The graphql function is used to parse GraphQL queries into a document that can be used by GraphQL clients.
 */
export function graphql(source: "\n  mutation AddWorkspaceDomain($input: AddDomainToWorkspaceInput!) {\n    workspaceMutations {\n      addDomain(input: $input) {\n        ...SettingsWorkspacesSecurity_Workspace\n      }\n    }\n  }\n"): (typeof documents)["\n  mutation AddWorkspaceDomain($input: AddDomainToWorkspaceInput!) {\n    workspaceMutations {\n      addDomain(input: $input) {\n        ...SettingsWorkspacesSecurity_Workspace\n      }\n    }\n  }\n"];
/**
 * The graphql function is used to parse GraphQL queries into a document that can be used by GraphQL clients.
 */
export function graphql(source: "\n  mutation DeleteWorkspaceDomain($input: WorkspaceDomainDeleteInput!) {\n    workspaceMutations {\n      deleteDomain(input: $input) {\n        ...SettingsWorkspacesSecurityDomainRemoveDialog_Workspace\n      }\n    }\n  }\n"): (typeof documents)["\n  mutation DeleteWorkspaceDomain($input: WorkspaceDomainDeleteInput!) {\n    workspaceMutations {\n      deleteDomain(input: $input) {\n        ...SettingsWorkspacesSecurityDomainRemoveDialog_Workspace\n      }\n    }\n  }\n"];
/**
 * The graphql function is used to parse GraphQL queries into a document that can be used by GraphQL clients.
 */
export function graphql(source: "\n  mutation SettingsLeaveWorkspace($leaveId: ID!) {\n    workspaceMutations {\n      leave(id: $leaveId)\n    }\n  }\n"): (typeof documents)["\n  mutation SettingsLeaveWorkspace($leaveId: ID!) {\n    workspaceMutations {\n      leave(id: $leaveId)\n    }\n  }\n"];
/**
 * The graphql function is used to parse GraphQL queries into a document that can be used by GraphQL clients.
 */
export function graphql(source: "\n  mutation SettingsBillingCancelCheckoutSession($input: CancelCheckoutSessionInput!) {\n    workspaceMutations {\n      billing {\n        cancelCheckoutSession(input: $input)\n      }\n    }\n  }\n"): (typeof documents)["\n  mutation SettingsBillingCancelCheckoutSession($input: CancelCheckoutSessionInput!) {\n    workspaceMutations {\n      billing {\n        cancelCheckoutSession(input: $input)\n      }\n    }\n  }\n"];
/**
 * The graphql function is used to parse GraphQL queries into a document that can be used by GraphQL clients.
 */
export function graphql(source: "\n  query SettingsSidebar {\n    activeUser {\n      ...SettingsDialog_User\n    }\n  }\n"): (typeof documents)["\n  query SettingsSidebar {\n    activeUser {\n      ...SettingsDialog_User\n    }\n  }\n"];
/**
 * The graphql function is used to parse GraphQL queries into a document that can be used by GraphQL clients.
 */
export function graphql(source: "\n  query SettingsSidebarAutomateFunctions {\n    activeUser {\n      ...Sidebar_User\n    }\n  }\n"): (typeof documents)["\n  query SettingsSidebarAutomateFunctions {\n    activeUser {\n      ...Sidebar_User\n    }\n  }\n"];
/**
 * The graphql function is used to parse GraphQL queries into a document that can be used by GraphQL clients.
 */
export function graphql(source: "\n  query SettingsWorkspaceGeneral($id: String!) {\n    workspace(id: $id) {\n      ...SettingsWorkspacesGeneral_Workspace\n    }\n  }\n"): (typeof documents)["\n  query SettingsWorkspaceGeneral($id: String!) {\n    workspace(id: $id) {\n      ...SettingsWorkspacesGeneral_Workspace\n    }\n  }\n"];
/**
 * The graphql function is used to parse GraphQL queries into a document that can be used by GraphQL clients.
 */
export function graphql(source: "\n  query SettingsWorkspaceBilling($workspaceId: String!) {\n    workspace(id: $workspaceId) {\n      id\n      ...SettingsWorkspacesBilling_Workspace\n    }\n  }\n"): (typeof documents)["\n  query SettingsWorkspaceBilling($workspaceId: String!) {\n    workspace(id: $workspaceId) {\n      id\n      ...SettingsWorkspacesBilling_Workspace\n    }\n  }\n"];
/**
 * The graphql function is used to parse GraphQL queries into a document that can be used by GraphQL clients.
 */
export function graphql(source: "\n  query SettingsWorkspaceBillingCustomerPortal($workspaceId: String!) {\n    workspace(id: $workspaceId) {\n      customerPortalUrl\n    }\n  }\n"): (typeof documents)["\n  query SettingsWorkspaceBillingCustomerPortal($workspaceId: String!) {\n    workspace(id: $workspaceId) {\n      customerPortalUrl\n    }\n  }\n"];
/**
 * The graphql function is used to parse GraphQL queries into a document that can be used by GraphQL clients.
 */
export function graphql(source: "\n  query SettingsWorkspaceRegions($workspaceId: String!) {\n    workspace(id: $workspaceId) {\n      id\n      ...SettingsWorkspacesRegions_Workspace\n    }\n    serverInfo {\n      ...SettingsWorkspacesRegions_ServerInfo\n    }\n  }\n"): (typeof documents)["\n  query SettingsWorkspaceRegions($workspaceId: String!) {\n    workspace(id: $workspaceId) {\n      id\n      ...SettingsWorkspacesRegions_Workspace\n    }\n    serverInfo {\n      ...SettingsWorkspacesRegions_ServerInfo\n    }\n  }\n"];
/**
 * The graphql function is used to parse GraphQL queries into a document that can be used by GraphQL clients.
 */
export function graphql(source: "\n  query SettingsWorkspacesMembers(\n    $workspaceId: String!\n    $invitesFilter: PendingWorkspaceCollaboratorsFilter\n  ) {\n    workspace(id: $workspaceId) {\n      ...SettingsWorkspacesMembers_Workspace\n      ...SettingsWorkspacesMembersMembersTable_Workspace\n      ...SettingsWorkspacesMembersGuestsTable_Workspace\n      ...SettingsWorkspacesMembersInvitesTable_Workspace\n    }\n  }\n"): (typeof documents)["\n  query SettingsWorkspacesMembers(\n    $workspaceId: String!\n    $invitesFilter: PendingWorkspaceCollaboratorsFilter\n  ) {\n    workspace(id: $workspaceId) {\n      ...SettingsWorkspacesMembers_Workspace\n      ...SettingsWorkspacesMembersMembersTable_Workspace\n      ...SettingsWorkspacesMembersGuestsTable_Workspace\n      ...SettingsWorkspacesMembersInvitesTable_Workspace\n    }\n  }\n"];
/**
 * The graphql function is used to parse GraphQL queries into a document that can be used by GraphQL clients.
 */
export function graphql(source: "\n  query SettingsWorkspacesMembersSearch(\n    $workspaceId: String!\n    $filter: WorkspaceTeamFilter\n  ) {\n    workspace(id: $workspaceId) {\n      id\n      team(filter: $filter) {\n        items {\n          id\n          ...SettingsWorkspacesMembersMembersTable_WorkspaceCollaborator\n        }\n      }\n    }\n  }\n"): (typeof documents)["\n  query SettingsWorkspacesMembersSearch(\n    $workspaceId: String!\n    $filter: WorkspaceTeamFilter\n  ) {\n    workspace(id: $workspaceId) {\n      id\n      team(filter: $filter) {\n        items {\n          id\n          ...SettingsWorkspacesMembersMembersTable_WorkspaceCollaborator\n        }\n      }\n    }\n  }\n"];
/**
 * The graphql function is used to parse GraphQL queries into a document that can be used by GraphQL clients.
 */
export function graphql(source: "\n  query SettingsWorkspacesInvitesSearch(\n    $workspaceId: String!\n    $invitesFilter: PendingWorkspaceCollaboratorsFilter\n  ) {\n    workspace(id: $workspaceId) {\n      ...SettingsWorkspacesMembersInvitesTable_Workspace\n    }\n  }\n"): (typeof documents)["\n  query SettingsWorkspacesInvitesSearch(\n    $workspaceId: String!\n    $invitesFilter: PendingWorkspaceCollaboratorsFilter\n  ) {\n    workspace(id: $workspaceId) {\n      ...SettingsWorkspacesMembersInvitesTable_Workspace\n    }\n  }\n"];
/**
 * The graphql function is used to parse GraphQL queries into a document that can be used by GraphQL clients.
 */
export function graphql(source: "\n  query SettingsUserEmailsQuery {\n    activeUser {\n      ...SettingsUserEmails_User\n    }\n  }\n"): (typeof documents)["\n  query SettingsUserEmailsQuery {\n    activeUser {\n      ...SettingsUserEmails_User\n    }\n  }\n"];
/**
 * The graphql function is used to parse GraphQL queries into a document that can be used by GraphQL clients.
 */
export function graphql(source: "\n  query SettingsWorkspacesProjects(\n    $workspaceId: String!\n    $limit: Int!\n    $cursor: String\n    $filter: WorkspaceProjectsFilter\n  ) {\n    workspace(id: $workspaceId) {\n      id\n      slug\n      projects(limit: $limit, cursor: $cursor, filter: $filter) {\n        cursor\n        ...SettingsWorkspacesProjects_ProjectCollection\n      }\n    }\n  }\n"): (typeof documents)["\n  query SettingsWorkspacesProjects(\n    $workspaceId: String!\n    $limit: Int!\n    $cursor: String\n    $filter: WorkspaceProjectsFilter\n  ) {\n    workspace(id: $workspaceId) {\n      id\n      slug\n      projects(limit: $limit, cursor: $cursor, filter: $filter) {\n        cursor\n        ...SettingsWorkspacesProjects_ProjectCollection\n      }\n    }\n  }\n"];
/**
 * The graphql function is used to parse GraphQL queries into a document that can be used by GraphQL clients.
 */
export function graphql(source: "\n  query SettingsWorkspaceSecurity($workspaceId: String!) {\n    workspace(id: $workspaceId) {\n      ...SettingsWorkspacesSecurity_Workspace\n    }\n    activeUser {\n      ...SettingsWorkspacesSecurity_User\n    }\n  }\n"): (typeof documents)["\n  query SettingsWorkspaceSecurity($workspaceId: String!) {\n    workspace(id: $workspaceId) {\n      ...SettingsWorkspacesSecurity_Workspace\n    }\n    activeUser {\n      ...SettingsWorkspacesSecurity_User\n    }\n  }\n"];
/**
 * The graphql function is used to parse GraphQL queries into a document that can be used by GraphQL clients.
 */
export function graphql(source: "\n  fragment AppAuthorAvatar on AppAuthor {\n    id\n    name\n    avatar\n  }\n"): (typeof documents)["\n  fragment AppAuthorAvatar on AppAuthor {\n    id\n    name\n    avatar\n  }\n"];
/**
 * The graphql function is used to parse GraphQL queries into a document that can be used by GraphQL clients.
 */
export function graphql(source: "\n  fragment LimitedUserAvatar on LimitedUser {\n    id\n    name\n    avatar\n  }\n"): (typeof documents)["\n  fragment LimitedUserAvatar on LimitedUser {\n    id\n    name\n    avatar\n  }\n"];
/**
 * The graphql function is used to parse GraphQL queries into a document that can be used by GraphQL clients.
 */
export function graphql(source: "\n  fragment ActiveUserAvatar on User {\n    id\n    name\n    avatar\n  }\n"): (typeof documents)["\n  fragment ActiveUserAvatar on User {\n    id\n    name\n    avatar\n  }\n"];
/**
 * The graphql function is used to parse GraphQL queries into a document that can be used by GraphQL clients.
 */
export function graphql(source: "\n  mutation UpdateUser($input: UserUpdateInput!) {\n    activeUserMutations {\n      update(user: $input) {\n        id\n        name\n        bio\n        company\n        avatar\n      }\n    }\n  }\n"): (typeof documents)["\n  mutation UpdateUser($input: UserUpdateInput!) {\n    activeUserMutations {\n      update(user: $input) {\n        id\n        name\n        bio\n        company\n        avatar\n      }\n    }\n  }\n"];
/**
 * The graphql function is used to parse GraphQL queries into a document that can be used by GraphQL clients.
 */
export function graphql(source: "\n  mutation UpdateNotificationPreferences($input: JSONObject!) {\n    userNotificationPreferencesUpdate(preferences: $input)\n  }\n"): (typeof documents)["\n  mutation UpdateNotificationPreferences($input: JSONObject!) {\n    userNotificationPreferencesUpdate(preferences: $input)\n  }\n"];
/**
 * The graphql function is used to parse GraphQL queries into a document that can be used by GraphQL clients.
 */
export function graphql(source: "\n  mutation DeleteAccount($input: UserDeleteInput!) {\n    userDelete(userConfirmation: $input)\n  }\n"): (typeof documents)["\n  mutation DeleteAccount($input: UserDeleteInput!) {\n    userDelete(userConfirmation: $input)\n  }\n"];
/**
 * The graphql function is used to parse GraphQL queries into a document that can be used by GraphQL clients.
 */
export function graphql(source: "\n  query ProfileEditDialog {\n    activeUser {\n      ...SettingsUserProfileDetails_User\n      ...SettingsUserNotifications_User\n      ...SettingsUserProfileDeleteAccount_User\n    }\n  }\n"): (typeof documents)["\n  query ProfileEditDialog {\n    activeUser {\n      ...SettingsUserProfileDetails_User\n      ...SettingsUserNotifications_User\n      ...SettingsUserProfileDeleteAccount_User\n    }\n  }\n"];
/**
 * The graphql function is used to parse GraphQL queries into a document that can be used by GraphQL clients.
 */
export function graphql(source: "\n  fragment ViewerCommentBubblesData on Comment {\n    id\n    viewedAt\n    viewerState\n  }\n"): (typeof documents)["\n  fragment ViewerCommentBubblesData on Comment {\n    id\n    viewedAt\n    viewerState\n  }\n"];
/**
 * The graphql function is used to parse GraphQL queries into a document that can be used by GraphQL clients.
 */
export function graphql(source: "\n  fragment ViewerCommentThread on Comment {\n    ...ViewerCommentsListItem\n    ...ViewerCommentBubblesData\n    ...ViewerCommentsReplyItem\n  }\n"): (typeof documents)["\n  fragment ViewerCommentThread on Comment {\n    ...ViewerCommentsListItem\n    ...ViewerCommentBubblesData\n    ...ViewerCommentsReplyItem\n  }\n"];
/**
 * The graphql function is used to parse GraphQL queries into a document that can be used by GraphQL clients.
 */
export function graphql(source: "\n  fragment ViewerCommentsReplyItem on Comment {\n    id\n    archived\n    rawText\n    text {\n      doc\n    }\n    author {\n      ...LimitedUserAvatar\n    }\n    createdAt\n    ...ThreadCommentAttachment\n  }\n"): (typeof documents)["\n  fragment ViewerCommentsReplyItem on Comment {\n    id\n    archived\n    rawText\n    text {\n      doc\n    }\n    author {\n      ...LimitedUserAvatar\n    }\n    createdAt\n    ...ThreadCommentAttachment\n  }\n"];
/**
 * The graphql function is used to parse GraphQL queries into a document that can be used by GraphQL clients.
 */
export function graphql(source: "\n  mutation BroadcastViewerUserActivity(\n    $projectId: String!\n    $resourceIdString: String!\n    $message: ViewerUserActivityMessageInput!\n  ) {\n    broadcastViewerUserActivity(\n      projectId: $projectId\n      resourceIdString: $resourceIdString\n      message: $message\n    )\n  }\n"): (typeof documents)["\n  mutation BroadcastViewerUserActivity(\n    $projectId: String!\n    $resourceIdString: String!\n    $message: ViewerUserActivityMessageInput!\n  ) {\n    broadcastViewerUserActivity(\n      projectId: $projectId\n      resourceIdString: $resourceIdString\n      message: $message\n    )\n  }\n"];
/**
 * The graphql function is used to parse GraphQL queries into a document that can be used by GraphQL clients.
 */
export function graphql(source: "\n  mutation MarkCommentViewed($input: MarkCommentViewedInput!) {\n    commentMutations {\n      markViewed(input: $input)\n    }\n  }\n"): (typeof documents)["\n  mutation MarkCommentViewed($input: MarkCommentViewedInput!) {\n    commentMutations {\n      markViewed(input: $input)\n    }\n  }\n"];
/**
 * The graphql function is used to parse GraphQL queries into a document that can be used by GraphQL clients.
 */
export function graphql(source: "\n  mutation CreateCommentThread($input: CreateCommentInput!) {\n    commentMutations {\n      create(input: $input) {\n        ...ViewerCommentThread\n      }\n    }\n  }\n"): (typeof documents)["\n  mutation CreateCommentThread($input: CreateCommentInput!) {\n    commentMutations {\n      create(input: $input) {\n        ...ViewerCommentThread\n      }\n    }\n  }\n"];
/**
 * The graphql function is used to parse GraphQL queries into a document that can be used by GraphQL clients.
 */
export function graphql(source: "\n  mutation CreateCommentReply($input: CreateCommentReplyInput!) {\n    commentMutations {\n      reply(input: $input) {\n        ...ViewerCommentsReplyItem\n      }\n    }\n  }\n"): (typeof documents)["\n  mutation CreateCommentReply($input: CreateCommentReplyInput!) {\n    commentMutations {\n      reply(input: $input) {\n        ...ViewerCommentsReplyItem\n      }\n    }\n  }\n"];
/**
 * The graphql function is used to parse GraphQL queries into a document that can be used by GraphQL clients.
 */
export function graphql(source: "\n  mutation ArchiveComment($input: ArchiveCommentInput!) {\n    commentMutations {\n      archive(input: $input)\n    }\n  }\n"): (typeof documents)["\n  mutation ArchiveComment($input: ArchiveCommentInput!) {\n    commentMutations {\n      archive(input: $input)\n    }\n  }\n"];
/**
 * The graphql function is used to parse GraphQL queries into a document that can be used by GraphQL clients.
 */
export function graphql(source: "\n  query ProjectViewerResources($projectId: String!, $resourceUrlString: String!) {\n    project(id: $projectId) {\n      id\n      viewerResources(resourceIdString: $resourceUrlString) {\n        identifier\n        items {\n          modelId\n          versionId\n          objectId\n        }\n      }\n    }\n  }\n"): (typeof documents)["\n  query ProjectViewerResources($projectId: String!, $resourceUrlString: String!) {\n    project(id: $projectId) {\n      id\n      viewerResources(resourceIdString: $resourceUrlString) {\n        identifier\n        items {\n          modelId\n          versionId\n          objectId\n        }\n      }\n    }\n  }\n"];
/**
 * The graphql function is used to parse GraphQL queries into a document that can be used by GraphQL clients.
 */
export function graphql(source: "\n  query ViewerLoadedResources(\n    $projectId: String!\n    $modelIds: [String!]!\n    $versionIds: [String!]\n  ) {\n    project(id: $projectId) {\n      id\n      role\n      allowPublicComments\n      models(filter: { ids: $modelIds }) {\n        totalCount\n        items {\n          id\n          name\n          updatedAt\n          loadedVersion: versions(\n            filter: { priorityIds: $versionIds, priorityIdsOnly: true }\n          ) {\n            items {\n              ...ViewerModelVersionCardItem\n              automationsStatus {\n                id\n                automationRuns {\n                  ...AutomateViewerPanel_AutomateRun\n                }\n              }\n            }\n          }\n          versions(limit: 5) {\n            totalCount\n            cursor\n            items {\n              ...ViewerModelVersionCardItem\n            }\n          }\n        }\n      }\n      ...ProjectPageLatestItemsModels\n      ...ModelPageProject\n      ...HeaderNavShare_Project\n    }\n  }\n"): (typeof documents)["\n  query ViewerLoadedResources(\n    $projectId: String!\n    $modelIds: [String!]!\n    $versionIds: [String!]\n  ) {\n    project(id: $projectId) {\n      id\n      role\n      allowPublicComments\n      models(filter: { ids: $modelIds }) {\n        totalCount\n        items {\n          id\n          name\n          updatedAt\n          loadedVersion: versions(\n            filter: { priorityIds: $versionIds, priorityIdsOnly: true }\n          ) {\n            items {\n              ...ViewerModelVersionCardItem\n              automationsStatus {\n                id\n                automationRuns {\n                  ...AutomateViewerPanel_AutomateRun\n                }\n              }\n            }\n          }\n          versions(limit: 5) {\n            totalCount\n            cursor\n            items {\n              ...ViewerModelVersionCardItem\n            }\n          }\n        }\n      }\n      ...ProjectPageLatestItemsModels\n      ...ModelPageProject\n      ...HeaderNavShare_Project\n    }\n  }\n"];
/**
 * The graphql function is used to parse GraphQL queries into a document that can be used by GraphQL clients.
 */
export function graphql(source: "\n  query ViewerModelVersions(\n    $projectId: String!\n    $modelId: String!\n    $versionsCursor: String\n  ) {\n    project(id: $projectId) {\n      id\n      role\n      model(id: $modelId) {\n        id\n        versions(cursor: $versionsCursor, limit: 5) {\n          totalCount\n          cursor\n          items {\n            ...ViewerModelVersionCardItem\n          }\n        }\n      }\n    }\n  }\n"): (typeof documents)["\n  query ViewerModelVersions(\n    $projectId: String!\n    $modelId: String!\n    $versionsCursor: String\n  ) {\n    project(id: $projectId) {\n      id\n      role\n      model(id: $modelId) {\n        id\n        versions(cursor: $versionsCursor, limit: 5) {\n          totalCount\n          cursor\n          items {\n            ...ViewerModelVersionCardItem\n          }\n        }\n      }\n    }\n  }\n"];
/**
 * The graphql function is used to parse GraphQL queries into a document that can be used by GraphQL clients.
 */
export function graphql(source: "\n  query ViewerDiffVersions(\n    $projectId: String!\n    $modelId: String!\n    $versionAId: String!\n    $versionBId: String!\n  ) {\n    project(id: $projectId) {\n      id\n      model(id: $modelId) {\n        id\n        versionA: version(id: $versionAId) {\n          ...ViewerModelVersionCardItem\n        }\n        versionB: version(id: $versionBId) {\n          ...ViewerModelVersionCardItem\n        }\n      }\n    }\n  }\n"): (typeof documents)["\n  query ViewerDiffVersions(\n    $projectId: String!\n    $modelId: String!\n    $versionAId: String!\n    $versionBId: String!\n  ) {\n    project(id: $projectId) {\n      id\n      model(id: $modelId) {\n        id\n        versionA: version(id: $versionAId) {\n          ...ViewerModelVersionCardItem\n        }\n        versionB: version(id: $versionBId) {\n          ...ViewerModelVersionCardItem\n        }\n      }\n    }\n  }\n"];
/**
 * The graphql function is used to parse GraphQL queries into a document that can be used by GraphQL clients.
 */
export function graphql(source: "\n  query ViewerLoadedThreads(\n    $projectId: String!\n    $filter: ProjectCommentsFilter!\n    $cursor: String\n    $limit: Int\n  ) {\n    project(id: $projectId) {\n      id\n      commentThreads(filter: $filter, cursor: $cursor, limit: $limit) {\n        totalCount\n        totalArchivedCount\n        items {\n          ...ViewerCommentThread\n          ...LinkableComment\n        }\n      }\n    }\n  }\n"): (typeof documents)["\n  query ViewerLoadedThreads(\n    $projectId: String!\n    $filter: ProjectCommentsFilter!\n    $cursor: String\n    $limit: Int\n  ) {\n    project(id: $projectId) {\n      id\n      commentThreads(filter: $filter, cursor: $cursor, limit: $limit) {\n        totalCount\n        totalArchivedCount\n        items {\n          ...ViewerCommentThread\n          ...LinkableComment\n        }\n      }\n    }\n  }\n"];
/**
 * The graphql function is used to parse GraphQL queries into a document that can be used by GraphQL clients.
 */
export function graphql(source: "\n  query ViewerRawProjectObject($projectId: String!, $objectId: String!) {\n    project(id: $projectId) {\n      id\n      object(id: $objectId) {\n        id\n        data\n      }\n    }\n  }\n"): (typeof documents)["\n  query ViewerRawProjectObject($projectId: String!, $objectId: String!) {\n    project(id: $projectId) {\n      id\n      object(id: $objectId) {\n        id\n        data\n      }\n    }\n  }\n"];
/**
 * The graphql function is used to parse GraphQL queries into a document that can be used by GraphQL clients.
 */
export function graphql(source: "\n  subscription OnViewerUserActivityBroadcasted(\n    $target: ViewerUpdateTrackingTarget!\n    $sessionId: String!\n  ) {\n    viewerUserActivityBroadcasted(target: $target, sessionId: $sessionId) {\n      userName\n      userId\n      user {\n        ...LimitedUserAvatar\n      }\n      state\n      status\n      sessionId\n    }\n  }\n"): (typeof documents)["\n  subscription OnViewerUserActivityBroadcasted(\n    $target: ViewerUpdateTrackingTarget!\n    $sessionId: String!\n  ) {\n    viewerUserActivityBroadcasted(target: $target, sessionId: $sessionId) {\n      userName\n      userId\n      user {\n        ...LimitedUserAvatar\n      }\n      state\n      status\n      sessionId\n    }\n  }\n"];
/**
 * The graphql function is used to parse GraphQL queries into a document that can be used by GraphQL clients.
 */
export function graphql(source: "\n  subscription OnViewerCommentsUpdated($target: ViewerUpdateTrackingTarget!) {\n    projectCommentsUpdated(target: $target) {\n      id\n      type\n      comment {\n        id\n        parent {\n          id\n        }\n        ...ViewerCommentThread\n      }\n    }\n  }\n"): (typeof documents)["\n  subscription OnViewerCommentsUpdated($target: ViewerUpdateTrackingTarget!) {\n    projectCommentsUpdated(target: $target) {\n      id\n      type\n      comment {\n        id\n        parent {\n          id\n        }\n        ...ViewerCommentThread\n      }\n    }\n  }\n"];
/**
 * The graphql function is used to parse GraphQL queries into a document that can be used by GraphQL clients.
 */
export function graphql(source: "\n  fragment LinkableComment on Comment {\n    id\n    viewerResources {\n      modelId\n      versionId\n      objectId\n    }\n  }\n"): (typeof documents)["\n  fragment LinkableComment on Comment {\n    id\n    viewerResources {\n      modelId\n      versionId\n      objectId\n    }\n  }\n"];
/**
 * The graphql function is used to parse GraphQL queries into a document that can be used by GraphQL clients.
 */
export function graphql(source: "\n  fragment UseWorkspaceInviteManager_PendingWorkspaceCollaborator on PendingWorkspaceCollaborator {\n    id\n    token\n    workspaceId\n    workspaceSlug\n    user {\n      id\n    }\n  }\n"): (typeof documents)["\n  fragment UseWorkspaceInviteManager_PendingWorkspaceCollaborator on PendingWorkspaceCollaborator {\n    id\n    token\n    workspaceId\n    workspaceSlug\n    user {\n      id\n    }\n  }\n"];
/**
 * The graphql function is used to parse GraphQL queries into a document that can be used by GraphQL clients.
 */
export function graphql(source: "\n  fragment WorkspaceMixpanelUpdateGroup_WorkspaceCollaborator on WorkspaceCollaborator {\n    id\n    role\n  }\n"): (typeof documents)["\n  fragment WorkspaceMixpanelUpdateGroup_WorkspaceCollaborator on WorkspaceCollaborator {\n    id\n    role\n  }\n"];
/**
 * The graphql function is used to parse GraphQL queries into a document that can be used by GraphQL clients.
 */
export function graphql(source: "\n  fragment WorkspaceMixpanelUpdateGroup_Workspace on Workspace {\n    id\n    name\n    description\n    domainBasedMembershipProtectionEnabled\n    discoverabilityEnabled\n    plan {\n      status\n      name\n      createdAt\n    }\n    subscription {\n      billingInterval\n      currentBillingCycleEnd\n      seats {\n        guest\n        plan\n      }\n    }\n    team {\n      totalCount\n      items {\n        ...WorkspaceMixpanelUpdateGroup_WorkspaceCollaborator\n      }\n    }\n    defaultRegion {\n      key\n    }\n  }\n"): (typeof documents)["\n  fragment WorkspaceMixpanelUpdateGroup_Workspace on Workspace {\n    id\n    name\n    description\n    domainBasedMembershipProtectionEnabled\n    discoverabilityEnabled\n    plan {\n      status\n      name\n      createdAt\n    }\n    subscription {\n      billingInterval\n      currentBillingCycleEnd\n      seats {\n        guest\n        plan\n      }\n    }\n    team {\n      totalCount\n      items {\n        ...WorkspaceMixpanelUpdateGroup_WorkspaceCollaborator\n      }\n    }\n    defaultRegion {\n      key\n    }\n  }\n"];
/**
 * The graphql function is used to parse GraphQL queries into a document that can be used by GraphQL clients.
 */
export function graphql(source: "\n      subscription OnWorkspaceProjectsUpdate($slug: String!) {\n        workspaceProjectsUpdated(workspaceId: null, workspaceSlug: $slug) {\n          projectId\n          workspaceId\n          type\n          project {\n            ...ProjectDashboardItem\n          }\n        }\n      }\n    "): (typeof documents)["\n      subscription OnWorkspaceProjectsUpdate($slug: String!) {\n        workspaceProjectsUpdated(workspaceId: null, workspaceSlug: $slug) {\n          projectId\n          workspaceId\n          type\n          project {\n            ...ProjectDashboardItem\n          }\n        }\n      }\n    "];
/**
 * The graphql function is used to parse GraphQL queries into a document that can be used by GraphQL clients.
 */
export function graphql(source: "\n  fragment WorkspaceHasCustomDataResidency_Workspace on Workspace {\n    id\n    defaultRegion {\n      id\n      name\n    }\n  }\n"): (typeof documents)["\n  fragment WorkspaceHasCustomDataResidency_Workspace on Workspace {\n    id\n    defaultRegion {\n      id\n      name\n    }\n  }\n"];
/**
 * The graphql function is used to parse GraphQL queries into a document that can be used by GraphQL clients.
 */
export function graphql(source: "\n  query CheckProjectWorkspaceDataResidency($projectId: String!) {\n    project(id: $projectId) {\n      id\n      workspace {\n        ...WorkspaceHasCustomDataResidency_Workspace\n      }\n    }\n  }\n"): (typeof documents)["\n  query CheckProjectWorkspaceDataResidency($projectId: String!) {\n    project(id: $projectId) {\n      id\n      workspace {\n        ...WorkspaceHasCustomDataResidency_Workspace\n      }\n    }\n  }\n"];
/**
 * The graphql function is used to parse GraphQL queries into a document that can be used by GraphQL clients.
 */
export function graphql(source: "\n    fragment WorkspaceSsoStatus_Workspace on Workspace {\n      id\n      sso {\n        provider {\n          id\n          name\n          clientId\n          issuerUrl\n        }\n        session {\n          validUntil\n        }\n      }\n    }\n  "): (typeof documents)["\n    fragment WorkspaceSsoStatus_Workspace on Workspace {\n      id\n      sso {\n        provider {\n          id\n          name\n          clientId\n          issuerUrl\n        }\n        session {\n          validUntil\n        }\n      }\n    }\n  "];
/**
 * The graphql function is used to parse GraphQL queries into a document that can be used by GraphQL clients.
 */
export function graphql(source: "\n    fragment WorkspaceSsoStatus_User on User {\n      expiredSsoSessions {\n        id\n        slug\n      }\n    }\n  "): (typeof documents)["\n    fragment WorkspaceSsoStatus_User on User {\n      expiredSsoSessions {\n        id\n        slug\n      }\n    }\n  "];
/**
 * The graphql function is used to parse GraphQL queries into a document that can be used by GraphQL clients.
 */
export function graphql(source: "\n  mutation UpdateRole($input: WorkspaceRoleUpdateInput!) {\n    workspaceMutations {\n      updateRole(input: $input) {\n        team {\n          items {\n            id\n            role\n          }\n        }\n      }\n    }\n  }\n"): (typeof documents)["\n  mutation UpdateRole($input: WorkspaceRoleUpdateInput!) {\n    workspaceMutations {\n      updateRole(input: $input) {\n        team {\n          items {\n            id\n            role\n          }\n        }\n      }\n    }\n  }\n"];
/**
 * The graphql function is used to parse GraphQL queries into a document that can be used by GraphQL clients.
 */
export function graphql(source: "\n  mutation InviteToWorkspace(\n    $workspaceId: String!\n    $input: [WorkspaceInviteCreateInput!]!\n  ) {\n    workspaceMutations {\n      invites {\n        batchCreate(workspaceId: $workspaceId, input: $input) {\n          id\n          invitedTeam {\n            ...SettingsWorkspacesMembersInvitesTable_PendingWorkspaceCollaborator\n          }\n        }\n      }\n    }\n  }\n"): (typeof documents)["\n  mutation InviteToWorkspace(\n    $workspaceId: String!\n    $input: [WorkspaceInviteCreateInput!]!\n  ) {\n    workspaceMutations {\n      invites {\n        batchCreate(workspaceId: $workspaceId, input: $input) {\n          id\n          invitedTeam {\n            ...SettingsWorkspacesMembersInvitesTable_PendingWorkspaceCollaborator\n          }\n        }\n      }\n    }\n  }\n"];
/**
 * The graphql function is used to parse GraphQL queries into a document that can be used by GraphQL clients.
 */
export function graphql(source: "\n  mutation CreateWorkspace($input: WorkspaceCreateInput!) {\n    workspaceMutations {\n      create(input: $input) {\n        id\n        ...SettingsDialog_Workspace\n      }\n    }\n  }\n"): (typeof documents)["\n  mutation CreateWorkspace($input: WorkspaceCreateInput!) {\n    workspaceMutations {\n      create(input: $input) {\n        id\n        ...SettingsDialog_Workspace\n      }\n    }\n  }\n"];
/**
 * The graphql function is used to parse GraphQL queries into a document that can be used by GraphQL clients.
 */
export function graphql(source: "\n  mutation ProcessWorkspaceInvite($input: WorkspaceInviteUseInput!) {\n    workspaceMutations {\n      invites {\n        use(input: $input)\n      }\n    }\n  }\n"): (typeof documents)["\n  mutation ProcessWorkspaceInvite($input: WorkspaceInviteUseInput!) {\n    workspaceMutations {\n      invites {\n        use(input: $input)\n      }\n    }\n  }\n"];
/**
 * The graphql function is used to parse GraphQL queries into a document that can be used by GraphQL clients.
 */
export function graphql(source: "\n  mutation SetDefaultWorkspaceRegion($workspaceId: String!, $regionKey: String!) {\n    workspaceMutations {\n      setDefaultRegion(workspaceId: $workspaceId, regionKey: $regionKey) {\n        id\n        defaultRegion {\n          id\n          ...SettingsWorkspacesRegionsSelect_ServerRegionItem\n        }\n      }\n    }\n  }\n"): (typeof documents)["\n  mutation SetDefaultWorkspaceRegion($workspaceId: String!, $regionKey: String!) {\n    workspaceMutations {\n      setDefaultRegion(workspaceId: $workspaceId, regionKey: $regionKey) {\n        id\n        defaultRegion {\n          id\n          ...SettingsWorkspacesRegionsSelect_ServerRegionItem\n        }\n      }\n    }\n  }\n"];
/**
 * The graphql function is used to parse GraphQL queries into a document that can be used by GraphQL clients.
 */
export function graphql(source: "\n  mutation DeleteWorkspaceSsoProvider($workspaceId: String!) {\n    workspaceMutations {\n      deleteSsoProvider(workspaceId: $workspaceId)\n    }\n  }\n"): (typeof documents)["\n  mutation DeleteWorkspaceSsoProvider($workspaceId: String!) {\n    workspaceMutations {\n      deleteSsoProvider(workspaceId: $workspaceId)\n    }\n  }\n"];
/**
 * The graphql function is used to parse GraphQL queries into a document that can be used by GraphQL clients.
 */
export function graphql(source: "\n  mutation SetWorkspaceCreationState($input: WorkspaceCreationStateInput!) {\n    workspaceMutations {\n      updateCreationState(input: $input)\n    }\n  }\n"): (typeof documents)["\n  mutation SetWorkspaceCreationState($input: WorkspaceCreationStateInput!) {\n    workspaceMutations {\n      updateCreationState(input: $input)\n    }\n  }\n"];
/**
 * The graphql function is used to parse GraphQL queries into a document that can be used by GraphQL clients.
 */
export function graphql(source: "\n  query WorkspaceAccessCheck($slug: String!) {\n    workspaceBySlug(slug: $slug) {\n      id\n    }\n  }\n"): (typeof documents)["\n  query WorkspaceAccessCheck($slug: String!) {\n    workspaceBySlug(slug: $slug) {\n      id\n    }\n  }\n"];
/**
 * The graphql function is used to parse GraphQL queries into a document that can be used by GraphQL clients.
 */
export function graphql(source: "\n  query WorkspacePageQuery(\n    $workspaceSlug: String!\n    $invitesFilter: PendingWorkspaceCollaboratorsFilter\n    $token: String\n  ) {\n    workspaceBySlug(slug: $workspaceSlug) {\n      ...WorkspaceProjectList_Workspace\n    }\n    workspaceInvite(\n      workspaceId: $workspaceSlug\n      token: $token\n      options: { useSlug: true }\n    ) {\n      id\n      ...WorkspaceInviteBanner_PendingWorkspaceCollaborator\n      ...WorkspaceInviteBlock_PendingWorkspaceCollaborator\n    }\n  }\n"): (typeof documents)["\n  query WorkspacePageQuery(\n    $workspaceSlug: String!\n    $invitesFilter: PendingWorkspaceCollaboratorsFilter\n    $token: String\n  ) {\n    workspaceBySlug(slug: $workspaceSlug) {\n      ...WorkspaceProjectList_Workspace\n    }\n    workspaceInvite(\n      workspaceId: $workspaceSlug\n      token: $token\n      options: { useSlug: true }\n    ) {\n      id\n      ...WorkspaceInviteBanner_PendingWorkspaceCollaborator\n      ...WorkspaceInviteBlock_PendingWorkspaceCollaborator\n    }\n  }\n"];
/**
 * The graphql function is used to parse GraphQL queries into a document that can be used by GraphQL clients.
 */
export function graphql(source: "\n  query WorkspaceProjectsQuery(\n    $workspaceSlug: String!\n    $filter: WorkspaceProjectsFilter\n    $cursor: String\n  ) {\n    workspaceBySlug(slug: $workspaceSlug) {\n      id\n      projects(filter: $filter, cursor: $cursor, limit: 10) {\n        ...WorkspaceProjectList_ProjectCollection\n      }\n    }\n  }\n"): (typeof documents)["\n  query WorkspaceProjectsQuery(\n    $workspaceSlug: String!\n    $filter: WorkspaceProjectsFilter\n    $cursor: String\n  ) {\n    workspaceBySlug(slug: $workspaceSlug) {\n      id\n      projects(filter: $filter, cursor: $cursor, limit: 10) {\n        ...WorkspaceProjectList_ProjectCollection\n      }\n    }\n  }\n"];
/**
 * The graphql function is used to parse GraphQL queries into a document that can be used by GraphQL clients.
 */
export function graphql(source: "\n  query WorkspaceFunctionsQuery($workspaceSlug: String!) {\n    ...AutomateFunctionsPageHeader_Query\n    workspaceBySlug(slug: $workspaceSlug) {\n      id\n      name\n      automateFunctions {\n        items {\n          id\n          ...AutomationsFunctionsCard_AutomateFunction\n          ...AutomateAutomationCreateDialog_AutomateFunction\n        }\n      }\n    }\n  }\n"): (typeof documents)["\n  query WorkspaceFunctionsQuery($workspaceSlug: String!) {\n    ...AutomateFunctionsPageHeader_Query\n    workspaceBySlug(slug: $workspaceSlug) {\n      id\n      name\n      automateFunctions {\n        items {\n          id\n          ...AutomationsFunctionsCard_AutomateFunction\n          ...AutomateAutomationCreateDialog_AutomateFunction\n        }\n      }\n    }\n  }\n"];
/**
 * The graphql function is used to parse GraphQL queries into a document that can be used by GraphQL clients.
 */
export function graphql(source: "\n  query WorkspaceInvite(\n    $workspaceId: String\n    $token: String\n    $options: WorkspaceInviteLookupOptions\n  ) {\n    workspaceInvite(workspaceId: $workspaceId, token: $token, options: $options) {\n      ...WorkspaceInviteBanner_PendingWorkspaceCollaborator\n      ...WorkspaceInviteBlock_PendingWorkspaceCollaborator\n    }\n  }\n"): (typeof documents)["\n  query WorkspaceInvite(\n    $workspaceId: String\n    $token: String\n    $options: WorkspaceInviteLookupOptions\n  ) {\n    workspaceInvite(workspaceId: $workspaceId, token: $token, options: $options) {\n      ...WorkspaceInviteBanner_PendingWorkspaceCollaborator\n      ...WorkspaceInviteBlock_PendingWorkspaceCollaborator\n    }\n  }\n"];
/**
 * The graphql function is used to parse GraphQL queries into a document that can be used by GraphQL clients.
 */
export function graphql(source: "\n  query MoveProjectsDialog {\n    activeUser {\n      ...MoveProjectsDialog_User\n    }\n  }\n"): (typeof documents)["\n  query MoveProjectsDialog {\n    activeUser {\n      ...MoveProjectsDialog_User\n    }\n  }\n"];
/**
 * The graphql function is used to parse GraphQL queries into a document that can be used by GraphQL clients.
 */
export function graphql(source: "\n  query ValidateWorkspaceSlug($slug: String!) {\n    validateWorkspaceSlug(slug: $slug)\n  }\n"): (typeof documents)["\n  query ValidateWorkspaceSlug($slug: String!) {\n    validateWorkspaceSlug(slug: $slug)\n  }\n"];
/**
 * The graphql function is used to parse GraphQL queries into a document that can be used by GraphQL clients.
 */
export function graphql(source: "\n  query WorkspaceSsoByEmail($email: String!) {\n    workspaceSsoByEmail(email: $email) {\n      ...AuthSsoLogin_Workspace\n    }\n  }\n"): (typeof documents)["\n  query WorkspaceSsoByEmail($email: String!) {\n    workspaceSsoByEmail(email: $email) {\n      ...AuthSsoLogin_Workspace\n    }\n  }\n"];
/**
 * The graphql function is used to parse GraphQL queries into a document that can be used by GraphQL clients.
 */
export function graphql(source: "\n  query WorkspaceSsoCheck($slug: String!) {\n    workspaceBySlug(slug: $slug) {\n      ...WorkspaceSsoStatus_Workspace\n    }\n    activeUser {\n      ...WorkspaceSsoStatus_User\n    }\n  }\n"): (typeof documents)["\n  query WorkspaceSsoCheck($slug: String!) {\n    workspaceBySlug(slug: $slug) {\n      ...WorkspaceSsoStatus_Workspace\n    }\n    activeUser {\n      ...WorkspaceSsoStatus_User\n    }\n  }\n"];
/**
 * The graphql function is used to parse GraphQL queries into a document that can be used by GraphQL clients.
 */
export function graphql(source: "\n  query WorkspaceWizard($workspaceId: String!) {\n    workspace(id: $workspaceId) {\n      id\n      ...WorkspaceWizard_Workspace\n    }\n  }\n"): (typeof documents)["\n  query WorkspaceWizard($workspaceId: String!) {\n    workspace(id: $workspaceId) {\n      id\n      ...WorkspaceWizard_Workspace\n    }\n  }\n"];
/**
 * The graphql function is used to parse GraphQL queries into a document that can be used by GraphQL clients.
 */
export function graphql(source: "\n  query WorkspaceWizardRegion {\n    serverInfo {\n      ...WorkspaceWizardStepRegion_ServerInfo\n    }\n  }\n"): (typeof documents)["\n  query WorkspaceWizardRegion {\n    serverInfo {\n      ...WorkspaceWizardStepRegion_ServerInfo\n    }\n  }\n"];
/**
 * The graphql function is used to parse GraphQL queries into a document that can be used by GraphQL clients.
 */
export function graphql(source: "\n  subscription onWorkspaceUpdated(\n    $workspaceId: String\n    $workspaceSlug: String\n    $invitesFilter: PendingWorkspaceCollaboratorsFilter\n  ) {\n    workspaceUpdated(workspaceId: $workspaceId, workspaceSlug: $workspaceSlug) {\n      id\n      workspace {\n        id\n        ...WorkspaceProjectList_Workspace\n      }\n    }\n  }\n"): (typeof documents)["\n  subscription onWorkspaceUpdated(\n    $workspaceId: String\n    $workspaceSlug: String\n    $invitesFilter: PendingWorkspaceCollaboratorsFilter\n  ) {\n    workspaceUpdated(workspaceId: $workspaceId, workspaceSlug: $workspaceSlug) {\n      id\n      workspace {\n        id\n        ...WorkspaceProjectList_Workspace\n      }\n    }\n  }\n"];
/**
 * The graphql function is used to parse GraphQL queries into a document that can be used by GraphQL clients.
 */
export function graphql(source: "\n  query LegacyBranchRedirectMetadata($streamId: String!, $branchName: String!) {\n    project(id: $streamId) {\n      modelByName(name: $branchName) {\n        id\n      }\n    }\n  }\n"): (typeof documents)["\n  query LegacyBranchRedirectMetadata($streamId: String!, $branchName: String!) {\n    project(id: $streamId) {\n      modelByName(name: $branchName) {\n        id\n      }\n    }\n  }\n"];
/**
 * The graphql function is used to parse GraphQL queries into a document that can be used by GraphQL clients.
 */
export function graphql(source: "\n  query LegacyViewerCommitRedirectMetadata($streamId: String!, $commitId: String!) {\n    project(id: $streamId) {\n      version(id: $commitId) {\n        id\n        model {\n          id\n        }\n      }\n    }\n  }\n"): (typeof documents)["\n  query LegacyViewerCommitRedirectMetadata($streamId: String!, $commitId: String!) {\n    project(id: $streamId) {\n      version(id: $commitId) {\n        id\n        model {\n          id\n        }\n      }\n    }\n  }\n"];
/**
 * The graphql function is used to parse GraphQL queries into a document that can be used by GraphQL clients.
 */
export function graphql(source: "\n  query LegacyViewerStreamRedirectMetadata($streamId: String!) {\n    project(id: $streamId) {\n      id\n      versions(limit: 1) {\n        totalCount\n        items {\n          id\n          model {\n            id\n          }\n        }\n      }\n    }\n  }\n"): (typeof documents)["\n  query LegacyViewerStreamRedirectMetadata($streamId: String!) {\n    project(id: $streamId) {\n      id\n      versions(limit: 1) {\n        totalCount\n        items {\n          id\n          model {\n            id\n          }\n        }\n      }\n    }\n  }\n"];
/**
 * The graphql function is used to parse GraphQL queries into a document that can be used by GraphQL clients.
 */
export function graphql(source: "\n  query AutoAcceptableWorkspaceInvite(\n    $token: String!\n    $workspaceId: String!\n    $options: WorkspaceInviteLookupOptions\n  ) {\n    workspaceInvite(token: $token, workspaceId: $workspaceId, options: $options) {\n      id\n      ...UseWorkspaceInviteManager_PendingWorkspaceCollaborator\n    }\n  }\n"): (typeof documents)["\n  query AutoAcceptableWorkspaceInvite(\n    $token: String!\n    $workspaceId: String!\n    $options: WorkspaceInviteLookupOptions\n  ) {\n    workspaceInvite(token: $token, workspaceId: $workspaceId, options: $options) {\n      id\n      ...UseWorkspaceInviteManager_PendingWorkspaceCollaborator\n    }\n  }\n"];
/**
 * The graphql function is used to parse GraphQL queries into a document that can be used by GraphQL clients.
 */
export function graphql(source: "\n  query ResolveCommentLink($commentId: String!, $projectId: String!) {\n    project(id: $projectId) {\n      comment(id: $commentId) {\n        id\n        ...LinkableComment\n      }\n    }\n  }\n"): (typeof documents)["\n  query ResolveCommentLink($commentId: String!, $projectId: String!) {\n    project(id: $projectId) {\n      comment(id: $commentId) {\n        id\n        ...LinkableComment\n      }\n    }\n  }\n"];
/**
 * The graphql function is used to parse GraphQL queries into a document that can be used by GraphQL clients.
 */
export function graphql(source: "\n  fragment AutomateFunctionPage_AutomateFunction on AutomateFunction {\n    id\n    name\n    description\n    logo\n    supportedSourceApps\n    tags\n    ...AutomateFunctionPageHeader_Function\n    ...AutomateFunctionPageInfo_AutomateFunction\n    ...AutomateAutomationCreateDialog_AutomateFunction\n    creator {\n      id\n    }\n  }\n"): (typeof documents)["\n  fragment AutomateFunctionPage_AutomateFunction on AutomateFunction {\n    id\n    name\n    description\n    logo\n    supportedSourceApps\n    tags\n    ...AutomateFunctionPageHeader_Function\n    ...AutomateFunctionPageInfo_AutomateFunction\n    ...AutomateAutomationCreateDialog_AutomateFunction\n    creator {\n      id\n    }\n  }\n"];
/**
 * The graphql function is used to parse GraphQL queries into a document that can be used by GraphQL clients.
 */
export function graphql(source: "\n  query AutomateFunctionPage($functionId: ID!) {\n    automateFunction(id: $functionId) {\n      ...AutomateFunctionPage_AutomateFunction\n    }\n    activeUser {\n      workspaces {\n        items {\n          ...AutomateFunctionCreateDialog_Workspace\n          ...AutomateFunctionEditDialog_Workspace\n        }\n      }\n    }\n  }\n"): (typeof documents)["\n  query AutomateFunctionPage($functionId: ID!) {\n    automateFunction(id: $functionId) {\n      ...AutomateFunctionPage_AutomateFunction\n    }\n    activeUser {\n      workspaces {\n        items {\n          ...AutomateFunctionCreateDialog_Workspace\n          ...AutomateFunctionEditDialog_Workspace\n        }\n      }\n    }\n  }\n"];
/**
 * The graphql function is used to parse GraphQL queries into a document that can be used by GraphQL clients.
 */
export function graphql(source: "\n  query AutomateFunctionsPage($search: String, $cursor: String = null) {\n    ...AutomateFunctionsPageItems_Query\n    ...AutomateFunctionsPageHeader_Query\n  }\n"): (typeof documents)["\n  query AutomateFunctionsPage($search: String, $cursor: String = null) {\n    ...AutomateFunctionsPageItems_Query\n    ...AutomateFunctionsPageHeader_Query\n  }\n"];
/**
 * The graphql function is used to parse GraphQL queries into a document that can be used by GraphQL clients.
 */
export function graphql(source: "\n  fragment ProjectPageProject on Project {\n    id\n    createdAt\n    modelCount: models(limit: 0) {\n      totalCount\n    }\n    commentThreadCount: commentThreads(limit: 0) {\n      totalCount\n    }\n    workspace {\n      id\n    }\n    ...ProjectPageTeamInternals_Project\n    ...ProjectPageProjectHeader\n    ...ProjectPageTeamDialog\n    ...ProjectsMoveToWorkspaceDialog_Project\n  }\n"): (typeof documents)["\n  fragment ProjectPageProject on Project {\n    id\n    createdAt\n    modelCount: models(limit: 0) {\n      totalCount\n    }\n    commentThreadCount: commentThreads(limit: 0) {\n      totalCount\n    }\n    workspace {\n      id\n    }\n    ...ProjectPageTeamInternals_Project\n    ...ProjectPageProjectHeader\n    ...ProjectPageTeamDialog\n    ...ProjectsMoveToWorkspaceDialog_Project\n  }\n"];
/**
 * The graphql function is used to parse GraphQL queries into a document that can be used by GraphQL clients.
 */
export function graphql(source: "\n  fragment ProjectPageAutomationPage_Automation on Automation {\n    id\n    ...ProjectPageAutomationHeader_Automation\n    ...ProjectPageAutomationFunctions_Automation\n    ...ProjectPageAutomationRuns_Automation\n  }\n"): (typeof documents)["\n  fragment ProjectPageAutomationPage_Automation on Automation {\n    id\n    ...ProjectPageAutomationHeader_Automation\n    ...ProjectPageAutomationFunctions_Automation\n    ...ProjectPageAutomationRuns_Automation\n  }\n"];
/**
 * The graphql function is used to parse GraphQL queries into a document that can be used by GraphQL clients.
 */
export function graphql(source: "\n  fragment ProjectPageAutomationPage_Project on Project {\n    id\n    workspaceId\n    ...ProjectPageAutomationHeader_Project\n  }\n"): (typeof documents)["\n  fragment ProjectPageAutomationPage_Project on Project {\n    id\n    workspaceId\n    ...ProjectPageAutomationHeader_Project\n  }\n"];
/**
 * The graphql function is used to parse GraphQL queries into a document that can be used by GraphQL clients.
 */
export function graphql(source: "\n  fragment ProjectPageSettingsTab_Project on Project {\n    id\n    role\n  }\n"): (typeof documents)["\n  fragment ProjectPageSettingsTab_Project on Project {\n    id\n    role\n  }\n"];

export function graphql(source: string) {
  return (documents as any)[source] ?? {};
}

export type DocumentType<TDocumentNode extends DocumentNode<any, any>> = TDocumentNode extends DocumentNode<  infer TType,  any>  ? TType  : never;<|MERGE_RESOLUTION|>--- conflicted
+++ resolved
@@ -84,11 +84,7 @@
     "\n  query ProjectPageSettingsCollaboratorsWorkspace($workspaceId: String!) {\n    workspace(id: $workspaceId) {\n      ...ProjectPageTeamInternals_Workspace\n    }\n  }\n": types.ProjectPageSettingsCollaboratorsWorkspaceDocument,
     "\n  query ProjectPageSettingsGeneral($projectId: String!) {\n    project(id: $projectId) {\n      id\n      role\n      ...ProjectPageSettingsGeneralBlockProjectInfo_Project\n      ...ProjectPageSettingsGeneralBlockAccess_Project\n      ...ProjectPageSettingsGeneralBlockDiscussions_Project\n      ...ProjectPageSettingsGeneralBlockLeave_Project\n      ...ProjectPageSettingsGeneralBlockDelete_Project\n      ...ProjectPageTeamInternals_Project\n    }\n  }\n": types.ProjectPageSettingsGeneralDocument,
     "\n  fragment ProjectPageSettingsGeneralBlockAccess_Project on Project {\n    id\n    visibility\n  }\n": types.ProjectPageSettingsGeneralBlockAccess_ProjectFragmentDoc,
-<<<<<<< HEAD
-    "\n  fragment ProjectPageSettingsGeneralBlockDelete_Project on Project {\n    id\n    name\n    role\n    models(limit: 0) {\n      totalCount\n    }\n    commentThreads(limit: 0) {\n      totalCount\n    }\n    workspace {\n      slug\n    }\n  }\n": types.ProjectPageSettingsGeneralBlockDelete_ProjectFragmentDoc,
-=======
     "\n  fragment ProjectPageSettingsGeneralBlockDelete_Project on Project {\n    ...ProjectsDeleteDialog_Project\n  }\n": types.ProjectPageSettingsGeneralBlockDelete_ProjectFragmentDoc,
->>>>>>> 0d2af686
     "\n  fragment ProjectPageSettingsGeneralBlockDiscussions_Project on Project {\n    id\n    visibility\n    allowPublicComments\n  }\n": types.ProjectPageSettingsGeneralBlockDiscussions_ProjectFragmentDoc,
     "\n  fragment ProjectPageSettingsGeneralBlockLeave_Project on Project {\n    id\n    name\n    role\n    team {\n      role\n      user {\n        ...LimitedUserAvatar\n        role\n      }\n    }\n    workspace {\n      id\n    }\n  }\n": types.ProjectPageSettingsGeneralBlockLeave_ProjectFragmentDoc,
     "\n  fragment ProjectPageSettingsGeneralBlockProjectInfo_Project on Project {\n    id\n    role\n    name\n    description\n  }\n": types.ProjectPageSettingsGeneralBlockProjectInfo_ProjectFragmentDoc,
@@ -687,11 +683,7 @@
 /**
  * The graphql function is used to parse GraphQL queries into a document that can be used by GraphQL clients.
  */
-<<<<<<< HEAD
-export function graphql(source: "\n  fragment ProjectPageSettingsGeneralBlockDelete_Project on Project {\n    id\n    name\n    role\n    models(limit: 0) {\n      totalCount\n    }\n    commentThreads(limit: 0) {\n      totalCount\n    }\n    workspace {\n      slug\n    }\n  }\n"): (typeof documents)["\n  fragment ProjectPageSettingsGeneralBlockDelete_Project on Project {\n    id\n    name\n    role\n    models(limit: 0) {\n      totalCount\n    }\n    commentThreads(limit: 0) {\n      totalCount\n    }\n    workspace {\n      slug\n    }\n  }\n"];
-=======
 export function graphql(source: "\n  fragment ProjectPageSettingsGeneralBlockDelete_Project on Project {\n    ...ProjectsDeleteDialog_Project\n  }\n"): (typeof documents)["\n  fragment ProjectPageSettingsGeneralBlockDelete_Project on Project {\n    ...ProjectsDeleteDialog_Project\n  }\n"];
->>>>>>> 0d2af686
 /**
  * The graphql function is used to parse GraphQL queries into a document that can be used by GraphQL clients.
  */
