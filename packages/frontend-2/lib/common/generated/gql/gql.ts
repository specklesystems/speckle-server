--- conflicted
+++ resolved
@@ -106,13 +106,10 @@
     "\n  fragment ViewerCommentsListItem on Comment {\n    id\n    rawText\n    archived\n    author {\n      ...LimitedUserAvatar\n    }\n    createdAt\n    viewedAt\n    replies {\n      totalCount\n      cursor\n      items {\n        ...ViewerCommentsReplyItem\n      }\n    }\n    replyAuthors(limit: 4) {\n      totalCount\n      items {\n        ...FormUsersSelectItem\n      }\n    }\n    resources {\n      resourceId\n      resourceType\n    }\n  }\n": types.ViewerCommentsListItemFragmentDoc,
     "\n  fragment ViewerModelVersionCardItem on Version {\n    id\n    message\n    referencedObject\n    sourceApplication\n    createdAt\n    previewUrl\n    authorUser {\n      ...LimitedUserAvatar\n    }\n  }\n": types.ViewerModelVersionCardItemFragmentDoc,
     "\n  fragment WorkspaceInviteDialog_Workspace on Workspace {\n    id\n    team {\n      id\n      user {\n        id\n      }\n    }\n    invitedTeam(filter: $invitesFilter) {\n      title\n      user {\n        id\n      }\n    }\n  }\n": types.WorkspaceInviteDialog_WorkspaceFragmentDoc,
-<<<<<<< HEAD
+    "\n  fragment WorkspaceProjectList_ProjectCollection on ProjectCollection {\n    totalCount\n    items {\n      ...ProjectDashboardItem\n    }\n    cursor\n  }\n": types.WorkspaceProjectList_ProjectCollectionFragmentDoc,
+    "\n  fragment WorkspaceHeader_Workspace on Workspace {\n    id\n    name\n    logo\n    description\n    totalProjects: projects {\n      totalCount\n    }\n    team {\n      id\n      user {\n        id\n        name\n        ...LimitedUserAvatar\n      }\n    }\n  }\n": types.WorkspaceHeader_WorkspaceFragmentDoc,
     "\n  fragment WorkspaceInviteBanner_PendingWorkspaceCollaborator on PendingWorkspaceCollaborator {\n    id\n    invitedBy {\n      ...LimitedUserAvatar\n    }\n    workspaceId\n    workspaceName\n    token\n    user {\n      id\n    }\n  }\n": types.WorkspaceInviteBanner_PendingWorkspaceCollaboratorFragmentDoc,
     "\n  fragment WorkspaceInviteBanners_User on User {\n    workspaceInvites {\n      ...WorkspaceInviteBanner_PendingWorkspaceCollaborator\n    }\n  }\n": types.WorkspaceInviteBanners_UserFragmentDoc,
-=======
-    "\n  fragment WorkspaceProjectList_ProjectCollection on ProjectCollection {\n    totalCount\n    items {\n      ...ProjectDashboardItem\n    }\n    cursor\n  }\n": types.WorkspaceProjectList_ProjectCollectionFragmentDoc,
-    "\n  fragment WorkspaceHeader_Workspace on Workspace {\n    id\n    name\n    logo\n    description\n    totalProjects: projects {\n      totalCount\n    }\n    team {\n      id\n      user {\n        id\n        name\n        ...LimitedUserAvatar\n      }\n    }\n  }\n": types.WorkspaceHeader_WorkspaceFragmentDoc,
->>>>>>> e3f90377
     "\n  query ActiveUserMainMetadata {\n    activeUser {\n      id\n      email\n      company\n      bio\n      name\n      role\n      avatar\n      isOnboardingFinished\n      createdAt\n      verified\n      notificationPreferences\n      versions(limit: 0) {\n        totalCount\n      }\n    }\n  }\n": types.ActiveUserMainMetadataDocument,
     "\n      mutation CreateOnboardingProject {\n        projectMutations {\n          createForOnboarding {\n            ...ProjectPageProject\n            ...ProjectDashboardItem\n          }\n        }\n      }\n    ": types.CreateOnboardingProjectDocument,
     "\n  mutation FinishOnboarding {\n    activeUserMutations {\n      finishOnboarding\n    }\n  }\n": types.FinishOnboardingDocument,
@@ -264,13 +261,10 @@
     "\n  fragment LinkableComment on Comment {\n    id\n    viewerResources {\n      modelId\n      versionId\n      objectId\n    }\n  }\n": types.LinkableCommentFragmentDoc,
     "\n  mutation UpdateRole($input: WorkspaceRoleUpdateInput!) {\n    workspaceMutations {\n      updateRole(input: $input) {\n        id\n        team {\n          id\n          role\n        }\n      }\n    }\n  }\n": types.UpdateRoleDocument,
     "\n  mutation InviteToWorkspace(\n    $workspaceId: String!\n    $input: [WorkspaceInviteCreateInput!]!\n  ) {\n    workspaceMutations {\n      invites {\n        batchCreate(workspaceId: $workspaceId, input: $input) {\n          id\n          invitedTeam {\n            ...SettingsWorkspacesMembersInvitesTable_PendingWorkspaceCollaborator\n          }\n        }\n      }\n    }\n  }\n": types.InviteToWorkspaceDocument,
-<<<<<<< HEAD
     "\n  mutation ProcessWorkspaceInvite($input: WorkspaceInviteUseInput!) {\n    workspaceMutations {\n      invites {\n        use(input: $input)\n      }\n    }\n  }\n": types.ProcessWorkspaceInviteDocument,
-=======
     "\n  query WorkspaceAccessCheck($id: String!) {\n    workspace(id: $id) {\n      id\n    }\n  }\n": types.WorkspaceAccessCheckDocument,
     "\n  query WorkspacePageQuery(\n    $workspaceId: String!\n    $filter: WorkspaceProjectsFilter\n    $cursor: String\n  ) {\n    workspace(id: $workspaceId) {\n      id\n      ...WorkspaceHeader_Workspace\n      projects(filter: $filter, cursor: $cursor, limit: 10) {\n        ...WorkspaceProjectList_ProjectCollection\n      }\n    }\n  }\n": types.WorkspacePageQueryDocument,
     "\n  query WorkspaceProjectsQuery(\n    $workspaceId: String!\n    $filter: WorkspaceProjectsFilter\n    $cursor: String\n  ) {\n    workspace(id: $workspaceId) {\n      id\n      projects(filter: $filter, cursor: $cursor, limit: 10) {\n        ...WorkspaceProjectList_ProjectCollection\n      }\n    }\n  }\n": types.WorkspaceProjectsQueryDocument,
->>>>>>> e3f90377
     "\n  query LegacyBranchRedirectMetadata($streamId: String!, $branchName: String!) {\n    project(id: $streamId) {\n      modelByName(name: $branchName) {\n        id\n      }\n    }\n  }\n": types.LegacyBranchRedirectMetadataDocument,
     "\n  query LegacyViewerCommitRedirectMetadata($streamId: String!, $commitId: String!) {\n    project(id: $streamId) {\n      version(id: $commitId) {\n        id\n        model {\n          id\n        }\n      }\n    }\n  }\n": types.LegacyViewerCommitRedirectMetadataDocument,
     "\n  query LegacyViewerStreamRedirectMetadata($streamId: String!) {\n    project(id: $streamId) {\n      id\n      versions(limit: 1) {\n        totalCount\n        items {\n          id\n          model {\n            id\n          }\n        }\n      }\n    }\n  }\n": types.LegacyViewerStreamRedirectMetadataDocument,
@@ -673,19 +667,19 @@
 /**
  * The graphql function is used to parse GraphQL queries into a document that can be used by GraphQL clients.
  */
-<<<<<<< HEAD
+export function graphql(source: "\n  fragment WorkspaceProjectList_ProjectCollection on ProjectCollection {\n    totalCount\n    items {\n      ...ProjectDashboardItem\n    }\n    cursor\n  }\n"): (typeof documents)["\n  fragment WorkspaceProjectList_ProjectCollection on ProjectCollection {\n    totalCount\n    items {\n      ...ProjectDashboardItem\n    }\n    cursor\n  }\n"];
+/**
+ * The graphql function is used to parse GraphQL queries into a document that can be used by GraphQL clients.
+ */
+export function graphql(source: "\n  fragment WorkspaceHeader_Workspace on Workspace {\n    id\n    name\n    logo\n    description\n    totalProjects: projects {\n      totalCount\n    }\n    team {\n      id\n      user {\n        id\n        name\n        ...LimitedUserAvatar\n      }\n    }\n  }\n"): (typeof documents)["\n  fragment WorkspaceHeader_Workspace on Workspace {\n    id\n    name\n    logo\n    description\n    totalProjects: projects {\n      totalCount\n    }\n    team {\n      id\n      user {\n        id\n        name\n        ...LimitedUserAvatar\n      }\n    }\n  }\n"];
+/**
+ * The graphql function is used to parse GraphQL queries into a document that can be used by GraphQL clients.
+ */
 export function graphql(source: "\n  fragment WorkspaceInviteBanner_PendingWorkspaceCollaborator on PendingWorkspaceCollaborator {\n    id\n    invitedBy {\n      ...LimitedUserAvatar\n    }\n    workspaceId\n    workspaceName\n    token\n    user {\n      id\n    }\n  }\n"): (typeof documents)["\n  fragment WorkspaceInviteBanner_PendingWorkspaceCollaborator on PendingWorkspaceCollaborator {\n    id\n    invitedBy {\n      ...LimitedUserAvatar\n    }\n    workspaceId\n    workspaceName\n    token\n    user {\n      id\n    }\n  }\n"];
 /**
  * The graphql function is used to parse GraphQL queries into a document that can be used by GraphQL clients.
  */
 export function graphql(source: "\n  fragment WorkspaceInviteBanners_User on User {\n    workspaceInvites {\n      ...WorkspaceInviteBanner_PendingWorkspaceCollaborator\n    }\n  }\n"): (typeof documents)["\n  fragment WorkspaceInviteBanners_User on User {\n    workspaceInvites {\n      ...WorkspaceInviteBanner_PendingWorkspaceCollaborator\n    }\n  }\n"];
-=======
-export function graphql(source: "\n  fragment WorkspaceProjectList_ProjectCollection on ProjectCollection {\n    totalCount\n    items {\n      ...ProjectDashboardItem\n    }\n    cursor\n  }\n"): (typeof documents)["\n  fragment WorkspaceProjectList_ProjectCollection on ProjectCollection {\n    totalCount\n    items {\n      ...ProjectDashboardItem\n    }\n    cursor\n  }\n"];
-/**
- * The graphql function is used to parse GraphQL queries into a document that can be used by GraphQL clients.
- */
-export function graphql(source: "\n  fragment WorkspaceHeader_Workspace on Workspace {\n    id\n    name\n    logo\n    description\n    totalProjects: projects {\n      totalCount\n    }\n    team {\n      id\n      user {\n        id\n        name\n        ...LimitedUserAvatar\n      }\n    }\n  }\n"): (typeof documents)["\n  fragment WorkspaceHeader_Workspace on Workspace {\n    id\n    name\n    logo\n    description\n    totalProjects: projects {\n      totalCount\n    }\n    team {\n      id\n      user {\n        id\n        name\n        ...LimitedUserAvatar\n      }\n    }\n  }\n"];
->>>>>>> e3f90377
 /**
  * The graphql function is used to parse GraphQL queries into a document that can be used by GraphQL clients.
  */
@@ -1293,9 +1287,10 @@
 /**
  * The graphql function is used to parse GraphQL queries into a document that can be used by GraphQL clients.
  */
-<<<<<<< HEAD
 export function graphql(source: "\n  mutation ProcessWorkspaceInvite($input: WorkspaceInviteUseInput!) {\n    workspaceMutations {\n      invites {\n        use(input: $input)\n      }\n    }\n  }\n"): (typeof documents)["\n  mutation ProcessWorkspaceInvite($input: WorkspaceInviteUseInput!) {\n    workspaceMutations {\n      invites {\n        use(input: $input)\n      }\n    }\n  }\n"];
-=======
+/**
+ * The graphql function is used to parse GraphQL queries into a document that can be used by GraphQL clients.
+ */
 export function graphql(source: "\n  query WorkspaceAccessCheck($id: String!) {\n    workspace(id: $id) {\n      id\n    }\n  }\n"): (typeof documents)["\n  query WorkspaceAccessCheck($id: String!) {\n    workspace(id: $id) {\n      id\n    }\n  }\n"];
 /**
  * The graphql function is used to parse GraphQL queries into a document that can be used by GraphQL clients.
@@ -1305,7 +1300,6 @@
  * The graphql function is used to parse GraphQL queries into a document that can be used by GraphQL clients.
  */
 export function graphql(source: "\n  query WorkspaceProjectsQuery(\n    $workspaceId: String!\n    $filter: WorkspaceProjectsFilter\n    $cursor: String\n  ) {\n    workspace(id: $workspaceId) {\n      id\n      projects(filter: $filter, cursor: $cursor, limit: 10) {\n        ...WorkspaceProjectList_ProjectCollection\n      }\n    }\n  }\n"): (typeof documents)["\n  query WorkspaceProjectsQuery(\n    $workspaceId: String!\n    $filter: WorkspaceProjectsFilter\n    $cursor: String\n  ) {\n    workspace(id: $workspaceId) {\n      id\n      projects(filter: $filter, cursor: $cursor, limit: 10) {\n        ...WorkspaceProjectList_ProjectCollection\n      }\n    }\n  }\n"];
->>>>>>> e3f90377
 /**
  * The graphql function is used to parse GraphQL queries into a document that can be used by GraphQL clients.
  */
