/* eslint-disable */
import * as types from './graphql';
import type { TypedDocumentNode as DocumentNode } from '@graphql-typed-document-node/core';

/**
 * Map of all GraphQL operations in the project.
 *
 * This map has several performance disadvantages:
 * 1. It is not tree-shakeable, so it will include all operations in the project.
 * 2. It is not minifiable, so the string of a GraphQL query will be multiple times inside the bundle.
 * 3. It does not support dead code elimination, so it will add unused operations.
 *
 * Therefore it is highly recommended to use the babel-plugin for production.
 */
const documents = {
    "\n  fragment IntegrationStoryDemoServerInfoQueryFragment on ServerInfo {\n    blobSizeLimitBytes\n    name\n    company\n    description\n    adminContact\n    canonicalUrl\n    termsOfService\n    inviteOnly\n    version\n  }\n": types.IntegrationStoryDemoServerInfoQueryFragmentFragmentDoc,
    "\n  fragment ServerTermsOfServicePrivacyPolicyFragment on ServerInfo {\n    termsOfService\n  }\n": types.ServerTermsOfServicePrivacyPolicyFragmentFragmentDoc,
    "\n  query EmailVerificationBannerState {\n    activeUser {\n      id\n      email\n      verified\n      hasPendingVerification\n    }\n  }\n": types.EmailVerificationBannerStateDocument,
    "\n  mutation RequestVerification {\n    requestVerification\n  }\n": types.RequestVerificationDocument,
    "\n  fragment AuthStategiesServerInfoFragment on ServerInfo {\n    authStrategies {\n      id\n      name\n      url\n    }\n  }\n": types.AuthStategiesServerInfoFragmentFragmentDoc,
    "\n  fragment FormUsersSelectItem on LimitedUser {\n    id\n    name\n    avatar\n  }\n": types.FormUsersSelectItemFragmentDoc,
    "\n  fragment ProjectPageProjectHeader on Project {\n    id\n    name\n    description\n  }\n": types.ProjectPageProjectHeaderFragmentDoc,
    "\n  fragment ProjectUpdatableMetadata on Project {\n    id\n    name\n    description\n  }\n": types.ProjectUpdatableMetadataFragmentDoc,
    "\n  mutation UpdateProjectMetadata($update: ProjectUpdateInput!) {\n    projectMutations {\n      update(stream: $update) {\n        id\n        ...ProjectUpdatableMetadata\n      }\n    }\n  }\n": types.UpdateProjectMetadataDocument,
    "\n  fragment ProjectPageLatestItemsComments on Project {\n    id\n    commentThreadCount\n  }\n": types.ProjectPageLatestItemsCommentsFragmentDoc,
    "\n  fragment ProjectPageLatestItemsCommentItem on Comment {\n    id\n    author {\n      ...FormUsersSelectItem\n    }\n    screenshot\n    rawText\n    createdAt\n    repliesCount\n    replyAuthors(limit: 4) {\n      totalCount\n      items {\n        ...FormUsersSelectItem\n      }\n    }\n  }\n": types.ProjectPageLatestItemsCommentItemFragmentDoc,
    "\n  fragment ProjectPageLatestItemsModels on Project {\n    id\n    modelCount\n    sourceApps\n    team {\n      ...FormUsersSelectItem\n    }\n  }\n": types.ProjectPageLatestItemsModelsFragmentDoc,
    "\n  fragment ModelPreview on Model {\n    previewUrl\n  }\n": types.ModelPreviewFragmentDoc,
    "\n  fragment SingleLevelModelTreeItem on ModelsTreeItem {\n    name\n    fullName\n    model {\n      ...ProjectModelsViewModelItem\n    }\n    hasChildren\n    updatedAt\n  }\n": types.SingleLevelModelTreeItemFragmentDoc,
    "\n  fragment ProjectPageModelsView on Project {\n    id\n    modelCount\n    sourceApps\n    team {\n      ...FormUsersSelectItem\n    }\n  }\n": types.ProjectPageModelsViewFragmentDoc,
    "\n  fragment ProjectModelsViewModelItem on Model {\n    id\n    name\n    versionCount\n    commentThreadCount\n    previewUrl\n    updatedAt\n  }\n": types.ProjectModelsViewModelItemFragmentDoc,
    "\n  fragment ProjectPageStatsBlockComments on Project {\n    commentThreadCount\n  }\n": types.ProjectPageStatsBlockCommentsFragmentDoc,
    "\n  fragment ProjectPageStatsBlockModels on Project {\n    modelCount\n  }\n": types.ProjectPageStatsBlockModelsFragmentDoc,
    "\n  fragment ProjectPageStatsBlockTeam on Project {\n    role\n    team {\n      id\n      name\n      avatar\n    }\n    role\n  }\n": types.ProjectPageStatsBlockTeamFragmentDoc,
    "\n  fragment ProjectPageStatsBlockVersions on Project {\n    versionCount\n  }\n": types.ProjectPageStatsBlockVersionsFragmentDoc,
    "\n  subscription OnUserProjectsUpdate {\n    userProjectsUpdated {\n      type\n      id\n      project {\n        ...ProjectDashboardItem\n      }\n    }\n  }\n": types.OnUserProjectsUpdateDocument,
    "\n  mutation CreateOnboardingProject {\n    projectMutations {\n      createForOnboarding {\n        ...ProjectPageProject\n        ...ProjectDashboardItem\n      }\n    }\n  }\n": types.CreateOnboardingProjectDocument,
    "\n  fragment ProjectsDashboardFilled on ProjectCollection {\n    items {\n      ...ProjectDashboardItem\n    }\n  }\n": types.ProjectsDashboardFilledFragmentDoc,
    "\n  fragment LimitedUserAvatar on LimitedUser {\n    id\n    name\n    avatar\n  }\n": types.LimitedUserAvatarFragmentDoc,
    "\n  fragment ActiveUserAvatar on User {\n    id\n    name\n    avatar\n  }\n": types.ActiveUserAvatarFragmentDoc,
    "\n  fragment ThreadCommentAttachment on Comment {\n    text {\n      attachments {\n        id\n        fileName\n        fileType\n        fileSize\n      }\n    }\n  }\n": types.ThreadCommentAttachmentFragmentDoc,
    "\n  fragment ViewerCommentsListItem on Comment {\n    id\n    rawText\n    author {\n      ...LimitedUserAvatar\n    }\n    createdAt\n    viewedAt\n    replies {\n      totalCount\n      cursor\n      items {\n        ...ViewerCommentsReplyItem\n      }\n    }\n  }\n": types.ViewerCommentsListItemFragmentDoc,
    "\n  fragment ViewerModelVersionCardItem on Version {\n    id\n    message\n    referencedObject\n    sourceApplication\n    createdAt\n    previewUrl\n    authorUser {\n      ...LimitedUserAvatar\n    }\n  }\n": types.ViewerModelVersionCardItemFragmentDoc,
    "\n  query ActiveUserMainMetadata {\n    activeUser {\n      id\n      email\n      name\n      role\n      avatar\n      isOnboardingFinished\n      createdAt\n    }\n  }\n": types.ActiveUserMainMetadataDocument,
    "\n  mutation FinishOnboarding {\n    activeUserMutations {\n      finishOnboarding\n    }\n  }\n": types.FinishOnboardingDocument,
    "\n  query AuthServerInfo {\n    serverInfo {\n      ...AuthStategiesServerInfoFragment\n      ...ServerTermsOfServicePrivacyPolicyFragment\n    }\n  }\n": types.AuthServerInfoDocument,
    "\n  query MentionsUserSearch($query: String!) {\n    userSearch(query: $query, limit: 5, cursor: null, archived: false) {\n      items {\n        id\n        name\n        company\n      }\n    }\n  }\n": types.MentionsUserSearchDocument,
    "\n  query ServerInfoBlobSizeLimit {\n    serverInfo {\n      blobSizeLimitBytes\n    }\n  }\n": types.ServerInfoBlobSizeLimitDocument,
    "\n  query InternalTestData {\n    testNumber\n    testList {\n      foo\n      bar\n    }\n  }\n": types.InternalTestDataDocument,
    "\n  fragment ProjectDashboardItemNoModels on Project {\n    id\n    name\n    createdAt\n    updatedAt\n    role\n    team {\n      id\n      name\n      avatar\n    }\n  }\n": types.ProjectDashboardItemNoModelsFragmentDoc,
    "\n  fragment ProjectDashboardItem on Project {\n    id\n    ...ProjectDashboardItemNoModels\n    models(limit: 4, filter: { onlyWithVersions: true }) {\n      totalCount\n      items {\n        ...ProjectPageLatestItemsModelItem\n      }\n    }\n  }\n": types.ProjectDashboardItemFragmentDoc,
    "\n  fragment ProjectPageLatestItemsModelItem on Model {\n    id\n    name\n    displayName\n    versionCount\n    commentThreadCount\n    previewUrl\n    createdAt\n    updatedAt\n  }\n": types.ProjectPageLatestItemsModelItemFragmentDoc,
    "\n  mutation CreateModel($input: CreateModelInput!) {\n    modelMutations {\n      create(input: $input) {\n        ...ProjectPageLatestItemsModelItem\n      }\n    }\n  }\n": types.CreateModelDocument,
    "\n  query ProjectsDashboardQuery($filter: UserProjectsFilter) {\n    activeUser {\n      id\n      projects(filter: $filter) {\n        totalCount\n        items {\n          ...ProjectDashboardItem\n        }\n      }\n    }\n  }\n": types.ProjectsDashboardQueryDocument,
    "\n  query ProjectPageQuery($id: String!) {\n    project(id: $id) {\n      ...ProjectPageProject\n    }\n  }\n": types.ProjectPageQueryDocument,
    "\n  query ProjectLatestModels($projectId: String!, $filter: ProjectModelsFilter) {\n    project(id: $projectId) {\n      id\n      models(cursor: null, limit: 100, filter: $filter) {\n        totalCount\n        cursor\n        items {\n          ...ProjectPageLatestItemsModelItem\n        }\n      }\n    }\n  }\n": types.ProjectLatestModelsDocument,
    "\n  query ProjectModelsTreeTopLevel($projectId: String!) {\n    project(id: $projectId) {\n      id\n      modelsTree {\n        ...SingleLevelModelTreeItem\n      }\n    }\n  }\n": types.ProjectModelsTreeTopLevelDocument,
    "\n  query ProjectModelChildrenTree($projectId: String!, $parentName: String!) {\n    project(id: $projectId) {\n      id\n      modelChildrenTree(fullName: $parentName) {\n        ...SingleLevelModelTreeItem\n      }\n    }\n  }\n": types.ProjectModelChildrenTreeDocument,
    "\n  query ProjectLatestCommentThreads($projectId: String!) {\n    project(id: $projectId) {\n      id\n      commentThreads(cursor: null, limit: 8) {\n        totalCount\n        cursor\n        items {\n          ...ProjectPageLatestItemsCommentItem\n        }\n      }\n    }\n  }\n": types.ProjectLatestCommentThreadsDocument,
    "\n  subscription OnProjectUpdated($id: String!) {\n    projectUpdated(id: $id) {\n      id\n      type\n      project {\n        ...ProjectPageProject\n        ...ProjectDashboardItemNoModels\n      }\n    }\n  }\n": types.OnProjectUpdatedDocument,
    "\n  subscription OnProjectModelsUpdate($id: String!) {\n    projectModelsUpdated(id: $id) {\n      id\n      type\n      model {\n        id\n        ...ProjectPageLatestItemsModelItem\n        ...NewModelVersionMetadata\n      }\n    }\n  }\n": types.OnProjectModelsUpdateDocument,
    "\n  subscription OnProjectVersionsUpdate($id: String!) {\n    projectVersionsUpdated(id: $id) {\n      id\n      modelId\n      type\n      version {\n        id\n        ...ViewerModelVersionCardItem\n        model {\n          id\n          ...ProjectPageLatestItemsModelItem\n        }\n      }\n    }\n  }\n": types.OnProjectVersionsUpdateDocument,
    "\n  subscription OnProjectVersionsPreviewGenerated($id: String!) {\n    projectVersionsPreviewGenerated(id: $id) {\n      projectId\n      objectId\n      versionId\n    }\n  }\n": types.OnProjectVersionsPreviewGeneratedDocument,
    "\n  fragment ViewerCommentBubblesData on Comment {\n    id\n    viewedAt\n    data {\n      location\n      camPos\n      sectionBox\n      selection\n      filters {\n        hiddenIds\n        isolatedIds\n        propertyInfoKey\n        passMax\n        passMin\n        sectionBox\n      }\n    }\n  }\n": types.ViewerCommentBubblesDataFragmentDoc,
    "\n  fragment NewModelVersionMetadata on Model {\n    id\n    versions(limit: 1) {\n      items {\n        id\n        referencedObject\n      }\n    }\n  }\n": types.NewModelVersionMetadataFragmentDoc,
    "\n  fragment ViewerCommentThread on Comment {\n    ...ViewerCommentsListItem\n    ...ViewerCommentBubblesData\n    ...ViewerCommentsReplyItem\n  }\n": types.ViewerCommentThreadFragmentDoc,
    "\n  fragment ViewerCommentsReplyItem on Comment {\n    id\n    rawText\n    text {\n      doc\n    }\n    author {\n      ...LimitedUserAvatar\n    }\n    createdAt\n    ...ThreadCommentAttachment\n  }\n": types.ViewerCommentsReplyItemFragmentDoc,
    "\n  mutation BroadcastViewerUserActivity(\n    $projectId: String!\n    $resourceIdString: String!\n    $message: ViewerUserActivityMessageInput!\n  ) {\n    broadcastViewerUserActivity(\n      projectId: $projectId\n      resourceIdString: $resourceIdString\n      message: $message\n    )\n  }\n": types.BroadcastViewerUserActivityDocument,
    "\n  mutation MarkCommentViewed($threadId: String!) {\n    commentMutations {\n      markViewed(commentId: $threadId)\n    }\n  }\n": types.MarkCommentViewedDocument,
    "\n  mutation CreateCommentThread($input: CreateCommentInput!) {\n    commentMutations {\n      create(input: $input) {\n        ...ViewerCommentThread\n      }\n    }\n  }\n": types.CreateCommentThreadDocument,
    "\n  mutation CreateCommentReply($input: CreateCommentReplyInput!) {\n    commentMutations {\n      reply(input: $input) {\n        ...ViewerCommentsReplyItem\n      }\n    }\n  }\n": types.CreateCommentReplyDocument,
    "\n  mutation ArchiveComment($commentId: String!) {\n    commentMutations {\n      archive(commentId: $commentId)\n    }\n  }\n": types.ArchiveCommentDocument,
    "\n  query ProjectViewerResources($projectId: String!, $resourceUrlString: String!) {\n    project(id: $projectId) {\n      id\n      viewerResources(resourceIdString: $resourceUrlString) {\n        identifier\n        items {\n          modelId\n          versionId\n          objectId\n        }\n      }\n    }\n  }\n": types.ProjectViewerResourcesDocument,
    "\n  query ViewerLoadedResources(\n    $projectId: String!\n    $modelIds: [String!]!\n    $versionIds: [String!]\n    $resourceIdString: String!\n  ) {\n    project(id: $projectId) {\n      id\n      role\n      models(filter: { ids: $modelIds }) {\n        totalCount\n        items {\n          id\n          name\n          updatedAt\n          versions(filter: { priorityIds: $versionIds }) {\n            totalCount\n            items {\n              ...ViewerModelVersionCardItem\n            }\n          }\n        }\n      }\n      commentThreads(filter: { resourceIdString: $resourceIdString }) {\n        totalCount\n        items {\n          ...ViewerCommentThread\n        }\n      }\n      ...ModelPageProject\n    }\n  }\n": types.ViewerLoadedResourcesDocument,
    "\n  subscription OnViewerUserActivityBroadcasted(\n    $projectId: String!\n    $resourceIdString: String!\n  ) {\n    viewerUserActivityBroadcasted(\n      projectId: $projectId\n      resourceIdString: $resourceIdString\n    ) {\n      userName\n      userId\n      viewerSessionId\n      status\n      typing {\n        isTyping\n        threadId\n      }\n      selection {\n        filteringState\n        selectionLocation\n        sectionBox\n        camera\n      }\n    }\n  }\n": types.OnViewerUserActivityBroadcastedDocument,
    "\n  subscription OnViewerCommentsUpdated(\n    $projectId: String!\n    $resourceIdString: String!\n  ) {\n    projectCommentsUpdated(projectId: $projectId, resourceIdString: $resourceIdString) {\n      id\n      type\n      comment {\n        id\n        parent {\n          id\n        }\n        ...ViewerCommentThread\n      }\n    }\n  }\n": types.OnViewerCommentsUpdatedDocument,
    "\n  query GetActiveUser {\n    activeUser {\n      id\n      name\n      role\n    }\n  }\n": types.GetActiveUserDocument,
<<<<<<< HEAD
    "\n    query ProjectLandingPage($id: String!) {\n      project(id: $id) {\n        id\n        name\n        modelCount\n        role\n        editedAt\n        team {\n          id\n          name\n        }\n      }\n    }\n  ": types.ProjectLandingPageDocument,
    "\n  query ReadinessCheckMetadata {\n    serverInfo {\n      version\n    }\n  }\n": types.ReadinessCheckMetadataDocument,
=======
    "\n  fragment ProjectPageProject on Project {\n    id\n    createdAt\n    ...ProjectPageProjectHeader\n    ...ProjectPageStatsBlockTeam\n    ...ProjectPageStatsBlockVersions\n    ...ProjectPageStatsBlockModels\n    ...ProjectPageStatsBlockComments\n    ...ProjectPageLatestItemsModels\n    ...ProjectPageLatestItemsComments\n    ...ProjectPageModelsView\n  }\n": types.ProjectPageProjectFragmentDoc,
    "\n  fragment ModelPageProject on Project {\n    id\n    createdAt\n    name\n  }\n": types.ModelPageProjectFragmentDoc,
>>>>>>> 906d9262
};

/**
 * The graphql function is used to parse GraphQL queries into a document that can be used by GraphQL clients.
 *
 *
 * @example
 * ```ts
 * const query = gql(`query GetUser($id: ID!) { user(id: $id) { name } }`);
 * ```
 *
 * The query argument is unknown!
 * Please regenerate the types.
**/
export function graphql(source: string): unknown;

/**
 * The graphql function is used to parse GraphQL queries into a document that can be used by GraphQL clients.
 */
export function graphql(source: "\n  fragment IntegrationStoryDemoServerInfoQueryFragment on ServerInfo {\n    blobSizeLimitBytes\n    name\n    company\n    description\n    adminContact\n    canonicalUrl\n    termsOfService\n    inviteOnly\n    version\n  }\n"): (typeof documents)["\n  fragment IntegrationStoryDemoServerInfoQueryFragment on ServerInfo {\n    blobSizeLimitBytes\n    name\n    company\n    description\n    adminContact\n    canonicalUrl\n    termsOfService\n    inviteOnly\n    version\n  }\n"];
/**
 * The graphql function is used to parse GraphQL queries into a document that can be used by GraphQL clients.
 */
export function graphql(source: "\n  fragment ServerTermsOfServicePrivacyPolicyFragment on ServerInfo {\n    termsOfService\n  }\n"): (typeof documents)["\n  fragment ServerTermsOfServicePrivacyPolicyFragment on ServerInfo {\n    termsOfService\n  }\n"];
/**
 * The graphql function is used to parse GraphQL queries into a document that can be used by GraphQL clients.
 */
export function graphql(source: "\n  query EmailVerificationBannerState {\n    activeUser {\n      id\n      email\n      verified\n      hasPendingVerification\n    }\n  }\n"): (typeof documents)["\n  query EmailVerificationBannerState {\n    activeUser {\n      id\n      email\n      verified\n      hasPendingVerification\n    }\n  }\n"];
/**
 * The graphql function is used to parse GraphQL queries into a document that can be used by GraphQL clients.
 */
export function graphql(source: "\n  mutation RequestVerification {\n    requestVerification\n  }\n"): (typeof documents)["\n  mutation RequestVerification {\n    requestVerification\n  }\n"];
/**
 * The graphql function is used to parse GraphQL queries into a document that can be used by GraphQL clients.
 */
export function graphql(source: "\n  fragment AuthStategiesServerInfoFragment on ServerInfo {\n    authStrategies {\n      id\n      name\n      url\n    }\n  }\n"): (typeof documents)["\n  fragment AuthStategiesServerInfoFragment on ServerInfo {\n    authStrategies {\n      id\n      name\n      url\n    }\n  }\n"];
/**
 * The graphql function is used to parse GraphQL queries into a document that can be used by GraphQL clients.
 */
export function graphql(source: "\n  fragment FormUsersSelectItem on LimitedUser {\n    id\n    name\n    avatar\n  }\n"): (typeof documents)["\n  fragment FormUsersSelectItem on LimitedUser {\n    id\n    name\n    avatar\n  }\n"];
/**
 * The graphql function is used to parse GraphQL queries into a document that can be used by GraphQL clients.
 */
export function graphql(source: "\n  fragment ProjectPageProjectHeader on Project {\n    id\n    name\n    description\n  }\n"): (typeof documents)["\n  fragment ProjectPageProjectHeader on Project {\n    id\n    name\n    description\n  }\n"];
/**
 * The graphql function is used to parse GraphQL queries into a document that can be used by GraphQL clients.
 */
export function graphql(source: "\n  fragment ProjectUpdatableMetadata on Project {\n    id\n    name\n    description\n  }\n"): (typeof documents)["\n  fragment ProjectUpdatableMetadata on Project {\n    id\n    name\n    description\n  }\n"];
/**
 * The graphql function is used to parse GraphQL queries into a document that can be used by GraphQL clients.
 */
export function graphql(source: "\n  mutation UpdateProjectMetadata($update: ProjectUpdateInput!) {\n    projectMutations {\n      update(stream: $update) {\n        id\n        ...ProjectUpdatableMetadata\n      }\n    }\n  }\n"): (typeof documents)["\n  mutation UpdateProjectMetadata($update: ProjectUpdateInput!) {\n    projectMutations {\n      update(stream: $update) {\n        id\n        ...ProjectUpdatableMetadata\n      }\n    }\n  }\n"];
/**
 * The graphql function is used to parse GraphQL queries into a document that can be used by GraphQL clients.
 */
export function graphql(source: "\n  fragment ProjectPageLatestItemsComments on Project {\n    id\n    commentThreadCount\n  }\n"): (typeof documents)["\n  fragment ProjectPageLatestItemsComments on Project {\n    id\n    commentThreadCount\n  }\n"];
/**
 * The graphql function is used to parse GraphQL queries into a document that can be used by GraphQL clients.
 */
export function graphql(source: "\n  fragment ProjectPageLatestItemsCommentItem on Comment {\n    id\n    author {\n      ...FormUsersSelectItem\n    }\n    screenshot\n    rawText\n    createdAt\n    repliesCount\n    replyAuthors(limit: 4) {\n      totalCount\n      items {\n        ...FormUsersSelectItem\n      }\n    }\n  }\n"): (typeof documents)["\n  fragment ProjectPageLatestItemsCommentItem on Comment {\n    id\n    author {\n      ...FormUsersSelectItem\n    }\n    screenshot\n    rawText\n    createdAt\n    repliesCount\n    replyAuthors(limit: 4) {\n      totalCount\n      items {\n        ...FormUsersSelectItem\n      }\n    }\n  }\n"];
/**
 * The graphql function is used to parse GraphQL queries into a document that can be used by GraphQL clients.
 */
export function graphql(source: "\n  fragment ProjectPageLatestItemsModels on Project {\n    id\n    modelCount\n    sourceApps\n    team {\n      ...FormUsersSelectItem\n    }\n  }\n"): (typeof documents)["\n  fragment ProjectPageLatestItemsModels on Project {\n    id\n    modelCount\n    sourceApps\n    team {\n      ...FormUsersSelectItem\n    }\n  }\n"];
/**
 * The graphql function is used to parse GraphQL queries into a document that can be used by GraphQL clients.
 */
export function graphql(source: "\n  fragment ModelPreview on Model {\n    previewUrl\n  }\n"): (typeof documents)["\n  fragment ModelPreview on Model {\n    previewUrl\n  }\n"];
/**
 * The graphql function is used to parse GraphQL queries into a document that can be used by GraphQL clients.
 */
export function graphql(source: "\n  fragment SingleLevelModelTreeItem on ModelsTreeItem {\n    name\n    fullName\n    model {\n      ...ProjectModelsViewModelItem\n    }\n    hasChildren\n    updatedAt\n  }\n"): (typeof documents)["\n  fragment SingleLevelModelTreeItem on ModelsTreeItem {\n    name\n    fullName\n    model {\n      ...ProjectModelsViewModelItem\n    }\n    hasChildren\n    updatedAt\n  }\n"];
/**
 * The graphql function is used to parse GraphQL queries into a document that can be used by GraphQL clients.
 */
export function graphql(source: "\n  fragment ProjectPageModelsView on Project {\n    id\n    modelCount\n    sourceApps\n    team {\n      ...FormUsersSelectItem\n    }\n  }\n"): (typeof documents)["\n  fragment ProjectPageModelsView on Project {\n    id\n    modelCount\n    sourceApps\n    team {\n      ...FormUsersSelectItem\n    }\n  }\n"];
/**
 * The graphql function is used to parse GraphQL queries into a document that can be used by GraphQL clients.
 */
export function graphql(source: "\n  fragment ProjectModelsViewModelItem on Model {\n    id\n    name\n    versionCount\n    commentThreadCount\n    previewUrl\n    updatedAt\n  }\n"): (typeof documents)["\n  fragment ProjectModelsViewModelItem on Model {\n    id\n    name\n    versionCount\n    commentThreadCount\n    previewUrl\n    updatedAt\n  }\n"];
/**
 * The graphql function is used to parse GraphQL queries into a document that can be used by GraphQL clients.
 */
export function graphql(source: "\n  fragment ProjectPageStatsBlockComments on Project {\n    commentThreadCount\n  }\n"): (typeof documents)["\n  fragment ProjectPageStatsBlockComments on Project {\n    commentThreadCount\n  }\n"];
/**
 * The graphql function is used to parse GraphQL queries into a document that can be used by GraphQL clients.
 */
export function graphql(source: "\n  fragment ProjectPageStatsBlockModels on Project {\n    modelCount\n  }\n"): (typeof documents)["\n  fragment ProjectPageStatsBlockModels on Project {\n    modelCount\n  }\n"];
/**
 * The graphql function is used to parse GraphQL queries into a document that can be used by GraphQL clients.
 */
export function graphql(source: "\n  fragment ProjectPageStatsBlockTeam on Project {\n    role\n    team {\n      id\n      name\n      avatar\n    }\n    role\n  }\n"): (typeof documents)["\n  fragment ProjectPageStatsBlockTeam on Project {\n    role\n    team {\n      id\n      name\n      avatar\n    }\n    role\n  }\n"];
/**
 * The graphql function is used to parse GraphQL queries into a document that can be used by GraphQL clients.
 */
export function graphql(source: "\n  fragment ProjectPageStatsBlockVersions on Project {\n    versionCount\n  }\n"): (typeof documents)["\n  fragment ProjectPageStatsBlockVersions on Project {\n    versionCount\n  }\n"];
/**
 * The graphql function is used to parse GraphQL queries into a document that can be used by GraphQL clients.
 */
export function graphql(source: "\n  subscription OnUserProjectsUpdate {\n    userProjectsUpdated {\n      type\n      id\n      project {\n        ...ProjectDashboardItem\n      }\n    }\n  }\n"): (typeof documents)["\n  subscription OnUserProjectsUpdate {\n    userProjectsUpdated {\n      type\n      id\n      project {\n        ...ProjectDashboardItem\n      }\n    }\n  }\n"];
/**
 * The graphql function is used to parse GraphQL queries into a document that can be used by GraphQL clients.
 */
export function graphql(source: "\n  mutation CreateOnboardingProject {\n    projectMutations {\n      createForOnboarding {\n        ...ProjectPageProject\n        ...ProjectDashboardItem\n      }\n    }\n  }\n"): (typeof documents)["\n  mutation CreateOnboardingProject {\n    projectMutations {\n      createForOnboarding {\n        ...ProjectPageProject\n        ...ProjectDashboardItem\n      }\n    }\n  }\n"];
/**
 * The graphql function is used to parse GraphQL queries into a document that can be used by GraphQL clients.
 */
export function graphql(source: "\n  fragment ProjectsDashboardFilled on ProjectCollection {\n    items {\n      ...ProjectDashboardItem\n    }\n  }\n"): (typeof documents)["\n  fragment ProjectsDashboardFilled on ProjectCollection {\n    items {\n      ...ProjectDashboardItem\n    }\n  }\n"];
/**
 * The graphql function is used to parse GraphQL queries into a document that can be used by GraphQL clients.
 */
export function graphql(source: "\n  fragment LimitedUserAvatar on LimitedUser {\n    id\n    name\n    avatar\n  }\n"): (typeof documents)["\n  fragment LimitedUserAvatar on LimitedUser {\n    id\n    name\n    avatar\n  }\n"];
/**
 * The graphql function is used to parse GraphQL queries into a document that can be used by GraphQL clients.
 */
export function graphql(source: "\n  fragment ActiveUserAvatar on User {\n    id\n    name\n    avatar\n  }\n"): (typeof documents)["\n  fragment ActiveUserAvatar on User {\n    id\n    name\n    avatar\n  }\n"];
/**
 * The graphql function is used to parse GraphQL queries into a document that can be used by GraphQL clients.
 */
export function graphql(source: "\n  fragment ThreadCommentAttachment on Comment {\n    text {\n      attachments {\n        id\n        fileName\n        fileType\n        fileSize\n      }\n    }\n  }\n"): (typeof documents)["\n  fragment ThreadCommentAttachment on Comment {\n    text {\n      attachments {\n        id\n        fileName\n        fileType\n        fileSize\n      }\n    }\n  }\n"];
/**
 * The graphql function is used to parse GraphQL queries into a document that can be used by GraphQL clients.
 */
export function graphql(source: "\n  fragment ViewerCommentsListItem on Comment {\n    id\n    rawText\n    author {\n      ...LimitedUserAvatar\n    }\n    createdAt\n    viewedAt\n    replies {\n      totalCount\n      cursor\n      items {\n        ...ViewerCommentsReplyItem\n      }\n    }\n  }\n"): (typeof documents)["\n  fragment ViewerCommentsListItem on Comment {\n    id\n    rawText\n    author {\n      ...LimitedUserAvatar\n    }\n    createdAt\n    viewedAt\n    replies {\n      totalCount\n      cursor\n      items {\n        ...ViewerCommentsReplyItem\n      }\n    }\n  }\n"];
/**
 * The graphql function is used to parse GraphQL queries into a document that can be used by GraphQL clients.
 */
export function graphql(source: "\n  fragment ViewerModelVersionCardItem on Version {\n    id\n    message\n    referencedObject\n    sourceApplication\n    createdAt\n    previewUrl\n    authorUser {\n      ...LimitedUserAvatar\n    }\n  }\n"): (typeof documents)["\n  fragment ViewerModelVersionCardItem on Version {\n    id\n    message\n    referencedObject\n    sourceApplication\n    createdAt\n    previewUrl\n    authorUser {\n      ...LimitedUserAvatar\n    }\n  }\n"];
/**
 * The graphql function is used to parse GraphQL queries into a document that can be used by GraphQL clients.
 */
export function graphql(source: "\n  query ActiveUserMainMetadata {\n    activeUser {\n      id\n      email\n      name\n      role\n      avatar\n      isOnboardingFinished\n      createdAt\n    }\n  }\n"): (typeof documents)["\n  query ActiveUserMainMetadata {\n    activeUser {\n      id\n      email\n      name\n      role\n      avatar\n      isOnboardingFinished\n      createdAt\n    }\n  }\n"];
/**
 * The graphql function is used to parse GraphQL queries into a document that can be used by GraphQL clients.
 */
export function graphql(source: "\n  mutation FinishOnboarding {\n    activeUserMutations {\n      finishOnboarding\n    }\n  }\n"): (typeof documents)["\n  mutation FinishOnboarding {\n    activeUserMutations {\n      finishOnboarding\n    }\n  }\n"];
/**
 * The graphql function is used to parse GraphQL queries into a document that can be used by GraphQL clients.
 */
export function graphql(source: "\n  query AuthServerInfo {\n    serverInfo {\n      ...AuthStategiesServerInfoFragment\n      ...ServerTermsOfServicePrivacyPolicyFragment\n    }\n  }\n"): (typeof documents)["\n  query AuthServerInfo {\n    serverInfo {\n      ...AuthStategiesServerInfoFragment\n      ...ServerTermsOfServicePrivacyPolicyFragment\n    }\n  }\n"];
/**
 * The graphql function is used to parse GraphQL queries into a document that can be used by GraphQL clients.
 */
export function graphql(source: "\n  query MentionsUserSearch($query: String!) {\n    userSearch(query: $query, limit: 5, cursor: null, archived: false) {\n      items {\n        id\n        name\n        company\n      }\n    }\n  }\n"): (typeof documents)["\n  query MentionsUserSearch($query: String!) {\n    userSearch(query: $query, limit: 5, cursor: null, archived: false) {\n      items {\n        id\n        name\n        company\n      }\n    }\n  }\n"];
/**
 * The graphql function is used to parse GraphQL queries into a document that can be used by GraphQL clients.
 */
export function graphql(source: "\n  query ServerInfoBlobSizeLimit {\n    serverInfo {\n      blobSizeLimitBytes\n    }\n  }\n"): (typeof documents)["\n  query ServerInfoBlobSizeLimit {\n    serverInfo {\n      blobSizeLimitBytes\n    }\n  }\n"];
/**
 * The graphql function is used to parse GraphQL queries into a document that can be used by GraphQL clients.
 */
export function graphql(source: "\n  query InternalTestData {\n    testNumber\n    testList {\n      foo\n      bar\n    }\n  }\n"): (typeof documents)["\n  query InternalTestData {\n    testNumber\n    testList {\n      foo\n      bar\n    }\n  }\n"];
/**
 * The graphql function is used to parse GraphQL queries into a document that can be used by GraphQL clients.
 */
export function graphql(source: "\n  fragment ProjectDashboardItemNoModels on Project {\n    id\n    name\n    createdAt\n    updatedAt\n    role\n    team {\n      id\n      name\n      avatar\n    }\n  }\n"): (typeof documents)["\n  fragment ProjectDashboardItemNoModels on Project {\n    id\n    name\n    createdAt\n    updatedAt\n    role\n    team {\n      id\n      name\n      avatar\n    }\n  }\n"];
/**
 * The graphql function is used to parse GraphQL queries into a document that can be used by GraphQL clients.
 */
export function graphql(source: "\n  fragment ProjectDashboardItem on Project {\n    id\n    ...ProjectDashboardItemNoModels\n    models(limit: 4, filter: { onlyWithVersions: true }) {\n      totalCount\n      items {\n        ...ProjectPageLatestItemsModelItem\n      }\n    }\n  }\n"): (typeof documents)["\n  fragment ProjectDashboardItem on Project {\n    id\n    ...ProjectDashboardItemNoModels\n    models(limit: 4, filter: { onlyWithVersions: true }) {\n      totalCount\n      items {\n        ...ProjectPageLatestItemsModelItem\n      }\n    }\n  }\n"];
/**
 * The graphql function is used to parse GraphQL queries into a document that can be used by GraphQL clients.
 */
export function graphql(source: "\n  fragment ProjectPageLatestItemsModelItem on Model {\n    id\n    name\n    displayName\n    versionCount\n    commentThreadCount\n    previewUrl\n    createdAt\n    updatedAt\n  }\n"): (typeof documents)["\n  fragment ProjectPageLatestItemsModelItem on Model {\n    id\n    name\n    displayName\n    versionCount\n    commentThreadCount\n    previewUrl\n    createdAt\n    updatedAt\n  }\n"];
/**
 * The graphql function is used to parse GraphQL queries into a document that can be used by GraphQL clients.
 */
export function graphql(source: "\n  mutation CreateModel($input: CreateModelInput!) {\n    modelMutations {\n      create(input: $input) {\n        ...ProjectPageLatestItemsModelItem\n      }\n    }\n  }\n"): (typeof documents)["\n  mutation CreateModel($input: CreateModelInput!) {\n    modelMutations {\n      create(input: $input) {\n        ...ProjectPageLatestItemsModelItem\n      }\n    }\n  }\n"];
/**
 * The graphql function is used to parse GraphQL queries into a document that can be used by GraphQL clients.
 */
export function graphql(source: "\n  query ProjectsDashboardQuery($filter: UserProjectsFilter) {\n    activeUser {\n      id\n      projects(filter: $filter) {\n        totalCount\n        items {\n          ...ProjectDashboardItem\n        }\n      }\n    }\n  }\n"): (typeof documents)["\n  query ProjectsDashboardQuery($filter: UserProjectsFilter) {\n    activeUser {\n      id\n      projects(filter: $filter) {\n        totalCount\n        items {\n          ...ProjectDashboardItem\n        }\n      }\n    }\n  }\n"];
/**
 * The graphql function is used to parse GraphQL queries into a document that can be used by GraphQL clients.
 */
export function graphql(source: "\n  query ProjectPageQuery($id: String!) {\n    project(id: $id) {\n      ...ProjectPageProject\n    }\n  }\n"): (typeof documents)["\n  query ProjectPageQuery($id: String!) {\n    project(id: $id) {\n      ...ProjectPageProject\n    }\n  }\n"];
/**
 * The graphql function is used to parse GraphQL queries into a document that can be used by GraphQL clients.
 */
export function graphql(source: "\n  query ProjectLatestModels($projectId: String!, $filter: ProjectModelsFilter) {\n    project(id: $projectId) {\n      id\n      models(cursor: null, limit: 100, filter: $filter) {\n        totalCount\n        cursor\n        items {\n          ...ProjectPageLatestItemsModelItem\n        }\n      }\n    }\n  }\n"): (typeof documents)["\n  query ProjectLatestModels($projectId: String!, $filter: ProjectModelsFilter) {\n    project(id: $projectId) {\n      id\n      models(cursor: null, limit: 100, filter: $filter) {\n        totalCount\n        cursor\n        items {\n          ...ProjectPageLatestItemsModelItem\n        }\n      }\n    }\n  }\n"];
/**
 * The graphql function is used to parse GraphQL queries into a document that can be used by GraphQL clients.
 */
export function graphql(source: "\n  query ProjectModelsTreeTopLevel($projectId: String!) {\n    project(id: $projectId) {\n      id\n      modelsTree {\n        ...SingleLevelModelTreeItem\n      }\n    }\n  }\n"): (typeof documents)["\n  query ProjectModelsTreeTopLevel($projectId: String!) {\n    project(id: $projectId) {\n      id\n      modelsTree {\n        ...SingleLevelModelTreeItem\n      }\n    }\n  }\n"];
/**
 * The graphql function is used to parse GraphQL queries into a document that can be used by GraphQL clients.
 */
export function graphql(source: "\n  query ProjectModelChildrenTree($projectId: String!, $parentName: String!) {\n    project(id: $projectId) {\n      id\n      modelChildrenTree(fullName: $parentName) {\n        ...SingleLevelModelTreeItem\n      }\n    }\n  }\n"): (typeof documents)["\n  query ProjectModelChildrenTree($projectId: String!, $parentName: String!) {\n    project(id: $projectId) {\n      id\n      modelChildrenTree(fullName: $parentName) {\n        ...SingleLevelModelTreeItem\n      }\n    }\n  }\n"];
/**
 * The graphql function is used to parse GraphQL queries into a document that can be used by GraphQL clients.
 */
export function graphql(source: "\n  query ProjectLatestCommentThreads($projectId: String!) {\n    project(id: $projectId) {\n      id\n      commentThreads(cursor: null, limit: 8) {\n        totalCount\n        cursor\n        items {\n          ...ProjectPageLatestItemsCommentItem\n        }\n      }\n    }\n  }\n"): (typeof documents)["\n  query ProjectLatestCommentThreads($projectId: String!) {\n    project(id: $projectId) {\n      id\n      commentThreads(cursor: null, limit: 8) {\n        totalCount\n        cursor\n        items {\n          ...ProjectPageLatestItemsCommentItem\n        }\n      }\n    }\n  }\n"];
/**
 * The graphql function is used to parse GraphQL queries into a document that can be used by GraphQL clients.
 */
export function graphql(source: "\n  subscription OnProjectUpdated($id: String!) {\n    projectUpdated(id: $id) {\n      id\n      type\n      project {\n        ...ProjectPageProject\n        ...ProjectDashboardItemNoModels\n      }\n    }\n  }\n"): (typeof documents)["\n  subscription OnProjectUpdated($id: String!) {\n    projectUpdated(id: $id) {\n      id\n      type\n      project {\n        ...ProjectPageProject\n        ...ProjectDashboardItemNoModels\n      }\n    }\n  }\n"];
/**
 * The graphql function is used to parse GraphQL queries into a document that can be used by GraphQL clients.
 */
export function graphql(source: "\n  subscription OnProjectModelsUpdate($id: String!) {\n    projectModelsUpdated(id: $id) {\n      id\n      type\n      model {\n        id\n        ...ProjectPageLatestItemsModelItem\n        ...NewModelVersionMetadata\n      }\n    }\n  }\n"): (typeof documents)["\n  subscription OnProjectModelsUpdate($id: String!) {\n    projectModelsUpdated(id: $id) {\n      id\n      type\n      model {\n        id\n        ...ProjectPageLatestItemsModelItem\n        ...NewModelVersionMetadata\n      }\n    }\n  }\n"];
/**
 * The graphql function is used to parse GraphQL queries into a document that can be used by GraphQL clients.
 */
export function graphql(source: "\n  subscription OnProjectVersionsUpdate($id: String!) {\n    projectVersionsUpdated(id: $id) {\n      id\n      modelId\n      type\n      version {\n        id\n        ...ViewerModelVersionCardItem\n        model {\n          id\n          ...ProjectPageLatestItemsModelItem\n        }\n      }\n    }\n  }\n"): (typeof documents)["\n  subscription OnProjectVersionsUpdate($id: String!) {\n    projectVersionsUpdated(id: $id) {\n      id\n      modelId\n      type\n      version {\n        id\n        ...ViewerModelVersionCardItem\n        model {\n          id\n          ...ProjectPageLatestItemsModelItem\n        }\n      }\n    }\n  }\n"];
/**
 * The graphql function is used to parse GraphQL queries into a document that can be used by GraphQL clients.
 */
export function graphql(source: "\n  subscription OnProjectVersionsPreviewGenerated($id: String!) {\n    projectVersionsPreviewGenerated(id: $id) {\n      projectId\n      objectId\n      versionId\n    }\n  }\n"): (typeof documents)["\n  subscription OnProjectVersionsPreviewGenerated($id: String!) {\n    projectVersionsPreviewGenerated(id: $id) {\n      projectId\n      objectId\n      versionId\n    }\n  }\n"];
/**
 * The graphql function is used to parse GraphQL queries into a document that can be used by GraphQL clients.
 */
export function graphql(source: "\n  fragment ViewerCommentBubblesData on Comment {\n    id\n    viewedAt\n    data {\n      location\n      camPos\n      sectionBox\n      selection\n      filters {\n        hiddenIds\n        isolatedIds\n        propertyInfoKey\n        passMax\n        passMin\n        sectionBox\n      }\n    }\n  }\n"): (typeof documents)["\n  fragment ViewerCommentBubblesData on Comment {\n    id\n    viewedAt\n    data {\n      location\n      camPos\n      sectionBox\n      selection\n      filters {\n        hiddenIds\n        isolatedIds\n        propertyInfoKey\n        passMax\n        passMin\n        sectionBox\n      }\n    }\n  }\n"];
/**
 * The graphql function is used to parse GraphQL queries into a document that can be used by GraphQL clients.
 */
export function graphql(source: "\n  fragment NewModelVersionMetadata on Model {\n    id\n    versions(limit: 1) {\n      items {\n        id\n        referencedObject\n      }\n    }\n  }\n"): (typeof documents)["\n  fragment NewModelVersionMetadata on Model {\n    id\n    versions(limit: 1) {\n      items {\n        id\n        referencedObject\n      }\n    }\n  }\n"];
/**
 * The graphql function is used to parse GraphQL queries into a document that can be used by GraphQL clients.
 */
export function graphql(source: "\n  fragment ViewerCommentThread on Comment {\n    ...ViewerCommentsListItem\n    ...ViewerCommentBubblesData\n    ...ViewerCommentsReplyItem\n  }\n"): (typeof documents)["\n  fragment ViewerCommentThread on Comment {\n    ...ViewerCommentsListItem\n    ...ViewerCommentBubblesData\n    ...ViewerCommentsReplyItem\n  }\n"];
/**
 * The graphql function is used to parse GraphQL queries into a document that can be used by GraphQL clients.
 */
export function graphql(source: "\n  fragment ViewerCommentsReplyItem on Comment {\n    id\n    rawText\n    text {\n      doc\n    }\n    author {\n      ...LimitedUserAvatar\n    }\n    createdAt\n    ...ThreadCommentAttachment\n  }\n"): (typeof documents)["\n  fragment ViewerCommentsReplyItem on Comment {\n    id\n    rawText\n    text {\n      doc\n    }\n    author {\n      ...LimitedUserAvatar\n    }\n    createdAt\n    ...ThreadCommentAttachment\n  }\n"];
/**
 * The graphql function is used to parse GraphQL queries into a document that can be used by GraphQL clients.
 */
export function graphql(source: "\n  mutation BroadcastViewerUserActivity(\n    $projectId: String!\n    $resourceIdString: String!\n    $message: ViewerUserActivityMessageInput!\n  ) {\n    broadcastViewerUserActivity(\n      projectId: $projectId\n      resourceIdString: $resourceIdString\n      message: $message\n    )\n  }\n"): (typeof documents)["\n  mutation BroadcastViewerUserActivity(\n    $projectId: String!\n    $resourceIdString: String!\n    $message: ViewerUserActivityMessageInput!\n  ) {\n    broadcastViewerUserActivity(\n      projectId: $projectId\n      resourceIdString: $resourceIdString\n      message: $message\n    )\n  }\n"];
/**
 * The graphql function is used to parse GraphQL queries into a document that can be used by GraphQL clients.
 */
export function graphql(source: "\n  mutation MarkCommentViewed($threadId: String!) {\n    commentMutations {\n      markViewed(commentId: $threadId)\n    }\n  }\n"): (typeof documents)["\n  mutation MarkCommentViewed($threadId: String!) {\n    commentMutations {\n      markViewed(commentId: $threadId)\n    }\n  }\n"];
/**
 * The graphql function is used to parse GraphQL queries into a document that can be used by GraphQL clients.
 */
export function graphql(source: "\n  mutation CreateCommentThread($input: CreateCommentInput!) {\n    commentMutations {\n      create(input: $input) {\n        ...ViewerCommentThread\n      }\n    }\n  }\n"): (typeof documents)["\n  mutation CreateCommentThread($input: CreateCommentInput!) {\n    commentMutations {\n      create(input: $input) {\n        ...ViewerCommentThread\n      }\n    }\n  }\n"];
/**
 * The graphql function is used to parse GraphQL queries into a document that can be used by GraphQL clients.
 */
export function graphql(source: "\n  mutation CreateCommentReply($input: CreateCommentReplyInput!) {\n    commentMutations {\n      reply(input: $input) {\n        ...ViewerCommentsReplyItem\n      }\n    }\n  }\n"): (typeof documents)["\n  mutation CreateCommentReply($input: CreateCommentReplyInput!) {\n    commentMutations {\n      reply(input: $input) {\n        ...ViewerCommentsReplyItem\n      }\n    }\n  }\n"];
/**
 * The graphql function is used to parse GraphQL queries into a document that can be used by GraphQL clients.
 */
export function graphql(source: "\n  mutation ArchiveComment($commentId: String!) {\n    commentMutations {\n      archive(commentId: $commentId)\n    }\n  }\n"): (typeof documents)["\n  mutation ArchiveComment($commentId: String!) {\n    commentMutations {\n      archive(commentId: $commentId)\n    }\n  }\n"];
/**
 * The graphql function is used to parse GraphQL queries into a document that can be used by GraphQL clients.
 */
export function graphql(source: "\n  query ProjectViewerResources($projectId: String!, $resourceUrlString: String!) {\n    project(id: $projectId) {\n      id\n      viewerResources(resourceIdString: $resourceUrlString) {\n        identifier\n        items {\n          modelId\n          versionId\n          objectId\n        }\n      }\n    }\n  }\n"): (typeof documents)["\n  query ProjectViewerResources($projectId: String!, $resourceUrlString: String!) {\n    project(id: $projectId) {\n      id\n      viewerResources(resourceIdString: $resourceUrlString) {\n        identifier\n        items {\n          modelId\n          versionId\n          objectId\n        }\n      }\n    }\n  }\n"];
/**
 * The graphql function is used to parse GraphQL queries into a document that can be used by GraphQL clients.
 */
export function graphql(source: "\n  query ViewerLoadedResources(\n    $projectId: String!\n    $modelIds: [String!]!\n    $versionIds: [String!]\n    $resourceIdString: String!\n  ) {\n    project(id: $projectId) {\n      id\n      role\n      models(filter: { ids: $modelIds }) {\n        totalCount\n        items {\n          id\n          name\n          updatedAt\n          versions(filter: { priorityIds: $versionIds }) {\n            totalCount\n            items {\n              ...ViewerModelVersionCardItem\n            }\n          }\n        }\n      }\n      commentThreads(filter: { resourceIdString: $resourceIdString }) {\n        totalCount\n        items {\n          ...ViewerCommentThread\n        }\n      }\n      ...ModelPageProject\n    }\n  }\n"): (typeof documents)["\n  query ViewerLoadedResources(\n    $projectId: String!\n    $modelIds: [String!]!\n    $versionIds: [String!]\n    $resourceIdString: String!\n  ) {\n    project(id: $projectId) {\n      id\n      role\n      models(filter: { ids: $modelIds }) {\n        totalCount\n        items {\n          id\n          name\n          updatedAt\n          versions(filter: { priorityIds: $versionIds }) {\n            totalCount\n            items {\n              ...ViewerModelVersionCardItem\n            }\n          }\n        }\n      }\n      commentThreads(filter: { resourceIdString: $resourceIdString }) {\n        totalCount\n        items {\n          ...ViewerCommentThread\n        }\n      }\n      ...ModelPageProject\n    }\n  }\n"];
/**
 * The graphql function is used to parse GraphQL queries into a document that can be used by GraphQL clients.
 */
export function graphql(source: "\n  subscription OnViewerUserActivityBroadcasted(\n    $projectId: String!\n    $resourceIdString: String!\n  ) {\n    viewerUserActivityBroadcasted(\n      projectId: $projectId\n      resourceIdString: $resourceIdString\n    ) {\n      userName\n      userId\n      viewerSessionId\n      status\n      typing {\n        isTyping\n        threadId\n      }\n      selection {\n        filteringState\n        selectionLocation\n        sectionBox\n        camera\n      }\n    }\n  }\n"): (typeof documents)["\n  subscription OnViewerUserActivityBroadcasted(\n    $projectId: String!\n    $resourceIdString: String!\n  ) {\n    viewerUserActivityBroadcasted(\n      projectId: $projectId\n      resourceIdString: $resourceIdString\n    ) {\n      userName\n      userId\n      viewerSessionId\n      status\n      typing {\n        isTyping\n        threadId\n      }\n      selection {\n        filteringState\n        selectionLocation\n        sectionBox\n        camera\n      }\n    }\n  }\n"];
/**
 * The graphql function is used to parse GraphQL queries into a document that can be used by GraphQL clients.
 */
export function graphql(source: "\n  subscription OnViewerCommentsUpdated(\n    $projectId: String!\n    $resourceIdString: String!\n  ) {\n    projectCommentsUpdated(projectId: $projectId, resourceIdString: $resourceIdString) {\n      id\n      type\n      comment {\n        id\n        parent {\n          id\n        }\n        ...ViewerCommentThread\n      }\n    }\n  }\n"): (typeof documents)["\n  subscription OnViewerCommentsUpdated(\n    $projectId: String!\n    $resourceIdString: String!\n  ) {\n    projectCommentsUpdated(projectId: $projectId, resourceIdString: $resourceIdString) {\n      id\n      type\n      comment {\n        id\n        parent {\n          id\n        }\n        ...ViewerCommentThread\n      }\n    }\n  }\n"];
/**
 * The graphql function is used to parse GraphQL queries into a document that can be used by GraphQL clients.
 */
export function graphql(source: "\n  query GetActiveUser {\n    activeUser {\n      id\n      name\n      role\n    }\n  }\n"): (typeof documents)["\n  query GetActiveUser {\n    activeUser {\n      id\n      name\n      role\n    }\n  }\n"];
<<<<<<< HEAD
export function graphql(source: "\n    query ProjectLandingPage($id: String!) {\n      project(id: $id) {\n        id\n        name\n        modelCount\n        role\n        editedAt\n        team {\n          id\n          name\n        }\n      }\n    }\n  "): (typeof documents)["\n    query ProjectLandingPage($id: String!) {\n      project(id: $id) {\n        id\n        name\n        modelCount\n        role\n        editedAt\n        team {\n          id\n          name\n        }\n      }\n    }\n  "];
export function graphql(source: "\n  query ReadinessCheckMetadata {\n    serverInfo {\n      version\n    }\n  }\n"): (typeof documents)["\n  query ReadinessCheckMetadata {\n    serverInfo {\n      version\n    }\n  }\n"];
=======
/**
 * The graphql function is used to parse GraphQL queries into a document that can be used by GraphQL clients.
 */
export function graphql(source: "\n  fragment ProjectPageProject on Project {\n    id\n    createdAt\n    ...ProjectPageProjectHeader\n    ...ProjectPageStatsBlockTeam\n    ...ProjectPageStatsBlockVersions\n    ...ProjectPageStatsBlockModels\n    ...ProjectPageStatsBlockComments\n    ...ProjectPageLatestItemsModels\n    ...ProjectPageLatestItemsComments\n    ...ProjectPageModelsView\n  }\n"): (typeof documents)["\n  fragment ProjectPageProject on Project {\n    id\n    createdAt\n    ...ProjectPageProjectHeader\n    ...ProjectPageStatsBlockTeam\n    ...ProjectPageStatsBlockVersions\n    ...ProjectPageStatsBlockModels\n    ...ProjectPageStatsBlockComments\n    ...ProjectPageLatestItemsModels\n    ...ProjectPageLatestItemsComments\n    ...ProjectPageModelsView\n  }\n"];
/**
 * The graphql function is used to parse GraphQL queries into a document that can be used by GraphQL clients.
 */
export function graphql(source: "\n  fragment ModelPageProject on Project {\n    id\n    createdAt\n    name\n  }\n"): (typeof documents)["\n  fragment ModelPageProject on Project {\n    id\n    createdAt\n    name\n  }\n"];
>>>>>>> 906d9262

export function graphql(source: string) {
  return (documents as any)[source] ?? {};
}

export type DocumentType<TDocumentNode extends DocumentNode<any, any>> = TDocumentNode extends DocumentNode<  infer TType,  any>  ? TType  : never;<|MERGE_RESOLUTION|>--- conflicted
+++ resolved
@@ -75,13 +75,8 @@
     "\n  subscription OnViewerUserActivityBroadcasted(\n    $projectId: String!\n    $resourceIdString: String!\n  ) {\n    viewerUserActivityBroadcasted(\n      projectId: $projectId\n      resourceIdString: $resourceIdString\n    ) {\n      userName\n      userId\n      viewerSessionId\n      status\n      typing {\n        isTyping\n        threadId\n      }\n      selection {\n        filteringState\n        selectionLocation\n        sectionBox\n        camera\n      }\n    }\n  }\n": types.OnViewerUserActivityBroadcastedDocument,
     "\n  subscription OnViewerCommentsUpdated(\n    $projectId: String!\n    $resourceIdString: String!\n  ) {\n    projectCommentsUpdated(projectId: $projectId, resourceIdString: $resourceIdString) {\n      id\n      type\n      comment {\n        id\n        parent {\n          id\n        }\n        ...ViewerCommentThread\n      }\n    }\n  }\n": types.OnViewerCommentsUpdatedDocument,
     "\n  query GetActiveUser {\n    activeUser {\n      id\n      name\n      role\n    }\n  }\n": types.GetActiveUserDocument,
-<<<<<<< HEAD
-    "\n    query ProjectLandingPage($id: String!) {\n      project(id: $id) {\n        id\n        name\n        modelCount\n        role\n        editedAt\n        team {\n          id\n          name\n        }\n      }\n    }\n  ": types.ProjectLandingPageDocument,
-    "\n  query ReadinessCheckMetadata {\n    serverInfo {\n      version\n    }\n  }\n": types.ReadinessCheckMetadataDocument,
-=======
     "\n  fragment ProjectPageProject on Project {\n    id\n    createdAt\n    ...ProjectPageProjectHeader\n    ...ProjectPageStatsBlockTeam\n    ...ProjectPageStatsBlockVersions\n    ...ProjectPageStatsBlockModels\n    ...ProjectPageStatsBlockComments\n    ...ProjectPageLatestItemsModels\n    ...ProjectPageLatestItemsComments\n    ...ProjectPageModelsView\n  }\n": types.ProjectPageProjectFragmentDoc,
     "\n  fragment ModelPageProject on Project {\n    id\n    createdAt\n    name\n  }\n": types.ModelPageProjectFragmentDoc,
->>>>>>> 906d9262
 };
 
 /**
@@ -346,10 +341,6 @@
  * The graphql function is used to parse GraphQL queries into a document that can be used by GraphQL clients.
  */
 export function graphql(source: "\n  query GetActiveUser {\n    activeUser {\n      id\n      name\n      role\n    }\n  }\n"): (typeof documents)["\n  query GetActiveUser {\n    activeUser {\n      id\n      name\n      role\n    }\n  }\n"];
-<<<<<<< HEAD
-export function graphql(source: "\n    query ProjectLandingPage($id: String!) {\n      project(id: $id) {\n        id\n        name\n        modelCount\n        role\n        editedAt\n        team {\n          id\n          name\n        }\n      }\n    }\n  "): (typeof documents)["\n    query ProjectLandingPage($id: String!) {\n      project(id: $id) {\n        id\n        name\n        modelCount\n        role\n        editedAt\n        team {\n          id\n          name\n        }\n      }\n    }\n  "];
-export function graphql(source: "\n  query ReadinessCheckMetadata {\n    serverInfo {\n      version\n    }\n  }\n"): (typeof documents)["\n  query ReadinessCheckMetadata {\n    serverInfo {\n      version\n    }\n  }\n"];
-=======
 /**
  * The graphql function is used to parse GraphQL queries into a document that can be used by GraphQL clients.
  */
@@ -358,7 +349,6 @@
  * The graphql function is used to parse GraphQL queries into a document that can be used by GraphQL clients.
  */
 export function graphql(source: "\n  fragment ModelPageProject on Project {\n    id\n    createdAt\n    name\n  }\n"): (typeof documents)["\n  fragment ModelPageProject on Project {\n    id\n    createdAt\n    name\n  }\n"];
->>>>>>> 906d9262
 
 export function graphql(source: string) {
   return (documents as any)[source] ?? {};
