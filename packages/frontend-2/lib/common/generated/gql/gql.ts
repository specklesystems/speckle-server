--- conflicted
+++ resolved
@@ -39,10 +39,7 @@
     "\n  fragment ProjectsDashboardFilled on ProjectCollection {\n    items {\n      ...ProjectDashboardItem\n    }\n  }\n": types.ProjectsDashboardFilledFragmentDoc,
     "\n  fragment LimitedUserAvatar on LimitedUser {\n    id\n    name\n    avatar\n  }\n": types.LimitedUserAvatarFragmentDoc,
     "\n  fragment ActiveUserAvatar on User {\n    id\n    name\n    avatar\n  }\n": types.ActiveUserAvatarFragmentDoc,
-<<<<<<< HEAD
-=======
     "\n  fragment ViewerCommentsListItem on Comment {\n    id\n    rawText\n    author {\n      ...LimitedUserAvatar\n    }\n    createdAt\n  }\n": types.ViewerCommentsListItemFragmentDoc,
->>>>>>> b2f0fc9b
     "\n  fragment ViewerModelVersionCardItem on Version {\n    id\n    message\n    referencedObject\n    sourceApplication\n    createdAt\n    authorUser {\n      ...LimitedUserAvatar\n    }\n  }\n": types.ViewerModelVersionCardItemFragmentDoc,
     "\n  query ActiveUserMainMetadata {\n    activeUser {\n      id\n      email\n      name\n      role\n      avatar\n      isOnboardingFinished\n      createdAt\n    }\n  }\n": types.ActiveUserMainMetadataDocument,
     "\n  mutation FinishOnboarding {\n    activeUserMutations {\n      finishOnboarding\n    }\n  }\n": types.FinishOnboardingDocument,
@@ -51,20 +48,12 @@
     "\n  mutation CreateModel($input: CreateModelInput!) {\n    modelMutations {\n      create(input: $input) {\n        ...ProjectPageLatestItemsModelItem\n      }\n    }\n  }\n": types.CreateModelDocument,
     "\n  query ProjectsDashboardQuery($filter: UserProjectsFilter) {\n    activeUser {\n      id\n      projects(filter: $filter) {\n        totalCount\n        items {\n          ...ProjectDashboardItem\n        }\n      }\n    }\n  }\n": types.ProjectsDashboardQueryDocument,
     "\n  query ProjectPageQuery($id: String!) {\n    project(id: $id) {\n      ...ProjectPageProject\n    }\n  }\n": types.ProjectPageQueryDocument,
-<<<<<<< HEAD
-    "\n  query ModelPageProjectQuery($id: String!) {\n    project(id: $id) {\n      ...ModelPageProject\n    }\n  }\n": types.ModelPageProjectQueryDocument,
-=======
->>>>>>> b2f0fc9b
     "\n  query ProjectLatestModels($projectId: String!, $filter: ProjectModelsFilter) {\n    project(id: $projectId) {\n      id\n      models(cursor: null, limit: 100, filter: $filter) {\n        totalCount\n        cursor\n        items {\n          ...ProjectPageLatestItemsModelItem\n        }\n      }\n    }\n  }\n": types.ProjectLatestModelsDocument,
     "\n  query ProjectModelsTreeTopLevel($projectId: String!) {\n    project(id: $projectId) {\n      id\n      modelsTree {\n        ...SingleLevelModelTreeItem\n      }\n    }\n  }\n": types.ProjectModelsTreeTopLevelDocument,
     "\n  query ProjectModelChildrenTree($projectId: String!, $parentName: String!) {\n    project(id: $projectId) {\n      id\n      modelChildrenTree(fullName: $parentName) {\n        ...SingleLevelModelTreeItem\n      }\n    }\n  }\n": types.ProjectModelChildrenTreeDocument,
     "\n  query ProjectLatestCommentThreads($projectId: String!) {\n    project(id: $projectId) {\n      id\n      commentThreads(cursor: null, limit: 8) {\n        totalCount\n        cursor\n        items {\n          ...ProjectPageLatestItemsCommentItem\n        }\n      }\n    }\n  }\n": types.ProjectLatestCommentThreadsDocument,
     "\n  query ProjectViewerResources($projectId: String!, $resourceUrlString: String!) {\n    project(id: $projectId) {\n      id\n      viewerResources(resourceIdString: $resourceUrlString) {\n        identifier\n        items {\n          modelId\n          versionId\n          objectId\n        }\n      }\n    }\n  }\n": types.ProjectViewerResourcesDocument,
-<<<<<<< HEAD
-    "\n  query ViewerModels(\n    $projectId: String!\n    $modelIds: [String!]!\n    $versionIds: [String!]\n  ) {\n    project(id: $projectId) {\n      id\n      models(filter: { ids: $modelIds }) {\n        totalCount\n        items {\n          id\n          name\n          updatedAt\n          versions(filter: { priorityIds: $versionIds }) {\n            totalCount\n            items {\n              ...ViewerModelVersionCardItem\n            }\n          }\n        }\n      }\n    }\n  }\n": types.ViewerModelsDocument,
-=======
     "\n  query ViewerLoadedResources(\n    $projectId: String!\n    $modelIds: [String!]!\n    $versionIds: [String!]\n    $resourceIdString: String!\n  ) {\n    project(id: $projectId) {\n      id\n      models(filter: { ids: $modelIds }) {\n        totalCount\n        items {\n          id\n          name\n          updatedAt\n          versions(filter: { priorityIds: $versionIds }) {\n            totalCount\n            items {\n              ...ViewerModelVersionCardItem\n            }\n          }\n        }\n      }\n      commentThreads(filter: { resourceIdString: $resourceIdString }) {\n        totalCount\n        items {\n          ...ViewerCommentsListItem\n        }\n      }\n      ...ModelPageProject\n    }\n  }\n": types.ViewerLoadedResourcesDocument,
->>>>>>> b2f0fc9b
     "\n  query GetActiveUser {\n    activeUser {\n      id\n      name\n      role\n    }\n  }\n": types.GetActiveUserDocument,
     "\n  fragment ProjectPageProject on Project {\n    id\n    createdAt\n    ...ProjectPageProjectHeader\n    ...ProjectPageStatsBlockTeam\n    ...ProjectPageStatsBlockVersions\n    ...ProjectPageStatsBlockModels\n    ...ProjectPageStatsBlockComments\n    ...ProjectPageLatestItemsModels\n    ...ProjectPageLatestItemsComments\n    ...ProjectPageModelsView\n  }\n": types.ProjectPageProjectFragmentDoc,
     "\n  fragment ModelPageProject on Project {\n    id\n    createdAt\n    name\n  }\n": types.ModelPageProjectFragmentDoc,
@@ -191,13 +180,10 @@
 /**
  * The graphql function is used to parse GraphQL queries into a document that can be used by GraphQL clients.
  */
-<<<<<<< HEAD
-=======
 export function graphql(source: "\n  fragment ViewerCommentsListItem on Comment {\n    id\n    rawText\n    author {\n      ...LimitedUserAvatar\n    }\n    createdAt\n  }\n"): (typeof documents)["\n  fragment ViewerCommentsListItem on Comment {\n    id\n    rawText\n    author {\n      ...LimitedUserAvatar\n    }\n    createdAt\n  }\n"];
 /**
  * The graphql function is used to parse GraphQL queries into a document that can be used by GraphQL clients.
  */
->>>>>>> b2f0fc9b
 export function graphql(source: "\n  fragment ViewerModelVersionCardItem on Version {\n    id\n    message\n    referencedObject\n    sourceApplication\n    createdAt\n    authorUser {\n      ...LimitedUserAvatar\n    }\n  }\n"): (typeof documents)["\n  fragment ViewerModelVersionCardItem on Version {\n    id\n    message\n    referencedObject\n    sourceApplication\n    createdAt\n    authorUser {\n      ...LimitedUserAvatar\n    }\n  }\n"];
 /**
  * The graphql function is used to parse GraphQL queries into a document that can be used by GraphQL clients.
@@ -230,13 +216,6 @@
 /**
  * The graphql function is used to parse GraphQL queries into a document that can be used by GraphQL clients.
  */
-<<<<<<< HEAD
-export function graphql(source: "\n  query ModelPageProjectQuery($id: String!) {\n    project(id: $id) {\n      ...ModelPageProject\n    }\n  }\n"): (typeof documents)["\n  query ModelPageProjectQuery($id: String!) {\n    project(id: $id) {\n      ...ModelPageProject\n    }\n  }\n"];
-/**
- * The graphql function is used to parse GraphQL queries into a document that can be used by GraphQL clients.
- */
-=======
->>>>>>> b2f0fc9b
 export function graphql(source: "\n  query ProjectLatestModels($projectId: String!, $filter: ProjectModelsFilter) {\n    project(id: $projectId) {\n      id\n      models(cursor: null, limit: 100, filter: $filter) {\n        totalCount\n        cursor\n        items {\n          ...ProjectPageLatestItemsModelItem\n        }\n      }\n    }\n  }\n"): (typeof documents)["\n  query ProjectLatestModels($projectId: String!, $filter: ProjectModelsFilter) {\n    project(id: $projectId) {\n      id\n      models(cursor: null, limit: 100, filter: $filter) {\n        totalCount\n        cursor\n        items {\n          ...ProjectPageLatestItemsModelItem\n        }\n      }\n    }\n  }\n"];
 /**
  * The graphql function is used to parse GraphQL queries into a document that can be used by GraphQL clients.
@@ -257,11 +236,7 @@
 /**
  * The graphql function is used to parse GraphQL queries into a document that can be used by GraphQL clients.
  */
-<<<<<<< HEAD
-export function graphql(source: "\n  query ViewerModels(\n    $projectId: String!\n    $modelIds: [String!]!\n    $versionIds: [String!]\n  ) {\n    project(id: $projectId) {\n      id\n      models(filter: { ids: $modelIds }) {\n        totalCount\n        items {\n          id\n          name\n          updatedAt\n          versions(filter: { priorityIds: $versionIds }) {\n            totalCount\n            items {\n              ...ViewerModelVersionCardItem\n            }\n          }\n        }\n      }\n    }\n  }\n"): (typeof documents)["\n  query ViewerModels(\n    $projectId: String!\n    $modelIds: [String!]!\n    $versionIds: [String!]\n  ) {\n    project(id: $projectId) {\n      id\n      models(filter: { ids: $modelIds }) {\n        totalCount\n        items {\n          id\n          name\n          updatedAt\n          versions(filter: { priorityIds: $versionIds }) {\n            totalCount\n            items {\n              ...ViewerModelVersionCardItem\n            }\n          }\n        }\n      }\n    }\n  }\n"];
-=======
 export function graphql(source: "\n  query ViewerLoadedResources(\n    $projectId: String!\n    $modelIds: [String!]!\n    $versionIds: [String!]\n    $resourceIdString: String!\n  ) {\n    project(id: $projectId) {\n      id\n      models(filter: { ids: $modelIds }) {\n        totalCount\n        items {\n          id\n          name\n          updatedAt\n          versions(filter: { priorityIds: $versionIds }) {\n            totalCount\n            items {\n              ...ViewerModelVersionCardItem\n            }\n          }\n        }\n      }\n      commentThreads(filter: { resourceIdString: $resourceIdString }) {\n        totalCount\n        items {\n          ...ViewerCommentsListItem\n        }\n      }\n      ...ModelPageProject\n    }\n  }\n"): (typeof documents)["\n  query ViewerLoadedResources(\n    $projectId: String!\n    $modelIds: [String!]!\n    $versionIds: [String!]\n    $resourceIdString: String!\n  ) {\n    project(id: $projectId) {\n      id\n      models(filter: { ids: $modelIds }) {\n        totalCount\n        items {\n          id\n          name\n          updatedAt\n          versions(filter: { priorityIds: $versionIds }) {\n            totalCount\n            items {\n              ...ViewerModelVersionCardItem\n            }\n          }\n        }\n      }\n      commentThreads(filter: { resourceIdString: $resourceIdString }) {\n        totalCount\n        items {\n          ...ViewerCommentsListItem\n        }\n      }\n      ...ModelPageProject\n    }\n  }\n"];
->>>>>>> b2f0fc9b
 /**
  * The graphql function is used to parse GraphQL queries into a document that can be used by GraphQL clients.
  */
