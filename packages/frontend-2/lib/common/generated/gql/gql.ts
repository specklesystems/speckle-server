/* eslint-disable */
import * as types from './graphql';
import type { TypedDocumentNode as DocumentNode } from '@graphql-typed-document-node/core';

/**
 * Map of all GraphQL operations in the project.
 *
 * This map has several performance disadvantages:
 * 1. It is not tree-shakeable, so it will include all operations in the project.
 * 2. It is not minifiable, so the string of a GraphQL query will be multiple times inside the bundle.
 * 3. It does not support dead code elimination, so it will add unused operations.
 *
 * Therefore it is highly recommended to use the babel or swc plugin for production.
 */
const documents = {
    "\n  fragment AuthLoginWithEmailBlock_PendingWorkspaceCollaborator on PendingWorkspaceCollaborator {\n    id\n    email\n    user {\n      id\n    }\n  }\n": types.AuthLoginWithEmailBlock_PendingWorkspaceCollaboratorFragmentDoc,
    "\n  query AuthRegisterPanel($token: String) {\n    serverInfo {\n      inviteOnly\n      authStrategies {\n        id\n      }\n      ...AuthStategiesServerInfoFragment\n      ...ServerTermsOfServicePrivacyPolicyFragment\n    }\n    serverInviteByToken(token: $token) {\n      id\n      email\n    }\n  }\n": types.AuthRegisterPanelDocument,
    "\n  query AuthRegisterPanelWorkspaceInvite($token: String) {\n    workspaceInvite(token: $token) {\n      id\n      ...AuthWorkspaceInviteHeader_PendingWorkspaceCollaborator\n    }\n  }\n": types.AuthRegisterPanelWorkspaceInviteDocument,
    "\n  fragment ServerTermsOfServicePrivacyPolicyFragment on ServerInfo {\n    termsOfService\n  }\n": types.ServerTermsOfServicePrivacyPolicyFragmentFragmentDoc,
    "\n  query EmailVerificationBannerState {\n    activeUser {\n      id\n      email\n      verified\n      hasPendingVerification\n    }\n  }\n": types.EmailVerificationBannerStateDocument,
    "\n  mutation RequestVerification {\n    requestVerification\n  }\n": types.RequestVerificationDocument,
    "\n  fragment AuthWorkspaceInviteHeader_PendingWorkspaceCollaborator on PendingWorkspaceCollaborator {\n    id\n    workspaceName\n    email\n    user {\n      id\n      ...LimitedUserAvatar\n    }\n  }\n": types.AuthWorkspaceInviteHeader_PendingWorkspaceCollaboratorFragmentDoc,
    "\n  fragment AuthStategiesServerInfoFragment on ServerInfo {\n    authStrategies {\n      id\n      name\n      url\n    }\n    ...AuthThirdPartyLoginButtonOIDC_ServerInfo\n  }\n": types.AuthStategiesServerInfoFragmentFragmentDoc,
    "\n  fragment AuthThirdPartyLoginButtonOIDC_ServerInfo on ServerInfo {\n    authStrategies {\n      id\n      name\n    }\n  }\n": types.AuthThirdPartyLoginButtonOidc_ServerInfoFragmentDoc,
    "\n  fragment AutomateAutomationCreateDialog_AutomateFunction on AutomateFunction {\n    id\n    ...AutomationsFunctionsCard_AutomateFunction\n    ...AutomateAutomationCreateDialogFunctionParametersStep_AutomateFunction\n  }\n": types.AutomateAutomationCreateDialog_AutomateFunctionFragmentDoc,
    "\n  fragment AutomateAutomationCreateDialogFunctionParametersStep_AutomateFunction on AutomateFunction {\n    id\n    releases(limit: 1) {\n      items {\n        id\n        inputSchema\n      }\n    }\n  }\n": types.AutomateAutomationCreateDialogFunctionParametersStep_AutomateFunctionFragmentDoc,
    "\n  query AutomationCreateDialogFunctionsSearch($search: String, $cursor: String = null) {\n    automateFunctions(limit: 20, filter: { search: $search }, cursor: $cursor) {\n      cursor\n      totalCount\n      items {\n        id\n        ...AutomateAutomationCreateDialog_AutomateFunction\n      }\n    }\n  }\n": types.AutomationCreateDialogFunctionsSearchDocument,
    "\n  fragment AutomationsFunctionsCard_AutomateFunction on AutomateFunction {\n    id\n    name\n    isFeatured\n    description\n    logo\n    repo {\n      id\n      url\n      owner\n      name\n    }\n  }\n": types.AutomationsFunctionsCard_AutomateFunctionFragmentDoc,
    "\n  fragment AutomateFunctionCreateDialogDoneStep_AutomateFunction on AutomateFunction {\n    id\n    repo {\n      id\n      url\n      owner\n      name\n    }\n    ...AutomationsFunctionsCard_AutomateFunction\n  }\n": types.AutomateFunctionCreateDialogDoneStep_AutomateFunctionFragmentDoc,
    "\n  fragment AutomateFunctionCreateDialogTemplateStep_AutomateFunctionTemplate on AutomateFunctionTemplate {\n    id\n    title\n    logo\n    url\n  }\n": types.AutomateFunctionCreateDialogTemplateStep_AutomateFunctionTemplateFragmentDoc,
    "\n  fragment AutomateFunctionPageHeader_Function on AutomateFunction {\n    id\n    name\n    logo\n    repo {\n      id\n      url\n      owner\n      name\n    }\n    releases(limit: 1) {\n      totalCount\n    }\n  }\n": types.AutomateFunctionPageHeader_FunctionFragmentDoc,
    "\n  fragment AutomateFunctionPageInfo_AutomateFunction on AutomateFunction {\n    id\n    repo {\n      id\n      url\n      owner\n      name\n    }\n    automationCount\n    description\n    releases(limit: 1) {\n      items {\n        id\n        inputSchema\n        createdAt\n        commitId\n        ...AutomateFunctionPageParametersDialog_AutomateFunctionRelease\n      }\n    }\n  }\n": types.AutomateFunctionPageInfo_AutomateFunctionFragmentDoc,
    "\n  fragment AutomateFunctionPageParametersDialog_AutomateFunctionRelease on AutomateFunctionRelease {\n    id\n    inputSchema\n  }\n": types.AutomateFunctionPageParametersDialog_AutomateFunctionReleaseFragmentDoc,
    "\n  fragment AutomateFunctionsPageHeader_Query on Query {\n    activeUser {\n      id\n      automateInfo {\n        hasAutomateGithubApp\n        availableGithubOrgs\n      }\n    }\n    serverInfo {\n      automate {\n        availableFunctionTemplates {\n          ...AutomateFunctionCreateDialogTemplateStep_AutomateFunctionTemplate\n        }\n      }\n    }\n  }\n": types.AutomateFunctionsPageHeader_QueryFragmentDoc,
    "\n  fragment AutomateFunctionsPageItems_Query on Query {\n    automateFunctions(limit: 20, filter: { search: $search }, cursor: $cursor) {\n      totalCount\n      items {\n        id\n        ...AutomationsFunctionsCard_AutomateFunction\n        ...AutomateAutomationCreateDialog_AutomateFunction\n      }\n      cursor\n    }\n  }\n": types.AutomateFunctionsPageItems_QueryFragmentDoc,
    "\n  fragment AutomateRunsTriggerStatus_TriggeredAutomationsStatus on TriggeredAutomationsStatus {\n    id\n    ...TriggeredAutomationsStatusSummary\n    ...AutomateRunsTriggerStatusDialog_TriggeredAutomationsStatus\n  }\n": types.AutomateRunsTriggerStatus_TriggeredAutomationsStatusFragmentDoc,
    "\n  fragment AutomateRunsTriggerStatusDialog_TriggeredAutomationsStatus on TriggeredAutomationsStatus {\n    id\n    automationRuns {\n      id\n      ...AutomateRunsTriggerStatusDialogRunsRows_AutomateRun\n    }\n  }\n": types.AutomateRunsTriggerStatusDialog_TriggeredAutomationsStatusFragmentDoc,
    "\n  fragment AutomateRunsTriggerStatusDialogFunctionRun_AutomateFunctionRun on AutomateFunctionRun {\n    id\n    results\n    status\n    statusMessage\n    contextView\n    function {\n      id\n      logo\n      name\n    }\n    createdAt\n    updatedAt\n  }\n": types.AutomateRunsTriggerStatusDialogFunctionRun_AutomateFunctionRunFragmentDoc,
    "\n  fragment AutomateRunsTriggerStatusDialogRunsRows_AutomateRun on AutomateRun {\n    id\n    functionRuns {\n      id\n      ...AutomateRunsTriggerStatusDialogFunctionRun_AutomateFunctionRun\n    }\n    ...AutomationsStatusOrderedRuns_AutomationRun\n  }\n": types.AutomateRunsTriggerStatusDialogRunsRows_AutomateRunFragmentDoc,
    "\n  fragment AutomateViewerPanel_AutomateRun on AutomateRun {\n    id\n    functionRuns {\n      id\n      ...AutomateViewerPanelFunctionRunRow_AutomateFunctionRun\n    }\n    ...AutomationsStatusOrderedRuns_AutomationRun\n  }\n": types.AutomateViewerPanel_AutomateRunFragmentDoc,
    "\n  fragment AutomateViewerPanelFunctionRunRow_AutomateFunctionRun on AutomateFunctionRun {\n    id\n    results\n    status\n    statusMessage\n    contextView\n    function {\n      id\n      logo\n      name\n    }\n    createdAt\n    updatedAt\n  }\n": types.AutomateViewerPanelFunctionRunRow_AutomateFunctionRunFragmentDoc,
    "\n  fragment CommonModelSelectorModel on Model {\n    id\n    name\n  }\n": types.CommonModelSelectorModelFragmentDoc,
    "\n  fragment DashboardProjectCard_Project on Project {\n    id\n    name\n    role\n    updatedAt\n    models {\n      totalCount\n    }\n    team {\n      user {\n        ...LimitedUserAvatar\n      }\n    }\n  }\n": types.DashboardProjectCard_ProjectFragmentDoc,
    "\n  fragment FormSelectModels_Model on Model {\n    id\n    name\n  }\n": types.FormSelectModels_ModelFragmentDoc,
    "\n  fragment FormSelectProjects_Project on Project {\n    id\n    name\n  }\n": types.FormSelectProjects_ProjectFragmentDoc,
    "\n  fragment FormUsersSelectItem on LimitedUser {\n    id\n    name\n    avatar\n  }\n": types.FormUsersSelectItemFragmentDoc,
    "\n  fragment HeaderNavShare_Project on Project {\n    id\n    visibility\n    ...ProjectsModelPageEmbed_Project\n  }\n": types.HeaderNavShare_ProjectFragmentDoc,
    "\n  fragment ProjectModelPageHeaderProject on Project {\n    id\n    name\n    model(id: $modelId) {\n      id\n      name\n      description\n    }\n  }\n": types.ProjectModelPageHeaderProjectFragmentDoc,
    "\n  fragment ProjectModelPageVersionsPagination on Project {\n    id\n    visibility\n    model(id: $modelId) {\n      id\n      versions(limit: 16, cursor: $versionsCursor) {\n        cursor\n        totalCount\n        items {\n          ...ProjectModelPageVersionsCardVersion\n        }\n      }\n    }\n    ...ProjectsModelPageEmbed_Project\n  }\n": types.ProjectModelPageVersionsPaginationFragmentDoc,
    "\n  fragment ProjectModelPageVersionsProject on Project {\n    ...ProjectPageProjectHeader\n    model(id: $modelId) {\n      id\n      name\n      pendingImportedVersions {\n        ...PendingFileUpload\n      }\n    }\n    ...ProjectModelPageVersionsPagination\n    ...ProjectsModelPageEmbed_Project\n  }\n": types.ProjectModelPageVersionsProjectFragmentDoc,
    "\n  fragment ProjectModelPageDialogDeleteVersion on Version {\n    id\n    message\n  }\n": types.ProjectModelPageDialogDeleteVersionFragmentDoc,
    "\n  fragment ProjectModelPageDialogEditMessageVersion on Version {\n    id\n    message\n  }\n": types.ProjectModelPageDialogEditMessageVersionFragmentDoc,
    "\n  fragment ProjectModelPageDialogMoveToVersion on Version {\n    id\n    message\n  }\n": types.ProjectModelPageDialogMoveToVersionFragmentDoc,
    "\n  fragment ProjectsModelPageEmbed_Project on Project {\n    id\n    ...ProjectsPageTeamDialogManagePermissions_Project\n  }\n": types.ProjectsModelPageEmbed_ProjectFragmentDoc,
    "\n  fragment ProjectModelPageVersionsCardVersion on Version {\n    id\n    message\n    authorUser {\n      ...LimitedUserAvatar\n    }\n    createdAt\n    previewUrl\n    sourceApplication\n    commentThreadCount: commentThreads(limit: 0) {\n      totalCount\n    }\n    ...ProjectModelPageDialogDeleteVersion\n    ...ProjectModelPageDialogMoveToVersion\n    automationsStatus {\n      ...AutomateRunsTriggerStatus_TriggeredAutomationsStatus\n    }\n  }\n": types.ProjectModelPageVersionsCardVersionFragmentDoc,
    "\n  fragment ProjectPageProjectHeader on Project {\n    id\n    role\n    name\n    description\n    visibility\n    allowPublicComments\n  }\n": types.ProjectPageProjectHeaderFragmentDoc,
    "\n  fragment ProjectPageInviteDialog_Project on Project {\n    id\n    workspaceId\n    ...ProjectPageTeamInternals_Project\n  }\n": types.ProjectPageInviteDialog_ProjectFragmentDoc,
    "\n  fragment ProjectPageAutomationFunctionSettingsDialog_AutomationRevisionFunction on AutomationRevisionFunction {\n    parameters\n    release {\n      id\n      inputSchema\n      function {\n        id\n      }\n    }\n  }\n": types.ProjectPageAutomationFunctionSettingsDialog_AutomationRevisionFunctionFragmentDoc,
    "\n  fragment ProjectPageAutomationFunctionSettingsDialog_AutomationRevision on AutomationRevision {\n    id\n    triggerDefinitions {\n      ... on VersionCreatedTriggerDefinition {\n        type\n        model {\n          id\n          ...CommonModelSelectorModel\n        }\n      }\n    }\n  }\n": types.ProjectPageAutomationFunctionSettingsDialog_AutomationRevisionFragmentDoc,
    "\n  fragment ProjectPageAutomationFunctions_Automation on Automation {\n    id\n    currentRevision {\n      id\n      ...ProjectPageAutomationFunctionSettingsDialog_AutomationRevision\n      functions {\n        release {\n          id\n          function {\n            id\n            ...AutomationsFunctionsCard_AutomateFunction\n            releases(limit: 1) {\n              items {\n                id\n              }\n            }\n          }\n        }\n        ...ProjectPageAutomationFunctionSettingsDialog_AutomationRevisionFunction\n      }\n    }\n  }\n": types.ProjectPageAutomationFunctions_AutomationFragmentDoc,
    "\n  fragment ProjectPageAutomationHeader_Automation on Automation {\n    id\n    name\n    enabled\n    isTestAutomation\n    currentRevision {\n      id\n      triggerDefinitions {\n        ... on VersionCreatedTriggerDefinition {\n          model {\n            ...ProjectPageLatestItemsModelItem\n          }\n        }\n      }\n    }\n  }\n": types.ProjectPageAutomationHeader_AutomationFragmentDoc,
    "\n  fragment ProjectPageAutomationHeader_Project on Project {\n    id\n    ...ProjectPageModelsCardProject\n  }\n": types.ProjectPageAutomationHeader_ProjectFragmentDoc,
    "\n  fragment ProjectPageAutomationRuns_Automation on Automation {\n    id\n    name\n    enabled\n    isTestAutomation\n    runs(limit: 10) {\n      items {\n        ...AutomationRunDetails\n      }\n      totalCount\n      cursor\n    }\n  }\n": types.ProjectPageAutomationRuns_AutomationFragmentDoc,
    "\n  fragment ProjectPageAutomationsEmptyState_Query on Query {\n    automateFunctions(limit: 9, filter: { featuredFunctionsOnly: true }) {\n      items {\n        ...AutomationsFunctionsCard_AutomateFunction\n        ...AutomateAutomationCreateDialog_AutomateFunction\n      }\n    }\n  }\n": types.ProjectPageAutomationsEmptyState_QueryFragmentDoc,
    "\n  fragment ProjectPageAutomationsRow_Automation on Automation {\n    id\n    name\n    enabled\n    isTestAutomation\n    currentRevision {\n      id\n      triggerDefinitions {\n        ... on VersionCreatedTriggerDefinition {\n          model {\n            id\n            name\n          }\n        }\n      }\n    }\n    runs(limit: 10) {\n      totalCount\n      items {\n        ...AutomationRunDetails\n      }\n      cursor\n    }\n  }\n": types.ProjectPageAutomationsRow_AutomationFragmentDoc,
    "\n  fragment ProjectDiscussionsPageHeader_Project on Project {\n    id\n    name\n  }\n": types.ProjectDiscussionsPageHeader_ProjectFragmentDoc,
    "\n  fragment ProjectDiscussionsPageResults_Project on Project {\n    id\n  }\n": types.ProjectDiscussionsPageResults_ProjectFragmentDoc,
    "\n  fragment ProjectPageModelsActions on Model {\n    id\n    name\n  }\n": types.ProjectPageModelsActionsFragmentDoc,
    "\n  fragment ProjectPageModelsActions_Project on Project {\n    id\n    ...ProjectsModelPageEmbed_Project\n  }\n": types.ProjectPageModelsActions_ProjectFragmentDoc,
    "\n  fragment ProjectPageModelsCardProject on Project {\n    id\n    role\n    visibility\n    ...ProjectPageModelsActions_Project\n  }\n": types.ProjectPageModelsCardProjectFragmentDoc,
    "\n  fragment ProjectModelsPageHeader_Project on Project {\n    id\n    name\n    sourceApps\n    role\n    team {\n      id\n      user {\n        ...FormUsersSelectItem\n      }\n    }\n  }\n": types.ProjectModelsPageHeader_ProjectFragmentDoc,
    "\n  fragment ProjectModelsPageResults_Project on Project {\n    ...ProjectPageLatestItemsModels\n  }\n": types.ProjectModelsPageResults_ProjectFragmentDoc,
    "\n  fragment ProjectPageModelsStructureItem_Project on Project {\n    id\n    ...ProjectPageModelsActions_Project\n  }\n": types.ProjectPageModelsStructureItem_ProjectFragmentDoc,
    "\n  fragment SingleLevelModelTreeItem on ModelsTreeItem {\n    id\n    name\n    fullName\n    model {\n      ...ProjectPageLatestItemsModelItem\n    }\n    hasChildren\n    updatedAt\n  }\n": types.SingleLevelModelTreeItemFragmentDoc,
    "\n  fragment ProjectPageModelsCardDeleteDialog on Model {\n    id\n    name\n  }\n": types.ProjectPageModelsCardDeleteDialogFragmentDoc,
    "\n  fragment ProjectPageModelsCardRenameDialog on Model {\n    id\n    name\n    description\n  }\n": types.ProjectPageModelsCardRenameDialogFragmentDoc,
    "\n  query ProjectPageSettingsCollaborators($projectId: String!) {\n    project(id: $projectId) {\n      id\n      ...ProjectPageTeamInternals_Project\n      ...ProjectPageInviteDialog_Project\n    }\n  }\n": types.ProjectPageSettingsCollaboratorsDocument,
    "\n  query ProjectPageSettingsGeneral($projectId: String!) {\n    project(id: $projectId) {\n      id\n      role\n      ...ProjectPageSettingsGeneralBlockProjectInfo_Project\n      ...ProjectPageSettingsGeneralBlockAccess_Project\n      ...ProjectPageSettingsGeneralBlockDiscussions_Project\n      ...ProjectPageSettingsGeneralBlockLeave_Project\n      ...ProjectPageSettingsGeneralBlockDelete_Project\n      ...ProjectPageTeamInternals_Project\n    }\n  }\n": types.ProjectPageSettingsGeneralDocument,
    "\n  fragment ProjectPageSettingsGeneralBlockAccess_Project on Project {\n    id\n    visibility\n  }\n": types.ProjectPageSettingsGeneralBlockAccess_ProjectFragmentDoc,
    "\n  fragment ProjectPageSettingsGeneralBlockDelete_Project on Project {\n    id\n    name\n    role\n    models(limit: 0) {\n      totalCount\n    }\n    commentThreads(limit: 0) {\n      totalCount\n    }\n  }\n": types.ProjectPageSettingsGeneralBlockDelete_ProjectFragmentDoc,
    "\n  fragment ProjectPageSettingsGeneralBlockDiscussions_Project on Project {\n    id\n    visibility\n    allowPublicComments\n  }\n": types.ProjectPageSettingsGeneralBlockDiscussions_ProjectFragmentDoc,
    "\n  fragment ProjectPageSettingsGeneralBlockLeave_Project on Project {\n    id\n    name\n    role\n    team {\n      role\n      user {\n        ...LimitedUserAvatar\n        role\n      }\n    }\n  }\n": types.ProjectPageSettingsGeneralBlockLeave_ProjectFragmentDoc,
    "\n  fragment ProjectPageSettingsGeneralBlockProjectInfo_Project on Project {\n    id\n    role\n    name\n    description\n  }\n": types.ProjectPageSettingsGeneralBlockProjectInfo_ProjectFragmentDoc,
    "\n  fragment ProjectPageTeamDialog on Project {\n    id\n    name\n    role\n    allowPublicComments\n    visibility\n    team {\n      id\n      role\n      user {\n        ...LimitedUserAvatar\n        role\n      }\n    }\n    invitedTeam {\n      id\n      title\n      inviteId\n      role\n      user {\n        ...LimitedUserAvatar\n        role\n      }\n    }\n    ...ProjectsPageTeamDialogManagePermissions_Project\n  }\n": types.ProjectPageTeamDialogFragmentDoc,
    "\n  fragment ProjectsPageTeamDialogManagePermissions_Project on Project {\n    id\n    visibility\n    role\n  }\n": types.ProjectsPageTeamDialogManagePermissions_ProjectFragmentDoc,
    "\n    subscription OnUserProjectsUpdate {\n      userProjectsUpdated {\n        type\n        id\n        project {\n          ...ProjectDashboardItem\n        }\n      }\n    }\n  ": types.OnUserProjectsUpdateDocument,
    "\n  fragment ProjectsDashboardFilled on ProjectCollection {\n    items {\n      ...ProjectDashboardItem\n    }\n  }\n": types.ProjectsDashboardFilledFragmentDoc,
    "\n  fragment ProjectsDashboardHeaderProjects_User on User {\n    ...ProjectsInviteBanners\n  }\n": types.ProjectsDashboardHeaderProjects_UserFragmentDoc,
    "\n  fragment ProjectsDashboardHeaderWorkspaces_User on User {\n    ...WorkspaceInviteBanners_User\n  }\n": types.ProjectsDashboardHeaderWorkspaces_UserFragmentDoc,
    "\n  fragment ProjectsInviteBanner on PendingStreamCollaborator {\n    id\n    invitedBy {\n      ...LimitedUserAvatar\n    }\n    projectId\n    projectName\n    token\n    user {\n      id\n    }\n  }\n": types.ProjectsInviteBannerFragmentDoc,
    "\n  fragment ProjectsInviteBanners on User {\n    projectInvites {\n      ...ProjectsInviteBanner\n    }\n  }\n": types.ProjectsInviteBannersFragmentDoc,
    "\n  fragment SettingsDialog_User on User {\n    workspaces {\n      items {\n        ...WorkspaceAvatar_Workspace\n        id\n        name\n      }\n    }\n  }\n": types.SettingsDialog_UserFragmentDoc,
    "\n  fragment SettingsServerProjects_ProjectCollection on ProjectCollection {\n    totalCount\n    items {\n      ...SettingsSharedProjects_Project\n    }\n  }\n": types.SettingsServerProjects_ProjectCollectionFragmentDoc,
    "\n  fragment SettingsSharedProjects_Project on Project {\n    id\n    name\n    visibility\n    createdAt\n    updatedAt\n    models {\n      totalCount\n    }\n    versions {\n      totalCount\n    }\n    team {\n      id\n      user {\n        name\n        id\n        avatar\n      }\n    }\n  }\n": types.SettingsSharedProjects_ProjectFragmentDoc,
    "\n  fragment SettingsUserEmails_User on User {\n    id\n    emails {\n      ...SettingsUserEmailCards_UserEmail\n    }\n  }\n": types.SettingsUserEmails_UserFragmentDoc,
    "\n  fragment SettingsUserNotifications_User on User {\n    id\n    notificationPreferences\n  }\n": types.SettingsUserNotifications_UserFragmentDoc,
    "\n  fragment SettingsUserProfile_User on User {\n    ...SettingsUserProfileChangePassword_User\n    ...SettingsUserProfileDeleteAccount_User\n    ...SettingsUserProfileDetails_User\n  }\n": types.SettingsUserProfile_UserFragmentDoc,
    "\n  fragment SettingsUserEmailCards_UserEmail on UserEmail {\n    email\n    id\n    primary\n    verified\n  }\n": types.SettingsUserEmailCards_UserEmailFragmentDoc,
    "\n  fragment SettingsUserProfileChangePassword_User on User {\n    id\n    email\n  }\n": types.SettingsUserProfileChangePassword_UserFragmentDoc,
    "\n  fragment SettingsUserProfileDeleteAccount_User on User {\n    id\n    email\n  }\n": types.SettingsUserProfileDeleteAccount_UserFragmentDoc,
    "\n  fragment SettingsUserProfileDetails_User on User {\n    id\n    name\n    company\n    ...UserProfileEditDialogAvatar_User\n  }\n": types.SettingsUserProfileDetails_UserFragmentDoc,
    "\n  fragment UserProfileEditDialogAvatar_User on User {\n    id\n    avatar\n    ...ActiveUserAvatar\n  }\n": types.UserProfileEditDialogAvatar_UserFragmentDoc,
    "\n  fragment SettingsWorkspacesGeneral_Workspace on Workspace {\n    ...SettingsWorkspacesGeneralEditAvatar_Workspace\n    ...SettingsWorkspaceGeneralDeleteDialog_Workspace\n    id\n    name\n    description\n    logo\n    role\n  }\n": types.SettingsWorkspacesGeneral_WorkspaceFragmentDoc,
    "\n  fragment SettingsWorkspaceGeneralDeleteDialog_Workspace on Workspace {\n    id\n    name\n  }\n": types.SettingsWorkspaceGeneralDeleteDialog_WorkspaceFragmentDoc,
    "\n  fragment SettingsWorkspacesGeneralEditAvatar_Workspace on Workspace {\n    id\n    logo\n    name\n  }\n": types.SettingsWorkspacesGeneralEditAvatar_WorkspaceFragmentDoc,
    "\n  fragment SettingsWorkspacesMembers_Workspace on Workspace {\n    id\n    role\n  }\n": types.SettingsWorkspacesMembers_WorkspaceFragmentDoc,
    "\n  fragment SettingsWorkspacesProjects_ProjectCollection on ProjectCollection {\n    totalCount\n    items {\n      ...SettingsSharedProjects_Project\n    }\n  }\n": types.SettingsWorkspacesProjects_ProjectCollectionFragmentDoc,
    "\n  fragment SettingsWorkspacesSecurity_Workspace on Workspace {\n    id\n    domains {\n      ...SettingsWorkspacesSecurityDomainRemoveDialog_WorkspaceDomain\n    }\n    domainBasedMembershipProtectionEnabled\n    discoverabilityEnabled\n  }\n  fragment SettingsWorkspacesSecurity_User on User {\n    ...SettingsWorkspacesSecurityDomainAddDialog_User\n  }\n": types.SettingsWorkspacesSecurity_WorkspaceFragmentDoc,
    "\n  fragment SettingsWorkspacesMembersGuestsTable_WorkspaceCollaborator on WorkspaceCollaborator {\n    id\n    role\n    user {\n      id\n      avatar\n      name\n      company\n      verified\n    }\n  }\n": types.SettingsWorkspacesMembersGuestsTable_WorkspaceCollaboratorFragmentDoc,
    "\n  fragment SettingsWorkspacesMembersGuestsTable_Workspace on Workspace {\n    id\n    ...SettingsWorkspacesMembersTableHeader_Workspace\n    team {\n      id\n      ...SettingsWorkspacesMembersGuestsTable_WorkspaceCollaborator\n    }\n  }\n": types.SettingsWorkspacesMembersGuestsTable_WorkspaceFragmentDoc,
    "\n  fragment SettingsWorkspacesMembersInvitesTable_PendingWorkspaceCollaborator on PendingWorkspaceCollaborator {\n    id\n    inviteId\n    role\n    title\n    updatedAt\n    user {\n      id\n      ...LimitedUserAvatar\n    }\n    invitedBy {\n      id\n      ...LimitedUserAvatar\n    }\n  }\n": types.SettingsWorkspacesMembersInvitesTable_PendingWorkspaceCollaboratorFragmentDoc,
    "\n  fragment SettingsWorkspacesMembersInvitesTable_Workspace on Workspace {\n    id\n    ...SettingsWorkspacesMembersTableHeader_Workspace\n    invitedTeam(filter: $invitesFilter) {\n      ...SettingsWorkspacesMembersInvitesTable_PendingWorkspaceCollaborator\n    }\n  }\n": types.SettingsWorkspacesMembersInvitesTable_WorkspaceFragmentDoc,
    "\n  fragment SettingsWorkspacesMembersMembersTable_WorkspaceCollaborator on WorkspaceCollaborator {\n    id\n    role\n    user {\n      id\n      avatar\n      name\n      company\n      verified\n    }\n  }\n": types.SettingsWorkspacesMembersMembersTable_WorkspaceCollaboratorFragmentDoc,
    "\n  fragment SettingsWorkspacesMembersMembersTable_Workspace on Workspace {\n    id\n    ...SettingsWorkspacesMembersTableHeader_Workspace\n    team {\n      id\n      ...SettingsWorkspacesMembersMembersTable_WorkspaceCollaborator\n    }\n  }\n": types.SettingsWorkspacesMembersMembersTable_WorkspaceFragmentDoc,
    "\n  fragment SettingsWorkspacesMembersTableHeader_Workspace on Workspace {\n    id\n    role\n    ...WorkspaceInviteDialog_Workspace\n  }\n": types.SettingsWorkspacesMembersTableHeader_WorkspaceFragmentDoc,
    "\n  fragment SettingsWorkspacesSecurityDomainAddDialog_Workspace on Workspace {\n    id\n    domains {\n      id\n      domain\n    }\n    discoverabilityEnabled\n  }\n  fragment SettingsWorkspacesSecurityDomainAddDialog_User on User {\n    id\n    emails {\n      id\n      email\n      verified\n    }\n  }\n": types.SettingsWorkspacesSecurityDomainAddDialog_WorkspaceFragmentDoc,
    "\n  fragment SettingsWorkspacesSecurityDomainRemoveDialog_Workspace on Workspace {\n    id\n    domains {\n      ...SettingsWorkspacesSecurityDomainRemoveDialog_WorkspaceDomain\n    }\n  }\n  fragment SettingsWorkspacesSecurityDomainRemoveDialog_WorkspaceDomain on WorkspaceDomain {\n    id\n    domain\n  }\n": types.SettingsWorkspacesSecurityDomainRemoveDialog_WorkspaceFragmentDoc,
    "\n  fragment ModelPageProject on Project {\n    id\n    createdAt\n    name\n    visibility\n  }\n": types.ModelPageProjectFragmentDoc,
    "\n  fragment ThreadCommentAttachment on Comment {\n    text {\n      attachments {\n        id\n        fileName\n        fileType\n        fileSize\n      }\n    }\n  }\n": types.ThreadCommentAttachmentFragmentDoc,
    "\n  fragment ViewerCommentsListItem on Comment {\n    id\n    rawText\n    archived\n    author {\n      ...LimitedUserAvatar\n    }\n    createdAt\n    viewedAt\n    replies {\n      totalCount\n      cursor\n      items {\n        ...ViewerCommentsReplyItem\n      }\n    }\n    replyAuthors(limit: 4) {\n      totalCount\n      items {\n        ...FormUsersSelectItem\n      }\n    }\n    resources {\n      resourceId\n      resourceType\n    }\n  }\n": types.ViewerCommentsListItemFragmentDoc,
    "\n  fragment ViewerModelVersionCardItem on Version {\n    id\n    message\n    referencedObject\n    sourceApplication\n    createdAt\n    previewUrl\n    authorUser {\n      ...LimitedUserAvatar\n    }\n  }\n": types.ViewerModelVersionCardItemFragmentDoc,
    "\n  fragment WorkspaceAvatar_Workspace on Workspace {\n    id\n    logo\n    defaultLogoIndex\n  }\n": types.WorkspaceAvatar_WorkspaceFragmentDoc,
    "\n  fragment WorkspaceInviteDialog_Workspace on Workspace {\n    id\n    team {\n      id\n      user {\n        id\n      }\n    }\n    invitedTeam(filter: $invitesFilter) {\n      title\n      user {\n        id\n      }\n    }\n  }\n": types.WorkspaceInviteDialog_WorkspaceFragmentDoc,
    "\n  fragment WorkspaceProjectList_ProjectCollection on ProjectCollection {\n    totalCount\n    items {\n      ...ProjectDashboardItem\n    }\n    cursor\n  }\n": types.WorkspaceProjectList_ProjectCollectionFragmentDoc,
    "\n  fragment WorkspaceHeader_Workspace on Workspace {\n    ...WorkspaceAvatar_Workspace\n    id\n    role\n    name\n    logo\n    description\n    totalProjects: projects {\n      totalCount\n    }\n    team {\n      id\n      user {\n        id\n        name\n        ...LimitedUserAvatar\n      }\n    }\n    ...WorkspaceInviteDialog_Workspace\n  }\n": types.WorkspaceHeader_WorkspaceFragmentDoc,
    "\n  fragment WorkspaceInviteBanner_PendingWorkspaceCollaborator on PendingWorkspaceCollaborator {\n    id\n    invitedBy {\n      id\n      ...LimitedUserAvatar\n    }\n    workspaceId\n    workspaceName\n    token\n    user {\n      id\n    }\n    ...UseWorkspaceInviteManager_PendingWorkspaceCollaborator\n  }\n": types.WorkspaceInviteBanner_PendingWorkspaceCollaboratorFragmentDoc,
    "\n  fragment WorkspaceInviteBanners_User on User {\n    discoverableWorkspaces {\n      ...WorkspaceInviteDiscoverableWorkspaceBanner_DiscoverableWorkspace\n    }\n    workspaceInvites {\n      ...WorkspaceInviteBanner_PendingWorkspaceCollaborator\n    }\n  }\n": types.WorkspaceInviteBanners_UserFragmentDoc,
    "\n  fragment WorkspaceInviteBlock_PendingWorkspaceCollaborator on PendingWorkspaceCollaborator {\n    id\n    workspaceId\n    workspaceName\n    token\n    user {\n      id\n      name\n      ...LimitedUserAvatar\n    }\n    title\n    email\n    ...UseWorkspaceInviteManager_PendingWorkspaceCollaborator\n  }\n": types.WorkspaceInviteBlock_PendingWorkspaceCollaboratorFragmentDoc,
    "\n  fragment WorkspaceInviteDiscoverableWorkspaceBanner_DiscoverableWorkspace on DiscoverableWorkspace {\n    id\n    name\n    description\n    logo\n    defaultLogoIndex\n  }\n  fragment WorkspaceInviteDiscoverableWorkspaceBanner_Workspace on Workspace {\n    id\n    name\n    description\n    createdAt\n    updatedAt\n    logo\n    defaultLogoIndex\n    domainBasedMembershipProtectionEnabled\n    discoverabilityEnabled\n  }\n": types.WorkspaceInviteDiscoverableWorkspaceBanner_DiscoverableWorkspaceFragmentDoc,
    "\n  query ActiveUserMainMetadata {\n    activeUser {\n      id\n      email\n      company\n      bio\n      name\n      role\n      avatar\n      isOnboardingFinished\n      createdAt\n      verified\n      notificationPreferences\n      versions(limit: 0) {\n        totalCount\n      }\n    }\n  }\n": types.ActiveUserMainMetadataDocument,
    "\n      mutation CreateOnboardingProject {\n        projectMutations {\n          createForOnboarding {\n            ...ProjectPageProject\n            ...ProjectDashboardItem\n          }\n        }\n      }\n    ": types.CreateOnboardingProjectDocument,
    "\n  mutation FinishOnboarding {\n    activeUserMutations {\n      finishOnboarding\n    }\n  }\n": types.FinishOnboardingDocument,
    "\n  mutation RequestVerificationByEmail($email: String!) {\n    requestVerificationByEmail(email: $email)\n  }\n": types.RequestVerificationByEmailDocument,
    "\n  query AuthLoginPanel {\n    serverInfo {\n      authStrategies {\n        id\n      }\n      ...AuthStategiesServerInfoFragment\n    }\n  }\n": types.AuthLoginPanelDocument,
    "\n  query AuthLoginPanelWorkspaceInvite($token: String) {\n    workspaceInvite(token: $token) {\n      id\n      email\n      ...AuthWorkspaceInviteHeader_PendingWorkspaceCollaborator\n      ...AuthLoginWithEmailBlock_PendingWorkspaceCollaborator\n    }\n  }\n": types.AuthLoginPanelWorkspaceInviteDocument,
    "\n  query AuthorizableAppMetadata($id: String!) {\n    app(id: $id) {\n      id\n      name\n      description\n      trustByDefault\n      redirectUrl\n      scopes {\n        name\n        description\n      }\n      author {\n        name\n        id\n        avatar\n      }\n    }\n  }\n": types.AuthorizableAppMetadataDocument,
    "\n  fragment FunctionRunStatusForSummary on AutomateFunctionRun {\n    id\n    status\n  }\n": types.FunctionRunStatusForSummaryFragmentDoc,
    "\n  fragment TriggeredAutomationsStatusSummary on TriggeredAutomationsStatus {\n    id\n    automationRuns {\n      id\n      functionRuns {\n        id\n        ...FunctionRunStatusForSummary\n      }\n    }\n  }\n": types.TriggeredAutomationsStatusSummaryFragmentDoc,
    "\n  fragment AutomationRunDetails on AutomateRun {\n    id\n    status\n    functionRuns {\n      ...FunctionRunStatusForSummary\n      statusMessage\n    }\n    trigger {\n      ... on VersionCreatedTrigger {\n        version {\n          id\n        }\n        model {\n          id\n        }\n      }\n    }\n    createdAt\n    updatedAt\n  }\n": types.AutomationRunDetailsFragmentDoc,
    "\n  fragment AutomationsStatusOrderedRuns_AutomationRun on AutomateRun {\n    id\n    automation {\n      id\n      name\n    }\n    functionRuns {\n      id\n      updatedAt\n    }\n  }\n": types.AutomationsStatusOrderedRuns_AutomationRunFragmentDoc,
    "\n  fragment SearchAutomateFunctionReleaseItem on AutomateFunctionRelease {\n    id\n    versionTag\n    createdAt\n    inputSchema\n  }\n": types.SearchAutomateFunctionReleaseItemFragmentDoc,
    "\n  mutation CreateAutomateFunction($input: CreateAutomateFunctionInput!) {\n    automateMutations {\n      createFunction(input: $input) {\n        id\n        ...AutomationsFunctionsCard_AutomateFunction\n        ...AutomateFunctionCreateDialogDoneStep_AutomateFunction\n      }\n    }\n  }\n": types.CreateAutomateFunctionDocument,
    "\n  mutation UpdateAutomateFunction($input: UpdateAutomateFunctionInput!) {\n    automateMutations {\n      updateFunction(input: $input) {\n        id\n        ...AutomateFunctionPage_AutomateFunction\n      }\n    }\n  }\n": types.UpdateAutomateFunctionDocument,
    "\n  query SearchAutomateFunctionReleases(\n    $functionId: ID!\n    $cursor: String\n    $limit: Int\n    $filter: AutomateFunctionReleasesFilter\n  ) {\n    automateFunction(id: $functionId) {\n      id\n      releases(cursor: $cursor, limit: $limit, filter: $filter) {\n        cursor\n        totalCount\n        items {\n          ...SearchAutomateFunctionReleaseItem\n        }\n      }\n    }\n  }\n": types.SearchAutomateFunctionReleasesDocument,
    "\n  query FunctionAccessCheck($id: ID!) {\n    automateFunction(id: $id) {\n      id\n    }\n  }\n": types.FunctionAccessCheckDocument,
    "\n  query ProjectAutomationCreationPublicKeys(\n    $projectId: String!\n    $automationId: String!\n  ) {\n    project(id: $projectId) {\n      id\n      automation(id: $automationId) {\n        id\n        creationPublicKeys\n      }\n    }\n  }\n": types.ProjectAutomationCreationPublicKeysDocument,
    "\n  query AutomateFunctionsPagePagination($search: String, $cursor: String) {\n    ...AutomateFunctionsPageItems_Query\n  }\n": types.AutomateFunctionsPagePaginationDocument,
    "\n  query MentionsUserSearch($query: String!, $emailOnly: Boolean = false) {\n    userSearch(\n      query: $query\n      limit: 5\n      cursor: null\n      archived: false\n      emailOnly: $emailOnly\n    ) {\n      items {\n        id\n        name\n        company\n      }\n    }\n  }\n": types.MentionsUserSearchDocument,
    "\n  query UserSearch($query: String!, $limit: Int, $cursor: String, $archived: Boolean) {\n    userSearch(query: $query, limit: $limit, cursor: $cursor, archived: $archived) {\n      cursor\n      items {\n        id\n        name\n        bio\n        company\n        avatar\n        verified\n        role\n      }\n    }\n  }\n": types.UserSearchDocument,
    "\n  query ServerInfoBlobSizeLimit {\n    serverInfo {\n      blobSizeLimitBytes\n    }\n  }\n": types.ServerInfoBlobSizeLimitDocument,
    "\n  query ServerInfoAllScopes {\n    serverInfo {\n      scopes {\n        name\n        description\n      }\n    }\n  }\n": types.ServerInfoAllScopesDocument,
    "\n  query ProjectModelsSelectorValues($projectId: String!, $cursor: String) {\n    project(id: $projectId) {\n      id\n      models(limit: 100, cursor: $cursor) {\n        cursor\n        totalCount\n        items {\n          ...CommonModelSelectorModel\n        }\n      }\n    }\n  }\n": types.ProjectModelsSelectorValuesDocument,
    "\n  query MainServerInfoData {\n    serverInfo {\n      adminContact\n      blobSizeLimitBytes\n      canonicalUrl\n      company\n      description\n      guestModeEnabled\n      inviteOnly\n      name\n      termsOfService\n      version\n      automateUrl\n    }\n  }\n": types.MainServerInfoDataDocument,
    "\n  mutation DashboardJoinWorkspace($input: JoinWorkspaceInput!) {\n    workspaceMutations {\n      join(input: $input) {\n        ...WorkspaceInviteDiscoverableWorkspaceBanner_Workspace\n      }\n    }\n  }\n": types.DashboardJoinWorkspaceDocument,
    "\n  query DashboardProjectsPageQuery {\n    activeUser {\n      id\n      projects(limit: 3) {\n        items {\n          ...DashboardProjectCard_Project\n        }\n      }\n      ...ProjectsDashboardHeaderProjects_User\n    }\n  }\n": types.DashboardProjectsPageQueryDocument,
    "\n  query DashboardProjectsPageWorkspaceQuery {\n    activeUser {\n      id\n      ...ProjectsDashboardHeaderWorkspaces_User\n    }\n  }\n": types.DashboardProjectsPageWorkspaceQueryDocument,
    "\n  mutation DeleteAccessToken($token: String!) {\n    apiTokenRevoke(token: $token)\n  }\n": types.DeleteAccessTokenDocument,
    "\n  mutation CreateAccessToken($token: ApiTokenCreateInput!) {\n    apiTokenCreate(token: $token)\n  }\n": types.CreateAccessTokenDocument,
    "\n  mutation DeleteApplication($appId: String!) {\n    appDelete(appId: $appId)\n  }\n": types.DeleteApplicationDocument,
    "\n  mutation CreateApplication($app: AppCreateInput!) {\n    appCreate(app: $app)\n  }\n": types.CreateApplicationDocument,
    "\n  mutation EditApplication($app: AppUpdateInput!) {\n    appUpdate(app: $app)\n  }\n": types.EditApplicationDocument,
    "\n  mutation RevokeAppAccess($appId: String!) {\n    appRevokeAccess(appId: $appId)\n  }\n": types.RevokeAppAccessDocument,
    "\n  query DeveloperSettingsAccessTokens {\n    activeUser {\n      id\n      apiTokens {\n        id\n        name\n        lastUsed\n        lastChars\n        createdAt\n        scopes\n      }\n    }\n  }\n": types.DeveloperSettingsAccessTokensDocument,
    "\n  query DeveloperSettingsApplications {\n    activeUser {\n      createdApps {\n        id\n        secret\n        name\n        description\n        redirectUrl\n        scopes {\n          name\n          description\n        }\n      }\n      id\n    }\n  }\n": types.DeveloperSettingsApplicationsDocument,
    "\n  query DeveloperSettingsAuthorizedApps {\n    activeUser {\n      id\n      authorizedApps {\n        id\n        description\n        name\n        author {\n          id\n          name\n          avatar\n        }\n      }\n    }\n  }\n": types.DeveloperSettingsAuthorizedAppsDocument,
    "\n  query SearchProjects($search: String, $onlyWithRoles: [String!] = null) {\n    activeUser {\n      projects(limit: 10, filter: { search: $search, onlyWithRoles: $onlyWithRoles }) {\n        totalCount\n        items {\n          ...FormSelectProjects_Project\n        }\n      }\n    }\n  }\n": types.SearchProjectsDocument,
    "\n  query SearchProjectModels($search: String, $projectId: String!) {\n    project(id: $projectId) {\n      id\n      models(limit: 10, filter: { search: $search }) {\n        totalCount\n        items {\n          ...FormSelectModels_Model\n        }\n      }\n    }\n  }\n": types.SearchProjectModelsDocument,
    "\n  mutation requestGendoAIRender($input: GendoAIRenderInput!) {\n    versionMutations {\n      requestGendoAIRender(input: $input)\n    }\n  }\n": types.RequestGendoAiRenderDocument,
    "\n  query GendoAIRender(\n    $gendoAiRenderId: String!\n    $versionId: String!\n    $projectId: String!\n  ) {\n    project(id: $projectId) {\n      id\n      version(id: $versionId) {\n        id\n        gendoAIRender(id: $gendoAiRenderId) {\n          id\n          projectId\n          modelId\n          versionId\n          createdAt\n          updatedAt\n          gendoGenerationId\n          status\n          prompt\n          camera\n          responseImage\n          user {\n            name\n            avatar\n            id\n          }\n        }\n      }\n    }\n  }\n": types.GendoAiRenderDocument,
    "\n  query GendoAIRenders($versionId: String!, $projectId: String!) {\n    project(id: $projectId) {\n      id\n      version(id: $versionId) {\n        id\n        gendoAIRenders {\n          totalCount\n          items {\n            id\n            createdAt\n            updatedAt\n            status\n            gendoGenerationId\n            prompt\n            camera\n          }\n        }\n      }\n    }\n  }\n": types.GendoAiRendersDocument,
    "\n  subscription ProjectVersionGendoAIRenderCreated($id: String!, $versionId: String!) {\n    projectVersionGendoAIRenderCreated(id: $id, versionId: $versionId) {\n      id\n      createdAt\n      updatedAt\n      status\n      gendoGenerationId\n      prompt\n      camera\n    }\n  }\n": types.ProjectVersionGendoAiRenderCreatedDocument,
    "\n  subscription ProjectVersionGendoAIRenderUpdated($id: String!, $versionId: String!) {\n    projectVersionGendoAIRenderUpdated(id: $id, versionId: $versionId) {\n      id\n      projectId\n      modelId\n      versionId\n      createdAt\n      updatedAt\n      gendoGenerationId\n      status\n      prompt\n      camera\n      responseImage\n    }\n  }\n": types.ProjectVersionGendoAiRenderUpdatedDocument,
    "\n  fragment ProjectPageTeamInternals_Project on Project {\n    id\n    role\n    invitedTeam {\n      id\n      title\n      role\n      inviteId\n      user {\n        role\n        ...LimitedUserAvatar\n      }\n    }\n    team {\n      role\n      user {\n        id\n        role\n        ...LimitedUserAvatar\n      }\n    }\n  }\n": types.ProjectPageTeamInternals_ProjectFragmentDoc,
    "\n  fragment ProjectDashboardItemNoModels on Project {\n    id\n    name\n    createdAt\n    updatedAt\n    role\n    team {\n      id\n      user {\n        id\n        name\n        avatar\n      }\n    }\n    ...ProjectPageModelsCardProject\n  }\n": types.ProjectDashboardItemNoModelsFragmentDoc,
    "\n  fragment ProjectDashboardItem on Project {\n    id\n    ...ProjectDashboardItemNoModels\n    models(limit: 4) {\n      totalCount\n      items {\n        ...ProjectPageLatestItemsModelItem\n      }\n    }\n    pendingImportedModels(limit: 4) {\n      ...PendingFileUpload\n    }\n  }\n": types.ProjectDashboardItemFragmentDoc,
    "\n  fragment PendingFileUpload on FileUpload {\n    id\n    projectId\n    modelName\n    convertedStatus\n    convertedMessage\n    uploadDate\n    convertedLastUpdate\n    fileType\n    fileName\n  }\n": types.PendingFileUploadFragmentDoc,
    "\n  fragment ProjectPageLatestItemsModelItem on Model {\n    id\n    name\n    displayName\n    versionCount: versions(limit: 0) {\n      totalCount\n    }\n    commentThreadCount: commentThreads(limit: 0) {\n      totalCount\n    }\n    pendingImportedVersions(limit: 1) {\n      ...PendingFileUpload\n    }\n    previewUrl\n    createdAt\n    updatedAt\n    ...ProjectPageModelsCardRenameDialog\n    ...ProjectPageModelsCardDeleteDialog\n    ...ProjectPageModelsActions\n    automationsStatus {\n      ...AutomateRunsTriggerStatus_TriggeredAutomationsStatus\n    }\n  }\n": types.ProjectPageLatestItemsModelItemFragmentDoc,
    "\n  fragment ProjectUpdatableMetadata on Project {\n    id\n    name\n    description\n    visibility\n    allowPublicComments\n  }\n": types.ProjectUpdatableMetadataFragmentDoc,
    "\n  fragment ProjectPageLatestItemsModels on Project {\n    id\n    role\n    visibility\n    modelCount: models(limit: 0) {\n      totalCount\n    }\n    ...ProjectPageModelsStructureItem_Project\n  }\n": types.ProjectPageLatestItemsModelsFragmentDoc,
    "\n  fragment ProjectPageLatestItemsComments on Project {\n    id\n    commentThreadCount: commentThreads(limit: 0) {\n      totalCount\n    }\n  }\n": types.ProjectPageLatestItemsCommentsFragmentDoc,
    "\n  fragment ProjectPageLatestItemsCommentItem on Comment {\n    id\n    author {\n      ...FormUsersSelectItem\n    }\n    screenshot\n    rawText\n    createdAt\n    updatedAt\n    archived\n    repliesCount: replies(limit: 0) {\n      totalCount\n    }\n    replyAuthors(limit: 4) {\n      totalCount\n      items {\n        ...FormUsersSelectItem\n      }\n    }\n  }\n": types.ProjectPageLatestItemsCommentItemFragmentDoc,
    "\n  mutation CreateModel($input: CreateModelInput!) {\n    modelMutations {\n      create(input: $input) {\n        ...ProjectPageLatestItemsModelItem\n      }\n    }\n  }\n": types.CreateModelDocument,
    "\n  mutation CreateProject($input: ProjectCreateInput) {\n    projectMutations {\n      create(input: $input) {\n        ...ProjectPageProject\n        ...ProjectDashboardItem\n      }\n    }\n  }\n": types.CreateProjectDocument,
    "\n  mutation UpdateModel($input: UpdateModelInput!) {\n    modelMutations {\n      update(input: $input) {\n        ...ProjectPageLatestItemsModelItem\n      }\n    }\n  }\n": types.UpdateModelDocument,
    "\n  mutation DeleteModel($input: DeleteModelInput!) {\n    modelMutations {\n      delete(input: $input)\n    }\n  }\n": types.DeleteModelDocument,
    "\n  mutation UpdateProjectRole($input: ProjectUpdateRoleInput!) {\n    projectMutations {\n      updateRole(input: $input) {\n        id\n        team {\n          id\n          role\n          user {\n            ...LimitedUserAvatar\n          }\n        }\n      }\n    }\n  }\n": types.UpdateProjectRoleDocument,
    "\n  mutation InviteProjectUser($projectId: ID!, $input: [ProjectInviteCreateInput!]!) {\n    projectMutations {\n      invites {\n        batchCreate(projectId: $projectId, input: $input) {\n          ...ProjectPageTeamDialog\n        }\n      }\n    }\n  }\n": types.InviteProjectUserDocument,
    "\n  mutation InviteWorkspaceProjectUser(\n    $projectId: ID!\n    $inputs: [WorkspaceProjectInviteCreateInput!]!\n  ) {\n    projectMutations {\n      invites {\n        createForWorkspace(projectId: $projectId, inputs: $inputs) {\n          ...ProjectPageTeamDialog\n        }\n      }\n    }\n  }\n": types.InviteWorkspaceProjectUserDocument,
    "\n  mutation CancelProjectInvite($projectId: ID!, $inviteId: String!) {\n    projectMutations {\n      invites {\n        cancel(projectId: $projectId, inviteId: $inviteId) {\n          ...ProjectPageTeamDialog\n        }\n      }\n    }\n  }\n": types.CancelProjectInviteDocument,
    "\n  mutation UpdateProjectMetadata($update: ProjectUpdateInput!) {\n    projectMutations {\n      update(update: $update) {\n        id\n        ...ProjectUpdatableMetadata\n      }\n    }\n  }\n": types.UpdateProjectMetadataDocument,
    "\n  mutation DeleteProject($id: String!) {\n    projectMutations {\n      delete(id: $id)\n    }\n  }\n": types.DeleteProjectDocument,
    "\n  mutation UseProjectInvite($input: ProjectInviteUseInput!) {\n    projectMutations {\n      invites {\n        use(input: $input)\n      }\n    }\n  }\n": types.UseProjectInviteDocument,
    "\n  mutation LeaveProject($projectId: String!) {\n    projectMutations {\n      leave(id: $projectId)\n    }\n  }\n": types.LeaveProjectDocument,
    "\n  mutation DeleteVersions($input: DeleteVersionsInput!) {\n    versionMutations {\n      delete(input: $input)\n    }\n  }\n": types.DeleteVersionsDocument,
    "\n  mutation MoveVersions($input: MoveVersionsInput!) {\n    versionMutations {\n      moveToModel(input: $input) {\n        id\n      }\n    }\n  }\n": types.MoveVersionsDocument,
    "\n  mutation UpdateVersion($input: UpdateVersionInput!) {\n    versionMutations {\n      update(input: $input) {\n        id\n        message\n      }\n    }\n  }\n": types.UpdateVersionDocument,
    "\n  mutation deleteWebhook($webhook: WebhookDeleteInput!) {\n    webhookDelete(webhook: $webhook)\n  }\n": types.DeleteWebhookDocument,
    "\n  mutation createWebhook($webhook: WebhookCreateInput!) {\n    webhookCreate(webhook: $webhook)\n  }\n": types.CreateWebhookDocument,
    "\n  mutation updateWebhook($webhook: WebhookUpdateInput!) {\n    webhookUpdate(webhook: $webhook)\n  }\n": types.UpdateWebhookDocument,
    "\n  mutation CreateAutomation($projectId: ID!, $input: ProjectAutomationCreateInput!) {\n    projectMutations {\n      automationMutations(projectId: $projectId) {\n        create(input: $input) {\n          id\n          ...ProjectPageAutomationsRow_Automation\n        }\n      }\n    }\n  }\n": types.CreateAutomationDocument,
    "\n  mutation UpdateAutomation($projectId: ID!, $input: ProjectAutomationUpdateInput!) {\n    projectMutations {\n      automationMutations(projectId: $projectId) {\n        update(input: $input) {\n          id\n          name\n          enabled\n        }\n      }\n    }\n  }\n": types.UpdateAutomationDocument,
    "\n  mutation CreateAutomationRevision(\n    $projectId: ID!\n    $input: ProjectAutomationRevisionCreateInput!\n  ) {\n    projectMutations {\n      automationMutations(projectId: $projectId) {\n        createRevision(input: $input) {\n          id\n        }\n      }\n    }\n  }\n": types.CreateAutomationRevisionDocument,
    "\n  mutation TriggerAutomation($projectId: ID!, $automationId: ID!) {\n    projectMutations {\n      automationMutations(projectId: $projectId) {\n        trigger(automationId: $automationId)\n      }\n    }\n  }\n": types.TriggerAutomationDocument,
    "\n  mutation CreateTestAutomation(\n    $projectId: ID!\n    $input: ProjectTestAutomationCreateInput!\n  ) {\n    projectMutations {\n      automationMutations(projectId: $projectId) {\n        createTestAutomation(input: $input) {\n          id\n          ...ProjectPageAutomationsRow_Automation\n        }\n      }\n    }\n  }\n": types.CreateTestAutomationDocument,
    "\n  query ProjectAccessCheck($id: String!) {\n    project(id: $id) {\n      id\n    }\n  }\n": types.ProjectAccessCheckDocument,
    "\n  query ProjectRoleCheck($id: String!) {\n    project(id: $id) {\n      id\n      role\n    }\n  }\n": types.ProjectRoleCheckDocument,
    "\n  query ProjectsDashboardQuery($filter: UserProjectsFilter, $cursor: String) {\n    activeUser {\n      id\n      projects(filter: $filter, limit: 6, cursor: $cursor) {\n        cursor\n        totalCount\n        items {\n          ...ProjectDashboardItem\n        }\n      }\n      ...ProjectsInviteBanners\n      ...ProjectsDashboardHeaderProjects_User\n    }\n  }\n": types.ProjectsDashboardQueryDocument,
    "\n  query ProjectsDashboardWorkspaceQuery {\n    activeUser {\n      id\n      ...ProjectsDashboardHeaderWorkspaces_User\n    }\n  }\n": types.ProjectsDashboardWorkspaceQueryDocument,
    "\n  query ProjectPageQuery($id: String!, $token: String) {\n    project(id: $id) {\n      ...ProjectPageProject\n    }\n    projectInvite(projectId: $id, token: $token) {\n      ...ProjectsInviteBanner\n    }\n  }\n": types.ProjectPageQueryDocument,
    "\n  query ProjectLatestModels($projectId: String!, $filter: ProjectModelsFilter) {\n    project(id: $projectId) {\n      id\n      models(cursor: null, limit: 16, filter: $filter) {\n        totalCount\n        cursor\n        items {\n          ...ProjectPageLatestItemsModelItem\n        }\n      }\n      pendingImportedModels {\n        ...PendingFileUpload\n      }\n    }\n  }\n": types.ProjectLatestModelsDocument,
    "\n  query ProjectLatestModelsPagination(\n    $projectId: String!\n    $filter: ProjectModelsFilter\n    $cursor: String = null\n  ) {\n    project(id: $projectId) {\n      id\n      models(cursor: $cursor, limit: 16, filter: $filter) {\n        totalCount\n        cursor\n        items {\n          ...ProjectPageLatestItemsModelItem\n        }\n      }\n    }\n  }\n": types.ProjectLatestModelsPaginationDocument,
    "\n  query ProjectModelsTreeTopLevel(\n    $projectId: String!\n    $filter: ProjectModelsTreeFilter\n  ) {\n    project(id: $projectId) {\n      id\n      modelsTree(cursor: null, limit: 8, filter: $filter) {\n        totalCount\n        cursor\n        items {\n          ...SingleLevelModelTreeItem\n        }\n      }\n      pendingImportedModels {\n        ...PendingFileUpload\n      }\n    }\n  }\n": types.ProjectModelsTreeTopLevelDocument,
    "\n  query ProjectModelsTreeTopLevelPagination(\n    $projectId: String!\n    $filter: ProjectModelsTreeFilter\n    $cursor: String = null\n  ) {\n    project(id: $projectId) {\n      id\n      modelsTree(cursor: $cursor, limit: 8, filter: $filter) {\n        totalCount\n        cursor\n        items {\n          ...SingleLevelModelTreeItem\n        }\n      }\n    }\n  }\n": types.ProjectModelsTreeTopLevelPaginationDocument,
    "\n  query ProjectModelChildrenTree($projectId: String!, $parentName: String!) {\n    project(id: $projectId) {\n      id\n      modelChildrenTree(fullName: $parentName) {\n        ...SingleLevelModelTreeItem\n      }\n    }\n  }\n": types.ProjectModelChildrenTreeDocument,
    "\n  query ProjectLatestCommentThreads(\n    $projectId: String!\n    $cursor: String = null\n    $filter: ProjectCommentsFilter = null\n  ) {\n    project(id: $projectId) {\n      id\n      commentThreads(cursor: $cursor, limit: 8, filter: $filter) {\n        totalCount\n        cursor\n        items {\n          ...ProjectPageLatestItemsCommentItem\n        }\n      }\n    }\n  }\n": types.ProjectLatestCommentThreadsDocument,
    "\n  query ProjectInvite($projectId: String!, $token: String) {\n    projectInvite(projectId: $projectId, token: $token) {\n      ...ProjectsInviteBanner\n    }\n  }\n": types.ProjectInviteDocument,
    "\n  query ProjectModelCheck($projectId: String!, $modelId: String!) {\n    project(id: $projectId) {\n      model(id: $modelId) {\n        id\n      }\n    }\n  }\n": types.ProjectModelCheckDocument,
    "\n  query ProjectModelPage(\n    $projectId: String!\n    $modelId: String!\n    $versionsCursor: String\n  ) {\n    project(id: $projectId) {\n      id\n      ...ProjectModelPageHeaderProject\n      ...ProjectModelPageVersionsProject\n    }\n  }\n": types.ProjectModelPageDocument,
    "\n  query ProjectModelVersions(\n    $projectId: String!\n    $modelId: String!\n    $versionsCursor: String\n  ) {\n    project(id: $projectId) {\n      id\n      ...ProjectModelPageVersionsPagination\n    }\n  }\n": types.ProjectModelVersionsDocument,
    "\n  query ProjectModelsPage($projectId: String!) {\n    project(id: $projectId) {\n      id\n      ...ProjectModelsPageHeader_Project\n      ...ProjectModelsPageResults_Project\n    }\n  }\n": types.ProjectModelsPageDocument,
    "\n  query ProjectDiscussionsPage($projectId: String!) {\n    project(id: $projectId) {\n      id\n      ...ProjectDiscussionsPageHeader_Project\n      ...ProjectDiscussionsPageResults_Project\n    }\n  }\n": types.ProjectDiscussionsPageDocument,
    "\n  query ProjectAutomationsTab($projectId: String!) {\n    project(id: $projectId) {\n      id\n      models(limit: 1) {\n        items {\n          id\n        }\n      }\n      automations(filter: null, cursor: null, limit: 5) {\n        totalCount\n        items {\n          id\n          ...ProjectPageAutomationsRow_Automation\n        }\n        cursor\n      }\n      ...FormSelectProjects_Project\n    }\n    ...ProjectPageAutomationsEmptyState_Query\n  }\n": types.ProjectAutomationsTabDocument,
    "\n  query ProjectAutomationsTabAutomationsPagination(\n    $projectId: String!\n    $search: String = null\n    $cursor: String = null\n  ) {\n    project(id: $projectId) {\n      id\n      automations(filter: $search, cursor: $cursor, limit: 5) {\n        totalCount\n        cursor\n        items {\n          id\n          ...ProjectPageAutomationsRow_Automation\n        }\n      }\n    }\n  }\n": types.ProjectAutomationsTabAutomationsPaginationDocument,
    "\n  query ProjectAutomationPage($projectId: String!, $automationId: String!) {\n    project(id: $projectId) {\n      id\n      ...ProjectPageAutomationPage_Project\n      automation(id: $automationId) {\n        id\n        ...ProjectPageAutomationPage_Automation\n      }\n    }\n  }\n": types.ProjectAutomationPageDocument,
    "\n  query ProjectAutomationPagePaginatedRuns(\n    $projectId: String!\n    $automationId: String!\n    $cursor: String = null\n  ) {\n    project(id: $projectId) {\n      id\n      automation(id: $automationId) {\n        id\n        runs(cursor: $cursor, limit: 10) {\n          totalCount\n          cursor\n          items {\n            id\n            ...AutomationRunDetails\n          }\n        }\n      }\n    }\n  }\n": types.ProjectAutomationPagePaginatedRunsDocument,
    "\n  query ProjectAutomationAccessCheck($projectId: String!) {\n    project(id: $projectId) {\n      id\n      automations(limit: 0) {\n        totalCount\n      }\n    }\n  }\n": types.ProjectAutomationAccessCheckDocument,
    "\n  query ProjectWebhooks($projectId: String!) {\n    project(id: $projectId) {\n      id\n      name\n      webhooks {\n        items {\n          streamId\n          triggers\n          enabled\n          url\n          id\n          description\n          history(limit: 5) {\n            items {\n              status\n              statusInfo\n            }\n          }\n        }\n        totalCount\n      }\n    }\n  }\n": types.ProjectWebhooksDocument,
    "\n  query ProjectBlobInfo($blobId: String!, $projectId: String!) {\n    project(id: $projectId) {\n      id\n      blob(id: $blobId) {\n        id\n        fileName\n        fileType\n        fileSize\n        createdAt\n      }\n    }\n  }\n": types.ProjectBlobInfoDocument,
    "\n  subscription OnProjectUpdated($id: String!) {\n    projectUpdated(id: $id) {\n      id\n      type\n      project {\n        ...ProjectPageProject\n        ...ProjectDashboardItemNoModels\n      }\n    }\n  }\n": types.OnProjectUpdatedDocument,
    "\n  subscription OnProjectModelsUpdate($id: String!) {\n    projectModelsUpdated(id: $id) {\n      id\n      type\n      model {\n        id\n        versions(limit: 1) {\n          items {\n            id\n            referencedObject\n          }\n        }\n        ...ProjectPageLatestItemsModelItem\n      }\n    }\n  }\n": types.OnProjectModelsUpdateDocument,
    "\n  subscription OnProjectVersionsUpdate($id: String!) {\n    projectVersionsUpdated(id: $id) {\n      id\n      modelId\n      type\n      version {\n        id\n        ...ViewerModelVersionCardItem\n        ...ProjectModelPageVersionsCardVersion\n        model {\n          id\n          ...ProjectPageLatestItemsModelItem\n        }\n      }\n    }\n  }\n": types.OnProjectVersionsUpdateDocument,
    "\n  subscription OnProjectVersionsPreviewGenerated($id: String!) {\n    projectVersionsPreviewGenerated(id: $id) {\n      projectId\n      objectId\n      versionId\n    }\n  }\n": types.OnProjectVersionsPreviewGeneratedDocument,
    "\n  subscription OnProjectPendingModelsUpdated($id: String!) {\n    projectPendingModelsUpdated(id: $id) {\n      id\n      type\n      model {\n        ...PendingFileUpload\n        model {\n          ...ProjectPageLatestItemsModelItem\n        }\n      }\n    }\n  }\n": types.OnProjectPendingModelsUpdatedDocument,
    "\n  subscription OnProjectPendingVersionsUpdated($id: String!) {\n    projectPendingVersionsUpdated(id: $id) {\n      id\n      type\n      version {\n        ...PendingFileUpload\n        model {\n          ...ProjectPageLatestItemsModelItem\n        }\n      }\n    }\n  }\n": types.OnProjectPendingVersionsUpdatedDocument,
    "\n  subscription OnProjectTriggeredAutomationsStatusUpdated($id: String!) {\n    projectTriggeredAutomationsStatusUpdated(projectId: $id) {\n      type\n      version {\n        id\n        automationsStatus {\n          automationRuns {\n            ...AutomateViewerPanel_AutomateRun\n          }\n          ...TriggeredAutomationsStatusSummary\n          ...AutomateRunsTriggerStatusDialog_TriggeredAutomationsStatus\n        }\n      }\n      model {\n        id\n      }\n      run {\n        id\n        automationId\n        ...AutomationRunDetails\n      }\n    }\n  }\n": types.OnProjectTriggeredAutomationsStatusUpdatedDocument,
    "\n  subscription OnProjectAutomationsUpdated($id: String!) {\n    projectAutomationsUpdated(projectId: $id) {\n      type\n      automationId\n      automation {\n        id\n        ...ProjectPageAutomationPage_Automation\n        ...ProjectPageAutomationsRow_Automation\n      }\n    }\n  }\n": types.OnProjectAutomationsUpdatedDocument,
    "\n  mutation ServerInfoUpdate($info: ServerInfoUpdateInput!) {\n    serverInfoUpdate(info: $info)\n  }\n": types.ServerInfoUpdateDocument,
    "\n  mutation AdminPanelDeleteUser($userConfirmation: UserDeleteInput!) {\n    adminDeleteUser(userConfirmation: $userConfirmation)\n  }\n": types.AdminPanelDeleteUserDocument,
    "\n  mutation AdminPanelDeleteProject($ids: [String!]!) {\n    projectMutations {\n      batchDelete(ids: $ids)\n    }\n  }\n": types.AdminPanelDeleteProjectDocument,
    "\n  mutation AdminPanelResendInvite($inviteId: String!) {\n    inviteResend(inviteId: $inviteId)\n  }\n": types.AdminPanelResendInviteDocument,
    "\n  mutation AdminPanelDeleteInvite($inviteId: String!) {\n    inviteDelete(inviteId: $inviteId)\n  }\n": types.AdminPanelDeleteInviteDocument,
    "\n  mutation AdminChangeUseRole($userRoleInput: UserRoleInput!) {\n    userRoleChange(userRoleInput: $userRoleInput)\n  }\n": types.AdminChangeUseRoleDocument,
    "\n  query ServerManagementDataPage {\n    admin {\n      userList {\n        totalCount\n      }\n      projectList {\n        totalCount\n      }\n      inviteList {\n        totalCount\n      }\n    }\n    serverInfo {\n      name\n      version\n    }\n  }\n": types.ServerManagementDataPageDocument,
    "\n  query ServerSettingsDialogData {\n    serverInfo {\n      name\n      description\n      adminContact\n      company\n      termsOfService\n      inviteOnly\n      guestModeEnabled\n    }\n  }\n": types.ServerSettingsDialogDataDocument,
    "\n  query AdminPanelUsersList($limit: Int!, $cursor: String, $query: String) {\n    admin {\n      userList(limit: $limit, cursor: $cursor, query: $query) {\n        totalCount\n        cursor\n        items {\n          id\n          email\n          avatar\n          name\n          role\n          verified\n          company\n        }\n      }\n    }\n  }\n": types.AdminPanelUsersListDocument,
    "\n  query AdminPanelProjectsList(\n    $query: String\n    $orderBy: String\n    $limit: Int!\n    $visibility: String\n    $cursor: String\n  ) {\n    admin {\n      projectList(\n        query: $query\n        orderBy: $orderBy\n        limit: $limit\n        visibility: $visibility\n        cursor: $cursor\n      ) {\n        cursor\n        ...SettingsServerProjects_ProjectCollection\n      }\n    }\n  }\n": types.AdminPanelProjectsListDocument,
    "\n  query AdminPanelInvitesList($limit: Int!, $cursor: String, $query: String) {\n    admin {\n      inviteList(limit: $limit, cursor: $cursor, query: $query) {\n        cursor\n        items {\n          email\n          id\n          invitedBy {\n            id\n            name\n          }\n        }\n        totalCount\n      }\n    }\n  }\n": types.AdminPanelInvitesListDocument,
    "\n  mutation InviteServerUser($input: [ServerInviteCreateInput!]!) {\n    serverInviteBatchCreate(input: $input)\n  }\n": types.InviteServerUserDocument,
    "\n  mutation SettingsUpdateWorkspace($input: WorkspaceUpdateInput!) {\n    workspaceMutations {\n      update(input: $input) {\n        ...SettingsWorkspacesGeneral_Workspace\n      }\n    }\n  }\n": types.SettingsUpdateWorkspaceDocument,
    "\n  mutation SettingsCreateUserEmail($input: CreateUserEmailInput!) {\n    activeUserMutations {\n      emailMutations {\n        create(input: $input) {\n          ...SettingsUserEmails_User\n        }\n      }\n    }\n  }\n": types.SettingsCreateUserEmailDocument,
    "\n  mutation SettingsDeleteUserEmail($input: DeleteUserEmailInput!) {\n    activeUserMutations {\n      emailMutations {\n        delete(input: $input) {\n          ...SettingsUserEmails_User\n        }\n      }\n    }\n  }\n": types.SettingsDeleteUserEmailDocument,
    "\n  mutation SettingsSetPrimaryUserEmail($input: SetPrimaryUserEmailInput!) {\n    activeUserMutations {\n      emailMutations {\n        setPrimary(input: $input) {\n          ...SettingsUserEmails_User\n        }\n      }\n    }\n  }\n": types.SettingsSetPrimaryUserEmailDocument,
    "\n  mutation SettingsNewEmailVerification($input: EmailVerificationRequestInput!) {\n    activeUserMutations {\n      emailMutations {\n        requestNewEmailVerification(input: $input)\n      }\n    }\n  }\n": types.SettingsNewEmailVerificationDocument,
    "\n  mutation SettingsUpdateWorkspaceSecurity($input: WorkspaceUpdateInput!) {\n    workspaceMutations {\n      update(input: $input) {\n        id\n        domainBasedMembershipProtectionEnabled\n        discoverabilityEnabled\n      }\n    }\n  }\n": types.SettingsUpdateWorkspaceSecurityDocument,
    "\n  mutation SettingsDeleteWorkspace($workspaceId: String!) {\n    workspaceMutations {\n      delete(workspaceId: $workspaceId)\n    }\n  }\n": types.SettingsDeleteWorkspaceDocument,
    "\n  mutation SettingsResendWorkspaceInvite($input: WorkspaceInviteResendInput!) {\n    workspaceMutations {\n      invites {\n        resend(input: $input)\n      }\n    }\n  }\n": types.SettingsResendWorkspaceInviteDocument,
    "\n  mutation SettingsCancelWorkspaceInvite($workspaceId: String!, $inviteId: String!) {\n    workspaceMutations {\n      invites {\n        cancel(workspaceId: $workspaceId, inviteId: $inviteId) {\n          id\n        }\n      }\n    }\n  }\n": types.SettingsCancelWorkspaceInviteDocument,
<<<<<<< HEAD
    "\n  mutation AddWorkspaceDomain($input: AddDomainToWorkspaceInput!) {\n    workspaceMutations {\n      addDomain(input: $input) {\n        ...SettingsWorkspacesSecurityDomainAddDialog_Workspace\n      }\n    }\n  }\n": types.AddWorkspaceDomainDocument,
    "\n  mutation DeleteWorkspaceDomain($input: WorkspaceDomainDeleteInput!) {\n    workspaceMutations {\n      deleteDomain(input: $input) {\n        ...SettingsWorkspacesSecurityDomainRemoveDialog_Workspace\n      }\n    }\n  }\n": types.DeleteWorkspaceDomainDocument,
=======
    "\n  mutation SettingsLeaveWorkspace($leaveId: ID!) {\n    workspaceMutations {\n      leave(id: $leaveId)\n    }\n  }\n": types.SettingsLeaveWorkspaceDocument,
>>>>>>> d36e2036
    "\n  query SettingsSidebar {\n    activeUser {\n      ...SettingsDialog_User\n    }\n  }\n": types.SettingsSidebarDocument,
    "\n  query SettingsWorkspaceGeneral($id: String!) {\n    workspace(id: $id) {\n      ...SettingsWorkspacesGeneral_Workspace\n    }\n  }\n": types.SettingsWorkspaceGeneralDocument,
    "\n  query SettingsWorkspacesMembers(\n    $workspaceId: String!\n    $invitesFilter: PendingWorkspaceCollaboratorsFilter\n  ) {\n    workspace(id: $workspaceId) {\n      ...SettingsWorkspacesMembers_Workspace\n      ...SettingsWorkspacesMembersMembersTable_Workspace\n      ...SettingsWorkspacesMembersGuestsTable_Workspace\n      ...SettingsWorkspacesMembersInvitesTable_Workspace\n    }\n  }\n": types.SettingsWorkspacesMembersDocument,
    "\n  query SettingsWorkspacesInvitesSearch(\n    $workspaceId: String!\n    $invitesFilter: PendingWorkspaceCollaboratorsFilter\n  ) {\n    workspace(id: $workspaceId) {\n      ...SettingsWorkspacesMembersInvitesTable_Workspace\n    }\n  }\n": types.SettingsWorkspacesInvitesSearchDocument,
    "\n  query SettingsUserEmailsQuery {\n    activeUser {\n      ...SettingsUserEmails_User\n    }\n  }\n": types.SettingsUserEmailsQueryDocument,
    "\n  query SettingsWorkspacesProjects(\n    $workspaceId: String!\n    $limit: Int!\n    $cursor: String\n    $filter: WorkspaceProjectsFilter\n  ) {\n    workspace(id: $workspaceId) {\n      id\n      projects(limit: $limit, cursor: $cursor, filter: $filter) {\n        cursor\n        ...SettingsWorkspacesProjects_ProjectCollection\n      }\n    }\n  }\n": types.SettingsWorkspacesProjectsDocument,
    "\n  query SettingsWorkspaceSecurity($workspaceId: String!) {\n    workspace(id: $workspaceId) {\n      ...SettingsWorkspacesSecurity_Workspace\n    }\n    activeUser {\n      ...SettingsWorkspacesSecurity_User\n    }\n  }\n": types.SettingsWorkspaceSecurityDocument,
    "\n  fragment AppAuthorAvatar on AppAuthor {\n    id\n    name\n    avatar\n  }\n": types.AppAuthorAvatarFragmentDoc,
    "\n  fragment LimitedUserAvatar on LimitedUser {\n    id\n    name\n    avatar\n  }\n": types.LimitedUserAvatarFragmentDoc,
    "\n  fragment ActiveUserAvatar on User {\n    id\n    name\n    avatar\n  }\n": types.ActiveUserAvatarFragmentDoc,
    "\n  mutation UpdateUser($input: UserUpdateInput!) {\n    activeUserMutations {\n      update(user: $input) {\n        id\n        name\n        bio\n        company\n        avatar\n      }\n    }\n  }\n": types.UpdateUserDocument,
    "\n  mutation UpdateNotificationPreferences($input: JSONObject!) {\n    userNotificationPreferencesUpdate(preferences: $input)\n  }\n": types.UpdateNotificationPreferencesDocument,
    "\n  mutation DeleteAccount($input: UserDeleteInput!) {\n    userDelete(userConfirmation: $input)\n  }\n": types.DeleteAccountDocument,
    "\n  query ProfileEditDialog {\n    activeUser {\n      ...SettingsUserProfileDetails_User\n      ...SettingsUserNotifications_User\n      ...SettingsUserProfileDeleteAccount_User\n    }\n  }\n": types.ProfileEditDialogDocument,
    "\n  fragment ViewerCommentBubblesData on Comment {\n    id\n    viewedAt\n    viewerState\n  }\n": types.ViewerCommentBubblesDataFragmentDoc,
    "\n  fragment ViewerCommentThread on Comment {\n    ...ViewerCommentsListItem\n    ...ViewerCommentBubblesData\n    ...ViewerCommentsReplyItem\n  }\n": types.ViewerCommentThreadFragmentDoc,
    "\n  fragment ViewerCommentsReplyItem on Comment {\n    id\n    archived\n    rawText\n    text {\n      doc\n    }\n    author {\n      ...LimitedUserAvatar\n    }\n    createdAt\n    ...ThreadCommentAttachment\n  }\n": types.ViewerCommentsReplyItemFragmentDoc,
    "\n  mutation BroadcastViewerUserActivity(\n    $projectId: String!\n    $resourceIdString: String!\n    $message: ViewerUserActivityMessageInput!\n  ) {\n    broadcastViewerUserActivity(\n      projectId: $projectId\n      resourceIdString: $resourceIdString\n      message: $message\n    )\n  }\n": types.BroadcastViewerUserActivityDocument,
    "\n  mutation MarkCommentViewed($threadId: String!) {\n    commentMutations {\n      markViewed(commentId: $threadId)\n    }\n  }\n": types.MarkCommentViewedDocument,
    "\n  mutation CreateCommentThread($input: CreateCommentInput!) {\n    commentMutations {\n      create(input: $input) {\n        ...ViewerCommentThread\n      }\n    }\n  }\n": types.CreateCommentThreadDocument,
    "\n  mutation CreateCommentReply($input: CreateCommentReplyInput!) {\n    commentMutations {\n      reply(input: $input) {\n        ...ViewerCommentsReplyItem\n      }\n    }\n  }\n": types.CreateCommentReplyDocument,
    "\n  mutation ArchiveComment($commentId: String!, $archived: Boolean) {\n    commentMutations {\n      archive(commentId: $commentId, archived: $archived)\n    }\n  }\n": types.ArchiveCommentDocument,
    "\n  query ProjectViewerResources($projectId: String!, $resourceUrlString: String!) {\n    project(id: $projectId) {\n      id\n      viewerResources(resourceIdString: $resourceUrlString) {\n        identifier\n        items {\n          modelId\n          versionId\n          objectId\n        }\n      }\n    }\n  }\n": types.ProjectViewerResourcesDocument,
    "\n  query ViewerLoadedResources(\n    $projectId: String!\n    $modelIds: [String!]!\n    $versionIds: [String!]\n  ) {\n    project(id: $projectId) {\n      id\n      role\n      allowPublicComments\n      models(filter: { ids: $modelIds }) {\n        totalCount\n        items {\n          id\n          name\n          updatedAt\n          loadedVersion: versions(\n            filter: { priorityIds: $versionIds, priorityIdsOnly: true }\n          ) {\n            items {\n              ...ViewerModelVersionCardItem\n              automationsStatus {\n                id\n                automationRuns {\n                  ...AutomateViewerPanel_AutomateRun\n                }\n              }\n            }\n          }\n          versions(limit: 5) {\n            totalCount\n            cursor\n            items {\n              ...ViewerModelVersionCardItem\n            }\n          }\n        }\n      }\n      ...ProjectPageLatestItemsModels\n      ...ModelPageProject\n      ...HeaderNavShare_Project\n    }\n  }\n": types.ViewerLoadedResourcesDocument,
    "\n  query ViewerModelVersions(\n    $projectId: String!\n    $modelId: String!\n    $versionsCursor: String\n  ) {\n    project(id: $projectId) {\n      id\n      role\n      model(id: $modelId) {\n        id\n        versions(cursor: $versionsCursor, limit: 5) {\n          totalCount\n          cursor\n          items {\n            ...ViewerModelVersionCardItem\n          }\n        }\n      }\n    }\n  }\n": types.ViewerModelVersionsDocument,
    "\n  query ViewerDiffVersions(\n    $projectId: String!\n    $modelId: String!\n    $versionAId: String!\n    $versionBId: String!\n  ) {\n    project(id: $projectId) {\n      id\n      model(id: $modelId) {\n        id\n        versionA: version(id: $versionAId) {\n          ...ViewerModelVersionCardItem\n        }\n        versionB: version(id: $versionBId) {\n          ...ViewerModelVersionCardItem\n        }\n      }\n    }\n  }\n": types.ViewerDiffVersionsDocument,
    "\n  query ViewerLoadedThreads(\n    $projectId: String!\n    $filter: ProjectCommentsFilter!\n    $cursor: String\n    $limit: Int = 25\n  ) {\n    project(id: $projectId) {\n      id\n      commentThreads(filter: $filter, cursor: $cursor, limit: $limit) {\n        totalCount\n        totalArchivedCount\n        items {\n          ...ViewerCommentThread\n          ...LinkableComment\n        }\n      }\n    }\n  }\n": types.ViewerLoadedThreadsDocument,
    "\n  query ViewerRawProjectObject($projectId: String!, $objectId: String!) {\n    project(id: $projectId) {\n      id\n      object(id: $objectId) {\n        id\n        data\n      }\n    }\n  }\n": types.ViewerRawProjectObjectDocument,
    "\n  subscription OnViewerUserActivityBroadcasted(\n    $target: ViewerUpdateTrackingTarget!\n    $sessionId: String!\n  ) {\n    viewerUserActivityBroadcasted(target: $target, sessionId: $sessionId) {\n      userName\n      userId\n      user {\n        ...LimitedUserAvatar\n      }\n      state\n      status\n      sessionId\n    }\n  }\n": types.OnViewerUserActivityBroadcastedDocument,
    "\n  subscription OnViewerCommentsUpdated($target: ViewerUpdateTrackingTarget!) {\n    projectCommentsUpdated(target: $target) {\n      id\n      type\n      comment {\n        id\n        parent {\n          id\n        }\n        ...ViewerCommentThread\n      }\n    }\n  }\n": types.OnViewerCommentsUpdatedDocument,
    "\n  fragment LinkableComment on Comment {\n    id\n    viewerResources {\n      modelId\n      versionId\n      objectId\n    }\n  }\n": types.LinkableCommentFragmentDoc,
    "\n  fragment UseWorkspaceInviteManager_PendingWorkspaceCollaborator on PendingWorkspaceCollaborator {\n    id\n    token\n    workspaceId\n    user {\n      id\n    }\n  }\n": types.UseWorkspaceInviteManager_PendingWorkspaceCollaboratorFragmentDoc,
    "\n  mutation UpdateRole($input: WorkspaceRoleUpdateInput!) {\n    workspaceMutations {\n      updateRole(input: $input) {\n        id\n        team {\n          id\n          role\n        }\n      }\n    }\n  }\n": types.UpdateRoleDocument,
    "\n  mutation InviteToWorkspace(\n    $workspaceId: String!\n    $input: [WorkspaceInviteCreateInput!]!\n  ) {\n    workspaceMutations {\n      invites {\n        batchCreate(workspaceId: $workspaceId, input: $input) {\n          id\n          invitedTeam {\n            ...SettingsWorkspacesMembersInvitesTable_PendingWorkspaceCollaborator\n          }\n        }\n      }\n    }\n  }\n": types.InviteToWorkspaceDocument,
    "\n  mutation CreateWorkspace($input: WorkspaceCreateInput!) {\n    workspaceMutations {\n      create(input: $input) {\n        id\n      }\n    }\n  }\n": types.CreateWorkspaceDocument,
    "\n  mutation ProcessWorkspaceInvite($input: WorkspaceInviteUseInput!) {\n    workspaceMutations {\n      invites {\n        use(input: $input)\n      }\n    }\n  }\n": types.ProcessWorkspaceInviteDocument,
    "\n  query WorkspaceAccessCheck($id: String!) {\n    workspace(id: $id) {\n      id\n    }\n  }\n": types.WorkspaceAccessCheckDocument,
    "\n  query WorkspacePageQuery(\n    $workspaceId: String!\n    $filter: WorkspaceProjectsFilter\n    $cursor: String\n    $invitesFilter: PendingWorkspaceCollaboratorsFilter\n  ) {\n    workspace(id: $workspaceId) {\n      id\n      ...WorkspaceHeader_Workspace\n      projects(filter: $filter, cursor: $cursor, limit: 10) {\n        ...WorkspaceProjectList_ProjectCollection\n      }\n    }\n  }\n": types.WorkspacePageQueryDocument,
    "\n  query WorkspaceProjectsQuery(\n    $workspaceId: String!\n    $filter: WorkspaceProjectsFilter\n    $cursor: String\n  ) {\n    workspace(id: $workspaceId) {\n      id\n      projects(filter: $filter, cursor: $cursor, limit: 10) {\n        ...WorkspaceProjectList_ProjectCollection\n      }\n    }\n  }\n": types.WorkspaceProjectsQueryDocument,
    "\n  query WorkspaceInvite($workspaceId: String, $token: String) {\n    workspaceInvite(workspaceId: $workspaceId, token: $token) {\n      ...WorkspaceInviteBanner_PendingWorkspaceCollaborator\n      ...WorkspaceInviteBlock_PendingWorkspaceCollaborator\n    }\n  }\n": types.WorkspaceInviteDocument,
    "\n  query LegacyBranchRedirectMetadata($streamId: String!, $branchName: String!) {\n    project(id: $streamId) {\n      modelByName(name: $branchName) {\n        id\n      }\n    }\n  }\n": types.LegacyBranchRedirectMetadataDocument,
    "\n  query LegacyViewerCommitRedirectMetadata($streamId: String!, $commitId: String!) {\n    project(id: $streamId) {\n      version(id: $commitId) {\n        id\n        model {\n          id\n        }\n      }\n    }\n  }\n": types.LegacyViewerCommitRedirectMetadataDocument,
    "\n  query LegacyViewerStreamRedirectMetadata($streamId: String!) {\n    project(id: $streamId) {\n      id\n      versions(limit: 1) {\n        totalCount\n        items {\n          id\n          model {\n            id\n          }\n        }\n      }\n    }\n  }\n": types.LegacyViewerStreamRedirectMetadataDocument,
    "\n  query AutoAcceptableWorkspaceInvite($token: String!, $workspaceId: String!) {\n    workspaceInvite(token: $token, workspaceId: $workspaceId) {\n      id\n      ...UseWorkspaceInviteManager_PendingWorkspaceCollaborator\n    }\n  }\n": types.AutoAcceptableWorkspaceInviteDocument,
    "\n  query ResolveCommentLink($commentId: String!, $projectId: String!) {\n    project(id: $projectId) {\n      comment(id: $commentId) {\n        id\n        ...LinkableComment\n      }\n    }\n  }\n": types.ResolveCommentLinkDocument,
    "\n  fragment AutomateFunctionPage_AutomateFunction on AutomateFunction {\n    id\n    name\n    description\n    logo\n    supportedSourceApps\n    tags\n    ...AutomateFunctionPageHeader_Function\n    ...AutomateFunctionPageInfo_AutomateFunction\n    ...AutomateAutomationCreateDialog_AutomateFunction\n    creator {\n      id\n    }\n  }\n": types.AutomateFunctionPage_AutomateFunctionFragmentDoc,
    "\n  query AutomateFunctionPage($functionId: ID!) {\n    automateFunction(id: $functionId) {\n      ...AutomateFunctionPage_AutomateFunction\n    }\n  }\n": types.AutomateFunctionPageDocument,
    "\n  query AutomateFunctionsPage($search: String, $cursor: String = null) {\n    ...AutomateFunctionsPageItems_Query\n    ...AutomateFunctionsPageHeader_Query\n  }\n": types.AutomateFunctionsPageDocument,
    "\n  fragment ProjectPageProject on Project {\n    id\n    createdAt\n    modelCount: models(limit: 0) {\n      totalCount\n    }\n    commentThreadCount: commentThreads(limit: 0) {\n      totalCount\n    }\n    ...ProjectPageProjectHeader\n    ...ProjectPageTeamDialog\n  }\n": types.ProjectPageProjectFragmentDoc,
    "\n  fragment ProjectPageAutomationPage_Automation on Automation {\n    id\n    ...ProjectPageAutomationHeader_Automation\n    ...ProjectPageAutomationFunctions_Automation\n    ...ProjectPageAutomationRuns_Automation\n  }\n": types.ProjectPageAutomationPage_AutomationFragmentDoc,
    "\n  fragment ProjectPageAutomationPage_Project on Project {\n    id\n    ...ProjectPageAutomationHeader_Project\n  }\n": types.ProjectPageAutomationPage_ProjectFragmentDoc,
    "\n  fragment ProjectPageSettingsTab_Project on Project {\n    id\n    role\n  }\n": types.ProjectPageSettingsTab_ProjectFragmentDoc,
};

/**
 * The graphql function is used to parse GraphQL queries into a document that can be used by GraphQL clients.
 *
 *
 * @example
 * ```ts
 * const query = graphql(`query GetUser($id: ID!) { user(id: $id) { name } }`);
 * ```
 *
 * The query argument is unknown!
 * Please regenerate the types.
 */
export function graphql(source: string): unknown;

/**
 * The graphql function is used to parse GraphQL queries into a document that can be used by GraphQL clients.
 */
export function graphql(source: "\n  fragment AuthLoginWithEmailBlock_PendingWorkspaceCollaborator on PendingWorkspaceCollaborator {\n    id\n    email\n    user {\n      id\n    }\n  }\n"): (typeof documents)["\n  fragment AuthLoginWithEmailBlock_PendingWorkspaceCollaborator on PendingWorkspaceCollaborator {\n    id\n    email\n    user {\n      id\n    }\n  }\n"];
/**
 * The graphql function is used to parse GraphQL queries into a document that can be used by GraphQL clients.
 */
export function graphql(source: "\n  query AuthRegisterPanel($token: String) {\n    serverInfo {\n      inviteOnly\n      authStrategies {\n        id\n      }\n      ...AuthStategiesServerInfoFragment\n      ...ServerTermsOfServicePrivacyPolicyFragment\n    }\n    serverInviteByToken(token: $token) {\n      id\n      email\n    }\n  }\n"): (typeof documents)["\n  query AuthRegisterPanel($token: String) {\n    serverInfo {\n      inviteOnly\n      authStrategies {\n        id\n      }\n      ...AuthStategiesServerInfoFragment\n      ...ServerTermsOfServicePrivacyPolicyFragment\n    }\n    serverInviteByToken(token: $token) {\n      id\n      email\n    }\n  }\n"];
/**
 * The graphql function is used to parse GraphQL queries into a document that can be used by GraphQL clients.
 */
export function graphql(source: "\n  query AuthRegisterPanelWorkspaceInvite($token: String) {\n    workspaceInvite(token: $token) {\n      id\n      ...AuthWorkspaceInviteHeader_PendingWorkspaceCollaborator\n    }\n  }\n"): (typeof documents)["\n  query AuthRegisterPanelWorkspaceInvite($token: String) {\n    workspaceInvite(token: $token) {\n      id\n      ...AuthWorkspaceInviteHeader_PendingWorkspaceCollaborator\n    }\n  }\n"];
/**
 * The graphql function is used to parse GraphQL queries into a document that can be used by GraphQL clients.
 */
export function graphql(source: "\n  fragment ServerTermsOfServicePrivacyPolicyFragment on ServerInfo {\n    termsOfService\n  }\n"): (typeof documents)["\n  fragment ServerTermsOfServicePrivacyPolicyFragment on ServerInfo {\n    termsOfService\n  }\n"];
/**
 * The graphql function is used to parse GraphQL queries into a document that can be used by GraphQL clients.
 */
export function graphql(source: "\n  query EmailVerificationBannerState {\n    activeUser {\n      id\n      email\n      verified\n      hasPendingVerification\n    }\n  }\n"): (typeof documents)["\n  query EmailVerificationBannerState {\n    activeUser {\n      id\n      email\n      verified\n      hasPendingVerification\n    }\n  }\n"];
/**
 * The graphql function is used to parse GraphQL queries into a document that can be used by GraphQL clients.
 */
export function graphql(source: "\n  mutation RequestVerification {\n    requestVerification\n  }\n"): (typeof documents)["\n  mutation RequestVerification {\n    requestVerification\n  }\n"];
/**
 * The graphql function is used to parse GraphQL queries into a document that can be used by GraphQL clients.
 */
export function graphql(source: "\n  fragment AuthWorkspaceInviteHeader_PendingWorkspaceCollaborator on PendingWorkspaceCollaborator {\n    id\n    workspaceName\n    email\n    user {\n      id\n      ...LimitedUserAvatar\n    }\n  }\n"): (typeof documents)["\n  fragment AuthWorkspaceInviteHeader_PendingWorkspaceCollaborator on PendingWorkspaceCollaborator {\n    id\n    workspaceName\n    email\n    user {\n      id\n      ...LimitedUserAvatar\n    }\n  }\n"];
/**
 * The graphql function is used to parse GraphQL queries into a document that can be used by GraphQL clients.
 */
export function graphql(source: "\n  fragment AuthStategiesServerInfoFragment on ServerInfo {\n    authStrategies {\n      id\n      name\n      url\n    }\n    ...AuthThirdPartyLoginButtonOIDC_ServerInfo\n  }\n"): (typeof documents)["\n  fragment AuthStategiesServerInfoFragment on ServerInfo {\n    authStrategies {\n      id\n      name\n      url\n    }\n    ...AuthThirdPartyLoginButtonOIDC_ServerInfo\n  }\n"];
/**
 * The graphql function is used to parse GraphQL queries into a document that can be used by GraphQL clients.
 */
export function graphql(source: "\n  fragment AuthThirdPartyLoginButtonOIDC_ServerInfo on ServerInfo {\n    authStrategies {\n      id\n      name\n    }\n  }\n"): (typeof documents)["\n  fragment AuthThirdPartyLoginButtonOIDC_ServerInfo on ServerInfo {\n    authStrategies {\n      id\n      name\n    }\n  }\n"];
/**
 * The graphql function is used to parse GraphQL queries into a document that can be used by GraphQL clients.
 */
export function graphql(source: "\n  fragment AutomateAutomationCreateDialog_AutomateFunction on AutomateFunction {\n    id\n    ...AutomationsFunctionsCard_AutomateFunction\n    ...AutomateAutomationCreateDialogFunctionParametersStep_AutomateFunction\n  }\n"): (typeof documents)["\n  fragment AutomateAutomationCreateDialog_AutomateFunction on AutomateFunction {\n    id\n    ...AutomationsFunctionsCard_AutomateFunction\n    ...AutomateAutomationCreateDialogFunctionParametersStep_AutomateFunction\n  }\n"];
/**
 * The graphql function is used to parse GraphQL queries into a document that can be used by GraphQL clients.
 */
export function graphql(source: "\n  fragment AutomateAutomationCreateDialogFunctionParametersStep_AutomateFunction on AutomateFunction {\n    id\n    releases(limit: 1) {\n      items {\n        id\n        inputSchema\n      }\n    }\n  }\n"): (typeof documents)["\n  fragment AutomateAutomationCreateDialogFunctionParametersStep_AutomateFunction on AutomateFunction {\n    id\n    releases(limit: 1) {\n      items {\n        id\n        inputSchema\n      }\n    }\n  }\n"];
/**
 * The graphql function is used to parse GraphQL queries into a document that can be used by GraphQL clients.
 */
export function graphql(source: "\n  query AutomationCreateDialogFunctionsSearch($search: String, $cursor: String = null) {\n    automateFunctions(limit: 20, filter: { search: $search }, cursor: $cursor) {\n      cursor\n      totalCount\n      items {\n        id\n        ...AutomateAutomationCreateDialog_AutomateFunction\n      }\n    }\n  }\n"): (typeof documents)["\n  query AutomationCreateDialogFunctionsSearch($search: String, $cursor: String = null) {\n    automateFunctions(limit: 20, filter: { search: $search }, cursor: $cursor) {\n      cursor\n      totalCount\n      items {\n        id\n        ...AutomateAutomationCreateDialog_AutomateFunction\n      }\n    }\n  }\n"];
/**
 * The graphql function is used to parse GraphQL queries into a document that can be used by GraphQL clients.
 */
export function graphql(source: "\n  fragment AutomationsFunctionsCard_AutomateFunction on AutomateFunction {\n    id\n    name\n    isFeatured\n    description\n    logo\n    repo {\n      id\n      url\n      owner\n      name\n    }\n  }\n"): (typeof documents)["\n  fragment AutomationsFunctionsCard_AutomateFunction on AutomateFunction {\n    id\n    name\n    isFeatured\n    description\n    logo\n    repo {\n      id\n      url\n      owner\n      name\n    }\n  }\n"];
/**
 * The graphql function is used to parse GraphQL queries into a document that can be used by GraphQL clients.
 */
export function graphql(source: "\n  fragment AutomateFunctionCreateDialogDoneStep_AutomateFunction on AutomateFunction {\n    id\n    repo {\n      id\n      url\n      owner\n      name\n    }\n    ...AutomationsFunctionsCard_AutomateFunction\n  }\n"): (typeof documents)["\n  fragment AutomateFunctionCreateDialogDoneStep_AutomateFunction on AutomateFunction {\n    id\n    repo {\n      id\n      url\n      owner\n      name\n    }\n    ...AutomationsFunctionsCard_AutomateFunction\n  }\n"];
/**
 * The graphql function is used to parse GraphQL queries into a document that can be used by GraphQL clients.
 */
export function graphql(source: "\n  fragment AutomateFunctionCreateDialogTemplateStep_AutomateFunctionTemplate on AutomateFunctionTemplate {\n    id\n    title\n    logo\n    url\n  }\n"): (typeof documents)["\n  fragment AutomateFunctionCreateDialogTemplateStep_AutomateFunctionTemplate on AutomateFunctionTemplate {\n    id\n    title\n    logo\n    url\n  }\n"];
/**
 * The graphql function is used to parse GraphQL queries into a document that can be used by GraphQL clients.
 */
export function graphql(source: "\n  fragment AutomateFunctionPageHeader_Function on AutomateFunction {\n    id\n    name\n    logo\n    repo {\n      id\n      url\n      owner\n      name\n    }\n    releases(limit: 1) {\n      totalCount\n    }\n  }\n"): (typeof documents)["\n  fragment AutomateFunctionPageHeader_Function on AutomateFunction {\n    id\n    name\n    logo\n    repo {\n      id\n      url\n      owner\n      name\n    }\n    releases(limit: 1) {\n      totalCount\n    }\n  }\n"];
/**
 * The graphql function is used to parse GraphQL queries into a document that can be used by GraphQL clients.
 */
export function graphql(source: "\n  fragment AutomateFunctionPageInfo_AutomateFunction on AutomateFunction {\n    id\n    repo {\n      id\n      url\n      owner\n      name\n    }\n    automationCount\n    description\n    releases(limit: 1) {\n      items {\n        id\n        inputSchema\n        createdAt\n        commitId\n        ...AutomateFunctionPageParametersDialog_AutomateFunctionRelease\n      }\n    }\n  }\n"): (typeof documents)["\n  fragment AutomateFunctionPageInfo_AutomateFunction on AutomateFunction {\n    id\n    repo {\n      id\n      url\n      owner\n      name\n    }\n    automationCount\n    description\n    releases(limit: 1) {\n      items {\n        id\n        inputSchema\n        createdAt\n        commitId\n        ...AutomateFunctionPageParametersDialog_AutomateFunctionRelease\n      }\n    }\n  }\n"];
/**
 * The graphql function is used to parse GraphQL queries into a document that can be used by GraphQL clients.
 */
export function graphql(source: "\n  fragment AutomateFunctionPageParametersDialog_AutomateFunctionRelease on AutomateFunctionRelease {\n    id\n    inputSchema\n  }\n"): (typeof documents)["\n  fragment AutomateFunctionPageParametersDialog_AutomateFunctionRelease on AutomateFunctionRelease {\n    id\n    inputSchema\n  }\n"];
/**
 * The graphql function is used to parse GraphQL queries into a document that can be used by GraphQL clients.
 */
export function graphql(source: "\n  fragment AutomateFunctionsPageHeader_Query on Query {\n    activeUser {\n      id\n      automateInfo {\n        hasAutomateGithubApp\n        availableGithubOrgs\n      }\n    }\n    serverInfo {\n      automate {\n        availableFunctionTemplates {\n          ...AutomateFunctionCreateDialogTemplateStep_AutomateFunctionTemplate\n        }\n      }\n    }\n  }\n"): (typeof documents)["\n  fragment AutomateFunctionsPageHeader_Query on Query {\n    activeUser {\n      id\n      automateInfo {\n        hasAutomateGithubApp\n        availableGithubOrgs\n      }\n    }\n    serverInfo {\n      automate {\n        availableFunctionTemplates {\n          ...AutomateFunctionCreateDialogTemplateStep_AutomateFunctionTemplate\n        }\n      }\n    }\n  }\n"];
/**
 * The graphql function is used to parse GraphQL queries into a document that can be used by GraphQL clients.
 */
export function graphql(source: "\n  fragment AutomateFunctionsPageItems_Query on Query {\n    automateFunctions(limit: 20, filter: { search: $search }, cursor: $cursor) {\n      totalCount\n      items {\n        id\n        ...AutomationsFunctionsCard_AutomateFunction\n        ...AutomateAutomationCreateDialog_AutomateFunction\n      }\n      cursor\n    }\n  }\n"): (typeof documents)["\n  fragment AutomateFunctionsPageItems_Query on Query {\n    automateFunctions(limit: 20, filter: { search: $search }, cursor: $cursor) {\n      totalCount\n      items {\n        id\n        ...AutomationsFunctionsCard_AutomateFunction\n        ...AutomateAutomationCreateDialog_AutomateFunction\n      }\n      cursor\n    }\n  }\n"];
/**
 * The graphql function is used to parse GraphQL queries into a document that can be used by GraphQL clients.
 */
export function graphql(source: "\n  fragment AutomateRunsTriggerStatus_TriggeredAutomationsStatus on TriggeredAutomationsStatus {\n    id\n    ...TriggeredAutomationsStatusSummary\n    ...AutomateRunsTriggerStatusDialog_TriggeredAutomationsStatus\n  }\n"): (typeof documents)["\n  fragment AutomateRunsTriggerStatus_TriggeredAutomationsStatus on TriggeredAutomationsStatus {\n    id\n    ...TriggeredAutomationsStatusSummary\n    ...AutomateRunsTriggerStatusDialog_TriggeredAutomationsStatus\n  }\n"];
/**
 * The graphql function is used to parse GraphQL queries into a document that can be used by GraphQL clients.
 */
export function graphql(source: "\n  fragment AutomateRunsTriggerStatusDialog_TriggeredAutomationsStatus on TriggeredAutomationsStatus {\n    id\n    automationRuns {\n      id\n      ...AutomateRunsTriggerStatusDialogRunsRows_AutomateRun\n    }\n  }\n"): (typeof documents)["\n  fragment AutomateRunsTriggerStatusDialog_TriggeredAutomationsStatus on TriggeredAutomationsStatus {\n    id\n    automationRuns {\n      id\n      ...AutomateRunsTriggerStatusDialogRunsRows_AutomateRun\n    }\n  }\n"];
/**
 * The graphql function is used to parse GraphQL queries into a document that can be used by GraphQL clients.
 */
export function graphql(source: "\n  fragment AutomateRunsTriggerStatusDialogFunctionRun_AutomateFunctionRun on AutomateFunctionRun {\n    id\n    results\n    status\n    statusMessage\n    contextView\n    function {\n      id\n      logo\n      name\n    }\n    createdAt\n    updatedAt\n  }\n"): (typeof documents)["\n  fragment AutomateRunsTriggerStatusDialogFunctionRun_AutomateFunctionRun on AutomateFunctionRun {\n    id\n    results\n    status\n    statusMessage\n    contextView\n    function {\n      id\n      logo\n      name\n    }\n    createdAt\n    updatedAt\n  }\n"];
/**
 * The graphql function is used to parse GraphQL queries into a document that can be used by GraphQL clients.
 */
export function graphql(source: "\n  fragment AutomateRunsTriggerStatusDialogRunsRows_AutomateRun on AutomateRun {\n    id\n    functionRuns {\n      id\n      ...AutomateRunsTriggerStatusDialogFunctionRun_AutomateFunctionRun\n    }\n    ...AutomationsStatusOrderedRuns_AutomationRun\n  }\n"): (typeof documents)["\n  fragment AutomateRunsTriggerStatusDialogRunsRows_AutomateRun on AutomateRun {\n    id\n    functionRuns {\n      id\n      ...AutomateRunsTriggerStatusDialogFunctionRun_AutomateFunctionRun\n    }\n    ...AutomationsStatusOrderedRuns_AutomationRun\n  }\n"];
/**
 * The graphql function is used to parse GraphQL queries into a document that can be used by GraphQL clients.
 */
export function graphql(source: "\n  fragment AutomateViewerPanel_AutomateRun on AutomateRun {\n    id\n    functionRuns {\n      id\n      ...AutomateViewerPanelFunctionRunRow_AutomateFunctionRun\n    }\n    ...AutomationsStatusOrderedRuns_AutomationRun\n  }\n"): (typeof documents)["\n  fragment AutomateViewerPanel_AutomateRun on AutomateRun {\n    id\n    functionRuns {\n      id\n      ...AutomateViewerPanelFunctionRunRow_AutomateFunctionRun\n    }\n    ...AutomationsStatusOrderedRuns_AutomationRun\n  }\n"];
/**
 * The graphql function is used to parse GraphQL queries into a document that can be used by GraphQL clients.
 */
export function graphql(source: "\n  fragment AutomateViewerPanelFunctionRunRow_AutomateFunctionRun on AutomateFunctionRun {\n    id\n    results\n    status\n    statusMessage\n    contextView\n    function {\n      id\n      logo\n      name\n    }\n    createdAt\n    updatedAt\n  }\n"): (typeof documents)["\n  fragment AutomateViewerPanelFunctionRunRow_AutomateFunctionRun on AutomateFunctionRun {\n    id\n    results\n    status\n    statusMessage\n    contextView\n    function {\n      id\n      logo\n      name\n    }\n    createdAt\n    updatedAt\n  }\n"];
/**
 * The graphql function is used to parse GraphQL queries into a document that can be used by GraphQL clients.
 */
export function graphql(source: "\n  fragment CommonModelSelectorModel on Model {\n    id\n    name\n  }\n"): (typeof documents)["\n  fragment CommonModelSelectorModel on Model {\n    id\n    name\n  }\n"];
/**
 * The graphql function is used to parse GraphQL queries into a document that can be used by GraphQL clients.
 */
export function graphql(source: "\n  fragment DashboardProjectCard_Project on Project {\n    id\n    name\n    role\n    updatedAt\n    models {\n      totalCount\n    }\n    team {\n      user {\n        ...LimitedUserAvatar\n      }\n    }\n  }\n"): (typeof documents)["\n  fragment DashboardProjectCard_Project on Project {\n    id\n    name\n    role\n    updatedAt\n    models {\n      totalCount\n    }\n    team {\n      user {\n        ...LimitedUserAvatar\n      }\n    }\n  }\n"];
/**
 * The graphql function is used to parse GraphQL queries into a document that can be used by GraphQL clients.
 */
export function graphql(source: "\n  fragment FormSelectModels_Model on Model {\n    id\n    name\n  }\n"): (typeof documents)["\n  fragment FormSelectModels_Model on Model {\n    id\n    name\n  }\n"];
/**
 * The graphql function is used to parse GraphQL queries into a document that can be used by GraphQL clients.
 */
export function graphql(source: "\n  fragment FormSelectProjects_Project on Project {\n    id\n    name\n  }\n"): (typeof documents)["\n  fragment FormSelectProjects_Project on Project {\n    id\n    name\n  }\n"];
/**
 * The graphql function is used to parse GraphQL queries into a document that can be used by GraphQL clients.
 */
export function graphql(source: "\n  fragment FormUsersSelectItem on LimitedUser {\n    id\n    name\n    avatar\n  }\n"): (typeof documents)["\n  fragment FormUsersSelectItem on LimitedUser {\n    id\n    name\n    avatar\n  }\n"];
/**
 * The graphql function is used to parse GraphQL queries into a document that can be used by GraphQL clients.
 */
export function graphql(source: "\n  fragment HeaderNavShare_Project on Project {\n    id\n    visibility\n    ...ProjectsModelPageEmbed_Project\n  }\n"): (typeof documents)["\n  fragment HeaderNavShare_Project on Project {\n    id\n    visibility\n    ...ProjectsModelPageEmbed_Project\n  }\n"];
/**
 * The graphql function is used to parse GraphQL queries into a document that can be used by GraphQL clients.
 */
export function graphql(source: "\n  fragment ProjectModelPageHeaderProject on Project {\n    id\n    name\n    model(id: $modelId) {\n      id\n      name\n      description\n    }\n  }\n"): (typeof documents)["\n  fragment ProjectModelPageHeaderProject on Project {\n    id\n    name\n    model(id: $modelId) {\n      id\n      name\n      description\n    }\n  }\n"];
/**
 * The graphql function is used to parse GraphQL queries into a document that can be used by GraphQL clients.
 */
export function graphql(source: "\n  fragment ProjectModelPageVersionsPagination on Project {\n    id\n    visibility\n    model(id: $modelId) {\n      id\n      versions(limit: 16, cursor: $versionsCursor) {\n        cursor\n        totalCount\n        items {\n          ...ProjectModelPageVersionsCardVersion\n        }\n      }\n    }\n    ...ProjectsModelPageEmbed_Project\n  }\n"): (typeof documents)["\n  fragment ProjectModelPageVersionsPagination on Project {\n    id\n    visibility\n    model(id: $modelId) {\n      id\n      versions(limit: 16, cursor: $versionsCursor) {\n        cursor\n        totalCount\n        items {\n          ...ProjectModelPageVersionsCardVersion\n        }\n      }\n    }\n    ...ProjectsModelPageEmbed_Project\n  }\n"];
/**
 * The graphql function is used to parse GraphQL queries into a document that can be used by GraphQL clients.
 */
export function graphql(source: "\n  fragment ProjectModelPageVersionsProject on Project {\n    ...ProjectPageProjectHeader\n    model(id: $modelId) {\n      id\n      name\n      pendingImportedVersions {\n        ...PendingFileUpload\n      }\n    }\n    ...ProjectModelPageVersionsPagination\n    ...ProjectsModelPageEmbed_Project\n  }\n"): (typeof documents)["\n  fragment ProjectModelPageVersionsProject on Project {\n    ...ProjectPageProjectHeader\n    model(id: $modelId) {\n      id\n      name\n      pendingImportedVersions {\n        ...PendingFileUpload\n      }\n    }\n    ...ProjectModelPageVersionsPagination\n    ...ProjectsModelPageEmbed_Project\n  }\n"];
/**
 * The graphql function is used to parse GraphQL queries into a document that can be used by GraphQL clients.
 */
export function graphql(source: "\n  fragment ProjectModelPageDialogDeleteVersion on Version {\n    id\n    message\n  }\n"): (typeof documents)["\n  fragment ProjectModelPageDialogDeleteVersion on Version {\n    id\n    message\n  }\n"];
/**
 * The graphql function is used to parse GraphQL queries into a document that can be used by GraphQL clients.
 */
export function graphql(source: "\n  fragment ProjectModelPageDialogEditMessageVersion on Version {\n    id\n    message\n  }\n"): (typeof documents)["\n  fragment ProjectModelPageDialogEditMessageVersion on Version {\n    id\n    message\n  }\n"];
/**
 * The graphql function is used to parse GraphQL queries into a document that can be used by GraphQL clients.
 */
export function graphql(source: "\n  fragment ProjectModelPageDialogMoveToVersion on Version {\n    id\n    message\n  }\n"): (typeof documents)["\n  fragment ProjectModelPageDialogMoveToVersion on Version {\n    id\n    message\n  }\n"];
/**
 * The graphql function is used to parse GraphQL queries into a document that can be used by GraphQL clients.
 */
export function graphql(source: "\n  fragment ProjectsModelPageEmbed_Project on Project {\n    id\n    ...ProjectsPageTeamDialogManagePermissions_Project\n  }\n"): (typeof documents)["\n  fragment ProjectsModelPageEmbed_Project on Project {\n    id\n    ...ProjectsPageTeamDialogManagePermissions_Project\n  }\n"];
/**
 * The graphql function is used to parse GraphQL queries into a document that can be used by GraphQL clients.
 */
export function graphql(source: "\n  fragment ProjectModelPageVersionsCardVersion on Version {\n    id\n    message\n    authorUser {\n      ...LimitedUserAvatar\n    }\n    createdAt\n    previewUrl\n    sourceApplication\n    commentThreadCount: commentThreads(limit: 0) {\n      totalCount\n    }\n    ...ProjectModelPageDialogDeleteVersion\n    ...ProjectModelPageDialogMoveToVersion\n    automationsStatus {\n      ...AutomateRunsTriggerStatus_TriggeredAutomationsStatus\n    }\n  }\n"): (typeof documents)["\n  fragment ProjectModelPageVersionsCardVersion on Version {\n    id\n    message\n    authorUser {\n      ...LimitedUserAvatar\n    }\n    createdAt\n    previewUrl\n    sourceApplication\n    commentThreadCount: commentThreads(limit: 0) {\n      totalCount\n    }\n    ...ProjectModelPageDialogDeleteVersion\n    ...ProjectModelPageDialogMoveToVersion\n    automationsStatus {\n      ...AutomateRunsTriggerStatus_TriggeredAutomationsStatus\n    }\n  }\n"];
/**
 * The graphql function is used to parse GraphQL queries into a document that can be used by GraphQL clients.
 */
export function graphql(source: "\n  fragment ProjectPageProjectHeader on Project {\n    id\n    role\n    name\n    description\n    visibility\n    allowPublicComments\n  }\n"): (typeof documents)["\n  fragment ProjectPageProjectHeader on Project {\n    id\n    role\n    name\n    description\n    visibility\n    allowPublicComments\n  }\n"];
/**
 * The graphql function is used to parse GraphQL queries into a document that can be used by GraphQL clients.
 */
export function graphql(source: "\n  fragment ProjectPageInviteDialog_Project on Project {\n    id\n    workspaceId\n    ...ProjectPageTeamInternals_Project\n  }\n"): (typeof documents)["\n  fragment ProjectPageInviteDialog_Project on Project {\n    id\n    workspaceId\n    ...ProjectPageTeamInternals_Project\n  }\n"];
/**
 * The graphql function is used to parse GraphQL queries into a document that can be used by GraphQL clients.
 */
export function graphql(source: "\n  fragment ProjectPageAutomationFunctionSettingsDialog_AutomationRevisionFunction on AutomationRevisionFunction {\n    parameters\n    release {\n      id\n      inputSchema\n      function {\n        id\n      }\n    }\n  }\n"): (typeof documents)["\n  fragment ProjectPageAutomationFunctionSettingsDialog_AutomationRevisionFunction on AutomationRevisionFunction {\n    parameters\n    release {\n      id\n      inputSchema\n      function {\n        id\n      }\n    }\n  }\n"];
/**
 * The graphql function is used to parse GraphQL queries into a document that can be used by GraphQL clients.
 */
export function graphql(source: "\n  fragment ProjectPageAutomationFunctionSettingsDialog_AutomationRevision on AutomationRevision {\n    id\n    triggerDefinitions {\n      ... on VersionCreatedTriggerDefinition {\n        type\n        model {\n          id\n          ...CommonModelSelectorModel\n        }\n      }\n    }\n  }\n"): (typeof documents)["\n  fragment ProjectPageAutomationFunctionSettingsDialog_AutomationRevision on AutomationRevision {\n    id\n    triggerDefinitions {\n      ... on VersionCreatedTriggerDefinition {\n        type\n        model {\n          id\n          ...CommonModelSelectorModel\n        }\n      }\n    }\n  }\n"];
/**
 * The graphql function is used to parse GraphQL queries into a document that can be used by GraphQL clients.
 */
export function graphql(source: "\n  fragment ProjectPageAutomationFunctions_Automation on Automation {\n    id\n    currentRevision {\n      id\n      ...ProjectPageAutomationFunctionSettingsDialog_AutomationRevision\n      functions {\n        release {\n          id\n          function {\n            id\n            ...AutomationsFunctionsCard_AutomateFunction\n            releases(limit: 1) {\n              items {\n                id\n              }\n            }\n          }\n        }\n        ...ProjectPageAutomationFunctionSettingsDialog_AutomationRevisionFunction\n      }\n    }\n  }\n"): (typeof documents)["\n  fragment ProjectPageAutomationFunctions_Automation on Automation {\n    id\n    currentRevision {\n      id\n      ...ProjectPageAutomationFunctionSettingsDialog_AutomationRevision\n      functions {\n        release {\n          id\n          function {\n            id\n            ...AutomationsFunctionsCard_AutomateFunction\n            releases(limit: 1) {\n              items {\n                id\n              }\n            }\n          }\n        }\n        ...ProjectPageAutomationFunctionSettingsDialog_AutomationRevisionFunction\n      }\n    }\n  }\n"];
/**
 * The graphql function is used to parse GraphQL queries into a document that can be used by GraphQL clients.
 */
export function graphql(source: "\n  fragment ProjectPageAutomationHeader_Automation on Automation {\n    id\n    name\n    enabled\n    isTestAutomation\n    currentRevision {\n      id\n      triggerDefinitions {\n        ... on VersionCreatedTriggerDefinition {\n          model {\n            ...ProjectPageLatestItemsModelItem\n          }\n        }\n      }\n    }\n  }\n"): (typeof documents)["\n  fragment ProjectPageAutomationHeader_Automation on Automation {\n    id\n    name\n    enabled\n    isTestAutomation\n    currentRevision {\n      id\n      triggerDefinitions {\n        ... on VersionCreatedTriggerDefinition {\n          model {\n            ...ProjectPageLatestItemsModelItem\n          }\n        }\n      }\n    }\n  }\n"];
/**
 * The graphql function is used to parse GraphQL queries into a document that can be used by GraphQL clients.
 */
export function graphql(source: "\n  fragment ProjectPageAutomationHeader_Project on Project {\n    id\n    ...ProjectPageModelsCardProject\n  }\n"): (typeof documents)["\n  fragment ProjectPageAutomationHeader_Project on Project {\n    id\n    ...ProjectPageModelsCardProject\n  }\n"];
/**
 * The graphql function is used to parse GraphQL queries into a document that can be used by GraphQL clients.
 */
export function graphql(source: "\n  fragment ProjectPageAutomationRuns_Automation on Automation {\n    id\n    name\n    enabled\n    isTestAutomation\n    runs(limit: 10) {\n      items {\n        ...AutomationRunDetails\n      }\n      totalCount\n      cursor\n    }\n  }\n"): (typeof documents)["\n  fragment ProjectPageAutomationRuns_Automation on Automation {\n    id\n    name\n    enabled\n    isTestAutomation\n    runs(limit: 10) {\n      items {\n        ...AutomationRunDetails\n      }\n      totalCount\n      cursor\n    }\n  }\n"];
/**
 * The graphql function is used to parse GraphQL queries into a document that can be used by GraphQL clients.
 */
export function graphql(source: "\n  fragment ProjectPageAutomationsEmptyState_Query on Query {\n    automateFunctions(limit: 9, filter: { featuredFunctionsOnly: true }) {\n      items {\n        ...AutomationsFunctionsCard_AutomateFunction\n        ...AutomateAutomationCreateDialog_AutomateFunction\n      }\n    }\n  }\n"): (typeof documents)["\n  fragment ProjectPageAutomationsEmptyState_Query on Query {\n    automateFunctions(limit: 9, filter: { featuredFunctionsOnly: true }) {\n      items {\n        ...AutomationsFunctionsCard_AutomateFunction\n        ...AutomateAutomationCreateDialog_AutomateFunction\n      }\n    }\n  }\n"];
/**
 * The graphql function is used to parse GraphQL queries into a document that can be used by GraphQL clients.
 */
export function graphql(source: "\n  fragment ProjectPageAutomationsRow_Automation on Automation {\n    id\n    name\n    enabled\n    isTestAutomation\n    currentRevision {\n      id\n      triggerDefinitions {\n        ... on VersionCreatedTriggerDefinition {\n          model {\n            id\n            name\n          }\n        }\n      }\n    }\n    runs(limit: 10) {\n      totalCount\n      items {\n        ...AutomationRunDetails\n      }\n      cursor\n    }\n  }\n"): (typeof documents)["\n  fragment ProjectPageAutomationsRow_Automation on Automation {\n    id\n    name\n    enabled\n    isTestAutomation\n    currentRevision {\n      id\n      triggerDefinitions {\n        ... on VersionCreatedTriggerDefinition {\n          model {\n            id\n            name\n          }\n        }\n      }\n    }\n    runs(limit: 10) {\n      totalCount\n      items {\n        ...AutomationRunDetails\n      }\n      cursor\n    }\n  }\n"];
/**
 * The graphql function is used to parse GraphQL queries into a document that can be used by GraphQL clients.
 */
export function graphql(source: "\n  fragment ProjectDiscussionsPageHeader_Project on Project {\n    id\n    name\n  }\n"): (typeof documents)["\n  fragment ProjectDiscussionsPageHeader_Project on Project {\n    id\n    name\n  }\n"];
/**
 * The graphql function is used to parse GraphQL queries into a document that can be used by GraphQL clients.
 */
export function graphql(source: "\n  fragment ProjectDiscussionsPageResults_Project on Project {\n    id\n  }\n"): (typeof documents)["\n  fragment ProjectDiscussionsPageResults_Project on Project {\n    id\n  }\n"];
/**
 * The graphql function is used to parse GraphQL queries into a document that can be used by GraphQL clients.
 */
export function graphql(source: "\n  fragment ProjectPageModelsActions on Model {\n    id\n    name\n  }\n"): (typeof documents)["\n  fragment ProjectPageModelsActions on Model {\n    id\n    name\n  }\n"];
/**
 * The graphql function is used to parse GraphQL queries into a document that can be used by GraphQL clients.
 */
export function graphql(source: "\n  fragment ProjectPageModelsActions_Project on Project {\n    id\n    ...ProjectsModelPageEmbed_Project\n  }\n"): (typeof documents)["\n  fragment ProjectPageModelsActions_Project on Project {\n    id\n    ...ProjectsModelPageEmbed_Project\n  }\n"];
/**
 * The graphql function is used to parse GraphQL queries into a document that can be used by GraphQL clients.
 */
export function graphql(source: "\n  fragment ProjectPageModelsCardProject on Project {\n    id\n    role\n    visibility\n    ...ProjectPageModelsActions_Project\n  }\n"): (typeof documents)["\n  fragment ProjectPageModelsCardProject on Project {\n    id\n    role\n    visibility\n    ...ProjectPageModelsActions_Project\n  }\n"];
/**
 * The graphql function is used to parse GraphQL queries into a document that can be used by GraphQL clients.
 */
export function graphql(source: "\n  fragment ProjectModelsPageHeader_Project on Project {\n    id\n    name\n    sourceApps\n    role\n    team {\n      id\n      user {\n        ...FormUsersSelectItem\n      }\n    }\n  }\n"): (typeof documents)["\n  fragment ProjectModelsPageHeader_Project on Project {\n    id\n    name\n    sourceApps\n    role\n    team {\n      id\n      user {\n        ...FormUsersSelectItem\n      }\n    }\n  }\n"];
/**
 * The graphql function is used to parse GraphQL queries into a document that can be used by GraphQL clients.
 */
export function graphql(source: "\n  fragment ProjectModelsPageResults_Project on Project {\n    ...ProjectPageLatestItemsModels\n  }\n"): (typeof documents)["\n  fragment ProjectModelsPageResults_Project on Project {\n    ...ProjectPageLatestItemsModels\n  }\n"];
/**
 * The graphql function is used to parse GraphQL queries into a document that can be used by GraphQL clients.
 */
export function graphql(source: "\n  fragment ProjectPageModelsStructureItem_Project on Project {\n    id\n    ...ProjectPageModelsActions_Project\n  }\n"): (typeof documents)["\n  fragment ProjectPageModelsStructureItem_Project on Project {\n    id\n    ...ProjectPageModelsActions_Project\n  }\n"];
/**
 * The graphql function is used to parse GraphQL queries into a document that can be used by GraphQL clients.
 */
export function graphql(source: "\n  fragment SingleLevelModelTreeItem on ModelsTreeItem {\n    id\n    name\n    fullName\n    model {\n      ...ProjectPageLatestItemsModelItem\n    }\n    hasChildren\n    updatedAt\n  }\n"): (typeof documents)["\n  fragment SingleLevelModelTreeItem on ModelsTreeItem {\n    id\n    name\n    fullName\n    model {\n      ...ProjectPageLatestItemsModelItem\n    }\n    hasChildren\n    updatedAt\n  }\n"];
/**
 * The graphql function is used to parse GraphQL queries into a document that can be used by GraphQL clients.
 */
export function graphql(source: "\n  fragment ProjectPageModelsCardDeleteDialog on Model {\n    id\n    name\n  }\n"): (typeof documents)["\n  fragment ProjectPageModelsCardDeleteDialog on Model {\n    id\n    name\n  }\n"];
/**
 * The graphql function is used to parse GraphQL queries into a document that can be used by GraphQL clients.
 */
export function graphql(source: "\n  fragment ProjectPageModelsCardRenameDialog on Model {\n    id\n    name\n    description\n  }\n"): (typeof documents)["\n  fragment ProjectPageModelsCardRenameDialog on Model {\n    id\n    name\n    description\n  }\n"];
/**
 * The graphql function is used to parse GraphQL queries into a document that can be used by GraphQL clients.
 */
export function graphql(source: "\n  query ProjectPageSettingsCollaborators($projectId: String!) {\n    project(id: $projectId) {\n      id\n      ...ProjectPageTeamInternals_Project\n      ...ProjectPageInviteDialog_Project\n    }\n  }\n"): (typeof documents)["\n  query ProjectPageSettingsCollaborators($projectId: String!) {\n    project(id: $projectId) {\n      id\n      ...ProjectPageTeamInternals_Project\n      ...ProjectPageInviteDialog_Project\n    }\n  }\n"];
/**
 * The graphql function is used to parse GraphQL queries into a document that can be used by GraphQL clients.
 */
export function graphql(source: "\n  query ProjectPageSettingsGeneral($projectId: String!) {\n    project(id: $projectId) {\n      id\n      role\n      ...ProjectPageSettingsGeneralBlockProjectInfo_Project\n      ...ProjectPageSettingsGeneralBlockAccess_Project\n      ...ProjectPageSettingsGeneralBlockDiscussions_Project\n      ...ProjectPageSettingsGeneralBlockLeave_Project\n      ...ProjectPageSettingsGeneralBlockDelete_Project\n      ...ProjectPageTeamInternals_Project\n    }\n  }\n"): (typeof documents)["\n  query ProjectPageSettingsGeneral($projectId: String!) {\n    project(id: $projectId) {\n      id\n      role\n      ...ProjectPageSettingsGeneralBlockProjectInfo_Project\n      ...ProjectPageSettingsGeneralBlockAccess_Project\n      ...ProjectPageSettingsGeneralBlockDiscussions_Project\n      ...ProjectPageSettingsGeneralBlockLeave_Project\n      ...ProjectPageSettingsGeneralBlockDelete_Project\n      ...ProjectPageTeamInternals_Project\n    }\n  }\n"];
/**
 * The graphql function is used to parse GraphQL queries into a document that can be used by GraphQL clients.
 */
export function graphql(source: "\n  fragment ProjectPageSettingsGeneralBlockAccess_Project on Project {\n    id\n    visibility\n  }\n"): (typeof documents)["\n  fragment ProjectPageSettingsGeneralBlockAccess_Project on Project {\n    id\n    visibility\n  }\n"];
/**
 * The graphql function is used to parse GraphQL queries into a document that can be used by GraphQL clients.
 */
export function graphql(source: "\n  fragment ProjectPageSettingsGeneralBlockDelete_Project on Project {\n    id\n    name\n    role\n    models(limit: 0) {\n      totalCount\n    }\n    commentThreads(limit: 0) {\n      totalCount\n    }\n  }\n"): (typeof documents)["\n  fragment ProjectPageSettingsGeneralBlockDelete_Project on Project {\n    id\n    name\n    role\n    models(limit: 0) {\n      totalCount\n    }\n    commentThreads(limit: 0) {\n      totalCount\n    }\n  }\n"];
/**
 * The graphql function is used to parse GraphQL queries into a document that can be used by GraphQL clients.
 */
export function graphql(source: "\n  fragment ProjectPageSettingsGeneralBlockDiscussions_Project on Project {\n    id\n    visibility\n    allowPublicComments\n  }\n"): (typeof documents)["\n  fragment ProjectPageSettingsGeneralBlockDiscussions_Project on Project {\n    id\n    visibility\n    allowPublicComments\n  }\n"];
/**
 * The graphql function is used to parse GraphQL queries into a document that can be used by GraphQL clients.
 */
export function graphql(source: "\n  fragment ProjectPageSettingsGeneralBlockLeave_Project on Project {\n    id\n    name\n    role\n    team {\n      role\n      user {\n        ...LimitedUserAvatar\n        role\n      }\n    }\n  }\n"): (typeof documents)["\n  fragment ProjectPageSettingsGeneralBlockLeave_Project on Project {\n    id\n    name\n    role\n    team {\n      role\n      user {\n        ...LimitedUserAvatar\n        role\n      }\n    }\n  }\n"];
/**
 * The graphql function is used to parse GraphQL queries into a document that can be used by GraphQL clients.
 */
export function graphql(source: "\n  fragment ProjectPageSettingsGeneralBlockProjectInfo_Project on Project {\n    id\n    role\n    name\n    description\n  }\n"): (typeof documents)["\n  fragment ProjectPageSettingsGeneralBlockProjectInfo_Project on Project {\n    id\n    role\n    name\n    description\n  }\n"];
/**
 * The graphql function is used to parse GraphQL queries into a document that can be used by GraphQL clients.
 */
export function graphql(source: "\n  fragment ProjectPageTeamDialog on Project {\n    id\n    name\n    role\n    allowPublicComments\n    visibility\n    team {\n      id\n      role\n      user {\n        ...LimitedUserAvatar\n        role\n      }\n    }\n    invitedTeam {\n      id\n      title\n      inviteId\n      role\n      user {\n        ...LimitedUserAvatar\n        role\n      }\n    }\n    ...ProjectsPageTeamDialogManagePermissions_Project\n  }\n"): (typeof documents)["\n  fragment ProjectPageTeamDialog on Project {\n    id\n    name\n    role\n    allowPublicComments\n    visibility\n    team {\n      id\n      role\n      user {\n        ...LimitedUserAvatar\n        role\n      }\n    }\n    invitedTeam {\n      id\n      title\n      inviteId\n      role\n      user {\n        ...LimitedUserAvatar\n        role\n      }\n    }\n    ...ProjectsPageTeamDialogManagePermissions_Project\n  }\n"];
/**
 * The graphql function is used to parse GraphQL queries into a document that can be used by GraphQL clients.
 */
export function graphql(source: "\n  fragment ProjectsPageTeamDialogManagePermissions_Project on Project {\n    id\n    visibility\n    role\n  }\n"): (typeof documents)["\n  fragment ProjectsPageTeamDialogManagePermissions_Project on Project {\n    id\n    visibility\n    role\n  }\n"];
/**
 * The graphql function is used to parse GraphQL queries into a document that can be used by GraphQL clients.
 */
export function graphql(source: "\n    subscription OnUserProjectsUpdate {\n      userProjectsUpdated {\n        type\n        id\n        project {\n          ...ProjectDashboardItem\n        }\n      }\n    }\n  "): (typeof documents)["\n    subscription OnUserProjectsUpdate {\n      userProjectsUpdated {\n        type\n        id\n        project {\n          ...ProjectDashboardItem\n        }\n      }\n    }\n  "];
/**
 * The graphql function is used to parse GraphQL queries into a document that can be used by GraphQL clients.
 */
export function graphql(source: "\n  fragment ProjectsDashboardFilled on ProjectCollection {\n    items {\n      ...ProjectDashboardItem\n    }\n  }\n"): (typeof documents)["\n  fragment ProjectsDashboardFilled on ProjectCollection {\n    items {\n      ...ProjectDashboardItem\n    }\n  }\n"];
/**
 * The graphql function is used to parse GraphQL queries into a document that can be used by GraphQL clients.
 */
export function graphql(source: "\n  fragment ProjectsDashboardHeaderProjects_User on User {\n    ...ProjectsInviteBanners\n  }\n"): (typeof documents)["\n  fragment ProjectsDashboardHeaderProjects_User on User {\n    ...ProjectsInviteBanners\n  }\n"];
/**
 * The graphql function is used to parse GraphQL queries into a document that can be used by GraphQL clients.
 */
export function graphql(source: "\n  fragment ProjectsDashboardHeaderWorkspaces_User on User {\n    ...WorkspaceInviteBanners_User\n  }\n"): (typeof documents)["\n  fragment ProjectsDashboardHeaderWorkspaces_User on User {\n    ...WorkspaceInviteBanners_User\n  }\n"];
/**
 * The graphql function is used to parse GraphQL queries into a document that can be used by GraphQL clients.
 */
export function graphql(source: "\n  fragment ProjectsInviteBanner on PendingStreamCollaborator {\n    id\n    invitedBy {\n      ...LimitedUserAvatar\n    }\n    projectId\n    projectName\n    token\n    user {\n      id\n    }\n  }\n"): (typeof documents)["\n  fragment ProjectsInviteBanner on PendingStreamCollaborator {\n    id\n    invitedBy {\n      ...LimitedUserAvatar\n    }\n    projectId\n    projectName\n    token\n    user {\n      id\n    }\n  }\n"];
/**
 * The graphql function is used to parse GraphQL queries into a document that can be used by GraphQL clients.
 */
export function graphql(source: "\n  fragment ProjectsInviteBanners on User {\n    projectInvites {\n      ...ProjectsInviteBanner\n    }\n  }\n"): (typeof documents)["\n  fragment ProjectsInviteBanners on User {\n    projectInvites {\n      ...ProjectsInviteBanner\n    }\n  }\n"];
/**
 * The graphql function is used to parse GraphQL queries into a document that can be used by GraphQL clients.
 */
export function graphql(source: "\n  fragment SettingsDialog_User on User {\n    workspaces {\n      items {\n        ...WorkspaceAvatar_Workspace\n        id\n        name\n      }\n    }\n  }\n"): (typeof documents)["\n  fragment SettingsDialog_User on User {\n    workspaces {\n      items {\n        ...WorkspaceAvatar_Workspace\n        id\n        name\n      }\n    }\n  }\n"];
/**
 * The graphql function is used to parse GraphQL queries into a document that can be used by GraphQL clients.
 */
export function graphql(source: "\n  fragment SettingsServerProjects_ProjectCollection on ProjectCollection {\n    totalCount\n    items {\n      ...SettingsSharedProjects_Project\n    }\n  }\n"): (typeof documents)["\n  fragment SettingsServerProjects_ProjectCollection on ProjectCollection {\n    totalCount\n    items {\n      ...SettingsSharedProjects_Project\n    }\n  }\n"];
/**
 * The graphql function is used to parse GraphQL queries into a document that can be used by GraphQL clients.
 */
export function graphql(source: "\n  fragment SettingsSharedProjects_Project on Project {\n    id\n    name\n    visibility\n    createdAt\n    updatedAt\n    models {\n      totalCount\n    }\n    versions {\n      totalCount\n    }\n    team {\n      id\n      user {\n        name\n        id\n        avatar\n      }\n    }\n  }\n"): (typeof documents)["\n  fragment SettingsSharedProjects_Project on Project {\n    id\n    name\n    visibility\n    createdAt\n    updatedAt\n    models {\n      totalCount\n    }\n    versions {\n      totalCount\n    }\n    team {\n      id\n      user {\n        name\n        id\n        avatar\n      }\n    }\n  }\n"];
/**
 * The graphql function is used to parse GraphQL queries into a document that can be used by GraphQL clients.
 */
export function graphql(source: "\n  fragment SettingsUserEmails_User on User {\n    id\n    emails {\n      ...SettingsUserEmailCards_UserEmail\n    }\n  }\n"): (typeof documents)["\n  fragment SettingsUserEmails_User on User {\n    id\n    emails {\n      ...SettingsUserEmailCards_UserEmail\n    }\n  }\n"];
/**
 * The graphql function is used to parse GraphQL queries into a document that can be used by GraphQL clients.
 */
export function graphql(source: "\n  fragment SettingsUserNotifications_User on User {\n    id\n    notificationPreferences\n  }\n"): (typeof documents)["\n  fragment SettingsUserNotifications_User on User {\n    id\n    notificationPreferences\n  }\n"];
/**
 * The graphql function is used to parse GraphQL queries into a document that can be used by GraphQL clients.
 */
export function graphql(source: "\n  fragment SettingsUserProfile_User on User {\n    ...SettingsUserProfileChangePassword_User\n    ...SettingsUserProfileDeleteAccount_User\n    ...SettingsUserProfileDetails_User\n  }\n"): (typeof documents)["\n  fragment SettingsUserProfile_User on User {\n    ...SettingsUserProfileChangePassword_User\n    ...SettingsUserProfileDeleteAccount_User\n    ...SettingsUserProfileDetails_User\n  }\n"];
/**
 * The graphql function is used to parse GraphQL queries into a document that can be used by GraphQL clients.
 */
export function graphql(source: "\n  fragment SettingsUserEmailCards_UserEmail on UserEmail {\n    email\n    id\n    primary\n    verified\n  }\n"): (typeof documents)["\n  fragment SettingsUserEmailCards_UserEmail on UserEmail {\n    email\n    id\n    primary\n    verified\n  }\n"];
/**
 * The graphql function is used to parse GraphQL queries into a document that can be used by GraphQL clients.
 */
export function graphql(source: "\n  fragment SettingsUserProfileChangePassword_User on User {\n    id\n    email\n  }\n"): (typeof documents)["\n  fragment SettingsUserProfileChangePassword_User on User {\n    id\n    email\n  }\n"];
/**
 * The graphql function is used to parse GraphQL queries into a document that can be used by GraphQL clients.
 */
export function graphql(source: "\n  fragment SettingsUserProfileDeleteAccount_User on User {\n    id\n    email\n  }\n"): (typeof documents)["\n  fragment SettingsUserProfileDeleteAccount_User on User {\n    id\n    email\n  }\n"];
/**
 * The graphql function is used to parse GraphQL queries into a document that can be used by GraphQL clients.
 */
export function graphql(source: "\n  fragment SettingsUserProfileDetails_User on User {\n    id\n    name\n    company\n    ...UserProfileEditDialogAvatar_User\n  }\n"): (typeof documents)["\n  fragment SettingsUserProfileDetails_User on User {\n    id\n    name\n    company\n    ...UserProfileEditDialogAvatar_User\n  }\n"];
/**
 * The graphql function is used to parse GraphQL queries into a document that can be used by GraphQL clients.
 */
export function graphql(source: "\n  fragment UserProfileEditDialogAvatar_User on User {\n    id\n    avatar\n    ...ActiveUserAvatar\n  }\n"): (typeof documents)["\n  fragment UserProfileEditDialogAvatar_User on User {\n    id\n    avatar\n    ...ActiveUserAvatar\n  }\n"];
/**
 * The graphql function is used to parse GraphQL queries into a document that can be used by GraphQL clients.
 */
export function graphql(source: "\n  fragment SettingsWorkspacesGeneral_Workspace on Workspace {\n    ...SettingsWorkspacesGeneralEditAvatar_Workspace\n    ...SettingsWorkspaceGeneralDeleteDialog_Workspace\n    id\n    name\n    description\n    logo\n    role\n  }\n"): (typeof documents)["\n  fragment SettingsWorkspacesGeneral_Workspace on Workspace {\n    ...SettingsWorkspacesGeneralEditAvatar_Workspace\n    ...SettingsWorkspaceGeneralDeleteDialog_Workspace\n    id\n    name\n    description\n    logo\n    role\n  }\n"];
/**
 * The graphql function is used to parse GraphQL queries into a document that can be used by GraphQL clients.
 */
export function graphql(source: "\n  fragment SettingsWorkspaceGeneralDeleteDialog_Workspace on Workspace {\n    id\n    name\n  }\n"): (typeof documents)["\n  fragment SettingsWorkspaceGeneralDeleteDialog_Workspace on Workspace {\n    id\n    name\n  }\n"];
/**
 * The graphql function is used to parse GraphQL queries into a document that can be used by GraphQL clients.
 */
export function graphql(source: "\n  fragment SettingsWorkspacesGeneralEditAvatar_Workspace on Workspace {\n    id\n    logo\n    name\n  }\n"): (typeof documents)["\n  fragment SettingsWorkspacesGeneralEditAvatar_Workspace on Workspace {\n    id\n    logo\n    name\n  }\n"];
/**
 * The graphql function is used to parse GraphQL queries into a document that can be used by GraphQL clients.
 */
export function graphql(source: "\n  fragment SettingsWorkspacesMembers_Workspace on Workspace {\n    id\n    role\n  }\n"): (typeof documents)["\n  fragment SettingsWorkspacesMembers_Workspace on Workspace {\n    id\n    role\n  }\n"];
/**
 * The graphql function is used to parse GraphQL queries into a document that can be used by GraphQL clients.
 */
export function graphql(source: "\n  fragment SettingsWorkspacesProjects_ProjectCollection on ProjectCollection {\n    totalCount\n    items {\n      ...SettingsSharedProjects_Project\n    }\n  }\n"): (typeof documents)["\n  fragment SettingsWorkspacesProjects_ProjectCollection on ProjectCollection {\n    totalCount\n    items {\n      ...SettingsSharedProjects_Project\n    }\n  }\n"];
/**
 * The graphql function is used to parse GraphQL queries into a document that can be used by GraphQL clients.
 */
export function graphql(source: "\n  fragment SettingsWorkspacesSecurity_Workspace on Workspace {\n    id\n    domains {\n      ...SettingsWorkspacesSecurityDomainRemoveDialog_WorkspaceDomain\n    }\n    domainBasedMembershipProtectionEnabled\n    discoverabilityEnabled\n  }\n  fragment SettingsWorkspacesSecurity_User on User {\n    ...SettingsWorkspacesSecurityDomainAddDialog_User\n  }\n"): (typeof documents)["\n  fragment SettingsWorkspacesSecurity_Workspace on Workspace {\n    id\n    domains {\n      ...SettingsWorkspacesSecurityDomainRemoveDialog_WorkspaceDomain\n    }\n    domainBasedMembershipProtectionEnabled\n    discoverabilityEnabled\n  }\n  fragment SettingsWorkspacesSecurity_User on User {\n    ...SettingsWorkspacesSecurityDomainAddDialog_User\n  }\n"];
/**
 * The graphql function is used to parse GraphQL queries into a document that can be used by GraphQL clients.
 */
export function graphql(source: "\n  fragment SettingsWorkspacesMembersGuestsTable_WorkspaceCollaborator on WorkspaceCollaborator {\n    id\n    role\n    user {\n      id\n      avatar\n      name\n      company\n      verified\n    }\n  }\n"): (typeof documents)["\n  fragment SettingsWorkspacesMembersGuestsTable_WorkspaceCollaborator on WorkspaceCollaborator {\n    id\n    role\n    user {\n      id\n      avatar\n      name\n      company\n      verified\n    }\n  }\n"];
/**
 * The graphql function is used to parse GraphQL queries into a document that can be used by GraphQL clients.
 */
export function graphql(source: "\n  fragment SettingsWorkspacesMembersGuestsTable_Workspace on Workspace {\n    id\n    ...SettingsWorkspacesMembersTableHeader_Workspace\n    team {\n      id\n      ...SettingsWorkspacesMembersGuestsTable_WorkspaceCollaborator\n    }\n  }\n"): (typeof documents)["\n  fragment SettingsWorkspacesMembersGuestsTable_Workspace on Workspace {\n    id\n    ...SettingsWorkspacesMembersTableHeader_Workspace\n    team {\n      id\n      ...SettingsWorkspacesMembersGuestsTable_WorkspaceCollaborator\n    }\n  }\n"];
/**
 * The graphql function is used to parse GraphQL queries into a document that can be used by GraphQL clients.
 */
export function graphql(source: "\n  fragment SettingsWorkspacesMembersInvitesTable_PendingWorkspaceCollaborator on PendingWorkspaceCollaborator {\n    id\n    inviteId\n    role\n    title\n    updatedAt\n    user {\n      id\n      ...LimitedUserAvatar\n    }\n    invitedBy {\n      id\n      ...LimitedUserAvatar\n    }\n  }\n"): (typeof documents)["\n  fragment SettingsWorkspacesMembersInvitesTable_PendingWorkspaceCollaborator on PendingWorkspaceCollaborator {\n    id\n    inviteId\n    role\n    title\n    updatedAt\n    user {\n      id\n      ...LimitedUserAvatar\n    }\n    invitedBy {\n      id\n      ...LimitedUserAvatar\n    }\n  }\n"];
/**
 * The graphql function is used to parse GraphQL queries into a document that can be used by GraphQL clients.
 */
export function graphql(source: "\n  fragment SettingsWorkspacesMembersInvitesTable_Workspace on Workspace {\n    id\n    ...SettingsWorkspacesMembersTableHeader_Workspace\n    invitedTeam(filter: $invitesFilter) {\n      ...SettingsWorkspacesMembersInvitesTable_PendingWorkspaceCollaborator\n    }\n  }\n"): (typeof documents)["\n  fragment SettingsWorkspacesMembersInvitesTable_Workspace on Workspace {\n    id\n    ...SettingsWorkspacesMembersTableHeader_Workspace\n    invitedTeam(filter: $invitesFilter) {\n      ...SettingsWorkspacesMembersInvitesTable_PendingWorkspaceCollaborator\n    }\n  }\n"];
/**
 * The graphql function is used to parse GraphQL queries into a document that can be used by GraphQL clients.
 */
export function graphql(source: "\n  fragment SettingsWorkspacesMembersMembersTable_WorkspaceCollaborator on WorkspaceCollaborator {\n    id\n    role\n    user {\n      id\n      avatar\n      name\n      company\n      verified\n    }\n  }\n"): (typeof documents)["\n  fragment SettingsWorkspacesMembersMembersTable_WorkspaceCollaborator on WorkspaceCollaborator {\n    id\n    role\n    user {\n      id\n      avatar\n      name\n      company\n      verified\n    }\n  }\n"];
/**
 * The graphql function is used to parse GraphQL queries into a document that can be used by GraphQL clients.
 */
export function graphql(source: "\n  fragment SettingsWorkspacesMembersMembersTable_Workspace on Workspace {\n    id\n    ...SettingsWorkspacesMembersTableHeader_Workspace\n    team {\n      id\n      ...SettingsWorkspacesMembersMembersTable_WorkspaceCollaborator\n    }\n  }\n"): (typeof documents)["\n  fragment SettingsWorkspacesMembersMembersTable_Workspace on Workspace {\n    id\n    ...SettingsWorkspacesMembersTableHeader_Workspace\n    team {\n      id\n      ...SettingsWorkspacesMembersMembersTable_WorkspaceCollaborator\n    }\n  }\n"];
/**
 * The graphql function is used to parse GraphQL queries into a document that can be used by GraphQL clients.
 */
export function graphql(source: "\n  fragment SettingsWorkspacesMembersTableHeader_Workspace on Workspace {\n    id\n    role\n    ...WorkspaceInviteDialog_Workspace\n  }\n"): (typeof documents)["\n  fragment SettingsWorkspacesMembersTableHeader_Workspace on Workspace {\n    id\n    role\n    ...WorkspaceInviteDialog_Workspace\n  }\n"];
/**
 * The graphql function is used to parse GraphQL queries into a document that can be used by GraphQL clients.
 */
export function graphql(source: "\n  fragment SettingsWorkspacesSecurityDomainAddDialog_Workspace on Workspace {\n    id\n    domains {\n      id\n      domain\n    }\n    discoverabilityEnabled\n  }\n  fragment SettingsWorkspacesSecurityDomainAddDialog_User on User {\n    id\n    emails {\n      id\n      email\n      verified\n    }\n  }\n"): (typeof documents)["\n  fragment SettingsWorkspacesSecurityDomainAddDialog_Workspace on Workspace {\n    id\n    domains {\n      id\n      domain\n    }\n    discoverabilityEnabled\n  }\n  fragment SettingsWorkspacesSecurityDomainAddDialog_User on User {\n    id\n    emails {\n      id\n      email\n      verified\n    }\n  }\n"];
/**
 * The graphql function is used to parse GraphQL queries into a document that can be used by GraphQL clients.
 */
export function graphql(source: "\n  fragment SettingsWorkspacesSecurityDomainRemoveDialog_Workspace on Workspace {\n    id\n    domains {\n      ...SettingsWorkspacesSecurityDomainRemoveDialog_WorkspaceDomain\n    }\n  }\n  fragment SettingsWorkspacesSecurityDomainRemoveDialog_WorkspaceDomain on WorkspaceDomain {\n    id\n    domain\n  }\n"): (typeof documents)["\n  fragment SettingsWorkspacesSecurityDomainRemoveDialog_Workspace on Workspace {\n    id\n    domains {\n      ...SettingsWorkspacesSecurityDomainRemoveDialog_WorkspaceDomain\n    }\n  }\n  fragment SettingsWorkspacesSecurityDomainRemoveDialog_WorkspaceDomain on WorkspaceDomain {\n    id\n    domain\n  }\n"];
/**
 * The graphql function is used to parse GraphQL queries into a document that can be used by GraphQL clients.
 */
export function graphql(source: "\n  fragment ModelPageProject on Project {\n    id\n    createdAt\n    name\n    visibility\n  }\n"): (typeof documents)["\n  fragment ModelPageProject on Project {\n    id\n    createdAt\n    name\n    visibility\n  }\n"];
/**
 * The graphql function is used to parse GraphQL queries into a document that can be used by GraphQL clients.
 */
export function graphql(source: "\n  fragment ThreadCommentAttachment on Comment {\n    text {\n      attachments {\n        id\n        fileName\n        fileType\n        fileSize\n      }\n    }\n  }\n"): (typeof documents)["\n  fragment ThreadCommentAttachment on Comment {\n    text {\n      attachments {\n        id\n        fileName\n        fileType\n        fileSize\n      }\n    }\n  }\n"];
/**
 * The graphql function is used to parse GraphQL queries into a document that can be used by GraphQL clients.
 */
export function graphql(source: "\n  fragment ViewerCommentsListItem on Comment {\n    id\n    rawText\n    archived\n    author {\n      ...LimitedUserAvatar\n    }\n    createdAt\n    viewedAt\n    replies {\n      totalCount\n      cursor\n      items {\n        ...ViewerCommentsReplyItem\n      }\n    }\n    replyAuthors(limit: 4) {\n      totalCount\n      items {\n        ...FormUsersSelectItem\n      }\n    }\n    resources {\n      resourceId\n      resourceType\n    }\n  }\n"): (typeof documents)["\n  fragment ViewerCommentsListItem on Comment {\n    id\n    rawText\n    archived\n    author {\n      ...LimitedUserAvatar\n    }\n    createdAt\n    viewedAt\n    replies {\n      totalCount\n      cursor\n      items {\n        ...ViewerCommentsReplyItem\n      }\n    }\n    replyAuthors(limit: 4) {\n      totalCount\n      items {\n        ...FormUsersSelectItem\n      }\n    }\n    resources {\n      resourceId\n      resourceType\n    }\n  }\n"];
/**
 * The graphql function is used to parse GraphQL queries into a document that can be used by GraphQL clients.
 */
export function graphql(source: "\n  fragment ViewerModelVersionCardItem on Version {\n    id\n    message\n    referencedObject\n    sourceApplication\n    createdAt\n    previewUrl\n    authorUser {\n      ...LimitedUserAvatar\n    }\n  }\n"): (typeof documents)["\n  fragment ViewerModelVersionCardItem on Version {\n    id\n    message\n    referencedObject\n    sourceApplication\n    createdAt\n    previewUrl\n    authorUser {\n      ...LimitedUserAvatar\n    }\n  }\n"];
/**
 * The graphql function is used to parse GraphQL queries into a document that can be used by GraphQL clients.
 */
export function graphql(source: "\n  fragment WorkspaceAvatar_Workspace on Workspace {\n    id\n    logo\n    defaultLogoIndex\n  }\n"): (typeof documents)["\n  fragment WorkspaceAvatar_Workspace on Workspace {\n    id\n    logo\n    defaultLogoIndex\n  }\n"];
/**
 * The graphql function is used to parse GraphQL queries into a document that can be used by GraphQL clients.
 */
export function graphql(source: "\n  fragment WorkspaceInviteDialog_Workspace on Workspace {\n    id\n    team {\n      id\n      user {\n        id\n      }\n    }\n    invitedTeam(filter: $invitesFilter) {\n      title\n      user {\n        id\n      }\n    }\n  }\n"): (typeof documents)["\n  fragment WorkspaceInviteDialog_Workspace on Workspace {\n    id\n    team {\n      id\n      user {\n        id\n      }\n    }\n    invitedTeam(filter: $invitesFilter) {\n      title\n      user {\n        id\n      }\n    }\n  }\n"];
/**
 * The graphql function is used to parse GraphQL queries into a document that can be used by GraphQL clients.
 */
export function graphql(source: "\n  fragment WorkspaceProjectList_ProjectCollection on ProjectCollection {\n    totalCount\n    items {\n      ...ProjectDashboardItem\n    }\n    cursor\n  }\n"): (typeof documents)["\n  fragment WorkspaceProjectList_ProjectCollection on ProjectCollection {\n    totalCount\n    items {\n      ...ProjectDashboardItem\n    }\n    cursor\n  }\n"];
/**
 * The graphql function is used to parse GraphQL queries into a document that can be used by GraphQL clients.
 */
export function graphql(source: "\n  fragment WorkspaceHeader_Workspace on Workspace {\n    ...WorkspaceAvatar_Workspace\n    id\n    role\n    name\n    logo\n    description\n    totalProjects: projects {\n      totalCount\n    }\n    team {\n      id\n      user {\n        id\n        name\n        ...LimitedUserAvatar\n      }\n    }\n    ...WorkspaceInviteDialog_Workspace\n  }\n"): (typeof documents)["\n  fragment WorkspaceHeader_Workspace on Workspace {\n    ...WorkspaceAvatar_Workspace\n    id\n    role\n    name\n    logo\n    description\n    totalProjects: projects {\n      totalCount\n    }\n    team {\n      id\n      user {\n        id\n        name\n        ...LimitedUserAvatar\n      }\n    }\n    ...WorkspaceInviteDialog_Workspace\n  }\n"];
/**
 * The graphql function is used to parse GraphQL queries into a document that can be used by GraphQL clients.
 */
export function graphql(source: "\n  fragment WorkspaceInviteBanner_PendingWorkspaceCollaborator on PendingWorkspaceCollaborator {\n    id\n    invitedBy {\n      id\n      ...LimitedUserAvatar\n    }\n    workspaceId\n    workspaceName\n    token\n    user {\n      id\n    }\n    ...UseWorkspaceInviteManager_PendingWorkspaceCollaborator\n  }\n"): (typeof documents)["\n  fragment WorkspaceInviteBanner_PendingWorkspaceCollaborator on PendingWorkspaceCollaborator {\n    id\n    invitedBy {\n      id\n      ...LimitedUserAvatar\n    }\n    workspaceId\n    workspaceName\n    token\n    user {\n      id\n    }\n    ...UseWorkspaceInviteManager_PendingWorkspaceCollaborator\n  }\n"];
/**
 * The graphql function is used to parse GraphQL queries into a document that can be used by GraphQL clients.
 */
export function graphql(source: "\n  fragment WorkspaceInviteBanners_User on User {\n    discoverableWorkspaces {\n      ...WorkspaceInviteDiscoverableWorkspaceBanner_DiscoverableWorkspace\n    }\n    workspaceInvites {\n      ...WorkspaceInviteBanner_PendingWorkspaceCollaborator\n    }\n  }\n"): (typeof documents)["\n  fragment WorkspaceInviteBanners_User on User {\n    discoverableWorkspaces {\n      ...WorkspaceInviteDiscoverableWorkspaceBanner_DiscoverableWorkspace\n    }\n    workspaceInvites {\n      ...WorkspaceInviteBanner_PendingWorkspaceCollaborator\n    }\n  }\n"];
/**
 * The graphql function is used to parse GraphQL queries into a document that can be used by GraphQL clients.
 */
export function graphql(source: "\n  fragment WorkspaceInviteBlock_PendingWorkspaceCollaborator on PendingWorkspaceCollaborator {\n    id\n    workspaceId\n    workspaceName\n    token\n    user {\n      id\n      name\n      ...LimitedUserAvatar\n    }\n    title\n    email\n    ...UseWorkspaceInviteManager_PendingWorkspaceCollaborator\n  }\n"): (typeof documents)["\n  fragment WorkspaceInviteBlock_PendingWorkspaceCollaborator on PendingWorkspaceCollaborator {\n    id\n    workspaceId\n    workspaceName\n    token\n    user {\n      id\n      name\n      ...LimitedUserAvatar\n    }\n    title\n    email\n    ...UseWorkspaceInviteManager_PendingWorkspaceCollaborator\n  }\n"];
/**
 * The graphql function is used to parse GraphQL queries into a document that can be used by GraphQL clients.
 */
export function graphql(source: "\n  fragment WorkspaceInviteDiscoverableWorkspaceBanner_DiscoverableWorkspace on DiscoverableWorkspace {\n    id\n    name\n    description\n    logo\n    defaultLogoIndex\n  }\n  fragment WorkspaceInviteDiscoverableWorkspaceBanner_Workspace on Workspace {\n    id\n    name\n    description\n    createdAt\n    updatedAt\n    logo\n    defaultLogoIndex\n    domainBasedMembershipProtectionEnabled\n    discoverabilityEnabled\n  }\n"): (typeof documents)["\n  fragment WorkspaceInviteDiscoverableWorkspaceBanner_DiscoverableWorkspace on DiscoverableWorkspace {\n    id\n    name\n    description\n    logo\n    defaultLogoIndex\n  }\n  fragment WorkspaceInviteDiscoverableWorkspaceBanner_Workspace on Workspace {\n    id\n    name\n    description\n    createdAt\n    updatedAt\n    logo\n    defaultLogoIndex\n    domainBasedMembershipProtectionEnabled\n    discoverabilityEnabled\n  }\n"];
/**
 * The graphql function is used to parse GraphQL queries into a document that can be used by GraphQL clients.
 */
export function graphql(source: "\n  query ActiveUserMainMetadata {\n    activeUser {\n      id\n      email\n      company\n      bio\n      name\n      role\n      avatar\n      isOnboardingFinished\n      createdAt\n      verified\n      notificationPreferences\n      versions(limit: 0) {\n        totalCount\n      }\n    }\n  }\n"): (typeof documents)["\n  query ActiveUserMainMetadata {\n    activeUser {\n      id\n      email\n      company\n      bio\n      name\n      role\n      avatar\n      isOnboardingFinished\n      createdAt\n      verified\n      notificationPreferences\n      versions(limit: 0) {\n        totalCount\n      }\n    }\n  }\n"];
/**
 * The graphql function is used to parse GraphQL queries into a document that can be used by GraphQL clients.
 */
export function graphql(source: "\n      mutation CreateOnboardingProject {\n        projectMutations {\n          createForOnboarding {\n            ...ProjectPageProject\n            ...ProjectDashboardItem\n          }\n        }\n      }\n    "): (typeof documents)["\n      mutation CreateOnboardingProject {\n        projectMutations {\n          createForOnboarding {\n            ...ProjectPageProject\n            ...ProjectDashboardItem\n          }\n        }\n      }\n    "];
/**
 * The graphql function is used to parse GraphQL queries into a document that can be used by GraphQL clients.
 */
export function graphql(source: "\n  mutation FinishOnboarding {\n    activeUserMutations {\n      finishOnboarding\n    }\n  }\n"): (typeof documents)["\n  mutation FinishOnboarding {\n    activeUserMutations {\n      finishOnboarding\n    }\n  }\n"];
/**
 * The graphql function is used to parse GraphQL queries into a document that can be used by GraphQL clients.
 */
export function graphql(source: "\n  mutation RequestVerificationByEmail($email: String!) {\n    requestVerificationByEmail(email: $email)\n  }\n"): (typeof documents)["\n  mutation RequestVerificationByEmail($email: String!) {\n    requestVerificationByEmail(email: $email)\n  }\n"];
/**
 * The graphql function is used to parse GraphQL queries into a document that can be used by GraphQL clients.
 */
export function graphql(source: "\n  query AuthLoginPanel {\n    serverInfo {\n      authStrategies {\n        id\n      }\n      ...AuthStategiesServerInfoFragment\n    }\n  }\n"): (typeof documents)["\n  query AuthLoginPanel {\n    serverInfo {\n      authStrategies {\n        id\n      }\n      ...AuthStategiesServerInfoFragment\n    }\n  }\n"];
/**
 * The graphql function is used to parse GraphQL queries into a document that can be used by GraphQL clients.
 */
export function graphql(source: "\n  query AuthLoginPanelWorkspaceInvite($token: String) {\n    workspaceInvite(token: $token) {\n      id\n      email\n      ...AuthWorkspaceInviteHeader_PendingWorkspaceCollaborator\n      ...AuthLoginWithEmailBlock_PendingWorkspaceCollaborator\n    }\n  }\n"): (typeof documents)["\n  query AuthLoginPanelWorkspaceInvite($token: String) {\n    workspaceInvite(token: $token) {\n      id\n      email\n      ...AuthWorkspaceInviteHeader_PendingWorkspaceCollaborator\n      ...AuthLoginWithEmailBlock_PendingWorkspaceCollaborator\n    }\n  }\n"];
/**
 * The graphql function is used to parse GraphQL queries into a document that can be used by GraphQL clients.
 */
export function graphql(source: "\n  query AuthorizableAppMetadata($id: String!) {\n    app(id: $id) {\n      id\n      name\n      description\n      trustByDefault\n      redirectUrl\n      scopes {\n        name\n        description\n      }\n      author {\n        name\n        id\n        avatar\n      }\n    }\n  }\n"): (typeof documents)["\n  query AuthorizableAppMetadata($id: String!) {\n    app(id: $id) {\n      id\n      name\n      description\n      trustByDefault\n      redirectUrl\n      scopes {\n        name\n        description\n      }\n      author {\n        name\n        id\n        avatar\n      }\n    }\n  }\n"];
/**
 * The graphql function is used to parse GraphQL queries into a document that can be used by GraphQL clients.
 */
export function graphql(source: "\n  fragment FunctionRunStatusForSummary on AutomateFunctionRun {\n    id\n    status\n  }\n"): (typeof documents)["\n  fragment FunctionRunStatusForSummary on AutomateFunctionRun {\n    id\n    status\n  }\n"];
/**
 * The graphql function is used to parse GraphQL queries into a document that can be used by GraphQL clients.
 */
export function graphql(source: "\n  fragment TriggeredAutomationsStatusSummary on TriggeredAutomationsStatus {\n    id\n    automationRuns {\n      id\n      functionRuns {\n        id\n        ...FunctionRunStatusForSummary\n      }\n    }\n  }\n"): (typeof documents)["\n  fragment TriggeredAutomationsStatusSummary on TriggeredAutomationsStatus {\n    id\n    automationRuns {\n      id\n      functionRuns {\n        id\n        ...FunctionRunStatusForSummary\n      }\n    }\n  }\n"];
/**
 * The graphql function is used to parse GraphQL queries into a document that can be used by GraphQL clients.
 */
export function graphql(source: "\n  fragment AutomationRunDetails on AutomateRun {\n    id\n    status\n    functionRuns {\n      ...FunctionRunStatusForSummary\n      statusMessage\n    }\n    trigger {\n      ... on VersionCreatedTrigger {\n        version {\n          id\n        }\n        model {\n          id\n        }\n      }\n    }\n    createdAt\n    updatedAt\n  }\n"): (typeof documents)["\n  fragment AutomationRunDetails on AutomateRun {\n    id\n    status\n    functionRuns {\n      ...FunctionRunStatusForSummary\n      statusMessage\n    }\n    trigger {\n      ... on VersionCreatedTrigger {\n        version {\n          id\n        }\n        model {\n          id\n        }\n      }\n    }\n    createdAt\n    updatedAt\n  }\n"];
/**
 * The graphql function is used to parse GraphQL queries into a document that can be used by GraphQL clients.
 */
export function graphql(source: "\n  fragment AutomationsStatusOrderedRuns_AutomationRun on AutomateRun {\n    id\n    automation {\n      id\n      name\n    }\n    functionRuns {\n      id\n      updatedAt\n    }\n  }\n"): (typeof documents)["\n  fragment AutomationsStatusOrderedRuns_AutomationRun on AutomateRun {\n    id\n    automation {\n      id\n      name\n    }\n    functionRuns {\n      id\n      updatedAt\n    }\n  }\n"];
/**
 * The graphql function is used to parse GraphQL queries into a document that can be used by GraphQL clients.
 */
export function graphql(source: "\n  fragment SearchAutomateFunctionReleaseItem on AutomateFunctionRelease {\n    id\n    versionTag\n    createdAt\n    inputSchema\n  }\n"): (typeof documents)["\n  fragment SearchAutomateFunctionReleaseItem on AutomateFunctionRelease {\n    id\n    versionTag\n    createdAt\n    inputSchema\n  }\n"];
/**
 * The graphql function is used to parse GraphQL queries into a document that can be used by GraphQL clients.
 */
export function graphql(source: "\n  mutation CreateAutomateFunction($input: CreateAutomateFunctionInput!) {\n    automateMutations {\n      createFunction(input: $input) {\n        id\n        ...AutomationsFunctionsCard_AutomateFunction\n        ...AutomateFunctionCreateDialogDoneStep_AutomateFunction\n      }\n    }\n  }\n"): (typeof documents)["\n  mutation CreateAutomateFunction($input: CreateAutomateFunctionInput!) {\n    automateMutations {\n      createFunction(input: $input) {\n        id\n        ...AutomationsFunctionsCard_AutomateFunction\n        ...AutomateFunctionCreateDialogDoneStep_AutomateFunction\n      }\n    }\n  }\n"];
/**
 * The graphql function is used to parse GraphQL queries into a document that can be used by GraphQL clients.
 */
export function graphql(source: "\n  mutation UpdateAutomateFunction($input: UpdateAutomateFunctionInput!) {\n    automateMutations {\n      updateFunction(input: $input) {\n        id\n        ...AutomateFunctionPage_AutomateFunction\n      }\n    }\n  }\n"): (typeof documents)["\n  mutation UpdateAutomateFunction($input: UpdateAutomateFunctionInput!) {\n    automateMutations {\n      updateFunction(input: $input) {\n        id\n        ...AutomateFunctionPage_AutomateFunction\n      }\n    }\n  }\n"];
/**
 * The graphql function is used to parse GraphQL queries into a document that can be used by GraphQL clients.
 */
export function graphql(source: "\n  query SearchAutomateFunctionReleases(\n    $functionId: ID!\n    $cursor: String\n    $limit: Int\n    $filter: AutomateFunctionReleasesFilter\n  ) {\n    automateFunction(id: $functionId) {\n      id\n      releases(cursor: $cursor, limit: $limit, filter: $filter) {\n        cursor\n        totalCount\n        items {\n          ...SearchAutomateFunctionReleaseItem\n        }\n      }\n    }\n  }\n"): (typeof documents)["\n  query SearchAutomateFunctionReleases(\n    $functionId: ID!\n    $cursor: String\n    $limit: Int\n    $filter: AutomateFunctionReleasesFilter\n  ) {\n    automateFunction(id: $functionId) {\n      id\n      releases(cursor: $cursor, limit: $limit, filter: $filter) {\n        cursor\n        totalCount\n        items {\n          ...SearchAutomateFunctionReleaseItem\n        }\n      }\n    }\n  }\n"];
/**
 * The graphql function is used to parse GraphQL queries into a document that can be used by GraphQL clients.
 */
export function graphql(source: "\n  query FunctionAccessCheck($id: ID!) {\n    automateFunction(id: $id) {\n      id\n    }\n  }\n"): (typeof documents)["\n  query FunctionAccessCheck($id: ID!) {\n    automateFunction(id: $id) {\n      id\n    }\n  }\n"];
/**
 * The graphql function is used to parse GraphQL queries into a document that can be used by GraphQL clients.
 */
export function graphql(source: "\n  query ProjectAutomationCreationPublicKeys(\n    $projectId: String!\n    $automationId: String!\n  ) {\n    project(id: $projectId) {\n      id\n      automation(id: $automationId) {\n        id\n        creationPublicKeys\n      }\n    }\n  }\n"): (typeof documents)["\n  query ProjectAutomationCreationPublicKeys(\n    $projectId: String!\n    $automationId: String!\n  ) {\n    project(id: $projectId) {\n      id\n      automation(id: $automationId) {\n        id\n        creationPublicKeys\n      }\n    }\n  }\n"];
/**
 * The graphql function is used to parse GraphQL queries into a document that can be used by GraphQL clients.
 */
export function graphql(source: "\n  query AutomateFunctionsPagePagination($search: String, $cursor: String) {\n    ...AutomateFunctionsPageItems_Query\n  }\n"): (typeof documents)["\n  query AutomateFunctionsPagePagination($search: String, $cursor: String) {\n    ...AutomateFunctionsPageItems_Query\n  }\n"];
/**
 * The graphql function is used to parse GraphQL queries into a document that can be used by GraphQL clients.
 */
export function graphql(source: "\n  query MentionsUserSearch($query: String!, $emailOnly: Boolean = false) {\n    userSearch(\n      query: $query\n      limit: 5\n      cursor: null\n      archived: false\n      emailOnly: $emailOnly\n    ) {\n      items {\n        id\n        name\n        company\n      }\n    }\n  }\n"): (typeof documents)["\n  query MentionsUserSearch($query: String!, $emailOnly: Boolean = false) {\n    userSearch(\n      query: $query\n      limit: 5\n      cursor: null\n      archived: false\n      emailOnly: $emailOnly\n    ) {\n      items {\n        id\n        name\n        company\n      }\n    }\n  }\n"];
/**
 * The graphql function is used to parse GraphQL queries into a document that can be used by GraphQL clients.
 */
export function graphql(source: "\n  query UserSearch($query: String!, $limit: Int, $cursor: String, $archived: Boolean) {\n    userSearch(query: $query, limit: $limit, cursor: $cursor, archived: $archived) {\n      cursor\n      items {\n        id\n        name\n        bio\n        company\n        avatar\n        verified\n        role\n      }\n    }\n  }\n"): (typeof documents)["\n  query UserSearch($query: String!, $limit: Int, $cursor: String, $archived: Boolean) {\n    userSearch(query: $query, limit: $limit, cursor: $cursor, archived: $archived) {\n      cursor\n      items {\n        id\n        name\n        bio\n        company\n        avatar\n        verified\n        role\n      }\n    }\n  }\n"];
/**
 * The graphql function is used to parse GraphQL queries into a document that can be used by GraphQL clients.
 */
export function graphql(source: "\n  query ServerInfoBlobSizeLimit {\n    serverInfo {\n      blobSizeLimitBytes\n    }\n  }\n"): (typeof documents)["\n  query ServerInfoBlobSizeLimit {\n    serverInfo {\n      blobSizeLimitBytes\n    }\n  }\n"];
/**
 * The graphql function is used to parse GraphQL queries into a document that can be used by GraphQL clients.
 */
export function graphql(source: "\n  query ServerInfoAllScopes {\n    serverInfo {\n      scopes {\n        name\n        description\n      }\n    }\n  }\n"): (typeof documents)["\n  query ServerInfoAllScopes {\n    serverInfo {\n      scopes {\n        name\n        description\n      }\n    }\n  }\n"];
/**
 * The graphql function is used to parse GraphQL queries into a document that can be used by GraphQL clients.
 */
export function graphql(source: "\n  query ProjectModelsSelectorValues($projectId: String!, $cursor: String) {\n    project(id: $projectId) {\n      id\n      models(limit: 100, cursor: $cursor) {\n        cursor\n        totalCount\n        items {\n          ...CommonModelSelectorModel\n        }\n      }\n    }\n  }\n"): (typeof documents)["\n  query ProjectModelsSelectorValues($projectId: String!, $cursor: String) {\n    project(id: $projectId) {\n      id\n      models(limit: 100, cursor: $cursor) {\n        cursor\n        totalCount\n        items {\n          ...CommonModelSelectorModel\n        }\n      }\n    }\n  }\n"];
/**
 * The graphql function is used to parse GraphQL queries into a document that can be used by GraphQL clients.
 */
export function graphql(source: "\n  query MainServerInfoData {\n    serverInfo {\n      adminContact\n      blobSizeLimitBytes\n      canonicalUrl\n      company\n      description\n      guestModeEnabled\n      inviteOnly\n      name\n      termsOfService\n      version\n      automateUrl\n    }\n  }\n"): (typeof documents)["\n  query MainServerInfoData {\n    serverInfo {\n      adminContact\n      blobSizeLimitBytes\n      canonicalUrl\n      company\n      description\n      guestModeEnabled\n      inviteOnly\n      name\n      termsOfService\n      version\n      automateUrl\n    }\n  }\n"];
/**
 * The graphql function is used to parse GraphQL queries into a document that can be used by GraphQL clients.
 */
export function graphql(source: "\n  mutation DashboardJoinWorkspace($input: JoinWorkspaceInput!) {\n    workspaceMutations {\n      join(input: $input) {\n        ...WorkspaceInviteDiscoverableWorkspaceBanner_Workspace\n      }\n    }\n  }\n"): (typeof documents)["\n  mutation DashboardJoinWorkspace($input: JoinWorkspaceInput!) {\n    workspaceMutations {\n      join(input: $input) {\n        ...WorkspaceInviteDiscoverableWorkspaceBanner_Workspace\n      }\n    }\n  }\n"];
/**
 * The graphql function is used to parse GraphQL queries into a document that can be used by GraphQL clients.
 */
export function graphql(source: "\n  query DashboardProjectsPageQuery {\n    activeUser {\n      id\n      projects(limit: 3) {\n        items {\n          ...DashboardProjectCard_Project\n        }\n      }\n      ...ProjectsDashboardHeaderProjects_User\n    }\n  }\n"): (typeof documents)["\n  query DashboardProjectsPageQuery {\n    activeUser {\n      id\n      projects(limit: 3) {\n        items {\n          ...DashboardProjectCard_Project\n        }\n      }\n      ...ProjectsDashboardHeaderProjects_User\n    }\n  }\n"];
/**
 * The graphql function is used to parse GraphQL queries into a document that can be used by GraphQL clients.
 */
export function graphql(source: "\n  query DashboardProjectsPageWorkspaceQuery {\n    activeUser {\n      id\n      ...ProjectsDashboardHeaderWorkspaces_User\n    }\n  }\n"): (typeof documents)["\n  query DashboardProjectsPageWorkspaceQuery {\n    activeUser {\n      id\n      ...ProjectsDashboardHeaderWorkspaces_User\n    }\n  }\n"];
/**
 * The graphql function is used to parse GraphQL queries into a document that can be used by GraphQL clients.
 */
export function graphql(source: "\n  mutation DeleteAccessToken($token: String!) {\n    apiTokenRevoke(token: $token)\n  }\n"): (typeof documents)["\n  mutation DeleteAccessToken($token: String!) {\n    apiTokenRevoke(token: $token)\n  }\n"];
/**
 * The graphql function is used to parse GraphQL queries into a document that can be used by GraphQL clients.
 */
export function graphql(source: "\n  mutation CreateAccessToken($token: ApiTokenCreateInput!) {\n    apiTokenCreate(token: $token)\n  }\n"): (typeof documents)["\n  mutation CreateAccessToken($token: ApiTokenCreateInput!) {\n    apiTokenCreate(token: $token)\n  }\n"];
/**
 * The graphql function is used to parse GraphQL queries into a document that can be used by GraphQL clients.
 */
export function graphql(source: "\n  mutation DeleteApplication($appId: String!) {\n    appDelete(appId: $appId)\n  }\n"): (typeof documents)["\n  mutation DeleteApplication($appId: String!) {\n    appDelete(appId: $appId)\n  }\n"];
/**
 * The graphql function is used to parse GraphQL queries into a document that can be used by GraphQL clients.
 */
export function graphql(source: "\n  mutation CreateApplication($app: AppCreateInput!) {\n    appCreate(app: $app)\n  }\n"): (typeof documents)["\n  mutation CreateApplication($app: AppCreateInput!) {\n    appCreate(app: $app)\n  }\n"];
/**
 * The graphql function is used to parse GraphQL queries into a document that can be used by GraphQL clients.
 */
export function graphql(source: "\n  mutation EditApplication($app: AppUpdateInput!) {\n    appUpdate(app: $app)\n  }\n"): (typeof documents)["\n  mutation EditApplication($app: AppUpdateInput!) {\n    appUpdate(app: $app)\n  }\n"];
/**
 * The graphql function is used to parse GraphQL queries into a document that can be used by GraphQL clients.
 */
export function graphql(source: "\n  mutation RevokeAppAccess($appId: String!) {\n    appRevokeAccess(appId: $appId)\n  }\n"): (typeof documents)["\n  mutation RevokeAppAccess($appId: String!) {\n    appRevokeAccess(appId: $appId)\n  }\n"];
/**
 * The graphql function is used to parse GraphQL queries into a document that can be used by GraphQL clients.
 */
export function graphql(source: "\n  query DeveloperSettingsAccessTokens {\n    activeUser {\n      id\n      apiTokens {\n        id\n        name\n        lastUsed\n        lastChars\n        createdAt\n        scopes\n      }\n    }\n  }\n"): (typeof documents)["\n  query DeveloperSettingsAccessTokens {\n    activeUser {\n      id\n      apiTokens {\n        id\n        name\n        lastUsed\n        lastChars\n        createdAt\n        scopes\n      }\n    }\n  }\n"];
/**
 * The graphql function is used to parse GraphQL queries into a document that can be used by GraphQL clients.
 */
export function graphql(source: "\n  query DeveloperSettingsApplications {\n    activeUser {\n      createdApps {\n        id\n        secret\n        name\n        description\n        redirectUrl\n        scopes {\n          name\n          description\n        }\n      }\n      id\n    }\n  }\n"): (typeof documents)["\n  query DeveloperSettingsApplications {\n    activeUser {\n      createdApps {\n        id\n        secret\n        name\n        description\n        redirectUrl\n        scopes {\n          name\n          description\n        }\n      }\n      id\n    }\n  }\n"];
/**
 * The graphql function is used to parse GraphQL queries into a document that can be used by GraphQL clients.
 */
export function graphql(source: "\n  query DeveloperSettingsAuthorizedApps {\n    activeUser {\n      id\n      authorizedApps {\n        id\n        description\n        name\n        author {\n          id\n          name\n          avatar\n        }\n      }\n    }\n  }\n"): (typeof documents)["\n  query DeveloperSettingsAuthorizedApps {\n    activeUser {\n      id\n      authorizedApps {\n        id\n        description\n        name\n        author {\n          id\n          name\n          avatar\n        }\n      }\n    }\n  }\n"];
/**
 * The graphql function is used to parse GraphQL queries into a document that can be used by GraphQL clients.
 */
export function graphql(source: "\n  query SearchProjects($search: String, $onlyWithRoles: [String!] = null) {\n    activeUser {\n      projects(limit: 10, filter: { search: $search, onlyWithRoles: $onlyWithRoles }) {\n        totalCount\n        items {\n          ...FormSelectProjects_Project\n        }\n      }\n    }\n  }\n"): (typeof documents)["\n  query SearchProjects($search: String, $onlyWithRoles: [String!] = null) {\n    activeUser {\n      projects(limit: 10, filter: { search: $search, onlyWithRoles: $onlyWithRoles }) {\n        totalCount\n        items {\n          ...FormSelectProjects_Project\n        }\n      }\n    }\n  }\n"];
/**
 * The graphql function is used to parse GraphQL queries into a document that can be used by GraphQL clients.
 */
export function graphql(source: "\n  query SearchProjectModels($search: String, $projectId: String!) {\n    project(id: $projectId) {\n      id\n      models(limit: 10, filter: { search: $search }) {\n        totalCount\n        items {\n          ...FormSelectModels_Model\n        }\n      }\n    }\n  }\n"): (typeof documents)["\n  query SearchProjectModels($search: String, $projectId: String!) {\n    project(id: $projectId) {\n      id\n      models(limit: 10, filter: { search: $search }) {\n        totalCount\n        items {\n          ...FormSelectModels_Model\n        }\n      }\n    }\n  }\n"];
/**
 * The graphql function is used to parse GraphQL queries into a document that can be used by GraphQL clients.
 */
export function graphql(source: "\n  mutation requestGendoAIRender($input: GendoAIRenderInput!) {\n    versionMutations {\n      requestGendoAIRender(input: $input)\n    }\n  }\n"): (typeof documents)["\n  mutation requestGendoAIRender($input: GendoAIRenderInput!) {\n    versionMutations {\n      requestGendoAIRender(input: $input)\n    }\n  }\n"];
/**
 * The graphql function is used to parse GraphQL queries into a document that can be used by GraphQL clients.
 */
export function graphql(source: "\n  query GendoAIRender(\n    $gendoAiRenderId: String!\n    $versionId: String!\n    $projectId: String!\n  ) {\n    project(id: $projectId) {\n      id\n      version(id: $versionId) {\n        id\n        gendoAIRender(id: $gendoAiRenderId) {\n          id\n          projectId\n          modelId\n          versionId\n          createdAt\n          updatedAt\n          gendoGenerationId\n          status\n          prompt\n          camera\n          responseImage\n          user {\n            name\n            avatar\n            id\n          }\n        }\n      }\n    }\n  }\n"): (typeof documents)["\n  query GendoAIRender(\n    $gendoAiRenderId: String!\n    $versionId: String!\n    $projectId: String!\n  ) {\n    project(id: $projectId) {\n      id\n      version(id: $versionId) {\n        id\n        gendoAIRender(id: $gendoAiRenderId) {\n          id\n          projectId\n          modelId\n          versionId\n          createdAt\n          updatedAt\n          gendoGenerationId\n          status\n          prompt\n          camera\n          responseImage\n          user {\n            name\n            avatar\n            id\n          }\n        }\n      }\n    }\n  }\n"];
/**
 * The graphql function is used to parse GraphQL queries into a document that can be used by GraphQL clients.
 */
export function graphql(source: "\n  query GendoAIRenders($versionId: String!, $projectId: String!) {\n    project(id: $projectId) {\n      id\n      version(id: $versionId) {\n        id\n        gendoAIRenders {\n          totalCount\n          items {\n            id\n            createdAt\n            updatedAt\n            status\n            gendoGenerationId\n            prompt\n            camera\n          }\n        }\n      }\n    }\n  }\n"): (typeof documents)["\n  query GendoAIRenders($versionId: String!, $projectId: String!) {\n    project(id: $projectId) {\n      id\n      version(id: $versionId) {\n        id\n        gendoAIRenders {\n          totalCount\n          items {\n            id\n            createdAt\n            updatedAt\n            status\n            gendoGenerationId\n            prompt\n            camera\n          }\n        }\n      }\n    }\n  }\n"];
/**
 * The graphql function is used to parse GraphQL queries into a document that can be used by GraphQL clients.
 */
export function graphql(source: "\n  subscription ProjectVersionGendoAIRenderCreated($id: String!, $versionId: String!) {\n    projectVersionGendoAIRenderCreated(id: $id, versionId: $versionId) {\n      id\n      createdAt\n      updatedAt\n      status\n      gendoGenerationId\n      prompt\n      camera\n    }\n  }\n"): (typeof documents)["\n  subscription ProjectVersionGendoAIRenderCreated($id: String!, $versionId: String!) {\n    projectVersionGendoAIRenderCreated(id: $id, versionId: $versionId) {\n      id\n      createdAt\n      updatedAt\n      status\n      gendoGenerationId\n      prompt\n      camera\n    }\n  }\n"];
/**
 * The graphql function is used to parse GraphQL queries into a document that can be used by GraphQL clients.
 */
export function graphql(source: "\n  subscription ProjectVersionGendoAIRenderUpdated($id: String!, $versionId: String!) {\n    projectVersionGendoAIRenderUpdated(id: $id, versionId: $versionId) {\n      id\n      projectId\n      modelId\n      versionId\n      createdAt\n      updatedAt\n      gendoGenerationId\n      status\n      prompt\n      camera\n      responseImage\n    }\n  }\n"): (typeof documents)["\n  subscription ProjectVersionGendoAIRenderUpdated($id: String!, $versionId: String!) {\n    projectVersionGendoAIRenderUpdated(id: $id, versionId: $versionId) {\n      id\n      projectId\n      modelId\n      versionId\n      createdAt\n      updatedAt\n      gendoGenerationId\n      status\n      prompt\n      camera\n      responseImage\n    }\n  }\n"];
/**
 * The graphql function is used to parse GraphQL queries into a document that can be used by GraphQL clients.
 */
export function graphql(source: "\n  fragment ProjectPageTeamInternals_Project on Project {\n    id\n    role\n    invitedTeam {\n      id\n      title\n      role\n      inviteId\n      user {\n        role\n        ...LimitedUserAvatar\n      }\n    }\n    team {\n      role\n      user {\n        id\n        role\n        ...LimitedUserAvatar\n      }\n    }\n  }\n"): (typeof documents)["\n  fragment ProjectPageTeamInternals_Project on Project {\n    id\n    role\n    invitedTeam {\n      id\n      title\n      role\n      inviteId\n      user {\n        role\n        ...LimitedUserAvatar\n      }\n    }\n    team {\n      role\n      user {\n        id\n        role\n        ...LimitedUserAvatar\n      }\n    }\n  }\n"];
/**
 * The graphql function is used to parse GraphQL queries into a document that can be used by GraphQL clients.
 */
export function graphql(source: "\n  fragment ProjectDashboardItemNoModels on Project {\n    id\n    name\n    createdAt\n    updatedAt\n    role\n    team {\n      id\n      user {\n        id\n        name\n        avatar\n      }\n    }\n    ...ProjectPageModelsCardProject\n  }\n"): (typeof documents)["\n  fragment ProjectDashboardItemNoModels on Project {\n    id\n    name\n    createdAt\n    updatedAt\n    role\n    team {\n      id\n      user {\n        id\n        name\n        avatar\n      }\n    }\n    ...ProjectPageModelsCardProject\n  }\n"];
/**
 * The graphql function is used to parse GraphQL queries into a document that can be used by GraphQL clients.
 */
export function graphql(source: "\n  fragment ProjectDashboardItem on Project {\n    id\n    ...ProjectDashboardItemNoModels\n    models(limit: 4) {\n      totalCount\n      items {\n        ...ProjectPageLatestItemsModelItem\n      }\n    }\n    pendingImportedModels(limit: 4) {\n      ...PendingFileUpload\n    }\n  }\n"): (typeof documents)["\n  fragment ProjectDashboardItem on Project {\n    id\n    ...ProjectDashboardItemNoModels\n    models(limit: 4) {\n      totalCount\n      items {\n        ...ProjectPageLatestItemsModelItem\n      }\n    }\n    pendingImportedModels(limit: 4) {\n      ...PendingFileUpload\n    }\n  }\n"];
/**
 * The graphql function is used to parse GraphQL queries into a document that can be used by GraphQL clients.
 */
export function graphql(source: "\n  fragment PendingFileUpload on FileUpload {\n    id\n    projectId\n    modelName\n    convertedStatus\n    convertedMessage\n    uploadDate\n    convertedLastUpdate\n    fileType\n    fileName\n  }\n"): (typeof documents)["\n  fragment PendingFileUpload on FileUpload {\n    id\n    projectId\n    modelName\n    convertedStatus\n    convertedMessage\n    uploadDate\n    convertedLastUpdate\n    fileType\n    fileName\n  }\n"];
/**
 * The graphql function is used to parse GraphQL queries into a document that can be used by GraphQL clients.
 */
export function graphql(source: "\n  fragment ProjectPageLatestItemsModelItem on Model {\n    id\n    name\n    displayName\n    versionCount: versions(limit: 0) {\n      totalCount\n    }\n    commentThreadCount: commentThreads(limit: 0) {\n      totalCount\n    }\n    pendingImportedVersions(limit: 1) {\n      ...PendingFileUpload\n    }\n    previewUrl\n    createdAt\n    updatedAt\n    ...ProjectPageModelsCardRenameDialog\n    ...ProjectPageModelsCardDeleteDialog\n    ...ProjectPageModelsActions\n    automationsStatus {\n      ...AutomateRunsTriggerStatus_TriggeredAutomationsStatus\n    }\n  }\n"): (typeof documents)["\n  fragment ProjectPageLatestItemsModelItem on Model {\n    id\n    name\n    displayName\n    versionCount: versions(limit: 0) {\n      totalCount\n    }\n    commentThreadCount: commentThreads(limit: 0) {\n      totalCount\n    }\n    pendingImportedVersions(limit: 1) {\n      ...PendingFileUpload\n    }\n    previewUrl\n    createdAt\n    updatedAt\n    ...ProjectPageModelsCardRenameDialog\n    ...ProjectPageModelsCardDeleteDialog\n    ...ProjectPageModelsActions\n    automationsStatus {\n      ...AutomateRunsTriggerStatus_TriggeredAutomationsStatus\n    }\n  }\n"];
/**
 * The graphql function is used to parse GraphQL queries into a document that can be used by GraphQL clients.
 */
export function graphql(source: "\n  fragment ProjectUpdatableMetadata on Project {\n    id\n    name\n    description\n    visibility\n    allowPublicComments\n  }\n"): (typeof documents)["\n  fragment ProjectUpdatableMetadata on Project {\n    id\n    name\n    description\n    visibility\n    allowPublicComments\n  }\n"];
/**
 * The graphql function is used to parse GraphQL queries into a document that can be used by GraphQL clients.
 */
export function graphql(source: "\n  fragment ProjectPageLatestItemsModels on Project {\n    id\n    role\n    visibility\n    modelCount: models(limit: 0) {\n      totalCount\n    }\n    ...ProjectPageModelsStructureItem_Project\n  }\n"): (typeof documents)["\n  fragment ProjectPageLatestItemsModels on Project {\n    id\n    role\n    visibility\n    modelCount: models(limit: 0) {\n      totalCount\n    }\n    ...ProjectPageModelsStructureItem_Project\n  }\n"];
/**
 * The graphql function is used to parse GraphQL queries into a document that can be used by GraphQL clients.
 */
export function graphql(source: "\n  fragment ProjectPageLatestItemsComments on Project {\n    id\n    commentThreadCount: commentThreads(limit: 0) {\n      totalCount\n    }\n  }\n"): (typeof documents)["\n  fragment ProjectPageLatestItemsComments on Project {\n    id\n    commentThreadCount: commentThreads(limit: 0) {\n      totalCount\n    }\n  }\n"];
/**
 * The graphql function is used to parse GraphQL queries into a document that can be used by GraphQL clients.
 */
export function graphql(source: "\n  fragment ProjectPageLatestItemsCommentItem on Comment {\n    id\n    author {\n      ...FormUsersSelectItem\n    }\n    screenshot\n    rawText\n    createdAt\n    updatedAt\n    archived\n    repliesCount: replies(limit: 0) {\n      totalCount\n    }\n    replyAuthors(limit: 4) {\n      totalCount\n      items {\n        ...FormUsersSelectItem\n      }\n    }\n  }\n"): (typeof documents)["\n  fragment ProjectPageLatestItemsCommentItem on Comment {\n    id\n    author {\n      ...FormUsersSelectItem\n    }\n    screenshot\n    rawText\n    createdAt\n    updatedAt\n    archived\n    repliesCount: replies(limit: 0) {\n      totalCount\n    }\n    replyAuthors(limit: 4) {\n      totalCount\n      items {\n        ...FormUsersSelectItem\n      }\n    }\n  }\n"];
/**
 * The graphql function is used to parse GraphQL queries into a document that can be used by GraphQL clients.
 */
export function graphql(source: "\n  mutation CreateModel($input: CreateModelInput!) {\n    modelMutations {\n      create(input: $input) {\n        ...ProjectPageLatestItemsModelItem\n      }\n    }\n  }\n"): (typeof documents)["\n  mutation CreateModel($input: CreateModelInput!) {\n    modelMutations {\n      create(input: $input) {\n        ...ProjectPageLatestItemsModelItem\n      }\n    }\n  }\n"];
/**
 * The graphql function is used to parse GraphQL queries into a document that can be used by GraphQL clients.
 */
export function graphql(source: "\n  mutation CreateProject($input: ProjectCreateInput) {\n    projectMutations {\n      create(input: $input) {\n        ...ProjectPageProject\n        ...ProjectDashboardItem\n      }\n    }\n  }\n"): (typeof documents)["\n  mutation CreateProject($input: ProjectCreateInput) {\n    projectMutations {\n      create(input: $input) {\n        ...ProjectPageProject\n        ...ProjectDashboardItem\n      }\n    }\n  }\n"];
/**
 * The graphql function is used to parse GraphQL queries into a document that can be used by GraphQL clients.
 */
export function graphql(source: "\n  mutation UpdateModel($input: UpdateModelInput!) {\n    modelMutations {\n      update(input: $input) {\n        ...ProjectPageLatestItemsModelItem\n      }\n    }\n  }\n"): (typeof documents)["\n  mutation UpdateModel($input: UpdateModelInput!) {\n    modelMutations {\n      update(input: $input) {\n        ...ProjectPageLatestItemsModelItem\n      }\n    }\n  }\n"];
/**
 * The graphql function is used to parse GraphQL queries into a document that can be used by GraphQL clients.
 */
export function graphql(source: "\n  mutation DeleteModel($input: DeleteModelInput!) {\n    modelMutations {\n      delete(input: $input)\n    }\n  }\n"): (typeof documents)["\n  mutation DeleteModel($input: DeleteModelInput!) {\n    modelMutations {\n      delete(input: $input)\n    }\n  }\n"];
/**
 * The graphql function is used to parse GraphQL queries into a document that can be used by GraphQL clients.
 */
export function graphql(source: "\n  mutation UpdateProjectRole($input: ProjectUpdateRoleInput!) {\n    projectMutations {\n      updateRole(input: $input) {\n        id\n        team {\n          id\n          role\n          user {\n            ...LimitedUserAvatar\n          }\n        }\n      }\n    }\n  }\n"): (typeof documents)["\n  mutation UpdateProjectRole($input: ProjectUpdateRoleInput!) {\n    projectMutations {\n      updateRole(input: $input) {\n        id\n        team {\n          id\n          role\n          user {\n            ...LimitedUserAvatar\n          }\n        }\n      }\n    }\n  }\n"];
/**
 * The graphql function is used to parse GraphQL queries into a document that can be used by GraphQL clients.
 */
export function graphql(source: "\n  mutation InviteProjectUser($projectId: ID!, $input: [ProjectInviteCreateInput!]!) {\n    projectMutations {\n      invites {\n        batchCreate(projectId: $projectId, input: $input) {\n          ...ProjectPageTeamDialog\n        }\n      }\n    }\n  }\n"): (typeof documents)["\n  mutation InviteProjectUser($projectId: ID!, $input: [ProjectInviteCreateInput!]!) {\n    projectMutations {\n      invites {\n        batchCreate(projectId: $projectId, input: $input) {\n          ...ProjectPageTeamDialog\n        }\n      }\n    }\n  }\n"];
/**
 * The graphql function is used to parse GraphQL queries into a document that can be used by GraphQL clients.
 */
export function graphql(source: "\n  mutation InviteWorkspaceProjectUser(\n    $projectId: ID!\n    $inputs: [WorkspaceProjectInviteCreateInput!]!\n  ) {\n    projectMutations {\n      invites {\n        createForWorkspace(projectId: $projectId, inputs: $inputs) {\n          ...ProjectPageTeamDialog\n        }\n      }\n    }\n  }\n"): (typeof documents)["\n  mutation InviteWorkspaceProjectUser(\n    $projectId: ID!\n    $inputs: [WorkspaceProjectInviteCreateInput!]!\n  ) {\n    projectMutations {\n      invites {\n        createForWorkspace(projectId: $projectId, inputs: $inputs) {\n          ...ProjectPageTeamDialog\n        }\n      }\n    }\n  }\n"];
/**
 * The graphql function is used to parse GraphQL queries into a document that can be used by GraphQL clients.
 */
export function graphql(source: "\n  mutation CancelProjectInvite($projectId: ID!, $inviteId: String!) {\n    projectMutations {\n      invites {\n        cancel(projectId: $projectId, inviteId: $inviteId) {\n          ...ProjectPageTeamDialog\n        }\n      }\n    }\n  }\n"): (typeof documents)["\n  mutation CancelProjectInvite($projectId: ID!, $inviteId: String!) {\n    projectMutations {\n      invites {\n        cancel(projectId: $projectId, inviteId: $inviteId) {\n          ...ProjectPageTeamDialog\n        }\n      }\n    }\n  }\n"];
/**
 * The graphql function is used to parse GraphQL queries into a document that can be used by GraphQL clients.
 */
export function graphql(source: "\n  mutation UpdateProjectMetadata($update: ProjectUpdateInput!) {\n    projectMutations {\n      update(update: $update) {\n        id\n        ...ProjectUpdatableMetadata\n      }\n    }\n  }\n"): (typeof documents)["\n  mutation UpdateProjectMetadata($update: ProjectUpdateInput!) {\n    projectMutations {\n      update(update: $update) {\n        id\n        ...ProjectUpdatableMetadata\n      }\n    }\n  }\n"];
/**
 * The graphql function is used to parse GraphQL queries into a document that can be used by GraphQL clients.
 */
export function graphql(source: "\n  mutation DeleteProject($id: String!) {\n    projectMutations {\n      delete(id: $id)\n    }\n  }\n"): (typeof documents)["\n  mutation DeleteProject($id: String!) {\n    projectMutations {\n      delete(id: $id)\n    }\n  }\n"];
/**
 * The graphql function is used to parse GraphQL queries into a document that can be used by GraphQL clients.
 */
export function graphql(source: "\n  mutation UseProjectInvite($input: ProjectInviteUseInput!) {\n    projectMutations {\n      invites {\n        use(input: $input)\n      }\n    }\n  }\n"): (typeof documents)["\n  mutation UseProjectInvite($input: ProjectInviteUseInput!) {\n    projectMutations {\n      invites {\n        use(input: $input)\n      }\n    }\n  }\n"];
/**
 * The graphql function is used to parse GraphQL queries into a document that can be used by GraphQL clients.
 */
export function graphql(source: "\n  mutation LeaveProject($projectId: String!) {\n    projectMutations {\n      leave(id: $projectId)\n    }\n  }\n"): (typeof documents)["\n  mutation LeaveProject($projectId: String!) {\n    projectMutations {\n      leave(id: $projectId)\n    }\n  }\n"];
/**
 * The graphql function is used to parse GraphQL queries into a document that can be used by GraphQL clients.
 */
export function graphql(source: "\n  mutation DeleteVersions($input: DeleteVersionsInput!) {\n    versionMutations {\n      delete(input: $input)\n    }\n  }\n"): (typeof documents)["\n  mutation DeleteVersions($input: DeleteVersionsInput!) {\n    versionMutations {\n      delete(input: $input)\n    }\n  }\n"];
/**
 * The graphql function is used to parse GraphQL queries into a document that can be used by GraphQL clients.
 */
export function graphql(source: "\n  mutation MoveVersions($input: MoveVersionsInput!) {\n    versionMutations {\n      moveToModel(input: $input) {\n        id\n      }\n    }\n  }\n"): (typeof documents)["\n  mutation MoveVersions($input: MoveVersionsInput!) {\n    versionMutations {\n      moveToModel(input: $input) {\n        id\n      }\n    }\n  }\n"];
/**
 * The graphql function is used to parse GraphQL queries into a document that can be used by GraphQL clients.
 */
export function graphql(source: "\n  mutation UpdateVersion($input: UpdateVersionInput!) {\n    versionMutations {\n      update(input: $input) {\n        id\n        message\n      }\n    }\n  }\n"): (typeof documents)["\n  mutation UpdateVersion($input: UpdateVersionInput!) {\n    versionMutations {\n      update(input: $input) {\n        id\n        message\n      }\n    }\n  }\n"];
/**
 * The graphql function is used to parse GraphQL queries into a document that can be used by GraphQL clients.
 */
export function graphql(source: "\n  mutation deleteWebhook($webhook: WebhookDeleteInput!) {\n    webhookDelete(webhook: $webhook)\n  }\n"): (typeof documents)["\n  mutation deleteWebhook($webhook: WebhookDeleteInput!) {\n    webhookDelete(webhook: $webhook)\n  }\n"];
/**
 * The graphql function is used to parse GraphQL queries into a document that can be used by GraphQL clients.
 */
export function graphql(source: "\n  mutation createWebhook($webhook: WebhookCreateInput!) {\n    webhookCreate(webhook: $webhook)\n  }\n"): (typeof documents)["\n  mutation createWebhook($webhook: WebhookCreateInput!) {\n    webhookCreate(webhook: $webhook)\n  }\n"];
/**
 * The graphql function is used to parse GraphQL queries into a document that can be used by GraphQL clients.
 */
export function graphql(source: "\n  mutation updateWebhook($webhook: WebhookUpdateInput!) {\n    webhookUpdate(webhook: $webhook)\n  }\n"): (typeof documents)["\n  mutation updateWebhook($webhook: WebhookUpdateInput!) {\n    webhookUpdate(webhook: $webhook)\n  }\n"];
/**
 * The graphql function is used to parse GraphQL queries into a document that can be used by GraphQL clients.
 */
export function graphql(source: "\n  mutation CreateAutomation($projectId: ID!, $input: ProjectAutomationCreateInput!) {\n    projectMutations {\n      automationMutations(projectId: $projectId) {\n        create(input: $input) {\n          id\n          ...ProjectPageAutomationsRow_Automation\n        }\n      }\n    }\n  }\n"): (typeof documents)["\n  mutation CreateAutomation($projectId: ID!, $input: ProjectAutomationCreateInput!) {\n    projectMutations {\n      automationMutations(projectId: $projectId) {\n        create(input: $input) {\n          id\n          ...ProjectPageAutomationsRow_Automation\n        }\n      }\n    }\n  }\n"];
/**
 * The graphql function is used to parse GraphQL queries into a document that can be used by GraphQL clients.
 */
export function graphql(source: "\n  mutation UpdateAutomation($projectId: ID!, $input: ProjectAutomationUpdateInput!) {\n    projectMutations {\n      automationMutations(projectId: $projectId) {\n        update(input: $input) {\n          id\n          name\n          enabled\n        }\n      }\n    }\n  }\n"): (typeof documents)["\n  mutation UpdateAutomation($projectId: ID!, $input: ProjectAutomationUpdateInput!) {\n    projectMutations {\n      automationMutations(projectId: $projectId) {\n        update(input: $input) {\n          id\n          name\n          enabled\n        }\n      }\n    }\n  }\n"];
/**
 * The graphql function is used to parse GraphQL queries into a document that can be used by GraphQL clients.
 */
export function graphql(source: "\n  mutation CreateAutomationRevision(\n    $projectId: ID!\n    $input: ProjectAutomationRevisionCreateInput!\n  ) {\n    projectMutations {\n      automationMutations(projectId: $projectId) {\n        createRevision(input: $input) {\n          id\n        }\n      }\n    }\n  }\n"): (typeof documents)["\n  mutation CreateAutomationRevision(\n    $projectId: ID!\n    $input: ProjectAutomationRevisionCreateInput!\n  ) {\n    projectMutations {\n      automationMutations(projectId: $projectId) {\n        createRevision(input: $input) {\n          id\n        }\n      }\n    }\n  }\n"];
/**
 * The graphql function is used to parse GraphQL queries into a document that can be used by GraphQL clients.
 */
export function graphql(source: "\n  mutation TriggerAutomation($projectId: ID!, $automationId: ID!) {\n    projectMutations {\n      automationMutations(projectId: $projectId) {\n        trigger(automationId: $automationId)\n      }\n    }\n  }\n"): (typeof documents)["\n  mutation TriggerAutomation($projectId: ID!, $automationId: ID!) {\n    projectMutations {\n      automationMutations(projectId: $projectId) {\n        trigger(automationId: $automationId)\n      }\n    }\n  }\n"];
/**
 * The graphql function is used to parse GraphQL queries into a document that can be used by GraphQL clients.
 */
export function graphql(source: "\n  mutation CreateTestAutomation(\n    $projectId: ID!\n    $input: ProjectTestAutomationCreateInput!\n  ) {\n    projectMutations {\n      automationMutations(projectId: $projectId) {\n        createTestAutomation(input: $input) {\n          id\n          ...ProjectPageAutomationsRow_Automation\n        }\n      }\n    }\n  }\n"): (typeof documents)["\n  mutation CreateTestAutomation(\n    $projectId: ID!\n    $input: ProjectTestAutomationCreateInput!\n  ) {\n    projectMutations {\n      automationMutations(projectId: $projectId) {\n        createTestAutomation(input: $input) {\n          id\n          ...ProjectPageAutomationsRow_Automation\n        }\n      }\n    }\n  }\n"];
/**
 * The graphql function is used to parse GraphQL queries into a document that can be used by GraphQL clients.
 */
export function graphql(source: "\n  query ProjectAccessCheck($id: String!) {\n    project(id: $id) {\n      id\n    }\n  }\n"): (typeof documents)["\n  query ProjectAccessCheck($id: String!) {\n    project(id: $id) {\n      id\n    }\n  }\n"];
/**
 * The graphql function is used to parse GraphQL queries into a document that can be used by GraphQL clients.
 */
export function graphql(source: "\n  query ProjectRoleCheck($id: String!) {\n    project(id: $id) {\n      id\n      role\n    }\n  }\n"): (typeof documents)["\n  query ProjectRoleCheck($id: String!) {\n    project(id: $id) {\n      id\n      role\n    }\n  }\n"];
/**
 * The graphql function is used to parse GraphQL queries into a document that can be used by GraphQL clients.
 */
export function graphql(source: "\n  query ProjectsDashboardQuery($filter: UserProjectsFilter, $cursor: String) {\n    activeUser {\n      id\n      projects(filter: $filter, limit: 6, cursor: $cursor) {\n        cursor\n        totalCount\n        items {\n          ...ProjectDashboardItem\n        }\n      }\n      ...ProjectsInviteBanners\n      ...ProjectsDashboardHeaderProjects_User\n    }\n  }\n"): (typeof documents)["\n  query ProjectsDashboardQuery($filter: UserProjectsFilter, $cursor: String) {\n    activeUser {\n      id\n      projects(filter: $filter, limit: 6, cursor: $cursor) {\n        cursor\n        totalCount\n        items {\n          ...ProjectDashboardItem\n        }\n      }\n      ...ProjectsInviteBanners\n      ...ProjectsDashboardHeaderProjects_User\n    }\n  }\n"];
/**
 * The graphql function is used to parse GraphQL queries into a document that can be used by GraphQL clients.
 */
export function graphql(source: "\n  query ProjectsDashboardWorkspaceQuery {\n    activeUser {\n      id\n      ...ProjectsDashboardHeaderWorkspaces_User\n    }\n  }\n"): (typeof documents)["\n  query ProjectsDashboardWorkspaceQuery {\n    activeUser {\n      id\n      ...ProjectsDashboardHeaderWorkspaces_User\n    }\n  }\n"];
/**
 * The graphql function is used to parse GraphQL queries into a document that can be used by GraphQL clients.
 */
export function graphql(source: "\n  query ProjectPageQuery($id: String!, $token: String) {\n    project(id: $id) {\n      ...ProjectPageProject\n    }\n    projectInvite(projectId: $id, token: $token) {\n      ...ProjectsInviteBanner\n    }\n  }\n"): (typeof documents)["\n  query ProjectPageQuery($id: String!, $token: String) {\n    project(id: $id) {\n      ...ProjectPageProject\n    }\n    projectInvite(projectId: $id, token: $token) {\n      ...ProjectsInviteBanner\n    }\n  }\n"];
/**
 * The graphql function is used to parse GraphQL queries into a document that can be used by GraphQL clients.
 */
export function graphql(source: "\n  query ProjectLatestModels($projectId: String!, $filter: ProjectModelsFilter) {\n    project(id: $projectId) {\n      id\n      models(cursor: null, limit: 16, filter: $filter) {\n        totalCount\n        cursor\n        items {\n          ...ProjectPageLatestItemsModelItem\n        }\n      }\n      pendingImportedModels {\n        ...PendingFileUpload\n      }\n    }\n  }\n"): (typeof documents)["\n  query ProjectLatestModels($projectId: String!, $filter: ProjectModelsFilter) {\n    project(id: $projectId) {\n      id\n      models(cursor: null, limit: 16, filter: $filter) {\n        totalCount\n        cursor\n        items {\n          ...ProjectPageLatestItemsModelItem\n        }\n      }\n      pendingImportedModels {\n        ...PendingFileUpload\n      }\n    }\n  }\n"];
/**
 * The graphql function is used to parse GraphQL queries into a document that can be used by GraphQL clients.
 */
export function graphql(source: "\n  query ProjectLatestModelsPagination(\n    $projectId: String!\n    $filter: ProjectModelsFilter\n    $cursor: String = null\n  ) {\n    project(id: $projectId) {\n      id\n      models(cursor: $cursor, limit: 16, filter: $filter) {\n        totalCount\n        cursor\n        items {\n          ...ProjectPageLatestItemsModelItem\n        }\n      }\n    }\n  }\n"): (typeof documents)["\n  query ProjectLatestModelsPagination(\n    $projectId: String!\n    $filter: ProjectModelsFilter\n    $cursor: String = null\n  ) {\n    project(id: $projectId) {\n      id\n      models(cursor: $cursor, limit: 16, filter: $filter) {\n        totalCount\n        cursor\n        items {\n          ...ProjectPageLatestItemsModelItem\n        }\n      }\n    }\n  }\n"];
/**
 * The graphql function is used to parse GraphQL queries into a document that can be used by GraphQL clients.
 */
export function graphql(source: "\n  query ProjectModelsTreeTopLevel(\n    $projectId: String!\n    $filter: ProjectModelsTreeFilter\n  ) {\n    project(id: $projectId) {\n      id\n      modelsTree(cursor: null, limit: 8, filter: $filter) {\n        totalCount\n        cursor\n        items {\n          ...SingleLevelModelTreeItem\n        }\n      }\n      pendingImportedModels {\n        ...PendingFileUpload\n      }\n    }\n  }\n"): (typeof documents)["\n  query ProjectModelsTreeTopLevel(\n    $projectId: String!\n    $filter: ProjectModelsTreeFilter\n  ) {\n    project(id: $projectId) {\n      id\n      modelsTree(cursor: null, limit: 8, filter: $filter) {\n        totalCount\n        cursor\n        items {\n          ...SingleLevelModelTreeItem\n        }\n      }\n      pendingImportedModels {\n        ...PendingFileUpload\n      }\n    }\n  }\n"];
/**
 * The graphql function is used to parse GraphQL queries into a document that can be used by GraphQL clients.
 */
export function graphql(source: "\n  query ProjectModelsTreeTopLevelPagination(\n    $projectId: String!\n    $filter: ProjectModelsTreeFilter\n    $cursor: String = null\n  ) {\n    project(id: $projectId) {\n      id\n      modelsTree(cursor: $cursor, limit: 8, filter: $filter) {\n        totalCount\n        cursor\n        items {\n          ...SingleLevelModelTreeItem\n        }\n      }\n    }\n  }\n"): (typeof documents)["\n  query ProjectModelsTreeTopLevelPagination(\n    $projectId: String!\n    $filter: ProjectModelsTreeFilter\n    $cursor: String = null\n  ) {\n    project(id: $projectId) {\n      id\n      modelsTree(cursor: $cursor, limit: 8, filter: $filter) {\n        totalCount\n        cursor\n        items {\n          ...SingleLevelModelTreeItem\n        }\n      }\n    }\n  }\n"];
/**
 * The graphql function is used to parse GraphQL queries into a document that can be used by GraphQL clients.
 */
export function graphql(source: "\n  query ProjectModelChildrenTree($projectId: String!, $parentName: String!) {\n    project(id: $projectId) {\n      id\n      modelChildrenTree(fullName: $parentName) {\n        ...SingleLevelModelTreeItem\n      }\n    }\n  }\n"): (typeof documents)["\n  query ProjectModelChildrenTree($projectId: String!, $parentName: String!) {\n    project(id: $projectId) {\n      id\n      modelChildrenTree(fullName: $parentName) {\n        ...SingleLevelModelTreeItem\n      }\n    }\n  }\n"];
/**
 * The graphql function is used to parse GraphQL queries into a document that can be used by GraphQL clients.
 */
export function graphql(source: "\n  query ProjectLatestCommentThreads(\n    $projectId: String!\n    $cursor: String = null\n    $filter: ProjectCommentsFilter = null\n  ) {\n    project(id: $projectId) {\n      id\n      commentThreads(cursor: $cursor, limit: 8, filter: $filter) {\n        totalCount\n        cursor\n        items {\n          ...ProjectPageLatestItemsCommentItem\n        }\n      }\n    }\n  }\n"): (typeof documents)["\n  query ProjectLatestCommentThreads(\n    $projectId: String!\n    $cursor: String = null\n    $filter: ProjectCommentsFilter = null\n  ) {\n    project(id: $projectId) {\n      id\n      commentThreads(cursor: $cursor, limit: 8, filter: $filter) {\n        totalCount\n        cursor\n        items {\n          ...ProjectPageLatestItemsCommentItem\n        }\n      }\n    }\n  }\n"];
/**
 * The graphql function is used to parse GraphQL queries into a document that can be used by GraphQL clients.
 */
export function graphql(source: "\n  query ProjectInvite($projectId: String!, $token: String) {\n    projectInvite(projectId: $projectId, token: $token) {\n      ...ProjectsInviteBanner\n    }\n  }\n"): (typeof documents)["\n  query ProjectInvite($projectId: String!, $token: String) {\n    projectInvite(projectId: $projectId, token: $token) {\n      ...ProjectsInviteBanner\n    }\n  }\n"];
/**
 * The graphql function is used to parse GraphQL queries into a document that can be used by GraphQL clients.
 */
export function graphql(source: "\n  query ProjectModelCheck($projectId: String!, $modelId: String!) {\n    project(id: $projectId) {\n      model(id: $modelId) {\n        id\n      }\n    }\n  }\n"): (typeof documents)["\n  query ProjectModelCheck($projectId: String!, $modelId: String!) {\n    project(id: $projectId) {\n      model(id: $modelId) {\n        id\n      }\n    }\n  }\n"];
/**
 * The graphql function is used to parse GraphQL queries into a document that can be used by GraphQL clients.
 */
export function graphql(source: "\n  query ProjectModelPage(\n    $projectId: String!\n    $modelId: String!\n    $versionsCursor: String\n  ) {\n    project(id: $projectId) {\n      id\n      ...ProjectModelPageHeaderProject\n      ...ProjectModelPageVersionsProject\n    }\n  }\n"): (typeof documents)["\n  query ProjectModelPage(\n    $projectId: String!\n    $modelId: String!\n    $versionsCursor: String\n  ) {\n    project(id: $projectId) {\n      id\n      ...ProjectModelPageHeaderProject\n      ...ProjectModelPageVersionsProject\n    }\n  }\n"];
/**
 * The graphql function is used to parse GraphQL queries into a document that can be used by GraphQL clients.
 */
export function graphql(source: "\n  query ProjectModelVersions(\n    $projectId: String!\n    $modelId: String!\n    $versionsCursor: String\n  ) {\n    project(id: $projectId) {\n      id\n      ...ProjectModelPageVersionsPagination\n    }\n  }\n"): (typeof documents)["\n  query ProjectModelVersions(\n    $projectId: String!\n    $modelId: String!\n    $versionsCursor: String\n  ) {\n    project(id: $projectId) {\n      id\n      ...ProjectModelPageVersionsPagination\n    }\n  }\n"];
/**
 * The graphql function is used to parse GraphQL queries into a document that can be used by GraphQL clients.
 */
export function graphql(source: "\n  query ProjectModelsPage($projectId: String!) {\n    project(id: $projectId) {\n      id\n      ...ProjectModelsPageHeader_Project\n      ...ProjectModelsPageResults_Project\n    }\n  }\n"): (typeof documents)["\n  query ProjectModelsPage($projectId: String!) {\n    project(id: $projectId) {\n      id\n      ...ProjectModelsPageHeader_Project\n      ...ProjectModelsPageResults_Project\n    }\n  }\n"];
/**
 * The graphql function is used to parse GraphQL queries into a document that can be used by GraphQL clients.
 */
export function graphql(source: "\n  query ProjectDiscussionsPage($projectId: String!) {\n    project(id: $projectId) {\n      id\n      ...ProjectDiscussionsPageHeader_Project\n      ...ProjectDiscussionsPageResults_Project\n    }\n  }\n"): (typeof documents)["\n  query ProjectDiscussionsPage($projectId: String!) {\n    project(id: $projectId) {\n      id\n      ...ProjectDiscussionsPageHeader_Project\n      ...ProjectDiscussionsPageResults_Project\n    }\n  }\n"];
/**
 * The graphql function is used to parse GraphQL queries into a document that can be used by GraphQL clients.
 */
export function graphql(source: "\n  query ProjectAutomationsTab($projectId: String!) {\n    project(id: $projectId) {\n      id\n      models(limit: 1) {\n        items {\n          id\n        }\n      }\n      automations(filter: null, cursor: null, limit: 5) {\n        totalCount\n        items {\n          id\n          ...ProjectPageAutomationsRow_Automation\n        }\n        cursor\n      }\n      ...FormSelectProjects_Project\n    }\n    ...ProjectPageAutomationsEmptyState_Query\n  }\n"): (typeof documents)["\n  query ProjectAutomationsTab($projectId: String!) {\n    project(id: $projectId) {\n      id\n      models(limit: 1) {\n        items {\n          id\n        }\n      }\n      automations(filter: null, cursor: null, limit: 5) {\n        totalCount\n        items {\n          id\n          ...ProjectPageAutomationsRow_Automation\n        }\n        cursor\n      }\n      ...FormSelectProjects_Project\n    }\n    ...ProjectPageAutomationsEmptyState_Query\n  }\n"];
/**
 * The graphql function is used to parse GraphQL queries into a document that can be used by GraphQL clients.
 */
export function graphql(source: "\n  query ProjectAutomationsTabAutomationsPagination(\n    $projectId: String!\n    $search: String = null\n    $cursor: String = null\n  ) {\n    project(id: $projectId) {\n      id\n      automations(filter: $search, cursor: $cursor, limit: 5) {\n        totalCount\n        cursor\n        items {\n          id\n          ...ProjectPageAutomationsRow_Automation\n        }\n      }\n    }\n  }\n"): (typeof documents)["\n  query ProjectAutomationsTabAutomationsPagination(\n    $projectId: String!\n    $search: String = null\n    $cursor: String = null\n  ) {\n    project(id: $projectId) {\n      id\n      automations(filter: $search, cursor: $cursor, limit: 5) {\n        totalCount\n        cursor\n        items {\n          id\n          ...ProjectPageAutomationsRow_Automation\n        }\n      }\n    }\n  }\n"];
/**
 * The graphql function is used to parse GraphQL queries into a document that can be used by GraphQL clients.
 */
export function graphql(source: "\n  query ProjectAutomationPage($projectId: String!, $automationId: String!) {\n    project(id: $projectId) {\n      id\n      ...ProjectPageAutomationPage_Project\n      automation(id: $automationId) {\n        id\n        ...ProjectPageAutomationPage_Automation\n      }\n    }\n  }\n"): (typeof documents)["\n  query ProjectAutomationPage($projectId: String!, $automationId: String!) {\n    project(id: $projectId) {\n      id\n      ...ProjectPageAutomationPage_Project\n      automation(id: $automationId) {\n        id\n        ...ProjectPageAutomationPage_Automation\n      }\n    }\n  }\n"];
/**
 * The graphql function is used to parse GraphQL queries into a document that can be used by GraphQL clients.
 */
export function graphql(source: "\n  query ProjectAutomationPagePaginatedRuns(\n    $projectId: String!\n    $automationId: String!\n    $cursor: String = null\n  ) {\n    project(id: $projectId) {\n      id\n      automation(id: $automationId) {\n        id\n        runs(cursor: $cursor, limit: 10) {\n          totalCount\n          cursor\n          items {\n            id\n            ...AutomationRunDetails\n          }\n        }\n      }\n    }\n  }\n"): (typeof documents)["\n  query ProjectAutomationPagePaginatedRuns(\n    $projectId: String!\n    $automationId: String!\n    $cursor: String = null\n  ) {\n    project(id: $projectId) {\n      id\n      automation(id: $automationId) {\n        id\n        runs(cursor: $cursor, limit: 10) {\n          totalCount\n          cursor\n          items {\n            id\n            ...AutomationRunDetails\n          }\n        }\n      }\n    }\n  }\n"];
/**
 * The graphql function is used to parse GraphQL queries into a document that can be used by GraphQL clients.
 */
export function graphql(source: "\n  query ProjectAutomationAccessCheck($projectId: String!) {\n    project(id: $projectId) {\n      id\n      automations(limit: 0) {\n        totalCount\n      }\n    }\n  }\n"): (typeof documents)["\n  query ProjectAutomationAccessCheck($projectId: String!) {\n    project(id: $projectId) {\n      id\n      automations(limit: 0) {\n        totalCount\n      }\n    }\n  }\n"];
/**
 * The graphql function is used to parse GraphQL queries into a document that can be used by GraphQL clients.
 */
export function graphql(source: "\n  query ProjectWebhooks($projectId: String!) {\n    project(id: $projectId) {\n      id\n      name\n      webhooks {\n        items {\n          streamId\n          triggers\n          enabled\n          url\n          id\n          description\n          history(limit: 5) {\n            items {\n              status\n              statusInfo\n            }\n          }\n        }\n        totalCount\n      }\n    }\n  }\n"): (typeof documents)["\n  query ProjectWebhooks($projectId: String!) {\n    project(id: $projectId) {\n      id\n      name\n      webhooks {\n        items {\n          streamId\n          triggers\n          enabled\n          url\n          id\n          description\n          history(limit: 5) {\n            items {\n              status\n              statusInfo\n            }\n          }\n        }\n        totalCount\n      }\n    }\n  }\n"];
/**
 * The graphql function is used to parse GraphQL queries into a document that can be used by GraphQL clients.
 */
export function graphql(source: "\n  query ProjectBlobInfo($blobId: String!, $projectId: String!) {\n    project(id: $projectId) {\n      id\n      blob(id: $blobId) {\n        id\n        fileName\n        fileType\n        fileSize\n        createdAt\n      }\n    }\n  }\n"): (typeof documents)["\n  query ProjectBlobInfo($blobId: String!, $projectId: String!) {\n    project(id: $projectId) {\n      id\n      blob(id: $blobId) {\n        id\n        fileName\n        fileType\n        fileSize\n        createdAt\n      }\n    }\n  }\n"];
/**
 * The graphql function is used to parse GraphQL queries into a document that can be used by GraphQL clients.
 */
export function graphql(source: "\n  subscription OnProjectUpdated($id: String!) {\n    projectUpdated(id: $id) {\n      id\n      type\n      project {\n        ...ProjectPageProject\n        ...ProjectDashboardItemNoModels\n      }\n    }\n  }\n"): (typeof documents)["\n  subscription OnProjectUpdated($id: String!) {\n    projectUpdated(id: $id) {\n      id\n      type\n      project {\n        ...ProjectPageProject\n        ...ProjectDashboardItemNoModels\n      }\n    }\n  }\n"];
/**
 * The graphql function is used to parse GraphQL queries into a document that can be used by GraphQL clients.
 */
export function graphql(source: "\n  subscription OnProjectModelsUpdate($id: String!) {\n    projectModelsUpdated(id: $id) {\n      id\n      type\n      model {\n        id\n        versions(limit: 1) {\n          items {\n            id\n            referencedObject\n          }\n        }\n        ...ProjectPageLatestItemsModelItem\n      }\n    }\n  }\n"): (typeof documents)["\n  subscription OnProjectModelsUpdate($id: String!) {\n    projectModelsUpdated(id: $id) {\n      id\n      type\n      model {\n        id\n        versions(limit: 1) {\n          items {\n            id\n            referencedObject\n          }\n        }\n        ...ProjectPageLatestItemsModelItem\n      }\n    }\n  }\n"];
/**
 * The graphql function is used to parse GraphQL queries into a document that can be used by GraphQL clients.
 */
export function graphql(source: "\n  subscription OnProjectVersionsUpdate($id: String!) {\n    projectVersionsUpdated(id: $id) {\n      id\n      modelId\n      type\n      version {\n        id\n        ...ViewerModelVersionCardItem\n        ...ProjectModelPageVersionsCardVersion\n        model {\n          id\n          ...ProjectPageLatestItemsModelItem\n        }\n      }\n    }\n  }\n"): (typeof documents)["\n  subscription OnProjectVersionsUpdate($id: String!) {\n    projectVersionsUpdated(id: $id) {\n      id\n      modelId\n      type\n      version {\n        id\n        ...ViewerModelVersionCardItem\n        ...ProjectModelPageVersionsCardVersion\n        model {\n          id\n          ...ProjectPageLatestItemsModelItem\n        }\n      }\n    }\n  }\n"];
/**
 * The graphql function is used to parse GraphQL queries into a document that can be used by GraphQL clients.
 */
export function graphql(source: "\n  subscription OnProjectVersionsPreviewGenerated($id: String!) {\n    projectVersionsPreviewGenerated(id: $id) {\n      projectId\n      objectId\n      versionId\n    }\n  }\n"): (typeof documents)["\n  subscription OnProjectVersionsPreviewGenerated($id: String!) {\n    projectVersionsPreviewGenerated(id: $id) {\n      projectId\n      objectId\n      versionId\n    }\n  }\n"];
/**
 * The graphql function is used to parse GraphQL queries into a document that can be used by GraphQL clients.
 */
export function graphql(source: "\n  subscription OnProjectPendingModelsUpdated($id: String!) {\n    projectPendingModelsUpdated(id: $id) {\n      id\n      type\n      model {\n        ...PendingFileUpload\n        model {\n          ...ProjectPageLatestItemsModelItem\n        }\n      }\n    }\n  }\n"): (typeof documents)["\n  subscription OnProjectPendingModelsUpdated($id: String!) {\n    projectPendingModelsUpdated(id: $id) {\n      id\n      type\n      model {\n        ...PendingFileUpload\n        model {\n          ...ProjectPageLatestItemsModelItem\n        }\n      }\n    }\n  }\n"];
/**
 * The graphql function is used to parse GraphQL queries into a document that can be used by GraphQL clients.
 */
export function graphql(source: "\n  subscription OnProjectPendingVersionsUpdated($id: String!) {\n    projectPendingVersionsUpdated(id: $id) {\n      id\n      type\n      version {\n        ...PendingFileUpload\n        model {\n          ...ProjectPageLatestItemsModelItem\n        }\n      }\n    }\n  }\n"): (typeof documents)["\n  subscription OnProjectPendingVersionsUpdated($id: String!) {\n    projectPendingVersionsUpdated(id: $id) {\n      id\n      type\n      version {\n        ...PendingFileUpload\n        model {\n          ...ProjectPageLatestItemsModelItem\n        }\n      }\n    }\n  }\n"];
/**
 * The graphql function is used to parse GraphQL queries into a document that can be used by GraphQL clients.
 */
export function graphql(source: "\n  subscription OnProjectTriggeredAutomationsStatusUpdated($id: String!) {\n    projectTriggeredAutomationsStatusUpdated(projectId: $id) {\n      type\n      version {\n        id\n        automationsStatus {\n          automationRuns {\n            ...AutomateViewerPanel_AutomateRun\n          }\n          ...TriggeredAutomationsStatusSummary\n          ...AutomateRunsTriggerStatusDialog_TriggeredAutomationsStatus\n        }\n      }\n      model {\n        id\n      }\n      run {\n        id\n        automationId\n        ...AutomationRunDetails\n      }\n    }\n  }\n"): (typeof documents)["\n  subscription OnProjectTriggeredAutomationsStatusUpdated($id: String!) {\n    projectTriggeredAutomationsStatusUpdated(projectId: $id) {\n      type\n      version {\n        id\n        automationsStatus {\n          automationRuns {\n            ...AutomateViewerPanel_AutomateRun\n          }\n          ...TriggeredAutomationsStatusSummary\n          ...AutomateRunsTriggerStatusDialog_TriggeredAutomationsStatus\n        }\n      }\n      model {\n        id\n      }\n      run {\n        id\n        automationId\n        ...AutomationRunDetails\n      }\n    }\n  }\n"];
/**
 * The graphql function is used to parse GraphQL queries into a document that can be used by GraphQL clients.
 */
export function graphql(source: "\n  subscription OnProjectAutomationsUpdated($id: String!) {\n    projectAutomationsUpdated(projectId: $id) {\n      type\n      automationId\n      automation {\n        id\n        ...ProjectPageAutomationPage_Automation\n        ...ProjectPageAutomationsRow_Automation\n      }\n    }\n  }\n"): (typeof documents)["\n  subscription OnProjectAutomationsUpdated($id: String!) {\n    projectAutomationsUpdated(projectId: $id) {\n      type\n      automationId\n      automation {\n        id\n        ...ProjectPageAutomationPage_Automation\n        ...ProjectPageAutomationsRow_Automation\n      }\n    }\n  }\n"];
/**
 * The graphql function is used to parse GraphQL queries into a document that can be used by GraphQL clients.
 */
export function graphql(source: "\n  mutation ServerInfoUpdate($info: ServerInfoUpdateInput!) {\n    serverInfoUpdate(info: $info)\n  }\n"): (typeof documents)["\n  mutation ServerInfoUpdate($info: ServerInfoUpdateInput!) {\n    serverInfoUpdate(info: $info)\n  }\n"];
/**
 * The graphql function is used to parse GraphQL queries into a document that can be used by GraphQL clients.
 */
export function graphql(source: "\n  mutation AdminPanelDeleteUser($userConfirmation: UserDeleteInput!) {\n    adminDeleteUser(userConfirmation: $userConfirmation)\n  }\n"): (typeof documents)["\n  mutation AdminPanelDeleteUser($userConfirmation: UserDeleteInput!) {\n    adminDeleteUser(userConfirmation: $userConfirmation)\n  }\n"];
/**
 * The graphql function is used to parse GraphQL queries into a document that can be used by GraphQL clients.
 */
export function graphql(source: "\n  mutation AdminPanelDeleteProject($ids: [String!]!) {\n    projectMutations {\n      batchDelete(ids: $ids)\n    }\n  }\n"): (typeof documents)["\n  mutation AdminPanelDeleteProject($ids: [String!]!) {\n    projectMutations {\n      batchDelete(ids: $ids)\n    }\n  }\n"];
/**
 * The graphql function is used to parse GraphQL queries into a document that can be used by GraphQL clients.
 */
export function graphql(source: "\n  mutation AdminPanelResendInvite($inviteId: String!) {\n    inviteResend(inviteId: $inviteId)\n  }\n"): (typeof documents)["\n  mutation AdminPanelResendInvite($inviteId: String!) {\n    inviteResend(inviteId: $inviteId)\n  }\n"];
/**
 * The graphql function is used to parse GraphQL queries into a document that can be used by GraphQL clients.
 */
export function graphql(source: "\n  mutation AdminPanelDeleteInvite($inviteId: String!) {\n    inviteDelete(inviteId: $inviteId)\n  }\n"): (typeof documents)["\n  mutation AdminPanelDeleteInvite($inviteId: String!) {\n    inviteDelete(inviteId: $inviteId)\n  }\n"];
/**
 * The graphql function is used to parse GraphQL queries into a document that can be used by GraphQL clients.
 */
export function graphql(source: "\n  mutation AdminChangeUseRole($userRoleInput: UserRoleInput!) {\n    userRoleChange(userRoleInput: $userRoleInput)\n  }\n"): (typeof documents)["\n  mutation AdminChangeUseRole($userRoleInput: UserRoleInput!) {\n    userRoleChange(userRoleInput: $userRoleInput)\n  }\n"];
/**
 * The graphql function is used to parse GraphQL queries into a document that can be used by GraphQL clients.
 */
export function graphql(source: "\n  query ServerManagementDataPage {\n    admin {\n      userList {\n        totalCount\n      }\n      projectList {\n        totalCount\n      }\n      inviteList {\n        totalCount\n      }\n    }\n    serverInfo {\n      name\n      version\n    }\n  }\n"): (typeof documents)["\n  query ServerManagementDataPage {\n    admin {\n      userList {\n        totalCount\n      }\n      projectList {\n        totalCount\n      }\n      inviteList {\n        totalCount\n      }\n    }\n    serverInfo {\n      name\n      version\n    }\n  }\n"];
/**
 * The graphql function is used to parse GraphQL queries into a document that can be used by GraphQL clients.
 */
export function graphql(source: "\n  query ServerSettingsDialogData {\n    serverInfo {\n      name\n      description\n      adminContact\n      company\n      termsOfService\n      inviteOnly\n      guestModeEnabled\n    }\n  }\n"): (typeof documents)["\n  query ServerSettingsDialogData {\n    serverInfo {\n      name\n      description\n      adminContact\n      company\n      termsOfService\n      inviteOnly\n      guestModeEnabled\n    }\n  }\n"];
/**
 * The graphql function is used to parse GraphQL queries into a document that can be used by GraphQL clients.
 */
export function graphql(source: "\n  query AdminPanelUsersList($limit: Int!, $cursor: String, $query: String) {\n    admin {\n      userList(limit: $limit, cursor: $cursor, query: $query) {\n        totalCount\n        cursor\n        items {\n          id\n          email\n          avatar\n          name\n          role\n          verified\n          company\n        }\n      }\n    }\n  }\n"): (typeof documents)["\n  query AdminPanelUsersList($limit: Int!, $cursor: String, $query: String) {\n    admin {\n      userList(limit: $limit, cursor: $cursor, query: $query) {\n        totalCount\n        cursor\n        items {\n          id\n          email\n          avatar\n          name\n          role\n          verified\n          company\n        }\n      }\n    }\n  }\n"];
/**
 * The graphql function is used to parse GraphQL queries into a document that can be used by GraphQL clients.
 */
export function graphql(source: "\n  query AdminPanelProjectsList(\n    $query: String\n    $orderBy: String\n    $limit: Int!\n    $visibility: String\n    $cursor: String\n  ) {\n    admin {\n      projectList(\n        query: $query\n        orderBy: $orderBy\n        limit: $limit\n        visibility: $visibility\n        cursor: $cursor\n      ) {\n        cursor\n        ...SettingsServerProjects_ProjectCollection\n      }\n    }\n  }\n"): (typeof documents)["\n  query AdminPanelProjectsList(\n    $query: String\n    $orderBy: String\n    $limit: Int!\n    $visibility: String\n    $cursor: String\n  ) {\n    admin {\n      projectList(\n        query: $query\n        orderBy: $orderBy\n        limit: $limit\n        visibility: $visibility\n        cursor: $cursor\n      ) {\n        cursor\n        ...SettingsServerProjects_ProjectCollection\n      }\n    }\n  }\n"];
/**
 * The graphql function is used to parse GraphQL queries into a document that can be used by GraphQL clients.
 */
export function graphql(source: "\n  query AdminPanelInvitesList($limit: Int!, $cursor: String, $query: String) {\n    admin {\n      inviteList(limit: $limit, cursor: $cursor, query: $query) {\n        cursor\n        items {\n          email\n          id\n          invitedBy {\n            id\n            name\n          }\n        }\n        totalCount\n      }\n    }\n  }\n"): (typeof documents)["\n  query AdminPanelInvitesList($limit: Int!, $cursor: String, $query: String) {\n    admin {\n      inviteList(limit: $limit, cursor: $cursor, query: $query) {\n        cursor\n        items {\n          email\n          id\n          invitedBy {\n            id\n            name\n          }\n        }\n        totalCount\n      }\n    }\n  }\n"];
/**
 * The graphql function is used to parse GraphQL queries into a document that can be used by GraphQL clients.
 */
export function graphql(source: "\n  mutation InviteServerUser($input: [ServerInviteCreateInput!]!) {\n    serverInviteBatchCreate(input: $input)\n  }\n"): (typeof documents)["\n  mutation InviteServerUser($input: [ServerInviteCreateInput!]!) {\n    serverInviteBatchCreate(input: $input)\n  }\n"];
/**
 * The graphql function is used to parse GraphQL queries into a document that can be used by GraphQL clients.
 */
export function graphql(source: "\n  mutation SettingsUpdateWorkspace($input: WorkspaceUpdateInput!) {\n    workspaceMutations {\n      update(input: $input) {\n        ...SettingsWorkspacesGeneral_Workspace\n      }\n    }\n  }\n"): (typeof documents)["\n  mutation SettingsUpdateWorkspace($input: WorkspaceUpdateInput!) {\n    workspaceMutations {\n      update(input: $input) {\n        ...SettingsWorkspacesGeneral_Workspace\n      }\n    }\n  }\n"];
/**
 * The graphql function is used to parse GraphQL queries into a document that can be used by GraphQL clients.
 */
export function graphql(source: "\n  mutation SettingsCreateUserEmail($input: CreateUserEmailInput!) {\n    activeUserMutations {\n      emailMutations {\n        create(input: $input) {\n          ...SettingsUserEmails_User\n        }\n      }\n    }\n  }\n"): (typeof documents)["\n  mutation SettingsCreateUserEmail($input: CreateUserEmailInput!) {\n    activeUserMutations {\n      emailMutations {\n        create(input: $input) {\n          ...SettingsUserEmails_User\n        }\n      }\n    }\n  }\n"];
/**
 * The graphql function is used to parse GraphQL queries into a document that can be used by GraphQL clients.
 */
export function graphql(source: "\n  mutation SettingsDeleteUserEmail($input: DeleteUserEmailInput!) {\n    activeUserMutations {\n      emailMutations {\n        delete(input: $input) {\n          ...SettingsUserEmails_User\n        }\n      }\n    }\n  }\n"): (typeof documents)["\n  mutation SettingsDeleteUserEmail($input: DeleteUserEmailInput!) {\n    activeUserMutations {\n      emailMutations {\n        delete(input: $input) {\n          ...SettingsUserEmails_User\n        }\n      }\n    }\n  }\n"];
/**
 * The graphql function is used to parse GraphQL queries into a document that can be used by GraphQL clients.
 */
export function graphql(source: "\n  mutation SettingsSetPrimaryUserEmail($input: SetPrimaryUserEmailInput!) {\n    activeUserMutations {\n      emailMutations {\n        setPrimary(input: $input) {\n          ...SettingsUserEmails_User\n        }\n      }\n    }\n  }\n"): (typeof documents)["\n  mutation SettingsSetPrimaryUserEmail($input: SetPrimaryUserEmailInput!) {\n    activeUserMutations {\n      emailMutations {\n        setPrimary(input: $input) {\n          ...SettingsUserEmails_User\n        }\n      }\n    }\n  }\n"];
/**
 * The graphql function is used to parse GraphQL queries into a document that can be used by GraphQL clients.
 */
export function graphql(source: "\n  mutation SettingsNewEmailVerification($input: EmailVerificationRequestInput!) {\n    activeUserMutations {\n      emailMutations {\n        requestNewEmailVerification(input: $input)\n      }\n    }\n  }\n"): (typeof documents)["\n  mutation SettingsNewEmailVerification($input: EmailVerificationRequestInput!) {\n    activeUserMutations {\n      emailMutations {\n        requestNewEmailVerification(input: $input)\n      }\n    }\n  }\n"];
/**
 * The graphql function is used to parse GraphQL queries into a document that can be used by GraphQL clients.
 */
export function graphql(source: "\n  mutation SettingsUpdateWorkspaceSecurity($input: WorkspaceUpdateInput!) {\n    workspaceMutations {\n      update(input: $input) {\n        id\n        domainBasedMembershipProtectionEnabled\n        discoverabilityEnabled\n      }\n    }\n  }\n"): (typeof documents)["\n  mutation SettingsUpdateWorkspaceSecurity($input: WorkspaceUpdateInput!) {\n    workspaceMutations {\n      update(input: $input) {\n        id\n        domainBasedMembershipProtectionEnabled\n        discoverabilityEnabled\n      }\n    }\n  }\n"];
/**
 * The graphql function is used to parse GraphQL queries into a document that can be used by GraphQL clients.
 */
export function graphql(source: "\n  mutation SettingsDeleteWorkspace($workspaceId: String!) {\n    workspaceMutations {\n      delete(workspaceId: $workspaceId)\n    }\n  }\n"): (typeof documents)["\n  mutation SettingsDeleteWorkspace($workspaceId: String!) {\n    workspaceMutations {\n      delete(workspaceId: $workspaceId)\n    }\n  }\n"];
/**
 * The graphql function is used to parse GraphQL queries into a document that can be used by GraphQL clients.
 */
export function graphql(source: "\n  mutation SettingsResendWorkspaceInvite($input: WorkspaceInviteResendInput!) {\n    workspaceMutations {\n      invites {\n        resend(input: $input)\n      }\n    }\n  }\n"): (typeof documents)["\n  mutation SettingsResendWorkspaceInvite($input: WorkspaceInviteResendInput!) {\n    workspaceMutations {\n      invites {\n        resend(input: $input)\n      }\n    }\n  }\n"];
/**
 * The graphql function is used to parse GraphQL queries into a document that can be used by GraphQL clients.
 */
export function graphql(source: "\n  mutation SettingsCancelWorkspaceInvite($workspaceId: String!, $inviteId: String!) {\n    workspaceMutations {\n      invites {\n        cancel(workspaceId: $workspaceId, inviteId: $inviteId) {\n          id\n        }\n      }\n    }\n  }\n"): (typeof documents)["\n  mutation SettingsCancelWorkspaceInvite($workspaceId: String!, $inviteId: String!) {\n    workspaceMutations {\n      invites {\n        cancel(workspaceId: $workspaceId, inviteId: $inviteId) {\n          id\n        }\n      }\n    }\n  }\n"];
/**
 * The graphql function is used to parse GraphQL queries into a document that can be used by GraphQL clients.
 */
<<<<<<< HEAD
export function graphql(source: "\n  mutation AddWorkspaceDomain($input: AddDomainToWorkspaceInput!) {\n    workspaceMutations {\n      addDomain(input: $input) {\n        ...SettingsWorkspacesSecurityDomainAddDialog_Workspace\n      }\n    }\n  }\n"): (typeof documents)["\n  mutation AddWorkspaceDomain($input: AddDomainToWorkspaceInput!) {\n    workspaceMutations {\n      addDomain(input: $input) {\n        ...SettingsWorkspacesSecurityDomainAddDialog_Workspace\n      }\n    }\n  }\n"];
/**
 * The graphql function is used to parse GraphQL queries into a document that can be used by GraphQL clients.
 */
export function graphql(source: "\n  mutation DeleteWorkspaceDomain($input: WorkspaceDomainDeleteInput!) {\n    workspaceMutations {\n      deleteDomain(input: $input) {\n        ...SettingsWorkspacesSecurityDomainRemoveDialog_Workspace\n      }\n    }\n  }\n"): (typeof documents)["\n  mutation DeleteWorkspaceDomain($input: WorkspaceDomainDeleteInput!) {\n    workspaceMutations {\n      deleteDomain(input: $input) {\n        ...SettingsWorkspacesSecurityDomainRemoveDialog_Workspace\n      }\n    }\n  }\n"];
=======
export function graphql(source: "\n  mutation SettingsLeaveWorkspace($leaveId: ID!) {\n    workspaceMutations {\n      leave(id: $leaveId)\n    }\n  }\n"): (typeof documents)["\n  mutation SettingsLeaveWorkspace($leaveId: ID!) {\n    workspaceMutations {\n      leave(id: $leaveId)\n    }\n  }\n"];
>>>>>>> d36e2036
/**
 * The graphql function is used to parse GraphQL queries into a document that can be used by GraphQL clients.
 */
export function graphql(source: "\n  query SettingsSidebar {\n    activeUser {\n      ...SettingsDialog_User\n    }\n  }\n"): (typeof documents)["\n  query SettingsSidebar {\n    activeUser {\n      ...SettingsDialog_User\n    }\n  }\n"];
/**
 * The graphql function is used to parse GraphQL queries into a document that can be used by GraphQL clients.
 */
export function graphql(source: "\n  query SettingsWorkspaceGeneral($id: String!) {\n    workspace(id: $id) {\n      ...SettingsWorkspacesGeneral_Workspace\n    }\n  }\n"): (typeof documents)["\n  query SettingsWorkspaceGeneral($id: String!) {\n    workspace(id: $id) {\n      ...SettingsWorkspacesGeneral_Workspace\n    }\n  }\n"];
/**
 * The graphql function is used to parse GraphQL queries into a document that can be used by GraphQL clients.
 */
export function graphql(source: "\n  query SettingsWorkspacesMembers(\n    $workspaceId: String!\n    $invitesFilter: PendingWorkspaceCollaboratorsFilter\n  ) {\n    workspace(id: $workspaceId) {\n      ...SettingsWorkspacesMembers_Workspace\n      ...SettingsWorkspacesMembersMembersTable_Workspace\n      ...SettingsWorkspacesMembersGuestsTable_Workspace\n      ...SettingsWorkspacesMembersInvitesTable_Workspace\n    }\n  }\n"): (typeof documents)["\n  query SettingsWorkspacesMembers(\n    $workspaceId: String!\n    $invitesFilter: PendingWorkspaceCollaboratorsFilter\n  ) {\n    workspace(id: $workspaceId) {\n      ...SettingsWorkspacesMembers_Workspace\n      ...SettingsWorkspacesMembersMembersTable_Workspace\n      ...SettingsWorkspacesMembersGuestsTable_Workspace\n      ...SettingsWorkspacesMembersInvitesTable_Workspace\n    }\n  }\n"];
/**
 * The graphql function is used to parse GraphQL queries into a document that can be used by GraphQL clients.
 */
export function graphql(source: "\n  query SettingsWorkspacesInvitesSearch(\n    $workspaceId: String!\n    $invitesFilter: PendingWorkspaceCollaboratorsFilter\n  ) {\n    workspace(id: $workspaceId) {\n      ...SettingsWorkspacesMembersInvitesTable_Workspace\n    }\n  }\n"): (typeof documents)["\n  query SettingsWorkspacesInvitesSearch(\n    $workspaceId: String!\n    $invitesFilter: PendingWorkspaceCollaboratorsFilter\n  ) {\n    workspace(id: $workspaceId) {\n      ...SettingsWorkspacesMembersInvitesTable_Workspace\n    }\n  }\n"];
/**
 * The graphql function is used to parse GraphQL queries into a document that can be used by GraphQL clients.
 */
export function graphql(source: "\n  query SettingsUserEmailsQuery {\n    activeUser {\n      ...SettingsUserEmails_User\n    }\n  }\n"): (typeof documents)["\n  query SettingsUserEmailsQuery {\n    activeUser {\n      ...SettingsUserEmails_User\n    }\n  }\n"];
/**
 * The graphql function is used to parse GraphQL queries into a document that can be used by GraphQL clients.
 */
export function graphql(source: "\n  query SettingsWorkspacesProjects(\n    $workspaceId: String!\n    $limit: Int!\n    $cursor: String\n    $filter: WorkspaceProjectsFilter\n  ) {\n    workspace(id: $workspaceId) {\n      id\n      projects(limit: $limit, cursor: $cursor, filter: $filter) {\n        cursor\n        ...SettingsWorkspacesProjects_ProjectCollection\n      }\n    }\n  }\n"): (typeof documents)["\n  query SettingsWorkspacesProjects(\n    $workspaceId: String!\n    $limit: Int!\n    $cursor: String\n    $filter: WorkspaceProjectsFilter\n  ) {\n    workspace(id: $workspaceId) {\n      id\n      projects(limit: $limit, cursor: $cursor, filter: $filter) {\n        cursor\n        ...SettingsWorkspacesProjects_ProjectCollection\n      }\n    }\n  }\n"];
/**
 * The graphql function is used to parse GraphQL queries into a document that can be used by GraphQL clients.
 */
export function graphql(source: "\n  query SettingsWorkspaceSecurity($workspaceId: String!) {\n    workspace(id: $workspaceId) {\n      ...SettingsWorkspacesSecurity_Workspace\n    }\n    activeUser {\n      ...SettingsWorkspacesSecurity_User\n    }\n  }\n"): (typeof documents)["\n  query SettingsWorkspaceSecurity($workspaceId: String!) {\n    workspace(id: $workspaceId) {\n      ...SettingsWorkspacesSecurity_Workspace\n    }\n    activeUser {\n      ...SettingsWorkspacesSecurity_User\n    }\n  }\n"];
/**
 * The graphql function is used to parse GraphQL queries into a document that can be used by GraphQL clients.
 */
export function graphql(source: "\n  fragment AppAuthorAvatar on AppAuthor {\n    id\n    name\n    avatar\n  }\n"): (typeof documents)["\n  fragment AppAuthorAvatar on AppAuthor {\n    id\n    name\n    avatar\n  }\n"];
/**
 * The graphql function is used to parse GraphQL queries into a document that can be used by GraphQL clients.
 */
export function graphql(source: "\n  fragment LimitedUserAvatar on LimitedUser {\n    id\n    name\n    avatar\n  }\n"): (typeof documents)["\n  fragment LimitedUserAvatar on LimitedUser {\n    id\n    name\n    avatar\n  }\n"];
/**
 * The graphql function is used to parse GraphQL queries into a document that can be used by GraphQL clients.
 */
export function graphql(source: "\n  fragment ActiveUserAvatar on User {\n    id\n    name\n    avatar\n  }\n"): (typeof documents)["\n  fragment ActiveUserAvatar on User {\n    id\n    name\n    avatar\n  }\n"];
/**
 * The graphql function is used to parse GraphQL queries into a document that can be used by GraphQL clients.
 */
export function graphql(source: "\n  mutation UpdateUser($input: UserUpdateInput!) {\n    activeUserMutations {\n      update(user: $input) {\n        id\n        name\n        bio\n        company\n        avatar\n      }\n    }\n  }\n"): (typeof documents)["\n  mutation UpdateUser($input: UserUpdateInput!) {\n    activeUserMutations {\n      update(user: $input) {\n        id\n        name\n        bio\n        company\n        avatar\n      }\n    }\n  }\n"];
/**
 * The graphql function is used to parse GraphQL queries into a document that can be used by GraphQL clients.
 */
export function graphql(source: "\n  mutation UpdateNotificationPreferences($input: JSONObject!) {\n    userNotificationPreferencesUpdate(preferences: $input)\n  }\n"): (typeof documents)["\n  mutation UpdateNotificationPreferences($input: JSONObject!) {\n    userNotificationPreferencesUpdate(preferences: $input)\n  }\n"];
/**
 * The graphql function is used to parse GraphQL queries into a document that can be used by GraphQL clients.
 */
export function graphql(source: "\n  mutation DeleteAccount($input: UserDeleteInput!) {\n    userDelete(userConfirmation: $input)\n  }\n"): (typeof documents)["\n  mutation DeleteAccount($input: UserDeleteInput!) {\n    userDelete(userConfirmation: $input)\n  }\n"];
/**
 * The graphql function is used to parse GraphQL queries into a document that can be used by GraphQL clients.
 */
export function graphql(source: "\n  query ProfileEditDialog {\n    activeUser {\n      ...SettingsUserProfileDetails_User\n      ...SettingsUserNotifications_User\n      ...SettingsUserProfileDeleteAccount_User\n    }\n  }\n"): (typeof documents)["\n  query ProfileEditDialog {\n    activeUser {\n      ...SettingsUserProfileDetails_User\n      ...SettingsUserNotifications_User\n      ...SettingsUserProfileDeleteAccount_User\n    }\n  }\n"];
/**
 * The graphql function is used to parse GraphQL queries into a document that can be used by GraphQL clients.
 */
export function graphql(source: "\n  fragment ViewerCommentBubblesData on Comment {\n    id\n    viewedAt\n    viewerState\n  }\n"): (typeof documents)["\n  fragment ViewerCommentBubblesData on Comment {\n    id\n    viewedAt\n    viewerState\n  }\n"];
/**
 * The graphql function is used to parse GraphQL queries into a document that can be used by GraphQL clients.
 */
export function graphql(source: "\n  fragment ViewerCommentThread on Comment {\n    ...ViewerCommentsListItem\n    ...ViewerCommentBubblesData\n    ...ViewerCommentsReplyItem\n  }\n"): (typeof documents)["\n  fragment ViewerCommentThread on Comment {\n    ...ViewerCommentsListItem\n    ...ViewerCommentBubblesData\n    ...ViewerCommentsReplyItem\n  }\n"];
/**
 * The graphql function is used to parse GraphQL queries into a document that can be used by GraphQL clients.
 */
export function graphql(source: "\n  fragment ViewerCommentsReplyItem on Comment {\n    id\n    archived\n    rawText\n    text {\n      doc\n    }\n    author {\n      ...LimitedUserAvatar\n    }\n    createdAt\n    ...ThreadCommentAttachment\n  }\n"): (typeof documents)["\n  fragment ViewerCommentsReplyItem on Comment {\n    id\n    archived\n    rawText\n    text {\n      doc\n    }\n    author {\n      ...LimitedUserAvatar\n    }\n    createdAt\n    ...ThreadCommentAttachment\n  }\n"];
/**
 * The graphql function is used to parse GraphQL queries into a document that can be used by GraphQL clients.
 */
export function graphql(source: "\n  mutation BroadcastViewerUserActivity(\n    $projectId: String!\n    $resourceIdString: String!\n    $message: ViewerUserActivityMessageInput!\n  ) {\n    broadcastViewerUserActivity(\n      projectId: $projectId\n      resourceIdString: $resourceIdString\n      message: $message\n    )\n  }\n"): (typeof documents)["\n  mutation BroadcastViewerUserActivity(\n    $projectId: String!\n    $resourceIdString: String!\n    $message: ViewerUserActivityMessageInput!\n  ) {\n    broadcastViewerUserActivity(\n      projectId: $projectId\n      resourceIdString: $resourceIdString\n      message: $message\n    )\n  }\n"];
/**
 * The graphql function is used to parse GraphQL queries into a document that can be used by GraphQL clients.
 */
export function graphql(source: "\n  mutation MarkCommentViewed($threadId: String!) {\n    commentMutations {\n      markViewed(commentId: $threadId)\n    }\n  }\n"): (typeof documents)["\n  mutation MarkCommentViewed($threadId: String!) {\n    commentMutations {\n      markViewed(commentId: $threadId)\n    }\n  }\n"];
/**
 * The graphql function is used to parse GraphQL queries into a document that can be used by GraphQL clients.
 */
export function graphql(source: "\n  mutation CreateCommentThread($input: CreateCommentInput!) {\n    commentMutations {\n      create(input: $input) {\n        ...ViewerCommentThread\n      }\n    }\n  }\n"): (typeof documents)["\n  mutation CreateCommentThread($input: CreateCommentInput!) {\n    commentMutations {\n      create(input: $input) {\n        ...ViewerCommentThread\n      }\n    }\n  }\n"];
/**
 * The graphql function is used to parse GraphQL queries into a document that can be used by GraphQL clients.
 */
export function graphql(source: "\n  mutation CreateCommentReply($input: CreateCommentReplyInput!) {\n    commentMutations {\n      reply(input: $input) {\n        ...ViewerCommentsReplyItem\n      }\n    }\n  }\n"): (typeof documents)["\n  mutation CreateCommentReply($input: CreateCommentReplyInput!) {\n    commentMutations {\n      reply(input: $input) {\n        ...ViewerCommentsReplyItem\n      }\n    }\n  }\n"];
/**
 * The graphql function is used to parse GraphQL queries into a document that can be used by GraphQL clients.
 */
export function graphql(source: "\n  mutation ArchiveComment($commentId: String!, $archived: Boolean) {\n    commentMutations {\n      archive(commentId: $commentId, archived: $archived)\n    }\n  }\n"): (typeof documents)["\n  mutation ArchiveComment($commentId: String!, $archived: Boolean) {\n    commentMutations {\n      archive(commentId: $commentId, archived: $archived)\n    }\n  }\n"];
/**
 * The graphql function is used to parse GraphQL queries into a document that can be used by GraphQL clients.
 */
export function graphql(source: "\n  query ProjectViewerResources($projectId: String!, $resourceUrlString: String!) {\n    project(id: $projectId) {\n      id\n      viewerResources(resourceIdString: $resourceUrlString) {\n        identifier\n        items {\n          modelId\n          versionId\n          objectId\n        }\n      }\n    }\n  }\n"): (typeof documents)["\n  query ProjectViewerResources($projectId: String!, $resourceUrlString: String!) {\n    project(id: $projectId) {\n      id\n      viewerResources(resourceIdString: $resourceUrlString) {\n        identifier\n        items {\n          modelId\n          versionId\n          objectId\n        }\n      }\n    }\n  }\n"];
/**
 * The graphql function is used to parse GraphQL queries into a document that can be used by GraphQL clients.
 */
export function graphql(source: "\n  query ViewerLoadedResources(\n    $projectId: String!\n    $modelIds: [String!]!\n    $versionIds: [String!]\n  ) {\n    project(id: $projectId) {\n      id\n      role\n      allowPublicComments\n      models(filter: { ids: $modelIds }) {\n        totalCount\n        items {\n          id\n          name\n          updatedAt\n          loadedVersion: versions(\n            filter: { priorityIds: $versionIds, priorityIdsOnly: true }\n          ) {\n            items {\n              ...ViewerModelVersionCardItem\n              automationsStatus {\n                id\n                automationRuns {\n                  ...AutomateViewerPanel_AutomateRun\n                }\n              }\n            }\n          }\n          versions(limit: 5) {\n            totalCount\n            cursor\n            items {\n              ...ViewerModelVersionCardItem\n            }\n          }\n        }\n      }\n      ...ProjectPageLatestItemsModels\n      ...ModelPageProject\n      ...HeaderNavShare_Project\n    }\n  }\n"): (typeof documents)["\n  query ViewerLoadedResources(\n    $projectId: String!\n    $modelIds: [String!]!\n    $versionIds: [String!]\n  ) {\n    project(id: $projectId) {\n      id\n      role\n      allowPublicComments\n      models(filter: { ids: $modelIds }) {\n        totalCount\n        items {\n          id\n          name\n          updatedAt\n          loadedVersion: versions(\n            filter: { priorityIds: $versionIds, priorityIdsOnly: true }\n          ) {\n            items {\n              ...ViewerModelVersionCardItem\n              automationsStatus {\n                id\n                automationRuns {\n                  ...AutomateViewerPanel_AutomateRun\n                }\n              }\n            }\n          }\n          versions(limit: 5) {\n            totalCount\n            cursor\n            items {\n              ...ViewerModelVersionCardItem\n            }\n          }\n        }\n      }\n      ...ProjectPageLatestItemsModels\n      ...ModelPageProject\n      ...HeaderNavShare_Project\n    }\n  }\n"];
/**
 * The graphql function is used to parse GraphQL queries into a document that can be used by GraphQL clients.
 */
export function graphql(source: "\n  query ViewerModelVersions(\n    $projectId: String!\n    $modelId: String!\n    $versionsCursor: String\n  ) {\n    project(id: $projectId) {\n      id\n      role\n      model(id: $modelId) {\n        id\n        versions(cursor: $versionsCursor, limit: 5) {\n          totalCount\n          cursor\n          items {\n            ...ViewerModelVersionCardItem\n          }\n        }\n      }\n    }\n  }\n"): (typeof documents)["\n  query ViewerModelVersions(\n    $projectId: String!\n    $modelId: String!\n    $versionsCursor: String\n  ) {\n    project(id: $projectId) {\n      id\n      role\n      model(id: $modelId) {\n        id\n        versions(cursor: $versionsCursor, limit: 5) {\n          totalCount\n          cursor\n          items {\n            ...ViewerModelVersionCardItem\n          }\n        }\n      }\n    }\n  }\n"];
/**
 * The graphql function is used to parse GraphQL queries into a document that can be used by GraphQL clients.
 */
export function graphql(source: "\n  query ViewerDiffVersions(\n    $projectId: String!\n    $modelId: String!\n    $versionAId: String!\n    $versionBId: String!\n  ) {\n    project(id: $projectId) {\n      id\n      model(id: $modelId) {\n        id\n        versionA: version(id: $versionAId) {\n          ...ViewerModelVersionCardItem\n        }\n        versionB: version(id: $versionBId) {\n          ...ViewerModelVersionCardItem\n        }\n      }\n    }\n  }\n"): (typeof documents)["\n  query ViewerDiffVersions(\n    $projectId: String!\n    $modelId: String!\n    $versionAId: String!\n    $versionBId: String!\n  ) {\n    project(id: $projectId) {\n      id\n      model(id: $modelId) {\n        id\n        versionA: version(id: $versionAId) {\n          ...ViewerModelVersionCardItem\n        }\n        versionB: version(id: $versionBId) {\n          ...ViewerModelVersionCardItem\n        }\n      }\n    }\n  }\n"];
/**
 * The graphql function is used to parse GraphQL queries into a document that can be used by GraphQL clients.
 */
export function graphql(source: "\n  query ViewerLoadedThreads(\n    $projectId: String!\n    $filter: ProjectCommentsFilter!\n    $cursor: String\n    $limit: Int = 25\n  ) {\n    project(id: $projectId) {\n      id\n      commentThreads(filter: $filter, cursor: $cursor, limit: $limit) {\n        totalCount\n        totalArchivedCount\n        items {\n          ...ViewerCommentThread\n          ...LinkableComment\n        }\n      }\n    }\n  }\n"): (typeof documents)["\n  query ViewerLoadedThreads(\n    $projectId: String!\n    $filter: ProjectCommentsFilter!\n    $cursor: String\n    $limit: Int = 25\n  ) {\n    project(id: $projectId) {\n      id\n      commentThreads(filter: $filter, cursor: $cursor, limit: $limit) {\n        totalCount\n        totalArchivedCount\n        items {\n          ...ViewerCommentThread\n          ...LinkableComment\n        }\n      }\n    }\n  }\n"];
/**
 * The graphql function is used to parse GraphQL queries into a document that can be used by GraphQL clients.
 */
export function graphql(source: "\n  query ViewerRawProjectObject($projectId: String!, $objectId: String!) {\n    project(id: $projectId) {\n      id\n      object(id: $objectId) {\n        id\n        data\n      }\n    }\n  }\n"): (typeof documents)["\n  query ViewerRawProjectObject($projectId: String!, $objectId: String!) {\n    project(id: $projectId) {\n      id\n      object(id: $objectId) {\n        id\n        data\n      }\n    }\n  }\n"];
/**
 * The graphql function is used to parse GraphQL queries into a document that can be used by GraphQL clients.
 */
export function graphql(source: "\n  subscription OnViewerUserActivityBroadcasted(\n    $target: ViewerUpdateTrackingTarget!\n    $sessionId: String!\n  ) {\n    viewerUserActivityBroadcasted(target: $target, sessionId: $sessionId) {\n      userName\n      userId\n      user {\n        ...LimitedUserAvatar\n      }\n      state\n      status\n      sessionId\n    }\n  }\n"): (typeof documents)["\n  subscription OnViewerUserActivityBroadcasted(\n    $target: ViewerUpdateTrackingTarget!\n    $sessionId: String!\n  ) {\n    viewerUserActivityBroadcasted(target: $target, sessionId: $sessionId) {\n      userName\n      userId\n      user {\n        ...LimitedUserAvatar\n      }\n      state\n      status\n      sessionId\n    }\n  }\n"];
/**
 * The graphql function is used to parse GraphQL queries into a document that can be used by GraphQL clients.
 */
export function graphql(source: "\n  subscription OnViewerCommentsUpdated($target: ViewerUpdateTrackingTarget!) {\n    projectCommentsUpdated(target: $target) {\n      id\n      type\n      comment {\n        id\n        parent {\n          id\n        }\n        ...ViewerCommentThread\n      }\n    }\n  }\n"): (typeof documents)["\n  subscription OnViewerCommentsUpdated($target: ViewerUpdateTrackingTarget!) {\n    projectCommentsUpdated(target: $target) {\n      id\n      type\n      comment {\n        id\n        parent {\n          id\n        }\n        ...ViewerCommentThread\n      }\n    }\n  }\n"];
/**
 * The graphql function is used to parse GraphQL queries into a document that can be used by GraphQL clients.
 */
export function graphql(source: "\n  fragment LinkableComment on Comment {\n    id\n    viewerResources {\n      modelId\n      versionId\n      objectId\n    }\n  }\n"): (typeof documents)["\n  fragment LinkableComment on Comment {\n    id\n    viewerResources {\n      modelId\n      versionId\n      objectId\n    }\n  }\n"];
/**
 * The graphql function is used to parse GraphQL queries into a document that can be used by GraphQL clients.
 */
export function graphql(source: "\n  fragment UseWorkspaceInviteManager_PendingWorkspaceCollaborator on PendingWorkspaceCollaborator {\n    id\n    token\n    workspaceId\n    user {\n      id\n    }\n  }\n"): (typeof documents)["\n  fragment UseWorkspaceInviteManager_PendingWorkspaceCollaborator on PendingWorkspaceCollaborator {\n    id\n    token\n    workspaceId\n    user {\n      id\n    }\n  }\n"];
/**
 * The graphql function is used to parse GraphQL queries into a document that can be used by GraphQL clients.
 */
export function graphql(source: "\n  mutation UpdateRole($input: WorkspaceRoleUpdateInput!) {\n    workspaceMutations {\n      updateRole(input: $input) {\n        id\n        team {\n          id\n          role\n        }\n      }\n    }\n  }\n"): (typeof documents)["\n  mutation UpdateRole($input: WorkspaceRoleUpdateInput!) {\n    workspaceMutations {\n      updateRole(input: $input) {\n        id\n        team {\n          id\n          role\n        }\n      }\n    }\n  }\n"];
/**
 * The graphql function is used to parse GraphQL queries into a document that can be used by GraphQL clients.
 */
export function graphql(source: "\n  mutation InviteToWorkspace(\n    $workspaceId: String!\n    $input: [WorkspaceInviteCreateInput!]!\n  ) {\n    workspaceMutations {\n      invites {\n        batchCreate(workspaceId: $workspaceId, input: $input) {\n          id\n          invitedTeam {\n            ...SettingsWorkspacesMembersInvitesTable_PendingWorkspaceCollaborator\n          }\n        }\n      }\n    }\n  }\n"): (typeof documents)["\n  mutation InviteToWorkspace(\n    $workspaceId: String!\n    $input: [WorkspaceInviteCreateInput!]!\n  ) {\n    workspaceMutations {\n      invites {\n        batchCreate(workspaceId: $workspaceId, input: $input) {\n          id\n          invitedTeam {\n            ...SettingsWorkspacesMembersInvitesTable_PendingWorkspaceCollaborator\n          }\n        }\n      }\n    }\n  }\n"];
/**
 * The graphql function is used to parse GraphQL queries into a document that can be used by GraphQL clients.
 */
export function graphql(source: "\n  mutation CreateWorkspace($input: WorkspaceCreateInput!) {\n    workspaceMutations {\n      create(input: $input) {\n        id\n      }\n    }\n  }\n"): (typeof documents)["\n  mutation CreateWorkspace($input: WorkspaceCreateInput!) {\n    workspaceMutations {\n      create(input: $input) {\n        id\n      }\n    }\n  }\n"];
/**
 * The graphql function is used to parse GraphQL queries into a document that can be used by GraphQL clients.
 */
export function graphql(source: "\n  mutation ProcessWorkspaceInvite($input: WorkspaceInviteUseInput!) {\n    workspaceMutations {\n      invites {\n        use(input: $input)\n      }\n    }\n  }\n"): (typeof documents)["\n  mutation ProcessWorkspaceInvite($input: WorkspaceInviteUseInput!) {\n    workspaceMutations {\n      invites {\n        use(input: $input)\n      }\n    }\n  }\n"];
/**
 * The graphql function is used to parse GraphQL queries into a document that can be used by GraphQL clients.
 */
export function graphql(source: "\n  query WorkspaceAccessCheck($id: String!) {\n    workspace(id: $id) {\n      id\n    }\n  }\n"): (typeof documents)["\n  query WorkspaceAccessCheck($id: String!) {\n    workspace(id: $id) {\n      id\n    }\n  }\n"];
/**
 * The graphql function is used to parse GraphQL queries into a document that can be used by GraphQL clients.
 */
export function graphql(source: "\n  query WorkspacePageQuery(\n    $workspaceId: String!\n    $filter: WorkspaceProjectsFilter\n    $cursor: String\n    $invitesFilter: PendingWorkspaceCollaboratorsFilter\n  ) {\n    workspace(id: $workspaceId) {\n      id\n      ...WorkspaceHeader_Workspace\n      projects(filter: $filter, cursor: $cursor, limit: 10) {\n        ...WorkspaceProjectList_ProjectCollection\n      }\n    }\n  }\n"): (typeof documents)["\n  query WorkspacePageQuery(\n    $workspaceId: String!\n    $filter: WorkspaceProjectsFilter\n    $cursor: String\n    $invitesFilter: PendingWorkspaceCollaboratorsFilter\n  ) {\n    workspace(id: $workspaceId) {\n      id\n      ...WorkspaceHeader_Workspace\n      projects(filter: $filter, cursor: $cursor, limit: 10) {\n        ...WorkspaceProjectList_ProjectCollection\n      }\n    }\n  }\n"];
/**
 * The graphql function is used to parse GraphQL queries into a document that can be used by GraphQL clients.
 */
export function graphql(source: "\n  query WorkspaceProjectsQuery(\n    $workspaceId: String!\n    $filter: WorkspaceProjectsFilter\n    $cursor: String\n  ) {\n    workspace(id: $workspaceId) {\n      id\n      projects(filter: $filter, cursor: $cursor, limit: 10) {\n        ...WorkspaceProjectList_ProjectCollection\n      }\n    }\n  }\n"): (typeof documents)["\n  query WorkspaceProjectsQuery(\n    $workspaceId: String!\n    $filter: WorkspaceProjectsFilter\n    $cursor: String\n  ) {\n    workspace(id: $workspaceId) {\n      id\n      projects(filter: $filter, cursor: $cursor, limit: 10) {\n        ...WorkspaceProjectList_ProjectCollection\n      }\n    }\n  }\n"];
/**
 * The graphql function is used to parse GraphQL queries into a document that can be used by GraphQL clients.
 */
export function graphql(source: "\n  query WorkspaceInvite($workspaceId: String, $token: String) {\n    workspaceInvite(workspaceId: $workspaceId, token: $token) {\n      ...WorkspaceInviteBanner_PendingWorkspaceCollaborator\n      ...WorkspaceInviteBlock_PendingWorkspaceCollaborator\n    }\n  }\n"): (typeof documents)["\n  query WorkspaceInvite($workspaceId: String, $token: String) {\n    workspaceInvite(workspaceId: $workspaceId, token: $token) {\n      ...WorkspaceInviteBanner_PendingWorkspaceCollaborator\n      ...WorkspaceInviteBlock_PendingWorkspaceCollaborator\n    }\n  }\n"];
/**
 * The graphql function is used to parse GraphQL queries into a document that can be used by GraphQL clients.
 */
export function graphql(source: "\n  query LegacyBranchRedirectMetadata($streamId: String!, $branchName: String!) {\n    project(id: $streamId) {\n      modelByName(name: $branchName) {\n        id\n      }\n    }\n  }\n"): (typeof documents)["\n  query LegacyBranchRedirectMetadata($streamId: String!, $branchName: String!) {\n    project(id: $streamId) {\n      modelByName(name: $branchName) {\n        id\n      }\n    }\n  }\n"];
/**
 * The graphql function is used to parse GraphQL queries into a document that can be used by GraphQL clients.
 */
export function graphql(source: "\n  query LegacyViewerCommitRedirectMetadata($streamId: String!, $commitId: String!) {\n    project(id: $streamId) {\n      version(id: $commitId) {\n        id\n        model {\n          id\n        }\n      }\n    }\n  }\n"): (typeof documents)["\n  query LegacyViewerCommitRedirectMetadata($streamId: String!, $commitId: String!) {\n    project(id: $streamId) {\n      version(id: $commitId) {\n        id\n        model {\n          id\n        }\n      }\n    }\n  }\n"];
/**
 * The graphql function is used to parse GraphQL queries into a document that can be used by GraphQL clients.
 */
export function graphql(source: "\n  query LegacyViewerStreamRedirectMetadata($streamId: String!) {\n    project(id: $streamId) {\n      id\n      versions(limit: 1) {\n        totalCount\n        items {\n          id\n          model {\n            id\n          }\n        }\n      }\n    }\n  }\n"): (typeof documents)["\n  query LegacyViewerStreamRedirectMetadata($streamId: String!) {\n    project(id: $streamId) {\n      id\n      versions(limit: 1) {\n        totalCount\n        items {\n          id\n          model {\n            id\n          }\n        }\n      }\n    }\n  }\n"];
/**
 * The graphql function is used to parse GraphQL queries into a document that can be used by GraphQL clients.
 */
export function graphql(source: "\n  query AutoAcceptableWorkspaceInvite($token: String!, $workspaceId: String!) {\n    workspaceInvite(token: $token, workspaceId: $workspaceId) {\n      id\n      ...UseWorkspaceInviteManager_PendingWorkspaceCollaborator\n    }\n  }\n"): (typeof documents)["\n  query AutoAcceptableWorkspaceInvite($token: String!, $workspaceId: String!) {\n    workspaceInvite(token: $token, workspaceId: $workspaceId) {\n      id\n      ...UseWorkspaceInviteManager_PendingWorkspaceCollaborator\n    }\n  }\n"];
/**
 * The graphql function is used to parse GraphQL queries into a document that can be used by GraphQL clients.
 */
export function graphql(source: "\n  query ResolveCommentLink($commentId: String!, $projectId: String!) {\n    project(id: $projectId) {\n      comment(id: $commentId) {\n        id\n        ...LinkableComment\n      }\n    }\n  }\n"): (typeof documents)["\n  query ResolveCommentLink($commentId: String!, $projectId: String!) {\n    project(id: $projectId) {\n      comment(id: $commentId) {\n        id\n        ...LinkableComment\n      }\n    }\n  }\n"];
/**
 * The graphql function is used to parse GraphQL queries into a document that can be used by GraphQL clients.
 */
export function graphql(source: "\n  fragment AutomateFunctionPage_AutomateFunction on AutomateFunction {\n    id\n    name\n    description\n    logo\n    supportedSourceApps\n    tags\n    ...AutomateFunctionPageHeader_Function\n    ...AutomateFunctionPageInfo_AutomateFunction\n    ...AutomateAutomationCreateDialog_AutomateFunction\n    creator {\n      id\n    }\n  }\n"): (typeof documents)["\n  fragment AutomateFunctionPage_AutomateFunction on AutomateFunction {\n    id\n    name\n    description\n    logo\n    supportedSourceApps\n    tags\n    ...AutomateFunctionPageHeader_Function\n    ...AutomateFunctionPageInfo_AutomateFunction\n    ...AutomateAutomationCreateDialog_AutomateFunction\n    creator {\n      id\n    }\n  }\n"];
/**
 * The graphql function is used to parse GraphQL queries into a document that can be used by GraphQL clients.
 */
export function graphql(source: "\n  query AutomateFunctionPage($functionId: ID!) {\n    automateFunction(id: $functionId) {\n      ...AutomateFunctionPage_AutomateFunction\n    }\n  }\n"): (typeof documents)["\n  query AutomateFunctionPage($functionId: ID!) {\n    automateFunction(id: $functionId) {\n      ...AutomateFunctionPage_AutomateFunction\n    }\n  }\n"];
/**
 * The graphql function is used to parse GraphQL queries into a document that can be used by GraphQL clients.
 */
export function graphql(source: "\n  query AutomateFunctionsPage($search: String, $cursor: String = null) {\n    ...AutomateFunctionsPageItems_Query\n    ...AutomateFunctionsPageHeader_Query\n  }\n"): (typeof documents)["\n  query AutomateFunctionsPage($search: String, $cursor: String = null) {\n    ...AutomateFunctionsPageItems_Query\n    ...AutomateFunctionsPageHeader_Query\n  }\n"];
/**
 * The graphql function is used to parse GraphQL queries into a document that can be used by GraphQL clients.
 */
export function graphql(source: "\n  fragment ProjectPageProject on Project {\n    id\n    createdAt\n    modelCount: models(limit: 0) {\n      totalCount\n    }\n    commentThreadCount: commentThreads(limit: 0) {\n      totalCount\n    }\n    ...ProjectPageProjectHeader\n    ...ProjectPageTeamDialog\n  }\n"): (typeof documents)["\n  fragment ProjectPageProject on Project {\n    id\n    createdAt\n    modelCount: models(limit: 0) {\n      totalCount\n    }\n    commentThreadCount: commentThreads(limit: 0) {\n      totalCount\n    }\n    ...ProjectPageProjectHeader\n    ...ProjectPageTeamDialog\n  }\n"];
/**
 * The graphql function is used to parse GraphQL queries into a document that can be used by GraphQL clients.
 */
export function graphql(source: "\n  fragment ProjectPageAutomationPage_Automation on Automation {\n    id\n    ...ProjectPageAutomationHeader_Automation\n    ...ProjectPageAutomationFunctions_Automation\n    ...ProjectPageAutomationRuns_Automation\n  }\n"): (typeof documents)["\n  fragment ProjectPageAutomationPage_Automation on Automation {\n    id\n    ...ProjectPageAutomationHeader_Automation\n    ...ProjectPageAutomationFunctions_Automation\n    ...ProjectPageAutomationRuns_Automation\n  }\n"];
/**
 * The graphql function is used to parse GraphQL queries into a document that can be used by GraphQL clients.
 */
export function graphql(source: "\n  fragment ProjectPageAutomationPage_Project on Project {\n    id\n    ...ProjectPageAutomationHeader_Project\n  }\n"): (typeof documents)["\n  fragment ProjectPageAutomationPage_Project on Project {\n    id\n    ...ProjectPageAutomationHeader_Project\n  }\n"];
/**
 * The graphql function is used to parse GraphQL queries into a document that can be used by GraphQL clients.
 */
export function graphql(source: "\n  fragment ProjectPageSettingsTab_Project on Project {\n    id\n    role\n  }\n"): (typeof documents)["\n  fragment ProjectPageSettingsTab_Project on Project {\n    id\n    role\n  }\n"];

export function graphql(source: string) {
  return (documents as any)[source] ?? {};
}

export type DocumentType<TDocumentNode extends DocumentNode<any, any>> = TDocumentNode extends DocumentNode<  infer TType,  any>  ? TType  : never;<|MERGE_RESOLUTION|>--- conflicted
+++ resolved
@@ -255,12 +255,9 @@
     "\n  mutation SettingsDeleteWorkspace($workspaceId: String!) {\n    workspaceMutations {\n      delete(workspaceId: $workspaceId)\n    }\n  }\n": types.SettingsDeleteWorkspaceDocument,
     "\n  mutation SettingsResendWorkspaceInvite($input: WorkspaceInviteResendInput!) {\n    workspaceMutations {\n      invites {\n        resend(input: $input)\n      }\n    }\n  }\n": types.SettingsResendWorkspaceInviteDocument,
     "\n  mutation SettingsCancelWorkspaceInvite($workspaceId: String!, $inviteId: String!) {\n    workspaceMutations {\n      invites {\n        cancel(workspaceId: $workspaceId, inviteId: $inviteId) {\n          id\n        }\n      }\n    }\n  }\n": types.SettingsCancelWorkspaceInviteDocument,
-<<<<<<< HEAD
     "\n  mutation AddWorkspaceDomain($input: AddDomainToWorkspaceInput!) {\n    workspaceMutations {\n      addDomain(input: $input) {\n        ...SettingsWorkspacesSecurityDomainAddDialog_Workspace\n      }\n    }\n  }\n": types.AddWorkspaceDomainDocument,
     "\n  mutation DeleteWorkspaceDomain($input: WorkspaceDomainDeleteInput!) {\n    workspaceMutations {\n      deleteDomain(input: $input) {\n        ...SettingsWorkspacesSecurityDomainRemoveDialog_Workspace\n      }\n    }\n  }\n": types.DeleteWorkspaceDomainDocument,
-=======
     "\n  mutation SettingsLeaveWorkspace($leaveId: ID!) {\n    workspaceMutations {\n      leave(id: $leaveId)\n    }\n  }\n": types.SettingsLeaveWorkspaceDocument,
->>>>>>> d36e2036
     "\n  query SettingsSidebar {\n    activeUser {\n      ...SettingsDialog_User\n    }\n  }\n": types.SettingsSidebarDocument,
     "\n  query SettingsWorkspaceGeneral($id: String!) {\n    workspace(id: $id) {\n      ...SettingsWorkspacesGeneral_Workspace\n    }\n  }\n": types.SettingsWorkspaceGeneralDocument,
     "\n  query SettingsWorkspacesMembers(\n    $workspaceId: String!\n    $invitesFilter: PendingWorkspaceCollaboratorsFilter\n  ) {\n    workspace(id: $workspaceId) {\n      ...SettingsWorkspacesMembers_Workspace\n      ...SettingsWorkspacesMembersMembersTable_Workspace\n      ...SettingsWorkspacesMembersGuestsTable_Workspace\n      ...SettingsWorkspacesMembersInvitesTable_Workspace\n    }\n  }\n": types.SettingsWorkspacesMembersDocument,
@@ -1300,15 +1297,15 @@
 /**
  * The graphql function is used to parse GraphQL queries into a document that can be used by GraphQL clients.
  */
-<<<<<<< HEAD
 export function graphql(source: "\n  mutation AddWorkspaceDomain($input: AddDomainToWorkspaceInput!) {\n    workspaceMutations {\n      addDomain(input: $input) {\n        ...SettingsWorkspacesSecurityDomainAddDialog_Workspace\n      }\n    }\n  }\n"): (typeof documents)["\n  mutation AddWorkspaceDomain($input: AddDomainToWorkspaceInput!) {\n    workspaceMutations {\n      addDomain(input: $input) {\n        ...SettingsWorkspacesSecurityDomainAddDialog_Workspace\n      }\n    }\n  }\n"];
 /**
  * The graphql function is used to parse GraphQL queries into a document that can be used by GraphQL clients.
  */
 export function graphql(source: "\n  mutation DeleteWorkspaceDomain($input: WorkspaceDomainDeleteInput!) {\n    workspaceMutations {\n      deleteDomain(input: $input) {\n        ...SettingsWorkspacesSecurityDomainRemoveDialog_Workspace\n      }\n    }\n  }\n"): (typeof documents)["\n  mutation DeleteWorkspaceDomain($input: WorkspaceDomainDeleteInput!) {\n    workspaceMutations {\n      deleteDomain(input: $input) {\n        ...SettingsWorkspacesSecurityDomainRemoveDialog_Workspace\n      }\n    }\n  }\n"];
-=======
+/**
+ * The graphql function is used to parse GraphQL queries into a document that can be used by GraphQL clients.
+ */
 export function graphql(source: "\n  mutation SettingsLeaveWorkspace($leaveId: ID!) {\n    workspaceMutations {\n      leave(id: $leaveId)\n    }\n  }\n"): (typeof documents)["\n  mutation SettingsLeaveWorkspace($leaveId: ID!) {\n    workspaceMutations {\n      leave(id: $leaveId)\n    }\n  }\n"];
->>>>>>> d36e2036
 /**
  * The graphql function is used to parse GraphQL queries into a document that can be used by GraphQL clients.
  */
