/* eslint-disable */
import * as types from './graphql';
import type { TypedDocumentNode as DocumentNode } from '@graphql-typed-document-node/core';

/**
 * Map of all GraphQL operations in the project.
 *
 * This map has several performance disadvantages:
 * 1. It is not tree-shakeable, so it will include all operations in the project.
 * 2. It is not minifiable, so the string of a GraphQL query will be multiple times inside the bundle.
 * 3. It does not support dead code elimination, so it will add unused operations.
 *
 * Therefore it is highly recommended to use the babel or swc plugin for production.
 */
const documents = {
    "\n  fragment AuthLoginWithEmailBlock_PendingWorkspaceCollaborator on PendingWorkspaceCollaborator {\n    id\n    email\n    user {\n      id\n    }\n  }\n": types.AuthLoginWithEmailBlock_PendingWorkspaceCollaboratorFragmentDoc,
    "\n  query AuthRegisterPanel($token: String) {\n    serverInfo {\n      inviteOnly\n      authStrategies {\n        id\n      }\n      ...AuthStategiesServerInfoFragment\n      ...ServerTermsOfServicePrivacyPolicyFragment\n    }\n    serverInviteByToken(token: $token) {\n      id\n      email\n    }\n  }\n": types.AuthRegisterPanelDocument,
    "\n  query AuthRegisterPanelWorkspaceInvite($token: String) {\n    workspaceInvite(token: $token) {\n      id\n      ...AuthWorkspaceInviteHeader_PendingWorkspaceCollaborator\n    }\n  }\n": types.AuthRegisterPanelWorkspaceInviteDocument,
    "\n  fragment ServerTermsOfServicePrivacyPolicyFragment on ServerInfo {\n    termsOfService\n  }\n": types.ServerTermsOfServicePrivacyPolicyFragmentFragmentDoc,
    "\n  query EmailVerificationBannerState {\n    activeUser {\n      id\n      email\n      verified\n      hasPendingVerification\n    }\n  }\n": types.EmailVerificationBannerStateDocument,
    "\n  mutation RequestVerification {\n    requestVerification\n  }\n": types.RequestVerificationDocument,
    "\n  fragment AuthWorkspaceInviteHeader_PendingWorkspaceCollaborator on PendingWorkspaceCollaborator {\n    id\n    workspaceName\n    email\n    user {\n      id\n      ...LimitedUserAvatar\n    }\n  }\n": types.AuthWorkspaceInviteHeader_PendingWorkspaceCollaboratorFragmentDoc,
    "\n  fragment AuthStategiesServerInfoFragment on ServerInfo {\n    authStrategies {\n      id\n      name\n      url\n    }\n    ...AuthThirdPartyLoginButtonOIDC_ServerInfo\n  }\n": types.AuthStategiesServerInfoFragmentFragmentDoc,
    "\n  fragment AuthThirdPartyLoginButtonOIDC_ServerInfo on ServerInfo {\n    authStrategies {\n      id\n      name\n    }\n  }\n": types.AuthThirdPartyLoginButtonOidc_ServerInfoFragmentDoc,
    "\n  fragment AutomateAutomationCreateDialog_AutomateFunction on AutomateFunction {\n    id\n    ...AutomationsFunctionsCard_AutomateFunction\n    ...AutomateAutomationCreateDialogFunctionParametersStep_AutomateFunction\n  }\n": types.AutomateAutomationCreateDialog_AutomateFunctionFragmentDoc,
    "\n  fragment AutomateAutomationCreateDialogFunctionParametersStep_AutomateFunction on AutomateFunction {\n    id\n    releases(limit: 1) {\n      items {\n        id\n        inputSchema\n      }\n    }\n  }\n": types.AutomateAutomationCreateDialogFunctionParametersStep_AutomateFunctionFragmentDoc,
    "\n  query AutomationCreateDialogFunctionsSearch($search: String, $cursor: String = null) {\n    automateFunctions(limit: 20, filter: { search: $search }, cursor: $cursor) {\n      cursor\n      totalCount\n      items {\n        id\n        ...AutomateAutomationCreateDialog_AutomateFunction\n      }\n    }\n  }\n": types.AutomationCreateDialogFunctionsSearchDocument,
    "\n  fragment AutomationsFunctionsCard_AutomateFunction on AutomateFunction {\n    id\n    name\n    isFeatured\n    description\n    logo\n    repo {\n      id\n      url\n      owner\n      name\n    }\n  }\n": types.AutomationsFunctionsCard_AutomateFunctionFragmentDoc,
    "\n  fragment AutomateFunctionCreateDialogDoneStep_AutomateFunction on AutomateFunction {\n    id\n    repo {\n      id\n      url\n      owner\n      name\n    }\n    ...AutomationsFunctionsCard_AutomateFunction\n  }\n": types.AutomateFunctionCreateDialogDoneStep_AutomateFunctionFragmentDoc,
    "\n  fragment AutomateFunctionCreateDialogTemplateStep_AutomateFunctionTemplate on AutomateFunctionTemplate {\n    id\n    title\n    logo\n    url\n  }\n": types.AutomateFunctionCreateDialogTemplateStep_AutomateFunctionTemplateFragmentDoc,
    "\n  fragment AutomateFunctionPageHeader_Function on AutomateFunction {\n    id\n    name\n    logo\n    repo {\n      id\n      url\n      owner\n      name\n    }\n    releases(limit: 1) {\n      totalCount\n    }\n  }\n": types.AutomateFunctionPageHeader_FunctionFragmentDoc,
    "\n  fragment AutomateFunctionPageInfo_AutomateFunction on AutomateFunction {\n    id\n    repo {\n      id\n      url\n      owner\n      name\n    }\n    automationCount\n    description\n    releases(limit: 1) {\n      items {\n        id\n        inputSchema\n        createdAt\n        commitId\n        ...AutomateFunctionPageParametersDialog_AutomateFunctionRelease\n      }\n    }\n  }\n": types.AutomateFunctionPageInfo_AutomateFunctionFragmentDoc,
    "\n  fragment AutomateFunctionPageParametersDialog_AutomateFunctionRelease on AutomateFunctionRelease {\n    id\n    inputSchema\n  }\n": types.AutomateFunctionPageParametersDialog_AutomateFunctionReleaseFragmentDoc,
    "\n  fragment AutomateFunctionsPageHeader_Query on Query {\n    activeUser {\n      id\n      automateInfo {\n        hasAutomateGithubApp\n        availableGithubOrgs\n      }\n    }\n    serverInfo {\n      automate {\n        availableFunctionTemplates {\n          ...AutomateFunctionCreateDialogTemplateStep_AutomateFunctionTemplate\n        }\n      }\n    }\n  }\n": types.AutomateFunctionsPageHeader_QueryFragmentDoc,
    "\n  fragment AutomateFunctionsPageItems_Query on Query {\n    automateFunctions(limit: 20, filter: { search: $search }, cursor: $cursor) {\n      totalCount\n      items {\n        id\n        ...AutomationsFunctionsCard_AutomateFunction\n        ...AutomateAutomationCreateDialog_AutomateFunction\n      }\n      cursor\n    }\n  }\n": types.AutomateFunctionsPageItems_QueryFragmentDoc,
    "\n  fragment AutomateRunsTriggerStatus_TriggeredAutomationsStatus on TriggeredAutomationsStatus {\n    id\n    ...TriggeredAutomationsStatusSummary\n    ...AutomateRunsTriggerStatusDialog_TriggeredAutomationsStatus\n  }\n": types.AutomateRunsTriggerStatus_TriggeredAutomationsStatusFragmentDoc,
    "\n  fragment AutomateRunsTriggerStatusDialog_TriggeredAutomationsStatus on TriggeredAutomationsStatus {\n    id\n    automationRuns {\n      id\n      ...AutomateRunsTriggerStatusDialogRunsRows_AutomateRun\n    }\n  }\n": types.AutomateRunsTriggerStatusDialog_TriggeredAutomationsStatusFragmentDoc,
    "\n  fragment AutomateRunsTriggerStatusDialogFunctionRun_AutomateFunctionRun on AutomateFunctionRun {\n    id\n    results\n    status\n    statusMessage\n    contextView\n    function {\n      id\n      logo\n      name\n    }\n    createdAt\n    updatedAt\n  }\n": types.AutomateRunsTriggerStatusDialogFunctionRun_AutomateFunctionRunFragmentDoc,
    "\n  fragment AutomateRunsTriggerStatusDialogRunsRows_AutomateRun on AutomateRun {\n    id\n    functionRuns {\n      id\n      ...AutomateRunsTriggerStatusDialogFunctionRun_AutomateFunctionRun\n    }\n    ...AutomationsStatusOrderedRuns_AutomationRun\n  }\n": types.AutomateRunsTriggerStatusDialogRunsRows_AutomateRunFragmentDoc,
    "\n  fragment AutomateViewerPanel_AutomateRun on AutomateRun {\n    id\n    functionRuns {\n      id\n      ...AutomateViewerPanelFunctionRunRow_AutomateFunctionRun\n    }\n    ...AutomationsStatusOrderedRuns_AutomationRun\n  }\n": types.AutomateViewerPanel_AutomateRunFragmentDoc,
    "\n  fragment AutomateViewerPanelFunctionRunRow_AutomateFunctionRun on AutomateFunctionRun {\n    id\n    results\n    status\n    statusMessage\n    contextView\n    function {\n      id\n      logo\n      name\n    }\n    createdAt\n    updatedAt\n  }\n": types.AutomateViewerPanelFunctionRunRow_AutomateFunctionRunFragmentDoc,
    "\n  fragment CommonModelSelectorModel on Model {\n    id\n    name\n  }\n": types.CommonModelSelectorModelFragmentDoc,
    "\n  fragment DashboardProjectCard_Project on Project {\n    id\n    name\n    role\n    updatedAt\n    models {\n      totalCount\n    }\n    team {\n      user {\n        ...LimitedUserAvatar\n      }\n    }\n  }\n": types.DashboardProjectCard_ProjectFragmentDoc,
    "\n  fragment FormSelectModels_Model on Model {\n    id\n    name\n  }\n": types.FormSelectModels_ModelFragmentDoc,
    "\n  fragment FormSelectProjects_Project on Project {\n    id\n    name\n  }\n": types.FormSelectProjects_ProjectFragmentDoc,
    "\n  fragment FormUsersSelectItem on LimitedUser {\n    id\n    name\n    avatar\n  }\n": types.FormUsersSelectItemFragmentDoc,
    "\n  fragment HeaderNavShare_Project on Project {\n    id\n    visibility\n    ...ProjectsModelPageEmbed_Project\n  }\n": types.HeaderNavShare_ProjectFragmentDoc,
    "\n  fragment ProjectModelPageHeaderProject on Project {\n    id\n    name\n    model(id: $modelId) {\n      id\n      name\n      description\n    }\n  }\n": types.ProjectModelPageHeaderProjectFragmentDoc,
    "\n  fragment ProjectModelPageVersionsPagination on Project {\n    id\n    visibility\n    model(id: $modelId) {\n      id\n      versions(limit: 16, cursor: $versionsCursor) {\n        cursor\n        totalCount\n        items {\n          ...ProjectModelPageVersionsCardVersion\n        }\n      }\n    }\n    ...ProjectsModelPageEmbed_Project\n  }\n": types.ProjectModelPageVersionsPaginationFragmentDoc,
    "\n  fragment ProjectModelPageVersionsProject on Project {\n    ...ProjectPageProjectHeader\n    model(id: $modelId) {\n      id\n      name\n      pendingImportedVersions {\n        ...PendingFileUpload\n      }\n    }\n    ...ProjectModelPageVersionsPagination\n    ...ProjectsModelPageEmbed_Project\n  }\n": types.ProjectModelPageVersionsProjectFragmentDoc,
    "\n  fragment ProjectModelPageDialogDeleteVersion on Version {\n    id\n    message\n  }\n": types.ProjectModelPageDialogDeleteVersionFragmentDoc,
    "\n  fragment ProjectModelPageDialogEditMessageVersion on Version {\n    id\n    message\n  }\n": types.ProjectModelPageDialogEditMessageVersionFragmentDoc,
    "\n  fragment ProjectModelPageDialogMoveToVersion on Version {\n    id\n    message\n  }\n": types.ProjectModelPageDialogMoveToVersionFragmentDoc,
    "\n  fragment ProjectsModelPageEmbed_Project on Project {\n    id\n    ...ProjectsPageTeamDialogManagePermissions_Project\n  }\n": types.ProjectsModelPageEmbed_ProjectFragmentDoc,
    "\n  fragment ProjectModelPageVersionsCardVersion on Version {\n    id\n    message\n    authorUser {\n      ...LimitedUserAvatar\n    }\n    createdAt\n    previewUrl\n    sourceApplication\n    commentThreadCount: commentThreads(limit: 0) {\n      totalCount\n    }\n    ...ProjectModelPageDialogDeleteVersion\n    ...ProjectModelPageDialogMoveToVersion\n    automationsStatus {\n      ...AutomateRunsTriggerStatus_TriggeredAutomationsStatus\n    }\n  }\n": types.ProjectModelPageVersionsCardVersionFragmentDoc,
    "\n  fragment ProjectPageProjectHeader on Project {\n    id\n    role\n    name\n    description\n    visibility\n    allowPublicComments\n  }\n": types.ProjectPageProjectHeaderFragmentDoc,
    "\n  fragment ProjectPageInviteDialog_Project on Project {\n    id\n    ...ProjectPageTeamInternals_Project\n  }\n": types.ProjectPageInviteDialog_ProjectFragmentDoc,
    "\n  fragment ProjectPageAutomationFunctionSettingsDialog_AutomationRevisionFunction on AutomationRevisionFunction {\n    parameters\n    release {\n      id\n      inputSchema\n      function {\n        id\n      }\n    }\n  }\n": types.ProjectPageAutomationFunctionSettingsDialog_AutomationRevisionFunctionFragmentDoc,
    "\n  fragment ProjectPageAutomationFunctionSettingsDialog_AutomationRevision on AutomationRevision {\n    id\n    triggerDefinitions {\n      ... on VersionCreatedTriggerDefinition {\n        type\n        model {\n          id\n          ...CommonModelSelectorModel\n        }\n      }\n    }\n  }\n": types.ProjectPageAutomationFunctionSettingsDialog_AutomationRevisionFragmentDoc,
    "\n  fragment ProjectPageAutomationFunctions_Automation on Automation {\n    id\n    currentRevision {\n      id\n      ...ProjectPageAutomationFunctionSettingsDialog_AutomationRevision\n      functions {\n        release {\n          id\n          function {\n            id\n            ...AutomationsFunctionsCard_AutomateFunction\n            releases(limit: 1) {\n              items {\n                id\n              }\n            }\n          }\n        }\n        ...ProjectPageAutomationFunctionSettingsDialog_AutomationRevisionFunction\n      }\n    }\n  }\n": types.ProjectPageAutomationFunctions_AutomationFragmentDoc,
    "\n  fragment ProjectPageAutomationHeader_Automation on Automation {\n    id\n    name\n    enabled\n    isTestAutomation\n    currentRevision {\n      id\n      triggerDefinitions {\n        ... on VersionCreatedTriggerDefinition {\n          model {\n            ...ProjectPageLatestItemsModelItem\n          }\n        }\n      }\n    }\n  }\n": types.ProjectPageAutomationHeader_AutomationFragmentDoc,
    "\n  fragment ProjectPageAutomationHeader_Project on Project {\n    id\n    ...ProjectPageModelsCardProject\n  }\n": types.ProjectPageAutomationHeader_ProjectFragmentDoc,
    "\n  fragment ProjectPageAutomationRuns_Automation on Automation {\n    id\n    name\n    enabled\n    isTestAutomation\n    runs(limit: 10) {\n      items {\n        ...AutomationRunDetails\n      }\n      totalCount\n      cursor\n    }\n  }\n": types.ProjectPageAutomationRuns_AutomationFragmentDoc,
    "\n  fragment ProjectPageAutomationsEmptyState_Query on Query {\n    automateFunctions(limit: 9, filter: { featuredFunctionsOnly: true }) {\n      items {\n        ...AutomationsFunctionsCard_AutomateFunction\n        ...AutomateAutomationCreateDialog_AutomateFunction\n      }\n    }\n  }\n": types.ProjectPageAutomationsEmptyState_QueryFragmentDoc,
    "\n  fragment ProjectPageAutomationsRow_Automation on Automation {\n    id\n    name\n    enabled\n    isTestAutomation\n    currentRevision {\n      id\n      triggerDefinitions {\n        ... on VersionCreatedTriggerDefinition {\n          model {\n            id\n            name\n          }\n        }\n      }\n    }\n    runs(limit: 10) {\n      totalCount\n      items {\n        ...AutomationRunDetails\n      }\n      cursor\n    }\n  }\n": types.ProjectPageAutomationsRow_AutomationFragmentDoc,
    "\n  fragment ProjectDiscussionsPageHeader_Project on Project {\n    id\n    name\n  }\n": types.ProjectDiscussionsPageHeader_ProjectFragmentDoc,
    "\n  fragment ProjectDiscussionsPageResults_Project on Project {\n    id\n  }\n": types.ProjectDiscussionsPageResults_ProjectFragmentDoc,
    "\n  fragment ProjectPageModelsActions on Model {\n    id\n    name\n  }\n": types.ProjectPageModelsActionsFragmentDoc,
    "\n  fragment ProjectPageModelsActions_Project on Project {\n    id\n    ...ProjectsModelPageEmbed_Project\n  }\n": types.ProjectPageModelsActions_ProjectFragmentDoc,
    "\n  fragment ProjectPageModelsCardProject on Project {\n    id\n    role\n    visibility\n    ...ProjectPageModelsActions_Project\n  }\n": types.ProjectPageModelsCardProjectFragmentDoc,
    "\n  fragment ProjectModelsPageHeader_Project on Project {\n    id\n    name\n    sourceApps\n    role\n    team {\n      id\n      user {\n        ...FormUsersSelectItem\n      }\n    }\n  }\n": types.ProjectModelsPageHeader_ProjectFragmentDoc,
    "\n  fragment ProjectModelsPageResults_Project on Project {\n    ...ProjectPageLatestItemsModels\n  }\n": types.ProjectModelsPageResults_ProjectFragmentDoc,
    "\n  fragment ProjectPageModelsStructureItem_Project on Project {\n    id\n    ...ProjectPageModelsActions_Project\n  }\n": types.ProjectPageModelsStructureItem_ProjectFragmentDoc,
    "\n  fragment SingleLevelModelTreeItem on ModelsTreeItem {\n    id\n    name\n    fullName\n    model {\n      ...ProjectPageLatestItemsModelItem\n    }\n    hasChildren\n    updatedAt\n  }\n": types.SingleLevelModelTreeItemFragmentDoc,
    "\n  fragment ProjectPageModelsCardDeleteDialog on Model {\n    id\n    name\n  }\n": types.ProjectPageModelsCardDeleteDialogFragmentDoc,
    "\n  fragment ProjectPageModelsCardRenameDialog on Model {\n    id\n    name\n    description\n  }\n": types.ProjectPageModelsCardRenameDialogFragmentDoc,
    "\n  query ProjectPageSettingsCollaborators($projectId: String!) {\n    project(id: $projectId) {\n      id\n      ...ProjectPageTeamInternals_Project\n      ...ProjectPageInviteDialog_Project\n    }\n  }\n": types.ProjectPageSettingsCollaboratorsDocument,
    "\n  query ProjectPageSettingsGeneral($projectId: String!) {\n    project(id: $projectId) {\n      id\n      role\n      ...ProjectPageSettingsGeneralBlockProjectInfo_Project\n      ...ProjectPageSettingsGeneralBlockAccess_Project\n      ...ProjectPageSettingsGeneralBlockDiscussions_Project\n      ...ProjectPageSettingsGeneralBlockLeave_Project\n      ...ProjectPageSettingsGeneralBlockDelete_Project\n      ...ProjectPageTeamInternals_Project\n    }\n  }\n": types.ProjectPageSettingsGeneralDocument,
    "\n  fragment ProjectPageSettingsGeneralBlockAccess_Project on Project {\n    id\n    visibility\n  }\n": types.ProjectPageSettingsGeneralBlockAccess_ProjectFragmentDoc,
    "\n  fragment ProjectPageSettingsGeneralBlockDelete_Project on Project {\n    id\n    name\n    role\n    models(limit: 0) {\n      totalCount\n    }\n    commentThreads(limit: 0) {\n      totalCount\n    }\n  }\n": types.ProjectPageSettingsGeneralBlockDelete_ProjectFragmentDoc,
    "\n  fragment ProjectPageSettingsGeneralBlockDiscussions_Project on Project {\n    id\n    visibility\n    allowPublicComments\n  }\n": types.ProjectPageSettingsGeneralBlockDiscussions_ProjectFragmentDoc,
    "\n  fragment ProjectPageSettingsGeneralBlockLeave_Project on Project {\n    id\n    name\n    role\n    team {\n      role\n      user {\n        ...LimitedUserAvatar\n        role\n      }\n    }\n  }\n": types.ProjectPageSettingsGeneralBlockLeave_ProjectFragmentDoc,
    "\n  fragment ProjectPageSettingsGeneralBlockProjectInfo_Project on Project {\n    id\n    role\n    name\n    description\n  }\n": types.ProjectPageSettingsGeneralBlockProjectInfo_ProjectFragmentDoc,
    "\n  fragment ProjectPageTeamDialog on Project {\n    id\n    name\n    role\n    allowPublicComments\n    visibility\n    team {\n      id\n      role\n      user {\n        ...LimitedUserAvatar\n        role\n      }\n    }\n    invitedTeam {\n      id\n      title\n      inviteId\n      role\n      user {\n        ...LimitedUserAvatar\n        role\n      }\n    }\n    ...ProjectsPageTeamDialogManagePermissions_Project\n  }\n": types.ProjectPageTeamDialogFragmentDoc,
    "\n  fragment ProjectsPageTeamDialogManagePermissions_Project on Project {\n    id\n    visibility\n    role\n  }\n": types.ProjectsPageTeamDialogManagePermissions_ProjectFragmentDoc,
    "\n    subscription OnUserProjectsUpdate {\n      userProjectsUpdated {\n        type\n        id\n        project {\n          ...ProjectDashboardItem\n        }\n      }\n    }\n  ": types.OnUserProjectsUpdateDocument,
    "\n  fragment ProjectsDashboardFilled on ProjectCollection {\n    items {\n      ...ProjectDashboardItem\n    }\n  }\n": types.ProjectsDashboardFilledFragmentDoc,
    "\n  fragment ProjectsDashboardHeaderProjects_User on User {\n    ...ProjectsInviteBanners\n  }\n": types.ProjectsDashboardHeaderProjects_UserFragmentDoc,
    "\n  fragment ProjectsDashboardHeaderWorkspaces_User on User {\n    ...WorkspaceInviteBanners_User\n  }\n": types.ProjectsDashboardHeaderWorkspaces_UserFragmentDoc,
    "\n  fragment ProjectsInviteBanner on PendingStreamCollaborator {\n    id\n    invitedBy {\n      ...LimitedUserAvatar\n    }\n    projectId\n    projectName\n    token\n    user {\n      id\n    }\n  }\n": types.ProjectsInviteBannerFragmentDoc,
    "\n  fragment ProjectsInviteBanners on User {\n    projectInvites {\n      ...ProjectsInviteBanner\n    }\n  }\n": types.ProjectsInviteBannersFragmentDoc,
    "\n  fragment SettingsDialog_User on User {\n    workspaces {\n      items {\n        id\n        name\n      }\n    }\n  }\n": types.SettingsDialog_UserFragmentDoc,
    "\n  fragment SettingsUserEmails_User on User {\n    id\n    emails {\n      ...SettingsUserEmailCards_UserEmail\n    }\n  }\n": types.SettingsUserEmails_UserFragmentDoc,
    "\n  fragment UserProfileEditDialogNotificationPreferences_User on User {\n    id\n    notificationPreferences\n  }\n": types.UserProfileEditDialogNotificationPreferences_UserFragmentDoc,
    "\n  fragment SettingsUserProfile_User on User {\n    ...UserProfileEditDialogChangePassword_User\n    ...UserProfileEditDialogDeleteAccount_User\n    ...UserProfileEditDialogBio_User\n  }\n": types.SettingsUserProfile_UserFragmentDoc,
    "\n  fragment SettingsUserEmailCards_UserEmail on UserEmail {\n    email\n    id\n    primary\n    verified\n  }\n": types.SettingsUserEmailCards_UserEmailFragmentDoc,
    "\n  fragment UserProfileEditDialogChangePassword_User on User {\n    id\n    email\n  }\n": types.UserProfileEditDialogChangePassword_UserFragmentDoc,
    "\n  fragment UserProfileEditDialogDeleteAccount_User on User {\n    id\n    email\n  }\n": types.UserProfileEditDialogDeleteAccount_UserFragmentDoc,
    "\n  fragment UserProfileEditDialogBio_User on User {\n    id\n    name\n    company\n    bio\n    ...UserProfileEditDialogAvatar_User\n  }\n": types.UserProfileEditDialogBio_UserFragmentDoc,
    "\n  fragment UserProfileEditDialogAvatar_User on User {\n    id\n    avatar\n    ...ActiveUserAvatar\n  }\n": types.UserProfileEditDialogAvatar_UserFragmentDoc,
    "\n  fragment SettingsWorkspacesGeneral_Workspace on Workspace {\n    ...SettingsWorkspaceGeneralDeleteDialog_Workspace\n    id\n    name\n    logo\n    description\n  }\n": types.SettingsWorkspacesGeneral_WorkspaceFragmentDoc,
    "\n  fragment SettingsWorkspaceGeneralDeleteDialog_Workspace on Workspace {\n    id\n    name\n  }\n": types.SettingsWorkspaceGeneralDeleteDialog_WorkspaceFragmentDoc,
    "\n  fragment SettingsWorkspacesMembers_Workspace on Workspace {\n    id\n    role\n  }\n": types.SettingsWorkspacesMembers_WorkspaceFragmentDoc,
    "\n  fragment SettingsWorkspacesMembersInvitesTable_PendingWorkspaceCollaborator on PendingWorkspaceCollaborator {\n    id\n    role\n    title\n    updatedAt\n    user {\n      id\n      ...LimitedUserAvatar\n    }\n    invitedBy {\n      id\n      ...LimitedUserAvatar\n    }\n  }\n": types.SettingsWorkspacesMembersInvitesTable_PendingWorkspaceCollaboratorFragmentDoc,
    "\n  fragment SettingsWorkspacesMembersInvitesTable_Workspace on Workspace {\n    id\n    ...SettingsWorkspacesMembersTableHeader_Workspace\n    invitedTeam(filter: $invitesFilter) {\n      ...SettingsWorkspacesMembersInvitesTable_PendingWorkspaceCollaborator\n    }\n  }\n": types.SettingsWorkspacesMembersInvitesTable_WorkspaceFragmentDoc,
    "\n  fragment SettingsWorkspacesMembersMembersTable_WorkspaceCollaborator on WorkspaceCollaborator {\n    id\n    role\n    user {\n      id\n      avatar\n      name\n      company\n      verified\n    }\n  }\n": types.SettingsWorkspacesMembersMembersTable_WorkspaceCollaboratorFragmentDoc,
    "\n  fragment SettingsWorkspacesMembersMembersTable_Workspace on Workspace {\n    id\n    ...SettingsWorkspacesMembersTableHeader_Workspace\n    team {\n      id\n      ...SettingsWorkspacesMembersMembersTable_WorkspaceCollaborator\n    }\n  }\n": types.SettingsWorkspacesMembersMembersTable_WorkspaceFragmentDoc,
    "\n  fragment SettingsWorkspacesMembersTableHeader_Workspace on Workspace {\n    id\n    ...WorkspaceInviteDialog_Workspace\n  }\n": types.SettingsWorkspacesMembersTableHeader_WorkspaceFragmentDoc,
    "\n  fragment ModelPageProject on Project {\n    id\n    createdAt\n    name\n    visibility\n  }\n": types.ModelPageProjectFragmentDoc,
    "\n  fragment ThreadCommentAttachment on Comment {\n    text {\n      attachments {\n        id\n        fileName\n        fileType\n        fileSize\n      }\n    }\n  }\n": types.ThreadCommentAttachmentFragmentDoc,
    "\n  fragment ViewerCommentsListItem on Comment {\n    id\n    rawText\n    archived\n    author {\n      ...LimitedUserAvatar\n    }\n    createdAt\n    viewedAt\n    replies {\n      totalCount\n      cursor\n      items {\n        ...ViewerCommentsReplyItem\n      }\n    }\n    replyAuthors(limit: 4) {\n      totalCount\n      items {\n        ...FormUsersSelectItem\n      }\n    }\n    resources {\n      resourceId\n      resourceType\n    }\n  }\n": types.ViewerCommentsListItemFragmentDoc,
    "\n  fragment ViewerModelVersionCardItem on Version {\n    id\n    message\n    referencedObject\n    sourceApplication\n    createdAt\n    previewUrl\n    authorUser {\n      ...LimitedUserAvatar\n    }\n  }\n": types.ViewerModelVersionCardItemFragmentDoc,
    "\n  fragment WorkspaceInviteDialog_Workspace on Workspace {\n    id\n    team {\n      id\n      user {\n        id\n      }\n    }\n    invitedTeam(filter: $invitesFilter) {\n      title\n      user {\n        id\n      }\n    }\n  }\n": types.WorkspaceInviteDialog_WorkspaceFragmentDoc,
    "\n  fragment WorkspaceProjectList_ProjectCollection on ProjectCollection {\n    totalCount\n    items {\n      ...ProjectDashboardItem\n    }\n    cursor\n  }\n": types.WorkspaceProjectList_ProjectCollectionFragmentDoc,
    "\n  fragment WorkspaceHeader_Workspace on Workspace {\n    id\n    name\n    logo\n    description\n    totalProjects: projects {\n      totalCount\n    }\n    team {\n      id\n      user {\n        id\n        name\n        ...LimitedUserAvatar\n      }\n    }\n  }\n": types.WorkspaceHeader_WorkspaceFragmentDoc,
    "\n  fragment WorkspaceInviteBanner_PendingWorkspaceCollaborator on PendingWorkspaceCollaborator {\n    id\n    invitedBy {\n      id\n      ...LimitedUserAvatar\n    }\n    workspaceId\n    workspaceName\n    token\n    user {\n      id\n    }\n    ...UseWorkspaceInviteManager_PendingWorkspaceCollaborator\n  }\n": types.WorkspaceInviteBanner_PendingWorkspaceCollaboratorFragmentDoc,
    "\n  fragment WorkspaceInviteBanners_User on User {\n    workspaceInvites {\n      ...WorkspaceInviteBanner_PendingWorkspaceCollaborator\n    }\n  }\n": types.WorkspaceInviteBanners_UserFragmentDoc,
    "\n  fragment WorkspaceInviteBlock_PendingWorkspaceCollaborator on PendingWorkspaceCollaborator {\n    id\n    workspaceId\n    workspaceName\n    token\n    user {\n      id\n      name\n      ...LimitedUserAvatar\n    }\n    title\n    email\n    ...UseWorkspaceInviteManager_PendingWorkspaceCollaborator\n  }\n": types.WorkspaceInviteBlock_PendingWorkspaceCollaboratorFragmentDoc,
    "\n  query ActiveUserMainMetadata {\n    activeUser {\n      id\n      email\n      company\n      bio\n      name\n      role\n      avatar\n      isOnboardingFinished\n      createdAt\n      verified\n      notificationPreferences\n      versions(limit: 0) {\n        totalCount\n      }\n    }\n  }\n": types.ActiveUserMainMetadataDocument,
    "\n      mutation CreateOnboardingProject {\n        projectMutations {\n          createForOnboarding {\n            ...ProjectPageProject\n            ...ProjectDashboardItem\n          }\n        }\n      }\n    ": types.CreateOnboardingProjectDocument,
    "\n  mutation FinishOnboarding {\n    activeUserMutations {\n      finishOnboarding\n    }\n  }\n": types.FinishOnboardingDocument,
    "\n  mutation RequestVerificationByEmail($email: String!) {\n    requestVerificationByEmail(email: $email)\n  }\n": types.RequestVerificationByEmailDocument,
    "\n  query AuthLoginPanel {\n    serverInfo {\n      authStrategies {\n        id\n      }\n      ...AuthStategiesServerInfoFragment\n    }\n  }\n": types.AuthLoginPanelDocument,
    "\n  query AuthLoginPanelWorkspaceInvite($token: String) {\n    workspaceInvite(token: $token) {\n      id\n      email\n      ...AuthWorkspaceInviteHeader_PendingWorkspaceCollaborator\n      ...AuthLoginWithEmailBlock_PendingWorkspaceCollaborator\n    }\n  }\n": types.AuthLoginPanelWorkspaceInviteDocument,
    "\n  query AuthorizableAppMetadata($id: String!) {\n    app(id: $id) {\n      id\n      name\n      description\n      trustByDefault\n      redirectUrl\n      scopes {\n        name\n        description\n      }\n      author {\n        name\n        id\n        avatar\n      }\n    }\n  }\n": types.AuthorizableAppMetadataDocument,
    "\n  fragment FunctionRunStatusForSummary on AutomateFunctionRun {\n    id\n    status\n  }\n": types.FunctionRunStatusForSummaryFragmentDoc,
    "\n  fragment TriggeredAutomationsStatusSummary on TriggeredAutomationsStatus {\n    id\n    automationRuns {\n      id\n      functionRuns {\n        id\n        ...FunctionRunStatusForSummary\n      }\n    }\n  }\n": types.TriggeredAutomationsStatusSummaryFragmentDoc,
    "\n  fragment AutomationRunDetails on AutomateRun {\n    id\n    status\n    functionRuns {\n      ...FunctionRunStatusForSummary\n      statusMessage\n    }\n    trigger {\n      ... on VersionCreatedTrigger {\n        version {\n          id\n        }\n        model {\n          id\n        }\n      }\n    }\n    createdAt\n    updatedAt\n  }\n": types.AutomationRunDetailsFragmentDoc,
    "\n  fragment AutomationsStatusOrderedRuns_AutomationRun on AutomateRun {\n    id\n    automation {\n      id\n      name\n    }\n    functionRuns {\n      id\n      updatedAt\n    }\n  }\n": types.AutomationsStatusOrderedRuns_AutomationRunFragmentDoc,
    "\n  fragment SearchAutomateFunctionReleaseItem on AutomateFunctionRelease {\n    id\n    versionTag\n    createdAt\n    inputSchema\n  }\n": types.SearchAutomateFunctionReleaseItemFragmentDoc,
    "\n  mutation CreateAutomateFunction($input: CreateAutomateFunctionInput!) {\n    automateMutations {\n      createFunction(input: $input) {\n        id\n        ...AutomationsFunctionsCard_AutomateFunction\n        ...AutomateFunctionCreateDialogDoneStep_AutomateFunction\n      }\n    }\n  }\n": types.CreateAutomateFunctionDocument,
    "\n  mutation UpdateAutomateFunction($input: UpdateAutomateFunctionInput!) {\n    automateMutations {\n      updateFunction(input: $input) {\n        id\n        ...AutomateFunctionPage_AutomateFunction\n      }\n    }\n  }\n": types.UpdateAutomateFunctionDocument,
    "\n  query SearchAutomateFunctionReleases(\n    $functionId: ID!\n    $cursor: String\n    $limit: Int\n    $filter: AutomateFunctionReleasesFilter\n  ) {\n    automateFunction(id: $functionId) {\n      id\n      releases(cursor: $cursor, limit: $limit, filter: $filter) {\n        cursor\n        totalCount\n        items {\n          ...SearchAutomateFunctionReleaseItem\n        }\n      }\n    }\n  }\n": types.SearchAutomateFunctionReleasesDocument,
    "\n  query FunctionAccessCheck($id: ID!) {\n    automateFunction(id: $id) {\n      id\n    }\n  }\n": types.FunctionAccessCheckDocument,
    "\n  query ProjectAutomationCreationPublicKeys(\n    $projectId: String!\n    $automationId: String!\n  ) {\n    project(id: $projectId) {\n      id\n      automation(id: $automationId) {\n        id\n        creationPublicKeys\n      }\n    }\n  }\n": types.ProjectAutomationCreationPublicKeysDocument,
    "\n  query AutomateFunctionsPagePagination($search: String, $cursor: String) {\n    ...AutomateFunctionsPageItems_Query\n  }\n": types.AutomateFunctionsPagePaginationDocument,
    "\n  query MentionsUserSearch($query: String!, $emailOnly: Boolean = false) {\n    userSearch(\n      query: $query\n      limit: 5\n      cursor: null\n      archived: false\n      emailOnly: $emailOnly\n    ) {\n      items {\n        id\n        name\n        company\n      }\n    }\n  }\n": types.MentionsUserSearchDocument,
    "\n  query UserSearch($query: String!, $limit: Int, $cursor: String, $archived: Boolean) {\n    userSearch(query: $query, limit: $limit, cursor: $cursor, archived: $archived) {\n      cursor\n      items {\n        id\n        name\n        bio\n        company\n        avatar\n        verified\n        role\n      }\n    }\n  }\n": types.UserSearchDocument,
    "\n  query ServerInfoBlobSizeLimit {\n    serverInfo {\n      blobSizeLimitBytes\n    }\n  }\n": types.ServerInfoBlobSizeLimitDocument,
    "\n  query ServerInfoAllScopes {\n    serverInfo {\n      scopes {\n        name\n        description\n      }\n    }\n  }\n": types.ServerInfoAllScopesDocument,
    "\n  query ProjectModelsSelectorValues($projectId: String!, $cursor: String) {\n    project(id: $projectId) {\n      id\n      models(limit: 100, cursor: $cursor) {\n        cursor\n        totalCount\n        items {\n          ...CommonModelSelectorModel\n        }\n      }\n    }\n  }\n": types.ProjectModelsSelectorValuesDocument,
    "\n  query MainServerInfoData {\n    serverInfo {\n      adminContact\n      blobSizeLimitBytes\n      canonicalUrl\n      company\n      description\n      guestModeEnabled\n      inviteOnly\n      name\n      termsOfService\n      version\n      automateUrl\n    }\n  }\n": types.MainServerInfoDataDocument,
    "\n  query DashboardProjectsPageQuery {\n    activeUser {\n      id\n      projects(limit: 3) {\n        items {\n          ...DashboardProjectCard_Project\n        }\n      }\n      ...ProjectsDashboardHeaderProjects_User\n    }\n  }\n": types.DashboardProjectsPageQueryDocument,
    "\n  query DashboardProjectsPageWorkspaceInvitesQuery {\n    activeUser {\n      id\n      ...ProjectsDashboardHeaderWorkspaces_User\n    }\n  }\n": types.DashboardProjectsPageWorkspaceInvitesQueryDocument,
    "\n  mutation DeleteAccessToken($token: String!) {\n    apiTokenRevoke(token: $token)\n  }\n": types.DeleteAccessTokenDocument,
    "\n  mutation CreateAccessToken($token: ApiTokenCreateInput!) {\n    apiTokenCreate(token: $token)\n  }\n": types.CreateAccessTokenDocument,
    "\n  mutation DeleteApplication($appId: String!) {\n    appDelete(appId: $appId)\n  }\n": types.DeleteApplicationDocument,
    "\n  mutation CreateApplication($app: AppCreateInput!) {\n    appCreate(app: $app)\n  }\n": types.CreateApplicationDocument,
    "\n  mutation EditApplication($app: AppUpdateInput!) {\n    appUpdate(app: $app)\n  }\n": types.EditApplicationDocument,
    "\n  mutation RevokeAppAccess($appId: String!) {\n    appRevokeAccess(appId: $appId)\n  }\n": types.RevokeAppAccessDocument,
    "\n  query DeveloperSettingsAccessTokens {\n    activeUser {\n      id\n      apiTokens {\n        id\n        name\n        lastUsed\n        lastChars\n        createdAt\n        scopes\n      }\n    }\n  }\n": types.DeveloperSettingsAccessTokensDocument,
    "\n  query DeveloperSettingsApplications {\n    activeUser {\n      createdApps {\n        id\n        secret\n        name\n        description\n        redirectUrl\n        scopes {\n          name\n          description\n        }\n      }\n      id\n    }\n  }\n": types.DeveloperSettingsApplicationsDocument,
    "\n  query DeveloperSettingsAuthorizedApps {\n    activeUser {\n      id\n      authorizedApps {\n        id\n        description\n        name\n        author {\n          id\n          name\n          avatar\n        }\n      }\n    }\n  }\n": types.DeveloperSettingsAuthorizedAppsDocument,
    "\n  query SearchProjects($search: String, $onlyWithRoles: [String!] = null) {\n    activeUser {\n      projects(limit: 10, filter: { search: $search, onlyWithRoles: $onlyWithRoles }) {\n        totalCount\n        items {\n          ...FormSelectProjects_Project\n        }\n      }\n    }\n  }\n": types.SearchProjectsDocument,
    "\n  query SearchProjectModels($search: String, $projectId: String!) {\n    project(id: $projectId) {\n      id\n      models(limit: 10, filter: { search: $search }) {\n        totalCount\n        items {\n          ...FormSelectModels_Model\n        }\n      }\n    }\n  }\n": types.SearchProjectModelsDocument,
    "\n  mutation requestGendoAIRender($input: GendoAIRenderInput!) {\n    versionMutations {\n      requestGendoAIRender(input: $input)\n    }\n  }\n": types.RequestGendoAiRenderDocument,
    "\n  query GendoAIRender(\n    $gendoAiRenderId: String!\n    $versionId: String!\n    $projectId: String!\n  ) {\n    project(id: $projectId) {\n      id\n      version(id: $versionId) {\n        id\n        gendoAIRender(id: $gendoAiRenderId) {\n          id\n          projectId\n          modelId\n          versionId\n          createdAt\n          updatedAt\n          gendoGenerationId\n          status\n          prompt\n          camera\n          responseImage\n          user {\n            name\n            avatar\n            id\n          }\n        }\n      }\n    }\n  }\n": types.GendoAiRenderDocument,
    "\n  query GendoAIRenders($versionId: String!, $projectId: String!) {\n    project(id: $projectId) {\n      id\n      version(id: $versionId) {\n        id\n        gendoAIRenders {\n          totalCount\n          items {\n            id\n            createdAt\n            updatedAt\n            status\n            gendoGenerationId\n            prompt\n            camera\n          }\n        }\n      }\n    }\n  }\n": types.GendoAiRendersDocument,
    "\n  subscription ProjectVersionGendoAIRenderCreated($id: String!, $versionId: String!) {\n    projectVersionGendoAIRenderCreated(id: $id, versionId: $versionId) {\n      id\n      createdAt\n      updatedAt\n      status\n      gendoGenerationId\n      prompt\n      camera\n    }\n  }\n": types.ProjectVersionGendoAiRenderCreatedDocument,
    "\n  subscription ProjectVersionGendoAIRenderUpdated($id: String!, $versionId: String!) {\n    projectVersionGendoAIRenderUpdated(id: $id, versionId: $versionId) {\n      id\n      projectId\n      modelId\n      versionId\n      createdAt\n      updatedAt\n      gendoGenerationId\n      status\n      prompt\n      camera\n      responseImage\n    }\n  }\n": types.ProjectVersionGendoAiRenderUpdatedDocument,
    "\n  fragment ProjectPageTeamInternals_Project on Project {\n    id\n    role\n    invitedTeam {\n      id\n      title\n      role\n      inviteId\n      user {\n        role\n        ...LimitedUserAvatar\n      }\n    }\n    team {\n      role\n      user {\n        id\n        role\n        ...LimitedUserAvatar\n      }\n    }\n  }\n": types.ProjectPageTeamInternals_ProjectFragmentDoc,
    "\n  fragment ProjectDashboardItemNoModels on Project {\n    id\n    name\n    createdAt\n    updatedAt\n    role\n    team {\n      id\n      user {\n        id\n        name\n        avatar\n      }\n    }\n    ...ProjectPageModelsCardProject\n  }\n": types.ProjectDashboardItemNoModelsFragmentDoc,
    "\n  fragment ProjectDashboardItem on Project {\n    id\n    ...ProjectDashboardItemNoModels\n    models(limit: 4, filter: { onlyWithVersions: true }) {\n      totalCount\n      items {\n        ...ProjectPageLatestItemsModelItem\n      }\n    }\n    pendingImportedModels(limit: 4) {\n      ...PendingFileUpload\n    }\n  }\n": types.ProjectDashboardItemFragmentDoc,
    "\n  fragment PendingFileUpload on FileUpload {\n    id\n    projectId\n    modelName\n    convertedStatus\n    convertedMessage\n    uploadDate\n    convertedLastUpdate\n    fileType\n    fileName\n  }\n": types.PendingFileUploadFragmentDoc,
    "\n  fragment ProjectPageLatestItemsModelItem on Model {\n    id\n    name\n    displayName\n    versionCount: versions(limit: 0) {\n      totalCount\n    }\n    commentThreadCount: commentThreads(limit: 0) {\n      totalCount\n    }\n    pendingImportedVersions(limit: 1) {\n      ...PendingFileUpload\n    }\n    previewUrl\n    createdAt\n    updatedAt\n    ...ProjectPageModelsCardRenameDialog\n    ...ProjectPageModelsCardDeleteDialog\n    ...ProjectPageModelsActions\n    automationsStatus {\n      ...AutomateRunsTriggerStatus_TriggeredAutomationsStatus\n    }\n  }\n": types.ProjectPageLatestItemsModelItemFragmentDoc,
    "\n  fragment ProjectUpdatableMetadata on Project {\n    id\n    name\n    description\n    visibility\n    allowPublicComments\n  }\n": types.ProjectUpdatableMetadataFragmentDoc,
    "\n  fragment ProjectPageLatestItemsModels on Project {\n    id\n    role\n    visibility\n    modelCount: models(limit: 0) {\n      totalCount\n    }\n    ...ProjectPageModelsStructureItem_Project\n  }\n": types.ProjectPageLatestItemsModelsFragmentDoc,
    "\n  fragment ProjectPageLatestItemsComments on Project {\n    id\n    commentThreadCount: commentThreads(limit: 0) {\n      totalCount\n    }\n  }\n": types.ProjectPageLatestItemsCommentsFragmentDoc,
    "\n  fragment ProjectPageLatestItemsCommentItem on Comment {\n    id\n    author {\n      ...FormUsersSelectItem\n    }\n    screenshot\n    rawText\n    createdAt\n    updatedAt\n    archived\n    repliesCount: replies(limit: 0) {\n      totalCount\n    }\n    replyAuthors(limit: 4) {\n      totalCount\n      items {\n        ...FormUsersSelectItem\n      }\n    }\n  }\n": types.ProjectPageLatestItemsCommentItemFragmentDoc,
    "\n  mutation CreateModel($input: CreateModelInput!) {\n    modelMutations {\n      create(input: $input) {\n        ...ProjectPageLatestItemsModelItem\n      }\n    }\n  }\n": types.CreateModelDocument,
    "\n  mutation CreateProject($input: ProjectCreateInput) {\n    projectMutations {\n      create(input: $input) {\n        ...ProjectPageProject\n        ...ProjectDashboardItem\n      }\n    }\n  }\n": types.CreateProjectDocument,
    "\n  mutation UpdateModel($input: UpdateModelInput!) {\n    modelMutations {\n      update(input: $input) {\n        ...ProjectPageLatestItemsModelItem\n      }\n    }\n  }\n": types.UpdateModelDocument,
    "\n  mutation DeleteModel($input: DeleteModelInput!) {\n    modelMutations {\n      delete(input: $input)\n    }\n  }\n": types.DeleteModelDocument,
    "\n  mutation UpdateProjectRole($input: ProjectUpdateRoleInput!) {\n    projectMutations {\n      updateRole(input: $input) {\n        id\n        team {\n          id\n          role\n          user {\n            ...LimitedUserAvatar\n          }\n        }\n      }\n    }\n  }\n": types.UpdateProjectRoleDocument,
    "\n  mutation InviteProjectUser($projectId: ID!, $input: [ProjectInviteCreateInput!]!) {\n    projectMutations {\n      invites {\n        batchCreate(projectId: $projectId, input: $input) {\n          ...ProjectPageTeamDialog\n        }\n      }\n    }\n  }\n": types.InviteProjectUserDocument,
    "\n  mutation CancelProjectInvite($projectId: ID!, $inviteId: String!) {\n    projectMutations {\n      invites {\n        cancel(projectId: $projectId, inviteId: $inviteId) {\n          ...ProjectPageTeamDialog\n        }\n      }\n    }\n  }\n": types.CancelProjectInviteDocument,
    "\n  mutation UpdateProjectMetadata($update: ProjectUpdateInput!) {\n    projectMutations {\n      update(update: $update) {\n        id\n        ...ProjectUpdatableMetadata\n      }\n    }\n  }\n": types.UpdateProjectMetadataDocument,
    "\n  mutation DeleteProject($id: String!) {\n    projectMutations {\n      delete(id: $id)\n    }\n  }\n": types.DeleteProjectDocument,
    "\n  mutation UseProjectInvite($input: ProjectInviteUseInput!) {\n    projectMutations {\n      invites {\n        use(input: $input)\n      }\n    }\n  }\n": types.UseProjectInviteDocument,
    "\n  mutation LeaveProject($projectId: String!) {\n    projectMutations {\n      leave(id: $projectId)\n    }\n  }\n": types.LeaveProjectDocument,
    "\n  mutation DeleteVersions($input: DeleteVersionsInput!) {\n    versionMutations {\n      delete(input: $input)\n    }\n  }\n": types.DeleteVersionsDocument,
    "\n  mutation MoveVersions($input: MoveVersionsInput!) {\n    versionMutations {\n      moveToModel(input: $input) {\n        id\n      }\n    }\n  }\n": types.MoveVersionsDocument,
    "\n  mutation UpdateVersion($input: UpdateVersionInput!) {\n    versionMutations {\n      update(input: $input) {\n        id\n        message\n      }\n    }\n  }\n": types.UpdateVersionDocument,
    "\n  mutation deleteWebhook($webhook: WebhookDeleteInput!) {\n    webhookDelete(webhook: $webhook)\n  }\n": types.DeleteWebhookDocument,
    "\n  mutation createWebhook($webhook: WebhookCreateInput!) {\n    webhookCreate(webhook: $webhook)\n  }\n": types.CreateWebhookDocument,
    "\n  mutation updateWebhook($webhook: WebhookUpdateInput!) {\n    webhookUpdate(webhook: $webhook)\n  }\n": types.UpdateWebhookDocument,
    "\n  mutation CreateAutomation($projectId: ID!, $input: ProjectAutomationCreateInput!) {\n    projectMutations {\n      automationMutations(projectId: $projectId) {\n        create(input: $input) {\n          id\n          ...ProjectPageAutomationsRow_Automation\n        }\n      }\n    }\n  }\n": types.CreateAutomationDocument,
    "\n  mutation UpdateAutomation($projectId: ID!, $input: ProjectAutomationUpdateInput!) {\n    projectMutations {\n      automationMutations(projectId: $projectId) {\n        update(input: $input) {\n          id\n          name\n          enabled\n        }\n      }\n    }\n  }\n": types.UpdateAutomationDocument,
    "\n  mutation CreateAutomationRevision(\n    $projectId: ID!\n    $input: ProjectAutomationRevisionCreateInput!\n  ) {\n    projectMutations {\n      automationMutations(projectId: $projectId) {\n        createRevision(input: $input) {\n          id\n        }\n      }\n    }\n  }\n": types.CreateAutomationRevisionDocument,
    "\n  mutation TriggerAutomation($projectId: ID!, $automationId: ID!) {\n    projectMutations {\n      automationMutations(projectId: $projectId) {\n        trigger(automationId: $automationId)\n      }\n    }\n  }\n": types.TriggerAutomationDocument,
    "\n  mutation CreateTestAutomation(\n    $projectId: ID!\n    $input: ProjectTestAutomationCreateInput!\n  ) {\n    projectMutations {\n      automationMutations(projectId: $projectId) {\n        createTestAutomation(input: $input) {\n          id\n          ...ProjectPageAutomationsRow_Automation\n        }\n      }\n    }\n  }\n": types.CreateTestAutomationDocument,
    "\n  query ProjectAccessCheck($id: String!) {\n    project(id: $id) {\n      id\n    }\n  }\n": types.ProjectAccessCheckDocument,
    "\n  query ProjectRoleCheck($id: String!) {\n    project(id: $id) {\n      id\n      role\n    }\n  }\n": types.ProjectRoleCheckDocument,
    "\n  query ProjectsDashboardQuery($filter: UserProjectsFilter, $cursor: String) {\n    activeUser {\n      id\n      projects(filter: $filter, limit: 6, cursor: $cursor) {\n        cursor\n        totalCount\n        items {\n          ...ProjectDashboardItem\n        }\n      }\n      ...ProjectsDashboardHeaderProjects_User\n    }\n  }\n": types.ProjectsDashboardQueryDocument,
    "\n  query ProjectsDashboardWorkspaceInvitesQuery {\n    activeUser {\n      id\n      ...ProjectsDashboardHeaderWorkspaces_User\n    }\n  }\n": types.ProjectsDashboardWorkspaceInvitesQueryDocument,
    "\n  query ProjectPageQuery($id: String!, $token: String) {\n    project(id: $id) {\n      ...ProjectPageProject\n    }\n    projectInvite(projectId: $id, token: $token) {\n      ...ProjectsInviteBanner\n    }\n  }\n": types.ProjectPageQueryDocument,
    "\n  query ProjectLatestModels($projectId: String!, $filter: ProjectModelsFilter) {\n    project(id: $projectId) {\n      id\n      models(cursor: null, limit: 16, filter: $filter) {\n        totalCount\n        cursor\n        items {\n          ...ProjectPageLatestItemsModelItem\n        }\n      }\n      pendingImportedModels {\n        ...PendingFileUpload\n      }\n    }\n  }\n": types.ProjectLatestModelsDocument,
    "\n  query ProjectLatestModelsPagination(\n    $projectId: String!\n    $filter: ProjectModelsFilter\n    $cursor: String = null\n  ) {\n    project(id: $projectId) {\n      id\n      models(cursor: $cursor, limit: 16, filter: $filter) {\n        totalCount\n        cursor\n        items {\n          ...ProjectPageLatestItemsModelItem\n        }\n      }\n    }\n  }\n": types.ProjectLatestModelsPaginationDocument,
    "\n  query ProjectModelsTreeTopLevel(\n    $projectId: String!\n    $filter: ProjectModelsTreeFilter\n  ) {\n    project(id: $projectId) {\n      id\n      modelsTree(cursor: null, limit: 8, filter: $filter) {\n        totalCount\n        cursor\n        items {\n          ...SingleLevelModelTreeItem\n        }\n      }\n      pendingImportedModels {\n        ...PendingFileUpload\n      }\n    }\n  }\n": types.ProjectModelsTreeTopLevelDocument,
    "\n  query ProjectModelsTreeTopLevelPagination(\n    $projectId: String!\n    $filter: ProjectModelsTreeFilter\n    $cursor: String = null\n  ) {\n    project(id: $projectId) {\n      id\n      modelsTree(cursor: $cursor, limit: 8, filter: $filter) {\n        totalCount\n        cursor\n        items {\n          ...SingleLevelModelTreeItem\n        }\n      }\n    }\n  }\n": types.ProjectModelsTreeTopLevelPaginationDocument,
    "\n  query ProjectModelChildrenTree($projectId: String!, $parentName: String!) {\n    project(id: $projectId) {\n      id\n      modelChildrenTree(fullName: $parentName) {\n        ...SingleLevelModelTreeItem\n      }\n    }\n  }\n": types.ProjectModelChildrenTreeDocument,
    "\n  query ProjectLatestCommentThreads(\n    $projectId: String!\n    $cursor: String = null\n    $filter: ProjectCommentsFilter = null\n  ) {\n    project(id: $projectId) {\n      id\n      commentThreads(cursor: $cursor, limit: 8, filter: $filter) {\n        totalCount\n        cursor\n        items {\n          ...ProjectPageLatestItemsCommentItem\n        }\n      }\n    }\n  }\n": types.ProjectLatestCommentThreadsDocument,
    "\n  query ProjectInvite($projectId: String!, $token: String) {\n    projectInvite(projectId: $projectId, token: $token) {\n      ...ProjectsInviteBanner\n    }\n  }\n": types.ProjectInviteDocument,
    "\n  query ProjectModelCheck($projectId: String!, $modelId: String!) {\n    project(id: $projectId) {\n      model(id: $modelId) {\n        id\n      }\n    }\n  }\n": types.ProjectModelCheckDocument,
    "\n  query ProjectModelPage(\n    $projectId: String!\n    $modelId: String!\n    $versionsCursor: String\n  ) {\n    project(id: $projectId) {\n      id\n      ...ProjectModelPageHeaderProject\n      ...ProjectModelPageVersionsProject\n    }\n  }\n": types.ProjectModelPageDocument,
    "\n  query ProjectModelVersions(\n    $projectId: String!\n    $modelId: String!\n    $versionsCursor: String\n  ) {\n    project(id: $projectId) {\n      id\n      ...ProjectModelPageVersionsPagination\n    }\n  }\n": types.ProjectModelVersionsDocument,
    "\n  query ProjectModelsPage($projectId: String!) {\n    project(id: $projectId) {\n      id\n      ...ProjectModelsPageHeader_Project\n      ...ProjectModelsPageResults_Project\n    }\n  }\n": types.ProjectModelsPageDocument,
    "\n  query ProjectDiscussionsPage($projectId: String!) {\n    project(id: $projectId) {\n      id\n      ...ProjectDiscussionsPageHeader_Project\n      ...ProjectDiscussionsPageResults_Project\n    }\n  }\n": types.ProjectDiscussionsPageDocument,
    "\n  query ProjectAutomationsTab($projectId: String!) {\n    project(id: $projectId) {\n      id\n      models(limit: 1) {\n        items {\n          id\n        }\n      }\n      automations(filter: null, cursor: null, limit: 5) {\n        totalCount\n        items {\n          id\n          ...ProjectPageAutomationsRow_Automation\n        }\n        cursor\n      }\n      ...FormSelectProjects_Project\n    }\n    ...ProjectPageAutomationsEmptyState_Query\n  }\n": types.ProjectAutomationsTabDocument,
    "\n  query ProjectAutomationsTabAutomationsPagination(\n    $projectId: String!\n    $search: String = null\n    $cursor: String = null\n  ) {\n    project(id: $projectId) {\n      id\n      automations(filter: $search, cursor: $cursor, limit: 5) {\n        totalCount\n        cursor\n        items {\n          id\n          ...ProjectPageAutomationsRow_Automation\n        }\n      }\n    }\n  }\n": types.ProjectAutomationsTabAutomationsPaginationDocument,
    "\n  query ProjectAutomationPage($projectId: String!, $automationId: String!) {\n    project(id: $projectId) {\n      id\n      ...ProjectPageAutomationPage_Project\n      automation(id: $automationId) {\n        id\n        ...ProjectPageAutomationPage_Automation\n      }\n    }\n  }\n": types.ProjectAutomationPageDocument,
    "\n  query ProjectAutomationPagePaginatedRuns(\n    $projectId: String!\n    $automationId: String!\n    $cursor: String = null\n  ) {\n    project(id: $projectId) {\n      id\n      automation(id: $automationId) {\n        id\n        runs(cursor: $cursor, limit: 10) {\n          totalCount\n          cursor\n          items {\n            id\n            ...AutomationRunDetails\n          }\n        }\n      }\n    }\n  }\n": types.ProjectAutomationPagePaginatedRunsDocument,
    "\n  query ProjectAutomationAccessCheck($projectId: String!) {\n    project(id: $projectId) {\n      id\n      automations(limit: 0) {\n        totalCount\n      }\n    }\n  }\n": types.ProjectAutomationAccessCheckDocument,
    "\n  query ProjectWebhooks($projectId: String!) {\n    project(id: $projectId) {\n      id\n      name\n      webhooks {\n        items {\n          streamId\n          triggers\n          enabled\n          url\n          id\n          description\n          history(limit: 5) {\n            items {\n              status\n              statusInfo\n            }\n          }\n        }\n        totalCount\n      }\n    }\n  }\n": types.ProjectWebhooksDocument,
    "\n  query ProjectBlobInfo($blobId: String!, $projectId: String!) {\n    project(id: $projectId) {\n      id\n      blob(id: $blobId) {\n        id\n        fileName\n        fileType\n        fileSize\n        createdAt\n      }\n    }\n  }\n": types.ProjectBlobInfoDocument,
    "\n  subscription OnProjectUpdated($id: String!) {\n    projectUpdated(id: $id) {\n      id\n      type\n      project {\n        ...ProjectPageProject\n        ...ProjectDashboardItemNoModels\n      }\n    }\n  }\n": types.OnProjectUpdatedDocument,
    "\n  subscription OnProjectModelsUpdate($id: String!) {\n    projectModelsUpdated(id: $id) {\n      id\n      type\n      model {\n        id\n        versions(limit: 1) {\n          items {\n            id\n            referencedObject\n          }\n        }\n        ...ProjectPageLatestItemsModelItem\n      }\n    }\n  }\n": types.OnProjectModelsUpdateDocument,
    "\n  subscription OnProjectVersionsUpdate($id: String!) {\n    projectVersionsUpdated(id: $id) {\n      id\n      modelId\n      type\n      version {\n        id\n        ...ViewerModelVersionCardItem\n        ...ProjectModelPageVersionsCardVersion\n        model {\n          id\n          ...ProjectPageLatestItemsModelItem\n        }\n      }\n    }\n  }\n": types.OnProjectVersionsUpdateDocument,
    "\n  subscription OnProjectVersionsPreviewGenerated($id: String!) {\n    projectVersionsPreviewGenerated(id: $id) {\n      projectId\n      objectId\n      versionId\n    }\n  }\n": types.OnProjectVersionsPreviewGeneratedDocument,
    "\n  subscription OnProjectPendingModelsUpdated($id: String!) {\n    projectPendingModelsUpdated(id: $id) {\n      id\n      type\n      model {\n        ...PendingFileUpload\n        model {\n          ...ProjectPageLatestItemsModelItem\n        }\n      }\n    }\n  }\n": types.OnProjectPendingModelsUpdatedDocument,
    "\n  subscription OnProjectPendingVersionsUpdated($id: String!) {\n    projectPendingVersionsUpdated(id: $id) {\n      id\n      type\n      version {\n        ...PendingFileUpload\n        model {\n          ...ProjectPageLatestItemsModelItem\n        }\n      }\n    }\n  }\n": types.OnProjectPendingVersionsUpdatedDocument,
    "\n  subscription OnProjectTriggeredAutomationsStatusUpdated($id: String!) {\n    projectTriggeredAutomationsStatusUpdated(projectId: $id) {\n      type\n      version {\n        id\n        automationsStatus {\n          automationRuns {\n            ...AutomateViewerPanel_AutomateRun\n          }\n          ...TriggeredAutomationsStatusSummary\n          ...AutomateRunsTriggerStatusDialog_TriggeredAutomationsStatus\n        }\n      }\n      model {\n        id\n      }\n      run {\n        id\n        automationId\n        ...AutomationRunDetails\n      }\n    }\n  }\n": types.OnProjectTriggeredAutomationsStatusUpdatedDocument,
    "\n  subscription OnProjectAutomationsUpdated($id: String!) {\n    projectAutomationsUpdated(projectId: $id) {\n      type\n      automationId\n      automation {\n        id\n        ...ProjectPageAutomationPage_Automation\n        ...ProjectPageAutomationsRow_Automation\n      }\n    }\n  }\n": types.OnProjectAutomationsUpdatedDocument,
    "\n  mutation ServerInfoUpdate($info: ServerInfoUpdateInput!) {\n    serverInfoUpdate(info: $info)\n  }\n": types.ServerInfoUpdateDocument,
    "\n  mutation AdminPanelDeleteUser($userConfirmation: UserDeleteInput!) {\n    adminDeleteUser(userConfirmation: $userConfirmation)\n  }\n": types.AdminPanelDeleteUserDocument,
    "\n  mutation AdminPanelDeleteProject($ids: [String!]!) {\n    projectMutations {\n      batchDelete(ids: $ids)\n    }\n  }\n": types.AdminPanelDeleteProjectDocument,
    "\n  mutation AdminPanelResendInvite($inviteId: String!) {\n    inviteResend(inviteId: $inviteId)\n  }\n": types.AdminPanelResendInviteDocument,
    "\n  mutation AdminPanelDeleteInvite($inviteId: String!) {\n    inviteDelete(inviteId: $inviteId)\n  }\n": types.AdminPanelDeleteInviteDocument,
    "\n  mutation AdminChangeUseRole($userRoleInput: UserRoleInput!) {\n    userRoleChange(userRoleInput: $userRoleInput)\n  }\n": types.AdminChangeUseRoleDocument,
    "\n  query ServerManagementDataPage {\n    admin {\n      userList {\n        totalCount\n      }\n      projectList {\n        totalCount\n      }\n      inviteList {\n        totalCount\n      }\n    }\n    serverInfo {\n      name\n      version\n    }\n  }\n": types.ServerManagementDataPageDocument,
    "\n  query ServerSettingsDialogData {\n    serverInfo {\n      name\n      description\n      adminContact\n      company\n      termsOfService\n      inviteOnly\n      guestModeEnabled\n    }\n  }\n": types.ServerSettingsDialogDataDocument,
    "\n  query AdminPanelUsersList($limit: Int!, $cursor: String, $query: String) {\n    admin {\n      userList(limit: $limit, cursor: $cursor, query: $query) {\n        totalCount\n        cursor\n        items {\n          id\n          email\n          avatar\n          name\n          role\n          verified\n          company\n        }\n      }\n    }\n  }\n": types.AdminPanelUsersListDocument,
    "\n  query AdminPanelProjectsList(\n    $query: String\n    $orderBy: String\n    $limit: Int!\n    $visibility: String\n    $cursor: String\n  ) {\n    admin {\n      projectList(\n        query: $query\n        orderBy: $orderBy\n        limit: $limit\n        visibility: $visibility\n        cursor: $cursor\n      ) {\n        cursor\n        items {\n          id\n          name\n          visibility\n          createdAt\n          updatedAt\n          models {\n            totalCount\n          }\n          versions {\n            totalCount\n          }\n          team {\n            id\n            user {\n              name\n              id\n              avatar\n            }\n          }\n        }\n        totalCount\n        cursor\n      }\n    }\n  }\n": types.AdminPanelProjectsListDocument,
    "\n  query AdminPanelInvitesList($limit: Int!, $cursor: String, $query: String) {\n    admin {\n      inviteList(limit: $limit, cursor: $cursor, query: $query) {\n        cursor\n        items {\n          email\n          id\n          invitedBy {\n            id\n            name\n          }\n        }\n        totalCount\n      }\n    }\n  }\n": types.AdminPanelInvitesListDocument,
    "\n  mutation InviteServerUser($input: [ServerInviteCreateInput!]!) {\n    serverInviteBatchCreate(input: $input)\n  }\n": types.InviteServerUserDocument,
    "\n  mutation SettingsUpdateWorkspace($input: WorkspaceUpdateInput!) {\n    workspaceMutations {\n      update(input: $input) {\n        ...SettingsWorkspacesGeneral_Workspace\n      }\n    }\n  }\n": types.SettingsUpdateWorkspaceDocument,
    "\n  mutation SettingsCreateUserEmail($input: CreateUserEmailInput!) {\n    activeUserMutations {\n      emailMutations {\n        create(input: $input) {\n          ...SettingsUserEmails_User\n        }\n      }\n    }\n  }\n": types.SettingsCreateUserEmailDocument,
    "\n  mutation SettingsDeleteUserEmail($input: DeleteUserEmailInput!) {\n    activeUserMutations {\n      emailMutations {\n        delete(input: $input) {\n          ...SettingsUserEmails_User\n        }\n      }\n    }\n  }\n": types.SettingsDeleteUserEmailDocument,
    "\n  mutation SettingsSetPrimaryUserEmail($input: SetPrimaryUserEmailInput!) {\n    activeUserMutations {\n      emailMutations {\n        setPrimary(input: $input) {\n          ...SettingsUserEmails_User\n        }\n      }\n    }\n  }\n": types.SettingsSetPrimaryUserEmailDocument,
    "\n  mutation SettingsNewEmailVerification($input: EmailVerificationRequestInput!) {\n    activeUserMutations {\n      emailMutations {\n        requestNewEmailVerification(input: $input)\n      }\n    }\n  }\n": types.SettingsNewEmailVerificationDocument,
    "\n  mutation SettingsDeleteWorkspace($workspaceId: String!) {\n    workspaceMutations {\n      delete(workspaceId: $workspaceId)\n    }\n  }\n": types.SettingsDeleteWorkspaceDocument,
    "\n  query SettingsSidebar {\n    activeUser {\n      ...SettingsDialog_User\n    }\n  }\n": types.SettingsSidebarDocument,
    "\n  query SettingsWorkspaceGeneral($id: String!) {\n    workspace(id: $id) {\n      ...SettingsWorkspacesGeneral_Workspace\n    }\n  }\n": types.SettingsWorkspaceGeneralDocument,
    "\n  query SettingsWorkspacesMembers(\n    $workspaceId: String!\n    $invitesFilter: PendingWorkspaceCollaboratorsFilter\n  ) {\n    workspace(id: $workspaceId) {\n      ...SettingsWorkspacesMembers_Workspace\n      ...SettingsWorkspacesMembersMembersTable_Workspace\n      ...SettingsWorkspacesMembersInvitesTable_Workspace\n    }\n  }\n": types.SettingsWorkspacesMembersDocument,
    "\n  query SettingsWorkspacesInvitesSearch(\n    $workspaceId: String!\n    $invitesFilter: PendingWorkspaceCollaboratorsFilter\n  ) {\n    workspace(id: $workspaceId) {\n      ...SettingsWorkspacesMembersInvitesTable_Workspace\n    }\n  }\n": types.SettingsWorkspacesInvitesSearchDocument,
    "\n  query SettingsUserEmailsQuery {\n    activeUser {\n      ...SettingsUserEmails_User\n    }\n  }\n": types.SettingsUserEmailsQueryDocument,
    "\n  fragment AppAuthorAvatar on AppAuthor {\n    id\n    name\n    avatar\n  }\n": types.AppAuthorAvatarFragmentDoc,
    "\n  fragment LimitedUserAvatar on LimitedUser {\n    id\n    name\n    avatar\n  }\n": types.LimitedUserAvatarFragmentDoc,
    "\n  fragment ActiveUserAvatar on User {\n    id\n    name\n    avatar\n  }\n": types.ActiveUserAvatarFragmentDoc,
    "\n  mutation UpdateUser($input: UserUpdateInput!) {\n    activeUserMutations {\n      update(user: $input) {\n        id\n        name\n        bio\n        company\n        avatar\n      }\n    }\n  }\n": types.UpdateUserDocument,
    "\n  mutation UpdateNotificationPreferences($input: JSONObject!) {\n    userNotificationPreferencesUpdate(preferences: $input)\n  }\n": types.UpdateNotificationPreferencesDocument,
    "\n  mutation DeleteAccount($input: UserDeleteInput!) {\n    userDelete(userConfirmation: $input)\n  }\n": types.DeleteAccountDocument,
    "\n  query ProfileEditDialog {\n    activeUser {\n      ...UserProfileEditDialogBio_User\n      ...UserProfileEditDialogNotificationPreferences_User\n      ...UserProfileEditDialogDeleteAccount_User\n    }\n  }\n": types.ProfileEditDialogDocument,
    "\n  fragment ViewerCommentBubblesData on Comment {\n    id\n    viewedAt\n    viewerState\n  }\n": types.ViewerCommentBubblesDataFragmentDoc,
    "\n  fragment ViewerCommentThread on Comment {\n    ...ViewerCommentsListItem\n    ...ViewerCommentBubblesData\n    ...ViewerCommentsReplyItem\n  }\n": types.ViewerCommentThreadFragmentDoc,
    "\n  fragment ViewerCommentsReplyItem on Comment {\n    id\n    archived\n    rawText\n    text {\n      doc\n    }\n    author {\n      ...LimitedUserAvatar\n    }\n    createdAt\n    ...ThreadCommentAttachment\n  }\n": types.ViewerCommentsReplyItemFragmentDoc,
    "\n  mutation BroadcastViewerUserActivity(\n    $projectId: String!\n    $resourceIdString: String!\n    $message: ViewerUserActivityMessageInput!\n  ) {\n    broadcastViewerUserActivity(\n      projectId: $projectId\n      resourceIdString: $resourceIdString\n      message: $message\n    )\n  }\n": types.BroadcastViewerUserActivityDocument,
    "\n  mutation MarkCommentViewed($threadId: String!) {\n    commentMutations {\n      markViewed(commentId: $threadId)\n    }\n  }\n": types.MarkCommentViewedDocument,
    "\n  mutation CreateCommentThread($input: CreateCommentInput!) {\n    commentMutations {\n      create(input: $input) {\n        ...ViewerCommentThread\n      }\n    }\n  }\n": types.CreateCommentThreadDocument,
    "\n  mutation CreateCommentReply($input: CreateCommentReplyInput!) {\n    commentMutations {\n      reply(input: $input) {\n        ...ViewerCommentsReplyItem\n      }\n    }\n  }\n": types.CreateCommentReplyDocument,
    "\n  mutation ArchiveComment($commentId: String!, $archived: Boolean) {\n    commentMutations {\n      archive(commentId: $commentId, archived: $archived)\n    }\n  }\n": types.ArchiveCommentDocument,
    "\n  query ProjectViewerResources($projectId: String!, $resourceUrlString: String!) {\n    project(id: $projectId) {\n      id\n      viewerResources(resourceIdString: $resourceUrlString) {\n        identifier\n        items {\n          modelId\n          versionId\n          objectId\n        }\n      }\n    }\n  }\n": types.ProjectViewerResourcesDocument,
    "\n  query ViewerLoadedResources(\n    $projectId: String!\n    $modelIds: [String!]!\n    $versionIds: [String!]\n  ) {\n    project(id: $projectId) {\n      id\n      role\n      allowPublicComments\n      models(filter: { ids: $modelIds }) {\n        totalCount\n        items {\n          id\n          name\n          updatedAt\n          loadedVersion: versions(\n            filter: { priorityIds: $versionIds, priorityIdsOnly: true }\n          ) {\n            items {\n              ...ViewerModelVersionCardItem\n              automationsStatus {\n                id\n                automationRuns {\n                  ...AutomateViewerPanel_AutomateRun\n                }\n              }\n            }\n          }\n          versions(limit: 5) {\n            totalCount\n            cursor\n            items {\n              ...ViewerModelVersionCardItem\n            }\n          }\n        }\n      }\n      ...ProjectPageLatestItemsModels\n      ...ModelPageProject\n      ...HeaderNavShare_Project\n    }\n  }\n": types.ViewerLoadedResourcesDocument,
    "\n  query ViewerModelVersions(\n    $projectId: String!\n    $modelId: String!\n    $versionsCursor: String\n  ) {\n    project(id: $projectId) {\n      id\n      role\n      model(id: $modelId) {\n        id\n        versions(cursor: $versionsCursor, limit: 5) {\n          totalCount\n          cursor\n          items {\n            ...ViewerModelVersionCardItem\n          }\n        }\n      }\n    }\n  }\n": types.ViewerModelVersionsDocument,
    "\n  query ViewerDiffVersions(\n    $projectId: String!\n    $modelId: String!\n    $versionAId: String!\n    $versionBId: String!\n  ) {\n    project(id: $projectId) {\n      id\n      model(id: $modelId) {\n        id\n        versionA: version(id: $versionAId) {\n          ...ViewerModelVersionCardItem\n        }\n        versionB: version(id: $versionBId) {\n          ...ViewerModelVersionCardItem\n        }\n      }\n    }\n  }\n": types.ViewerDiffVersionsDocument,
    "\n  query ViewerLoadedThreads(\n    $projectId: String!\n    $filter: ProjectCommentsFilter!\n    $cursor: String\n    $limit: Int = 25\n  ) {\n    project(id: $projectId) {\n      id\n      commentThreads(filter: $filter, cursor: $cursor, limit: $limit) {\n        totalCount\n        totalArchivedCount\n        items {\n          ...ViewerCommentThread\n          ...LinkableComment\n        }\n      }\n    }\n  }\n": types.ViewerLoadedThreadsDocument,
    "\n  query ViewerRawProjectObject($projectId: String!, $objectId: String!) {\n    project(id: $projectId) {\n      id\n      object(id: $objectId) {\n        id\n        data\n      }\n    }\n  }\n": types.ViewerRawProjectObjectDocument,
    "\n  subscription OnViewerUserActivityBroadcasted(\n    $target: ViewerUpdateTrackingTarget!\n    $sessionId: String!\n  ) {\n    viewerUserActivityBroadcasted(target: $target, sessionId: $sessionId) {\n      userName\n      userId\n      user {\n        ...LimitedUserAvatar\n      }\n      state\n      status\n      sessionId\n    }\n  }\n": types.OnViewerUserActivityBroadcastedDocument,
    "\n  subscription OnViewerCommentsUpdated($target: ViewerUpdateTrackingTarget!) {\n    projectCommentsUpdated(target: $target) {\n      id\n      type\n      comment {\n        id\n        parent {\n          id\n        }\n        ...ViewerCommentThread\n      }\n    }\n  }\n": types.OnViewerCommentsUpdatedDocument,
    "\n  fragment LinkableComment on Comment {\n    id\n    viewerResources {\n      modelId\n      versionId\n      objectId\n    }\n  }\n": types.LinkableCommentFragmentDoc,
    "\n  fragment UseWorkspaceInviteManager_PendingWorkspaceCollaborator on PendingWorkspaceCollaborator {\n    id\n    token\n    workspaceId\n    user {\n      id\n    }\n  }\n": types.UseWorkspaceInviteManager_PendingWorkspaceCollaboratorFragmentDoc,
    "\n  mutation UpdateRole($input: WorkspaceRoleUpdateInput!) {\n    workspaceMutations {\n      updateRole(input: $input) {\n        id\n        team {\n          id\n          role\n        }\n      }\n    }\n  }\n": types.UpdateRoleDocument,
    "\n  mutation InviteToWorkspace(\n    $workspaceId: String!\n    $input: [WorkspaceInviteCreateInput!]!\n  ) {\n    workspaceMutations {\n      invites {\n        batchCreate(workspaceId: $workspaceId, input: $input) {\n          id\n          invitedTeam {\n            ...SettingsWorkspacesMembersInvitesTable_PendingWorkspaceCollaborator\n          }\n        }\n      }\n    }\n  }\n": types.InviteToWorkspaceDocument,
<<<<<<< HEAD
    "\n  mutation CreateWorkspace($input: WorkspaceCreateInput!) {\n    workspaceMutations {\n      create(input: $input) {\n        id\n      }\n    }\n  }\n": types.CreateWorkspaceDocument,
=======
    "\n  mutation ProcessWorkspaceInvite($input: WorkspaceInviteUseInput!) {\n    workspaceMutations {\n      invites {\n        use(input: $input)\n      }\n    }\n  }\n": types.ProcessWorkspaceInviteDocument,
>>>>>>> 24851107
    "\n  query WorkspaceAccessCheck($id: String!) {\n    workspace(id: $id) {\n      id\n    }\n  }\n": types.WorkspaceAccessCheckDocument,
    "\n  query WorkspacePageQuery(\n    $workspaceId: String!\n    $filter: WorkspaceProjectsFilter\n    $cursor: String\n  ) {\n    workspace(id: $workspaceId) {\n      id\n      ...WorkspaceHeader_Workspace\n      projects(filter: $filter, cursor: $cursor, limit: 10) {\n        ...WorkspaceProjectList_ProjectCollection\n      }\n    }\n  }\n": types.WorkspacePageQueryDocument,
    "\n  query WorkspaceProjectsQuery(\n    $workspaceId: String!\n    $filter: WorkspaceProjectsFilter\n    $cursor: String\n  ) {\n    workspace(id: $workspaceId) {\n      id\n      projects(filter: $filter, cursor: $cursor, limit: 10) {\n        ...WorkspaceProjectList_ProjectCollection\n      }\n    }\n  }\n": types.WorkspaceProjectsQueryDocument,
    "\n  query WorkspaceInvite($workspaceId: String, $token: String) {\n    workspaceInvite(workspaceId: $workspaceId, token: $token) {\n      ...WorkspaceInviteBanner_PendingWorkspaceCollaborator\n      ...WorkspaceInviteBlock_PendingWorkspaceCollaborator\n    }\n  }\n": types.WorkspaceInviteDocument,
    "\n  query LegacyBranchRedirectMetadata($streamId: String!, $branchName: String!) {\n    project(id: $streamId) {\n      modelByName(name: $branchName) {\n        id\n      }\n    }\n  }\n": types.LegacyBranchRedirectMetadataDocument,
    "\n  query LegacyViewerCommitRedirectMetadata($streamId: String!, $commitId: String!) {\n    project(id: $streamId) {\n      version(id: $commitId) {\n        id\n        model {\n          id\n        }\n      }\n    }\n  }\n": types.LegacyViewerCommitRedirectMetadataDocument,
    "\n  query LegacyViewerStreamRedirectMetadata($streamId: String!) {\n    project(id: $streamId) {\n      id\n      versions(limit: 1) {\n        totalCount\n        items {\n          id\n          model {\n            id\n          }\n        }\n      }\n    }\n  }\n": types.LegacyViewerStreamRedirectMetadataDocument,
    "\n  query AutoAcceptableWorkspaceInvite($token: String!, $workspaceId: String!) {\n    workspaceInvite(token: $token, workspaceId: $workspaceId) {\n      id\n      ...UseWorkspaceInviteManager_PendingWorkspaceCollaborator\n    }\n  }\n": types.AutoAcceptableWorkspaceInviteDocument,
    "\n  query ResolveCommentLink($commentId: String!, $projectId: String!) {\n    project(id: $projectId) {\n      comment(id: $commentId) {\n        id\n        ...LinkableComment\n      }\n    }\n  }\n": types.ResolveCommentLinkDocument,
    "\n  fragment AutomateFunctionPage_AutomateFunction on AutomateFunction {\n    id\n    name\n    description\n    logo\n    supportedSourceApps\n    tags\n    ...AutomateFunctionPageHeader_Function\n    ...AutomateFunctionPageInfo_AutomateFunction\n    ...AutomateAutomationCreateDialog_AutomateFunction\n    creator {\n      id\n    }\n  }\n": types.AutomateFunctionPage_AutomateFunctionFragmentDoc,
    "\n  query AutomateFunctionPage($functionId: ID!) {\n    automateFunction(id: $functionId) {\n      ...AutomateFunctionPage_AutomateFunction\n    }\n  }\n": types.AutomateFunctionPageDocument,
    "\n  query AutomateFunctionsPage($search: String, $cursor: String = null) {\n    ...AutomateFunctionsPageItems_Query\n    ...AutomateFunctionsPageHeader_Query\n  }\n": types.AutomateFunctionsPageDocument,
    "\n  fragment ProjectPageProject on Project {\n    id\n    createdAt\n    modelCount: models(limit: 0) {\n      totalCount\n    }\n    commentThreadCount: commentThreads(limit: 0) {\n      totalCount\n    }\n    ...ProjectPageProjectHeader\n    ...ProjectPageTeamDialog\n  }\n": types.ProjectPageProjectFragmentDoc,
    "\n  fragment ProjectPageAutomationPage_Automation on Automation {\n    id\n    ...ProjectPageAutomationHeader_Automation\n    ...ProjectPageAutomationFunctions_Automation\n    ...ProjectPageAutomationRuns_Automation\n  }\n": types.ProjectPageAutomationPage_AutomationFragmentDoc,
    "\n  fragment ProjectPageAutomationPage_Project on Project {\n    id\n    ...ProjectPageAutomationHeader_Project\n  }\n": types.ProjectPageAutomationPage_ProjectFragmentDoc,
    "\n  fragment ProjectPageSettingsTab_Project on Project {\n    id\n    role\n  }\n": types.ProjectPageSettingsTab_ProjectFragmentDoc,
};

/**
 * The graphql function is used to parse GraphQL queries into a document that can be used by GraphQL clients.
 *
 *
 * @example
 * ```ts
 * const query = graphql(`query GetUser($id: ID!) { user(id: $id) { name } }`);
 * ```
 *
 * The query argument is unknown!
 * Please regenerate the types.
 */
export function graphql(source: string): unknown;

/**
 * The graphql function is used to parse GraphQL queries into a document that can be used by GraphQL clients.
 */
export function graphql(source: "\n  fragment AuthLoginWithEmailBlock_PendingWorkspaceCollaborator on PendingWorkspaceCollaborator {\n    id\n    email\n    user {\n      id\n    }\n  }\n"): (typeof documents)["\n  fragment AuthLoginWithEmailBlock_PendingWorkspaceCollaborator on PendingWorkspaceCollaborator {\n    id\n    email\n    user {\n      id\n    }\n  }\n"];
/**
 * The graphql function is used to parse GraphQL queries into a document that can be used by GraphQL clients.
 */
export function graphql(source: "\n  query AuthRegisterPanel($token: String) {\n    serverInfo {\n      inviteOnly\n      authStrategies {\n        id\n      }\n      ...AuthStategiesServerInfoFragment\n      ...ServerTermsOfServicePrivacyPolicyFragment\n    }\n    serverInviteByToken(token: $token) {\n      id\n      email\n    }\n  }\n"): (typeof documents)["\n  query AuthRegisterPanel($token: String) {\n    serverInfo {\n      inviteOnly\n      authStrategies {\n        id\n      }\n      ...AuthStategiesServerInfoFragment\n      ...ServerTermsOfServicePrivacyPolicyFragment\n    }\n    serverInviteByToken(token: $token) {\n      id\n      email\n    }\n  }\n"];
/**
 * The graphql function is used to parse GraphQL queries into a document that can be used by GraphQL clients.
 */
export function graphql(source: "\n  query AuthRegisterPanelWorkspaceInvite($token: String) {\n    workspaceInvite(token: $token) {\n      id\n      ...AuthWorkspaceInviteHeader_PendingWorkspaceCollaborator\n    }\n  }\n"): (typeof documents)["\n  query AuthRegisterPanelWorkspaceInvite($token: String) {\n    workspaceInvite(token: $token) {\n      id\n      ...AuthWorkspaceInviteHeader_PendingWorkspaceCollaborator\n    }\n  }\n"];
/**
 * The graphql function is used to parse GraphQL queries into a document that can be used by GraphQL clients.
 */
export function graphql(source: "\n  fragment ServerTermsOfServicePrivacyPolicyFragment on ServerInfo {\n    termsOfService\n  }\n"): (typeof documents)["\n  fragment ServerTermsOfServicePrivacyPolicyFragment on ServerInfo {\n    termsOfService\n  }\n"];
/**
 * The graphql function is used to parse GraphQL queries into a document that can be used by GraphQL clients.
 */
export function graphql(source: "\n  query EmailVerificationBannerState {\n    activeUser {\n      id\n      email\n      verified\n      hasPendingVerification\n    }\n  }\n"): (typeof documents)["\n  query EmailVerificationBannerState {\n    activeUser {\n      id\n      email\n      verified\n      hasPendingVerification\n    }\n  }\n"];
/**
 * The graphql function is used to parse GraphQL queries into a document that can be used by GraphQL clients.
 */
export function graphql(source: "\n  mutation RequestVerification {\n    requestVerification\n  }\n"): (typeof documents)["\n  mutation RequestVerification {\n    requestVerification\n  }\n"];
/**
 * The graphql function is used to parse GraphQL queries into a document that can be used by GraphQL clients.
 */
export function graphql(source: "\n  fragment AuthWorkspaceInviteHeader_PendingWorkspaceCollaborator on PendingWorkspaceCollaborator {\n    id\n    workspaceName\n    email\n    user {\n      id\n      ...LimitedUserAvatar\n    }\n  }\n"): (typeof documents)["\n  fragment AuthWorkspaceInviteHeader_PendingWorkspaceCollaborator on PendingWorkspaceCollaborator {\n    id\n    workspaceName\n    email\n    user {\n      id\n      ...LimitedUserAvatar\n    }\n  }\n"];
/**
 * The graphql function is used to parse GraphQL queries into a document that can be used by GraphQL clients.
 */
export function graphql(source: "\n  fragment AuthStategiesServerInfoFragment on ServerInfo {\n    authStrategies {\n      id\n      name\n      url\n    }\n    ...AuthThirdPartyLoginButtonOIDC_ServerInfo\n  }\n"): (typeof documents)["\n  fragment AuthStategiesServerInfoFragment on ServerInfo {\n    authStrategies {\n      id\n      name\n      url\n    }\n    ...AuthThirdPartyLoginButtonOIDC_ServerInfo\n  }\n"];
/**
 * The graphql function is used to parse GraphQL queries into a document that can be used by GraphQL clients.
 */
export function graphql(source: "\n  fragment AuthThirdPartyLoginButtonOIDC_ServerInfo on ServerInfo {\n    authStrategies {\n      id\n      name\n    }\n  }\n"): (typeof documents)["\n  fragment AuthThirdPartyLoginButtonOIDC_ServerInfo on ServerInfo {\n    authStrategies {\n      id\n      name\n    }\n  }\n"];
/**
 * The graphql function is used to parse GraphQL queries into a document that can be used by GraphQL clients.
 */
export function graphql(source: "\n  fragment AutomateAutomationCreateDialog_AutomateFunction on AutomateFunction {\n    id\n    ...AutomationsFunctionsCard_AutomateFunction\n    ...AutomateAutomationCreateDialogFunctionParametersStep_AutomateFunction\n  }\n"): (typeof documents)["\n  fragment AutomateAutomationCreateDialog_AutomateFunction on AutomateFunction {\n    id\n    ...AutomationsFunctionsCard_AutomateFunction\n    ...AutomateAutomationCreateDialogFunctionParametersStep_AutomateFunction\n  }\n"];
/**
 * The graphql function is used to parse GraphQL queries into a document that can be used by GraphQL clients.
 */
export function graphql(source: "\n  fragment AutomateAutomationCreateDialogFunctionParametersStep_AutomateFunction on AutomateFunction {\n    id\n    releases(limit: 1) {\n      items {\n        id\n        inputSchema\n      }\n    }\n  }\n"): (typeof documents)["\n  fragment AutomateAutomationCreateDialogFunctionParametersStep_AutomateFunction on AutomateFunction {\n    id\n    releases(limit: 1) {\n      items {\n        id\n        inputSchema\n      }\n    }\n  }\n"];
/**
 * The graphql function is used to parse GraphQL queries into a document that can be used by GraphQL clients.
 */
export function graphql(source: "\n  query AutomationCreateDialogFunctionsSearch($search: String, $cursor: String = null) {\n    automateFunctions(limit: 20, filter: { search: $search }, cursor: $cursor) {\n      cursor\n      totalCount\n      items {\n        id\n        ...AutomateAutomationCreateDialog_AutomateFunction\n      }\n    }\n  }\n"): (typeof documents)["\n  query AutomationCreateDialogFunctionsSearch($search: String, $cursor: String = null) {\n    automateFunctions(limit: 20, filter: { search: $search }, cursor: $cursor) {\n      cursor\n      totalCount\n      items {\n        id\n        ...AutomateAutomationCreateDialog_AutomateFunction\n      }\n    }\n  }\n"];
/**
 * The graphql function is used to parse GraphQL queries into a document that can be used by GraphQL clients.
 */
export function graphql(source: "\n  fragment AutomationsFunctionsCard_AutomateFunction on AutomateFunction {\n    id\n    name\n    isFeatured\n    description\n    logo\n    repo {\n      id\n      url\n      owner\n      name\n    }\n  }\n"): (typeof documents)["\n  fragment AutomationsFunctionsCard_AutomateFunction on AutomateFunction {\n    id\n    name\n    isFeatured\n    description\n    logo\n    repo {\n      id\n      url\n      owner\n      name\n    }\n  }\n"];
/**
 * The graphql function is used to parse GraphQL queries into a document that can be used by GraphQL clients.
 */
export function graphql(source: "\n  fragment AutomateFunctionCreateDialogDoneStep_AutomateFunction on AutomateFunction {\n    id\n    repo {\n      id\n      url\n      owner\n      name\n    }\n    ...AutomationsFunctionsCard_AutomateFunction\n  }\n"): (typeof documents)["\n  fragment AutomateFunctionCreateDialogDoneStep_AutomateFunction on AutomateFunction {\n    id\n    repo {\n      id\n      url\n      owner\n      name\n    }\n    ...AutomationsFunctionsCard_AutomateFunction\n  }\n"];
/**
 * The graphql function is used to parse GraphQL queries into a document that can be used by GraphQL clients.
 */
export function graphql(source: "\n  fragment AutomateFunctionCreateDialogTemplateStep_AutomateFunctionTemplate on AutomateFunctionTemplate {\n    id\n    title\n    logo\n    url\n  }\n"): (typeof documents)["\n  fragment AutomateFunctionCreateDialogTemplateStep_AutomateFunctionTemplate on AutomateFunctionTemplate {\n    id\n    title\n    logo\n    url\n  }\n"];
/**
 * The graphql function is used to parse GraphQL queries into a document that can be used by GraphQL clients.
 */
export function graphql(source: "\n  fragment AutomateFunctionPageHeader_Function on AutomateFunction {\n    id\n    name\n    logo\n    repo {\n      id\n      url\n      owner\n      name\n    }\n    releases(limit: 1) {\n      totalCount\n    }\n  }\n"): (typeof documents)["\n  fragment AutomateFunctionPageHeader_Function on AutomateFunction {\n    id\n    name\n    logo\n    repo {\n      id\n      url\n      owner\n      name\n    }\n    releases(limit: 1) {\n      totalCount\n    }\n  }\n"];
/**
 * The graphql function is used to parse GraphQL queries into a document that can be used by GraphQL clients.
 */
export function graphql(source: "\n  fragment AutomateFunctionPageInfo_AutomateFunction on AutomateFunction {\n    id\n    repo {\n      id\n      url\n      owner\n      name\n    }\n    automationCount\n    description\n    releases(limit: 1) {\n      items {\n        id\n        inputSchema\n        createdAt\n        commitId\n        ...AutomateFunctionPageParametersDialog_AutomateFunctionRelease\n      }\n    }\n  }\n"): (typeof documents)["\n  fragment AutomateFunctionPageInfo_AutomateFunction on AutomateFunction {\n    id\n    repo {\n      id\n      url\n      owner\n      name\n    }\n    automationCount\n    description\n    releases(limit: 1) {\n      items {\n        id\n        inputSchema\n        createdAt\n        commitId\n        ...AutomateFunctionPageParametersDialog_AutomateFunctionRelease\n      }\n    }\n  }\n"];
/**
 * The graphql function is used to parse GraphQL queries into a document that can be used by GraphQL clients.
 */
export function graphql(source: "\n  fragment AutomateFunctionPageParametersDialog_AutomateFunctionRelease on AutomateFunctionRelease {\n    id\n    inputSchema\n  }\n"): (typeof documents)["\n  fragment AutomateFunctionPageParametersDialog_AutomateFunctionRelease on AutomateFunctionRelease {\n    id\n    inputSchema\n  }\n"];
/**
 * The graphql function is used to parse GraphQL queries into a document that can be used by GraphQL clients.
 */
export function graphql(source: "\n  fragment AutomateFunctionsPageHeader_Query on Query {\n    activeUser {\n      id\n      automateInfo {\n        hasAutomateGithubApp\n        availableGithubOrgs\n      }\n    }\n    serverInfo {\n      automate {\n        availableFunctionTemplates {\n          ...AutomateFunctionCreateDialogTemplateStep_AutomateFunctionTemplate\n        }\n      }\n    }\n  }\n"): (typeof documents)["\n  fragment AutomateFunctionsPageHeader_Query on Query {\n    activeUser {\n      id\n      automateInfo {\n        hasAutomateGithubApp\n        availableGithubOrgs\n      }\n    }\n    serverInfo {\n      automate {\n        availableFunctionTemplates {\n          ...AutomateFunctionCreateDialogTemplateStep_AutomateFunctionTemplate\n        }\n      }\n    }\n  }\n"];
/**
 * The graphql function is used to parse GraphQL queries into a document that can be used by GraphQL clients.
 */
export function graphql(source: "\n  fragment AutomateFunctionsPageItems_Query on Query {\n    automateFunctions(limit: 20, filter: { search: $search }, cursor: $cursor) {\n      totalCount\n      items {\n        id\n        ...AutomationsFunctionsCard_AutomateFunction\n        ...AutomateAutomationCreateDialog_AutomateFunction\n      }\n      cursor\n    }\n  }\n"): (typeof documents)["\n  fragment AutomateFunctionsPageItems_Query on Query {\n    automateFunctions(limit: 20, filter: { search: $search }, cursor: $cursor) {\n      totalCount\n      items {\n        id\n        ...AutomationsFunctionsCard_AutomateFunction\n        ...AutomateAutomationCreateDialog_AutomateFunction\n      }\n      cursor\n    }\n  }\n"];
/**
 * The graphql function is used to parse GraphQL queries into a document that can be used by GraphQL clients.
 */
export function graphql(source: "\n  fragment AutomateRunsTriggerStatus_TriggeredAutomationsStatus on TriggeredAutomationsStatus {\n    id\n    ...TriggeredAutomationsStatusSummary\n    ...AutomateRunsTriggerStatusDialog_TriggeredAutomationsStatus\n  }\n"): (typeof documents)["\n  fragment AutomateRunsTriggerStatus_TriggeredAutomationsStatus on TriggeredAutomationsStatus {\n    id\n    ...TriggeredAutomationsStatusSummary\n    ...AutomateRunsTriggerStatusDialog_TriggeredAutomationsStatus\n  }\n"];
/**
 * The graphql function is used to parse GraphQL queries into a document that can be used by GraphQL clients.
 */
export function graphql(source: "\n  fragment AutomateRunsTriggerStatusDialog_TriggeredAutomationsStatus on TriggeredAutomationsStatus {\n    id\n    automationRuns {\n      id\n      ...AutomateRunsTriggerStatusDialogRunsRows_AutomateRun\n    }\n  }\n"): (typeof documents)["\n  fragment AutomateRunsTriggerStatusDialog_TriggeredAutomationsStatus on TriggeredAutomationsStatus {\n    id\n    automationRuns {\n      id\n      ...AutomateRunsTriggerStatusDialogRunsRows_AutomateRun\n    }\n  }\n"];
/**
 * The graphql function is used to parse GraphQL queries into a document that can be used by GraphQL clients.
 */
export function graphql(source: "\n  fragment AutomateRunsTriggerStatusDialogFunctionRun_AutomateFunctionRun on AutomateFunctionRun {\n    id\n    results\n    status\n    statusMessage\n    contextView\n    function {\n      id\n      logo\n      name\n    }\n    createdAt\n    updatedAt\n  }\n"): (typeof documents)["\n  fragment AutomateRunsTriggerStatusDialogFunctionRun_AutomateFunctionRun on AutomateFunctionRun {\n    id\n    results\n    status\n    statusMessage\n    contextView\n    function {\n      id\n      logo\n      name\n    }\n    createdAt\n    updatedAt\n  }\n"];
/**
 * The graphql function is used to parse GraphQL queries into a document that can be used by GraphQL clients.
 */
export function graphql(source: "\n  fragment AutomateRunsTriggerStatusDialogRunsRows_AutomateRun on AutomateRun {\n    id\n    functionRuns {\n      id\n      ...AutomateRunsTriggerStatusDialogFunctionRun_AutomateFunctionRun\n    }\n    ...AutomationsStatusOrderedRuns_AutomationRun\n  }\n"): (typeof documents)["\n  fragment AutomateRunsTriggerStatusDialogRunsRows_AutomateRun on AutomateRun {\n    id\n    functionRuns {\n      id\n      ...AutomateRunsTriggerStatusDialogFunctionRun_AutomateFunctionRun\n    }\n    ...AutomationsStatusOrderedRuns_AutomationRun\n  }\n"];
/**
 * The graphql function is used to parse GraphQL queries into a document that can be used by GraphQL clients.
 */
export function graphql(source: "\n  fragment AutomateViewerPanel_AutomateRun on AutomateRun {\n    id\n    functionRuns {\n      id\n      ...AutomateViewerPanelFunctionRunRow_AutomateFunctionRun\n    }\n    ...AutomationsStatusOrderedRuns_AutomationRun\n  }\n"): (typeof documents)["\n  fragment AutomateViewerPanel_AutomateRun on AutomateRun {\n    id\n    functionRuns {\n      id\n      ...AutomateViewerPanelFunctionRunRow_AutomateFunctionRun\n    }\n    ...AutomationsStatusOrderedRuns_AutomationRun\n  }\n"];
/**
 * The graphql function is used to parse GraphQL queries into a document that can be used by GraphQL clients.
 */
export function graphql(source: "\n  fragment AutomateViewerPanelFunctionRunRow_AutomateFunctionRun on AutomateFunctionRun {\n    id\n    results\n    status\n    statusMessage\n    contextView\n    function {\n      id\n      logo\n      name\n    }\n    createdAt\n    updatedAt\n  }\n"): (typeof documents)["\n  fragment AutomateViewerPanelFunctionRunRow_AutomateFunctionRun on AutomateFunctionRun {\n    id\n    results\n    status\n    statusMessage\n    contextView\n    function {\n      id\n      logo\n      name\n    }\n    createdAt\n    updatedAt\n  }\n"];
/**
 * The graphql function is used to parse GraphQL queries into a document that can be used by GraphQL clients.
 */
export function graphql(source: "\n  fragment CommonModelSelectorModel on Model {\n    id\n    name\n  }\n"): (typeof documents)["\n  fragment CommonModelSelectorModel on Model {\n    id\n    name\n  }\n"];
/**
 * The graphql function is used to parse GraphQL queries into a document that can be used by GraphQL clients.
 */
export function graphql(source: "\n  fragment DashboardProjectCard_Project on Project {\n    id\n    name\n    role\n    updatedAt\n    models {\n      totalCount\n    }\n    team {\n      user {\n        ...LimitedUserAvatar\n      }\n    }\n  }\n"): (typeof documents)["\n  fragment DashboardProjectCard_Project on Project {\n    id\n    name\n    role\n    updatedAt\n    models {\n      totalCount\n    }\n    team {\n      user {\n        ...LimitedUserAvatar\n      }\n    }\n  }\n"];
/**
 * The graphql function is used to parse GraphQL queries into a document that can be used by GraphQL clients.
 */
export function graphql(source: "\n  fragment FormSelectModels_Model on Model {\n    id\n    name\n  }\n"): (typeof documents)["\n  fragment FormSelectModels_Model on Model {\n    id\n    name\n  }\n"];
/**
 * The graphql function is used to parse GraphQL queries into a document that can be used by GraphQL clients.
 */
export function graphql(source: "\n  fragment FormSelectProjects_Project on Project {\n    id\n    name\n  }\n"): (typeof documents)["\n  fragment FormSelectProjects_Project on Project {\n    id\n    name\n  }\n"];
/**
 * The graphql function is used to parse GraphQL queries into a document that can be used by GraphQL clients.
 */
export function graphql(source: "\n  fragment FormUsersSelectItem on LimitedUser {\n    id\n    name\n    avatar\n  }\n"): (typeof documents)["\n  fragment FormUsersSelectItem on LimitedUser {\n    id\n    name\n    avatar\n  }\n"];
/**
 * The graphql function is used to parse GraphQL queries into a document that can be used by GraphQL clients.
 */
export function graphql(source: "\n  fragment HeaderNavShare_Project on Project {\n    id\n    visibility\n    ...ProjectsModelPageEmbed_Project\n  }\n"): (typeof documents)["\n  fragment HeaderNavShare_Project on Project {\n    id\n    visibility\n    ...ProjectsModelPageEmbed_Project\n  }\n"];
/**
 * The graphql function is used to parse GraphQL queries into a document that can be used by GraphQL clients.
 */
export function graphql(source: "\n  fragment ProjectModelPageHeaderProject on Project {\n    id\n    name\n    model(id: $modelId) {\n      id\n      name\n      description\n    }\n  }\n"): (typeof documents)["\n  fragment ProjectModelPageHeaderProject on Project {\n    id\n    name\n    model(id: $modelId) {\n      id\n      name\n      description\n    }\n  }\n"];
/**
 * The graphql function is used to parse GraphQL queries into a document that can be used by GraphQL clients.
 */
export function graphql(source: "\n  fragment ProjectModelPageVersionsPagination on Project {\n    id\n    visibility\n    model(id: $modelId) {\n      id\n      versions(limit: 16, cursor: $versionsCursor) {\n        cursor\n        totalCount\n        items {\n          ...ProjectModelPageVersionsCardVersion\n        }\n      }\n    }\n    ...ProjectsModelPageEmbed_Project\n  }\n"): (typeof documents)["\n  fragment ProjectModelPageVersionsPagination on Project {\n    id\n    visibility\n    model(id: $modelId) {\n      id\n      versions(limit: 16, cursor: $versionsCursor) {\n        cursor\n        totalCount\n        items {\n          ...ProjectModelPageVersionsCardVersion\n        }\n      }\n    }\n    ...ProjectsModelPageEmbed_Project\n  }\n"];
/**
 * The graphql function is used to parse GraphQL queries into a document that can be used by GraphQL clients.
 */
export function graphql(source: "\n  fragment ProjectModelPageVersionsProject on Project {\n    ...ProjectPageProjectHeader\n    model(id: $modelId) {\n      id\n      name\n      pendingImportedVersions {\n        ...PendingFileUpload\n      }\n    }\n    ...ProjectModelPageVersionsPagination\n    ...ProjectsModelPageEmbed_Project\n  }\n"): (typeof documents)["\n  fragment ProjectModelPageVersionsProject on Project {\n    ...ProjectPageProjectHeader\n    model(id: $modelId) {\n      id\n      name\n      pendingImportedVersions {\n        ...PendingFileUpload\n      }\n    }\n    ...ProjectModelPageVersionsPagination\n    ...ProjectsModelPageEmbed_Project\n  }\n"];
/**
 * The graphql function is used to parse GraphQL queries into a document that can be used by GraphQL clients.
 */
export function graphql(source: "\n  fragment ProjectModelPageDialogDeleteVersion on Version {\n    id\n    message\n  }\n"): (typeof documents)["\n  fragment ProjectModelPageDialogDeleteVersion on Version {\n    id\n    message\n  }\n"];
/**
 * The graphql function is used to parse GraphQL queries into a document that can be used by GraphQL clients.
 */
export function graphql(source: "\n  fragment ProjectModelPageDialogEditMessageVersion on Version {\n    id\n    message\n  }\n"): (typeof documents)["\n  fragment ProjectModelPageDialogEditMessageVersion on Version {\n    id\n    message\n  }\n"];
/**
 * The graphql function is used to parse GraphQL queries into a document that can be used by GraphQL clients.
 */
export function graphql(source: "\n  fragment ProjectModelPageDialogMoveToVersion on Version {\n    id\n    message\n  }\n"): (typeof documents)["\n  fragment ProjectModelPageDialogMoveToVersion on Version {\n    id\n    message\n  }\n"];
/**
 * The graphql function is used to parse GraphQL queries into a document that can be used by GraphQL clients.
 */
export function graphql(source: "\n  fragment ProjectsModelPageEmbed_Project on Project {\n    id\n    ...ProjectsPageTeamDialogManagePermissions_Project\n  }\n"): (typeof documents)["\n  fragment ProjectsModelPageEmbed_Project on Project {\n    id\n    ...ProjectsPageTeamDialogManagePermissions_Project\n  }\n"];
/**
 * The graphql function is used to parse GraphQL queries into a document that can be used by GraphQL clients.
 */
export function graphql(source: "\n  fragment ProjectModelPageVersionsCardVersion on Version {\n    id\n    message\n    authorUser {\n      ...LimitedUserAvatar\n    }\n    createdAt\n    previewUrl\n    sourceApplication\n    commentThreadCount: commentThreads(limit: 0) {\n      totalCount\n    }\n    ...ProjectModelPageDialogDeleteVersion\n    ...ProjectModelPageDialogMoveToVersion\n    automationsStatus {\n      ...AutomateRunsTriggerStatus_TriggeredAutomationsStatus\n    }\n  }\n"): (typeof documents)["\n  fragment ProjectModelPageVersionsCardVersion on Version {\n    id\n    message\n    authorUser {\n      ...LimitedUserAvatar\n    }\n    createdAt\n    previewUrl\n    sourceApplication\n    commentThreadCount: commentThreads(limit: 0) {\n      totalCount\n    }\n    ...ProjectModelPageDialogDeleteVersion\n    ...ProjectModelPageDialogMoveToVersion\n    automationsStatus {\n      ...AutomateRunsTriggerStatus_TriggeredAutomationsStatus\n    }\n  }\n"];
/**
 * The graphql function is used to parse GraphQL queries into a document that can be used by GraphQL clients.
 */
export function graphql(source: "\n  fragment ProjectPageProjectHeader on Project {\n    id\n    role\n    name\n    description\n    visibility\n    allowPublicComments\n  }\n"): (typeof documents)["\n  fragment ProjectPageProjectHeader on Project {\n    id\n    role\n    name\n    description\n    visibility\n    allowPublicComments\n  }\n"];
/**
 * The graphql function is used to parse GraphQL queries into a document that can be used by GraphQL clients.
 */
export function graphql(source: "\n  fragment ProjectPageInviteDialog_Project on Project {\n    id\n    ...ProjectPageTeamInternals_Project\n  }\n"): (typeof documents)["\n  fragment ProjectPageInviteDialog_Project on Project {\n    id\n    ...ProjectPageTeamInternals_Project\n  }\n"];
/**
 * The graphql function is used to parse GraphQL queries into a document that can be used by GraphQL clients.
 */
export function graphql(source: "\n  fragment ProjectPageAutomationFunctionSettingsDialog_AutomationRevisionFunction on AutomationRevisionFunction {\n    parameters\n    release {\n      id\n      inputSchema\n      function {\n        id\n      }\n    }\n  }\n"): (typeof documents)["\n  fragment ProjectPageAutomationFunctionSettingsDialog_AutomationRevisionFunction on AutomationRevisionFunction {\n    parameters\n    release {\n      id\n      inputSchema\n      function {\n        id\n      }\n    }\n  }\n"];
/**
 * The graphql function is used to parse GraphQL queries into a document that can be used by GraphQL clients.
 */
export function graphql(source: "\n  fragment ProjectPageAutomationFunctionSettingsDialog_AutomationRevision on AutomationRevision {\n    id\n    triggerDefinitions {\n      ... on VersionCreatedTriggerDefinition {\n        type\n        model {\n          id\n          ...CommonModelSelectorModel\n        }\n      }\n    }\n  }\n"): (typeof documents)["\n  fragment ProjectPageAutomationFunctionSettingsDialog_AutomationRevision on AutomationRevision {\n    id\n    triggerDefinitions {\n      ... on VersionCreatedTriggerDefinition {\n        type\n        model {\n          id\n          ...CommonModelSelectorModel\n        }\n      }\n    }\n  }\n"];
/**
 * The graphql function is used to parse GraphQL queries into a document that can be used by GraphQL clients.
 */
export function graphql(source: "\n  fragment ProjectPageAutomationFunctions_Automation on Automation {\n    id\n    currentRevision {\n      id\n      ...ProjectPageAutomationFunctionSettingsDialog_AutomationRevision\n      functions {\n        release {\n          id\n          function {\n            id\n            ...AutomationsFunctionsCard_AutomateFunction\n            releases(limit: 1) {\n              items {\n                id\n              }\n            }\n          }\n        }\n        ...ProjectPageAutomationFunctionSettingsDialog_AutomationRevisionFunction\n      }\n    }\n  }\n"): (typeof documents)["\n  fragment ProjectPageAutomationFunctions_Automation on Automation {\n    id\n    currentRevision {\n      id\n      ...ProjectPageAutomationFunctionSettingsDialog_AutomationRevision\n      functions {\n        release {\n          id\n          function {\n            id\n            ...AutomationsFunctionsCard_AutomateFunction\n            releases(limit: 1) {\n              items {\n                id\n              }\n            }\n          }\n        }\n        ...ProjectPageAutomationFunctionSettingsDialog_AutomationRevisionFunction\n      }\n    }\n  }\n"];
/**
 * The graphql function is used to parse GraphQL queries into a document that can be used by GraphQL clients.
 */
export function graphql(source: "\n  fragment ProjectPageAutomationHeader_Automation on Automation {\n    id\n    name\n    enabled\n    isTestAutomation\n    currentRevision {\n      id\n      triggerDefinitions {\n        ... on VersionCreatedTriggerDefinition {\n          model {\n            ...ProjectPageLatestItemsModelItem\n          }\n        }\n      }\n    }\n  }\n"): (typeof documents)["\n  fragment ProjectPageAutomationHeader_Automation on Automation {\n    id\n    name\n    enabled\n    isTestAutomation\n    currentRevision {\n      id\n      triggerDefinitions {\n        ... on VersionCreatedTriggerDefinition {\n          model {\n            ...ProjectPageLatestItemsModelItem\n          }\n        }\n      }\n    }\n  }\n"];
/**
 * The graphql function is used to parse GraphQL queries into a document that can be used by GraphQL clients.
 */
export function graphql(source: "\n  fragment ProjectPageAutomationHeader_Project on Project {\n    id\n    ...ProjectPageModelsCardProject\n  }\n"): (typeof documents)["\n  fragment ProjectPageAutomationHeader_Project on Project {\n    id\n    ...ProjectPageModelsCardProject\n  }\n"];
/**
 * The graphql function is used to parse GraphQL queries into a document that can be used by GraphQL clients.
 */
export function graphql(source: "\n  fragment ProjectPageAutomationRuns_Automation on Automation {\n    id\n    name\n    enabled\n    isTestAutomation\n    runs(limit: 10) {\n      items {\n        ...AutomationRunDetails\n      }\n      totalCount\n      cursor\n    }\n  }\n"): (typeof documents)["\n  fragment ProjectPageAutomationRuns_Automation on Automation {\n    id\n    name\n    enabled\n    isTestAutomation\n    runs(limit: 10) {\n      items {\n        ...AutomationRunDetails\n      }\n      totalCount\n      cursor\n    }\n  }\n"];
/**
 * The graphql function is used to parse GraphQL queries into a document that can be used by GraphQL clients.
 */
export function graphql(source: "\n  fragment ProjectPageAutomationsEmptyState_Query on Query {\n    automateFunctions(limit: 9, filter: { featuredFunctionsOnly: true }) {\n      items {\n        ...AutomationsFunctionsCard_AutomateFunction\n        ...AutomateAutomationCreateDialog_AutomateFunction\n      }\n    }\n  }\n"): (typeof documents)["\n  fragment ProjectPageAutomationsEmptyState_Query on Query {\n    automateFunctions(limit: 9, filter: { featuredFunctionsOnly: true }) {\n      items {\n        ...AutomationsFunctionsCard_AutomateFunction\n        ...AutomateAutomationCreateDialog_AutomateFunction\n      }\n    }\n  }\n"];
/**
 * The graphql function is used to parse GraphQL queries into a document that can be used by GraphQL clients.
 */
export function graphql(source: "\n  fragment ProjectPageAutomationsRow_Automation on Automation {\n    id\n    name\n    enabled\n    isTestAutomation\n    currentRevision {\n      id\n      triggerDefinitions {\n        ... on VersionCreatedTriggerDefinition {\n          model {\n            id\n            name\n          }\n        }\n      }\n    }\n    runs(limit: 10) {\n      totalCount\n      items {\n        ...AutomationRunDetails\n      }\n      cursor\n    }\n  }\n"): (typeof documents)["\n  fragment ProjectPageAutomationsRow_Automation on Automation {\n    id\n    name\n    enabled\n    isTestAutomation\n    currentRevision {\n      id\n      triggerDefinitions {\n        ... on VersionCreatedTriggerDefinition {\n          model {\n            id\n            name\n          }\n        }\n      }\n    }\n    runs(limit: 10) {\n      totalCount\n      items {\n        ...AutomationRunDetails\n      }\n      cursor\n    }\n  }\n"];
/**
 * The graphql function is used to parse GraphQL queries into a document that can be used by GraphQL clients.
 */
export function graphql(source: "\n  fragment ProjectDiscussionsPageHeader_Project on Project {\n    id\n    name\n  }\n"): (typeof documents)["\n  fragment ProjectDiscussionsPageHeader_Project on Project {\n    id\n    name\n  }\n"];
/**
 * The graphql function is used to parse GraphQL queries into a document that can be used by GraphQL clients.
 */
export function graphql(source: "\n  fragment ProjectDiscussionsPageResults_Project on Project {\n    id\n  }\n"): (typeof documents)["\n  fragment ProjectDiscussionsPageResults_Project on Project {\n    id\n  }\n"];
/**
 * The graphql function is used to parse GraphQL queries into a document that can be used by GraphQL clients.
 */
export function graphql(source: "\n  fragment ProjectPageModelsActions on Model {\n    id\n    name\n  }\n"): (typeof documents)["\n  fragment ProjectPageModelsActions on Model {\n    id\n    name\n  }\n"];
/**
 * The graphql function is used to parse GraphQL queries into a document that can be used by GraphQL clients.
 */
export function graphql(source: "\n  fragment ProjectPageModelsActions_Project on Project {\n    id\n    ...ProjectsModelPageEmbed_Project\n  }\n"): (typeof documents)["\n  fragment ProjectPageModelsActions_Project on Project {\n    id\n    ...ProjectsModelPageEmbed_Project\n  }\n"];
/**
 * The graphql function is used to parse GraphQL queries into a document that can be used by GraphQL clients.
 */
export function graphql(source: "\n  fragment ProjectPageModelsCardProject on Project {\n    id\n    role\n    visibility\n    ...ProjectPageModelsActions_Project\n  }\n"): (typeof documents)["\n  fragment ProjectPageModelsCardProject on Project {\n    id\n    role\n    visibility\n    ...ProjectPageModelsActions_Project\n  }\n"];
/**
 * The graphql function is used to parse GraphQL queries into a document that can be used by GraphQL clients.
 */
export function graphql(source: "\n  fragment ProjectModelsPageHeader_Project on Project {\n    id\n    name\n    sourceApps\n    role\n    team {\n      id\n      user {\n        ...FormUsersSelectItem\n      }\n    }\n  }\n"): (typeof documents)["\n  fragment ProjectModelsPageHeader_Project on Project {\n    id\n    name\n    sourceApps\n    role\n    team {\n      id\n      user {\n        ...FormUsersSelectItem\n      }\n    }\n  }\n"];
/**
 * The graphql function is used to parse GraphQL queries into a document that can be used by GraphQL clients.
 */
export function graphql(source: "\n  fragment ProjectModelsPageResults_Project on Project {\n    ...ProjectPageLatestItemsModels\n  }\n"): (typeof documents)["\n  fragment ProjectModelsPageResults_Project on Project {\n    ...ProjectPageLatestItemsModels\n  }\n"];
/**
 * The graphql function is used to parse GraphQL queries into a document that can be used by GraphQL clients.
 */
export function graphql(source: "\n  fragment ProjectPageModelsStructureItem_Project on Project {\n    id\n    ...ProjectPageModelsActions_Project\n  }\n"): (typeof documents)["\n  fragment ProjectPageModelsStructureItem_Project on Project {\n    id\n    ...ProjectPageModelsActions_Project\n  }\n"];
/**
 * The graphql function is used to parse GraphQL queries into a document that can be used by GraphQL clients.
 */
export function graphql(source: "\n  fragment SingleLevelModelTreeItem on ModelsTreeItem {\n    id\n    name\n    fullName\n    model {\n      ...ProjectPageLatestItemsModelItem\n    }\n    hasChildren\n    updatedAt\n  }\n"): (typeof documents)["\n  fragment SingleLevelModelTreeItem on ModelsTreeItem {\n    id\n    name\n    fullName\n    model {\n      ...ProjectPageLatestItemsModelItem\n    }\n    hasChildren\n    updatedAt\n  }\n"];
/**
 * The graphql function is used to parse GraphQL queries into a document that can be used by GraphQL clients.
 */
export function graphql(source: "\n  fragment ProjectPageModelsCardDeleteDialog on Model {\n    id\n    name\n  }\n"): (typeof documents)["\n  fragment ProjectPageModelsCardDeleteDialog on Model {\n    id\n    name\n  }\n"];
/**
 * The graphql function is used to parse GraphQL queries into a document that can be used by GraphQL clients.
 */
export function graphql(source: "\n  fragment ProjectPageModelsCardRenameDialog on Model {\n    id\n    name\n    description\n  }\n"): (typeof documents)["\n  fragment ProjectPageModelsCardRenameDialog on Model {\n    id\n    name\n    description\n  }\n"];
/**
 * The graphql function is used to parse GraphQL queries into a document that can be used by GraphQL clients.
 */
export function graphql(source: "\n  query ProjectPageSettingsCollaborators($projectId: String!) {\n    project(id: $projectId) {\n      id\n      ...ProjectPageTeamInternals_Project\n      ...ProjectPageInviteDialog_Project\n    }\n  }\n"): (typeof documents)["\n  query ProjectPageSettingsCollaborators($projectId: String!) {\n    project(id: $projectId) {\n      id\n      ...ProjectPageTeamInternals_Project\n      ...ProjectPageInviteDialog_Project\n    }\n  }\n"];
/**
 * The graphql function is used to parse GraphQL queries into a document that can be used by GraphQL clients.
 */
export function graphql(source: "\n  query ProjectPageSettingsGeneral($projectId: String!) {\n    project(id: $projectId) {\n      id\n      role\n      ...ProjectPageSettingsGeneralBlockProjectInfo_Project\n      ...ProjectPageSettingsGeneralBlockAccess_Project\n      ...ProjectPageSettingsGeneralBlockDiscussions_Project\n      ...ProjectPageSettingsGeneralBlockLeave_Project\n      ...ProjectPageSettingsGeneralBlockDelete_Project\n      ...ProjectPageTeamInternals_Project\n    }\n  }\n"): (typeof documents)["\n  query ProjectPageSettingsGeneral($projectId: String!) {\n    project(id: $projectId) {\n      id\n      role\n      ...ProjectPageSettingsGeneralBlockProjectInfo_Project\n      ...ProjectPageSettingsGeneralBlockAccess_Project\n      ...ProjectPageSettingsGeneralBlockDiscussions_Project\n      ...ProjectPageSettingsGeneralBlockLeave_Project\n      ...ProjectPageSettingsGeneralBlockDelete_Project\n      ...ProjectPageTeamInternals_Project\n    }\n  }\n"];
/**
 * The graphql function is used to parse GraphQL queries into a document that can be used by GraphQL clients.
 */
export function graphql(source: "\n  fragment ProjectPageSettingsGeneralBlockAccess_Project on Project {\n    id\n    visibility\n  }\n"): (typeof documents)["\n  fragment ProjectPageSettingsGeneralBlockAccess_Project on Project {\n    id\n    visibility\n  }\n"];
/**
 * The graphql function is used to parse GraphQL queries into a document that can be used by GraphQL clients.
 */
export function graphql(source: "\n  fragment ProjectPageSettingsGeneralBlockDelete_Project on Project {\n    id\n    name\n    role\n    models(limit: 0) {\n      totalCount\n    }\n    commentThreads(limit: 0) {\n      totalCount\n    }\n  }\n"): (typeof documents)["\n  fragment ProjectPageSettingsGeneralBlockDelete_Project on Project {\n    id\n    name\n    role\n    models(limit: 0) {\n      totalCount\n    }\n    commentThreads(limit: 0) {\n      totalCount\n    }\n  }\n"];
/**
 * The graphql function is used to parse GraphQL queries into a document that can be used by GraphQL clients.
 */
export function graphql(source: "\n  fragment ProjectPageSettingsGeneralBlockDiscussions_Project on Project {\n    id\n    visibility\n    allowPublicComments\n  }\n"): (typeof documents)["\n  fragment ProjectPageSettingsGeneralBlockDiscussions_Project on Project {\n    id\n    visibility\n    allowPublicComments\n  }\n"];
/**
 * The graphql function is used to parse GraphQL queries into a document that can be used by GraphQL clients.
 */
export function graphql(source: "\n  fragment ProjectPageSettingsGeneralBlockLeave_Project on Project {\n    id\n    name\n    role\n    team {\n      role\n      user {\n        ...LimitedUserAvatar\n        role\n      }\n    }\n  }\n"): (typeof documents)["\n  fragment ProjectPageSettingsGeneralBlockLeave_Project on Project {\n    id\n    name\n    role\n    team {\n      role\n      user {\n        ...LimitedUserAvatar\n        role\n      }\n    }\n  }\n"];
/**
 * The graphql function is used to parse GraphQL queries into a document that can be used by GraphQL clients.
 */
export function graphql(source: "\n  fragment ProjectPageSettingsGeneralBlockProjectInfo_Project on Project {\n    id\n    role\n    name\n    description\n  }\n"): (typeof documents)["\n  fragment ProjectPageSettingsGeneralBlockProjectInfo_Project on Project {\n    id\n    role\n    name\n    description\n  }\n"];
/**
 * The graphql function is used to parse GraphQL queries into a document that can be used by GraphQL clients.
 */
export function graphql(source: "\n  fragment ProjectPageTeamDialog on Project {\n    id\n    name\n    role\n    allowPublicComments\n    visibility\n    team {\n      id\n      role\n      user {\n        ...LimitedUserAvatar\n        role\n      }\n    }\n    invitedTeam {\n      id\n      title\n      inviteId\n      role\n      user {\n        ...LimitedUserAvatar\n        role\n      }\n    }\n    ...ProjectsPageTeamDialogManagePermissions_Project\n  }\n"): (typeof documents)["\n  fragment ProjectPageTeamDialog on Project {\n    id\n    name\n    role\n    allowPublicComments\n    visibility\n    team {\n      id\n      role\n      user {\n        ...LimitedUserAvatar\n        role\n      }\n    }\n    invitedTeam {\n      id\n      title\n      inviteId\n      role\n      user {\n        ...LimitedUserAvatar\n        role\n      }\n    }\n    ...ProjectsPageTeamDialogManagePermissions_Project\n  }\n"];
/**
 * The graphql function is used to parse GraphQL queries into a document that can be used by GraphQL clients.
 */
export function graphql(source: "\n  fragment ProjectsPageTeamDialogManagePermissions_Project on Project {\n    id\n    visibility\n    role\n  }\n"): (typeof documents)["\n  fragment ProjectsPageTeamDialogManagePermissions_Project on Project {\n    id\n    visibility\n    role\n  }\n"];
/**
 * The graphql function is used to parse GraphQL queries into a document that can be used by GraphQL clients.
 */
export function graphql(source: "\n    subscription OnUserProjectsUpdate {\n      userProjectsUpdated {\n        type\n        id\n        project {\n          ...ProjectDashboardItem\n        }\n      }\n    }\n  "): (typeof documents)["\n    subscription OnUserProjectsUpdate {\n      userProjectsUpdated {\n        type\n        id\n        project {\n          ...ProjectDashboardItem\n        }\n      }\n    }\n  "];
/**
 * The graphql function is used to parse GraphQL queries into a document that can be used by GraphQL clients.
 */
export function graphql(source: "\n  fragment ProjectsDashboardFilled on ProjectCollection {\n    items {\n      ...ProjectDashboardItem\n    }\n  }\n"): (typeof documents)["\n  fragment ProjectsDashboardFilled on ProjectCollection {\n    items {\n      ...ProjectDashboardItem\n    }\n  }\n"];
/**
 * The graphql function is used to parse GraphQL queries into a document that can be used by GraphQL clients.
 */
export function graphql(source: "\n  fragment ProjectsDashboardHeaderProjects_User on User {\n    ...ProjectsInviteBanners\n  }\n"): (typeof documents)["\n  fragment ProjectsDashboardHeaderProjects_User on User {\n    ...ProjectsInviteBanners\n  }\n"];
/**
 * The graphql function is used to parse GraphQL queries into a document that can be used by GraphQL clients.
 */
export function graphql(source: "\n  fragment ProjectsDashboardHeaderWorkspaces_User on User {\n    ...WorkspaceInviteBanners_User\n  }\n"): (typeof documents)["\n  fragment ProjectsDashboardHeaderWorkspaces_User on User {\n    ...WorkspaceInviteBanners_User\n  }\n"];
/**
 * The graphql function is used to parse GraphQL queries into a document that can be used by GraphQL clients.
 */
export function graphql(source: "\n  fragment ProjectsInviteBanner on PendingStreamCollaborator {\n    id\n    invitedBy {\n      ...LimitedUserAvatar\n    }\n    projectId\n    projectName\n    token\n    user {\n      id\n    }\n  }\n"): (typeof documents)["\n  fragment ProjectsInviteBanner on PendingStreamCollaborator {\n    id\n    invitedBy {\n      ...LimitedUserAvatar\n    }\n    projectId\n    projectName\n    token\n    user {\n      id\n    }\n  }\n"];
/**
 * The graphql function is used to parse GraphQL queries into a document that can be used by GraphQL clients.
 */
export function graphql(source: "\n  fragment ProjectsInviteBanners on User {\n    projectInvites {\n      ...ProjectsInviteBanner\n    }\n  }\n"): (typeof documents)["\n  fragment ProjectsInviteBanners on User {\n    projectInvites {\n      ...ProjectsInviteBanner\n    }\n  }\n"];
/**
 * The graphql function is used to parse GraphQL queries into a document that can be used by GraphQL clients.
 */
export function graphql(source: "\n  fragment SettingsDialog_User on User {\n    workspaces {\n      items {\n        id\n        name\n      }\n    }\n  }\n"): (typeof documents)["\n  fragment SettingsDialog_User on User {\n    workspaces {\n      items {\n        id\n        name\n      }\n    }\n  }\n"];
/**
 * The graphql function is used to parse GraphQL queries into a document that can be used by GraphQL clients.
 */
export function graphql(source: "\n  fragment SettingsUserEmails_User on User {\n    id\n    emails {\n      ...SettingsUserEmailCards_UserEmail\n    }\n  }\n"): (typeof documents)["\n  fragment SettingsUserEmails_User on User {\n    id\n    emails {\n      ...SettingsUserEmailCards_UserEmail\n    }\n  }\n"];
/**
 * The graphql function is used to parse GraphQL queries into a document that can be used by GraphQL clients.
 */
export function graphql(source: "\n  fragment UserProfileEditDialogNotificationPreferences_User on User {\n    id\n    notificationPreferences\n  }\n"): (typeof documents)["\n  fragment UserProfileEditDialogNotificationPreferences_User on User {\n    id\n    notificationPreferences\n  }\n"];
/**
 * The graphql function is used to parse GraphQL queries into a document that can be used by GraphQL clients.
 */
export function graphql(source: "\n  fragment SettingsUserProfile_User on User {\n    ...UserProfileEditDialogChangePassword_User\n    ...UserProfileEditDialogDeleteAccount_User\n    ...UserProfileEditDialogBio_User\n  }\n"): (typeof documents)["\n  fragment SettingsUserProfile_User on User {\n    ...UserProfileEditDialogChangePassword_User\n    ...UserProfileEditDialogDeleteAccount_User\n    ...UserProfileEditDialogBio_User\n  }\n"];
/**
 * The graphql function is used to parse GraphQL queries into a document that can be used by GraphQL clients.
 */
export function graphql(source: "\n  fragment SettingsUserEmailCards_UserEmail on UserEmail {\n    email\n    id\n    primary\n    verified\n  }\n"): (typeof documents)["\n  fragment SettingsUserEmailCards_UserEmail on UserEmail {\n    email\n    id\n    primary\n    verified\n  }\n"];
/**
 * The graphql function is used to parse GraphQL queries into a document that can be used by GraphQL clients.
 */
export function graphql(source: "\n  fragment UserProfileEditDialogChangePassword_User on User {\n    id\n    email\n  }\n"): (typeof documents)["\n  fragment UserProfileEditDialogChangePassword_User on User {\n    id\n    email\n  }\n"];
/**
 * The graphql function is used to parse GraphQL queries into a document that can be used by GraphQL clients.
 */
export function graphql(source: "\n  fragment UserProfileEditDialogDeleteAccount_User on User {\n    id\n    email\n  }\n"): (typeof documents)["\n  fragment UserProfileEditDialogDeleteAccount_User on User {\n    id\n    email\n  }\n"];
/**
 * The graphql function is used to parse GraphQL queries into a document that can be used by GraphQL clients.
 */
export function graphql(source: "\n  fragment UserProfileEditDialogBio_User on User {\n    id\n    name\n    company\n    bio\n    ...UserProfileEditDialogAvatar_User\n  }\n"): (typeof documents)["\n  fragment UserProfileEditDialogBio_User on User {\n    id\n    name\n    company\n    bio\n    ...UserProfileEditDialogAvatar_User\n  }\n"];
/**
 * The graphql function is used to parse GraphQL queries into a document that can be used by GraphQL clients.
 */
export function graphql(source: "\n  fragment UserProfileEditDialogAvatar_User on User {\n    id\n    avatar\n    ...ActiveUserAvatar\n  }\n"): (typeof documents)["\n  fragment UserProfileEditDialogAvatar_User on User {\n    id\n    avatar\n    ...ActiveUserAvatar\n  }\n"];
/**
 * The graphql function is used to parse GraphQL queries into a document that can be used by GraphQL clients.
 */
export function graphql(source: "\n  fragment SettingsWorkspacesGeneral_Workspace on Workspace {\n    ...SettingsWorkspaceGeneralDeleteDialog_Workspace\n    id\n    name\n    logo\n    description\n  }\n"): (typeof documents)["\n  fragment SettingsWorkspacesGeneral_Workspace on Workspace {\n    ...SettingsWorkspaceGeneralDeleteDialog_Workspace\n    id\n    name\n    logo\n    description\n  }\n"];
/**
 * The graphql function is used to parse GraphQL queries into a document that can be used by GraphQL clients.
 */
export function graphql(source: "\n  fragment SettingsWorkspaceGeneralDeleteDialog_Workspace on Workspace {\n    id\n    name\n  }\n"): (typeof documents)["\n  fragment SettingsWorkspaceGeneralDeleteDialog_Workspace on Workspace {\n    id\n    name\n  }\n"];
/**
 * The graphql function is used to parse GraphQL queries into a document that can be used by GraphQL clients.
 */
export function graphql(source: "\n  fragment SettingsWorkspacesMembers_Workspace on Workspace {\n    id\n    role\n  }\n"): (typeof documents)["\n  fragment SettingsWorkspacesMembers_Workspace on Workspace {\n    id\n    role\n  }\n"];
/**
 * The graphql function is used to parse GraphQL queries into a document that can be used by GraphQL clients.
 */
export function graphql(source: "\n  fragment SettingsWorkspacesMembersInvitesTable_PendingWorkspaceCollaborator on PendingWorkspaceCollaborator {\n    id\n    role\n    title\n    updatedAt\n    user {\n      id\n      ...LimitedUserAvatar\n    }\n    invitedBy {\n      id\n      ...LimitedUserAvatar\n    }\n  }\n"): (typeof documents)["\n  fragment SettingsWorkspacesMembersInvitesTable_PendingWorkspaceCollaborator on PendingWorkspaceCollaborator {\n    id\n    role\n    title\n    updatedAt\n    user {\n      id\n      ...LimitedUserAvatar\n    }\n    invitedBy {\n      id\n      ...LimitedUserAvatar\n    }\n  }\n"];
/**
 * The graphql function is used to parse GraphQL queries into a document that can be used by GraphQL clients.
 */
export function graphql(source: "\n  fragment SettingsWorkspacesMembersInvitesTable_Workspace on Workspace {\n    id\n    ...SettingsWorkspacesMembersTableHeader_Workspace\n    invitedTeam(filter: $invitesFilter) {\n      ...SettingsWorkspacesMembersInvitesTable_PendingWorkspaceCollaborator\n    }\n  }\n"): (typeof documents)["\n  fragment SettingsWorkspacesMembersInvitesTable_Workspace on Workspace {\n    id\n    ...SettingsWorkspacesMembersTableHeader_Workspace\n    invitedTeam(filter: $invitesFilter) {\n      ...SettingsWorkspacesMembersInvitesTable_PendingWorkspaceCollaborator\n    }\n  }\n"];
/**
 * The graphql function is used to parse GraphQL queries into a document that can be used by GraphQL clients.
 */
export function graphql(source: "\n  fragment SettingsWorkspacesMembersMembersTable_WorkspaceCollaborator on WorkspaceCollaborator {\n    id\n    role\n    user {\n      id\n      avatar\n      name\n      company\n      verified\n    }\n  }\n"): (typeof documents)["\n  fragment SettingsWorkspacesMembersMembersTable_WorkspaceCollaborator on WorkspaceCollaborator {\n    id\n    role\n    user {\n      id\n      avatar\n      name\n      company\n      verified\n    }\n  }\n"];
/**
 * The graphql function is used to parse GraphQL queries into a document that can be used by GraphQL clients.
 */
export function graphql(source: "\n  fragment SettingsWorkspacesMembersMembersTable_Workspace on Workspace {\n    id\n    ...SettingsWorkspacesMembersTableHeader_Workspace\n    team {\n      id\n      ...SettingsWorkspacesMembersMembersTable_WorkspaceCollaborator\n    }\n  }\n"): (typeof documents)["\n  fragment SettingsWorkspacesMembersMembersTable_Workspace on Workspace {\n    id\n    ...SettingsWorkspacesMembersTableHeader_Workspace\n    team {\n      id\n      ...SettingsWorkspacesMembersMembersTable_WorkspaceCollaborator\n    }\n  }\n"];
/**
 * The graphql function is used to parse GraphQL queries into a document that can be used by GraphQL clients.
 */
export function graphql(source: "\n  fragment SettingsWorkspacesMembersTableHeader_Workspace on Workspace {\n    id\n    ...WorkspaceInviteDialog_Workspace\n  }\n"): (typeof documents)["\n  fragment SettingsWorkspacesMembersTableHeader_Workspace on Workspace {\n    id\n    ...WorkspaceInviteDialog_Workspace\n  }\n"];
/**
 * The graphql function is used to parse GraphQL queries into a document that can be used by GraphQL clients.
 */
export function graphql(source: "\n  fragment ModelPageProject on Project {\n    id\n    createdAt\n    name\n    visibility\n  }\n"): (typeof documents)["\n  fragment ModelPageProject on Project {\n    id\n    createdAt\n    name\n    visibility\n  }\n"];
/**
 * The graphql function is used to parse GraphQL queries into a document that can be used by GraphQL clients.
 */
export function graphql(source: "\n  fragment ThreadCommentAttachment on Comment {\n    text {\n      attachments {\n        id\n        fileName\n        fileType\n        fileSize\n      }\n    }\n  }\n"): (typeof documents)["\n  fragment ThreadCommentAttachment on Comment {\n    text {\n      attachments {\n        id\n        fileName\n        fileType\n        fileSize\n      }\n    }\n  }\n"];
/**
 * The graphql function is used to parse GraphQL queries into a document that can be used by GraphQL clients.
 */
export function graphql(source: "\n  fragment ViewerCommentsListItem on Comment {\n    id\n    rawText\n    archived\n    author {\n      ...LimitedUserAvatar\n    }\n    createdAt\n    viewedAt\n    replies {\n      totalCount\n      cursor\n      items {\n        ...ViewerCommentsReplyItem\n      }\n    }\n    replyAuthors(limit: 4) {\n      totalCount\n      items {\n        ...FormUsersSelectItem\n      }\n    }\n    resources {\n      resourceId\n      resourceType\n    }\n  }\n"): (typeof documents)["\n  fragment ViewerCommentsListItem on Comment {\n    id\n    rawText\n    archived\n    author {\n      ...LimitedUserAvatar\n    }\n    createdAt\n    viewedAt\n    replies {\n      totalCount\n      cursor\n      items {\n        ...ViewerCommentsReplyItem\n      }\n    }\n    replyAuthors(limit: 4) {\n      totalCount\n      items {\n        ...FormUsersSelectItem\n      }\n    }\n    resources {\n      resourceId\n      resourceType\n    }\n  }\n"];
/**
 * The graphql function is used to parse GraphQL queries into a document that can be used by GraphQL clients.
 */
export function graphql(source: "\n  fragment ViewerModelVersionCardItem on Version {\n    id\n    message\n    referencedObject\n    sourceApplication\n    createdAt\n    previewUrl\n    authorUser {\n      ...LimitedUserAvatar\n    }\n  }\n"): (typeof documents)["\n  fragment ViewerModelVersionCardItem on Version {\n    id\n    message\n    referencedObject\n    sourceApplication\n    createdAt\n    previewUrl\n    authorUser {\n      ...LimitedUserAvatar\n    }\n  }\n"];
/**
 * The graphql function is used to parse GraphQL queries into a document that can be used by GraphQL clients.
 */
export function graphql(source: "\n  fragment WorkspaceInviteDialog_Workspace on Workspace {\n    id\n    team {\n      id\n      user {\n        id\n      }\n    }\n    invitedTeam(filter: $invitesFilter) {\n      title\n      user {\n        id\n      }\n    }\n  }\n"): (typeof documents)["\n  fragment WorkspaceInviteDialog_Workspace on Workspace {\n    id\n    team {\n      id\n      user {\n        id\n      }\n    }\n    invitedTeam(filter: $invitesFilter) {\n      title\n      user {\n        id\n      }\n    }\n  }\n"];
/**
 * The graphql function is used to parse GraphQL queries into a document that can be used by GraphQL clients.
 */
export function graphql(source: "\n  fragment WorkspaceProjectList_ProjectCollection on ProjectCollection {\n    totalCount\n    items {\n      ...ProjectDashboardItem\n    }\n    cursor\n  }\n"): (typeof documents)["\n  fragment WorkspaceProjectList_ProjectCollection on ProjectCollection {\n    totalCount\n    items {\n      ...ProjectDashboardItem\n    }\n    cursor\n  }\n"];
/**
 * The graphql function is used to parse GraphQL queries into a document that can be used by GraphQL clients.
 */
export function graphql(source: "\n  fragment WorkspaceHeader_Workspace on Workspace {\n    id\n    name\n    logo\n    description\n    totalProjects: projects {\n      totalCount\n    }\n    team {\n      id\n      user {\n        id\n        name\n        ...LimitedUserAvatar\n      }\n    }\n  }\n"): (typeof documents)["\n  fragment WorkspaceHeader_Workspace on Workspace {\n    id\n    name\n    logo\n    description\n    totalProjects: projects {\n      totalCount\n    }\n    team {\n      id\n      user {\n        id\n        name\n        ...LimitedUserAvatar\n      }\n    }\n  }\n"];
/**
 * The graphql function is used to parse GraphQL queries into a document that can be used by GraphQL clients.
 */
export function graphql(source: "\n  fragment WorkspaceInviteBanner_PendingWorkspaceCollaborator on PendingWorkspaceCollaborator {\n    id\n    invitedBy {\n      id\n      ...LimitedUserAvatar\n    }\n    workspaceId\n    workspaceName\n    token\n    user {\n      id\n    }\n    ...UseWorkspaceInviteManager_PendingWorkspaceCollaborator\n  }\n"): (typeof documents)["\n  fragment WorkspaceInviteBanner_PendingWorkspaceCollaborator on PendingWorkspaceCollaborator {\n    id\n    invitedBy {\n      id\n      ...LimitedUserAvatar\n    }\n    workspaceId\n    workspaceName\n    token\n    user {\n      id\n    }\n    ...UseWorkspaceInviteManager_PendingWorkspaceCollaborator\n  }\n"];
/**
 * The graphql function is used to parse GraphQL queries into a document that can be used by GraphQL clients.
 */
export function graphql(source: "\n  fragment WorkspaceInviteBanners_User on User {\n    workspaceInvites {\n      ...WorkspaceInviteBanner_PendingWorkspaceCollaborator\n    }\n  }\n"): (typeof documents)["\n  fragment WorkspaceInviteBanners_User on User {\n    workspaceInvites {\n      ...WorkspaceInviteBanner_PendingWorkspaceCollaborator\n    }\n  }\n"];
/**
 * The graphql function is used to parse GraphQL queries into a document that can be used by GraphQL clients.
 */
export function graphql(source: "\n  fragment WorkspaceInviteBlock_PendingWorkspaceCollaborator on PendingWorkspaceCollaborator {\n    id\n    workspaceId\n    workspaceName\n    token\n    user {\n      id\n      name\n      ...LimitedUserAvatar\n    }\n    title\n    email\n    ...UseWorkspaceInviteManager_PendingWorkspaceCollaborator\n  }\n"): (typeof documents)["\n  fragment WorkspaceInviteBlock_PendingWorkspaceCollaborator on PendingWorkspaceCollaborator {\n    id\n    workspaceId\n    workspaceName\n    token\n    user {\n      id\n      name\n      ...LimitedUserAvatar\n    }\n    title\n    email\n    ...UseWorkspaceInviteManager_PendingWorkspaceCollaborator\n  }\n"];
/**
 * The graphql function is used to parse GraphQL queries into a document that can be used by GraphQL clients.
 */
export function graphql(source: "\n  query ActiveUserMainMetadata {\n    activeUser {\n      id\n      email\n      company\n      bio\n      name\n      role\n      avatar\n      isOnboardingFinished\n      createdAt\n      verified\n      notificationPreferences\n      versions(limit: 0) {\n        totalCount\n      }\n    }\n  }\n"): (typeof documents)["\n  query ActiveUserMainMetadata {\n    activeUser {\n      id\n      email\n      company\n      bio\n      name\n      role\n      avatar\n      isOnboardingFinished\n      createdAt\n      verified\n      notificationPreferences\n      versions(limit: 0) {\n        totalCount\n      }\n    }\n  }\n"];
/**
 * The graphql function is used to parse GraphQL queries into a document that can be used by GraphQL clients.
 */
export function graphql(source: "\n      mutation CreateOnboardingProject {\n        projectMutations {\n          createForOnboarding {\n            ...ProjectPageProject\n            ...ProjectDashboardItem\n          }\n        }\n      }\n    "): (typeof documents)["\n      mutation CreateOnboardingProject {\n        projectMutations {\n          createForOnboarding {\n            ...ProjectPageProject\n            ...ProjectDashboardItem\n          }\n        }\n      }\n    "];
/**
 * The graphql function is used to parse GraphQL queries into a document that can be used by GraphQL clients.
 */
export function graphql(source: "\n  mutation FinishOnboarding {\n    activeUserMutations {\n      finishOnboarding\n    }\n  }\n"): (typeof documents)["\n  mutation FinishOnboarding {\n    activeUserMutations {\n      finishOnboarding\n    }\n  }\n"];
/**
 * The graphql function is used to parse GraphQL queries into a document that can be used by GraphQL clients.
 */
export function graphql(source: "\n  mutation RequestVerificationByEmail($email: String!) {\n    requestVerificationByEmail(email: $email)\n  }\n"): (typeof documents)["\n  mutation RequestVerificationByEmail($email: String!) {\n    requestVerificationByEmail(email: $email)\n  }\n"];
/**
 * The graphql function is used to parse GraphQL queries into a document that can be used by GraphQL clients.
 */
export function graphql(source: "\n  query AuthLoginPanel {\n    serverInfo {\n      authStrategies {\n        id\n      }\n      ...AuthStategiesServerInfoFragment\n    }\n  }\n"): (typeof documents)["\n  query AuthLoginPanel {\n    serverInfo {\n      authStrategies {\n        id\n      }\n      ...AuthStategiesServerInfoFragment\n    }\n  }\n"];
/**
 * The graphql function is used to parse GraphQL queries into a document that can be used by GraphQL clients.
 */
export function graphql(source: "\n  query AuthLoginPanelWorkspaceInvite($token: String) {\n    workspaceInvite(token: $token) {\n      id\n      email\n      ...AuthWorkspaceInviteHeader_PendingWorkspaceCollaborator\n      ...AuthLoginWithEmailBlock_PendingWorkspaceCollaborator\n    }\n  }\n"): (typeof documents)["\n  query AuthLoginPanelWorkspaceInvite($token: String) {\n    workspaceInvite(token: $token) {\n      id\n      email\n      ...AuthWorkspaceInviteHeader_PendingWorkspaceCollaborator\n      ...AuthLoginWithEmailBlock_PendingWorkspaceCollaborator\n    }\n  }\n"];
/**
 * The graphql function is used to parse GraphQL queries into a document that can be used by GraphQL clients.
 */
export function graphql(source: "\n  query AuthorizableAppMetadata($id: String!) {\n    app(id: $id) {\n      id\n      name\n      description\n      trustByDefault\n      redirectUrl\n      scopes {\n        name\n        description\n      }\n      author {\n        name\n        id\n        avatar\n      }\n    }\n  }\n"): (typeof documents)["\n  query AuthorizableAppMetadata($id: String!) {\n    app(id: $id) {\n      id\n      name\n      description\n      trustByDefault\n      redirectUrl\n      scopes {\n        name\n        description\n      }\n      author {\n        name\n        id\n        avatar\n      }\n    }\n  }\n"];
/**
 * The graphql function is used to parse GraphQL queries into a document that can be used by GraphQL clients.
 */
export function graphql(source: "\n  fragment FunctionRunStatusForSummary on AutomateFunctionRun {\n    id\n    status\n  }\n"): (typeof documents)["\n  fragment FunctionRunStatusForSummary on AutomateFunctionRun {\n    id\n    status\n  }\n"];
/**
 * The graphql function is used to parse GraphQL queries into a document that can be used by GraphQL clients.
 */
export function graphql(source: "\n  fragment TriggeredAutomationsStatusSummary on TriggeredAutomationsStatus {\n    id\n    automationRuns {\n      id\n      functionRuns {\n        id\n        ...FunctionRunStatusForSummary\n      }\n    }\n  }\n"): (typeof documents)["\n  fragment TriggeredAutomationsStatusSummary on TriggeredAutomationsStatus {\n    id\n    automationRuns {\n      id\n      functionRuns {\n        id\n        ...FunctionRunStatusForSummary\n      }\n    }\n  }\n"];
/**
 * The graphql function is used to parse GraphQL queries into a document that can be used by GraphQL clients.
 */
export function graphql(source: "\n  fragment AutomationRunDetails on AutomateRun {\n    id\n    status\n    functionRuns {\n      ...FunctionRunStatusForSummary\n      statusMessage\n    }\n    trigger {\n      ... on VersionCreatedTrigger {\n        version {\n          id\n        }\n        model {\n          id\n        }\n      }\n    }\n    createdAt\n    updatedAt\n  }\n"): (typeof documents)["\n  fragment AutomationRunDetails on AutomateRun {\n    id\n    status\n    functionRuns {\n      ...FunctionRunStatusForSummary\n      statusMessage\n    }\n    trigger {\n      ... on VersionCreatedTrigger {\n        version {\n          id\n        }\n        model {\n          id\n        }\n      }\n    }\n    createdAt\n    updatedAt\n  }\n"];
/**
 * The graphql function is used to parse GraphQL queries into a document that can be used by GraphQL clients.
 */
export function graphql(source: "\n  fragment AutomationsStatusOrderedRuns_AutomationRun on AutomateRun {\n    id\n    automation {\n      id\n      name\n    }\n    functionRuns {\n      id\n      updatedAt\n    }\n  }\n"): (typeof documents)["\n  fragment AutomationsStatusOrderedRuns_AutomationRun on AutomateRun {\n    id\n    automation {\n      id\n      name\n    }\n    functionRuns {\n      id\n      updatedAt\n    }\n  }\n"];
/**
 * The graphql function is used to parse GraphQL queries into a document that can be used by GraphQL clients.
 */
export function graphql(source: "\n  fragment SearchAutomateFunctionReleaseItem on AutomateFunctionRelease {\n    id\n    versionTag\n    createdAt\n    inputSchema\n  }\n"): (typeof documents)["\n  fragment SearchAutomateFunctionReleaseItem on AutomateFunctionRelease {\n    id\n    versionTag\n    createdAt\n    inputSchema\n  }\n"];
/**
 * The graphql function is used to parse GraphQL queries into a document that can be used by GraphQL clients.
 */
export function graphql(source: "\n  mutation CreateAutomateFunction($input: CreateAutomateFunctionInput!) {\n    automateMutations {\n      createFunction(input: $input) {\n        id\n        ...AutomationsFunctionsCard_AutomateFunction\n        ...AutomateFunctionCreateDialogDoneStep_AutomateFunction\n      }\n    }\n  }\n"): (typeof documents)["\n  mutation CreateAutomateFunction($input: CreateAutomateFunctionInput!) {\n    automateMutations {\n      createFunction(input: $input) {\n        id\n        ...AutomationsFunctionsCard_AutomateFunction\n        ...AutomateFunctionCreateDialogDoneStep_AutomateFunction\n      }\n    }\n  }\n"];
/**
 * The graphql function is used to parse GraphQL queries into a document that can be used by GraphQL clients.
 */
export function graphql(source: "\n  mutation UpdateAutomateFunction($input: UpdateAutomateFunctionInput!) {\n    automateMutations {\n      updateFunction(input: $input) {\n        id\n        ...AutomateFunctionPage_AutomateFunction\n      }\n    }\n  }\n"): (typeof documents)["\n  mutation UpdateAutomateFunction($input: UpdateAutomateFunctionInput!) {\n    automateMutations {\n      updateFunction(input: $input) {\n        id\n        ...AutomateFunctionPage_AutomateFunction\n      }\n    }\n  }\n"];
/**
 * The graphql function is used to parse GraphQL queries into a document that can be used by GraphQL clients.
 */
export function graphql(source: "\n  query SearchAutomateFunctionReleases(\n    $functionId: ID!\n    $cursor: String\n    $limit: Int\n    $filter: AutomateFunctionReleasesFilter\n  ) {\n    automateFunction(id: $functionId) {\n      id\n      releases(cursor: $cursor, limit: $limit, filter: $filter) {\n        cursor\n        totalCount\n        items {\n          ...SearchAutomateFunctionReleaseItem\n        }\n      }\n    }\n  }\n"): (typeof documents)["\n  query SearchAutomateFunctionReleases(\n    $functionId: ID!\n    $cursor: String\n    $limit: Int\n    $filter: AutomateFunctionReleasesFilter\n  ) {\n    automateFunction(id: $functionId) {\n      id\n      releases(cursor: $cursor, limit: $limit, filter: $filter) {\n        cursor\n        totalCount\n        items {\n          ...SearchAutomateFunctionReleaseItem\n        }\n      }\n    }\n  }\n"];
/**
 * The graphql function is used to parse GraphQL queries into a document that can be used by GraphQL clients.
 */
export function graphql(source: "\n  query FunctionAccessCheck($id: ID!) {\n    automateFunction(id: $id) {\n      id\n    }\n  }\n"): (typeof documents)["\n  query FunctionAccessCheck($id: ID!) {\n    automateFunction(id: $id) {\n      id\n    }\n  }\n"];
/**
 * The graphql function is used to parse GraphQL queries into a document that can be used by GraphQL clients.
 */
export function graphql(source: "\n  query ProjectAutomationCreationPublicKeys(\n    $projectId: String!\n    $automationId: String!\n  ) {\n    project(id: $projectId) {\n      id\n      automation(id: $automationId) {\n        id\n        creationPublicKeys\n      }\n    }\n  }\n"): (typeof documents)["\n  query ProjectAutomationCreationPublicKeys(\n    $projectId: String!\n    $automationId: String!\n  ) {\n    project(id: $projectId) {\n      id\n      automation(id: $automationId) {\n        id\n        creationPublicKeys\n      }\n    }\n  }\n"];
/**
 * The graphql function is used to parse GraphQL queries into a document that can be used by GraphQL clients.
 */
export function graphql(source: "\n  query AutomateFunctionsPagePagination($search: String, $cursor: String) {\n    ...AutomateFunctionsPageItems_Query\n  }\n"): (typeof documents)["\n  query AutomateFunctionsPagePagination($search: String, $cursor: String) {\n    ...AutomateFunctionsPageItems_Query\n  }\n"];
/**
 * The graphql function is used to parse GraphQL queries into a document that can be used by GraphQL clients.
 */
export function graphql(source: "\n  query MentionsUserSearch($query: String!, $emailOnly: Boolean = false) {\n    userSearch(\n      query: $query\n      limit: 5\n      cursor: null\n      archived: false\n      emailOnly: $emailOnly\n    ) {\n      items {\n        id\n        name\n        company\n      }\n    }\n  }\n"): (typeof documents)["\n  query MentionsUserSearch($query: String!, $emailOnly: Boolean = false) {\n    userSearch(\n      query: $query\n      limit: 5\n      cursor: null\n      archived: false\n      emailOnly: $emailOnly\n    ) {\n      items {\n        id\n        name\n        company\n      }\n    }\n  }\n"];
/**
 * The graphql function is used to parse GraphQL queries into a document that can be used by GraphQL clients.
 */
export function graphql(source: "\n  query UserSearch($query: String!, $limit: Int, $cursor: String, $archived: Boolean) {\n    userSearch(query: $query, limit: $limit, cursor: $cursor, archived: $archived) {\n      cursor\n      items {\n        id\n        name\n        bio\n        company\n        avatar\n        verified\n        role\n      }\n    }\n  }\n"): (typeof documents)["\n  query UserSearch($query: String!, $limit: Int, $cursor: String, $archived: Boolean) {\n    userSearch(query: $query, limit: $limit, cursor: $cursor, archived: $archived) {\n      cursor\n      items {\n        id\n        name\n        bio\n        company\n        avatar\n        verified\n        role\n      }\n    }\n  }\n"];
/**
 * The graphql function is used to parse GraphQL queries into a document that can be used by GraphQL clients.
 */
export function graphql(source: "\n  query ServerInfoBlobSizeLimit {\n    serverInfo {\n      blobSizeLimitBytes\n    }\n  }\n"): (typeof documents)["\n  query ServerInfoBlobSizeLimit {\n    serverInfo {\n      blobSizeLimitBytes\n    }\n  }\n"];
/**
 * The graphql function is used to parse GraphQL queries into a document that can be used by GraphQL clients.
 */
export function graphql(source: "\n  query ServerInfoAllScopes {\n    serverInfo {\n      scopes {\n        name\n        description\n      }\n    }\n  }\n"): (typeof documents)["\n  query ServerInfoAllScopes {\n    serverInfo {\n      scopes {\n        name\n        description\n      }\n    }\n  }\n"];
/**
 * The graphql function is used to parse GraphQL queries into a document that can be used by GraphQL clients.
 */
export function graphql(source: "\n  query ProjectModelsSelectorValues($projectId: String!, $cursor: String) {\n    project(id: $projectId) {\n      id\n      models(limit: 100, cursor: $cursor) {\n        cursor\n        totalCount\n        items {\n          ...CommonModelSelectorModel\n        }\n      }\n    }\n  }\n"): (typeof documents)["\n  query ProjectModelsSelectorValues($projectId: String!, $cursor: String) {\n    project(id: $projectId) {\n      id\n      models(limit: 100, cursor: $cursor) {\n        cursor\n        totalCount\n        items {\n          ...CommonModelSelectorModel\n        }\n      }\n    }\n  }\n"];
/**
 * The graphql function is used to parse GraphQL queries into a document that can be used by GraphQL clients.
 */
export function graphql(source: "\n  query MainServerInfoData {\n    serverInfo {\n      adminContact\n      blobSizeLimitBytes\n      canonicalUrl\n      company\n      description\n      guestModeEnabled\n      inviteOnly\n      name\n      termsOfService\n      version\n      automateUrl\n    }\n  }\n"): (typeof documents)["\n  query MainServerInfoData {\n    serverInfo {\n      adminContact\n      blobSizeLimitBytes\n      canonicalUrl\n      company\n      description\n      guestModeEnabled\n      inviteOnly\n      name\n      termsOfService\n      version\n      automateUrl\n    }\n  }\n"];
/**
 * The graphql function is used to parse GraphQL queries into a document that can be used by GraphQL clients.
 */
export function graphql(source: "\n  query DashboardProjectsPageQuery {\n    activeUser {\n      id\n      projects(limit: 3) {\n        items {\n          ...DashboardProjectCard_Project\n        }\n      }\n      ...ProjectsDashboardHeaderProjects_User\n    }\n  }\n"): (typeof documents)["\n  query DashboardProjectsPageQuery {\n    activeUser {\n      id\n      projects(limit: 3) {\n        items {\n          ...DashboardProjectCard_Project\n        }\n      }\n      ...ProjectsDashboardHeaderProjects_User\n    }\n  }\n"];
/**
 * The graphql function is used to parse GraphQL queries into a document that can be used by GraphQL clients.
 */
export function graphql(source: "\n  query DashboardProjectsPageWorkspaceInvitesQuery {\n    activeUser {\n      id\n      ...ProjectsDashboardHeaderWorkspaces_User\n    }\n  }\n"): (typeof documents)["\n  query DashboardProjectsPageWorkspaceInvitesQuery {\n    activeUser {\n      id\n      ...ProjectsDashboardHeaderWorkspaces_User\n    }\n  }\n"];
/**
 * The graphql function is used to parse GraphQL queries into a document that can be used by GraphQL clients.
 */
export function graphql(source: "\n  mutation DeleteAccessToken($token: String!) {\n    apiTokenRevoke(token: $token)\n  }\n"): (typeof documents)["\n  mutation DeleteAccessToken($token: String!) {\n    apiTokenRevoke(token: $token)\n  }\n"];
/**
 * The graphql function is used to parse GraphQL queries into a document that can be used by GraphQL clients.
 */
export function graphql(source: "\n  mutation CreateAccessToken($token: ApiTokenCreateInput!) {\n    apiTokenCreate(token: $token)\n  }\n"): (typeof documents)["\n  mutation CreateAccessToken($token: ApiTokenCreateInput!) {\n    apiTokenCreate(token: $token)\n  }\n"];
/**
 * The graphql function is used to parse GraphQL queries into a document that can be used by GraphQL clients.
 */
export function graphql(source: "\n  mutation DeleteApplication($appId: String!) {\n    appDelete(appId: $appId)\n  }\n"): (typeof documents)["\n  mutation DeleteApplication($appId: String!) {\n    appDelete(appId: $appId)\n  }\n"];
/**
 * The graphql function is used to parse GraphQL queries into a document that can be used by GraphQL clients.
 */
export function graphql(source: "\n  mutation CreateApplication($app: AppCreateInput!) {\n    appCreate(app: $app)\n  }\n"): (typeof documents)["\n  mutation CreateApplication($app: AppCreateInput!) {\n    appCreate(app: $app)\n  }\n"];
/**
 * The graphql function is used to parse GraphQL queries into a document that can be used by GraphQL clients.
 */
export function graphql(source: "\n  mutation EditApplication($app: AppUpdateInput!) {\n    appUpdate(app: $app)\n  }\n"): (typeof documents)["\n  mutation EditApplication($app: AppUpdateInput!) {\n    appUpdate(app: $app)\n  }\n"];
/**
 * The graphql function is used to parse GraphQL queries into a document that can be used by GraphQL clients.
 */
export function graphql(source: "\n  mutation RevokeAppAccess($appId: String!) {\n    appRevokeAccess(appId: $appId)\n  }\n"): (typeof documents)["\n  mutation RevokeAppAccess($appId: String!) {\n    appRevokeAccess(appId: $appId)\n  }\n"];
/**
 * The graphql function is used to parse GraphQL queries into a document that can be used by GraphQL clients.
 */
export function graphql(source: "\n  query DeveloperSettingsAccessTokens {\n    activeUser {\n      id\n      apiTokens {\n        id\n        name\n        lastUsed\n        lastChars\n        createdAt\n        scopes\n      }\n    }\n  }\n"): (typeof documents)["\n  query DeveloperSettingsAccessTokens {\n    activeUser {\n      id\n      apiTokens {\n        id\n        name\n        lastUsed\n        lastChars\n        createdAt\n        scopes\n      }\n    }\n  }\n"];
/**
 * The graphql function is used to parse GraphQL queries into a document that can be used by GraphQL clients.
 */
export function graphql(source: "\n  query DeveloperSettingsApplications {\n    activeUser {\n      createdApps {\n        id\n        secret\n        name\n        description\n        redirectUrl\n        scopes {\n          name\n          description\n        }\n      }\n      id\n    }\n  }\n"): (typeof documents)["\n  query DeveloperSettingsApplications {\n    activeUser {\n      createdApps {\n        id\n        secret\n        name\n        description\n        redirectUrl\n        scopes {\n          name\n          description\n        }\n      }\n      id\n    }\n  }\n"];
/**
 * The graphql function is used to parse GraphQL queries into a document that can be used by GraphQL clients.
 */
export function graphql(source: "\n  query DeveloperSettingsAuthorizedApps {\n    activeUser {\n      id\n      authorizedApps {\n        id\n        description\n        name\n        author {\n          id\n          name\n          avatar\n        }\n      }\n    }\n  }\n"): (typeof documents)["\n  query DeveloperSettingsAuthorizedApps {\n    activeUser {\n      id\n      authorizedApps {\n        id\n        description\n        name\n        author {\n          id\n          name\n          avatar\n        }\n      }\n    }\n  }\n"];
/**
 * The graphql function is used to parse GraphQL queries into a document that can be used by GraphQL clients.
 */
export function graphql(source: "\n  query SearchProjects($search: String, $onlyWithRoles: [String!] = null) {\n    activeUser {\n      projects(limit: 10, filter: { search: $search, onlyWithRoles: $onlyWithRoles }) {\n        totalCount\n        items {\n          ...FormSelectProjects_Project\n        }\n      }\n    }\n  }\n"): (typeof documents)["\n  query SearchProjects($search: String, $onlyWithRoles: [String!] = null) {\n    activeUser {\n      projects(limit: 10, filter: { search: $search, onlyWithRoles: $onlyWithRoles }) {\n        totalCount\n        items {\n          ...FormSelectProjects_Project\n        }\n      }\n    }\n  }\n"];
/**
 * The graphql function is used to parse GraphQL queries into a document that can be used by GraphQL clients.
 */
export function graphql(source: "\n  query SearchProjectModels($search: String, $projectId: String!) {\n    project(id: $projectId) {\n      id\n      models(limit: 10, filter: { search: $search }) {\n        totalCount\n        items {\n          ...FormSelectModels_Model\n        }\n      }\n    }\n  }\n"): (typeof documents)["\n  query SearchProjectModels($search: String, $projectId: String!) {\n    project(id: $projectId) {\n      id\n      models(limit: 10, filter: { search: $search }) {\n        totalCount\n        items {\n          ...FormSelectModels_Model\n        }\n      }\n    }\n  }\n"];
/**
 * The graphql function is used to parse GraphQL queries into a document that can be used by GraphQL clients.
 */
export function graphql(source: "\n  mutation requestGendoAIRender($input: GendoAIRenderInput!) {\n    versionMutations {\n      requestGendoAIRender(input: $input)\n    }\n  }\n"): (typeof documents)["\n  mutation requestGendoAIRender($input: GendoAIRenderInput!) {\n    versionMutations {\n      requestGendoAIRender(input: $input)\n    }\n  }\n"];
/**
 * The graphql function is used to parse GraphQL queries into a document that can be used by GraphQL clients.
 */
export function graphql(source: "\n  query GendoAIRender(\n    $gendoAiRenderId: String!\n    $versionId: String!\n    $projectId: String!\n  ) {\n    project(id: $projectId) {\n      id\n      version(id: $versionId) {\n        id\n        gendoAIRender(id: $gendoAiRenderId) {\n          id\n          projectId\n          modelId\n          versionId\n          createdAt\n          updatedAt\n          gendoGenerationId\n          status\n          prompt\n          camera\n          responseImage\n          user {\n            name\n            avatar\n            id\n          }\n        }\n      }\n    }\n  }\n"): (typeof documents)["\n  query GendoAIRender(\n    $gendoAiRenderId: String!\n    $versionId: String!\n    $projectId: String!\n  ) {\n    project(id: $projectId) {\n      id\n      version(id: $versionId) {\n        id\n        gendoAIRender(id: $gendoAiRenderId) {\n          id\n          projectId\n          modelId\n          versionId\n          createdAt\n          updatedAt\n          gendoGenerationId\n          status\n          prompt\n          camera\n          responseImage\n          user {\n            name\n            avatar\n            id\n          }\n        }\n      }\n    }\n  }\n"];
/**
 * The graphql function is used to parse GraphQL queries into a document that can be used by GraphQL clients.
 */
export function graphql(source: "\n  query GendoAIRenders($versionId: String!, $projectId: String!) {\n    project(id: $projectId) {\n      id\n      version(id: $versionId) {\n        id\n        gendoAIRenders {\n          totalCount\n          items {\n            id\n            createdAt\n            updatedAt\n            status\n            gendoGenerationId\n            prompt\n            camera\n          }\n        }\n      }\n    }\n  }\n"): (typeof documents)["\n  query GendoAIRenders($versionId: String!, $projectId: String!) {\n    project(id: $projectId) {\n      id\n      version(id: $versionId) {\n        id\n        gendoAIRenders {\n          totalCount\n          items {\n            id\n            createdAt\n            updatedAt\n            status\n            gendoGenerationId\n            prompt\n            camera\n          }\n        }\n      }\n    }\n  }\n"];
/**
 * The graphql function is used to parse GraphQL queries into a document that can be used by GraphQL clients.
 */
export function graphql(source: "\n  subscription ProjectVersionGendoAIRenderCreated($id: String!, $versionId: String!) {\n    projectVersionGendoAIRenderCreated(id: $id, versionId: $versionId) {\n      id\n      createdAt\n      updatedAt\n      status\n      gendoGenerationId\n      prompt\n      camera\n    }\n  }\n"): (typeof documents)["\n  subscription ProjectVersionGendoAIRenderCreated($id: String!, $versionId: String!) {\n    projectVersionGendoAIRenderCreated(id: $id, versionId: $versionId) {\n      id\n      createdAt\n      updatedAt\n      status\n      gendoGenerationId\n      prompt\n      camera\n    }\n  }\n"];
/**
 * The graphql function is used to parse GraphQL queries into a document that can be used by GraphQL clients.
 */
export function graphql(source: "\n  subscription ProjectVersionGendoAIRenderUpdated($id: String!, $versionId: String!) {\n    projectVersionGendoAIRenderUpdated(id: $id, versionId: $versionId) {\n      id\n      projectId\n      modelId\n      versionId\n      createdAt\n      updatedAt\n      gendoGenerationId\n      status\n      prompt\n      camera\n      responseImage\n    }\n  }\n"): (typeof documents)["\n  subscription ProjectVersionGendoAIRenderUpdated($id: String!, $versionId: String!) {\n    projectVersionGendoAIRenderUpdated(id: $id, versionId: $versionId) {\n      id\n      projectId\n      modelId\n      versionId\n      createdAt\n      updatedAt\n      gendoGenerationId\n      status\n      prompt\n      camera\n      responseImage\n    }\n  }\n"];
/**
 * The graphql function is used to parse GraphQL queries into a document that can be used by GraphQL clients.
 */
export function graphql(source: "\n  fragment ProjectPageTeamInternals_Project on Project {\n    id\n    role\n    invitedTeam {\n      id\n      title\n      role\n      inviteId\n      user {\n        role\n        ...LimitedUserAvatar\n      }\n    }\n    team {\n      role\n      user {\n        id\n        role\n        ...LimitedUserAvatar\n      }\n    }\n  }\n"): (typeof documents)["\n  fragment ProjectPageTeamInternals_Project on Project {\n    id\n    role\n    invitedTeam {\n      id\n      title\n      role\n      inviteId\n      user {\n        role\n        ...LimitedUserAvatar\n      }\n    }\n    team {\n      role\n      user {\n        id\n        role\n        ...LimitedUserAvatar\n      }\n    }\n  }\n"];
/**
 * The graphql function is used to parse GraphQL queries into a document that can be used by GraphQL clients.
 */
export function graphql(source: "\n  fragment ProjectDashboardItemNoModels on Project {\n    id\n    name\n    createdAt\n    updatedAt\n    role\n    team {\n      id\n      user {\n        id\n        name\n        avatar\n      }\n    }\n    ...ProjectPageModelsCardProject\n  }\n"): (typeof documents)["\n  fragment ProjectDashboardItemNoModels on Project {\n    id\n    name\n    createdAt\n    updatedAt\n    role\n    team {\n      id\n      user {\n        id\n        name\n        avatar\n      }\n    }\n    ...ProjectPageModelsCardProject\n  }\n"];
/**
 * The graphql function is used to parse GraphQL queries into a document that can be used by GraphQL clients.
 */
export function graphql(source: "\n  fragment ProjectDashboardItem on Project {\n    id\n    ...ProjectDashboardItemNoModels\n    models(limit: 4, filter: { onlyWithVersions: true }) {\n      totalCount\n      items {\n        ...ProjectPageLatestItemsModelItem\n      }\n    }\n    pendingImportedModels(limit: 4) {\n      ...PendingFileUpload\n    }\n  }\n"): (typeof documents)["\n  fragment ProjectDashboardItem on Project {\n    id\n    ...ProjectDashboardItemNoModels\n    models(limit: 4, filter: { onlyWithVersions: true }) {\n      totalCount\n      items {\n        ...ProjectPageLatestItemsModelItem\n      }\n    }\n    pendingImportedModels(limit: 4) {\n      ...PendingFileUpload\n    }\n  }\n"];
/**
 * The graphql function is used to parse GraphQL queries into a document that can be used by GraphQL clients.
 */
export function graphql(source: "\n  fragment PendingFileUpload on FileUpload {\n    id\n    projectId\n    modelName\n    convertedStatus\n    convertedMessage\n    uploadDate\n    convertedLastUpdate\n    fileType\n    fileName\n  }\n"): (typeof documents)["\n  fragment PendingFileUpload on FileUpload {\n    id\n    projectId\n    modelName\n    convertedStatus\n    convertedMessage\n    uploadDate\n    convertedLastUpdate\n    fileType\n    fileName\n  }\n"];
/**
 * The graphql function is used to parse GraphQL queries into a document that can be used by GraphQL clients.
 */
export function graphql(source: "\n  fragment ProjectPageLatestItemsModelItem on Model {\n    id\n    name\n    displayName\n    versionCount: versions(limit: 0) {\n      totalCount\n    }\n    commentThreadCount: commentThreads(limit: 0) {\n      totalCount\n    }\n    pendingImportedVersions(limit: 1) {\n      ...PendingFileUpload\n    }\n    previewUrl\n    createdAt\n    updatedAt\n    ...ProjectPageModelsCardRenameDialog\n    ...ProjectPageModelsCardDeleteDialog\n    ...ProjectPageModelsActions\n    automationsStatus {\n      ...AutomateRunsTriggerStatus_TriggeredAutomationsStatus\n    }\n  }\n"): (typeof documents)["\n  fragment ProjectPageLatestItemsModelItem on Model {\n    id\n    name\n    displayName\n    versionCount: versions(limit: 0) {\n      totalCount\n    }\n    commentThreadCount: commentThreads(limit: 0) {\n      totalCount\n    }\n    pendingImportedVersions(limit: 1) {\n      ...PendingFileUpload\n    }\n    previewUrl\n    createdAt\n    updatedAt\n    ...ProjectPageModelsCardRenameDialog\n    ...ProjectPageModelsCardDeleteDialog\n    ...ProjectPageModelsActions\n    automationsStatus {\n      ...AutomateRunsTriggerStatus_TriggeredAutomationsStatus\n    }\n  }\n"];
/**
 * The graphql function is used to parse GraphQL queries into a document that can be used by GraphQL clients.
 */
export function graphql(source: "\n  fragment ProjectUpdatableMetadata on Project {\n    id\n    name\n    description\n    visibility\n    allowPublicComments\n  }\n"): (typeof documents)["\n  fragment ProjectUpdatableMetadata on Project {\n    id\n    name\n    description\n    visibility\n    allowPublicComments\n  }\n"];
/**
 * The graphql function is used to parse GraphQL queries into a document that can be used by GraphQL clients.
 */
export function graphql(source: "\n  fragment ProjectPageLatestItemsModels on Project {\n    id\n    role\n    visibility\n    modelCount: models(limit: 0) {\n      totalCount\n    }\n    ...ProjectPageModelsStructureItem_Project\n  }\n"): (typeof documents)["\n  fragment ProjectPageLatestItemsModels on Project {\n    id\n    role\n    visibility\n    modelCount: models(limit: 0) {\n      totalCount\n    }\n    ...ProjectPageModelsStructureItem_Project\n  }\n"];
/**
 * The graphql function is used to parse GraphQL queries into a document that can be used by GraphQL clients.
 */
export function graphql(source: "\n  fragment ProjectPageLatestItemsComments on Project {\n    id\n    commentThreadCount: commentThreads(limit: 0) {\n      totalCount\n    }\n  }\n"): (typeof documents)["\n  fragment ProjectPageLatestItemsComments on Project {\n    id\n    commentThreadCount: commentThreads(limit: 0) {\n      totalCount\n    }\n  }\n"];
/**
 * The graphql function is used to parse GraphQL queries into a document that can be used by GraphQL clients.
 */
export function graphql(source: "\n  fragment ProjectPageLatestItemsCommentItem on Comment {\n    id\n    author {\n      ...FormUsersSelectItem\n    }\n    screenshot\n    rawText\n    createdAt\n    updatedAt\n    archived\n    repliesCount: replies(limit: 0) {\n      totalCount\n    }\n    replyAuthors(limit: 4) {\n      totalCount\n      items {\n        ...FormUsersSelectItem\n      }\n    }\n  }\n"): (typeof documents)["\n  fragment ProjectPageLatestItemsCommentItem on Comment {\n    id\n    author {\n      ...FormUsersSelectItem\n    }\n    screenshot\n    rawText\n    createdAt\n    updatedAt\n    archived\n    repliesCount: replies(limit: 0) {\n      totalCount\n    }\n    replyAuthors(limit: 4) {\n      totalCount\n      items {\n        ...FormUsersSelectItem\n      }\n    }\n  }\n"];
/**
 * The graphql function is used to parse GraphQL queries into a document that can be used by GraphQL clients.
 */
export function graphql(source: "\n  mutation CreateModel($input: CreateModelInput!) {\n    modelMutations {\n      create(input: $input) {\n        ...ProjectPageLatestItemsModelItem\n      }\n    }\n  }\n"): (typeof documents)["\n  mutation CreateModel($input: CreateModelInput!) {\n    modelMutations {\n      create(input: $input) {\n        ...ProjectPageLatestItemsModelItem\n      }\n    }\n  }\n"];
/**
 * The graphql function is used to parse GraphQL queries into a document that can be used by GraphQL clients.
 */
export function graphql(source: "\n  mutation CreateProject($input: ProjectCreateInput) {\n    projectMutations {\n      create(input: $input) {\n        ...ProjectPageProject\n        ...ProjectDashboardItem\n      }\n    }\n  }\n"): (typeof documents)["\n  mutation CreateProject($input: ProjectCreateInput) {\n    projectMutations {\n      create(input: $input) {\n        ...ProjectPageProject\n        ...ProjectDashboardItem\n      }\n    }\n  }\n"];
/**
 * The graphql function is used to parse GraphQL queries into a document that can be used by GraphQL clients.
 */
export function graphql(source: "\n  mutation UpdateModel($input: UpdateModelInput!) {\n    modelMutations {\n      update(input: $input) {\n        ...ProjectPageLatestItemsModelItem\n      }\n    }\n  }\n"): (typeof documents)["\n  mutation UpdateModel($input: UpdateModelInput!) {\n    modelMutations {\n      update(input: $input) {\n        ...ProjectPageLatestItemsModelItem\n      }\n    }\n  }\n"];
/**
 * The graphql function is used to parse GraphQL queries into a document that can be used by GraphQL clients.
 */
export function graphql(source: "\n  mutation DeleteModel($input: DeleteModelInput!) {\n    modelMutations {\n      delete(input: $input)\n    }\n  }\n"): (typeof documents)["\n  mutation DeleteModel($input: DeleteModelInput!) {\n    modelMutations {\n      delete(input: $input)\n    }\n  }\n"];
/**
 * The graphql function is used to parse GraphQL queries into a document that can be used by GraphQL clients.
 */
export function graphql(source: "\n  mutation UpdateProjectRole($input: ProjectUpdateRoleInput!) {\n    projectMutations {\n      updateRole(input: $input) {\n        id\n        team {\n          id\n          role\n          user {\n            ...LimitedUserAvatar\n          }\n        }\n      }\n    }\n  }\n"): (typeof documents)["\n  mutation UpdateProjectRole($input: ProjectUpdateRoleInput!) {\n    projectMutations {\n      updateRole(input: $input) {\n        id\n        team {\n          id\n          role\n          user {\n            ...LimitedUserAvatar\n          }\n        }\n      }\n    }\n  }\n"];
/**
 * The graphql function is used to parse GraphQL queries into a document that can be used by GraphQL clients.
 */
export function graphql(source: "\n  mutation InviteProjectUser($projectId: ID!, $input: [ProjectInviteCreateInput!]!) {\n    projectMutations {\n      invites {\n        batchCreate(projectId: $projectId, input: $input) {\n          ...ProjectPageTeamDialog\n        }\n      }\n    }\n  }\n"): (typeof documents)["\n  mutation InviteProjectUser($projectId: ID!, $input: [ProjectInviteCreateInput!]!) {\n    projectMutations {\n      invites {\n        batchCreate(projectId: $projectId, input: $input) {\n          ...ProjectPageTeamDialog\n        }\n      }\n    }\n  }\n"];
/**
 * The graphql function is used to parse GraphQL queries into a document that can be used by GraphQL clients.
 */
export function graphql(source: "\n  mutation CancelProjectInvite($projectId: ID!, $inviteId: String!) {\n    projectMutations {\n      invites {\n        cancel(projectId: $projectId, inviteId: $inviteId) {\n          ...ProjectPageTeamDialog\n        }\n      }\n    }\n  }\n"): (typeof documents)["\n  mutation CancelProjectInvite($projectId: ID!, $inviteId: String!) {\n    projectMutations {\n      invites {\n        cancel(projectId: $projectId, inviteId: $inviteId) {\n          ...ProjectPageTeamDialog\n        }\n      }\n    }\n  }\n"];
/**
 * The graphql function is used to parse GraphQL queries into a document that can be used by GraphQL clients.
 */
export function graphql(source: "\n  mutation UpdateProjectMetadata($update: ProjectUpdateInput!) {\n    projectMutations {\n      update(update: $update) {\n        id\n        ...ProjectUpdatableMetadata\n      }\n    }\n  }\n"): (typeof documents)["\n  mutation UpdateProjectMetadata($update: ProjectUpdateInput!) {\n    projectMutations {\n      update(update: $update) {\n        id\n        ...ProjectUpdatableMetadata\n      }\n    }\n  }\n"];
/**
 * The graphql function is used to parse GraphQL queries into a document that can be used by GraphQL clients.
 */
export function graphql(source: "\n  mutation DeleteProject($id: String!) {\n    projectMutations {\n      delete(id: $id)\n    }\n  }\n"): (typeof documents)["\n  mutation DeleteProject($id: String!) {\n    projectMutations {\n      delete(id: $id)\n    }\n  }\n"];
/**
 * The graphql function is used to parse GraphQL queries into a document that can be used by GraphQL clients.
 */
export function graphql(source: "\n  mutation UseProjectInvite($input: ProjectInviteUseInput!) {\n    projectMutations {\n      invites {\n        use(input: $input)\n      }\n    }\n  }\n"): (typeof documents)["\n  mutation UseProjectInvite($input: ProjectInviteUseInput!) {\n    projectMutations {\n      invites {\n        use(input: $input)\n      }\n    }\n  }\n"];
/**
 * The graphql function is used to parse GraphQL queries into a document that can be used by GraphQL clients.
 */
export function graphql(source: "\n  mutation LeaveProject($projectId: String!) {\n    projectMutations {\n      leave(id: $projectId)\n    }\n  }\n"): (typeof documents)["\n  mutation LeaveProject($projectId: String!) {\n    projectMutations {\n      leave(id: $projectId)\n    }\n  }\n"];
/**
 * The graphql function is used to parse GraphQL queries into a document that can be used by GraphQL clients.
 */
export function graphql(source: "\n  mutation DeleteVersions($input: DeleteVersionsInput!) {\n    versionMutations {\n      delete(input: $input)\n    }\n  }\n"): (typeof documents)["\n  mutation DeleteVersions($input: DeleteVersionsInput!) {\n    versionMutations {\n      delete(input: $input)\n    }\n  }\n"];
/**
 * The graphql function is used to parse GraphQL queries into a document that can be used by GraphQL clients.
 */
export function graphql(source: "\n  mutation MoveVersions($input: MoveVersionsInput!) {\n    versionMutations {\n      moveToModel(input: $input) {\n        id\n      }\n    }\n  }\n"): (typeof documents)["\n  mutation MoveVersions($input: MoveVersionsInput!) {\n    versionMutations {\n      moveToModel(input: $input) {\n        id\n      }\n    }\n  }\n"];
/**
 * The graphql function is used to parse GraphQL queries into a document that can be used by GraphQL clients.
 */
export function graphql(source: "\n  mutation UpdateVersion($input: UpdateVersionInput!) {\n    versionMutations {\n      update(input: $input) {\n        id\n        message\n      }\n    }\n  }\n"): (typeof documents)["\n  mutation UpdateVersion($input: UpdateVersionInput!) {\n    versionMutations {\n      update(input: $input) {\n        id\n        message\n      }\n    }\n  }\n"];
/**
 * The graphql function is used to parse GraphQL queries into a document that can be used by GraphQL clients.
 */
export function graphql(source: "\n  mutation deleteWebhook($webhook: WebhookDeleteInput!) {\n    webhookDelete(webhook: $webhook)\n  }\n"): (typeof documents)["\n  mutation deleteWebhook($webhook: WebhookDeleteInput!) {\n    webhookDelete(webhook: $webhook)\n  }\n"];
/**
 * The graphql function is used to parse GraphQL queries into a document that can be used by GraphQL clients.
 */
export function graphql(source: "\n  mutation createWebhook($webhook: WebhookCreateInput!) {\n    webhookCreate(webhook: $webhook)\n  }\n"): (typeof documents)["\n  mutation createWebhook($webhook: WebhookCreateInput!) {\n    webhookCreate(webhook: $webhook)\n  }\n"];
/**
 * The graphql function is used to parse GraphQL queries into a document that can be used by GraphQL clients.
 */
export function graphql(source: "\n  mutation updateWebhook($webhook: WebhookUpdateInput!) {\n    webhookUpdate(webhook: $webhook)\n  }\n"): (typeof documents)["\n  mutation updateWebhook($webhook: WebhookUpdateInput!) {\n    webhookUpdate(webhook: $webhook)\n  }\n"];
/**
 * The graphql function is used to parse GraphQL queries into a document that can be used by GraphQL clients.
 */
export function graphql(source: "\n  mutation CreateAutomation($projectId: ID!, $input: ProjectAutomationCreateInput!) {\n    projectMutations {\n      automationMutations(projectId: $projectId) {\n        create(input: $input) {\n          id\n          ...ProjectPageAutomationsRow_Automation\n        }\n      }\n    }\n  }\n"): (typeof documents)["\n  mutation CreateAutomation($projectId: ID!, $input: ProjectAutomationCreateInput!) {\n    projectMutations {\n      automationMutations(projectId: $projectId) {\n        create(input: $input) {\n          id\n          ...ProjectPageAutomationsRow_Automation\n        }\n      }\n    }\n  }\n"];
/**
 * The graphql function is used to parse GraphQL queries into a document that can be used by GraphQL clients.
 */
export function graphql(source: "\n  mutation UpdateAutomation($projectId: ID!, $input: ProjectAutomationUpdateInput!) {\n    projectMutations {\n      automationMutations(projectId: $projectId) {\n        update(input: $input) {\n          id\n          name\n          enabled\n        }\n      }\n    }\n  }\n"): (typeof documents)["\n  mutation UpdateAutomation($projectId: ID!, $input: ProjectAutomationUpdateInput!) {\n    projectMutations {\n      automationMutations(projectId: $projectId) {\n        update(input: $input) {\n          id\n          name\n          enabled\n        }\n      }\n    }\n  }\n"];
/**
 * The graphql function is used to parse GraphQL queries into a document that can be used by GraphQL clients.
 */
export function graphql(source: "\n  mutation CreateAutomationRevision(\n    $projectId: ID!\n    $input: ProjectAutomationRevisionCreateInput!\n  ) {\n    projectMutations {\n      automationMutations(projectId: $projectId) {\n        createRevision(input: $input) {\n          id\n        }\n      }\n    }\n  }\n"): (typeof documents)["\n  mutation CreateAutomationRevision(\n    $projectId: ID!\n    $input: ProjectAutomationRevisionCreateInput!\n  ) {\n    projectMutations {\n      automationMutations(projectId: $projectId) {\n        createRevision(input: $input) {\n          id\n        }\n      }\n    }\n  }\n"];
/**
 * The graphql function is used to parse GraphQL queries into a document that can be used by GraphQL clients.
 */
export function graphql(source: "\n  mutation TriggerAutomation($projectId: ID!, $automationId: ID!) {\n    projectMutations {\n      automationMutations(projectId: $projectId) {\n        trigger(automationId: $automationId)\n      }\n    }\n  }\n"): (typeof documents)["\n  mutation TriggerAutomation($projectId: ID!, $automationId: ID!) {\n    projectMutations {\n      automationMutations(projectId: $projectId) {\n        trigger(automationId: $automationId)\n      }\n    }\n  }\n"];
/**
 * The graphql function is used to parse GraphQL queries into a document that can be used by GraphQL clients.
 */
export function graphql(source: "\n  mutation CreateTestAutomation(\n    $projectId: ID!\n    $input: ProjectTestAutomationCreateInput!\n  ) {\n    projectMutations {\n      automationMutations(projectId: $projectId) {\n        createTestAutomation(input: $input) {\n          id\n          ...ProjectPageAutomationsRow_Automation\n        }\n      }\n    }\n  }\n"): (typeof documents)["\n  mutation CreateTestAutomation(\n    $projectId: ID!\n    $input: ProjectTestAutomationCreateInput!\n  ) {\n    projectMutations {\n      automationMutations(projectId: $projectId) {\n        createTestAutomation(input: $input) {\n          id\n          ...ProjectPageAutomationsRow_Automation\n        }\n      }\n    }\n  }\n"];
/**
 * The graphql function is used to parse GraphQL queries into a document that can be used by GraphQL clients.
 */
export function graphql(source: "\n  query ProjectAccessCheck($id: String!) {\n    project(id: $id) {\n      id\n    }\n  }\n"): (typeof documents)["\n  query ProjectAccessCheck($id: String!) {\n    project(id: $id) {\n      id\n    }\n  }\n"];
/**
 * The graphql function is used to parse GraphQL queries into a document that can be used by GraphQL clients.
 */
export function graphql(source: "\n  query ProjectRoleCheck($id: String!) {\n    project(id: $id) {\n      id\n      role\n    }\n  }\n"): (typeof documents)["\n  query ProjectRoleCheck($id: String!) {\n    project(id: $id) {\n      id\n      role\n    }\n  }\n"];
/**
 * The graphql function is used to parse GraphQL queries into a document that can be used by GraphQL clients.
 */
export function graphql(source: "\n  query ProjectsDashboardQuery($filter: UserProjectsFilter, $cursor: String) {\n    activeUser {\n      id\n      projects(filter: $filter, limit: 6, cursor: $cursor) {\n        cursor\n        totalCount\n        items {\n          ...ProjectDashboardItem\n        }\n      }\n      ...ProjectsDashboardHeaderProjects_User\n    }\n  }\n"): (typeof documents)["\n  query ProjectsDashboardQuery($filter: UserProjectsFilter, $cursor: String) {\n    activeUser {\n      id\n      projects(filter: $filter, limit: 6, cursor: $cursor) {\n        cursor\n        totalCount\n        items {\n          ...ProjectDashboardItem\n        }\n      }\n      ...ProjectsDashboardHeaderProjects_User\n    }\n  }\n"];
/**
 * The graphql function is used to parse GraphQL queries into a document that can be used by GraphQL clients.
 */
export function graphql(source: "\n  query ProjectsDashboardWorkspaceInvitesQuery {\n    activeUser {\n      id\n      ...ProjectsDashboardHeaderWorkspaces_User\n    }\n  }\n"): (typeof documents)["\n  query ProjectsDashboardWorkspaceInvitesQuery {\n    activeUser {\n      id\n      ...ProjectsDashboardHeaderWorkspaces_User\n    }\n  }\n"];
/**
 * The graphql function is used to parse GraphQL queries into a document that can be used by GraphQL clients.
 */
export function graphql(source: "\n  query ProjectPageQuery($id: String!, $token: String) {\n    project(id: $id) {\n      ...ProjectPageProject\n    }\n    projectInvite(projectId: $id, token: $token) {\n      ...ProjectsInviteBanner\n    }\n  }\n"): (typeof documents)["\n  query ProjectPageQuery($id: String!, $token: String) {\n    project(id: $id) {\n      ...ProjectPageProject\n    }\n    projectInvite(projectId: $id, token: $token) {\n      ...ProjectsInviteBanner\n    }\n  }\n"];
/**
 * The graphql function is used to parse GraphQL queries into a document that can be used by GraphQL clients.
 */
export function graphql(source: "\n  query ProjectLatestModels($projectId: String!, $filter: ProjectModelsFilter) {\n    project(id: $projectId) {\n      id\n      models(cursor: null, limit: 16, filter: $filter) {\n        totalCount\n        cursor\n        items {\n          ...ProjectPageLatestItemsModelItem\n        }\n      }\n      pendingImportedModels {\n        ...PendingFileUpload\n      }\n    }\n  }\n"): (typeof documents)["\n  query ProjectLatestModels($projectId: String!, $filter: ProjectModelsFilter) {\n    project(id: $projectId) {\n      id\n      models(cursor: null, limit: 16, filter: $filter) {\n        totalCount\n        cursor\n        items {\n          ...ProjectPageLatestItemsModelItem\n        }\n      }\n      pendingImportedModels {\n        ...PendingFileUpload\n      }\n    }\n  }\n"];
/**
 * The graphql function is used to parse GraphQL queries into a document that can be used by GraphQL clients.
 */
export function graphql(source: "\n  query ProjectLatestModelsPagination(\n    $projectId: String!\n    $filter: ProjectModelsFilter\n    $cursor: String = null\n  ) {\n    project(id: $projectId) {\n      id\n      models(cursor: $cursor, limit: 16, filter: $filter) {\n        totalCount\n        cursor\n        items {\n          ...ProjectPageLatestItemsModelItem\n        }\n      }\n    }\n  }\n"): (typeof documents)["\n  query ProjectLatestModelsPagination(\n    $projectId: String!\n    $filter: ProjectModelsFilter\n    $cursor: String = null\n  ) {\n    project(id: $projectId) {\n      id\n      models(cursor: $cursor, limit: 16, filter: $filter) {\n        totalCount\n        cursor\n        items {\n          ...ProjectPageLatestItemsModelItem\n        }\n      }\n    }\n  }\n"];
/**
 * The graphql function is used to parse GraphQL queries into a document that can be used by GraphQL clients.
 */
export function graphql(source: "\n  query ProjectModelsTreeTopLevel(\n    $projectId: String!\n    $filter: ProjectModelsTreeFilter\n  ) {\n    project(id: $projectId) {\n      id\n      modelsTree(cursor: null, limit: 8, filter: $filter) {\n        totalCount\n        cursor\n        items {\n          ...SingleLevelModelTreeItem\n        }\n      }\n      pendingImportedModels {\n        ...PendingFileUpload\n      }\n    }\n  }\n"): (typeof documents)["\n  query ProjectModelsTreeTopLevel(\n    $projectId: String!\n    $filter: ProjectModelsTreeFilter\n  ) {\n    project(id: $projectId) {\n      id\n      modelsTree(cursor: null, limit: 8, filter: $filter) {\n        totalCount\n        cursor\n        items {\n          ...SingleLevelModelTreeItem\n        }\n      }\n      pendingImportedModels {\n        ...PendingFileUpload\n      }\n    }\n  }\n"];
/**
 * The graphql function is used to parse GraphQL queries into a document that can be used by GraphQL clients.
 */
export function graphql(source: "\n  query ProjectModelsTreeTopLevelPagination(\n    $projectId: String!\n    $filter: ProjectModelsTreeFilter\n    $cursor: String = null\n  ) {\n    project(id: $projectId) {\n      id\n      modelsTree(cursor: $cursor, limit: 8, filter: $filter) {\n        totalCount\n        cursor\n        items {\n          ...SingleLevelModelTreeItem\n        }\n      }\n    }\n  }\n"): (typeof documents)["\n  query ProjectModelsTreeTopLevelPagination(\n    $projectId: String!\n    $filter: ProjectModelsTreeFilter\n    $cursor: String = null\n  ) {\n    project(id: $projectId) {\n      id\n      modelsTree(cursor: $cursor, limit: 8, filter: $filter) {\n        totalCount\n        cursor\n        items {\n          ...SingleLevelModelTreeItem\n        }\n      }\n    }\n  }\n"];
/**
 * The graphql function is used to parse GraphQL queries into a document that can be used by GraphQL clients.
 */
export function graphql(source: "\n  query ProjectModelChildrenTree($projectId: String!, $parentName: String!) {\n    project(id: $projectId) {\n      id\n      modelChildrenTree(fullName: $parentName) {\n        ...SingleLevelModelTreeItem\n      }\n    }\n  }\n"): (typeof documents)["\n  query ProjectModelChildrenTree($projectId: String!, $parentName: String!) {\n    project(id: $projectId) {\n      id\n      modelChildrenTree(fullName: $parentName) {\n        ...SingleLevelModelTreeItem\n      }\n    }\n  }\n"];
/**
 * The graphql function is used to parse GraphQL queries into a document that can be used by GraphQL clients.
 */
export function graphql(source: "\n  query ProjectLatestCommentThreads(\n    $projectId: String!\n    $cursor: String = null\n    $filter: ProjectCommentsFilter = null\n  ) {\n    project(id: $projectId) {\n      id\n      commentThreads(cursor: $cursor, limit: 8, filter: $filter) {\n        totalCount\n        cursor\n        items {\n          ...ProjectPageLatestItemsCommentItem\n        }\n      }\n    }\n  }\n"): (typeof documents)["\n  query ProjectLatestCommentThreads(\n    $projectId: String!\n    $cursor: String = null\n    $filter: ProjectCommentsFilter = null\n  ) {\n    project(id: $projectId) {\n      id\n      commentThreads(cursor: $cursor, limit: 8, filter: $filter) {\n        totalCount\n        cursor\n        items {\n          ...ProjectPageLatestItemsCommentItem\n        }\n      }\n    }\n  }\n"];
/**
 * The graphql function is used to parse GraphQL queries into a document that can be used by GraphQL clients.
 */
export function graphql(source: "\n  query ProjectInvite($projectId: String!, $token: String) {\n    projectInvite(projectId: $projectId, token: $token) {\n      ...ProjectsInviteBanner\n    }\n  }\n"): (typeof documents)["\n  query ProjectInvite($projectId: String!, $token: String) {\n    projectInvite(projectId: $projectId, token: $token) {\n      ...ProjectsInviteBanner\n    }\n  }\n"];
/**
 * The graphql function is used to parse GraphQL queries into a document that can be used by GraphQL clients.
 */
export function graphql(source: "\n  query ProjectModelCheck($projectId: String!, $modelId: String!) {\n    project(id: $projectId) {\n      model(id: $modelId) {\n        id\n      }\n    }\n  }\n"): (typeof documents)["\n  query ProjectModelCheck($projectId: String!, $modelId: String!) {\n    project(id: $projectId) {\n      model(id: $modelId) {\n        id\n      }\n    }\n  }\n"];
/**
 * The graphql function is used to parse GraphQL queries into a document that can be used by GraphQL clients.
 */
export function graphql(source: "\n  query ProjectModelPage(\n    $projectId: String!\n    $modelId: String!\n    $versionsCursor: String\n  ) {\n    project(id: $projectId) {\n      id\n      ...ProjectModelPageHeaderProject\n      ...ProjectModelPageVersionsProject\n    }\n  }\n"): (typeof documents)["\n  query ProjectModelPage(\n    $projectId: String!\n    $modelId: String!\n    $versionsCursor: String\n  ) {\n    project(id: $projectId) {\n      id\n      ...ProjectModelPageHeaderProject\n      ...ProjectModelPageVersionsProject\n    }\n  }\n"];
/**
 * The graphql function is used to parse GraphQL queries into a document that can be used by GraphQL clients.
 */
export function graphql(source: "\n  query ProjectModelVersions(\n    $projectId: String!\n    $modelId: String!\n    $versionsCursor: String\n  ) {\n    project(id: $projectId) {\n      id\n      ...ProjectModelPageVersionsPagination\n    }\n  }\n"): (typeof documents)["\n  query ProjectModelVersions(\n    $projectId: String!\n    $modelId: String!\n    $versionsCursor: String\n  ) {\n    project(id: $projectId) {\n      id\n      ...ProjectModelPageVersionsPagination\n    }\n  }\n"];
/**
 * The graphql function is used to parse GraphQL queries into a document that can be used by GraphQL clients.
 */
export function graphql(source: "\n  query ProjectModelsPage($projectId: String!) {\n    project(id: $projectId) {\n      id\n      ...ProjectModelsPageHeader_Project\n      ...ProjectModelsPageResults_Project\n    }\n  }\n"): (typeof documents)["\n  query ProjectModelsPage($projectId: String!) {\n    project(id: $projectId) {\n      id\n      ...ProjectModelsPageHeader_Project\n      ...ProjectModelsPageResults_Project\n    }\n  }\n"];
/**
 * The graphql function is used to parse GraphQL queries into a document that can be used by GraphQL clients.
 */
export function graphql(source: "\n  query ProjectDiscussionsPage($projectId: String!) {\n    project(id: $projectId) {\n      id\n      ...ProjectDiscussionsPageHeader_Project\n      ...ProjectDiscussionsPageResults_Project\n    }\n  }\n"): (typeof documents)["\n  query ProjectDiscussionsPage($projectId: String!) {\n    project(id: $projectId) {\n      id\n      ...ProjectDiscussionsPageHeader_Project\n      ...ProjectDiscussionsPageResults_Project\n    }\n  }\n"];
/**
 * The graphql function is used to parse GraphQL queries into a document that can be used by GraphQL clients.
 */
export function graphql(source: "\n  query ProjectAutomationsTab($projectId: String!) {\n    project(id: $projectId) {\n      id\n      models(limit: 1) {\n        items {\n          id\n        }\n      }\n      automations(filter: null, cursor: null, limit: 5) {\n        totalCount\n        items {\n          id\n          ...ProjectPageAutomationsRow_Automation\n        }\n        cursor\n      }\n      ...FormSelectProjects_Project\n    }\n    ...ProjectPageAutomationsEmptyState_Query\n  }\n"): (typeof documents)["\n  query ProjectAutomationsTab($projectId: String!) {\n    project(id: $projectId) {\n      id\n      models(limit: 1) {\n        items {\n          id\n        }\n      }\n      automations(filter: null, cursor: null, limit: 5) {\n        totalCount\n        items {\n          id\n          ...ProjectPageAutomationsRow_Automation\n        }\n        cursor\n      }\n      ...FormSelectProjects_Project\n    }\n    ...ProjectPageAutomationsEmptyState_Query\n  }\n"];
/**
 * The graphql function is used to parse GraphQL queries into a document that can be used by GraphQL clients.
 */
export function graphql(source: "\n  query ProjectAutomationsTabAutomationsPagination(\n    $projectId: String!\n    $search: String = null\n    $cursor: String = null\n  ) {\n    project(id: $projectId) {\n      id\n      automations(filter: $search, cursor: $cursor, limit: 5) {\n        totalCount\n        cursor\n        items {\n          id\n          ...ProjectPageAutomationsRow_Automation\n        }\n      }\n    }\n  }\n"): (typeof documents)["\n  query ProjectAutomationsTabAutomationsPagination(\n    $projectId: String!\n    $search: String = null\n    $cursor: String = null\n  ) {\n    project(id: $projectId) {\n      id\n      automations(filter: $search, cursor: $cursor, limit: 5) {\n        totalCount\n        cursor\n        items {\n          id\n          ...ProjectPageAutomationsRow_Automation\n        }\n      }\n    }\n  }\n"];
/**
 * The graphql function is used to parse GraphQL queries into a document that can be used by GraphQL clients.
 */
export function graphql(source: "\n  query ProjectAutomationPage($projectId: String!, $automationId: String!) {\n    project(id: $projectId) {\n      id\n      ...ProjectPageAutomationPage_Project\n      automation(id: $automationId) {\n        id\n        ...ProjectPageAutomationPage_Automation\n      }\n    }\n  }\n"): (typeof documents)["\n  query ProjectAutomationPage($projectId: String!, $automationId: String!) {\n    project(id: $projectId) {\n      id\n      ...ProjectPageAutomationPage_Project\n      automation(id: $automationId) {\n        id\n        ...ProjectPageAutomationPage_Automation\n      }\n    }\n  }\n"];
/**
 * The graphql function is used to parse GraphQL queries into a document that can be used by GraphQL clients.
 */
export function graphql(source: "\n  query ProjectAutomationPagePaginatedRuns(\n    $projectId: String!\n    $automationId: String!\n    $cursor: String = null\n  ) {\n    project(id: $projectId) {\n      id\n      automation(id: $automationId) {\n        id\n        runs(cursor: $cursor, limit: 10) {\n          totalCount\n          cursor\n          items {\n            id\n            ...AutomationRunDetails\n          }\n        }\n      }\n    }\n  }\n"): (typeof documents)["\n  query ProjectAutomationPagePaginatedRuns(\n    $projectId: String!\n    $automationId: String!\n    $cursor: String = null\n  ) {\n    project(id: $projectId) {\n      id\n      automation(id: $automationId) {\n        id\n        runs(cursor: $cursor, limit: 10) {\n          totalCount\n          cursor\n          items {\n            id\n            ...AutomationRunDetails\n          }\n        }\n      }\n    }\n  }\n"];
/**
 * The graphql function is used to parse GraphQL queries into a document that can be used by GraphQL clients.
 */
export function graphql(source: "\n  query ProjectAutomationAccessCheck($projectId: String!) {\n    project(id: $projectId) {\n      id\n      automations(limit: 0) {\n        totalCount\n      }\n    }\n  }\n"): (typeof documents)["\n  query ProjectAutomationAccessCheck($projectId: String!) {\n    project(id: $projectId) {\n      id\n      automations(limit: 0) {\n        totalCount\n      }\n    }\n  }\n"];
/**
 * The graphql function is used to parse GraphQL queries into a document that can be used by GraphQL clients.
 */
export function graphql(source: "\n  query ProjectWebhooks($projectId: String!) {\n    project(id: $projectId) {\n      id\n      name\n      webhooks {\n        items {\n          streamId\n          triggers\n          enabled\n          url\n          id\n          description\n          history(limit: 5) {\n            items {\n              status\n              statusInfo\n            }\n          }\n        }\n        totalCount\n      }\n    }\n  }\n"): (typeof documents)["\n  query ProjectWebhooks($projectId: String!) {\n    project(id: $projectId) {\n      id\n      name\n      webhooks {\n        items {\n          streamId\n          triggers\n          enabled\n          url\n          id\n          description\n          history(limit: 5) {\n            items {\n              status\n              statusInfo\n            }\n          }\n        }\n        totalCount\n      }\n    }\n  }\n"];
/**
 * The graphql function is used to parse GraphQL queries into a document that can be used by GraphQL clients.
 */
export function graphql(source: "\n  query ProjectBlobInfo($blobId: String!, $projectId: String!) {\n    project(id: $projectId) {\n      id\n      blob(id: $blobId) {\n        id\n        fileName\n        fileType\n        fileSize\n        createdAt\n      }\n    }\n  }\n"): (typeof documents)["\n  query ProjectBlobInfo($blobId: String!, $projectId: String!) {\n    project(id: $projectId) {\n      id\n      blob(id: $blobId) {\n        id\n        fileName\n        fileType\n        fileSize\n        createdAt\n      }\n    }\n  }\n"];
/**
 * The graphql function is used to parse GraphQL queries into a document that can be used by GraphQL clients.
 */
export function graphql(source: "\n  subscription OnProjectUpdated($id: String!) {\n    projectUpdated(id: $id) {\n      id\n      type\n      project {\n        ...ProjectPageProject\n        ...ProjectDashboardItemNoModels\n      }\n    }\n  }\n"): (typeof documents)["\n  subscription OnProjectUpdated($id: String!) {\n    projectUpdated(id: $id) {\n      id\n      type\n      project {\n        ...ProjectPageProject\n        ...ProjectDashboardItemNoModels\n      }\n    }\n  }\n"];
/**
 * The graphql function is used to parse GraphQL queries into a document that can be used by GraphQL clients.
 */
export function graphql(source: "\n  subscription OnProjectModelsUpdate($id: String!) {\n    projectModelsUpdated(id: $id) {\n      id\n      type\n      model {\n        id\n        versions(limit: 1) {\n          items {\n            id\n            referencedObject\n          }\n        }\n        ...ProjectPageLatestItemsModelItem\n      }\n    }\n  }\n"): (typeof documents)["\n  subscription OnProjectModelsUpdate($id: String!) {\n    projectModelsUpdated(id: $id) {\n      id\n      type\n      model {\n        id\n        versions(limit: 1) {\n          items {\n            id\n            referencedObject\n          }\n        }\n        ...ProjectPageLatestItemsModelItem\n      }\n    }\n  }\n"];
/**
 * The graphql function is used to parse GraphQL queries into a document that can be used by GraphQL clients.
 */
export function graphql(source: "\n  subscription OnProjectVersionsUpdate($id: String!) {\n    projectVersionsUpdated(id: $id) {\n      id\n      modelId\n      type\n      version {\n        id\n        ...ViewerModelVersionCardItem\n        ...ProjectModelPageVersionsCardVersion\n        model {\n          id\n          ...ProjectPageLatestItemsModelItem\n        }\n      }\n    }\n  }\n"): (typeof documents)["\n  subscription OnProjectVersionsUpdate($id: String!) {\n    projectVersionsUpdated(id: $id) {\n      id\n      modelId\n      type\n      version {\n        id\n        ...ViewerModelVersionCardItem\n        ...ProjectModelPageVersionsCardVersion\n        model {\n          id\n          ...ProjectPageLatestItemsModelItem\n        }\n      }\n    }\n  }\n"];
/**
 * The graphql function is used to parse GraphQL queries into a document that can be used by GraphQL clients.
 */
export function graphql(source: "\n  subscription OnProjectVersionsPreviewGenerated($id: String!) {\n    projectVersionsPreviewGenerated(id: $id) {\n      projectId\n      objectId\n      versionId\n    }\n  }\n"): (typeof documents)["\n  subscription OnProjectVersionsPreviewGenerated($id: String!) {\n    projectVersionsPreviewGenerated(id: $id) {\n      projectId\n      objectId\n      versionId\n    }\n  }\n"];
/**
 * The graphql function is used to parse GraphQL queries into a document that can be used by GraphQL clients.
 */
export function graphql(source: "\n  subscription OnProjectPendingModelsUpdated($id: String!) {\n    projectPendingModelsUpdated(id: $id) {\n      id\n      type\n      model {\n        ...PendingFileUpload\n        model {\n          ...ProjectPageLatestItemsModelItem\n        }\n      }\n    }\n  }\n"): (typeof documents)["\n  subscription OnProjectPendingModelsUpdated($id: String!) {\n    projectPendingModelsUpdated(id: $id) {\n      id\n      type\n      model {\n        ...PendingFileUpload\n        model {\n          ...ProjectPageLatestItemsModelItem\n        }\n      }\n    }\n  }\n"];
/**
 * The graphql function is used to parse GraphQL queries into a document that can be used by GraphQL clients.
 */
export function graphql(source: "\n  subscription OnProjectPendingVersionsUpdated($id: String!) {\n    projectPendingVersionsUpdated(id: $id) {\n      id\n      type\n      version {\n        ...PendingFileUpload\n        model {\n          ...ProjectPageLatestItemsModelItem\n        }\n      }\n    }\n  }\n"): (typeof documents)["\n  subscription OnProjectPendingVersionsUpdated($id: String!) {\n    projectPendingVersionsUpdated(id: $id) {\n      id\n      type\n      version {\n        ...PendingFileUpload\n        model {\n          ...ProjectPageLatestItemsModelItem\n        }\n      }\n    }\n  }\n"];
/**
 * The graphql function is used to parse GraphQL queries into a document that can be used by GraphQL clients.
 */
export function graphql(source: "\n  subscription OnProjectTriggeredAutomationsStatusUpdated($id: String!) {\n    projectTriggeredAutomationsStatusUpdated(projectId: $id) {\n      type\n      version {\n        id\n        automationsStatus {\n          automationRuns {\n            ...AutomateViewerPanel_AutomateRun\n          }\n          ...TriggeredAutomationsStatusSummary\n          ...AutomateRunsTriggerStatusDialog_TriggeredAutomationsStatus\n        }\n      }\n      model {\n        id\n      }\n      run {\n        id\n        automationId\n        ...AutomationRunDetails\n      }\n    }\n  }\n"): (typeof documents)["\n  subscription OnProjectTriggeredAutomationsStatusUpdated($id: String!) {\n    projectTriggeredAutomationsStatusUpdated(projectId: $id) {\n      type\n      version {\n        id\n        automationsStatus {\n          automationRuns {\n            ...AutomateViewerPanel_AutomateRun\n          }\n          ...TriggeredAutomationsStatusSummary\n          ...AutomateRunsTriggerStatusDialog_TriggeredAutomationsStatus\n        }\n      }\n      model {\n        id\n      }\n      run {\n        id\n        automationId\n        ...AutomationRunDetails\n      }\n    }\n  }\n"];
/**
 * The graphql function is used to parse GraphQL queries into a document that can be used by GraphQL clients.
 */
export function graphql(source: "\n  subscription OnProjectAutomationsUpdated($id: String!) {\n    projectAutomationsUpdated(projectId: $id) {\n      type\n      automationId\n      automation {\n        id\n        ...ProjectPageAutomationPage_Automation\n        ...ProjectPageAutomationsRow_Automation\n      }\n    }\n  }\n"): (typeof documents)["\n  subscription OnProjectAutomationsUpdated($id: String!) {\n    projectAutomationsUpdated(projectId: $id) {\n      type\n      automationId\n      automation {\n        id\n        ...ProjectPageAutomationPage_Automation\n        ...ProjectPageAutomationsRow_Automation\n      }\n    }\n  }\n"];
/**
 * The graphql function is used to parse GraphQL queries into a document that can be used by GraphQL clients.
 */
export function graphql(source: "\n  mutation ServerInfoUpdate($info: ServerInfoUpdateInput!) {\n    serverInfoUpdate(info: $info)\n  }\n"): (typeof documents)["\n  mutation ServerInfoUpdate($info: ServerInfoUpdateInput!) {\n    serverInfoUpdate(info: $info)\n  }\n"];
/**
 * The graphql function is used to parse GraphQL queries into a document that can be used by GraphQL clients.
 */
export function graphql(source: "\n  mutation AdminPanelDeleteUser($userConfirmation: UserDeleteInput!) {\n    adminDeleteUser(userConfirmation: $userConfirmation)\n  }\n"): (typeof documents)["\n  mutation AdminPanelDeleteUser($userConfirmation: UserDeleteInput!) {\n    adminDeleteUser(userConfirmation: $userConfirmation)\n  }\n"];
/**
 * The graphql function is used to parse GraphQL queries into a document that can be used by GraphQL clients.
 */
export function graphql(source: "\n  mutation AdminPanelDeleteProject($ids: [String!]!) {\n    projectMutations {\n      batchDelete(ids: $ids)\n    }\n  }\n"): (typeof documents)["\n  mutation AdminPanelDeleteProject($ids: [String!]!) {\n    projectMutations {\n      batchDelete(ids: $ids)\n    }\n  }\n"];
/**
 * The graphql function is used to parse GraphQL queries into a document that can be used by GraphQL clients.
 */
export function graphql(source: "\n  mutation AdminPanelResendInvite($inviteId: String!) {\n    inviteResend(inviteId: $inviteId)\n  }\n"): (typeof documents)["\n  mutation AdminPanelResendInvite($inviteId: String!) {\n    inviteResend(inviteId: $inviteId)\n  }\n"];
/**
 * The graphql function is used to parse GraphQL queries into a document that can be used by GraphQL clients.
 */
export function graphql(source: "\n  mutation AdminPanelDeleteInvite($inviteId: String!) {\n    inviteDelete(inviteId: $inviteId)\n  }\n"): (typeof documents)["\n  mutation AdminPanelDeleteInvite($inviteId: String!) {\n    inviteDelete(inviteId: $inviteId)\n  }\n"];
/**
 * The graphql function is used to parse GraphQL queries into a document that can be used by GraphQL clients.
 */
export function graphql(source: "\n  mutation AdminChangeUseRole($userRoleInput: UserRoleInput!) {\n    userRoleChange(userRoleInput: $userRoleInput)\n  }\n"): (typeof documents)["\n  mutation AdminChangeUseRole($userRoleInput: UserRoleInput!) {\n    userRoleChange(userRoleInput: $userRoleInput)\n  }\n"];
/**
 * The graphql function is used to parse GraphQL queries into a document that can be used by GraphQL clients.
 */
export function graphql(source: "\n  query ServerManagementDataPage {\n    admin {\n      userList {\n        totalCount\n      }\n      projectList {\n        totalCount\n      }\n      inviteList {\n        totalCount\n      }\n    }\n    serverInfo {\n      name\n      version\n    }\n  }\n"): (typeof documents)["\n  query ServerManagementDataPage {\n    admin {\n      userList {\n        totalCount\n      }\n      projectList {\n        totalCount\n      }\n      inviteList {\n        totalCount\n      }\n    }\n    serverInfo {\n      name\n      version\n    }\n  }\n"];
/**
 * The graphql function is used to parse GraphQL queries into a document that can be used by GraphQL clients.
 */
export function graphql(source: "\n  query ServerSettingsDialogData {\n    serverInfo {\n      name\n      description\n      adminContact\n      company\n      termsOfService\n      inviteOnly\n      guestModeEnabled\n    }\n  }\n"): (typeof documents)["\n  query ServerSettingsDialogData {\n    serverInfo {\n      name\n      description\n      adminContact\n      company\n      termsOfService\n      inviteOnly\n      guestModeEnabled\n    }\n  }\n"];
/**
 * The graphql function is used to parse GraphQL queries into a document that can be used by GraphQL clients.
 */
export function graphql(source: "\n  query AdminPanelUsersList($limit: Int!, $cursor: String, $query: String) {\n    admin {\n      userList(limit: $limit, cursor: $cursor, query: $query) {\n        totalCount\n        cursor\n        items {\n          id\n          email\n          avatar\n          name\n          role\n          verified\n          company\n        }\n      }\n    }\n  }\n"): (typeof documents)["\n  query AdminPanelUsersList($limit: Int!, $cursor: String, $query: String) {\n    admin {\n      userList(limit: $limit, cursor: $cursor, query: $query) {\n        totalCount\n        cursor\n        items {\n          id\n          email\n          avatar\n          name\n          role\n          verified\n          company\n        }\n      }\n    }\n  }\n"];
/**
 * The graphql function is used to parse GraphQL queries into a document that can be used by GraphQL clients.
 */
export function graphql(source: "\n  query AdminPanelProjectsList(\n    $query: String\n    $orderBy: String\n    $limit: Int!\n    $visibility: String\n    $cursor: String\n  ) {\n    admin {\n      projectList(\n        query: $query\n        orderBy: $orderBy\n        limit: $limit\n        visibility: $visibility\n        cursor: $cursor\n      ) {\n        cursor\n        items {\n          id\n          name\n          visibility\n          createdAt\n          updatedAt\n          models {\n            totalCount\n          }\n          versions {\n            totalCount\n          }\n          team {\n            id\n            user {\n              name\n              id\n              avatar\n            }\n          }\n        }\n        totalCount\n        cursor\n      }\n    }\n  }\n"): (typeof documents)["\n  query AdminPanelProjectsList(\n    $query: String\n    $orderBy: String\n    $limit: Int!\n    $visibility: String\n    $cursor: String\n  ) {\n    admin {\n      projectList(\n        query: $query\n        orderBy: $orderBy\n        limit: $limit\n        visibility: $visibility\n        cursor: $cursor\n      ) {\n        cursor\n        items {\n          id\n          name\n          visibility\n          createdAt\n          updatedAt\n          models {\n            totalCount\n          }\n          versions {\n            totalCount\n          }\n          team {\n            id\n            user {\n              name\n              id\n              avatar\n            }\n          }\n        }\n        totalCount\n        cursor\n      }\n    }\n  }\n"];
/**
 * The graphql function is used to parse GraphQL queries into a document that can be used by GraphQL clients.
 */
export function graphql(source: "\n  query AdminPanelInvitesList($limit: Int!, $cursor: String, $query: String) {\n    admin {\n      inviteList(limit: $limit, cursor: $cursor, query: $query) {\n        cursor\n        items {\n          email\n          id\n          invitedBy {\n            id\n            name\n          }\n        }\n        totalCount\n      }\n    }\n  }\n"): (typeof documents)["\n  query AdminPanelInvitesList($limit: Int!, $cursor: String, $query: String) {\n    admin {\n      inviteList(limit: $limit, cursor: $cursor, query: $query) {\n        cursor\n        items {\n          email\n          id\n          invitedBy {\n            id\n            name\n          }\n        }\n        totalCount\n      }\n    }\n  }\n"];
/**
 * The graphql function is used to parse GraphQL queries into a document that can be used by GraphQL clients.
 */
export function graphql(source: "\n  mutation InviteServerUser($input: [ServerInviteCreateInput!]!) {\n    serverInviteBatchCreate(input: $input)\n  }\n"): (typeof documents)["\n  mutation InviteServerUser($input: [ServerInviteCreateInput!]!) {\n    serverInviteBatchCreate(input: $input)\n  }\n"];
/**
 * The graphql function is used to parse GraphQL queries into a document that can be used by GraphQL clients.
 */
export function graphql(source: "\n  mutation SettingsUpdateWorkspace($input: WorkspaceUpdateInput!) {\n    workspaceMutations {\n      update(input: $input) {\n        ...SettingsWorkspacesGeneral_Workspace\n      }\n    }\n  }\n"): (typeof documents)["\n  mutation SettingsUpdateWorkspace($input: WorkspaceUpdateInput!) {\n    workspaceMutations {\n      update(input: $input) {\n        ...SettingsWorkspacesGeneral_Workspace\n      }\n    }\n  }\n"];
/**
 * The graphql function is used to parse GraphQL queries into a document that can be used by GraphQL clients.
 */
export function graphql(source: "\n  mutation SettingsCreateUserEmail($input: CreateUserEmailInput!) {\n    activeUserMutations {\n      emailMutations {\n        create(input: $input) {\n          ...SettingsUserEmails_User\n        }\n      }\n    }\n  }\n"): (typeof documents)["\n  mutation SettingsCreateUserEmail($input: CreateUserEmailInput!) {\n    activeUserMutations {\n      emailMutations {\n        create(input: $input) {\n          ...SettingsUserEmails_User\n        }\n      }\n    }\n  }\n"];
/**
 * The graphql function is used to parse GraphQL queries into a document that can be used by GraphQL clients.
 */
export function graphql(source: "\n  mutation SettingsDeleteUserEmail($input: DeleteUserEmailInput!) {\n    activeUserMutations {\n      emailMutations {\n        delete(input: $input) {\n          ...SettingsUserEmails_User\n        }\n      }\n    }\n  }\n"): (typeof documents)["\n  mutation SettingsDeleteUserEmail($input: DeleteUserEmailInput!) {\n    activeUserMutations {\n      emailMutations {\n        delete(input: $input) {\n          ...SettingsUserEmails_User\n        }\n      }\n    }\n  }\n"];
/**
 * The graphql function is used to parse GraphQL queries into a document that can be used by GraphQL clients.
 */
export function graphql(source: "\n  mutation SettingsSetPrimaryUserEmail($input: SetPrimaryUserEmailInput!) {\n    activeUserMutations {\n      emailMutations {\n        setPrimary(input: $input) {\n          ...SettingsUserEmails_User\n        }\n      }\n    }\n  }\n"): (typeof documents)["\n  mutation SettingsSetPrimaryUserEmail($input: SetPrimaryUserEmailInput!) {\n    activeUserMutations {\n      emailMutations {\n        setPrimary(input: $input) {\n          ...SettingsUserEmails_User\n        }\n      }\n    }\n  }\n"];
/**
 * The graphql function is used to parse GraphQL queries into a document that can be used by GraphQL clients.
 */
export function graphql(source: "\n  mutation SettingsNewEmailVerification($input: EmailVerificationRequestInput!) {\n    activeUserMutations {\n      emailMutations {\n        requestNewEmailVerification(input: $input)\n      }\n    }\n  }\n"): (typeof documents)["\n  mutation SettingsNewEmailVerification($input: EmailVerificationRequestInput!) {\n    activeUserMutations {\n      emailMutations {\n        requestNewEmailVerification(input: $input)\n      }\n    }\n  }\n"];
/**
 * The graphql function is used to parse GraphQL queries into a document that can be used by GraphQL clients.
 */
export function graphql(source: "\n  mutation SettingsDeleteWorkspace($workspaceId: String!) {\n    workspaceMutations {\n      delete(workspaceId: $workspaceId)\n    }\n  }\n"): (typeof documents)["\n  mutation SettingsDeleteWorkspace($workspaceId: String!) {\n    workspaceMutations {\n      delete(workspaceId: $workspaceId)\n    }\n  }\n"];
/**
 * The graphql function is used to parse GraphQL queries into a document that can be used by GraphQL clients.
 */
export function graphql(source: "\n  query SettingsSidebar {\n    activeUser {\n      ...SettingsDialog_User\n    }\n  }\n"): (typeof documents)["\n  query SettingsSidebar {\n    activeUser {\n      ...SettingsDialog_User\n    }\n  }\n"];
/**
 * The graphql function is used to parse GraphQL queries into a document that can be used by GraphQL clients.
 */
export function graphql(source: "\n  query SettingsWorkspaceGeneral($id: String!) {\n    workspace(id: $id) {\n      ...SettingsWorkspacesGeneral_Workspace\n    }\n  }\n"): (typeof documents)["\n  query SettingsWorkspaceGeneral($id: String!) {\n    workspace(id: $id) {\n      ...SettingsWorkspacesGeneral_Workspace\n    }\n  }\n"];
/**
 * The graphql function is used to parse GraphQL queries into a document that can be used by GraphQL clients.
 */
export function graphql(source: "\n  query SettingsWorkspacesMembers(\n    $workspaceId: String!\n    $invitesFilter: PendingWorkspaceCollaboratorsFilter\n  ) {\n    workspace(id: $workspaceId) {\n      ...SettingsWorkspacesMembers_Workspace\n      ...SettingsWorkspacesMembersMembersTable_Workspace\n      ...SettingsWorkspacesMembersInvitesTable_Workspace\n    }\n  }\n"): (typeof documents)["\n  query SettingsWorkspacesMembers(\n    $workspaceId: String!\n    $invitesFilter: PendingWorkspaceCollaboratorsFilter\n  ) {\n    workspace(id: $workspaceId) {\n      ...SettingsWorkspacesMembers_Workspace\n      ...SettingsWorkspacesMembersMembersTable_Workspace\n      ...SettingsWorkspacesMembersInvitesTable_Workspace\n    }\n  }\n"];
/**
 * The graphql function is used to parse GraphQL queries into a document that can be used by GraphQL clients.
 */
export function graphql(source: "\n  query SettingsWorkspacesInvitesSearch(\n    $workspaceId: String!\n    $invitesFilter: PendingWorkspaceCollaboratorsFilter\n  ) {\n    workspace(id: $workspaceId) {\n      ...SettingsWorkspacesMembersInvitesTable_Workspace\n    }\n  }\n"): (typeof documents)["\n  query SettingsWorkspacesInvitesSearch(\n    $workspaceId: String!\n    $invitesFilter: PendingWorkspaceCollaboratorsFilter\n  ) {\n    workspace(id: $workspaceId) {\n      ...SettingsWorkspacesMembersInvitesTable_Workspace\n    }\n  }\n"];
/**
 * The graphql function is used to parse GraphQL queries into a document that can be used by GraphQL clients.
 */
export function graphql(source: "\n  query SettingsUserEmailsQuery {\n    activeUser {\n      ...SettingsUserEmails_User\n    }\n  }\n"): (typeof documents)["\n  query SettingsUserEmailsQuery {\n    activeUser {\n      ...SettingsUserEmails_User\n    }\n  }\n"];
/**
 * The graphql function is used to parse GraphQL queries into a document that can be used by GraphQL clients.
 */
export function graphql(source: "\n  fragment AppAuthorAvatar on AppAuthor {\n    id\n    name\n    avatar\n  }\n"): (typeof documents)["\n  fragment AppAuthorAvatar on AppAuthor {\n    id\n    name\n    avatar\n  }\n"];
/**
 * The graphql function is used to parse GraphQL queries into a document that can be used by GraphQL clients.
 */
export function graphql(source: "\n  fragment LimitedUserAvatar on LimitedUser {\n    id\n    name\n    avatar\n  }\n"): (typeof documents)["\n  fragment LimitedUserAvatar on LimitedUser {\n    id\n    name\n    avatar\n  }\n"];
/**
 * The graphql function is used to parse GraphQL queries into a document that can be used by GraphQL clients.
 */
export function graphql(source: "\n  fragment ActiveUserAvatar on User {\n    id\n    name\n    avatar\n  }\n"): (typeof documents)["\n  fragment ActiveUserAvatar on User {\n    id\n    name\n    avatar\n  }\n"];
/**
 * The graphql function is used to parse GraphQL queries into a document that can be used by GraphQL clients.
 */
export function graphql(source: "\n  mutation UpdateUser($input: UserUpdateInput!) {\n    activeUserMutations {\n      update(user: $input) {\n        id\n        name\n        bio\n        company\n        avatar\n      }\n    }\n  }\n"): (typeof documents)["\n  mutation UpdateUser($input: UserUpdateInput!) {\n    activeUserMutations {\n      update(user: $input) {\n        id\n        name\n        bio\n        company\n        avatar\n      }\n    }\n  }\n"];
/**
 * The graphql function is used to parse GraphQL queries into a document that can be used by GraphQL clients.
 */
export function graphql(source: "\n  mutation UpdateNotificationPreferences($input: JSONObject!) {\n    userNotificationPreferencesUpdate(preferences: $input)\n  }\n"): (typeof documents)["\n  mutation UpdateNotificationPreferences($input: JSONObject!) {\n    userNotificationPreferencesUpdate(preferences: $input)\n  }\n"];
/**
 * The graphql function is used to parse GraphQL queries into a document that can be used by GraphQL clients.
 */
export function graphql(source: "\n  mutation DeleteAccount($input: UserDeleteInput!) {\n    userDelete(userConfirmation: $input)\n  }\n"): (typeof documents)["\n  mutation DeleteAccount($input: UserDeleteInput!) {\n    userDelete(userConfirmation: $input)\n  }\n"];
/**
 * The graphql function is used to parse GraphQL queries into a document that can be used by GraphQL clients.
 */
export function graphql(source: "\n  query ProfileEditDialog {\n    activeUser {\n      ...UserProfileEditDialogBio_User\n      ...UserProfileEditDialogNotificationPreferences_User\n      ...UserProfileEditDialogDeleteAccount_User\n    }\n  }\n"): (typeof documents)["\n  query ProfileEditDialog {\n    activeUser {\n      ...UserProfileEditDialogBio_User\n      ...UserProfileEditDialogNotificationPreferences_User\n      ...UserProfileEditDialogDeleteAccount_User\n    }\n  }\n"];
/**
 * The graphql function is used to parse GraphQL queries into a document that can be used by GraphQL clients.
 */
export function graphql(source: "\n  fragment ViewerCommentBubblesData on Comment {\n    id\n    viewedAt\n    viewerState\n  }\n"): (typeof documents)["\n  fragment ViewerCommentBubblesData on Comment {\n    id\n    viewedAt\n    viewerState\n  }\n"];
/**
 * The graphql function is used to parse GraphQL queries into a document that can be used by GraphQL clients.
 */
export function graphql(source: "\n  fragment ViewerCommentThread on Comment {\n    ...ViewerCommentsListItem\n    ...ViewerCommentBubblesData\n    ...ViewerCommentsReplyItem\n  }\n"): (typeof documents)["\n  fragment ViewerCommentThread on Comment {\n    ...ViewerCommentsListItem\n    ...ViewerCommentBubblesData\n    ...ViewerCommentsReplyItem\n  }\n"];
/**
 * The graphql function is used to parse GraphQL queries into a document that can be used by GraphQL clients.
 */
export function graphql(source: "\n  fragment ViewerCommentsReplyItem on Comment {\n    id\n    archived\n    rawText\n    text {\n      doc\n    }\n    author {\n      ...LimitedUserAvatar\n    }\n    createdAt\n    ...ThreadCommentAttachment\n  }\n"): (typeof documents)["\n  fragment ViewerCommentsReplyItem on Comment {\n    id\n    archived\n    rawText\n    text {\n      doc\n    }\n    author {\n      ...LimitedUserAvatar\n    }\n    createdAt\n    ...ThreadCommentAttachment\n  }\n"];
/**
 * The graphql function is used to parse GraphQL queries into a document that can be used by GraphQL clients.
 */
export function graphql(source: "\n  mutation BroadcastViewerUserActivity(\n    $projectId: String!\n    $resourceIdString: String!\n    $message: ViewerUserActivityMessageInput!\n  ) {\n    broadcastViewerUserActivity(\n      projectId: $projectId\n      resourceIdString: $resourceIdString\n      message: $message\n    )\n  }\n"): (typeof documents)["\n  mutation BroadcastViewerUserActivity(\n    $projectId: String!\n    $resourceIdString: String!\n    $message: ViewerUserActivityMessageInput!\n  ) {\n    broadcastViewerUserActivity(\n      projectId: $projectId\n      resourceIdString: $resourceIdString\n      message: $message\n    )\n  }\n"];
/**
 * The graphql function is used to parse GraphQL queries into a document that can be used by GraphQL clients.
 */
export function graphql(source: "\n  mutation MarkCommentViewed($threadId: String!) {\n    commentMutations {\n      markViewed(commentId: $threadId)\n    }\n  }\n"): (typeof documents)["\n  mutation MarkCommentViewed($threadId: String!) {\n    commentMutations {\n      markViewed(commentId: $threadId)\n    }\n  }\n"];
/**
 * The graphql function is used to parse GraphQL queries into a document that can be used by GraphQL clients.
 */
export function graphql(source: "\n  mutation CreateCommentThread($input: CreateCommentInput!) {\n    commentMutations {\n      create(input: $input) {\n        ...ViewerCommentThread\n      }\n    }\n  }\n"): (typeof documents)["\n  mutation CreateCommentThread($input: CreateCommentInput!) {\n    commentMutations {\n      create(input: $input) {\n        ...ViewerCommentThread\n      }\n    }\n  }\n"];
/**
 * The graphql function is used to parse GraphQL queries into a document that can be used by GraphQL clients.
 */
export function graphql(source: "\n  mutation CreateCommentReply($input: CreateCommentReplyInput!) {\n    commentMutations {\n      reply(input: $input) {\n        ...ViewerCommentsReplyItem\n      }\n    }\n  }\n"): (typeof documents)["\n  mutation CreateCommentReply($input: CreateCommentReplyInput!) {\n    commentMutations {\n      reply(input: $input) {\n        ...ViewerCommentsReplyItem\n      }\n    }\n  }\n"];
/**
 * The graphql function is used to parse GraphQL queries into a document that can be used by GraphQL clients.
 */
export function graphql(source: "\n  mutation ArchiveComment($commentId: String!, $archived: Boolean) {\n    commentMutations {\n      archive(commentId: $commentId, archived: $archived)\n    }\n  }\n"): (typeof documents)["\n  mutation ArchiveComment($commentId: String!, $archived: Boolean) {\n    commentMutations {\n      archive(commentId: $commentId, archived: $archived)\n    }\n  }\n"];
/**
 * The graphql function is used to parse GraphQL queries into a document that can be used by GraphQL clients.
 */
export function graphql(source: "\n  query ProjectViewerResources($projectId: String!, $resourceUrlString: String!) {\n    project(id: $projectId) {\n      id\n      viewerResources(resourceIdString: $resourceUrlString) {\n        identifier\n        items {\n          modelId\n          versionId\n          objectId\n        }\n      }\n    }\n  }\n"): (typeof documents)["\n  query ProjectViewerResources($projectId: String!, $resourceUrlString: String!) {\n    project(id: $projectId) {\n      id\n      viewerResources(resourceIdString: $resourceUrlString) {\n        identifier\n        items {\n          modelId\n          versionId\n          objectId\n        }\n      }\n    }\n  }\n"];
/**
 * The graphql function is used to parse GraphQL queries into a document that can be used by GraphQL clients.
 */
export function graphql(source: "\n  query ViewerLoadedResources(\n    $projectId: String!\n    $modelIds: [String!]!\n    $versionIds: [String!]\n  ) {\n    project(id: $projectId) {\n      id\n      role\n      allowPublicComments\n      models(filter: { ids: $modelIds }) {\n        totalCount\n        items {\n          id\n          name\n          updatedAt\n          loadedVersion: versions(\n            filter: { priorityIds: $versionIds, priorityIdsOnly: true }\n          ) {\n            items {\n              ...ViewerModelVersionCardItem\n              automationsStatus {\n                id\n                automationRuns {\n                  ...AutomateViewerPanel_AutomateRun\n                }\n              }\n            }\n          }\n          versions(limit: 5) {\n            totalCount\n            cursor\n            items {\n              ...ViewerModelVersionCardItem\n            }\n          }\n        }\n      }\n      ...ProjectPageLatestItemsModels\n      ...ModelPageProject\n      ...HeaderNavShare_Project\n    }\n  }\n"): (typeof documents)["\n  query ViewerLoadedResources(\n    $projectId: String!\n    $modelIds: [String!]!\n    $versionIds: [String!]\n  ) {\n    project(id: $projectId) {\n      id\n      role\n      allowPublicComments\n      models(filter: { ids: $modelIds }) {\n        totalCount\n        items {\n          id\n          name\n          updatedAt\n          loadedVersion: versions(\n            filter: { priorityIds: $versionIds, priorityIdsOnly: true }\n          ) {\n            items {\n              ...ViewerModelVersionCardItem\n              automationsStatus {\n                id\n                automationRuns {\n                  ...AutomateViewerPanel_AutomateRun\n                }\n              }\n            }\n          }\n          versions(limit: 5) {\n            totalCount\n            cursor\n            items {\n              ...ViewerModelVersionCardItem\n            }\n          }\n        }\n      }\n      ...ProjectPageLatestItemsModels\n      ...ModelPageProject\n      ...HeaderNavShare_Project\n    }\n  }\n"];
/**
 * The graphql function is used to parse GraphQL queries into a document that can be used by GraphQL clients.
 */
export function graphql(source: "\n  query ViewerModelVersions(\n    $projectId: String!\n    $modelId: String!\n    $versionsCursor: String\n  ) {\n    project(id: $projectId) {\n      id\n      role\n      model(id: $modelId) {\n        id\n        versions(cursor: $versionsCursor, limit: 5) {\n          totalCount\n          cursor\n          items {\n            ...ViewerModelVersionCardItem\n          }\n        }\n      }\n    }\n  }\n"): (typeof documents)["\n  query ViewerModelVersions(\n    $projectId: String!\n    $modelId: String!\n    $versionsCursor: String\n  ) {\n    project(id: $projectId) {\n      id\n      role\n      model(id: $modelId) {\n        id\n        versions(cursor: $versionsCursor, limit: 5) {\n          totalCount\n          cursor\n          items {\n            ...ViewerModelVersionCardItem\n          }\n        }\n      }\n    }\n  }\n"];
/**
 * The graphql function is used to parse GraphQL queries into a document that can be used by GraphQL clients.
 */
export function graphql(source: "\n  query ViewerDiffVersions(\n    $projectId: String!\n    $modelId: String!\n    $versionAId: String!\n    $versionBId: String!\n  ) {\n    project(id: $projectId) {\n      id\n      model(id: $modelId) {\n        id\n        versionA: version(id: $versionAId) {\n          ...ViewerModelVersionCardItem\n        }\n        versionB: version(id: $versionBId) {\n          ...ViewerModelVersionCardItem\n        }\n      }\n    }\n  }\n"): (typeof documents)["\n  query ViewerDiffVersions(\n    $projectId: String!\n    $modelId: String!\n    $versionAId: String!\n    $versionBId: String!\n  ) {\n    project(id: $projectId) {\n      id\n      model(id: $modelId) {\n        id\n        versionA: version(id: $versionAId) {\n          ...ViewerModelVersionCardItem\n        }\n        versionB: version(id: $versionBId) {\n          ...ViewerModelVersionCardItem\n        }\n      }\n    }\n  }\n"];
/**
 * The graphql function is used to parse GraphQL queries into a document that can be used by GraphQL clients.
 */
export function graphql(source: "\n  query ViewerLoadedThreads(\n    $projectId: String!\n    $filter: ProjectCommentsFilter!\n    $cursor: String\n    $limit: Int = 25\n  ) {\n    project(id: $projectId) {\n      id\n      commentThreads(filter: $filter, cursor: $cursor, limit: $limit) {\n        totalCount\n        totalArchivedCount\n        items {\n          ...ViewerCommentThread\n          ...LinkableComment\n        }\n      }\n    }\n  }\n"): (typeof documents)["\n  query ViewerLoadedThreads(\n    $projectId: String!\n    $filter: ProjectCommentsFilter!\n    $cursor: String\n    $limit: Int = 25\n  ) {\n    project(id: $projectId) {\n      id\n      commentThreads(filter: $filter, cursor: $cursor, limit: $limit) {\n        totalCount\n        totalArchivedCount\n        items {\n          ...ViewerCommentThread\n          ...LinkableComment\n        }\n      }\n    }\n  }\n"];
/**
 * The graphql function is used to parse GraphQL queries into a document that can be used by GraphQL clients.
 */
export function graphql(source: "\n  query ViewerRawProjectObject($projectId: String!, $objectId: String!) {\n    project(id: $projectId) {\n      id\n      object(id: $objectId) {\n        id\n        data\n      }\n    }\n  }\n"): (typeof documents)["\n  query ViewerRawProjectObject($projectId: String!, $objectId: String!) {\n    project(id: $projectId) {\n      id\n      object(id: $objectId) {\n        id\n        data\n      }\n    }\n  }\n"];
/**
 * The graphql function is used to parse GraphQL queries into a document that can be used by GraphQL clients.
 */
export function graphql(source: "\n  subscription OnViewerUserActivityBroadcasted(\n    $target: ViewerUpdateTrackingTarget!\n    $sessionId: String!\n  ) {\n    viewerUserActivityBroadcasted(target: $target, sessionId: $sessionId) {\n      userName\n      userId\n      user {\n        ...LimitedUserAvatar\n      }\n      state\n      status\n      sessionId\n    }\n  }\n"): (typeof documents)["\n  subscription OnViewerUserActivityBroadcasted(\n    $target: ViewerUpdateTrackingTarget!\n    $sessionId: String!\n  ) {\n    viewerUserActivityBroadcasted(target: $target, sessionId: $sessionId) {\n      userName\n      userId\n      user {\n        ...LimitedUserAvatar\n      }\n      state\n      status\n      sessionId\n    }\n  }\n"];
/**
 * The graphql function is used to parse GraphQL queries into a document that can be used by GraphQL clients.
 */
export function graphql(source: "\n  subscription OnViewerCommentsUpdated($target: ViewerUpdateTrackingTarget!) {\n    projectCommentsUpdated(target: $target) {\n      id\n      type\n      comment {\n        id\n        parent {\n          id\n        }\n        ...ViewerCommentThread\n      }\n    }\n  }\n"): (typeof documents)["\n  subscription OnViewerCommentsUpdated($target: ViewerUpdateTrackingTarget!) {\n    projectCommentsUpdated(target: $target) {\n      id\n      type\n      comment {\n        id\n        parent {\n          id\n        }\n        ...ViewerCommentThread\n      }\n    }\n  }\n"];
/**
 * The graphql function is used to parse GraphQL queries into a document that can be used by GraphQL clients.
 */
export function graphql(source: "\n  fragment LinkableComment on Comment {\n    id\n    viewerResources {\n      modelId\n      versionId\n      objectId\n    }\n  }\n"): (typeof documents)["\n  fragment LinkableComment on Comment {\n    id\n    viewerResources {\n      modelId\n      versionId\n      objectId\n    }\n  }\n"];
/**
 * The graphql function is used to parse GraphQL queries into a document that can be used by GraphQL clients.
 */
export function graphql(source: "\n  fragment UseWorkspaceInviteManager_PendingWorkspaceCollaborator on PendingWorkspaceCollaborator {\n    id\n    token\n    workspaceId\n    user {\n      id\n    }\n  }\n"): (typeof documents)["\n  fragment UseWorkspaceInviteManager_PendingWorkspaceCollaborator on PendingWorkspaceCollaborator {\n    id\n    token\n    workspaceId\n    user {\n      id\n    }\n  }\n"];
/**
 * The graphql function is used to parse GraphQL queries into a document that can be used by GraphQL clients.
 */
export function graphql(source: "\n  mutation UpdateRole($input: WorkspaceRoleUpdateInput!) {\n    workspaceMutations {\n      updateRole(input: $input) {\n        id\n        team {\n          id\n          role\n        }\n      }\n    }\n  }\n"): (typeof documents)["\n  mutation UpdateRole($input: WorkspaceRoleUpdateInput!) {\n    workspaceMutations {\n      updateRole(input: $input) {\n        id\n        team {\n          id\n          role\n        }\n      }\n    }\n  }\n"];
/**
 * The graphql function is used to parse GraphQL queries into a document that can be used by GraphQL clients.
 */
export function graphql(source: "\n  mutation InviteToWorkspace(\n    $workspaceId: String!\n    $input: [WorkspaceInviteCreateInput!]!\n  ) {\n    workspaceMutations {\n      invites {\n        batchCreate(workspaceId: $workspaceId, input: $input) {\n          id\n          invitedTeam {\n            ...SettingsWorkspacesMembersInvitesTable_PendingWorkspaceCollaborator\n          }\n        }\n      }\n    }\n  }\n"): (typeof documents)["\n  mutation InviteToWorkspace(\n    $workspaceId: String!\n    $input: [WorkspaceInviteCreateInput!]!\n  ) {\n    workspaceMutations {\n      invites {\n        batchCreate(workspaceId: $workspaceId, input: $input) {\n          id\n          invitedTeam {\n            ...SettingsWorkspacesMembersInvitesTable_PendingWorkspaceCollaborator\n          }\n        }\n      }\n    }\n  }\n"];
/**
 * The graphql function is used to parse GraphQL queries into a document that can be used by GraphQL clients.
 */
<<<<<<< HEAD
export function graphql(source: "\n  mutation CreateWorkspace($input: WorkspaceCreateInput!) {\n    workspaceMutations {\n      create(input: $input) {\n        id\n      }\n    }\n  }\n"): (typeof documents)["\n  mutation CreateWorkspace($input: WorkspaceCreateInput!) {\n    workspaceMutations {\n      create(input: $input) {\n        id\n      }\n    }\n  }\n"];
=======
export function graphql(source: "\n  mutation ProcessWorkspaceInvite($input: WorkspaceInviteUseInput!) {\n    workspaceMutations {\n      invites {\n        use(input: $input)\n      }\n    }\n  }\n"): (typeof documents)["\n  mutation ProcessWorkspaceInvite($input: WorkspaceInviteUseInput!) {\n    workspaceMutations {\n      invites {\n        use(input: $input)\n      }\n    }\n  }\n"];
>>>>>>> 24851107
/**
 * The graphql function is used to parse GraphQL queries into a document that can be used by GraphQL clients.
 */
export function graphql(source: "\n  query WorkspaceAccessCheck($id: String!) {\n    workspace(id: $id) {\n      id\n    }\n  }\n"): (typeof documents)["\n  query WorkspaceAccessCheck($id: String!) {\n    workspace(id: $id) {\n      id\n    }\n  }\n"];
/**
 * The graphql function is used to parse GraphQL queries into a document that can be used by GraphQL clients.
 */
export function graphql(source: "\n  query WorkspacePageQuery(\n    $workspaceId: String!\n    $filter: WorkspaceProjectsFilter\n    $cursor: String\n  ) {\n    workspace(id: $workspaceId) {\n      id\n      ...WorkspaceHeader_Workspace\n      projects(filter: $filter, cursor: $cursor, limit: 10) {\n        ...WorkspaceProjectList_ProjectCollection\n      }\n    }\n  }\n"): (typeof documents)["\n  query WorkspacePageQuery(\n    $workspaceId: String!\n    $filter: WorkspaceProjectsFilter\n    $cursor: String\n  ) {\n    workspace(id: $workspaceId) {\n      id\n      ...WorkspaceHeader_Workspace\n      projects(filter: $filter, cursor: $cursor, limit: 10) {\n        ...WorkspaceProjectList_ProjectCollection\n      }\n    }\n  }\n"];
/**
 * The graphql function is used to parse GraphQL queries into a document that can be used by GraphQL clients.
 */
export function graphql(source: "\n  query WorkspaceProjectsQuery(\n    $workspaceId: String!\n    $filter: WorkspaceProjectsFilter\n    $cursor: String\n  ) {\n    workspace(id: $workspaceId) {\n      id\n      projects(filter: $filter, cursor: $cursor, limit: 10) {\n        ...WorkspaceProjectList_ProjectCollection\n      }\n    }\n  }\n"): (typeof documents)["\n  query WorkspaceProjectsQuery(\n    $workspaceId: String!\n    $filter: WorkspaceProjectsFilter\n    $cursor: String\n  ) {\n    workspace(id: $workspaceId) {\n      id\n      projects(filter: $filter, cursor: $cursor, limit: 10) {\n        ...WorkspaceProjectList_ProjectCollection\n      }\n    }\n  }\n"];
/**
 * The graphql function is used to parse GraphQL queries into a document that can be used by GraphQL clients.
 */
export function graphql(source: "\n  query WorkspaceInvite($workspaceId: String, $token: String) {\n    workspaceInvite(workspaceId: $workspaceId, token: $token) {\n      ...WorkspaceInviteBanner_PendingWorkspaceCollaborator\n      ...WorkspaceInviteBlock_PendingWorkspaceCollaborator\n    }\n  }\n"): (typeof documents)["\n  query WorkspaceInvite($workspaceId: String, $token: String) {\n    workspaceInvite(workspaceId: $workspaceId, token: $token) {\n      ...WorkspaceInviteBanner_PendingWorkspaceCollaborator\n      ...WorkspaceInviteBlock_PendingWorkspaceCollaborator\n    }\n  }\n"];
/**
 * The graphql function is used to parse GraphQL queries into a document that can be used by GraphQL clients.
 */
export function graphql(source: "\n  query LegacyBranchRedirectMetadata($streamId: String!, $branchName: String!) {\n    project(id: $streamId) {\n      modelByName(name: $branchName) {\n        id\n      }\n    }\n  }\n"): (typeof documents)["\n  query LegacyBranchRedirectMetadata($streamId: String!, $branchName: String!) {\n    project(id: $streamId) {\n      modelByName(name: $branchName) {\n        id\n      }\n    }\n  }\n"];
/**
 * The graphql function is used to parse GraphQL queries into a document that can be used by GraphQL clients.
 */
export function graphql(source: "\n  query LegacyViewerCommitRedirectMetadata($streamId: String!, $commitId: String!) {\n    project(id: $streamId) {\n      version(id: $commitId) {\n        id\n        model {\n          id\n        }\n      }\n    }\n  }\n"): (typeof documents)["\n  query LegacyViewerCommitRedirectMetadata($streamId: String!, $commitId: String!) {\n    project(id: $streamId) {\n      version(id: $commitId) {\n        id\n        model {\n          id\n        }\n      }\n    }\n  }\n"];
/**
 * The graphql function is used to parse GraphQL queries into a document that can be used by GraphQL clients.
 */
export function graphql(source: "\n  query LegacyViewerStreamRedirectMetadata($streamId: String!) {\n    project(id: $streamId) {\n      id\n      versions(limit: 1) {\n        totalCount\n        items {\n          id\n          model {\n            id\n          }\n        }\n      }\n    }\n  }\n"): (typeof documents)["\n  query LegacyViewerStreamRedirectMetadata($streamId: String!) {\n    project(id: $streamId) {\n      id\n      versions(limit: 1) {\n        totalCount\n        items {\n          id\n          model {\n            id\n          }\n        }\n      }\n    }\n  }\n"];
/**
 * The graphql function is used to parse GraphQL queries into a document that can be used by GraphQL clients.
 */
export function graphql(source: "\n  query AutoAcceptableWorkspaceInvite($token: String!, $workspaceId: String!) {\n    workspaceInvite(token: $token, workspaceId: $workspaceId) {\n      id\n      ...UseWorkspaceInviteManager_PendingWorkspaceCollaborator\n    }\n  }\n"): (typeof documents)["\n  query AutoAcceptableWorkspaceInvite($token: String!, $workspaceId: String!) {\n    workspaceInvite(token: $token, workspaceId: $workspaceId) {\n      id\n      ...UseWorkspaceInviteManager_PendingWorkspaceCollaborator\n    }\n  }\n"];
/**
 * The graphql function is used to parse GraphQL queries into a document that can be used by GraphQL clients.
 */
export function graphql(source: "\n  query ResolveCommentLink($commentId: String!, $projectId: String!) {\n    project(id: $projectId) {\n      comment(id: $commentId) {\n        id\n        ...LinkableComment\n      }\n    }\n  }\n"): (typeof documents)["\n  query ResolveCommentLink($commentId: String!, $projectId: String!) {\n    project(id: $projectId) {\n      comment(id: $commentId) {\n        id\n        ...LinkableComment\n      }\n    }\n  }\n"];
/**
 * The graphql function is used to parse GraphQL queries into a document that can be used by GraphQL clients.
 */
export function graphql(source: "\n  fragment AutomateFunctionPage_AutomateFunction on AutomateFunction {\n    id\n    name\n    description\n    logo\n    supportedSourceApps\n    tags\n    ...AutomateFunctionPageHeader_Function\n    ...AutomateFunctionPageInfo_AutomateFunction\n    ...AutomateAutomationCreateDialog_AutomateFunction\n    creator {\n      id\n    }\n  }\n"): (typeof documents)["\n  fragment AutomateFunctionPage_AutomateFunction on AutomateFunction {\n    id\n    name\n    description\n    logo\n    supportedSourceApps\n    tags\n    ...AutomateFunctionPageHeader_Function\n    ...AutomateFunctionPageInfo_AutomateFunction\n    ...AutomateAutomationCreateDialog_AutomateFunction\n    creator {\n      id\n    }\n  }\n"];
/**
 * The graphql function is used to parse GraphQL queries into a document that can be used by GraphQL clients.
 */
export function graphql(source: "\n  query AutomateFunctionPage($functionId: ID!) {\n    automateFunction(id: $functionId) {\n      ...AutomateFunctionPage_AutomateFunction\n    }\n  }\n"): (typeof documents)["\n  query AutomateFunctionPage($functionId: ID!) {\n    automateFunction(id: $functionId) {\n      ...AutomateFunctionPage_AutomateFunction\n    }\n  }\n"];
/**
 * The graphql function is used to parse GraphQL queries into a document that can be used by GraphQL clients.
 */
export function graphql(source: "\n  query AutomateFunctionsPage($search: String, $cursor: String = null) {\n    ...AutomateFunctionsPageItems_Query\n    ...AutomateFunctionsPageHeader_Query\n  }\n"): (typeof documents)["\n  query AutomateFunctionsPage($search: String, $cursor: String = null) {\n    ...AutomateFunctionsPageItems_Query\n    ...AutomateFunctionsPageHeader_Query\n  }\n"];
/**
 * The graphql function is used to parse GraphQL queries into a document that can be used by GraphQL clients.
 */
export function graphql(source: "\n  fragment ProjectPageProject on Project {\n    id\n    createdAt\n    modelCount: models(limit: 0) {\n      totalCount\n    }\n    commentThreadCount: commentThreads(limit: 0) {\n      totalCount\n    }\n    ...ProjectPageProjectHeader\n    ...ProjectPageTeamDialog\n  }\n"): (typeof documents)["\n  fragment ProjectPageProject on Project {\n    id\n    createdAt\n    modelCount: models(limit: 0) {\n      totalCount\n    }\n    commentThreadCount: commentThreads(limit: 0) {\n      totalCount\n    }\n    ...ProjectPageProjectHeader\n    ...ProjectPageTeamDialog\n  }\n"];
/**
 * The graphql function is used to parse GraphQL queries into a document that can be used by GraphQL clients.
 */
export function graphql(source: "\n  fragment ProjectPageAutomationPage_Automation on Automation {\n    id\n    ...ProjectPageAutomationHeader_Automation\n    ...ProjectPageAutomationFunctions_Automation\n    ...ProjectPageAutomationRuns_Automation\n  }\n"): (typeof documents)["\n  fragment ProjectPageAutomationPage_Automation on Automation {\n    id\n    ...ProjectPageAutomationHeader_Automation\n    ...ProjectPageAutomationFunctions_Automation\n    ...ProjectPageAutomationRuns_Automation\n  }\n"];
/**
 * The graphql function is used to parse GraphQL queries into a document that can be used by GraphQL clients.
 */
export function graphql(source: "\n  fragment ProjectPageAutomationPage_Project on Project {\n    id\n    ...ProjectPageAutomationHeader_Project\n  }\n"): (typeof documents)["\n  fragment ProjectPageAutomationPage_Project on Project {\n    id\n    ...ProjectPageAutomationHeader_Project\n  }\n"];
/**
 * The graphql function is used to parse GraphQL queries into a document that can be used by GraphQL clients.
 */
export function graphql(source: "\n  fragment ProjectPageSettingsTab_Project on Project {\n    id\n    role\n  }\n"): (typeof documents)["\n  fragment ProjectPageSettingsTab_Project on Project {\n    id\n    role\n  }\n"];

export function graphql(source: string) {
  return (documents as any)[source] ?? {};
}

export type DocumentType<TDocumentNode extends DocumentNode<any, any>> = TDocumentNode extends DocumentNode<  infer TType,  any>  ? TType  : never;<|MERGE_RESOLUTION|>--- conflicted
+++ resolved
@@ -271,11 +271,8 @@
     "\n  fragment UseWorkspaceInviteManager_PendingWorkspaceCollaborator on PendingWorkspaceCollaborator {\n    id\n    token\n    workspaceId\n    user {\n      id\n    }\n  }\n": types.UseWorkspaceInviteManager_PendingWorkspaceCollaboratorFragmentDoc,
     "\n  mutation UpdateRole($input: WorkspaceRoleUpdateInput!) {\n    workspaceMutations {\n      updateRole(input: $input) {\n        id\n        team {\n          id\n          role\n        }\n      }\n    }\n  }\n": types.UpdateRoleDocument,
     "\n  mutation InviteToWorkspace(\n    $workspaceId: String!\n    $input: [WorkspaceInviteCreateInput!]!\n  ) {\n    workspaceMutations {\n      invites {\n        batchCreate(workspaceId: $workspaceId, input: $input) {\n          id\n          invitedTeam {\n            ...SettingsWorkspacesMembersInvitesTable_PendingWorkspaceCollaborator\n          }\n        }\n      }\n    }\n  }\n": types.InviteToWorkspaceDocument,
-<<<<<<< HEAD
     "\n  mutation CreateWorkspace($input: WorkspaceCreateInput!) {\n    workspaceMutations {\n      create(input: $input) {\n        id\n      }\n    }\n  }\n": types.CreateWorkspaceDocument,
-=======
     "\n  mutation ProcessWorkspaceInvite($input: WorkspaceInviteUseInput!) {\n    workspaceMutations {\n      invites {\n        use(input: $input)\n      }\n    }\n  }\n": types.ProcessWorkspaceInviteDocument,
->>>>>>> 24851107
     "\n  query WorkspaceAccessCheck($id: String!) {\n    workspace(id: $id) {\n      id\n    }\n  }\n": types.WorkspaceAccessCheckDocument,
     "\n  query WorkspacePageQuery(\n    $workspaceId: String!\n    $filter: WorkspaceProjectsFilter\n    $cursor: String\n  ) {\n    workspace(id: $workspaceId) {\n      id\n      ...WorkspaceHeader_Workspace\n      projects(filter: $filter, cursor: $cursor, limit: 10) {\n        ...WorkspaceProjectList_ProjectCollection\n      }\n    }\n  }\n": types.WorkspacePageQueryDocument,
     "\n  query WorkspaceProjectsQuery(\n    $workspaceId: String!\n    $filter: WorkspaceProjectsFilter\n    $cursor: String\n  ) {\n    workspace(id: $workspaceId) {\n      id\n      projects(filter: $filter, cursor: $cursor, limit: 10) {\n        ...WorkspaceProjectList_ProjectCollection\n      }\n    }\n  }\n": types.WorkspaceProjectsQueryDocument,
@@ -1343,11 +1340,11 @@
 /**
  * The graphql function is used to parse GraphQL queries into a document that can be used by GraphQL clients.
  */
-<<<<<<< HEAD
 export function graphql(source: "\n  mutation CreateWorkspace($input: WorkspaceCreateInput!) {\n    workspaceMutations {\n      create(input: $input) {\n        id\n      }\n    }\n  }\n"): (typeof documents)["\n  mutation CreateWorkspace($input: WorkspaceCreateInput!) {\n    workspaceMutations {\n      create(input: $input) {\n        id\n      }\n    }\n  }\n"];
-=======
+/**
+ * The graphql function is used to parse GraphQL queries into a document that can be used by GraphQL clients.
+ */
 export function graphql(source: "\n  mutation ProcessWorkspaceInvite($input: WorkspaceInviteUseInput!) {\n    workspaceMutations {\n      invites {\n        use(input: $input)\n      }\n    }\n  }\n"): (typeof documents)["\n  mutation ProcessWorkspaceInvite($input: WorkspaceInviteUseInput!) {\n    workspaceMutations {\n      invites {\n        use(input: $input)\n      }\n    }\n  }\n"];
->>>>>>> 24851107
 /**
  * The graphql function is used to parse GraphQL queries into a document that can be used by GraphQL clients.
  */
