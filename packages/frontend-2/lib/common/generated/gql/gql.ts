--- conflicted
+++ resolved
@@ -111,12 +111,8 @@
     "\n  query SettingsServerRegions {\n    serverInfo {\n      multiRegion {\n        regions {\n          id\n          ...SettingsServerRegionsTable_ServerRegionItem\n        }\n        availableKeys\n      }\n    }\n  }\n": types.SettingsServerRegionsDocument,
     "\n  fragment SettingsServerRegionsAddEditDialog_ServerRegionItem on ServerRegionItem {\n    id\n    name\n    description\n    key\n  }\n": types.SettingsServerRegionsAddEditDialog_ServerRegionItemFragmentDoc,
     "\n  fragment SettingsServerRegionsTable_ServerRegionItem on ServerRegionItem {\n    id\n    name\n    key\n    description\n  }\n": types.SettingsServerRegionsTable_ServerRegionItemFragmentDoc,
-<<<<<<< HEAD
+    "\n  fragment SettingsSharedDeleteUserDialog_Workspace on Workspace {\n    id\n    plan {\n      status\n      name\n    }\n    subscription {\n      currentBillingCycleEnd\n      seats {\n        guest\n        plan\n      }\n    }\n  }\n": types.SettingsSharedDeleteUserDialog_WorkspaceFragmentDoc,
     "\n  fragment SettingsSharedProjects_Project on Project {\n    ...ProjectsDeleteDialog_Project\n    id\n    name\n    visibility\n    createdAt\n    updatedAt\n    models(limit: 0) {\n      totalCount\n    }\n    versions(limit: 0) {\n      totalCount\n    }\n    team {\n      id\n      user {\n        name\n        id\n        avatar\n      }\n    }\n  }\n": types.SettingsSharedProjects_ProjectFragmentDoc,
-=======
-    "\n  fragment SettingsSharedDeleteUserDialog_Workspace on Workspace {\n    id\n    plan {\n      status\n      name\n    }\n    subscription {\n      currentBillingCycleEnd\n      seats {\n        guest\n        plan\n      }\n    }\n  }\n": types.SettingsSharedDeleteUserDialog_WorkspaceFragmentDoc,
-    "\n  fragment SettingsSharedProjects_Project on Project {\n    id\n    name\n    visibility\n    createdAt\n    updatedAt\n    models {\n      totalCount\n    }\n    versions {\n      totalCount\n    }\n    team {\n      id\n      user {\n        name\n        id\n        avatar\n      }\n    }\n  }\n": types.SettingsSharedProjects_ProjectFragmentDoc,
->>>>>>> 866e31a3
     "\n  fragment SettingsUserEmails_User on User {\n    id\n    emails {\n      ...SettingsUserEmailCards_UserEmail\n    }\n  }\n": types.SettingsUserEmails_UserFragmentDoc,
     "\n  fragment SettingsUserNotifications_User on User {\n    id\n    notificationPreferences\n  }\n": types.SettingsUserNotifications_UserFragmentDoc,
     "\n  fragment SettingsUserProfile_User on User {\n    ...SettingsUserProfileChangePassword_User\n    ...SettingsUserProfileDeleteAccount_User\n    ...SettingsUserProfileDetails_User\n  }\n": types.SettingsUserProfile_UserFragmentDoc,
@@ -792,15 +788,11 @@
 /**
  * The graphql function is used to parse GraphQL queries into a document that can be used by GraphQL clients.
  */
-<<<<<<< HEAD
+export function graphql(source: "\n  fragment SettingsSharedDeleteUserDialog_Workspace on Workspace {\n    id\n    plan {\n      status\n      name\n    }\n    subscription {\n      currentBillingCycleEnd\n      seats {\n        guest\n        plan\n      }\n    }\n  }\n"): (typeof documents)["\n  fragment SettingsSharedDeleteUserDialog_Workspace on Workspace {\n    id\n    plan {\n      status\n      name\n    }\n    subscription {\n      currentBillingCycleEnd\n      seats {\n        guest\n        plan\n      }\n    }\n  }\n"];
+/**
+ * The graphql function is used to parse GraphQL queries into a document that can be used by GraphQL clients.
+ */
 export function graphql(source: "\n  fragment SettingsSharedProjects_Project on Project {\n    ...ProjectsDeleteDialog_Project\n    id\n    name\n    visibility\n    createdAt\n    updatedAt\n    models(limit: 0) {\n      totalCount\n    }\n    versions(limit: 0) {\n      totalCount\n    }\n    team {\n      id\n      user {\n        name\n        id\n        avatar\n      }\n    }\n  }\n"): (typeof documents)["\n  fragment SettingsSharedProjects_Project on Project {\n    ...ProjectsDeleteDialog_Project\n    id\n    name\n    visibility\n    createdAt\n    updatedAt\n    models(limit: 0) {\n      totalCount\n    }\n    versions(limit: 0) {\n      totalCount\n    }\n    team {\n      id\n      user {\n        name\n        id\n        avatar\n      }\n    }\n  }\n"];
-=======
-export function graphql(source: "\n  fragment SettingsSharedDeleteUserDialog_Workspace on Workspace {\n    id\n    plan {\n      status\n      name\n    }\n    subscription {\n      currentBillingCycleEnd\n      seats {\n        guest\n        plan\n      }\n    }\n  }\n"): (typeof documents)["\n  fragment SettingsSharedDeleteUserDialog_Workspace on Workspace {\n    id\n    plan {\n      status\n      name\n    }\n    subscription {\n      currentBillingCycleEnd\n      seats {\n        guest\n        plan\n      }\n    }\n  }\n"];
-/**
- * The graphql function is used to parse GraphQL queries into a document that can be used by GraphQL clients.
- */
-export function graphql(source: "\n  fragment SettingsSharedProjects_Project on Project {\n    id\n    name\n    visibility\n    createdAt\n    updatedAt\n    models {\n      totalCount\n    }\n    versions {\n      totalCount\n    }\n    team {\n      id\n      user {\n        name\n        id\n        avatar\n      }\n    }\n  }\n"): (typeof documents)["\n  fragment SettingsSharedProjects_Project on Project {\n    id\n    name\n    visibility\n    createdAt\n    updatedAt\n    models {\n      totalCount\n    }\n    versions {\n      totalCount\n    }\n    team {\n      id\n      user {\n        name\n        id\n        avatar\n      }\n    }\n  }\n"];
->>>>>>> 866e31a3
 /**
  * The graphql function is used to parse GraphQL queries into a document that can be used by GraphQL clients.
  */
