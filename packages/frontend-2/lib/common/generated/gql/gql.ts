/* eslint-disable */
import * as types from './graphql';
import type { TypedDocumentNode as DocumentNode } from '@graphql-typed-document-node/core';

/**
 * Map of all GraphQL operations in the project.
 *
 * This map has several performance disadvantages:
 * 1. It is not tree-shakeable, so it will include all operations in the project.
 * 2. It is not minifiable, so the string of a GraphQL query will be multiple times inside the bundle.
 * 3. It does not support dead code elimination, so it will add unused operations.
 *
 * Therefore it is highly recommended to use the babel or swc plugin for production.
 * Learn more about it here: https://the-guild.dev/graphql/codegen/plugins/presets/preset-client#reducing-bundle-size
 */
const documents = {
    "\n  fragment AuthLoginWithEmailBlock_PendingWorkspaceCollaborator on PendingWorkspaceCollaborator {\n    id\n    email\n    user {\n      id\n    }\n  }\n": types.AuthLoginWithEmailBlock_PendingWorkspaceCollaboratorFragmentDoc,
    "\n  query AuthRegisterPanelWorkspaceInvite($token: String) {\n    workspaceInvite(token: $token) {\n      id\n      ...AuthWorkspaceInviteHeader_PendingWorkspaceCollaborator\n    }\n  }\n": types.AuthRegisterPanelWorkspaceInviteDocument,
    "\n  fragment ServerTermsOfServicePrivacyPolicyFragment on ServerInfo {\n    termsOfService\n  }\n": types.ServerTermsOfServicePrivacyPolicyFragmentFragmentDoc,
    "\n  query EmailVerificationBannerState {\n    activeUser {\n      id\n      email\n      verified\n      hasPendingVerification\n    }\n  }\n": types.EmailVerificationBannerStateDocument,
    "\n  mutation RequestVerification {\n    requestVerification\n  }\n": types.RequestVerificationDocument,
    "\n  fragment AuthWorkspaceInviteHeader_PendingWorkspaceCollaborator on PendingWorkspaceCollaborator {\n    id\n    workspaceName\n    email\n    user {\n      id\n      ...LimitedUserAvatar\n    }\n  }\n": types.AuthWorkspaceInviteHeader_PendingWorkspaceCollaboratorFragmentDoc,
    "\n  fragment AuthSsoLogin_Workspace on LimitedWorkspace {\n    id\n    slug\n    name\n    logo\n    defaultLogoIndex\n  }\n": types.AuthSsoLogin_WorkspaceFragmentDoc,
    "\n  fragment AuthStategiesServerInfoFragment on ServerInfo {\n    authStrategies {\n      id\n      name\n      url\n    }\n    ...AuthThirdPartyLoginButtonOIDC_ServerInfo\n  }\n": types.AuthStategiesServerInfoFragmentFragmentDoc,
    "\n  fragment AuthThirdPartyLoginButtonOIDC_ServerInfo on ServerInfo {\n    authStrategies {\n      id\n      name\n    }\n  }\n": types.AuthThirdPartyLoginButtonOidc_ServerInfoFragmentDoc,
    "\n  fragment AutomateAutomationCreateDialog_AutomateFunction on AutomateFunction {\n    id\n    ...AutomationsFunctionsCard_AutomateFunction\n    ...AutomateAutomationCreateDialogFunctionParametersStep_AutomateFunction\n  }\n": types.AutomateAutomationCreateDialog_AutomateFunctionFragmentDoc,
    "\n  fragment AutomateAutomationCreateDialogFunctionParametersStep_AutomateFunction on AutomateFunction {\n    id\n    releases(limit: 1) {\n      items {\n        id\n        inputSchema\n      }\n    }\n  }\n": types.AutomateAutomationCreateDialogFunctionParametersStep_AutomateFunctionFragmentDoc,
    "\n  query AutomationCreateDialogFunctionsSearch($search: String, $cursor: String = null) {\n    automateFunctions(limit: 20, filter: { search: $search }, cursor: $cursor) {\n      cursor\n      totalCount\n      items {\n        id\n        ...AutomateAutomationCreateDialog_AutomateFunction\n      }\n    }\n  }\n": types.AutomationCreateDialogFunctionsSearchDocument,
    "\n  fragment AutomationsFunctionsCard_AutomateFunction on AutomateFunction {\n    id\n    name\n    isFeatured\n    description\n    logo\n    repo {\n      id\n      url\n      owner\n      name\n    }\n  }\n": types.AutomationsFunctionsCard_AutomateFunctionFragmentDoc,
    "\n  fragment AutomateFunctionCreateDialogDoneStep_AutomateFunction on AutomateFunction {\n    id\n    repo {\n      id\n      url\n      owner\n      name\n    }\n    ...AutomationsFunctionsCard_AutomateFunction\n  }\n": types.AutomateFunctionCreateDialogDoneStep_AutomateFunctionFragmentDoc,
    "\n  fragment AutomateFunctionCreateDialogTemplateStep_AutomateFunctionTemplate on AutomateFunctionTemplate {\n    id\n    title\n    logo\n    url\n  }\n": types.AutomateFunctionCreateDialogTemplateStep_AutomateFunctionTemplateFragmentDoc,
    "\n  fragment AutomateFunctionPageHeader_Function on AutomateFunction {\n    id\n    name\n    logo\n    repo {\n      id\n      url\n      owner\n      name\n    }\n    releases(limit: 1) {\n      totalCount\n    }\n  }\n": types.AutomateFunctionPageHeader_FunctionFragmentDoc,
    "\n  fragment AutomateFunctionPageInfo_AutomateFunction on AutomateFunction {\n    id\n    repo {\n      id\n      url\n      owner\n      name\n    }\n    automationCount\n    description\n    releases(limit: 1) {\n      items {\n        id\n        inputSchema\n        createdAt\n        commitId\n        ...AutomateFunctionPageParametersDialog_AutomateFunctionRelease\n      }\n    }\n  }\n": types.AutomateFunctionPageInfo_AutomateFunctionFragmentDoc,
    "\n  fragment AutomateFunctionPageParametersDialog_AutomateFunctionRelease on AutomateFunctionRelease {\n    id\n    inputSchema\n  }\n": types.AutomateFunctionPageParametersDialog_AutomateFunctionReleaseFragmentDoc,
    "\n  fragment AutomateFunctionsPageHeader_Query on Query {\n    activeUser {\n      id\n      automateInfo {\n        hasAutomateGithubApp\n        availableGithubOrgs\n      }\n    }\n    serverInfo {\n      automate {\n        availableFunctionTemplates {\n          ...AutomateFunctionCreateDialogTemplateStep_AutomateFunctionTemplate\n        }\n      }\n    }\n  }\n": types.AutomateFunctionsPageHeader_QueryFragmentDoc,
    "\n  fragment AutomateFunctionsPageItems_Query on Query {\n    automateFunctions(limit: 20, filter: { search: $search }, cursor: $cursor) {\n      totalCount\n      items {\n        id\n        ...AutomationsFunctionsCard_AutomateFunction\n        ...AutomateAutomationCreateDialog_AutomateFunction\n      }\n      cursor\n    }\n  }\n": types.AutomateFunctionsPageItems_QueryFragmentDoc,
    "\n  fragment AutomateRunsTriggerStatus_TriggeredAutomationsStatus on TriggeredAutomationsStatus {\n    id\n    ...TriggeredAutomationsStatusSummary\n    ...AutomateRunsTriggerStatusDialog_TriggeredAutomationsStatus\n  }\n": types.AutomateRunsTriggerStatus_TriggeredAutomationsStatusFragmentDoc,
    "\n  fragment AutomateRunsTriggerStatusDialog_TriggeredAutomationsStatus on TriggeredAutomationsStatus {\n    id\n    automationRuns {\n      id\n      ...AutomateRunsTriggerStatusDialogRunsRows_AutomateRun\n    }\n  }\n": types.AutomateRunsTriggerStatusDialog_TriggeredAutomationsStatusFragmentDoc,
    "\n  fragment AutomateRunsTriggerStatusDialogFunctionRun_AutomateFunctionRun on AutomateFunctionRun {\n    id\n    results\n    status\n    statusMessage\n    contextView\n    function {\n      id\n      logo\n      name\n    }\n    createdAt\n    updatedAt\n  }\n": types.AutomateRunsTriggerStatusDialogFunctionRun_AutomateFunctionRunFragmentDoc,
    "\n  fragment AutomateRunsTriggerStatusDialogRunsRows_AutomateRun on AutomateRun {\n    id\n    functionRuns {\n      id\n      ...AutomateRunsTriggerStatusDialogFunctionRun_AutomateFunctionRun\n    }\n    ...AutomationsStatusOrderedRuns_AutomationRun\n  }\n": types.AutomateRunsTriggerStatusDialogRunsRows_AutomateRunFragmentDoc,
    "\n  fragment AutomateViewerPanel_AutomateRun on AutomateRun {\n    id\n    functionRuns {\n      id\n      ...AutomateViewerPanelFunctionRunRow_AutomateFunctionRun\n    }\n    ...AutomationsStatusOrderedRuns_AutomationRun\n  }\n": types.AutomateViewerPanel_AutomateRunFragmentDoc,
    "\n  fragment AutomateViewerPanelFunctionRunRow_AutomateFunctionRun on AutomateFunctionRun {\n    id\n    results\n    status\n    statusMessage\n    contextView\n    function {\n      id\n      logo\n      name\n    }\n    createdAt\n    updatedAt\n  }\n": types.AutomateViewerPanelFunctionRunRow_AutomateFunctionRunFragmentDoc,
    "\n  fragment BillingAlert_Workspace on Workspace {\n    id\n    plan {\n      name\n      status\n    }\n    subscription {\n      billingInterval\n      currentBillingCycleEnd\n    }\n  }\n": types.BillingAlert_WorkspaceFragmentDoc,
    "\n  fragment CommonModelSelectorModel on Model {\n    id\n    name\n  }\n": types.CommonModelSelectorModelFragmentDoc,
    "\n  fragment DashboardProjectCard_Project on Project {\n    id\n    name\n    role\n    updatedAt\n    models {\n      totalCount\n    }\n    team {\n      user {\n        ...LimitedUserAvatar\n      }\n    }\n    workspace {\n      id\n      slug\n      name\n      ...WorkspaceAvatar_Workspace\n    }\n  }\n": types.DashboardProjectCard_ProjectFragmentDoc,
    "\n  fragment FormSelectModels_Model on Model {\n    id\n    name\n  }\n": types.FormSelectModels_ModelFragmentDoc,
    "\n  fragment FormSelectProjects_Project on Project {\n    id\n    name\n  }\n": types.FormSelectProjects_ProjectFragmentDoc,
    "\n  fragment FormUsersSelectItem on LimitedUser {\n    id\n    name\n    avatar\n  }\n": types.FormUsersSelectItemFragmentDoc,
    "\n  fragment HeaderNavShare_Project on Project {\n    id\n    visibility\n    ...ProjectsModelPageEmbed_Project\n  }\n": types.HeaderNavShare_ProjectFragmentDoc,
    "\n  fragment ProjectModelPageHeaderProject on Project {\n    id\n    name\n    model(id: $modelId) {\n      id\n      name\n      description\n    }\n    workspace {\n      id\n      slug\n      name\n    }\n  }\n": types.ProjectModelPageHeaderProjectFragmentDoc,
    "\n  fragment ProjectModelPageVersionsPagination on Project {\n    id\n    visibility\n    model(id: $modelId) {\n      id\n      versions(limit: 16, cursor: $versionsCursor) {\n        cursor\n        totalCount\n        items {\n          ...ProjectModelPageVersionsCardVersion\n        }\n      }\n    }\n    ...ProjectsModelPageEmbed_Project\n  }\n": types.ProjectModelPageVersionsPaginationFragmentDoc,
    "\n  fragment ProjectModelPageVersionsProject on Project {\n    ...ProjectPageProjectHeader\n    model(id: $modelId) {\n      id\n      name\n      pendingImportedVersions {\n        ...PendingFileUpload\n      }\n    }\n    ...ProjectModelPageVersionsPagination\n    ...ProjectsModelPageEmbed_Project\n  }\n": types.ProjectModelPageVersionsProjectFragmentDoc,
    "\n  fragment ProjectModelPageDialogDeleteVersion on Version {\n    id\n    message\n  }\n": types.ProjectModelPageDialogDeleteVersionFragmentDoc,
    "\n  fragment ProjectModelPageDialogEditMessageVersion on Version {\n    id\n    message\n  }\n": types.ProjectModelPageDialogEditMessageVersionFragmentDoc,
    "\n  fragment ProjectModelPageDialogMoveToVersion on Version {\n    id\n    message\n  }\n": types.ProjectModelPageDialogMoveToVersionFragmentDoc,
    "\n  fragment ProjectsModelPageEmbed_Project on Project {\n    id\n    ...ProjectsPageTeamDialogManagePermissions_Project\n  }\n": types.ProjectsModelPageEmbed_ProjectFragmentDoc,
    "\n  fragment ProjectModelPageVersionsCardVersion on Version {\n    id\n    message\n    authorUser {\n      ...LimitedUserAvatar\n    }\n    createdAt\n    previewUrl\n    sourceApplication\n    commentThreadCount: commentThreads(limit: 0) {\n      totalCount\n    }\n    ...ProjectModelPageDialogDeleteVersion\n    ...ProjectModelPageDialogMoveToVersion\n    automationsStatus {\n      ...AutomateRunsTriggerStatus_TriggeredAutomationsStatus\n    }\n  }\n": types.ProjectModelPageVersionsCardVersionFragmentDoc,
    "\n  fragment ProjectPageProjectHeader on Project {\n    id\n    role\n    name\n    description\n    visibility\n    allowPublicComments\n    workspace {\n      id\n      slug\n      name\n      ...WorkspaceAvatar_Workspace\n    }\n  }\n": types.ProjectPageProjectHeaderFragmentDoc,
    "\n  fragment ProjectPageInviteDialog_Project on Project {\n    id\n    workspaceId\n    workspace {\n      id\n      defaultProjectRole\n      team {\n        items {\n          role\n          user {\n            id\n            name\n            bio\n            company\n            avatar\n            verified\n            role\n          }\n        }\n      }\n    }\n    ...ProjectPageTeamInternals_Project\n    workspace {\n      id\n      domainBasedMembershipProtectionEnabled\n      domains {\n        domain\n        id\n      }\n    }\n  }\n": types.ProjectPageInviteDialog_ProjectFragmentDoc,
    "\n  fragment ProjectPageAutomationFunctionSettingsDialog_AutomationRevisionFunction on AutomationRevisionFunction {\n    parameters\n    release {\n      id\n      inputSchema\n      function {\n        id\n      }\n    }\n  }\n": types.ProjectPageAutomationFunctionSettingsDialog_AutomationRevisionFunctionFragmentDoc,
    "\n  fragment ProjectPageAutomationFunctionSettingsDialog_AutomationRevision on AutomationRevision {\n    id\n    triggerDefinitions {\n      ... on VersionCreatedTriggerDefinition {\n        type\n        model {\n          id\n          ...CommonModelSelectorModel\n        }\n      }\n    }\n  }\n": types.ProjectPageAutomationFunctionSettingsDialog_AutomationRevisionFragmentDoc,
    "\n  fragment ProjectPageAutomationFunctions_Automation on Automation {\n    id\n    currentRevision {\n      id\n      ...ProjectPageAutomationFunctionSettingsDialog_AutomationRevision\n      functions {\n        release {\n          id\n          function {\n            id\n            ...AutomationsFunctionsCard_AutomateFunction\n            releases(limit: 1) {\n              items {\n                id\n              }\n            }\n          }\n        }\n        ...ProjectPageAutomationFunctionSettingsDialog_AutomationRevisionFunction\n      }\n    }\n  }\n": types.ProjectPageAutomationFunctions_AutomationFragmentDoc,
    "\n  fragment ProjectPageAutomationHeader_Automation on Automation {\n    id\n    name\n    enabled\n    isTestAutomation\n    currentRevision {\n      id\n      triggerDefinitions {\n        ... on VersionCreatedTriggerDefinition {\n          model {\n            ...ProjectPageLatestItemsModelItem\n          }\n        }\n      }\n    }\n  }\n": types.ProjectPageAutomationHeader_AutomationFragmentDoc,
    "\n  fragment ProjectPageAutomationHeader_Project on Project {\n    id\n    ...ProjectPageModelsCardProject\n  }\n": types.ProjectPageAutomationHeader_ProjectFragmentDoc,
    "\n  fragment ProjectPageAutomationRuns_Automation on Automation {\n    id\n    name\n    enabled\n    isTestAutomation\n    runs(limit: 10) {\n      items {\n        ...AutomationRunDetails\n      }\n      totalCount\n      cursor\n    }\n  }\n": types.ProjectPageAutomationRuns_AutomationFragmentDoc,
    "\n  fragment ProjectPageAutomationsEmptyState_Query on Query {\n    automateFunctions(limit: 9, filter: { featuredFunctionsOnly: true }) {\n      items {\n        ...AutomationsFunctionsCard_AutomateFunction\n        ...AutomateAutomationCreateDialog_AutomateFunction\n      }\n    }\n  }\n": types.ProjectPageAutomationsEmptyState_QueryFragmentDoc,
    "\n  fragment ProjectPageAutomationsRow_Automation on Automation {\n    id\n    name\n    enabled\n    isTestAutomation\n    currentRevision {\n      id\n      triggerDefinitions {\n        ... on VersionCreatedTriggerDefinition {\n          model {\n            id\n            name\n          }\n        }\n      }\n    }\n    runs(limit: 10) {\n      totalCount\n      items {\n        ...AutomationRunDetails\n      }\n      cursor\n    }\n  }\n": types.ProjectPageAutomationsRow_AutomationFragmentDoc,
    "\n  fragment ProjectDiscussionsPageHeader_Project on Project {\n    id\n    name\n  }\n": types.ProjectDiscussionsPageHeader_ProjectFragmentDoc,
    "\n  fragment ProjectDiscussionsPageResults_Project on Project {\n    id\n  }\n": types.ProjectDiscussionsPageResults_ProjectFragmentDoc,
    "\n  fragment ProjectPageModelsActions on Model {\n    id\n    name\n  }\n": types.ProjectPageModelsActionsFragmentDoc,
    "\n  fragment ProjectPageModelsActions_Project on Project {\n    id\n    ...ProjectsModelPageEmbed_Project\n  }\n": types.ProjectPageModelsActions_ProjectFragmentDoc,
    "\n  fragment ProjectPageModelsCardProject on Project {\n    id\n    role\n    visibility\n    ...ProjectPageModelsActions_Project\n  }\n": types.ProjectPageModelsCardProjectFragmentDoc,
    "\n  fragment ProjectModelsPageHeader_Project on Project {\n    id\n    name\n    sourceApps\n    role\n    models {\n      totalCount\n    }\n    team {\n      id\n      user {\n        ...FormUsersSelectItem\n      }\n    }\n  }\n": types.ProjectModelsPageHeader_ProjectFragmentDoc,
    "\n  fragment ProjectModelsPageResults_Project on Project {\n    ...ProjectPageLatestItemsModels\n  }\n": types.ProjectModelsPageResults_ProjectFragmentDoc,
    "\n  fragment ProjectPageModelsStructureItem_Project on Project {\n    id\n    ...ProjectPageModelsActions_Project\n  }\n": types.ProjectPageModelsStructureItem_ProjectFragmentDoc,
    "\n  fragment SingleLevelModelTreeItem on ModelsTreeItem {\n    id\n    name\n    fullName\n    model {\n      ...ProjectPageLatestItemsModelItem\n    }\n    hasChildren\n    updatedAt\n  }\n": types.SingleLevelModelTreeItemFragmentDoc,
    "\n  fragment ProjectPageModelsCardDeleteDialog on Model {\n    id\n    name\n  }\n": types.ProjectPageModelsCardDeleteDialogFragmentDoc,
    "\n  fragment ProjectPageModelsCardRenameDialog on Model {\n    id\n    name\n    description\n  }\n": types.ProjectPageModelsCardRenameDialogFragmentDoc,
    "\n  query ProjectPageSettingsCollaborators($projectId: String!) {\n    project(id: $projectId) {\n      id\n      ...ProjectPageTeamInternals_Project\n      ...ProjectPageInviteDialog_Project\n    }\n  }\n": types.ProjectPageSettingsCollaboratorsDocument,
    "\n  query ProjectPageSettingsCollaboratorsWorkspace($workspaceId: String!) {\n    workspace(id: $workspaceId) {\n      ...ProjectPageTeamInternals_Workspace\n    }\n  }\n": types.ProjectPageSettingsCollaboratorsWorkspaceDocument,
    "\n  query ProjectPageSettingsGeneral($projectId: String!) {\n    project(id: $projectId) {\n      id\n      role\n      ...ProjectPageSettingsGeneralBlockProjectInfo_Project\n      ...ProjectPageSettingsGeneralBlockAccess_Project\n      ...ProjectPageSettingsGeneralBlockDiscussions_Project\n      ...ProjectPageSettingsGeneralBlockLeave_Project\n      ...ProjectPageSettingsGeneralBlockDelete_Project\n      ...ProjectPageTeamInternals_Project\n    }\n  }\n": types.ProjectPageSettingsGeneralDocument,
    "\n  fragment ProjectPageSettingsGeneralBlockAccess_Project on Project {\n    id\n    visibility\n  }\n": types.ProjectPageSettingsGeneralBlockAccess_ProjectFragmentDoc,
    "\n  fragment ProjectPageSettingsGeneralBlockDelete_Project on Project {\n    id\n    name\n    role\n    models(limit: 0) {\n      totalCount\n    }\n    commentThreads(limit: 0) {\n      totalCount\n    }\n    workspace {\n      slug\n    }\n  }\n": types.ProjectPageSettingsGeneralBlockDelete_ProjectFragmentDoc,
    "\n  fragment ProjectPageSettingsGeneralBlockDiscussions_Project on Project {\n    id\n    visibility\n    allowPublicComments\n  }\n": types.ProjectPageSettingsGeneralBlockDiscussions_ProjectFragmentDoc,
    "\n  fragment ProjectPageSettingsGeneralBlockLeave_Project on Project {\n    id\n    name\n    role\n    team {\n      role\n      user {\n        ...LimitedUserAvatar\n        role\n      }\n    }\n    workspace {\n      id\n    }\n  }\n": types.ProjectPageSettingsGeneralBlockLeave_ProjectFragmentDoc,
    "\n  fragment ProjectPageSettingsGeneralBlockProjectInfo_Project on Project {\n    id\n    role\n    name\n    description\n  }\n": types.ProjectPageSettingsGeneralBlockProjectInfo_ProjectFragmentDoc,
    "\n  fragment ProjectPageTeamDialog on Project {\n    id\n    name\n    role\n    allowPublicComments\n    visibility\n    team {\n      id\n      role\n      user {\n        ...LimitedUserAvatar\n        role\n      }\n    }\n    invitedTeam {\n      id\n      title\n      inviteId\n      role\n      user {\n        ...LimitedUserAvatar\n        role\n      }\n    }\n    ...ProjectsPageTeamDialogManagePermissions_Project\n  }\n": types.ProjectPageTeamDialogFragmentDoc,
    "\n  fragment ProjectsPageTeamDialogManagePermissions_Project on Project {\n    id\n    visibility\n    role\n  }\n": types.ProjectsPageTeamDialogManagePermissions_ProjectFragmentDoc,
    "\n  fragment ProjectsAddDialog_Workspace on Workspace {\n    id\n    ...ProjectsWorkspaceSelect_Workspace\n    ...ProjectsNewWorkspace_Workspace\n  }\n": types.ProjectsAddDialog_WorkspaceFragmentDoc,
    "\n  fragment ProjectsAddDialog_User on User {\n    workspaces {\n      items {\n        ...ProjectsAddDialog_Workspace\n      }\n    }\n  }\n": types.ProjectsAddDialog_UserFragmentDoc,
    "\n    subscription OnUserProjectsUpdate {\n      userProjectsUpdated {\n        type\n        id\n        project {\n          ...ProjectDashboardItem\n        }\n      }\n    }\n  ": types.OnUserProjectsUpdateDocument,
    "\n  fragment ProjectsDashboardFilled on ProjectCollection {\n    items {\n      ...ProjectDashboardItem\n    }\n  }\n": types.ProjectsDashboardFilledFragmentDoc,
    "\n  fragment ProjectsDashboardHeaderProjects_User on User {\n    ...ProjectsInviteBanners\n  }\n": types.ProjectsDashboardHeaderProjects_UserFragmentDoc,
    "\n  fragment ProjectsDashboardHeaderWorkspaces_User on User {\n    discoverableWorkspaces {\n      ...WorkspaceInviteDiscoverableWorkspaceBanner_LimitedWorkspace\n    }\n    workspaceInvites {\n      ...WorkspaceInviteBanner_PendingWorkspaceCollaborator\n    }\n  }\n": types.ProjectsDashboardHeaderWorkspaces_UserFragmentDoc,
    "\n  fragment ProjectsMoveToWorkspaceDialog_Workspace on Workspace {\n    id\n    role\n    name\n    defaultLogoIndex\n    logo\n  }\n": types.ProjectsMoveToWorkspaceDialog_WorkspaceFragmentDoc,
    "\n  fragment ProjectsMoveToWorkspaceDialog_User on User {\n    workspaces {\n      items {\n        ...ProjectsMoveToWorkspaceDialog_Workspace\n      }\n    }\n  }\n": types.ProjectsMoveToWorkspaceDialog_UserFragmentDoc,
    "\n  fragment ProjectsMoveToWorkspaceDialog_Project on Project {\n    id\n    name\n    modelCount: models(limit: 0) {\n      totalCount\n    }\n    versions(limit: 0) {\n      totalCount\n    }\n  }\n": types.ProjectsMoveToWorkspaceDialog_ProjectFragmentDoc,
    "\n  fragment ProjectsNewWorkspace_Workspace on Workspace {\n    id\n    name\n    defaultLogoIndex\n    logo\n    description\n  }\n": types.ProjectsNewWorkspace_WorkspaceFragmentDoc,
    "\n  fragment ProjectsWorkspaceSelect_Workspace on Workspace {\n    id\n    role\n    name\n    defaultLogoIndex\n    logo\n  }\n": types.ProjectsWorkspaceSelect_WorkspaceFragmentDoc,
    "\n  fragment ProjectsInviteBanner on PendingStreamCollaborator {\n    id\n    invitedBy {\n      ...LimitedUserAvatar\n    }\n    projectId\n    projectName\n    token\n    user {\n      id\n    }\n  }\n": types.ProjectsInviteBannerFragmentDoc,
    "\n  fragment ProjectsInviteBanners on User {\n    projectInvites {\n      ...ProjectsInviteBanner\n    }\n  }\n": types.ProjectsInviteBannersFragmentDoc,
    "\n  fragment SettingsDialog_Workspace on Workspace {\n    ...WorkspaceAvatar_Workspace\n    id\n    slug\n    role\n    name\n    plan {\n      status\n    }\n  }\n": types.SettingsDialog_WorkspaceFragmentDoc,
    "\n  fragment SettingsDialog_User on User {\n    id\n    workspaces {\n      items {\n        ...SettingsDialog_Workspace\n      }\n    }\n  }\n": types.SettingsDialog_UserFragmentDoc,
    "\n  fragment SettingsServerProjects_ProjectCollection on ProjectCollection {\n    totalCount\n    items {\n      ...SettingsSharedProjects_Project\n    }\n  }\n": types.SettingsServerProjects_ProjectCollectionFragmentDoc,
    "\n  query SettingsServerRegions {\n    serverInfo {\n      multiRegion {\n        regions {\n          id\n          ...SettingsServerRegionsTable_ServerRegionItem\n        }\n        availableKeys\n      }\n    }\n  }\n": types.SettingsServerRegionsDocument,
    "\n  fragment SettingsServerRegionsAddEditDialog_ServerRegionItem on ServerRegionItem {\n    id\n    name\n    description\n    key\n  }\n": types.SettingsServerRegionsAddEditDialog_ServerRegionItemFragmentDoc,
    "\n  fragment SettingsServerRegionsTable_ServerRegionItem on ServerRegionItem {\n    id\n    name\n    key\n    description\n  }\n": types.SettingsServerRegionsTable_ServerRegionItemFragmentDoc,
    "\n  fragment SettingsSharedProjects_Project on Project {\n    id\n    name\n    visibility\n    createdAt\n    updatedAt\n    models {\n      totalCount\n    }\n    versions {\n      totalCount\n    }\n    team {\n      id\n      user {\n        name\n        id\n        avatar\n      }\n    }\n  }\n": types.SettingsSharedProjects_ProjectFragmentDoc,
    "\n  fragment SettingsUserEmails_User on User {\n    id\n    emails {\n      ...SettingsUserEmailCards_UserEmail\n    }\n  }\n": types.SettingsUserEmails_UserFragmentDoc,
    "\n  fragment SettingsUserNotifications_User on User {\n    id\n    notificationPreferences\n  }\n": types.SettingsUserNotifications_UserFragmentDoc,
    "\n  fragment SettingsUserProfile_User on User {\n    ...SettingsUserProfileChangePassword_User\n    ...SettingsUserProfileDeleteAccount_User\n    ...SettingsUserProfileDetails_User\n  }\n": types.SettingsUserProfile_UserFragmentDoc,
    "\n  fragment SettingsUserEmailCards_UserEmail on UserEmail {\n    email\n    id\n    primary\n    verified\n  }\n": types.SettingsUserEmailCards_UserEmailFragmentDoc,
    "\n  fragment SettingsUserProfileChangePassword_User on User {\n    id\n    email\n  }\n": types.SettingsUserProfileChangePassword_UserFragmentDoc,
    "\n  fragment SettingsUserProfileDeleteAccount_User on User {\n    id\n    email\n  }\n": types.SettingsUserProfileDeleteAccount_UserFragmentDoc,
    "\n  fragment SettingsUserProfileDetails_User on User {\n    id\n    name\n    company\n    ...UserProfileEditDialogAvatar_User\n  }\n": types.SettingsUserProfileDetails_UserFragmentDoc,
    "\n  fragment UserProfileEditDialogAvatar_User on User {\n    id\n    avatar\n    ...ActiveUserAvatar\n  }\n": types.UserProfileEditDialogAvatar_UserFragmentDoc,
    "\n  fragment SettingsWorkspacesBilling_Workspace on Workspace {\n    ...BillingAlert_Workspace\n    id\n    plan {\n      ...SettingsWorkspacesBillingPricingTable_WorkspacePlan\n      name\n      status\n    }\n    subscription {\n      billingInterval\n      currentBillingCycleEnd\n    }\n  }\n": types.SettingsWorkspacesBilling_WorkspaceFragmentDoc,
    "\n  fragment SettingsWorkspacesGeneral_Workspace on Workspace {\n    ...SettingsWorkspacesGeneralEditAvatar_Workspace\n    ...SettingsWorkspaceGeneralDeleteDialog_Workspace\n    ...SettingsWorkspacesGeneralEditSlugDialog_Workspace\n    id\n    name\n    slug\n    description\n    logo\n    role\n    defaultProjectRole\n  }\n": types.SettingsWorkspacesGeneral_WorkspaceFragmentDoc,
    "\n  fragment SettingsWorkspaceGeneralDeleteDialog_Workspace on Workspace {\n    id\n    name\n  }\n": types.SettingsWorkspaceGeneralDeleteDialog_WorkspaceFragmentDoc,
    "\n  fragment SettingsWorkspacesGeneralEditAvatar_Workspace on Workspace {\n    id\n    logo\n    name\n    defaultLogoIndex\n  }\n": types.SettingsWorkspacesGeneralEditAvatar_WorkspaceFragmentDoc,
    "\n  fragment SettingsWorkspacesGeneralEditSlugDialog_Workspace on Workspace {\n    id\n    name\n    slug\n  }\n": types.SettingsWorkspacesGeneralEditSlugDialog_WorkspaceFragmentDoc,
    "\n  fragment SettingsWorkspacesMembers_Workspace on Workspace {\n    id\n    role\n    team {\n      items {\n        id\n        role\n      }\n    }\n    invitedTeam(filter: $invitesFilter) {\n      user {\n        id\n      }\n    }\n  }\n": types.SettingsWorkspacesMembers_WorkspaceFragmentDoc,
    "\n  fragment SettingsWorkspacesProjects_ProjectCollection on ProjectCollection {\n    totalCount\n    items {\n      ...SettingsSharedProjects_Project\n    }\n  }\n": types.SettingsWorkspacesProjects_ProjectCollectionFragmentDoc,
    "\n  fragment SettingsWorkspacesRegions_Workspace on Workspace {\n    id\n    defaultRegion {\n      id\n      ...SettingsWorkspacesRegionsSelect_ServerRegionItem\n    }\n    availableRegions {\n      id\n      ...SettingsWorkspacesRegionsSelect_ServerRegionItem\n    }\n  }\n": types.SettingsWorkspacesRegions_WorkspaceFragmentDoc,
<<<<<<< HEAD
    "\n  fragment SettingsWorkspacesSecurity_Workspace on Workspace {\n    id\n    slug\n    domains {\n      id\n      domain\n      ...SettingsWorkspacesSecurityDomainRemoveDialog_WorkspaceDomain\n    }\n    sso {\n      provider {\n        id\n        name\n        clientId\n        issuerUrl\n      }\n    }\n    domainBasedMembershipProtectionEnabled\n    discoverabilityEnabled\n  }\n\n  fragment SettingsWorkspacesSecurity_User on User {\n    id\n    emails {\n      id\n      email\n      verified\n    }\n  }\n": types.SettingsWorkspacesSecurity_WorkspaceFragmentDoc,
=======
    "\n  fragment SettingsWorkspacesSecurity_Workspace on Workspace {\n    id\n    domains {\n      id\n      domain\n      ...SettingsWorkspacesSecurityDomainRemoveDialog_WorkspaceDomain\n    }\n    domainBasedMembershipProtectionEnabled\n    discoverabilityEnabled\n    ...SettingsWorkspacesSecuritySso_Workspace\n  }\n\n  fragment SettingsWorkspacesSecurity_User on User {\n    id\n    emails {\n      id\n      email\n      verified\n    }\n  }\n": types.SettingsWorkspacesSecurity_WorkspaceFragmentDoc,
    "\n  fragment SettingsWorkspacesBillingPricingTable_WorkspacePlan on WorkspacePlan {\n    name\n    status\n  }\n": types.SettingsWorkspacesBillingPricingTable_WorkspacePlanFragmentDoc,
>>>>>>> 6c2e9002
    "\n  fragment SettingsWorkspacesMembersGuestsTable_WorkspaceCollaborator on WorkspaceCollaborator {\n    id\n    role\n    user {\n      id\n      avatar\n      name\n      company\n      verified\n    }\n    projectRoles {\n      role\n      project {\n        id\n        name\n      }\n    }\n  }\n": types.SettingsWorkspacesMembersGuestsTable_WorkspaceCollaboratorFragmentDoc,
    "\n  fragment SettingsWorkspacesMembersGuestsTable_Workspace on Workspace {\n    id\n    ...SettingsWorkspacesMembersTableHeader_Workspace\n    team {\n      items {\n        id\n        ...SettingsWorkspacesMembersGuestsTable_WorkspaceCollaborator\n      }\n    }\n  }\n": types.SettingsWorkspacesMembersGuestsTable_WorkspaceFragmentDoc,
    "\n  fragment SettingsWorkspacesMembersInvitesTable_PendingWorkspaceCollaborator on PendingWorkspaceCollaborator {\n    id\n    inviteId\n    role\n    title\n    updatedAt\n    user {\n      id\n      ...LimitedUserAvatar\n    }\n    invitedBy {\n      id\n      ...LimitedUserAvatar\n    }\n  }\n": types.SettingsWorkspacesMembersInvitesTable_PendingWorkspaceCollaboratorFragmentDoc,
    "\n  fragment SettingsWorkspacesMembersInvitesTable_Workspace on Workspace {\n    id\n    ...SettingsWorkspacesMembersTableHeader_Workspace\n    invitedTeam(filter: $invitesFilter) {\n      ...SettingsWorkspacesMembersInvitesTable_PendingWorkspaceCollaborator\n    }\n  }\n": types.SettingsWorkspacesMembersInvitesTable_WorkspaceFragmentDoc,
    "\n  fragment SettingsWorkspacesMembersMembersTable_WorkspaceCollaborator on WorkspaceCollaborator {\n    id\n    role\n    user {\n      id\n      avatar\n      name\n      company\n      verified\n      workspaceDomainPolicyCompliant(workspaceId: $workspaceId)\n    }\n  }\n": types.SettingsWorkspacesMembersMembersTable_WorkspaceCollaboratorFragmentDoc,
    "\n  fragment SettingsWorkspacesMembersMembersTable_Workspace on Workspace {\n    id\n    name\n    ...SettingsWorkspacesMembersTableHeader_Workspace\n    team {\n      items {\n        id\n        ...SettingsWorkspacesMembersMembersTable_WorkspaceCollaborator\n      }\n    }\n  }\n": types.SettingsWorkspacesMembersMembersTable_WorkspaceFragmentDoc,
    "\n  fragment SettingsWorkspacesMembersTableHeader_Workspace on Workspace {\n    id\n    role\n    ...WorkspaceInviteDialog_Workspace\n  }\n": types.SettingsWorkspacesMembersTableHeader_WorkspaceFragmentDoc,
    "\n  fragment SettingsWorkspacesRegionsSelect_ServerRegionItem on ServerRegionItem {\n    id\n    key\n    name\n    description\n  }\n": types.SettingsWorkspacesRegionsSelect_ServerRegionItemFragmentDoc,
    "\n  fragment SettingsWorkspacesSecurityDomainRemoveDialog_WorkspaceDomain on WorkspaceDomain {\n    id\n    domain\n  }\n": types.SettingsWorkspacesSecurityDomainRemoveDialog_WorkspaceDomainFragmentDoc,
    "\n  fragment SettingsWorkspacesSecurityDomainRemoveDialog_Workspace on Workspace {\n    id\n    domains {\n      ...SettingsWorkspacesSecurityDomainRemoveDialog_WorkspaceDomain\n    }\n  }\n": types.SettingsWorkspacesSecurityDomainRemoveDialog_WorkspaceFragmentDoc,
    "\n  fragment ModelPageProject on Project {\n    id\n    createdAt\n    name\n    visibility\n    workspace {\n      id\n      slug\n      name\n    }\n  }\n": types.ModelPageProjectFragmentDoc,
    "\n  fragment ThreadCommentAttachment on Comment {\n    text {\n      attachments {\n        id\n        fileName\n        fileType\n        fileSize\n      }\n    }\n  }\n": types.ThreadCommentAttachmentFragmentDoc,
    "\n  fragment ViewerCommentsListItem on Comment {\n    id\n    rawText\n    archived\n    author {\n      ...LimitedUserAvatar\n    }\n    createdAt\n    viewedAt\n    replies {\n      totalCount\n      cursor\n      items {\n        ...ViewerCommentsReplyItem\n      }\n    }\n    replyAuthors(limit: 4) {\n      totalCount\n      items {\n        ...FormUsersSelectItem\n      }\n    }\n    resources {\n      resourceId\n      resourceType\n    }\n  }\n": types.ViewerCommentsListItemFragmentDoc,
    "\n  fragment ViewerModelVersionCardItem on Version {\n    id\n    message\n    referencedObject\n    sourceApplication\n    createdAt\n    previewUrl\n    authorUser {\n      ...LimitedUserAvatar\n    }\n  }\n": types.ViewerModelVersionCardItemFragmentDoc,
    "\n  fragment WorkspaceAvatar_Workspace on Workspace {\n    id\n    logo\n    defaultLogoIndex\n  }\n": types.WorkspaceAvatar_WorkspaceFragmentDoc,
    "\n  fragment WorkspaceInviteDialog_Workspace on Workspace {\n    domainBasedMembershipProtectionEnabled\n    domains {\n      domain\n      id\n    }\n    id\n    team {\n      items {\n        id\n        user {\n          id\n          role\n        }\n      }\n    }\n    invitedTeam(filter: $invitesFilter) {\n      title\n      user {\n        id\n      }\n    }\n  }\n": types.WorkspaceInviteDialog_WorkspaceFragmentDoc,
    "\n  fragment MoveProjectsDialog_Workspace on Workspace {\n    id\n    ...ProjectsMoveToWorkspaceDialog_Workspace\n    projects {\n      items {\n        id\n        modelCount: models(limit: 0) {\n          totalCount\n        }\n        versions(limit: 0) {\n          totalCount\n        }\n      }\n    }\n  }\n": types.MoveProjectsDialog_WorkspaceFragmentDoc,
    "\n  fragment MoveProjectsDialog_User on User {\n    projects {\n      items {\n        ...ProjectsMoveToWorkspaceDialog_Project\n        role\n        workspace {\n          id\n        }\n      }\n    }\n  }\n": types.MoveProjectsDialog_UserFragmentDoc,
    "\n  fragment WorkspaceProjectList_ProjectCollection on ProjectCollection {\n    totalCount\n    items {\n      ...ProjectDashboardItem\n    }\n    cursor\n  }\n": types.WorkspaceProjectList_ProjectCollectionFragmentDoc,
    "\n  fragment WorkspaceHeader_Workspace on Workspace {\n    ...WorkspaceAvatar_Workspace\n    ...BillingAlert_Workspace\n    id\n    slug\n    role\n    name\n    logo\n    description\n    totalProjects: projects {\n      totalCount\n    }\n    team {\n      items {\n        id\n        user {\n          id\n          name\n          ...LimitedUserAvatar\n        }\n      }\n    }\n    ...WorkspaceInviteDialog_Workspace\n  }\n": types.WorkspaceHeader_WorkspaceFragmentDoc,
    "\n  fragment WorkspaceInviteBanner_PendingWorkspaceCollaborator on PendingWorkspaceCollaborator {\n    id\n    invitedBy {\n      id\n      ...LimitedUserAvatar\n    }\n    workspaceId\n    workspaceName\n    token\n    user {\n      id\n    }\n    ...UseWorkspaceInviteManager_PendingWorkspaceCollaborator\n  }\n": types.WorkspaceInviteBanner_PendingWorkspaceCollaboratorFragmentDoc,
    "\n  fragment WorkspaceInviteBlock_PendingWorkspaceCollaborator on PendingWorkspaceCollaborator {\n    id\n    workspaceId\n    workspaceName\n    token\n    user {\n      id\n      name\n      ...LimitedUserAvatar\n    }\n    title\n    email\n    ...UseWorkspaceInviteManager_PendingWorkspaceCollaborator\n  }\n": types.WorkspaceInviteBlock_PendingWorkspaceCollaboratorFragmentDoc,
    "\n  fragment WorkspaceInviteDiscoverableWorkspaceBanner_LimitedWorkspace on LimitedWorkspace {\n    id\n    name\n    slug\n    description\n    logo\n    defaultLogoIndex\n  }\n  fragment WorkspaceInviteDiscoverableWorkspaceBanner_Workspace on Workspace {\n    id\n    name\n    description\n    createdAt\n    updatedAt\n    logo\n    defaultLogoIndex\n    domainBasedMembershipProtectionEnabled\n    discoverabilityEnabled\n  }\n": types.WorkspaceInviteDiscoverableWorkspaceBanner_LimitedWorkspaceFragmentDoc,
    "\n  query ActiveUserMainMetadata {\n    activeUser {\n      id\n      email\n      company\n      bio\n      name\n      role\n      avatar\n      isOnboardingFinished\n      createdAt\n      verified\n      notificationPreferences\n      versions(limit: 0) {\n        totalCount\n      }\n    }\n  }\n": types.ActiveUserMainMetadataDocument,
    "\n      mutation CreateOnboardingProject {\n        projectMutations {\n          createForOnboarding {\n            ...ProjectPageProject\n            ...ProjectDashboardItem\n          }\n        }\n      }\n    ": types.CreateOnboardingProjectDocument,
    "\n  mutation FinishOnboarding {\n    activeUserMutations {\n      finishOnboarding\n    }\n  }\n": types.FinishOnboardingDocument,
    "\n  mutation RequestVerificationByEmail($email: String!) {\n    requestVerificationByEmail(email: $email)\n  }\n": types.RequestVerificationByEmailDocument,
    "\n  query AuthLoginPanel {\n    serverInfo {\n      authStrategies {\n        id\n      }\n      ...AuthStategiesServerInfoFragment\n    }\n  }\n": types.AuthLoginPanelDocument,
    "\n  query AuthRegisterPanel($token: String) {\n    serverInfo {\n      inviteOnly\n      authStrategies {\n        id\n      }\n      ...AuthStategiesServerInfoFragment\n      ...ServerTermsOfServicePrivacyPolicyFragment\n    }\n    serverInviteByToken(token: $token) {\n      id\n      email\n    }\n  }\n": types.AuthRegisterPanelDocument,
    "\n  query AuthLoginPanelWorkspaceInvite($token: String) {\n    workspaceInvite(token: $token) {\n      id\n      email\n      ...AuthWorkspaceInviteHeader_PendingWorkspaceCollaborator\n      ...AuthLoginWithEmailBlock_PendingWorkspaceCollaborator\n    }\n  }\n": types.AuthLoginPanelWorkspaceInviteDocument,
    "\n  query AuthorizableAppMetadata($id: String!) {\n    app(id: $id) {\n      id\n      name\n      description\n      trustByDefault\n      redirectUrl\n      scopes {\n        name\n        description\n      }\n      author {\n        name\n        id\n        avatar\n      }\n    }\n  }\n": types.AuthorizableAppMetadataDocument,
    "\n  fragment FunctionRunStatusForSummary on AutomateFunctionRun {\n    id\n    status\n  }\n": types.FunctionRunStatusForSummaryFragmentDoc,
    "\n  fragment TriggeredAutomationsStatusSummary on TriggeredAutomationsStatus {\n    id\n    automationRuns {\n      id\n      functionRuns {\n        id\n        ...FunctionRunStatusForSummary\n      }\n    }\n  }\n": types.TriggeredAutomationsStatusSummaryFragmentDoc,
    "\n  fragment AutomationRunDetails on AutomateRun {\n    id\n    status\n    functionRuns {\n      ...FunctionRunStatusForSummary\n      statusMessage\n    }\n    trigger {\n      ... on VersionCreatedTrigger {\n        version {\n          id\n        }\n        model {\n          id\n        }\n      }\n    }\n    createdAt\n    updatedAt\n  }\n": types.AutomationRunDetailsFragmentDoc,
    "\n  fragment AutomationsStatusOrderedRuns_AutomationRun on AutomateRun {\n    id\n    automation {\n      id\n      name\n    }\n    functionRuns {\n      id\n      updatedAt\n    }\n  }\n": types.AutomationsStatusOrderedRuns_AutomationRunFragmentDoc,
    "\n  fragment SearchAutomateFunctionReleaseItem on AutomateFunctionRelease {\n    id\n    versionTag\n    createdAt\n    inputSchema\n  }\n": types.SearchAutomateFunctionReleaseItemFragmentDoc,
    "\n  mutation CreateAutomateFunction($input: CreateAutomateFunctionInput!) {\n    automateMutations {\n      createFunction(input: $input) {\n        id\n        ...AutomationsFunctionsCard_AutomateFunction\n        ...AutomateFunctionCreateDialogDoneStep_AutomateFunction\n      }\n    }\n  }\n": types.CreateAutomateFunctionDocument,
    "\n  mutation UpdateAutomateFunction($input: UpdateAutomateFunctionInput!) {\n    automateMutations {\n      updateFunction(input: $input) {\n        id\n        ...AutomateFunctionPage_AutomateFunction\n      }\n    }\n  }\n": types.UpdateAutomateFunctionDocument,
    "\n  query SearchAutomateFunctionReleases(\n    $functionId: ID!\n    $cursor: String\n    $limit: Int\n    $filter: AutomateFunctionReleasesFilter\n  ) {\n    automateFunction(id: $functionId) {\n      id\n      releases(cursor: $cursor, limit: $limit, filter: $filter) {\n        cursor\n        totalCount\n        items {\n          ...SearchAutomateFunctionReleaseItem\n        }\n      }\n    }\n  }\n": types.SearchAutomateFunctionReleasesDocument,
    "\n  query FunctionAccessCheck($id: ID!) {\n    automateFunction(id: $id) {\n      id\n    }\n  }\n": types.FunctionAccessCheckDocument,
    "\n  query ProjectAutomationCreationPublicKeys(\n    $projectId: String!\n    $automationId: String!\n  ) {\n    project(id: $projectId) {\n      id\n      automation(id: $automationId) {\n        id\n        creationPublicKeys\n      }\n    }\n  }\n": types.ProjectAutomationCreationPublicKeysDocument,
    "\n  query AutomateFunctionsPagePagination($search: String, $cursor: String) {\n    ...AutomateFunctionsPageItems_Query\n  }\n": types.AutomateFunctionsPagePaginationDocument,
    "\n  query MentionsUserSearch($query: String!, $emailOnly: Boolean = false) {\n    userSearch(\n      query: $query\n      limit: 5\n      cursor: null\n      archived: false\n      emailOnly: $emailOnly\n    ) {\n      items {\n        id\n        name\n        company\n      }\n    }\n  }\n": types.MentionsUserSearchDocument,
    "\n  query UserSearch(\n    $query: String!\n    $limit: Int\n    $cursor: String\n    $archived: Boolean\n    $workspaceId: String\n  ) {\n    userSearch(query: $query, limit: $limit, cursor: $cursor, archived: $archived) {\n      cursor\n      items {\n        id\n        name\n        bio\n        company\n        avatar\n        verified\n        role\n        workspaceDomainPolicyCompliant(workspaceId: $workspaceId)\n      }\n    }\n  }\n": types.UserSearchDocument,
    "\n  query ServerInfoBlobSizeLimit {\n    serverInfo {\n      configuration {\n        blobSizeLimitBytes\n      }\n    }\n  }\n": types.ServerInfoBlobSizeLimitDocument,
    "\n  query ServerInfoAllScopes {\n    serverInfo {\n      scopes {\n        name\n        description\n      }\n    }\n  }\n": types.ServerInfoAllScopesDocument,
    "\n  query ProjectModelsSelectorValues($projectId: String!, $cursor: String) {\n    project(id: $projectId) {\n      id\n      models(limit: 100, cursor: $cursor) {\n        cursor\n        totalCount\n        items {\n          ...CommonModelSelectorModel\n        }\n      }\n    }\n  }\n": types.ProjectModelsSelectorValuesDocument,
    "\n  query MainServerInfoData {\n    serverInfo {\n      adminContact\n      canonicalUrl\n      company\n      description\n      guestModeEnabled\n      inviteOnly\n      name\n      termsOfService\n      version\n      automateUrl\n    }\n  }\n": types.MainServerInfoDataDocument,
    "\n  mutation DashboardJoinWorkspace($input: JoinWorkspaceInput!) {\n    workspaceMutations {\n      join(input: $input) {\n        ...WorkspaceInviteDiscoverableWorkspaceBanner_Workspace\n      }\n    }\n  }\n": types.DashboardJoinWorkspaceDocument,
    "\n  query DashboardProjectsPageQuery {\n    activeUser {\n      id\n      projects(limit: 3) {\n        items {\n          ...DashboardProjectCard_Project\n        }\n      }\n      ...ProjectsDashboardHeaderProjects_User\n    }\n  }\n": types.DashboardProjectsPageQueryDocument,
    "\n  query DashboardProjectsPageWorkspaceQuery {\n    activeUser {\n      id\n      ...ProjectsDashboardHeaderWorkspaces_User\n    }\n  }\n": types.DashboardProjectsPageWorkspaceQueryDocument,
    "\n  mutation DeleteAccessToken($token: String!) {\n    apiTokenRevoke(token: $token)\n  }\n": types.DeleteAccessTokenDocument,
    "\n  mutation CreateAccessToken($token: ApiTokenCreateInput!) {\n    apiTokenCreate(token: $token)\n  }\n": types.CreateAccessTokenDocument,
    "\n  mutation DeleteApplication($appId: String!) {\n    appDelete(appId: $appId)\n  }\n": types.DeleteApplicationDocument,
    "\n  mutation CreateApplication($app: AppCreateInput!) {\n    appCreate(app: $app)\n  }\n": types.CreateApplicationDocument,
    "\n  mutation EditApplication($app: AppUpdateInput!) {\n    appUpdate(app: $app)\n  }\n": types.EditApplicationDocument,
    "\n  mutation RevokeAppAccess($appId: String!) {\n    appRevokeAccess(appId: $appId)\n  }\n": types.RevokeAppAccessDocument,
    "\n  query DeveloperSettingsAccessTokens {\n    activeUser {\n      id\n      apiTokens {\n        id\n        name\n        lastUsed\n        lastChars\n        createdAt\n        scopes\n      }\n    }\n  }\n": types.DeveloperSettingsAccessTokensDocument,
    "\n  query DeveloperSettingsApplications {\n    activeUser {\n      createdApps {\n        id\n        secret\n        name\n        description\n        redirectUrl\n        scopes {\n          name\n          description\n        }\n      }\n      id\n    }\n  }\n": types.DeveloperSettingsApplicationsDocument,
    "\n  query DeveloperSettingsAuthorizedApps {\n    activeUser {\n      id\n      authorizedApps {\n        id\n        description\n        name\n        author {\n          id\n          name\n          avatar\n        }\n      }\n    }\n  }\n": types.DeveloperSettingsAuthorizedAppsDocument,
    "\n  query SearchProjects($search: String, $onlyWithRoles: [String!] = null) {\n    activeUser {\n      projects(limit: 10, filter: { search: $search, onlyWithRoles: $onlyWithRoles }) {\n        totalCount\n        items {\n          ...FormSelectProjects_Project\n        }\n      }\n    }\n  }\n": types.SearchProjectsDocument,
    "\n  query SearchProjectModels($search: String, $projectId: String!) {\n    project(id: $projectId) {\n      id\n      models(limit: 10, filter: { search: $search }) {\n        totalCount\n        items {\n          ...FormSelectModels_Model\n        }\n      }\n    }\n  }\n": types.SearchProjectModelsDocument,
    "\n  mutation requestGendoAIRender($input: GendoAIRenderInput!) {\n    versionMutations {\n      requestGendoAIRender(input: $input)\n    }\n  }\n": types.RequestGendoAiRenderDocument,
    "\n  query GendoAIRender(\n    $gendoAiRenderId: String!\n    $versionId: String!\n    $projectId: String!\n  ) {\n    project(id: $projectId) {\n      id\n      version(id: $versionId) {\n        id\n        gendoAIRender(id: $gendoAiRenderId) {\n          id\n          projectId\n          modelId\n          versionId\n          createdAt\n          updatedAt\n          gendoGenerationId\n          status\n          prompt\n          camera\n          responseImage\n          user {\n            name\n            avatar\n            id\n          }\n        }\n      }\n    }\n  }\n": types.GendoAiRenderDocument,
    "\n  query GendoAIRenders($versionId: String!, $projectId: String!) {\n    project(id: $projectId) {\n      id\n      version(id: $versionId) {\n        id\n        gendoAIRenders {\n          totalCount\n          items {\n            id\n            createdAt\n            updatedAt\n            status\n            gendoGenerationId\n            prompt\n            camera\n          }\n        }\n      }\n    }\n  }\n": types.GendoAiRendersDocument,
    "\n  subscription ProjectVersionGendoAIRenderCreated($id: String!, $versionId: String!) {\n    projectVersionGendoAIRenderCreated(id: $id, versionId: $versionId) {\n      id\n      createdAt\n      updatedAt\n      status\n      gendoGenerationId\n      prompt\n      camera\n    }\n  }\n": types.ProjectVersionGendoAiRenderCreatedDocument,
    "\n  subscription ProjectVersionGendoAIRenderUpdated($id: String!, $versionId: String!) {\n    projectVersionGendoAIRenderUpdated(id: $id, versionId: $versionId) {\n      id\n      projectId\n      modelId\n      versionId\n      createdAt\n      updatedAt\n      gendoGenerationId\n      status\n      prompt\n      camera\n      responseImage\n    }\n  }\n": types.ProjectVersionGendoAiRenderUpdatedDocument,
    "\n  mutation CreateNewRegion($input: CreateServerRegionInput!) {\n    serverInfoMutations {\n      multiRegion {\n        create(input: $input) {\n          id\n          ...SettingsServerRegionsAddEditDialog_ServerRegionItem\n          ...SettingsServerRegionsTable_ServerRegionItem\n        }\n      }\n    }\n  }\n": types.CreateNewRegionDocument,
    "\n  mutation UpdateRegion($input: UpdateServerRegionInput!) {\n    serverInfoMutations {\n      multiRegion {\n        update(input: $input) {\n          id\n          ...SettingsServerRegionsAddEditDialog_ServerRegionItem\n          ...SettingsServerRegionsTable_ServerRegionItem\n        }\n      }\n    }\n  }\n": types.UpdateRegionDocument,
    "\n  fragment ProjectPageTeamInternals_Project on Project {\n    id\n    role\n    invitedTeam {\n      id\n      title\n      role\n      inviteId\n      user {\n        role\n        ...LimitedUserAvatar\n      }\n    }\n    team {\n      role\n      user {\n        id\n        role\n        ...LimitedUserAvatar\n      }\n    }\n  }\n": types.ProjectPageTeamInternals_ProjectFragmentDoc,
    "\n  fragment ProjectPageTeamInternals_Workspace on Workspace {\n    id\n    team {\n      items {\n        id\n        role\n        user {\n          id\n        }\n      }\n    }\n  }\n": types.ProjectPageTeamInternals_WorkspaceFragmentDoc,
    "\n  fragment ProjectDashboardItemNoModels on Project {\n    id\n    name\n    createdAt\n    updatedAt\n    role\n    team {\n      id\n      user {\n        id\n        name\n        avatar\n      }\n    }\n    ...ProjectPageModelsCardProject\n  }\n": types.ProjectDashboardItemNoModelsFragmentDoc,
    "\n  fragment ProjectDashboardItem on Project {\n    id\n    ...ProjectDashboardItemNoModels\n    models(limit: 4) {\n      totalCount\n      items {\n        ...ProjectPageLatestItemsModelItem\n      }\n    }\n    workspace {\n      id\n      slug\n      name\n      ...WorkspaceAvatar_Workspace\n    }\n    pendingImportedModels(limit: 4) {\n      ...PendingFileUpload\n    }\n  }\n": types.ProjectDashboardItemFragmentDoc,
    "\n  fragment PendingFileUpload on FileUpload {\n    id\n    projectId\n    modelName\n    convertedStatus\n    convertedMessage\n    uploadDate\n    convertedLastUpdate\n    fileType\n    fileName\n  }\n": types.PendingFileUploadFragmentDoc,
    "\n  fragment ProjectPageLatestItemsModelItem on Model {\n    id\n    name\n    displayName\n    versionCount: versions(limit: 0) {\n      totalCount\n    }\n    commentThreadCount: commentThreads(limit: 0) {\n      totalCount\n    }\n    pendingImportedVersions(limit: 1) {\n      ...PendingFileUpload\n    }\n    previewUrl\n    createdAt\n    updatedAt\n    ...ProjectPageModelsCardRenameDialog\n    ...ProjectPageModelsCardDeleteDialog\n    ...ProjectPageModelsActions\n    automationsStatus {\n      ...AutomateRunsTriggerStatus_TriggeredAutomationsStatus\n    }\n  }\n": types.ProjectPageLatestItemsModelItemFragmentDoc,
    "\n  fragment ProjectUpdatableMetadata on Project {\n    id\n    name\n    description\n    visibility\n    allowPublicComments\n  }\n": types.ProjectUpdatableMetadataFragmentDoc,
    "\n  fragment ProjectPageLatestItemsModels on Project {\n    id\n    role\n    visibility\n    modelCount: models(limit: 0) {\n      totalCount\n    }\n    ...ProjectPageModelsStructureItem_Project\n  }\n": types.ProjectPageLatestItemsModelsFragmentDoc,
    "\n  fragment ProjectPageLatestItemsComments on Project {\n    id\n    commentThreadCount: commentThreads(limit: 0) {\n      totalCount\n    }\n  }\n": types.ProjectPageLatestItemsCommentsFragmentDoc,
    "\n  fragment ProjectPageLatestItemsCommentItem on Comment {\n    id\n    author {\n      ...FormUsersSelectItem\n    }\n    screenshot\n    rawText\n    createdAt\n    updatedAt\n    archived\n    repliesCount: replies(limit: 0) {\n      totalCount\n    }\n    replyAuthors(limit: 4) {\n      totalCount\n      items {\n        ...FormUsersSelectItem\n      }\n    }\n  }\n": types.ProjectPageLatestItemsCommentItemFragmentDoc,
    "\n  mutation CreateModel($input: CreateModelInput!) {\n    modelMutations {\n      create(input: $input) {\n        ...ProjectPageLatestItemsModelItem\n      }\n    }\n  }\n": types.CreateModelDocument,
    "\n  mutation CreateProject($input: ProjectCreateInput) {\n    projectMutations {\n      create(input: $input) {\n        ...ProjectPageProject\n        ...ProjectDashboardItem\n      }\n    }\n  }\n": types.CreateProjectDocument,
    "\n  mutation CreateWorkspaceProject($input: WorkspaceProjectCreateInput!) {\n    workspaceMutations {\n      projects {\n        create(input: $input) {\n          ...ProjectPageProject\n          ...ProjectDashboardItem\n        }\n      }\n    }\n  }\n": types.CreateWorkspaceProjectDocument,
    "\n  mutation UpdateModel($input: UpdateModelInput!) {\n    modelMutations {\n      update(input: $input) {\n        ...ProjectPageLatestItemsModelItem\n      }\n    }\n  }\n": types.UpdateModelDocument,
    "\n  mutation DeleteModel($input: DeleteModelInput!) {\n    modelMutations {\n      delete(input: $input)\n    }\n  }\n": types.DeleteModelDocument,
    "\n  mutation UpdateProjectRole($input: ProjectUpdateRoleInput!) {\n    projectMutations {\n      updateRole(input: $input) {\n        id\n        team {\n          id\n          role\n          user {\n            ...LimitedUserAvatar\n          }\n        }\n      }\n    }\n  }\n": types.UpdateProjectRoleDocument,
    "\n  mutation UpdateWorkspaceProjectRole($input: ProjectUpdateRoleInput!) {\n    workspaceMutations {\n      projects {\n        updateRole(input: $input) {\n          id\n          team {\n            id\n            role\n          }\n        }\n      }\n    }\n  }\n": types.UpdateWorkspaceProjectRoleDocument,
    "\n  mutation InviteProjectUser($projectId: ID!, $input: [ProjectInviteCreateInput!]!) {\n    projectMutations {\n      invites {\n        batchCreate(projectId: $projectId, input: $input) {\n          ...ProjectPageTeamDialog\n        }\n      }\n    }\n  }\n": types.InviteProjectUserDocument,
    "\n  mutation InviteWorkspaceProjectUser(\n    $projectId: ID!\n    $inputs: [WorkspaceProjectInviteCreateInput!]!\n  ) {\n    projectMutations {\n      invites {\n        createForWorkspace(projectId: $projectId, inputs: $inputs) {\n          ...ProjectPageTeamDialog\n        }\n      }\n    }\n  }\n": types.InviteWorkspaceProjectUserDocument,
    "\n  mutation CancelProjectInvite($projectId: ID!, $inviteId: String!) {\n    projectMutations {\n      invites {\n        cancel(projectId: $projectId, inviteId: $inviteId) {\n          ...ProjectPageTeamDialog\n        }\n      }\n    }\n  }\n": types.CancelProjectInviteDocument,
    "\n  mutation UpdateProjectMetadata($update: ProjectUpdateInput!) {\n    projectMutations {\n      update(update: $update) {\n        id\n        ...ProjectUpdatableMetadata\n      }\n    }\n  }\n": types.UpdateProjectMetadataDocument,
    "\n  mutation DeleteProject($id: String!) {\n    projectMutations {\n      delete(id: $id)\n    }\n  }\n": types.DeleteProjectDocument,
    "\n  mutation UseProjectInvite($input: ProjectInviteUseInput!) {\n    projectMutations {\n      invites {\n        use(input: $input)\n      }\n    }\n  }\n": types.UseProjectInviteDocument,
    "\n  mutation LeaveProject($projectId: String!) {\n    projectMutations {\n      leave(id: $projectId)\n    }\n  }\n": types.LeaveProjectDocument,
    "\n  mutation DeleteVersions($input: DeleteVersionsInput!) {\n    versionMutations {\n      delete(input: $input)\n    }\n  }\n": types.DeleteVersionsDocument,
    "\n  mutation MoveVersions($input: MoveVersionsInput!) {\n    versionMutations {\n      moveToModel(input: $input) {\n        id\n      }\n    }\n  }\n": types.MoveVersionsDocument,
    "\n  mutation UpdateVersion($input: UpdateVersionInput!) {\n    versionMutations {\n      update(input: $input) {\n        id\n        message\n      }\n    }\n  }\n": types.UpdateVersionDocument,
    "\n  mutation deleteWebhook($webhook: WebhookDeleteInput!) {\n    webhookDelete(webhook: $webhook)\n  }\n": types.DeleteWebhookDocument,
    "\n  mutation createWebhook($webhook: WebhookCreateInput!) {\n    webhookCreate(webhook: $webhook)\n  }\n": types.CreateWebhookDocument,
    "\n  mutation updateWebhook($webhook: WebhookUpdateInput!) {\n    webhookUpdate(webhook: $webhook)\n  }\n": types.UpdateWebhookDocument,
    "\n  mutation CreateAutomation($projectId: ID!, $input: ProjectAutomationCreateInput!) {\n    projectMutations {\n      automationMutations(projectId: $projectId) {\n        create(input: $input) {\n          id\n          ...ProjectPageAutomationsRow_Automation\n        }\n      }\n    }\n  }\n": types.CreateAutomationDocument,
    "\n  mutation UpdateAutomation($projectId: ID!, $input: ProjectAutomationUpdateInput!) {\n    projectMutations {\n      automationMutations(projectId: $projectId) {\n        update(input: $input) {\n          id\n          name\n          enabled\n        }\n      }\n    }\n  }\n": types.UpdateAutomationDocument,
    "\n  mutation CreateAutomationRevision(\n    $projectId: ID!\n    $input: ProjectAutomationRevisionCreateInput!\n  ) {\n    projectMutations {\n      automationMutations(projectId: $projectId) {\n        createRevision(input: $input) {\n          id\n        }\n      }\n    }\n  }\n": types.CreateAutomationRevisionDocument,
    "\n  mutation TriggerAutomation($projectId: ID!, $automationId: ID!) {\n    projectMutations {\n      automationMutations(projectId: $projectId) {\n        trigger(automationId: $automationId)\n      }\n    }\n  }\n": types.TriggerAutomationDocument,
    "\n  mutation CreateTestAutomation(\n    $projectId: ID!\n    $input: ProjectTestAutomationCreateInput!\n  ) {\n    projectMutations {\n      automationMutations(projectId: $projectId) {\n        createTestAutomation(input: $input) {\n          id\n          ...ProjectPageAutomationsRow_Automation\n        }\n      }\n    }\n  }\n": types.CreateTestAutomationDocument,
    "\n  mutation MoveProjectToWorkspace($workspaceId: String!, $projectId: String!) {\n    workspaceMutations {\n      projects {\n        moveToWorkspace(workspaceId: $workspaceId, projectId: $projectId) {\n          id\n          workspace {\n            id\n            projects {\n              items {\n                id\n              }\n            }\n            ...ProjectsMoveToWorkspaceDialog_Workspace\n            ...MoveProjectsDialog_Workspace\n          }\n        }\n      }\n    }\n  }\n": types.MoveProjectToWorkspaceDocument,
    "\n  query ProjectAccessCheck($id: String!) {\n    project(id: $id) {\n      id\n      visibility\n      workspace {\n        id\n        slug\n      }\n    }\n  }\n": types.ProjectAccessCheckDocument,
    "\n  query ProjectRoleCheck($id: String!) {\n    project(id: $id) {\n      id\n      role\n    }\n  }\n": types.ProjectRoleCheckDocument,
    "\n  query ProjectsDashboardQuery($filter: UserProjectsFilter, $cursor: String) {\n    activeUser {\n      id\n      projects(filter: $filter, limit: 6, cursor: $cursor) {\n        cursor\n        totalCount\n        items {\n          ...ProjectDashboardItem\n        }\n      }\n      ...ProjectsInviteBanners\n      ...ProjectsDashboardHeaderProjects_User\n    }\n  }\n": types.ProjectsDashboardQueryDocument,
    "\n  query ProjectsDashboardWorkspaceQuery {\n    activeUser {\n      id\n      ...ProjectsDashboardHeaderWorkspaces_User\n    }\n  }\n": types.ProjectsDashboardWorkspaceQueryDocument,
    "\n  query ProjectPageQuery($id: String!, $token: String) {\n    project(id: $id) {\n      ...ProjectPageProject\n    }\n    projectInvite(projectId: $id, token: $token) {\n      ...ProjectsInviteBanner\n    }\n  }\n": types.ProjectPageQueryDocument,
    "\n  query ProjectLatestModels($projectId: String!, $filter: ProjectModelsFilter) {\n    project(id: $projectId) {\n      id\n      models(cursor: null, limit: 16, filter: $filter) {\n        totalCount\n        cursor\n        items {\n          ...ProjectPageLatestItemsModelItem\n        }\n      }\n      pendingImportedModels {\n        ...PendingFileUpload\n      }\n    }\n  }\n": types.ProjectLatestModelsDocument,
    "\n  query ProjectLatestModelsPagination(\n    $projectId: String!\n    $filter: ProjectModelsFilter\n    $cursor: String = null\n  ) {\n    project(id: $projectId) {\n      id\n      models(cursor: $cursor, limit: 16, filter: $filter) {\n        totalCount\n        cursor\n        items {\n          ...ProjectPageLatestItemsModelItem\n        }\n      }\n    }\n  }\n": types.ProjectLatestModelsPaginationDocument,
    "\n  query ProjectModelsTreeTopLevel(\n    $projectId: String!\n    $filter: ProjectModelsTreeFilter\n  ) {\n    project(id: $projectId) {\n      id\n      modelsTree(cursor: null, limit: 8, filter: $filter) {\n        totalCount\n        cursor\n        items {\n          ...SingleLevelModelTreeItem\n        }\n      }\n      pendingImportedModels {\n        ...PendingFileUpload\n      }\n    }\n  }\n": types.ProjectModelsTreeTopLevelDocument,
    "\n  query ProjectModelsTreeTopLevelPagination(\n    $projectId: String!\n    $filter: ProjectModelsTreeFilter\n    $cursor: String = null\n  ) {\n    project(id: $projectId) {\n      id\n      modelsTree(cursor: $cursor, limit: 8, filter: $filter) {\n        totalCount\n        cursor\n        items {\n          ...SingleLevelModelTreeItem\n        }\n      }\n    }\n  }\n": types.ProjectModelsTreeTopLevelPaginationDocument,
    "\n  query ProjectModelChildrenTree($projectId: String!, $parentName: String!) {\n    project(id: $projectId) {\n      id\n      modelChildrenTree(fullName: $parentName) {\n        ...SingleLevelModelTreeItem\n      }\n    }\n  }\n": types.ProjectModelChildrenTreeDocument,
    "\n  query ProjectLatestCommentThreads(\n    $projectId: String!\n    $cursor: String = null\n    $filter: ProjectCommentsFilter = null\n  ) {\n    project(id: $projectId) {\n      id\n      commentThreads(cursor: $cursor, limit: 8, filter: $filter) {\n        totalCount\n        cursor\n        items {\n          ...ProjectPageLatestItemsCommentItem\n        }\n      }\n    }\n  }\n": types.ProjectLatestCommentThreadsDocument,
    "\n  query ProjectInvite($projectId: String!, $token: String) {\n    projectInvite(projectId: $projectId, token: $token) {\n      ...ProjectsInviteBanner\n    }\n  }\n": types.ProjectInviteDocument,
    "\n  query ProjectModelCheck($projectId: String!, $modelId: String!) {\n    project(id: $projectId) {\n      model(id: $modelId) {\n        id\n      }\n    }\n  }\n": types.ProjectModelCheckDocument,
    "\n  query ProjectModelPage(\n    $projectId: String!\n    $modelId: String!\n    $versionsCursor: String\n  ) {\n    project(id: $projectId) {\n      id\n      ...ProjectModelPageHeaderProject\n      ...ProjectModelPageVersionsProject\n    }\n  }\n": types.ProjectModelPageDocument,
    "\n  query ProjectModelVersions(\n    $projectId: String!\n    $modelId: String!\n    $versionsCursor: String\n  ) {\n    project(id: $projectId) {\n      id\n      ...ProjectModelPageVersionsPagination\n    }\n  }\n": types.ProjectModelVersionsDocument,
    "\n  query ProjectModelsPage($projectId: String!) {\n    project(id: $projectId) {\n      id\n      ...ProjectModelsPageHeader_Project\n      ...ProjectModelsPageResults_Project\n    }\n  }\n": types.ProjectModelsPageDocument,
    "\n  query ProjectDiscussionsPage($projectId: String!) {\n    project(id: $projectId) {\n      id\n      ...ProjectDiscussionsPageHeader_Project\n      ...ProjectDiscussionsPageResults_Project\n    }\n  }\n": types.ProjectDiscussionsPageDocument,
    "\n  query ProjectAutomationsTab($projectId: String!) {\n    project(id: $projectId) {\n      id\n      models(limit: 1) {\n        items {\n          id\n        }\n      }\n      automations(filter: null, cursor: null, limit: 5) {\n        totalCount\n        items {\n          id\n          ...ProjectPageAutomationsRow_Automation\n        }\n        cursor\n      }\n      ...FormSelectProjects_Project\n    }\n    ...ProjectPageAutomationsEmptyState_Query\n  }\n": types.ProjectAutomationsTabDocument,
    "\n  query ProjectAutomationsTabAutomationsPagination(\n    $projectId: String!\n    $search: String = null\n    $cursor: String = null\n  ) {\n    project(id: $projectId) {\n      id\n      automations(filter: $search, cursor: $cursor, limit: 5) {\n        totalCount\n        cursor\n        items {\n          id\n          ...ProjectPageAutomationsRow_Automation\n        }\n      }\n    }\n  }\n": types.ProjectAutomationsTabAutomationsPaginationDocument,
    "\n  query ProjectAutomationPage($projectId: String!, $automationId: String!) {\n    project(id: $projectId) {\n      id\n      ...ProjectPageAutomationPage_Project\n      automation(id: $automationId) {\n        id\n        ...ProjectPageAutomationPage_Automation\n      }\n    }\n  }\n": types.ProjectAutomationPageDocument,
    "\n  query ProjectAutomationPagePaginatedRuns(\n    $projectId: String!\n    $automationId: String!\n    $cursor: String = null\n  ) {\n    project(id: $projectId) {\n      id\n      automation(id: $automationId) {\n        id\n        runs(cursor: $cursor, limit: 10) {\n          totalCount\n          cursor\n          items {\n            id\n            ...AutomationRunDetails\n          }\n        }\n      }\n    }\n  }\n": types.ProjectAutomationPagePaginatedRunsDocument,
    "\n  query ProjectAutomationAccessCheck($projectId: String!) {\n    project(id: $projectId) {\n      id\n      automations(limit: 0) {\n        totalCount\n      }\n    }\n  }\n": types.ProjectAutomationAccessCheckDocument,
    "\n  query ProjectWebhooks($projectId: String!) {\n    project(id: $projectId) {\n      id\n      name\n      webhooks {\n        items {\n          streamId\n          triggers\n          enabled\n          url\n          id\n          description\n          history(limit: 5) {\n            items {\n              status\n              statusInfo\n            }\n          }\n        }\n        totalCount\n      }\n    }\n  }\n": types.ProjectWebhooksDocument,
    "\n  query ProjectBlobInfo($blobId: String!, $projectId: String!) {\n    project(id: $projectId) {\n      id\n      blob(id: $blobId) {\n        id\n        fileName\n        fileType\n        fileSize\n        createdAt\n      }\n    }\n  }\n": types.ProjectBlobInfoDocument,
    "\n  query ProjectWorkspaceSelect {\n    activeUser {\n      id\n      ...ProjectsAddDialog_User\n    }\n  }\n": types.ProjectWorkspaceSelectDocument,
    "\n  subscription OnProjectUpdated($id: String!) {\n    projectUpdated(id: $id) {\n      id\n      type\n      project {\n        ...ProjectPageProject\n        ...ProjectDashboardItemNoModels\n      }\n    }\n  }\n": types.OnProjectUpdatedDocument,
    "\n  subscription OnProjectModelsUpdate($id: String!) {\n    projectModelsUpdated(id: $id) {\n      id\n      type\n      model {\n        id\n        versions(limit: 1) {\n          items {\n            id\n            referencedObject\n          }\n        }\n        ...ProjectPageLatestItemsModelItem\n      }\n    }\n  }\n": types.OnProjectModelsUpdateDocument,
    "\n  subscription OnProjectVersionsUpdate($id: String!) {\n    projectVersionsUpdated(id: $id) {\n      id\n      modelId\n      type\n      version {\n        id\n        ...ViewerModelVersionCardItem\n        ...ProjectModelPageVersionsCardVersion\n        model {\n          id\n          ...ProjectPageLatestItemsModelItem\n        }\n      }\n    }\n  }\n": types.OnProjectVersionsUpdateDocument,
    "\n  subscription OnProjectVersionsPreviewGenerated($id: String!) {\n    projectVersionsPreviewGenerated(id: $id) {\n      projectId\n      objectId\n      versionId\n    }\n  }\n": types.OnProjectVersionsPreviewGeneratedDocument,
    "\n  subscription OnProjectPendingModelsUpdated($id: String!) {\n    projectPendingModelsUpdated(id: $id) {\n      id\n      type\n      model {\n        ...PendingFileUpload\n        model {\n          ...ProjectPageLatestItemsModelItem\n        }\n      }\n    }\n  }\n": types.OnProjectPendingModelsUpdatedDocument,
    "\n  subscription OnProjectPendingVersionsUpdated($id: String!) {\n    projectPendingVersionsUpdated(id: $id) {\n      id\n      type\n      version {\n        ...PendingFileUpload\n        model {\n          ...ProjectPageLatestItemsModelItem\n        }\n      }\n    }\n  }\n": types.OnProjectPendingVersionsUpdatedDocument,
    "\n  subscription OnProjectTriggeredAutomationsStatusUpdated($id: String!) {\n    projectTriggeredAutomationsStatusUpdated(projectId: $id) {\n      type\n      version {\n        id\n        automationsStatus {\n          automationRuns {\n            ...AutomateViewerPanel_AutomateRun\n          }\n          ...TriggeredAutomationsStatusSummary\n          ...AutomateRunsTriggerStatusDialog_TriggeredAutomationsStatus\n        }\n      }\n      model {\n        id\n      }\n      run {\n        id\n        automationId\n        ...AutomationRunDetails\n      }\n    }\n  }\n": types.OnProjectTriggeredAutomationsStatusUpdatedDocument,
    "\n  subscription OnProjectAutomationsUpdated($id: String!) {\n    projectAutomationsUpdated(projectId: $id) {\n      type\n      automationId\n      automation {\n        id\n        ...ProjectPageAutomationPage_Automation\n        ...ProjectPageAutomationsRow_Automation\n      }\n    }\n  }\n": types.OnProjectAutomationsUpdatedDocument,
    "\n  mutation ServerInfoUpdate($info: ServerInfoUpdateInput!) {\n    serverInfoUpdate(info: $info)\n  }\n": types.ServerInfoUpdateDocument,
    "\n  mutation AdminPanelDeleteUser($userConfirmation: UserDeleteInput!) {\n    adminDeleteUser(userConfirmation: $userConfirmation)\n  }\n": types.AdminPanelDeleteUserDocument,
    "\n  mutation AdminPanelDeleteProject($ids: [String!]!) {\n    projectMutations {\n      batchDelete(ids: $ids)\n    }\n  }\n": types.AdminPanelDeleteProjectDocument,
    "\n  mutation AdminPanelResendInvite($inviteId: String!) {\n    inviteResend(inviteId: $inviteId)\n  }\n": types.AdminPanelResendInviteDocument,
    "\n  mutation AdminPanelDeleteInvite($inviteId: String!) {\n    inviteDelete(inviteId: $inviteId)\n  }\n": types.AdminPanelDeleteInviteDocument,
    "\n  mutation AdminChangeUseRole($userRoleInput: UserRoleInput!) {\n    userRoleChange(userRoleInput: $userRoleInput)\n  }\n": types.AdminChangeUseRoleDocument,
    "\n  query ServerManagementDataPage {\n    admin {\n      userList {\n        totalCount\n      }\n      projectList {\n        totalCount\n      }\n      inviteList {\n        totalCount\n      }\n    }\n    serverInfo {\n      name\n      version\n    }\n  }\n": types.ServerManagementDataPageDocument,
    "\n  query ServerSettingsDialogData {\n    serverInfo {\n      name\n      description\n      adminContact\n      company\n      termsOfService\n      inviteOnly\n      guestModeEnabled\n    }\n  }\n": types.ServerSettingsDialogDataDocument,
    "\n  query AdminPanelUsersList($limit: Int!, $cursor: String, $query: String) {\n    admin {\n      userList(limit: $limit, cursor: $cursor, query: $query) {\n        totalCount\n        cursor\n        items {\n          id\n          email\n          avatar\n          name\n          role\n          verified\n          company\n        }\n      }\n    }\n  }\n": types.AdminPanelUsersListDocument,
    "\n  query AdminPanelProjectsList(\n    $query: String\n    $orderBy: String\n    $limit: Int!\n    $visibility: String\n    $cursor: String\n  ) {\n    admin {\n      projectList(\n        query: $query\n        orderBy: $orderBy\n        limit: $limit\n        visibility: $visibility\n        cursor: $cursor\n      ) {\n        cursor\n        ...SettingsServerProjects_ProjectCollection\n      }\n    }\n  }\n": types.AdminPanelProjectsListDocument,
    "\n  query AdminPanelInvitesList($limit: Int!, $cursor: String, $query: String) {\n    admin {\n      inviteList(limit: $limit, cursor: $cursor, query: $query) {\n        cursor\n        items {\n          email\n          id\n          invitedBy {\n            id\n            name\n          }\n        }\n        totalCount\n      }\n    }\n  }\n": types.AdminPanelInvitesListDocument,
    "\n  query UsersCount {\n    admin {\n      userList {\n        totalCount\n      }\n    }\n  }\n": types.UsersCountDocument,
    "\n  query InvitesCount {\n    admin {\n      inviteList {\n        totalCount\n      }\n    }\n  }\n": types.InvitesCountDocument,
    "\n  mutation InviteServerUser($input: [ServerInviteCreateInput!]!) {\n    serverInviteBatchCreate(input: $input)\n  }\n": types.InviteServerUserDocument,
    "\n                      fragment AddDomainWorkspace on Workspace {\n                        slug\n                      }\n                    ": types.AddDomainWorkspaceFragmentDoc,
    "\n  mutation SettingsUpdateWorkspace($input: WorkspaceUpdateInput!) {\n    workspaceMutations {\n      update(input: $input) {\n        ...SettingsWorkspacesGeneral_Workspace\n      }\n    }\n  }\n": types.SettingsUpdateWorkspaceDocument,
    "\n  mutation SettingsCreateUserEmail($input: CreateUserEmailInput!) {\n    activeUserMutations {\n      emailMutations {\n        create(input: $input) {\n          ...SettingsUserEmails_User\n        }\n      }\n    }\n  }\n": types.SettingsCreateUserEmailDocument,
    "\n  mutation SettingsDeleteUserEmail($input: DeleteUserEmailInput!) {\n    activeUserMutations {\n      emailMutations {\n        delete(input: $input) {\n          ...SettingsUserEmails_User\n        }\n      }\n    }\n  }\n": types.SettingsDeleteUserEmailDocument,
    "\n  mutation SettingsSetPrimaryUserEmail($input: SetPrimaryUserEmailInput!) {\n    activeUserMutations {\n      emailMutations {\n        setPrimary(input: $input) {\n          ...SettingsUserEmails_User\n        }\n      }\n    }\n  }\n": types.SettingsSetPrimaryUserEmailDocument,
    "\n  mutation SettingsNewEmailVerification($input: EmailVerificationRequestInput!) {\n    activeUserMutations {\n      emailMutations {\n        requestNewEmailVerification(input: $input)\n      }\n    }\n  }\n": types.SettingsNewEmailVerificationDocument,
    "\n  mutation SettingsUpdateWorkspaceSecurity($input: WorkspaceUpdateInput!) {\n    workspaceMutations {\n      update(input: $input) {\n        id\n        domainBasedMembershipProtectionEnabled\n        discoverabilityEnabled\n      }\n    }\n  }\n": types.SettingsUpdateWorkspaceSecurityDocument,
    "\n  mutation SettingsDeleteWorkspace($workspaceId: String!) {\n    workspaceMutations {\n      delete(workspaceId: $workspaceId)\n    }\n  }\n": types.SettingsDeleteWorkspaceDocument,
    "\n  mutation SettingsResendWorkspaceInvite($input: WorkspaceInviteResendInput!) {\n    workspaceMutations {\n      invites {\n        resend(input: $input)\n      }\n    }\n  }\n": types.SettingsResendWorkspaceInviteDocument,
    "\n  mutation SettingsCancelWorkspaceInvite($workspaceId: String!, $inviteId: String!) {\n    workspaceMutations {\n      invites {\n        cancel(workspaceId: $workspaceId, inviteId: $inviteId) {\n          id\n        }\n      }\n    }\n  }\n": types.SettingsCancelWorkspaceInviteDocument,
    "\n  mutation AddWorkspaceDomain($input: AddDomainToWorkspaceInput!) {\n    workspaceMutations {\n      addDomain(input: $input) {\n        ...SettingsWorkspacesSecurity_Workspace\n      }\n    }\n  }\n": types.AddWorkspaceDomainDocument,
    "\n  mutation DeleteWorkspaceDomain($input: WorkspaceDomainDeleteInput!) {\n    workspaceMutations {\n      deleteDomain(input: $input) {\n        ...SettingsWorkspacesSecurityDomainRemoveDialog_Workspace\n      }\n    }\n  }\n": types.DeleteWorkspaceDomainDocument,
    "\n  mutation SettingsLeaveWorkspace($leaveId: ID!) {\n    workspaceMutations {\n      leave(id: $leaveId)\n    }\n  }\n": types.SettingsLeaveWorkspaceDocument,
    "\n  mutation SettingsBillingCancelCheckoutSession($input: CancelCheckoutSessionInput!) {\n    workspaceMutations {\n      billing {\n        cancelCheckoutSession(input: $input)\n      }\n    }\n  }\n": types.SettingsBillingCancelCheckoutSessionDocument,
    "\n  query SettingsSidebar {\n    activeUser {\n      ...SettingsDialog_User\n    }\n  }\n": types.SettingsSidebarDocument,
    "\n  query SettingsWorkspaceGeneral($id: String!) {\n    workspace(id: $id) {\n      ...SettingsWorkspacesGeneral_Workspace\n    }\n  }\n": types.SettingsWorkspaceGeneralDocument,
    "\n  query SettingsWorkspaceBilling($workspaceId: String!) {\n    workspace(id: $workspaceId) {\n      id\n      ...SettingsWorkspacesBilling_Workspace\n    }\n  }\n": types.SettingsWorkspaceBillingDocument,
    "\n  query SettingsWorkspaceBillingCustomerPortal($workspaceId: String!) {\n    workspace(id: $workspaceId) {\n      customerPortalUrl\n    }\n  }\n": types.SettingsWorkspaceBillingCustomerPortalDocument,
    "\n  query SettingsWorkspaceRegions($workspaceId: String!) {\n    workspace(id: $workspaceId) {\n      id\n      ...SettingsWorkspacesRegions_Workspace\n    }\n  }\n": types.SettingsWorkspaceRegionsDocument,
    "\n  query SettingsWorkspacesMembers(\n    $workspaceId: String!\n    $invitesFilter: PendingWorkspaceCollaboratorsFilter\n  ) {\n    workspace(id: $workspaceId) {\n      ...SettingsWorkspacesMembers_Workspace\n      ...SettingsWorkspacesMembersMembersTable_Workspace\n      ...SettingsWorkspacesMembersGuestsTable_Workspace\n      ...SettingsWorkspacesMembersInvitesTable_Workspace\n    }\n  }\n": types.SettingsWorkspacesMembersDocument,
    "\n  query SettingsWorkspacesMembersSearch(\n    $workspaceId: String!\n    $filter: WorkspaceTeamFilter\n  ) {\n    workspace(id: $workspaceId) {\n      id\n      team(filter: $filter) {\n        items {\n          id\n          ...SettingsWorkspacesMembersMembersTable_WorkspaceCollaborator\n        }\n      }\n    }\n  }\n": types.SettingsWorkspacesMembersSearchDocument,
    "\n  query SettingsWorkspacesInvitesSearch(\n    $workspaceId: String!\n    $invitesFilter: PendingWorkspaceCollaboratorsFilter\n  ) {\n    workspace(id: $workspaceId) {\n      ...SettingsWorkspacesMembersInvitesTable_Workspace\n    }\n  }\n": types.SettingsWorkspacesInvitesSearchDocument,
    "\n  query SettingsUserEmailsQuery {\n    activeUser {\n      ...SettingsUserEmails_User\n    }\n  }\n": types.SettingsUserEmailsQueryDocument,
    "\n  query SettingsWorkspacesProjects(\n    $workspaceId: String!\n    $limit: Int!\n    $cursor: String\n    $filter: WorkspaceProjectsFilter\n  ) {\n    workspace(id: $workspaceId) {\n      id\n      projects(limit: $limit, cursor: $cursor, filter: $filter) {\n        cursor\n        ...SettingsWorkspacesProjects_ProjectCollection\n      }\n    }\n  }\n": types.SettingsWorkspacesProjectsDocument,
    "\n  query SettingsWorkspaceSecurity($workspaceId: String!) {\n    workspace(id: $workspaceId) {\n      ...SettingsWorkspacesSecurity_Workspace\n    }\n    activeUser {\n      ...SettingsWorkspacesSecurity_User\n    }\n  }\n": types.SettingsWorkspaceSecurityDocument,
    "\n  fragment AppAuthorAvatar on AppAuthor {\n    id\n    name\n    avatar\n  }\n": types.AppAuthorAvatarFragmentDoc,
    "\n  fragment LimitedUserAvatar on LimitedUser {\n    id\n    name\n    avatar\n  }\n": types.LimitedUserAvatarFragmentDoc,
    "\n  fragment ActiveUserAvatar on User {\n    id\n    name\n    avatar\n  }\n": types.ActiveUserAvatarFragmentDoc,
    "\n  mutation UpdateUser($input: UserUpdateInput!) {\n    activeUserMutations {\n      update(user: $input) {\n        id\n        name\n        bio\n        company\n        avatar\n      }\n    }\n  }\n": types.UpdateUserDocument,
    "\n  mutation UpdateNotificationPreferences($input: JSONObject!) {\n    userNotificationPreferencesUpdate(preferences: $input)\n  }\n": types.UpdateNotificationPreferencesDocument,
    "\n  mutation DeleteAccount($input: UserDeleteInput!) {\n    userDelete(userConfirmation: $input)\n  }\n": types.DeleteAccountDocument,
    "\n  query ProfileEditDialog {\n    activeUser {\n      ...SettingsUserProfileDetails_User\n      ...SettingsUserNotifications_User\n      ...SettingsUserProfileDeleteAccount_User\n    }\n  }\n": types.ProfileEditDialogDocument,
    "\n  fragment ViewerCommentBubblesData on Comment {\n    id\n    viewedAt\n    viewerState\n  }\n": types.ViewerCommentBubblesDataFragmentDoc,
    "\n  fragment ViewerCommentThread on Comment {\n    ...ViewerCommentsListItem\n    ...ViewerCommentBubblesData\n    ...ViewerCommentsReplyItem\n  }\n": types.ViewerCommentThreadFragmentDoc,
    "\n  fragment ViewerCommentsReplyItem on Comment {\n    id\n    archived\n    rawText\n    text {\n      doc\n    }\n    author {\n      ...LimitedUserAvatar\n    }\n    createdAt\n    ...ThreadCommentAttachment\n  }\n": types.ViewerCommentsReplyItemFragmentDoc,
    "\n  mutation BroadcastViewerUserActivity(\n    $projectId: String!\n    $resourceIdString: String!\n    $message: ViewerUserActivityMessageInput!\n  ) {\n    broadcastViewerUserActivity(\n      projectId: $projectId\n      resourceIdString: $resourceIdString\n      message: $message\n    )\n  }\n": types.BroadcastViewerUserActivityDocument,
    "\n  mutation MarkCommentViewed($input: MarkCommentViewedInput!) {\n    commentMutations {\n      markViewed(input: $input)\n    }\n  }\n": types.MarkCommentViewedDocument,
    "\n  mutation CreateCommentThread($input: CreateCommentInput!) {\n    commentMutations {\n      create(input: $input) {\n        ...ViewerCommentThread\n      }\n    }\n  }\n": types.CreateCommentThreadDocument,
    "\n  mutation CreateCommentReply($input: CreateCommentReplyInput!) {\n    commentMutations {\n      reply(input: $input) {\n        ...ViewerCommentsReplyItem\n      }\n    }\n  }\n": types.CreateCommentReplyDocument,
    "\n  mutation ArchiveComment($input: ArchiveCommentInput!) {\n    commentMutations {\n      archive(input: $input)\n    }\n  }\n": types.ArchiveCommentDocument,
    "\n  query ProjectViewerResources($projectId: String!, $resourceUrlString: String!) {\n    project(id: $projectId) {\n      id\n      viewerResources(resourceIdString: $resourceUrlString) {\n        identifier\n        items {\n          modelId\n          versionId\n          objectId\n        }\n      }\n    }\n  }\n": types.ProjectViewerResourcesDocument,
    "\n  query ViewerLoadedResources(\n    $projectId: String!\n    $modelIds: [String!]!\n    $versionIds: [String!]\n  ) {\n    project(id: $projectId) {\n      id\n      role\n      allowPublicComments\n      models(filter: { ids: $modelIds }) {\n        totalCount\n        items {\n          id\n          name\n          updatedAt\n          loadedVersion: versions(\n            filter: { priorityIds: $versionIds, priorityIdsOnly: true }\n          ) {\n            items {\n              ...ViewerModelVersionCardItem\n              automationsStatus {\n                id\n                automationRuns {\n                  ...AutomateViewerPanel_AutomateRun\n                }\n              }\n            }\n          }\n          versions(limit: 5) {\n            totalCount\n            cursor\n            items {\n              ...ViewerModelVersionCardItem\n            }\n          }\n        }\n      }\n      ...ProjectPageLatestItemsModels\n      ...ModelPageProject\n      ...HeaderNavShare_Project\n    }\n  }\n": types.ViewerLoadedResourcesDocument,
    "\n  query ViewerModelVersions(\n    $projectId: String!\n    $modelId: String!\n    $versionsCursor: String\n  ) {\n    project(id: $projectId) {\n      id\n      role\n      model(id: $modelId) {\n        id\n        versions(cursor: $versionsCursor, limit: 5) {\n          totalCount\n          cursor\n          items {\n            ...ViewerModelVersionCardItem\n          }\n        }\n      }\n    }\n  }\n": types.ViewerModelVersionsDocument,
    "\n  query ViewerDiffVersions(\n    $projectId: String!\n    $modelId: String!\n    $versionAId: String!\n    $versionBId: String!\n  ) {\n    project(id: $projectId) {\n      id\n      model(id: $modelId) {\n        id\n        versionA: version(id: $versionAId) {\n          ...ViewerModelVersionCardItem\n        }\n        versionB: version(id: $versionBId) {\n          ...ViewerModelVersionCardItem\n        }\n      }\n    }\n  }\n": types.ViewerDiffVersionsDocument,
    "\n  query ViewerLoadedThreads(\n    $projectId: String!\n    $filter: ProjectCommentsFilter!\n    $cursor: String\n    $limit: Int\n  ) {\n    project(id: $projectId) {\n      id\n      commentThreads(filter: $filter, cursor: $cursor, limit: $limit) {\n        totalCount\n        totalArchivedCount\n        items {\n          ...ViewerCommentThread\n          ...LinkableComment\n        }\n      }\n    }\n  }\n": types.ViewerLoadedThreadsDocument,
    "\n  query ViewerRawProjectObject($projectId: String!, $objectId: String!) {\n    project(id: $projectId) {\n      id\n      object(id: $objectId) {\n        id\n        data\n      }\n    }\n  }\n": types.ViewerRawProjectObjectDocument,
    "\n  subscription OnViewerUserActivityBroadcasted(\n    $target: ViewerUpdateTrackingTarget!\n    $sessionId: String!\n  ) {\n    viewerUserActivityBroadcasted(target: $target, sessionId: $sessionId) {\n      userName\n      userId\n      user {\n        ...LimitedUserAvatar\n      }\n      state\n      status\n      sessionId\n    }\n  }\n": types.OnViewerUserActivityBroadcastedDocument,
    "\n  subscription OnViewerCommentsUpdated($target: ViewerUpdateTrackingTarget!) {\n    projectCommentsUpdated(target: $target) {\n      id\n      type\n      comment {\n        id\n        parent {\n          id\n        }\n        ...ViewerCommentThread\n      }\n    }\n  }\n": types.OnViewerCommentsUpdatedDocument,
    "\n  fragment LinkableComment on Comment {\n    id\n    viewerResources {\n      modelId\n      versionId\n      objectId\n    }\n  }\n": types.LinkableCommentFragmentDoc,
    "\n  fragment UseWorkspaceInviteManager_PendingWorkspaceCollaborator on PendingWorkspaceCollaborator {\n    id\n    token\n    workspaceId\n    workspaceSlug\n    user {\n      id\n    }\n  }\n": types.UseWorkspaceInviteManager_PendingWorkspaceCollaboratorFragmentDoc,
    "\n  fragment WorkspaceMixpanelUpdateGroup_WorkspaceCollaborator on WorkspaceCollaborator {\n    id\n    role\n  }\n": types.WorkspaceMixpanelUpdateGroup_WorkspaceCollaboratorFragmentDoc,
<<<<<<< HEAD
    "\n  fragment WorkspaceMixpanelUpdateGroup_Workspace on Workspace {\n    id\n    name\n    description\n    domainBasedMembershipProtectionEnabled\n    discoverabilityEnabled\n    billing {\n      cost {\n        total\n      }\n      versionsCount {\n        current\n        max\n      }\n    }\n    team {\n      totalCount\n      items {\n        ...WorkspaceMixpanelUpdateGroup_WorkspaceCollaborator\n      }\n    }\n  }\n": types.WorkspaceMixpanelUpdateGroup_WorkspaceFragmentDoc,
    "\n    fragment WorkspaceSsoStatus_Workspace on Workspace {\n      id\n      sso {\n        provider {\n          id\n          name\n          clientId\n          issuerUrl\n        }\n      }\n    }\n  ": types.WorkspaceSsoStatus_WorkspaceFragmentDoc,
    "\n    fragment WorkspaceSsoStatus_User on User {\n      expiredSsoSessions {\n        id\n        slug\n      }\n    }\n  ": types.WorkspaceSsoStatus_UserFragmentDoc,
=======
    "\n  fragment WorkspaceMixpanelUpdateGroup_Workspace on Workspace {\n    id\n    name\n    description\n    domainBasedMembershipProtectionEnabled\n    discoverabilityEnabled\n    plan {\n      status\n      name\n    }\n    team {\n      totalCount\n      items {\n        ...WorkspaceMixpanelUpdateGroup_WorkspaceCollaborator\n      }\n    }\n  }\n": types.WorkspaceMixpanelUpdateGroup_WorkspaceFragmentDoc,
>>>>>>> 6c2e9002
    "\n  mutation UpdateRole($input: WorkspaceRoleUpdateInput!) {\n    workspaceMutations {\n      updateRole(input: $input) {\n        team {\n          items {\n            id\n            role\n          }\n        }\n      }\n    }\n  }\n": types.UpdateRoleDocument,
    "\n  mutation InviteToWorkspace(\n    $workspaceId: String!\n    $input: [WorkspaceInviteCreateInput!]!\n  ) {\n    workspaceMutations {\n      invites {\n        batchCreate(workspaceId: $workspaceId, input: $input) {\n          id\n          invitedTeam {\n            ...SettingsWorkspacesMembersInvitesTable_PendingWorkspaceCollaborator\n          }\n        }\n      }\n    }\n  }\n": types.InviteToWorkspaceDocument,
    "\n  mutation CreateWorkspace($input: WorkspaceCreateInput!) {\n    workspaceMutations {\n      create(input: $input) {\n        id\n        ...SettingsDialog_Workspace\n      }\n    }\n  }\n": types.CreateWorkspaceDocument,
    "\n  mutation ProcessWorkspaceInvite($input: WorkspaceInviteUseInput!) {\n    workspaceMutations {\n      invites {\n        use(input: $input)\n      }\n    }\n  }\n": types.ProcessWorkspaceInviteDocument,
    "\n  mutation SetDefaultWorkspaceRegion($workspaceId: String!, $regionKey: String!) {\n    workspaceMutations {\n      setDefaultRegion(workspaceId: $workspaceId, regionKey: $regionKey) {\n        id\n        defaultRegion {\n          id\n          ...SettingsWorkspacesRegionsSelect_ServerRegionItem\n        }\n      }\n    }\n  }\n": types.SetDefaultWorkspaceRegionDocument,
    "\n  query WorkspaceAccessCheck($slug: String!) {\n    workspaceBySlug(slug: $slug) {\n      id\n    }\n  }\n": types.WorkspaceAccessCheckDocument,
    "\n  query WorkspacePageQuery(\n    $workspaceSlug: String!\n    $filter: WorkspaceProjectsFilter\n    $cursor: String\n    $invitesFilter: PendingWorkspaceCollaboratorsFilter\n    $token: String\n  ) {\n    workspaceBySlug(slug: $workspaceSlug) {\n      id\n      ...MoveProjectsDialog_Workspace\n      ...WorkspaceHeader_Workspace\n      ...WorkspaceMixpanelUpdateGroup_Workspace\n      projectListProject: projects(filter: $filter, cursor: $cursor, limit: 10) {\n        ...WorkspaceProjectList_ProjectCollection\n      }\n    }\n    workspaceInvite(\n      workspaceId: $workspaceSlug\n      token: $token\n      options: { useSlug: true }\n    ) {\n      id\n      ...WorkspaceInviteBanner_PendingWorkspaceCollaborator\n      ...WorkspaceInviteBlock_PendingWorkspaceCollaborator\n    }\n  }\n": types.WorkspacePageQueryDocument,
    "\n  query WorkspaceProjectsQuery(\n    $workspaceSlug: String!\n    $filter: WorkspaceProjectsFilter\n    $cursor: String\n  ) {\n    workspaceBySlug(slug: $workspaceSlug) {\n      id\n      projects(filter: $filter, cursor: $cursor, limit: 10) {\n        ...WorkspaceProjectList_ProjectCollection\n      }\n    }\n  }\n": types.WorkspaceProjectsQueryDocument,
    "\n  query WorkspaceInvite(\n    $workspaceId: String\n    $token: String\n    $options: WorkspaceInviteLookupOptions\n  ) {\n    workspaceInvite(workspaceId: $workspaceId, token: $token, options: $options) {\n      ...WorkspaceInviteBanner_PendingWorkspaceCollaborator\n      ...WorkspaceInviteBlock_PendingWorkspaceCollaborator\n    }\n  }\n": types.WorkspaceInviteDocument,
    "\n  query MoveProjectsDialog {\n    activeUser {\n      ...MoveProjectsDialog_User\n    }\n  }\n": types.MoveProjectsDialogDocument,
    "\n  query ValidateWorkspaceSlug($slug: String!) {\n    validateWorkspaceSlug(slug: $slug)\n  }\n": types.ValidateWorkspaceSlugDocument,
    "\n  query WorkspaceSsoByEmail($email: String!) {\n    workspaceSsoByEmail(email: $email) {\n      ...AuthSsoLogin_Workspace\n    }\n  }\n": types.WorkspaceSsoByEmailDocument,
    "\n  query WorkspaceSsoCheck($slug: String!) {\n    workspaceBySlug(slug: $slug) {\n      ...WorkspaceSsoStatus_Workspace\n    }\n    activeUser {\n      ...WorkspaceSsoStatus_User\n    }\n  }\n": types.WorkspaceSsoCheckDocument,
    "\n  query LegacyBranchRedirectMetadata($streamId: String!, $branchName: String!) {\n    project(id: $streamId) {\n      modelByName(name: $branchName) {\n        id\n      }\n    }\n  }\n": types.LegacyBranchRedirectMetadataDocument,
    "\n  query LegacyViewerCommitRedirectMetadata($streamId: String!, $commitId: String!) {\n    project(id: $streamId) {\n      version(id: $commitId) {\n        id\n        model {\n          id\n        }\n      }\n    }\n  }\n": types.LegacyViewerCommitRedirectMetadataDocument,
    "\n  query LegacyViewerStreamRedirectMetadata($streamId: String!) {\n    project(id: $streamId) {\n      id\n      versions(limit: 1) {\n        totalCount\n        items {\n          id\n          model {\n            id\n          }\n        }\n      }\n    }\n  }\n": types.LegacyViewerStreamRedirectMetadataDocument,
    "\n  query AutoAcceptableWorkspaceInvite(\n    $token: String!\n    $workspaceId: String!\n    $options: WorkspaceInviteLookupOptions\n  ) {\n    workspaceInvite(token: $token, workspaceId: $workspaceId, options: $options) {\n      id\n      ...UseWorkspaceInviteManager_PendingWorkspaceCollaborator\n    }\n  }\n": types.AutoAcceptableWorkspaceInviteDocument,
    "\n  query ResolveCommentLink($commentId: String!, $projectId: String!) {\n    project(id: $projectId) {\n      comment(id: $commentId) {\n        id\n        ...LinkableComment\n      }\n    }\n  }\n": types.ResolveCommentLinkDocument,
    "\n  fragment AutomateFunctionPage_AutomateFunction on AutomateFunction {\n    id\n    name\n    description\n    logo\n    supportedSourceApps\n    tags\n    ...AutomateFunctionPageHeader_Function\n    ...AutomateFunctionPageInfo_AutomateFunction\n    ...AutomateAutomationCreateDialog_AutomateFunction\n    creator {\n      id\n    }\n  }\n": types.AutomateFunctionPage_AutomateFunctionFragmentDoc,
    "\n  query AutomateFunctionPage($functionId: ID!) {\n    automateFunction(id: $functionId) {\n      ...AutomateFunctionPage_AutomateFunction\n    }\n  }\n": types.AutomateFunctionPageDocument,
    "\n  query AutomateFunctionsPage($search: String, $cursor: String = null) {\n    ...AutomateFunctionsPageItems_Query\n    ...AutomateFunctionsPageHeader_Query\n  }\n": types.AutomateFunctionsPageDocument,
    "\n  fragment ProjectPageProject on Project {\n    id\n    createdAt\n    modelCount: models(limit: 0) {\n      totalCount\n    }\n    commentThreadCount: commentThreads(limit: 0) {\n      totalCount\n    }\n    workspace {\n      id\n    }\n    ...ProjectPageTeamInternals_Project\n    ...ProjectPageProjectHeader\n    ...ProjectPageTeamDialog\n    ...ProjectsMoveToWorkspaceDialog_Project\n  }\n": types.ProjectPageProjectFragmentDoc,
    "\n  fragment ProjectPageAutomationPage_Automation on Automation {\n    id\n    ...ProjectPageAutomationHeader_Automation\n    ...ProjectPageAutomationFunctions_Automation\n    ...ProjectPageAutomationRuns_Automation\n  }\n": types.ProjectPageAutomationPage_AutomationFragmentDoc,
    "\n  fragment ProjectPageAutomationPage_Project on Project {\n    id\n    ...ProjectPageAutomationHeader_Project\n  }\n": types.ProjectPageAutomationPage_ProjectFragmentDoc,
    "\n  fragment ProjectPageSettingsTab_Project on Project {\n    id\n    role\n  }\n": types.ProjectPageSettingsTab_ProjectFragmentDoc,
};

/**
 * The graphql function is used to parse GraphQL queries into a document that can be used by GraphQL clients.
 *
 *
 * @example
 * ```ts
 * const query = graphql(`query GetUser($id: ID!) { user(id: $id) { name } }`);
 * ```
 *
 * The query argument is unknown!
 * Please regenerate the types.
 */
export function graphql(source: string): unknown;

/**
 * The graphql function is used to parse GraphQL queries into a document that can be used by GraphQL clients.
 */
export function graphql(source: "\n  fragment AuthLoginWithEmailBlock_PendingWorkspaceCollaborator on PendingWorkspaceCollaborator {\n    id\n    email\n    user {\n      id\n    }\n  }\n"): (typeof documents)["\n  fragment AuthLoginWithEmailBlock_PendingWorkspaceCollaborator on PendingWorkspaceCollaborator {\n    id\n    email\n    user {\n      id\n    }\n  }\n"];
/**
 * The graphql function is used to parse GraphQL queries into a document that can be used by GraphQL clients.
 */
export function graphql(source: "\n  query AuthRegisterPanelWorkspaceInvite($token: String) {\n    workspaceInvite(token: $token) {\n      id\n      ...AuthWorkspaceInviteHeader_PendingWorkspaceCollaborator\n    }\n  }\n"): (typeof documents)["\n  query AuthRegisterPanelWorkspaceInvite($token: String) {\n    workspaceInvite(token: $token) {\n      id\n      ...AuthWorkspaceInviteHeader_PendingWorkspaceCollaborator\n    }\n  }\n"];
/**
 * The graphql function is used to parse GraphQL queries into a document that can be used by GraphQL clients.
 */
export function graphql(source: "\n  fragment ServerTermsOfServicePrivacyPolicyFragment on ServerInfo {\n    termsOfService\n  }\n"): (typeof documents)["\n  fragment ServerTermsOfServicePrivacyPolicyFragment on ServerInfo {\n    termsOfService\n  }\n"];
/**
 * The graphql function is used to parse GraphQL queries into a document that can be used by GraphQL clients.
 */
export function graphql(source: "\n  query EmailVerificationBannerState {\n    activeUser {\n      id\n      email\n      verified\n      hasPendingVerification\n    }\n  }\n"): (typeof documents)["\n  query EmailVerificationBannerState {\n    activeUser {\n      id\n      email\n      verified\n      hasPendingVerification\n    }\n  }\n"];
/**
 * The graphql function is used to parse GraphQL queries into a document that can be used by GraphQL clients.
 */
export function graphql(source: "\n  mutation RequestVerification {\n    requestVerification\n  }\n"): (typeof documents)["\n  mutation RequestVerification {\n    requestVerification\n  }\n"];
/**
 * The graphql function is used to parse GraphQL queries into a document that can be used by GraphQL clients.
 */
export function graphql(source: "\n  fragment AuthWorkspaceInviteHeader_PendingWorkspaceCollaborator on PendingWorkspaceCollaborator {\n    id\n    workspaceName\n    email\n    user {\n      id\n      ...LimitedUserAvatar\n    }\n  }\n"): (typeof documents)["\n  fragment AuthWorkspaceInviteHeader_PendingWorkspaceCollaborator on PendingWorkspaceCollaborator {\n    id\n    workspaceName\n    email\n    user {\n      id\n      ...LimitedUserAvatar\n    }\n  }\n"];
/**
 * The graphql function is used to parse GraphQL queries into a document that can be used by GraphQL clients.
 */
export function graphql(source: "\n  fragment AuthSsoLogin_Workspace on LimitedWorkspace {\n    id\n    slug\n    name\n    logo\n    defaultLogoIndex\n  }\n"): (typeof documents)["\n  fragment AuthSsoLogin_Workspace on LimitedWorkspace {\n    id\n    slug\n    name\n    logo\n    defaultLogoIndex\n  }\n"];
/**
 * The graphql function is used to parse GraphQL queries into a document that can be used by GraphQL clients.
 */
export function graphql(source: "\n  fragment AuthStategiesServerInfoFragment on ServerInfo {\n    authStrategies {\n      id\n      name\n      url\n    }\n    ...AuthThirdPartyLoginButtonOIDC_ServerInfo\n  }\n"): (typeof documents)["\n  fragment AuthStategiesServerInfoFragment on ServerInfo {\n    authStrategies {\n      id\n      name\n      url\n    }\n    ...AuthThirdPartyLoginButtonOIDC_ServerInfo\n  }\n"];
/**
 * The graphql function is used to parse GraphQL queries into a document that can be used by GraphQL clients.
 */
export function graphql(source: "\n  fragment AuthThirdPartyLoginButtonOIDC_ServerInfo on ServerInfo {\n    authStrategies {\n      id\n      name\n    }\n  }\n"): (typeof documents)["\n  fragment AuthThirdPartyLoginButtonOIDC_ServerInfo on ServerInfo {\n    authStrategies {\n      id\n      name\n    }\n  }\n"];
/**
 * The graphql function is used to parse GraphQL queries into a document that can be used by GraphQL clients.
 */
export function graphql(source: "\n  fragment AutomateAutomationCreateDialog_AutomateFunction on AutomateFunction {\n    id\n    ...AutomationsFunctionsCard_AutomateFunction\n    ...AutomateAutomationCreateDialogFunctionParametersStep_AutomateFunction\n  }\n"): (typeof documents)["\n  fragment AutomateAutomationCreateDialog_AutomateFunction on AutomateFunction {\n    id\n    ...AutomationsFunctionsCard_AutomateFunction\n    ...AutomateAutomationCreateDialogFunctionParametersStep_AutomateFunction\n  }\n"];
/**
 * The graphql function is used to parse GraphQL queries into a document that can be used by GraphQL clients.
 */
export function graphql(source: "\n  fragment AutomateAutomationCreateDialogFunctionParametersStep_AutomateFunction on AutomateFunction {\n    id\n    releases(limit: 1) {\n      items {\n        id\n        inputSchema\n      }\n    }\n  }\n"): (typeof documents)["\n  fragment AutomateAutomationCreateDialogFunctionParametersStep_AutomateFunction on AutomateFunction {\n    id\n    releases(limit: 1) {\n      items {\n        id\n        inputSchema\n      }\n    }\n  }\n"];
/**
 * The graphql function is used to parse GraphQL queries into a document that can be used by GraphQL clients.
 */
export function graphql(source: "\n  query AutomationCreateDialogFunctionsSearch($search: String, $cursor: String = null) {\n    automateFunctions(limit: 20, filter: { search: $search }, cursor: $cursor) {\n      cursor\n      totalCount\n      items {\n        id\n        ...AutomateAutomationCreateDialog_AutomateFunction\n      }\n    }\n  }\n"): (typeof documents)["\n  query AutomationCreateDialogFunctionsSearch($search: String, $cursor: String = null) {\n    automateFunctions(limit: 20, filter: { search: $search }, cursor: $cursor) {\n      cursor\n      totalCount\n      items {\n        id\n        ...AutomateAutomationCreateDialog_AutomateFunction\n      }\n    }\n  }\n"];
/**
 * The graphql function is used to parse GraphQL queries into a document that can be used by GraphQL clients.
 */
export function graphql(source: "\n  fragment AutomationsFunctionsCard_AutomateFunction on AutomateFunction {\n    id\n    name\n    isFeatured\n    description\n    logo\n    repo {\n      id\n      url\n      owner\n      name\n    }\n  }\n"): (typeof documents)["\n  fragment AutomationsFunctionsCard_AutomateFunction on AutomateFunction {\n    id\n    name\n    isFeatured\n    description\n    logo\n    repo {\n      id\n      url\n      owner\n      name\n    }\n  }\n"];
/**
 * The graphql function is used to parse GraphQL queries into a document that can be used by GraphQL clients.
 */
export function graphql(source: "\n  fragment AutomateFunctionCreateDialogDoneStep_AutomateFunction on AutomateFunction {\n    id\n    repo {\n      id\n      url\n      owner\n      name\n    }\n    ...AutomationsFunctionsCard_AutomateFunction\n  }\n"): (typeof documents)["\n  fragment AutomateFunctionCreateDialogDoneStep_AutomateFunction on AutomateFunction {\n    id\n    repo {\n      id\n      url\n      owner\n      name\n    }\n    ...AutomationsFunctionsCard_AutomateFunction\n  }\n"];
/**
 * The graphql function is used to parse GraphQL queries into a document that can be used by GraphQL clients.
 */
export function graphql(source: "\n  fragment AutomateFunctionCreateDialogTemplateStep_AutomateFunctionTemplate on AutomateFunctionTemplate {\n    id\n    title\n    logo\n    url\n  }\n"): (typeof documents)["\n  fragment AutomateFunctionCreateDialogTemplateStep_AutomateFunctionTemplate on AutomateFunctionTemplate {\n    id\n    title\n    logo\n    url\n  }\n"];
/**
 * The graphql function is used to parse GraphQL queries into a document that can be used by GraphQL clients.
 */
export function graphql(source: "\n  fragment AutomateFunctionPageHeader_Function on AutomateFunction {\n    id\n    name\n    logo\n    repo {\n      id\n      url\n      owner\n      name\n    }\n    releases(limit: 1) {\n      totalCount\n    }\n  }\n"): (typeof documents)["\n  fragment AutomateFunctionPageHeader_Function on AutomateFunction {\n    id\n    name\n    logo\n    repo {\n      id\n      url\n      owner\n      name\n    }\n    releases(limit: 1) {\n      totalCount\n    }\n  }\n"];
/**
 * The graphql function is used to parse GraphQL queries into a document that can be used by GraphQL clients.
 */
export function graphql(source: "\n  fragment AutomateFunctionPageInfo_AutomateFunction on AutomateFunction {\n    id\n    repo {\n      id\n      url\n      owner\n      name\n    }\n    automationCount\n    description\n    releases(limit: 1) {\n      items {\n        id\n        inputSchema\n        createdAt\n        commitId\n        ...AutomateFunctionPageParametersDialog_AutomateFunctionRelease\n      }\n    }\n  }\n"): (typeof documents)["\n  fragment AutomateFunctionPageInfo_AutomateFunction on AutomateFunction {\n    id\n    repo {\n      id\n      url\n      owner\n      name\n    }\n    automationCount\n    description\n    releases(limit: 1) {\n      items {\n        id\n        inputSchema\n        createdAt\n        commitId\n        ...AutomateFunctionPageParametersDialog_AutomateFunctionRelease\n      }\n    }\n  }\n"];
/**
 * The graphql function is used to parse GraphQL queries into a document that can be used by GraphQL clients.
 */
export function graphql(source: "\n  fragment AutomateFunctionPageParametersDialog_AutomateFunctionRelease on AutomateFunctionRelease {\n    id\n    inputSchema\n  }\n"): (typeof documents)["\n  fragment AutomateFunctionPageParametersDialog_AutomateFunctionRelease on AutomateFunctionRelease {\n    id\n    inputSchema\n  }\n"];
/**
 * The graphql function is used to parse GraphQL queries into a document that can be used by GraphQL clients.
 */
export function graphql(source: "\n  fragment AutomateFunctionsPageHeader_Query on Query {\n    activeUser {\n      id\n      automateInfo {\n        hasAutomateGithubApp\n        availableGithubOrgs\n      }\n    }\n    serverInfo {\n      automate {\n        availableFunctionTemplates {\n          ...AutomateFunctionCreateDialogTemplateStep_AutomateFunctionTemplate\n        }\n      }\n    }\n  }\n"): (typeof documents)["\n  fragment AutomateFunctionsPageHeader_Query on Query {\n    activeUser {\n      id\n      automateInfo {\n        hasAutomateGithubApp\n        availableGithubOrgs\n      }\n    }\n    serverInfo {\n      automate {\n        availableFunctionTemplates {\n          ...AutomateFunctionCreateDialogTemplateStep_AutomateFunctionTemplate\n        }\n      }\n    }\n  }\n"];
/**
 * The graphql function is used to parse GraphQL queries into a document that can be used by GraphQL clients.
 */
export function graphql(source: "\n  fragment AutomateFunctionsPageItems_Query on Query {\n    automateFunctions(limit: 20, filter: { search: $search }, cursor: $cursor) {\n      totalCount\n      items {\n        id\n        ...AutomationsFunctionsCard_AutomateFunction\n        ...AutomateAutomationCreateDialog_AutomateFunction\n      }\n      cursor\n    }\n  }\n"): (typeof documents)["\n  fragment AutomateFunctionsPageItems_Query on Query {\n    automateFunctions(limit: 20, filter: { search: $search }, cursor: $cursor) {\n      totalCount\n      items {\n        id\n        ...AutomationsFunctionsCard_AutomateFunction\n        ...AutomateAutomationCreateDialog_AutomateFunction\n      }\n      cursor\n    }\n  }\n"];
/**
 * The graphql function is used to parse GraphQL queries into a document that can be used by GraphQL clients.
 */
export function graphql(source: "\n  fragment AutomateRunsTriggerStatus_TriggeredAutomationsStatus on TriggeredAutomationsStatus {\n    id\n    ...TriggeredAutomationsStatusSummary\n    ...AutomateRunsTriggerStatusDialog_TriggeredAutomationsStatus\n  }\n"): (typeof documents)["\n  fragment AutomateRunsTriggerStatus_TriggeredAutomationsStatus on TriggeredAutomationsStatus {\n    id\n    ...TriggeredAutomationsStatusSummary\n    ...AutomateRunsTriggerStatusDialog_TriggeredAutomationsStatus\n  }\n"];
/**
 * The graphql function is used to parse GraphQL queries into a document that can be used by GraphQL clients.
 */
export function graphql(source: "\n  fragment AutomateRunsTriggerStatusDialog_TriggeredAutomationsStatus on TriggeredAutomationsStatus {\n    id\n    automationRuns {\n      id\n      ...AutomateRunsTriggerStatusDialogRunsRows_AutomateRun\n    }\n  }\n"): (typeof documents)["\n  fragment AutomateRunsTriggerStatusDialog_TriggeredAutomationsStatus on TriggeredAutomationsStatus {\n    id\n    automationRuns {\n      id\n      ...AutomateRunsTriggerStatusDialogRunsRows_AutomateRun\n    }\n  }\n"];
/**
 * The graphql function is used to parse GraphQL queries into a document that can be used by GraphQL clients.
 */
export function graphql(source: "\n  fragment AutomateRunsTriggerStatusDialogFunctionRun_AutomateFunctionRun on AutomateFunctionRun {\n    id\n    results\n    status\n    statusMessage\n    contextView\n    function {\n      id\n      logo\n      name\n    }\n    createdAt\n    updatedAt\n  }\n"): (typeof documents)["\n  fragment AutomateRunsTriggerStatusDialogFunctionRun_AutomateFunctionRun on AutomateFunctionRun {\n    id\n    results\n    status\n    statusMessage\n    contextView\n    function {\n      id\n      logo\n      name\n    }\n    createdAt\n    updatedAt\n  }\n"];
/**
 * The graphql function is used to parse GraphQL queries into a document that can be used by GraphQL clients.
 */
export function graphql(source: "\n  fragment AutomateRunsTriggerStatusDialogRunsRows_AutomateRun on AutomateRun {\n    id\n    functionRuns {\n      id\n      ...AutomateRunsTriggerStatusDialogFunctionRun_AutomateFunctionRun\n    }\n    ...AutomationsStatusOrderedRuns_AutomationRun\n  }\n"): (typeof documents)["\n  fragment AutomateRunsTriggerStatusDialogRunsRows_AutomateRun on AutomateRun {\n    id\n    functionRuns {\n      id\n      ...AutomateRunsTriggerStatusDialogFunctionRun_AutomateFunctionRun\n    }\n    ...AutomationsStatusOrderedRuns_AutomationRun\n  }\n"];
/**
 * The graphql function is used to parse GraphQL queries into a document that can be used by GraphQL clients.
 */
export function graphql(source: "\n  fragment AutomateViewerPanel_AutomateRun on AutomateRun {\n    id\n    functionRuns {\n      id\n      ...AutomateViewerPanelFunctionRunRow_AutomateFunctionRun\n    }\n    ...AutomationsStatusOrderedRuns_AutomationRun\n  }\n"): (typeof documents)["\n  fragment AutomateViewerPanel_AutomateRun on AutomateRun {\n    id\n    functionRuns {\n      id\n      ...AutomateViewerPanelFunctionRunRow_AutomateFunctionRun\n    }\n    ...AutomationsStatusOrderedRuns_AutomationRun\n  }\n"];
/**
 * The graphql function is used to parse GraphQL queries into a document that can be used by GraphQL clients.
 */
export function graphql(source: "\n  fragment AutomateViewerPanelFunctionRunRow_AutomateFunctionRun on AutomateFunctionRun {\n    id\n    results\n    status\n    statusMessage\n    contextView\n    function {\n      id\n      logo\n      name\n    }\n    createdAt\n    updatedAt\n  }\n"): (typeof documents)["\n  fragment AutomateViewerPanelFunctionRunRow_AutomateFunctionRun on AutomateFunctionRun {\n    id\n    results\n    status\n    statusMessage\n    contextView\n    function {\n      id\n      logo\n      name\n    }\n    createdAt\n    updatedAt\n  }\n"];
/**
 * The graphql function is used to parse GraphQL queries into a document that can be used by GraphQL clients.
 */
export function graphql(source: "\n  fragment BillingAlert_Workspace on Workspace {\n    id\n    plan {\n      name\n      status\n    }\n    subscription {\n      billingInterval\n      currentBillingCycleEnd\n    }\n  }\n"): (typeof documents)["\n  fragment BillingAlert_Workspace on Workspace {\n    id\n    plan {\n      name\n      status\n    }\n    subscription {\n      billingInterval\n      currentBillingCycleEnd\n    }\n  }\n"];
/**
 * The graphql function is used to parse GraphQL queries into a document that can be used by GraphQL clients.
 */
export function graphql(source: "\n  fragment CommonModelSelectorModel on Model {\n    id\n    name\n  }\n"): (typeof documents)["\n  fragment CommonModelSelectorModel on Model {\n    id\n    name\n  }\n"];
/**
 * The graphql function is used to parse GraphQL queries into a document that can be used by GraphQL clients.
 */
export function graphql(source: "\n  fragment DashboardProjectCard_Project on Project {\n    id\n    name\n    role\n    updatedAt\n    models {\n      totalCount\n    }\n    team {\n      user {\n        ...LimitedUserAvatar\n      }\n    }\n    workspace {\n      id\n      slug\n      name\n      ...WorkspaceAvatar_Workspace\n    }\n  }\n"): (typeof documents)["\n  fragment DashboardProjectCard_Project on Project {\n    id\n    name\n    role\n    updatedAt\n    models {\n      totalCount\n    }\n    team {\n      user {\n        ...LimitedUserAvatar\n      }\n    }\n    workspace {\n      id\n      slug\n      name\n      ...WorkspaceAvatar_Workspace\n    }\n  }\n"];
/**
 * The graphql function is used to parse GraphQL queries into a document that can be used by GraphQL clients.
 */
export function graphql(source: "\n  fragment FormSelectModels_Model on Model {\n    id\n    name\n  }\n"): (typeof documents)["\n  fragment FormSelectModels_Model on Model {\n    id\n    name\n  }\n"];
/**
 * The graphql function is used to parse GraphQL queries into a document that can be used by GraphQL clients.
 */
export function graphql(source: "\n  fragment FormSelectProjects_Project on Project {\n    id\n    name\n  }\n"): (typeof documents)["\n  fragment FormSelectProjects_Project on Project {\n    id\n    name\n  }\n"];
/**
 * The graphql function is used to parse GraphQL queries into a document that can be used by GraphQL clients.
 */
export function graphql(source: "\n  fragment FormUsersSelectItem on LimitedUser {\n    id\n    name\n    avatar\n  }\n"): (typeof documents)["\n  fragment FormUsersSelectItem on LimitedUser {\n    id\n    name\n    avatar\n  }\n"];
/**
 * The graphql function is used to parse GraphQL queries into a document that can be used by GraphQL clients.
 */
export function graphql(source: "\n  fragment HeaderNavShare_Project on Project {\n    id\n    visibility\n    ...ProjectsModelPageEmbed_Project\n  }\n"): (typeof documents)["\n  fragment HeaderNavShare_Project on Project {\n    id\n    visibility\n    ...ProjectsModelPageEmbed_Project\n  }\n"];
/**
 * The graphql function is used to parse GraphQL queries into a document that can be used by GraphQL clients.
 */
export function graphql(source: "\n  fragment ProjectModelPageHeaderProject on Project {\n    id\n    name\n    model(id: $modelId) {\n      id\n      name\n      description\n    }\n    workspace {\n      id\n      slug\n      name\n    }\n  }\n"): (typeof documents)["\n  fragment ProjectModelPageHeaderProject on Project {\n    id\n    name\n    model(id: $modelId) {\n      id\n      name\n      description\n    }\n    workspace {\n      id\n      slug\n      name\n    }\n  }\n"];
/**
 * The graphql function is used to parse GraphQL queries into a document that can be used by GraphQL clients.
 */
export function graphql(source: "\n  fragment ProjectModelPageVersionsPagination on Project {\n    id\n    visibility\n    model(id: $modelId) {\n      id\n      versions(limit: 16, cursor: $versionsCursor) {\n        cursor\n        totalCount\n        items {\n          ...ProjectModelPageVersionsCardVersion\n        }\n      }\n    }\n    ...ProjectsModelPageEmbed_Project\n  }\n"): (typeof documents)["\n  fragment ProjectModelPageVersionsPagination on Project {\n    id\n    visibility\n    model(id: $modelId) {\n      id\n      versions(limit: 16, cursor: $versionsCursor) {\n        cursor\n        totalCount\n        items {\n          ...ProjectModelPageVersionsCardVersion\n        }\n      }\n    }\n    ...ProjectsModelPageEmbed_Project\n  }\n"];
/**
 * The graphql function is used to parse GraphQL queries into a document that can be used by GraphQL clients.
 */
export function graphql(source: "\n  fragment ProjectModelPageVersionsProject on Project {\n    ...ProjectPageProjectHeader\n    model(id: $modelId) {\n      id\n      name\n      pendingImportedVersions {\n        ...PendingFileUpload\n      }\n    }\n    ...ProjectModelPageVersionsPagination\n    ...ProjectsModelPageEmbed_Project\n  }\n"): (typeof documents)["\n  fragment ProjectModelPageVersionsProject on Project {\n    ...ProjectPageProjectHeader\n    model(id: $modelId) {\n      id\n      name\n      pendingImportedVersions {\n        ...PendingFileUpload\n      }\n    }\n    ...ProjectModelPageVersionsPagination\n    ...ProjectsModelPageEmbed_Project\n  }\n"];
/**
 * The graphql function is used to parse GraphQL queries into a document that can be used by GraphQL clients.
 */
export function graphql(source: "\n  fragment ProjectModelPageDialogDeleteVersion on Version {\n    id\n    message\n  }\n"): (typeof documents)["\n  fragment ProjectModelPageDialogDeleteVersion on Version {\n    id\n    message\n  }\n"];
/**
 * The graphql function is used to parse GraphQL queries into a document that can be used by GraphQL clients.
 */
export function graphql(source: "\n  fragment ProjectModelPageDialogEditMessageVersion on Version {\n    id\n    message\n  }\n"): (typeof documents)["\n  fragment ProjectModelPageDialogEditMessageVersion on Version {\n    id\n    message\n  }\n"];
/**
 * The graphql function is used to parse GraphQL queries into a document that can be used by GraphQL clients.
 */
export function graphql(source: "\n  fragment ProjectModelPageDialogMoveToVersion on Version {\n    id\n    message\n  }\n"): (typeof documents)["\n  fragment ProjectModelPageDialogMoveToVersion on Version {\n    id\n    message\n  }\n"];
/**
 * The graphql function is used to parse GraphQL queries into a document that can be used by GraphQL clients.
 */
export function graphql(source: "\n  fragment ProjectsModelPageEmbed_Project on Project {\n    id\n    ...ProjectsPageTeamDialogManagePermissions_Project\n  }\n"): (typeof documents)["\n  fragment ProjectsModelPageEmbed_Project on Project {\n    id\n    ...ProjectsPageTeamDialogManagePermissions_Project\n  }\n"];
/**
 * The graphql function is used to parse GraphQL queries into a document that can be used by GraphQL clients.
 */
export function graphql(source: "\n  fragment ProjectModelPageVersionsCardVersion on Version {\n    id\n    message\n    authorUser {\n      ...LimitedUserAvatar\n    }\n    createdAt\n    previewUrl\n    sourceApplication\n    commentThreadCount: commentThreads(limit: 0) {\n      totalCount\n    }\n    ...ProjectModelPageDialogDeleteVersion\n    ...ProjectModelPageDialogMoveToVersion\n    automationsStatus {\n      ...AutomateRunsTriggerStatus_TriggeredAutomationsStatus\n    }\n  }\n"): (typeof documents)["\n  fragment ProjectModelPageVersionsCardVersion on Version {\n    id\n    message\n    authorUser {\n      ...LimitedUserAvatar\n    }\n    createdAt\n    previewUrl\n    sourceApplication\n    commentThreadCount: commentThreads(limit: 0) {\n      totalCount\n    }\n    ...ProjectModelPageDialogDeleteVersion\n    ...ProjectModelPageDialogMoveToVersion\n    automationsStatus {\n      ...AutomateRunsTriggerStatus_TriggeredAutomationsStatus\n    }\n  }\n"];
/**
 * The graphql function is used to parse GraphQL queries into a document that can be used by GraphQL clients.
 */
export function graphql(source: "\n  fragment ProjectPageProjectHeader on Project {\n    id\n    role\n    name\n    description\n    visibility\n    allowPublicComments\n    workspace {\n      id\n      slug\n      name\n      ...WorkspaceAvatar_Workspace\n    }\n  }\n"): (typeof documents)["\n  fragment ProjectPageProjectHeader on Project {\n    id\n    role\n    name\n    description\n    visibility\n    allowPublicComments\n    workspace {\n      id\n      slug\n      name\n      ...WorkspaceAvatar_Workspace\n    }\n  }\n"];
/**
 * The graphql function is used to parse GraphQL queries into a document that can be used by GraphQL clients.
 */
export function graphql(source: "\n  fragment ProjectPageInviteDialog_Project on Project {\n    id\n    workspaceId\n    workspace {\n      id\n      defaultProjectRole\n      team {\n        items {\n          role\n          user {\n            id\n            name\n            bio\n            company\n            avatar\n            verified\n            role\n          }\n        }\n      }\n    }\n    ...ProjectPageTeamInternals_Project\n    workspace {\n      id\n      domainBasedMembershipProtectionEnabled\n      domains {\n        domain\n        id\n      }\n    }\n  }\n"): (typeof documents)["\n  fragment ProjectPageInviteDialog_Project on Project {\n    id\n    workspaceId\n    workspace {\n      id\n      defaultProjectRole\n      team {\n        items {\n          role\n          user {\n            id\n            name\n            bio\n            company\n            avatar\n            verified\n            role\n          }\n        }\n      }\n    }\n    ...ProjectPageTeamInternals_Project\n    workspace {\n      id\n      domainBasedMembershipProtectionEnabled\n      domains {\n        domain\n        id\n      }\n    }\n  }\n"];
/**
 * The graphql function is used to parse GraphQL queries into a document that can be used by GraphQL clients.
 */
export function graphql(source: "\n  fragment ProjectPageAutomationFunctionSettingsDialog_AutomationRevisionFunction on AutomationRevisionFunction {\n    parameters\n    release {\n      id\n      inputSchema\n      function {\n        id\n      }\n    }\n  }\n"): (typeof documents)["\n  fragment ProjectPageAutomationFunctionSettingsDialog_AutomationRevisionFunction on AutomationRevisionFunction {\n    parameters\n    release {\n      id\n      inputSchema\n      function {\n        id\n      }\n    }\n  }\n"];
/**
 * The graphql function is used to parse GraphQL queries into a document that can be used by GraphQL clients.
 */
export function graphql(source: "\n  fragment ProjectPageAutomationFunctionSettingsDialog_AutomationRevision on AutomationRevision {\n    id\n    triggerDefinitions {\n      ... on VersionCreatedTriggerDefinition {\n        type\n        model {\n          id\n          ...CommonModelSelectorModel\n        }\n      }\n    }\n  }\n"): (typeof documents)["\n  fragment ProjectPageAutomationFunctionSettingsDialog_AutomationRevision on AutomationRevision {\n    id\n    triggerDefinitions {\n      ... on VersionCreatedTriggerDefinition {\n        type\n        model {\n          id\n          ...CommonModelSelectorModel\n        }\n      }\n    }\n  }\n"];
/**
 * The graphql function is used to parse GraphQL queries into a document that can be used by GraphQL clients.
 */
export function graphql(source: "\n  fragment ProjectPageAutomationFunctions_Automation on Automation {\n    id\n    currentRevision {\n      id\n      ...ProjectPageAutomationFunctionSettingsDialog_AutomationRevision\n      functions {\n        release {\n          id\n          function {\n            id\n            ...AutomationsFunctionsCard_AutomateFunction\n            releases(limit: 1) {\n              items {\n                id\n              }\n            }\n          }\n        }\n        ...ProjectPageAutomationFunctionSettingsDialog_AutomationRevisionFunction\n      }\n    }\n  }\n"): (typeof documents)["\n  fragment ProjectPageAutomationFunctions_Automation on Automation {\n    id\n    currentRevision {\n      id\n      ...ProjectPageAutomationFunctionSettingsDialog_AutomationRevision\n      functions {\n        release {\n          id\n          function {\n            id\n            ...AutomationsFunctionsCard_AutomateFunction\n            releases(limit: 1) {\n              items {\n                id\n              }\n            }\n          }\n        }\n        ...ProjectPageAutomationFunctionSettingsDialog_AutomationRevisionFunction\n      }\n    }\n  }\n"];
/**
 * The graphql function is used to parse GraphQL queries into a document that can be used by GraphQL clients.
 */
export function graphql(source: "\n  fragment ProjectPageAutomationHeader_Automation on Automation {\n    id\n    name\n    enabled\n    isTestAutomation\n    currentRevision {\n      id\n      triggerDefinitions {\n        ... on VersionCreatedTriggerDefinition {\n          model {\n            ...ProjectPageLatestItemsModelItem\n          }\n        }\n      }\n    }\n  }\n"): (typeof documents)["\n  fragment ProjectPageAutomationHeader_Automation on Automation {\n    id\n    name\n    enabled\n    isTestAutomation\n    currentRevision {\n      id\n      triggerDefinitions {\n        ... on VersionCreatedTriggerDefinition {\n          model {\n            ...ProjectPageLatestItemsModelItem\n          }\n        }\n      }\n    }\n  }\n"];
/**
 * The graphql function is used to parse GraphQL queries into a document that can be used by GraphQL clients.
 */
export function graphql(source: "\n  fragment ProjectPageAutomationHeader_Project on Project {\n    id\n    ...ProjectPageModelsCardProject\n  }\n"): (typeof documents)["\n  fragment ProjectPageAutomationHeader_Project on Project {\n    id\n    ...ProjectPageModelsCardProject\n  }\n"];
/**
 * The graphql function is used to parse GraphQL queries into a document that can be used by GraphQL clients.
 */
export function graphql(source: "\n  fragment ProjectPageAutomationRuns_Automation on Automation {\n    id\n    name\n    enabled\n    isTestAutomation\n    runs(limit: 10) {\n      items {\n        ...AutomationRunDetails\n      }\n      totalCount\n      cursor\n    }\n  }\n"): (typeof documents)["\n  fragment ProjectPageAutomationRuns_Automation on Automation {\n    id\n    name\n    enabled\n    isTestAutomation\n    runs(limit: 10) {\n      items {\n        ...AutomationRunDetails\n      }\n      totalCount\n      cursor\n    }\n  }\n"];
/**
 * The graphql function is used to parse GraphQL queries into a document that can be used by GraphQL clients.
 */
export function graphql(source: "\n  fragment ProjectPageAutomationsEmptyState_Query on Query {\n    automateFunctions(limit: 9, filter: { featuredFunctionsOnly: true }) {\n      items {\n        ...AutomationsFunctionsCard_AutomateFunction\n        ...AutomateAutomationCreateDialog_AutomateFunction\n      }\n    }\n  }\n"): (typeof documents)["\n  fragment ProjectPageAutomationsEmptyState_Query on Query {\n    automateFunctions(limit: 9, filter: { featuredFunctionsOnly: true }) {\n      items {\n        ...AutomationsFunctionsCard_AutomateFunction\n        ...AutomateAutomationCreateDialog_AutomateFunction\n      }\n    }\n  }\n"];
/**
 * The graphql function is used to parse GraphQL queries into a document that can be used by GraphQL clients.
 */
export function graphql(source: "\n  fragment ProjectPageAutomationsRow_Automation on Automation {\n    id\n    name\n    enabled\n    isTestAutomation\n    currentRevision {\n      id\n      triggerDefinitions {\n        ... on VersionCreatedTriggerDefinition {\n          model {\n            id\n            name\n          }\n        }\n      }\n    }\n    runs(limit: 10) {\n      totalCount\n      items {\n        ...AutomationRunDetails\n      }\n      cursor\n    }\n  }\n"): (typeof documents)["\n  fragment ProjectPageAutomationsRow_Automation on Automation {\n    id\n    name\n    enabled\n    isTestAutomation\n    currentRevision {\n      id\n      triggerDefinitions {\n        ... on VersionCreatedTriggerDefinition {\n          model {\n            id\n            name\n          }\n        }\n      }\n    }\n    runs(limit: 10) {\n      totalCount\n      items {\n        ...AutomationRunDetails\n      }\n      cursor\n    }\n  }\n"];
/**
 * The graphql function is used to parse GraphQL queries into a document that can be used by GraphQL clients.
 */
export function graphql(source: "\n  fragment ProjectDiscussionsPageHeader_Project on Project {\n    id\n    name\n  }\n"): (typeof documents)["\n  fragment ProjectDiscussionsPageHeader_Project on Project {\n    id\n    name\n  }\n"];
/**
 * The graphql function is used to parse GraphQL queries into a document that can be used by GraphQL clients.
 */
export function graphql(source: "\n  fragment ProjectDiscussionsPageResults_Project on Project {\n    id\n  }\n"): (typeof documents)["\n  fragment ProjectDiscussionsPageResults_Project on Project {\n    id\n  }\n"];
/**
 * The graphql function is used to parse GraphQL queries into a document that can be used by GraphQL clients.
 */
export function graphql(source: "\n  fragment ProjectPageModelsActions on Model {\n    id\n    name\n  }\n"): (typeof documents)["\n  fragment ProjectPageModelsActions on Model {\n    id\n    name\n  }\n"];
/**
 * The graphql function is used to parse GraphQL queries into a document that can be used by GraphQL clients.
 */
export function graphql(source: "\n  fragment ProjectPageModelsActions_Project on Project {\n    id\n    ...ProjectsModelPageEmbed_Project\n  }\n"): (typeof documents)["\n  fragment ProjectPageModelsActions_Project on Project {\n    id\n    ...ProjectsModelPageEmbed_Project\n  }\n"];
/**
 * The graphql function is used to parse GraphQL queries into a document that can be used by GraphQL clients.
 */
export function graphql(source: "\n  fragment ProjectPageModelsCardProject on Project {\n    id\n    role\n    visibility\n    ...ProjectPageModelsActions_Project\n  }\n"): (typeof documents)["\n  fragment ProjectPageModelsCardProject on Project {\n    id\n    role\n    visibility\n    ...ProjectPageModelsActions_Project\n  }\n"];
/**
 * The graphql function is used to parse GraphQL queries into a document that can be used by GraphQL clients.
 */
export function graphql(source: "\n  fragment ProjectModelsPageHeader_Project on Project {\n    id\n    name\n    sourceApps\n    role\n    models {\n      totalCount\n    }\n    team {\n      id\n      user {\n        ...FormUsersSelectItem\n      }\n    }\n  }\n"): (typeof documents)["\n  fragment ProjectModelsPageHeader_Project on Project {\n    id\n    name\n    sourceApps\n    role\n    models {\n      totalCount\n    }\n    team {\n      id\n      user {\n        ...FormUsersSelectItem\n      }\n    }\n  }\n"];
/**
 * The graphql function is used to parse GraphQL queries into a document that can be used by GraphQL clients.
 */
export function graphql(source: "\n  fragment ProjectModelsPageResults_Project on Project {\n    ...ProjectPageLatestItemsModels\n  }\n"): (typeof documents)["\n  fragment ProjectModelsPageResults_Project on Project {\n    ...ProjectPageLatestItemsModels\n  }\n"];
/**
 * The graphql function is used to parse GraphQL queries into a document that can be used by GraphQL clients.
 */
export function graphql(source: "\n  fragment ProjectPageModelsStructureItem_Project on Project {\n    id\n    ...ProjectPageModelsActions_Project\n  }\n"): (typeof documents)["\n  fragment ProjectPageModelsStructureItem_Project on Project {\n    id\n    ...ProjectPageModelsActions_Project\n  }\n"];
/**
 * The graphql function is used to parse GraphQL queries into a document that can be used by GraphQL clients.
 */
export function graphql(source: "\n  fragment SingleLevelModelTreeItem on ModelsTreeItem {\n    id\n    name\n    fullName\n    model {\n      ...ProjectPageLatestItemsModelItem\n    }\n    hasChildren\n    updatedAt\n  }\n"): (typeof documents)["\n  fragment SingleLevelModelTreeItem on ModelsTreeItem {\n    id\n    name\n    fullName\n    model {\n      ...ProjectPageLatestItemsModelItem\n    }\n    hasChildren\n    updatedAt\n  }\n"];
/**
 * The graphql function is used to parse GraphQL queries into a document that can be used by GraphQL clients.
 */
export function graphql(source: "\n  fragment ProjectPageModelsCardDeleteDialog on Model {\n    id\n    name\n  }\n"): (typeof documents)["\n  fragment ProjectPageModelsCardDeleteDialog on Model {\n    id\n    name\n  }\n"];
/**
 * The graphql function is used to parse GraphQL queries into a document that can be used by GraphQL clients.
 */
export function graphql(source: "\n  fragment ProjectPageModelsCardRenameDialog on Model {\n    id\n    name\n    description\n  }\n"): (typeof documents)["\n  fragment ProjectPageModelsCardRenameDialog on Model {\n    id\n    name\n    description\n  }\n"];
/**
 * The graphql function is used to parse GraphQL queries into a document that can be used by GraphQL clients.
 */
export function graphql(source: "\n  query ProjectPageSettingsCollaborators($projectId: String!) {\n    project(id: $projectId) {\n      id\n      ...ProjectPageTeamInternals_Project\n      ...ProjectPageInviteDialog_Project\n    }\n  }\n"): (typeof documents)["\n  query ProjectPageSettingsCollaborators($projectId: String!) {\n    project(id: $projectId) {\n      id\n      ...ProjectPageTeamInternals_Project\n      ...ProjectPageInviteDialog_Project\n    }\n  }\n"];
/**
 * The graphql function is used to parse GraphQL queries into a document that can be used by GraphQL clients.
 */
export function graphql(source: "\n  query ProjectPageSettingsCollaboratorsWorkspace($workspaceId: String!) {\n    workspace(id: $workspaceId) {\n      ...ProjectPageTeamInternals_Workspace\n    }\n  }\n"): (typeof documents)["\n  query ProjectPageSettingsCollaboratorsWorkspace($workspaceId: String!) {\n    workspace(id: $workspaceId) {\n      ...ProjectPageTeamInternals_Workspace\n    }\n  }\n"];
/**
 * The graphql function is used to parse GraphQL queries into a document that can be used by GraphQL clients.
 */
export function graphql(source: "\n  query ProjectPageSettingsGeneral($projectId: String!) {\n    project(id: $projectId) {\n      id\n      role\n      ...ProjectPageSettingsGeneralBlockProjectInfo_Project\n      ...ProjectPageSettingsGeneralBlockAccess_Project\n      ...ProjectPageSettingsGeneralBlockDiscussions_Project\n      ...ProjectPageSettingsGeneralBlockLeave_Project\n      ...ProjectPageSettingsGeneralBlockDelete_Project\n      ...ProjectPageTeamInternals_Project\n    }\n  }\n"): (typeof documents)["\n  query ProjectPageSettingsGeneral($projectId: String!) {\n    project(id: $projectId) {\n      id\n      role\n      ...ProjectPageSettingsGeneralBlockProjectInfo_Project\n      ...ProjectPageSettingsGeneralBlockAccess_Project\n      ...ProjectPageSettingsGeneralBlockDiscussions_Project\n      ...ProjectPageSettingsGeneralBlockLeave_Project\n      ...ProjectPageSettingsGeneralBlockDelete_Project\n      ...ProjectPageTeamInternals_Project\n    }\n  }\n"];
/**
 * The graphql function is used to parse GraphQL queries into a document that can be used by GraphQL clients.
 */
export function graphql(source: "\n  fragment ProjectPageSettingsGeneralBlockAccess_Project on Project {\n    id\n    visibility\n  }\n"): (typeof documents)["\n  fragment ProjectPageSettingsGeneralBlockAccess_Project on Project {\n    id\n    visibility\n  }\n"];
/**
 * The graphql function is used to parse GraphQL queries into a document that can be used by GraphQL clients.
 */
export function graphql(source: "\n  fragment ProjectPageSettingsGeneralBlockDelete_Project on Project {\n    id\n    name\n    role\n    models(limit: 0) {\n      totalCount\n    }\n    commentThreads(limit: 0) {\n      totalCount\n    }\n    workspace {\n      slug\n    }\n  }\n"): (typeof documents)["\n  fragment ProjectPageSettingsGeneralBlockDelete_Project on Project {\n    id\n    name\n    role\n    models(limit: 0) {\n      totalCount\n    }\n    commentThreads(limit: 0) {\n      totalCount\n    }\n    workspace {\n      slug\n    }\n  }\n"];
/**
 * The graphql function is used to parse GraphQL queries into a document that can be used by GraphQL clients.
 */
export function graphql(source: "\n  fragment ProjectPageSettingsGeneralBlockDiscussions_Project on Project {\n    id\n    visibility\n    allowPublicComments\n  }\n"): (typeof documents)["\n  fragment ProjectPageSettingsGeneralBlockDiscussions_Project on Project {\n    id\n    visibility\n    allowPublicComments\n  }\n"];
/**
 * The graphql function is used to parse GraphQL queries into a document that can be used by GraphQL clients.
 */
export function graphql(source: "\n  fragment ProjectPageSettingsGeneralBlockLeave_Project on Project {\n    id\n    name\n    role\n    team {\n      role\n      user {\n        ...LimitedUserAvatar\n        role\n      }\n    }\n    workspace {\n      id\n    }\n  }\n"): (typeof documents)["\n  fragment ProjectPageSettingsGeneralBlockLeave_Project on Project {\n    id\n    name\n    role\n    team {\n      role\n      user {\n        ...LimitedUserAvatar\n        role\n      }\n    }\n    workspace {\n      id\n    }\n  }\n"];
/**
 * The graphql function is used to parse GraphQL queries into a document that can be used by GraphQL clients.
 */
export function graphql(source: "\n  fragment ProjectPageSettingsGeneralBlockProjectInfo_Project on Project {\n    id\n    role\n    name\n    description\n  }\n"): (typeof documents)["\n  fragment ProjectPageSettingsGeneralBlockProjectInfo_Project on Project {\n    id\n    role\n    name\n    description\n  }\n"];
/**
 * The graphql function is used to parse GraphQL queries into a document that can be used by GraphQL clients.
 */
export function graphql(source: "\n  fragment ProjectPageTeamDialog on Project {\n    id\n    name\n    role\n    allowPublicComments\n    visibility\n    team {\n      id\n      role\n      user {\n        ...LimitedUserAvatar\n        role\n      }\n    }\n    invitedTeam {\n      id\n      title\n      inviteId\n      role\n      user {\n        ...LimitedUserAvatar\n        role\n      }\n    }\n    ...ProjectsPageTeamDialogManagePermissions_Project\n  }\n"): (typeof documents)["\n  fragment ProjectPageTeamDialog on Project {\n    id\n    name\n    role\n    allowPublicComments\n    visibility\n    team {\n      id\n      role\n      user {\n        ...LimitedUserAvatar\n        role\n      }\n    }\n    invitedTeam {\n      id\n      title\n      inviteId\n      role\n      user {\n        ...LimitedUserAvatar\n        role\n      }\n    }\n    ...ProjectsPageTeamDialogManagePermissions_Project\n  }\n"];
/**
 * The graphql function is used to parse GraphQL queries into a document that can be used by GraphQL clients.
 */
export function graphql(source: "\n  fragment ProjectsPageTeamDialogManagePermissions_Project on Project {\n    id\n    visibility\n    role\n  }\n"): (typeof documents)["\n  fragment ProjectsPageTeamDialogManagePermissions_Project on Project {\n    id\n    visibility\n    role\n  }\n"];
/**
 * The graphql function is used to parse GraphQL queries into a document that can be used by GraphQL clients.
 */
export function graphql(source: "\n  fragment ProjectsAddDialog_Workspace on Workspace {\n    id\n    ...ProjectsWorkspaceSelect_Workspace\n    ...ProjectsNewWorkspace_Workspace\n  }\n"): (typeof documents)["\n  fragment ProjectsAddDialog_Workspace on Workspace {\n    id\n    ...ProjectsWorkspaceSelect_Workspace\n    ...ProjectsNewWorkspace_Workspace\n  }\n"];
/**
 * The graphql function is used to parse GraphQL queries into a document that can be used by GraphQL clients.
 */
export function graphql(source: "\n  fragment ProjectsAddDialog_User on User {\n    workspaces {\n      items {\n        ...ProjectsAddDialog_Workspace\n      }\n    }\n  }\n"): (typeof documents)["\n  fragment ProjectsAddDialog_User on User {\n    workspaces {\n      items {\n        ...ProjectsAddDialog_Workspace\n      }\n    }\n  }\n"];
/**
 * The graphql function is used to parse GraphQL queries into a document that can be used by GraphQL clients.
 */
export function graphql(source: "\n    subscription OnUserProjectsUpdate {\n      userProjectsUpdated {\n        type\n        id\n        project {\n          ...ProjectDashboardItem\n        }\n      }\n    }\n  "): (typeof documents)["\n    subscription OnUserProjectsUpdate {\n      userProjectsUpdated {\n        type\n        id\n        project {\n          ...ProjectDashboardItem\n        }\n      }\n    }\n  "];
/**
 * The graphql function is used to parse GraphQL queries into a document that can be used by GraphQL clients.
 */
export function graphql(source: "\n  fragment ProjectsDashboardFilled on ProjectCollection {\n    items {\n      ...ProjectDashboardItem\n    }\n  }\n"): (typeof documents)["\n  fragment ProjectsDashboardFilled on ProjectCollection {\n    items {\n      ...ProjectDashboardItem\n    }\n  }\n"];
/**
 * The graphql function is used to parse GraphQL queries into a document that can be used by GraphQL clients.
 */
export function graphql(source: "\n  fragment ProjectsDashboardHeaderProjects_User on User {\n    ...ProjectsInviteBanners\n  }\n"): (typeof documents)["\n  fragment ProjectsDashboardHeaderProjects_User on User {\n    ...ProjectsInviteBanners\n  }\n"];
/**
 * The graphql function is used to parse GraphQL queries into a document that can be used by GraphQL clients.
 */
export function graphql(source: "\n  fragment ProjectsDashboardHeaderWorkspaces_User on User {\n    discoverableWorkspaces {\n      ...WorkspaceInviteDiscoverableWorkspaceBanner_LimitedWorkspace\n    }\n    workspaceInvites {\n      ...WorkspaceInviteBanner_PendingWorkspaceCollaborator\n    }\n  }\n"): (typeof documents)["\n  fragment ProjectsDashboardHeaderWorkspaces_User on User {\n    discoverableWorkspaces {\n      ...WorkspaceInviteDiscoverableWorkspaceBanner_LimitedWorkspace\n    }\n    workspaceInvites {\n      ...WorkspaceInviteBanner_PendingWorkspaceCollaborator\n    }\n  }\n"];
/**
 * The graphql function is used to parse GraphQL queries into a document that can be used by GraphQL clients.
 */
export function graphql(source: "\n  fragment ProjectsMoveToWorkspaceDialog_Workspace on Workspace {\n    id\n    role\n    name\n    defaultLogoIndex\n    logo\n  }\n"): (typeof documents)["\n  fragment ProjectsMoveToWorkspaceDialog_Workspace on Workspace {\n    id\n    role\n    name\n    defaultLogoIndex\n    logo\n  }\n"];
/**
 * The graphql function is used to parse GraphQL queries into a document that can be used by GraphQL clients.
 */
export function graphql(source: "\n  fragment ProjectsMoveToWorkspaceDialog_User on User {\n    workspaces {\n      items {\n        ...ProjectsMoveToWorkspaceDialog_Workspace\n      }\n    }\n  }\n"): (typeof documents)["\n  fragment ProjectsMoveToWorkspaceDialog_User on User {\n    workspaces {\n      items {\n        ...ProjectsMoveToWorkspaceDialog_Workspace\n      }\n    }\n  }\n"];
/**
 * The graphql function is used to parse GraphQL queries into a document that can be used by GraphQL clients.
 */
export function graphql(source: "\n  fragment ProjectsMoveToWorkspaceDialog_Project on Project {\n    id\n    name\n    modelCount: models(limit: 0) {\n      totalCount\n    }\n    versions(limit: 0) {\n      totalCount\n    }\n  }\n"): (typeof documents)["\n  fragment ProjectsMoveToWorkspaceDialog_Project on Project {\n    id\n    name\n    modelCount: models(limit: 0) {\n      totalCount\n    }\n    versions(limit: 0) {\n      totalCount\n    }\n  }\n"];
/**
 * The graphql function is used to parse GraphQL queries into a document that can be used by GraphQL clients.
 */
export function graphql(source: "\n  fragment ProjectsNewWorkspace_Workspace on Workspace {\n    id\n    name\n    defaultLogoIndex\n    logo\n    description\n  }\n"): (typeof documents)["\n  fragment ProjectsNewWorkspace_Workspace on Workspace {\n    id\n    name\n    defaultLogoIndex\n    logo\n    description\n  }\n"];
/**
 * The graphql function is used to parse GraphQL queries into a document that can be used by GraphQL clients.
 */
export function graphql(source: "\n  fragment ProjectsWorkspaceSelect_Workspace on Workspace {\n    id\n    role\n    name\n    defaultLogoIndex\n    logo\n  }\n"): (typeof documents)["\n  fragment ProjectsWorkspaceSelect_Workspace on Workspace {\n    id\n    role\n    name\n    defaultLogoIndex\n    logo\n  }\n"];
/**
 * The graphql function is used to parse GraphQL queries into a document that can be used by GraphQL clients.
 */
export function graphql(source: "\n  fragment ProjectsInviteBanner on PendingStreamCollaborator {\n    id\n    invitedBy {\n      ...LimitedUserAvatar\n    }\n    projectId\n    projectName\n    token\n    user {\n      id\n    }\n  }\n"): (typeof documents)["\n  fragment ProjectsInviteBanner on PendingStreamCollaborator {\n    id\n    invitedBy {\n      ...LimitedUserAvatar\n    }\n    projectId\n    projectName\n    token\n    user {\n      id\n    }\n  }\n"];
/**
 * The graphql function is used to parse GraphQL queries into a document that can be used by GraphQL clients.
 */
export function graphql(source: "\n  fragment ProjectsInviteBanners on User {\n    projectInvites {\n      ...ProjectsInviteBanner\n    }\n  }\n"): (typeof documents)["\n  fragment ProjectsInviteBanners on User {\n    projectInvites {\n      ...ProjectsInviteBanner\n    }\n  }\n"];
/**
 * The graphql function is used to parse GraphQL queries into a document that can be used by GraphQL clients.
 */
export function graphql(source: "\n  fragment SettingsDialog_Workspace on Workspace {\n    ...WorkspaceAvatar_Workspace\n    id\n    slug\n    role\n    name\n    plan {\n      status\n    }\n  }\n"): (typeof documents)["\n  fragment SettingsDialog_Workspace on Workspace {\n    ...WorkspaceAvatar_Workspace\n    id\n    slug\n    role\n    name\n    plan {\n      status\n    }\n  }\n"];
/**
 * The graphql function is used to parse GraphQL queries into a document that can be used by GraphQL clients.
 */
export function graphql(source: "\n  fragment SettingsDialog_User on User {\n    id\n    workspaces {\n      items {\n        ...SettingsDialog_Workspace\n      }\n    }\n  }\n"): (typeof documents)["\n  fragment SettingsDialog_User on User {\n    id\n    workspaces {\n      items {\n        ...SettingsDialog_Workspace\n      }\n    }\n  }\n"];
/**
 * The graphql function is used to parse GraphQL queries into a document that can be used by GraphQL clients.
 */
export function graphql(source: "\n  fragment SettingsServerProjects_ProjectCollection on ProjectCollection {\n    totalCount\n    items {\n      ...SettingsSharedProjects_Project\n    }\n  }\n"): (typeof documents)["\n  fragment SettingsServerProjects_ProjectCollection on ProjectCollection {\n    totalCount\n    items {\n      ...SettingsSharedProjects_Project\n    }\n  }\n"];
/**
 * The graphql function is used to parse GraphQL queries into a document that can be used by GraphQL clients.
 */
export function graphql(source: "\n  query SettingsServerRegions {\n    serverInfo {\n      multiRegion {\n        regions {\n          id\n          ...SettingsServerRegionsTable_ServerRegionItem\n        }\n        availableKeys\n      }\n    }\n  }\n"): (typeof documents)["\n  query SettingsServerRegions {\n    serverInfo {\n      multiRegion {\n        regions {\n          id\n          ...SettingsServerRegionsTable_ServerRegionItem\n        }\n        availableKeys\n      }\n    }\n  }\n"];
/**
 * The graphql function is used to parse GraphQL queries into a document that can be used by GraphQL clients.
 */
export function graphql(source: "\n  fragment SettingsServerRegionsAddEditDialog_ServerRegionItem on ServerRegionItem {\n    id\n    name\n    description\n    key\n  }\n"): (typeof documents)["\n  fragment SettingsServerRegionsAddEditDialog_ServerRegionItem on ServerRegionItem {\n    id\n    name\n    description\n    key\n  }\n"];
/**
 * The graphql function is used to parse GraphQL queries into a document that can be used by GraphQL clients.
 */
export function graphql(source: "\n  fragment SettingsServerRegionsTable_ServerRegionItem on ServerRegionItem {\n    id\n    name\n    key\n    description\n  }\n"): (typeof documents)["\n  fragment SettingsServerRegionsTable_ServerRegionItem on ServerRegionItem {\n    id\n    name\n    key\n    description\n  }\n"];
/**
 * The graphql function is used to parse GraphQL queries into a document that can be used by GraphQL clients.
 */
export function graphql(source: "\n  fragment SettingsSharedProjects_Project on Project {\n    id\n    name\n    visibility\n    createdAt\n    updatedAt\n    models {\n      totalCount\n    }\n    versions {\n      totalCount\n    }\n    team {\n      id\n      user {\n        name\n        id\n        avatar\n      }\n    }\n  }\n"): (typeof documents)["\n  fragment SettingsSharedProjects_Project on Project {\n    id\n    name\n    visibility\n    createdAt\n    updatedAt\n    models {\n      totalCount\n    }\n    versions {\n      totalCount\n    }\n    team {\n      id\n      user {\n        name\n        id\n        avatar\n      }\n    }\n  }\n"];
/**
 * The graphql function is used to parse GraphQL queries into a document that can be used by GraphQL clients.
 */
export function graphql(source: "\n  fragment SettingsUserEmails_User on User {\n    id\n    emails {\n      ...SettingsUserEmailCards_UserEmail\n    }\n  }\n"): (typeof documents)["\n  fragment SettingsUserEmails_User on User {\n    id\n    emails {\n      ...SettingsUserEmailCards_UserEmail\n    }\n  }\n"];
/**
 * The graphql function is used to parse GraphQL queries into a document that can be used by GraphQL clients.
 */
export function graphql(source: "\n  fragment SettingsUserNotifications_User on User {\n    id\n    notificationPreferences\n  }\n"): (typeof documents)["\n  fragment SettingsUserNotifications_User on User {\n    id\n    notificationPreferences\n  }\n"];
/**
 * The graphql function is used to parse GraphQL queries into a document that can be used by GraphQL clients.
 */
export function graphql(source: "\n  fragment SettingsUserProfile_User on User {\n    ...SettingsUserProfileChangePassword_User\n    ...SettingsUserProfileDeleteAccount_User\n    ...SettingsUserProfileDetails_User\n  }\n"): (typeof documents)["\n  fragment SettingsUserProfile_User on User {\n    ...SettingsUserProfileChangePassword_User\n    ...SettingsUserProfileDeleteAccount_User\n    ...SettingsUserProfileDetails_User\n  }\n"];
/**
 * The graphql function is used to parse GraphQL queries into a document that can be used by GraphQL clients.
 */
export function graphql(source: "\n  fragment SettingsUserEmailCards_UserEmail on UserEmail {\n    email\n    id\n    primary\n    verified\n  }\n"): (typeof documents)["\n  fragment SettingsUserEmailCards_UserEmail on UserEmail {\n    email\n    id\n    primary\n    verified\n  }\n"];
/**
 * The graphql function is used to parse GraphQL queries into a document that can be used by GraphQL clients.
 */
export function graphql(source: "\n  fragment SettingsUserProfileChangePassword_User on User {\n    id\n    email\n  }\n"): (typeof documents)["\n  fragment SettingsUserProfileChangePassword_User on User {\n    id\n    email\n  }\n"];
/**
 * The graphql function is used to parse GraphQL queries into a document that can be used by GraphQL clients.
 */
export function graphql(source: "\n  fragment SettingsUserProfileDeleteAccount_User on User {\n    id\n    email\n  }\n"): (typeof documents)["\n  fragment SettingsUserProfileDeleteAccount_User on User {\n    id\n    email\n  }\n"];
/**
 * The graphql function is used to parse GraphQL queries into a document that can be used by GraphQL clients.
 */
export function graphql(source: "\n  fragment SettingsUserProfileDetails_User on User {\n    id\n    name\n    company\n    ...UserProfileEditDialogAvatar_User\n  }\n"): (typeof documents)["\n  fragment SettingsUserProfileDetails_User on User {\n    id\n    name\n    company\n    ...UserProfileEditDialogAvatar_User\n  }\n"];
/**
 * The graphql function is used to parse GraphQL queries into a document that can be used by GraphQL clients.
 */
export function graphql(source: "\n  fragment UserProfileEditDialogAvatar_User on User {\n    id\n    avatar\n    ...ActiveUserAvatar\n  }\n"): (typeof documents)["\n  fragment UserProfileEditDialogAvatar_User on User {\n    id\n    avatar\n    ...ActiveUserAvatar\n  }\n"];
/**
 * The graphql function is used to parse GraphQL queries into a document that can be used by GraphQL clients.
 */
export function graphql(source: "\n  fragment SettingsWorkspacesBilling_Workspace on Workspace {\n    ...BillingAlert_Workspace\n    id\n    plan {\n      ...SettingsWorkspacesBillingPricingTable_WorkspacePlan\n      name\n      status\n    }\n    subscription {\n      billingInterval\n      currentBillingCycleEnd\n    }\n  }\n"): (typeof documents)["\n  fragment SettingsWorkspacesBilling_Workspace on Workspace {\n    ...BillingAlert_Workspace\n    id\n    plan {\n      ...SettingsWorkspacesBillingPricingTable_WorkspacePlan\n      name\n      status\n    }\n    subscription {\n      billingInterval\n      currentBillingCycleEnd\n    }\n  }\n"];
/**
 * The graphql function is used to parse GraphQL queries into a document that can be used by GraphQL clients.
 */
export function graphql(source: "\n  fragment SettingsWorkspacesGeneral_Workspace on Workspace {\n    ...SettingsWorkspacesGeneralEditAvatar_Workspace\n    ...SettingsWorkspaceGeneralDeleteDialog_Workspace\n    ...SettingsWorkspacesGeneralEditSlugDialog_Workspace\n    id\n    name\n    slug\n    description\n    logo\n    role\n    defaultProjectRole\n  }\n"): (typeof documents)["\n  fragment SettingsWorkspacesGeneral_Workspace on Workspace {\n    ...SettingsWorkspacesGeneralEditAvatar_Workspace\n    ...SettingsWorkspaceGeneralDeleteDialog_Workspace\n    ...SettingsWorkspacesGeneralEditSlugDialog_Workspace\n    id\n    name\n    slug\n    description\n    logo\n    role\n    defaultProjectRole\n  }\n"];
/**
 * The graphql function is used to parse GraphQL queries into a document that can be used by GraphQL clients.
 */
export function graphql(source: "\n  fragment SettingsWorkspaceGeneralDeleteDialog_Workspace on Workspace {\n    id\n    name\n  }\n"): (typeof documents)["\n  fragment SettingsWorkspaceGeneralDeleteDialog_Workspace on Workspace {\n    id\n    name\n  }\n"];
/**
 * The graphql function is used to parse GraphQL queries into a document that can be used by GraphQL clients.
 */
export function graphql(source: "\n  fragment SettingsWorkspacesGeneralEditAvatar_Workspace on Workspace {\n    id\n    logo\n    name\n    defaultLogoIndex\n  }\n"): (typeof documents)["\n  fragment SettingsWorkspacesGeneralEditAvatar_Workspace on Workspace {\n    id\n    logo\n    name\n    defaultLogoIndex\n  }\n"];
/**
 * The graphql function is used to parse GraphQL queries into a document that can be used by GraphQL clients.
 */
export function graphql(source: "\n  fragment SettingsWorkspacesGeneralEditSlugDialog_Workspace on Workspace {\n    id\n    name\n    slug\n  }\n"): (typeof documents)["\n  fragment SettingsWorkspacesGeneralEditSlugDialog_Workspace on Workspace {\n    id\n    name\n    slug\n  }\n"];
/**
 * The graphql function is used to parse GraphQL queries into a document that can be used by GraphQL clients.
 */
export function graphql(source: "\n  fragment SettingsWorkspacesMembers_Workspace on Workspace {\n    id\n    role\n    team {\n      items {\n        id\n        role\n      }\n    }\n    invitedTeam(filter: $invitesFilter) {\n      user {\n        id\n      }\n    }\n  }\n"): (typeof documents)["\n  fragment SettingsWorkspacesMembers_Workspace on Workspace {\n    id\n    role\n    team {\n      items {\n        id\n        role\n      }\n    }\n    invitedTeam(filter: $invitesFilter) {\n      user {\n        id\n      }\n    }\n  }\n"];
/**
 * The graphql function is used to parse GraphQL queries into a document that can be used by GraphQL clients.
 */
export function graphql(source: "\n  fragment SettingsWorkspacesProjects_ProjectCollection on ProjectCollection {\n    totalCount\n    items {\n      ...SettingsSharedProjects_Project\n    }\n  }\n"): (typeof documents)["\n  fragment SettingsWorkspacesProjects_ProjectCollection on ProjectCollection {\n    totalCount\n    items {\n      ...SettingsSharedProjects_Project\n    }\n  }\n"];
/**
 * The graphql function is used to parse GraphQL queries into a document that can be used by GraphQL clients.
 */
export function graphql(source: "\n  fragment SettingsWorkspacesRegions_Workspace on Workspace {\n    id\n    defaultRegion {\n      id\n      ...SettingsWorkspacesRegionsSelect_ServerRegionItem\n    }\n    availableRegions {\n      id\n      ...SettingsWorkspacesRegionsSelect_ServerRegionItem\n    }\n  }\n"): (typeof documents)["\n  fragment SettingsWorkspacesRegions_Workspace on Workspace {\n    id\n    defaultRegion {\n      id\n      ...SettingsWorkspacesRegionsSelect_ServerRegionItem\n    }\n    availableRegions {\n      id\n      ...SettingsWorkspacesRegionsSelect_ServerRegionItem\n    }\n  }\n"];
/**
 * The graphql function is used to parse GraphQL queries into a document that can be used by GraphQL clients.
 */
export function graphql(source: "\n  fragment SettingsWorkspacesSecurity_Workspace on Workspace {\n    id\n    slug\n    domains {\n      id\n      domain\n      ...SettingsWorkspacesSecurityDomainRemoveDialog_WorkspaceDomain\n    }\n    sso {\n      provider {\n        id\n        name\n        clientId\n        issuerUrl\n      }\n    }\n    domainBasedMembershipProtectionEnabled\n    discoverabilityEnabled\n  }\n\n  fragment SettingsWorkspacesSecurity_User on User {\n    id\n    emails {\n      id\n      email\n      verified\n    }\n  }\n"): (typeof documents)["\n  fragment SettingsWorkspacesSecurity_Workspace on Workspace {\n    id\n    slug\n    domains {\n      id\n      domain\n      ...SettingsWorkspacesSecurityDomainRemoveDialog_WorkspaceDomain\n    }\n    sso {\n      provider {\n        id\n        name\n        clientId\n        issuerUrl\n      }\n    }\n    domainBasedMembershipProtectionEnabled\n    discoverabilityEnabled\n  }\n\n  fragment SettingsWorkspacesSecurity_User on User {\n    id\n    emails {\n      id\n      email\n      verified\n    }\n  }\n"];
/**
 * The graphql function is used to parse GraphQL queries into a document that can be used by GraphQL clients.
 */
export function graphql(source: "\n  fragment SettingsWorkspacesBillingPricingTable_WorkspacePlan on WorkspacePlan {\n    name\n    status\n  }\n"): (typeof documents)["\n  fragment SettingsWorkspacesBillingPricingTable_WorkspacePlan on WorkspacePlan {\n    name\n    status\n  }\n"];
/**
 * The graphql function is used to parse GraphQL queries into a document that can be used by GraphQL clients.
 */
export function graphql(source: "\n  fragment SettingsWorkspacesMembersGuestsTable_WorkspaceCollaborator on WorkspaceCollaborator {\n    id\n    role\n    user {\n      id\n      avatar\n      name\n      company\n      verified\n    }\n    projectRoles {\n      role\n      project {\n        id\n        name\n      }\n    }\n  }\n"): (typeof documents)["\n  fragment SettingsWorkspacesMembersGuestsTable_WorkspaceCollaborator on WorkspaceCollaborator {\n    id\n    role\n    user {\n      id\n      avatar\n      name\n      company\n      verified\n    }\n    projectRoles {\n      role\n      project {\n        id\n        name\n      }\n    }\n  }\n"];
/**
 * The graphql function is used to parse GraphQL queries into a document that can be used by GraphQL clients.
 */
export function graphql(source: "\n  fragment SettingsWorkspacesMembersGuestsTable_Workspace on Workspace {\n    id\n    ...SettingsWorkspacesMembersTableHeader_Workspace\n    team {\n      items {\n        id\n        ...SettingsWorkspacesMembersGuestsTable_WorkspaceCollaborator\n      }\n    }\n  }\n"): (typeof documents)["\n  fragment SettingsWorkspacesMembersGuestsTable_Workspace on Workspace {\n    id\n    ...SettingsWorkspacesMembersTableHeader_Workspace\n    team {\n      items {\n        id\n        ...SettingsWorkspacesMembersGuestsTable_WorkspaceCollaborator\n      }\n    }\n  }\n"];
/**
 * The graphql function is used to parse GraphQL queries into a document that can be used by GraphQL clients.
 */
export function graphql(source: "\n  fragment SettingsWorkspacesMembersInvitesTable_PendingWorkspaceCollaborator on PendingWorkspaceCollaborator {\n    id\n    inviteId\n    role\n    title\n    updatedAt\n    user {\n      id\n      ...LimitedUserAvatar\n    }\n    invitedBy {\n      id\n      ...LimitedUserAvatar\n    }\n  }\n"): (typeof documents)["\n  fragment SettingsWorkspacesMembersInvitesTable_PendingWorkspaceCollaborator on PendingWorkspaceCollaborator {\n    id\n    inviteId\n    role\n    title\n    updatedAt\n    user {\n      id\n      ...LimitedUserAvatar\n    }\n    invitedBy {\n      id\n      ...LimitedUserAvatar\n    }\n  }\n"];
/**
 * The graphql function is used to parse GraphQL queries into a document that can be used by GraphQL clients.
 */
export function graphql(source: "\n  fragment SettingsWorkspacesMembersInvitesTable_Workspace on Workspace {\n    id\n    ...SettingsWorkspacesMembersTableHeader_Workspace\n    invitedTeam(filter: $invitesFilter) {\n      ...SettingsWorkspacesMembersInvitesTable_PendingWorkspaceCollaborator\n    }\n  }\n"): (typeof documents)["\n  fragment SettingsWorkspacesMembersInvitesTable_Workspace on Workspace {\n    id\n    ...SettingsWorkspacesMembersTableHeader_Workspace\n    invitedTeam(filter: $invitesFilter) {\n      ...SettingsWorkspacesMembersInvitesTable_PendingWorkspaceCollaborator\n    }\n  }\n"];
/**
 * The graphql function is used to parse GraphQL queries into a document that can be used by GraphQL clients.
 */
export function graphql(source: "\n  fragment SettingsWorkspacesMembersMembersTable_WorkspaceCollaborator on WorkspaceCollaborator {\n    id\n    role\n    user {\n      id\n      avatar\n      name\n      company\n      verified\n      workspaceDomainPolicyCompliant(workspaceId: $workspaceId)\n    }\n  }\n"): (typeof documents)["\n  fragment SettingsWorkspacesMembersMembersTable_WorkspaceCollaborator on WorkspaceCollaborator {\n    id\n    role\n    user {\n      id\n      avatar\n      name\n      company\n      verified\n      workspaceDomainPolicyCompliant(workspaceId: $workspaceId)\n    }\n  }\n"];
/**
 * The graphql function is used to parse GraphQL queries into a document that can be used by GraphQL clients.
 */
export function graphql(source: "\n  fragment SettingsWorkspacesMembersMembersTable_Workspace on Workspace {\n    id\n    name\n    ...SettingsWorkspacesMembersTableHeader_Workspace\n    team {\n      items {\n        id\n        ...SettingsWorkspacesMembersMembersTable_WorkspaceCollaborator\n      }\n    }\n  }\n"): (typeof documents)["\n  fragment SettingsWorkspacesMembersMembersTable_Workspace on Workspace {\n    id\n    name\n    ...SettingsWorkspacesMembersTableHeader_Workspace\n    team {\n      items {\n        id\n        ...SettingsWorkspacesMembersMembersTable_WorkspaceCollaborator\n      }\n    }\n  }\n"];
/**
 * The graphql function is used to parse GraphQL queries into a document that can be used by GraphQL clients.
 */
export function graphql(source: "\n  fragment SettingsWorkspacesMembersTableHeader_Workspace on Workspace {\n    id\n    role\n    ...WorkspaceInviteDialog_Workspace\n  }\n"): (typeof documents)["\n  fragment SettingsWorkspacesMembersTableHeader_Workspace on Workspace {\n    id\n    role\n    ...WorkspaceInviteDialog_Workspace\n  }\n"];
/**
 * The graphql function is used to parse GraphQL queries into a document that can be used by GraphQL clients.
 */
export function graphql(source: "\n  fragment SettingsWorkspacesRegionsSelect_ServerRegionItem on ServerRegionItem {\n    id\n    key\n    name\n    description\n  }\n"): (typeof documents)["\n  fragment SettingsWorkspacesRegionsSelect_ServerRegionItem on ServerRegionItem {\n    id\n    key\n    name\n    description\n  }\n"];
/**
 * The graphql function is used to parse GraphQL queries into a document that can be used by GraphQL clients.
 */
export function graphql(source: "\n  fragment SettingsWorkspacesSecurityDomainRemoveDialog_WorkspaceDomain on WorkspaceDomain {\n    id\n    domain\n  }\n"): (typeof documents)["\n  fragment SettingsWorkspacesSecurityDomainRemoveDialog_WorkspaceDomain on WorkspaceDomain {\n    id\n    domain\n  }\n"];
/**
 * The graphql function is used to parse GraphQL queries into a document that can be used by GraphQL clients.
 */
export function graphql(source: "\n  fragment SettingsWorkspacesSecurityDomainRemoveDialog_Workspace on Workspace {\n    id\n    domains {\n      ...SettingsWorkspacesSecurityDomainRemoveDialog_WorkspaceDomain\n    }\n  }\n"): (typeof documents)["\n  fragment SettingsWorkspacesSecurityDomainRemoveDialog_Workspace on Workspace {\n    id\n    domains {\n      ...SettingsWorkspacesSecurityDomainRemoveDialog_WorkspaceDomain\n    }\n  }\n"];
/**
 * The graphql function is used to parse GraphQL queries into a document that can be used by GraphQL clients.
 */
export function graphql(source: "\n  fragment ModelPageProject on Project {\n    id\n    createdAt\n    name\n    visibility\n    workspace {\n      id\n      slug\n      name\n    }\n  }\n"): (typeof documents)["\n  fragment ModelPageProject on Project {\n    id\n    createdAt\n    name\n    visibility\n    workspace {\n      id\n      slug\n      name\n    }\n  }\n"];
/**
 * The graphql function is used to parse GraphQL queries into a document that can be used by GraphQL clients.
 */
export function graphql(source: "\n  fragment ThreadCommentAttachment on Comment {\n    text {\n      attachments {\n        id\n        fileName\n        fileType\n        fileSize\n      }\n    }\n  }\n"): (typeof documents)["\n  fragment ThreadCommentAttachment on Comment {\n    text {\n      attachments {\n        id\n        fileName\n        fileType\n        fileSize\n      }\n    }\n  }\n"];
/**
 * The graphql function is used to parse GraphQL queries into a document that can be used by GraphQL clients.
 */
export function graphql(source: "\n  fragment ViewerCommentsListItem on Comment {\n    id\n    rawText\n    archived\n    author {\n      ...LimitedUserAvatar\n    }\n    createdAt\n    viewedAt\n    replies {\n      totalCount\n      cursor\n      items {\n        ...ViewerCommentsReplyItem\n      }\n    }\n    replyAuthors(limit: 4) {\n      totalCount\n      items {\n        ...FormUsersSelectItem\n      }\n    }\n    resources {\n      resourceId\n      resourceType\n    }\n  }\n"): (typeof documents)["\n  fragment ViewerCommentsListItem on Comment {\n    id\n    rawText\n    archived\n    author {\n      ...LimitedUserAvatar\n    }\n    createdAt\n    viewedAt\n    replies {\n      totalCount\n      cursor\n      items {\n        ...ViewerCommentsReplyItem\n      }\n    }\n    replyAuthors(limit: 4) {\n      totalCount\n      items {\n        ...FormUsersSelectItem\n      }\n    }\n    resources {\n      resourceId\n      resourceType\n    }\n  }\n"];
/**
 * The graphql function is used to parse GraphQL queries into a document that can be used by GraphQL clients.
 */
export function graphql(source: "\n  fragment ViewerModelVersionCardItem on Version {\n    id\n    message\n    referencedObject\n    sourceApplication\n    createdAt\n    previewUrl\n    authorUser {\n      ...LimitedUserAvatar\n    }\n  }\n"): (typeof documents)["\n  fragment ViewerModelVersionCardItem on Version {\n    id\n    message\n    referencedObject\n    sourceApplication\n    createdAt\n    previewUrl\n    authorUser {\n      ...LimitedUserAvatar\n    }\n  }\n"];
/**
 * The graphql function is used to parse GraphQL queries into a document that can be used by GraphQL clients.
 */
export function graphql(source: "\n  fragment WorkspaceAvatar_Workspace on Workspace {\n    id\n    logo\n    defaultLogoIndex\n  }\n"): (typeof documents)["\n  fragment WorkspaceAvatar_Workspace on Workspace {\n    id\n    logo\n    defaultLogoIndex\n  }\n"];
/**
 * The graphql function is used to parse GraphQL queries into a document that can be used by GraphQL clients.
 */
export function graphql(source: "\n  fragment WorkspaceInviteDialog_Workspace on Workspace {\n    domainBasedMembershipProtectionEnabled\n    domains {\n      domain\n      id\n    }\n    id\n    team {\n      items {\n        id\n        user {\n          id\n          role\n        }\n      }\n    }\n    invitedTeam(filter: $invitesFilter) {\n      title\n      user {\n        id\n      }\n    }\n  }\n"): (typeof documents)["\n  fragment WorkspaceInviteDialog_Workspace on Workspace {\n    domainBasedMembershipProtectionEnabled\n    domains {\n      domain\n      id\n    }\n    id\n    team {\n      items {\n        id\n        user {\n          id\n          role\n        }\n      }\n    }\n    invitedTeam(filter: $invitesFilter) {\n      title\n      user {\n        id\n      }\n    }\n  }\n"];
/**
 * The graphql function is used to parse GraphQL queries into a document that can be used by GraphQL clients.
 */
export function graphql(source: "\n  fragment MoveProjectsDialog_Workspace on Workspace {\n    id\n    ...ProjectsMoveToWorkspaceDialog_Workspace\n    projects {\n      items {\n        id\n        modelCount: models(limit: 0) {\n          totalCount\n        }\n        versions(limit: 0) {\n          totalCount\n        }\n      }\n    }\n  }\n"): (typeof documents)["\n  fragment MoveProjectsDialog_Workspace on Workspace {\n    id\n    ...ProjectsMoveToWorkspaceDialog_Workspace\n    projects {\n      items {\n        id\n        modelCount: models(limit: 0) {\n          totalCount\n        }\n        versions(limit: 0) {\n          totalCount\n        }\n      }\n    }\n  }\n"];
/**
 * The graphql function is used to parse GraphQL queries into a document that can be used by GraphQL clients.
 */
export function graphql(source: "\n  fragment MoveProjectsDialog_User on User {\n    projects {\n      items {\n        ...ProjectsMoveToWorkspaceDialog_Project\n        role\n        workspace {\n          id\n        }\n      }\n    }\n  }\n"): (typeof documents)["\n  fragment MoveProjectsDialog_User on User {\n    projects {\n      items {\n        ...ProjectsMoveToWorkspaceDialog_Project\n        role\n        workspace {\n          id\n        }\n      }\n    }\n  }\n"];
/**
 * The graphql function is used to parse GraphQL queries into a document that can be used by GraphQL clients.
 */
export function graphql(source: "\n  fragment WorkspaceProjectList_ProjectCollection on ProjectCollection {\n    totalCount\n    items {\n      ...ProjectDashboardItem\n    }\n    cursor\n  }\n"): (typeof documents)["\n  fragment WorkspaceProjectList_ProjectCollection on ProjectCollection {\n    totalCount\n    items {\n      ...ProjectDashboardItem\n    }\n    cursor\n  }\n"];
/**
 * The graphql function is used to parse GraphQL queries into a document that can be used by GraphQL clients.
 */
export function graphql(source: "\n  fragment WorkspaceHeader_Workspace on Workspace {\n    ...WorkspaceAvatar_Workspace\n    ...BillingAlert_Workspace\n    id\n    slug\n    role\n    name\n    logo\n    description\n    totalProjects: projects {\n      totalCount\n    }\n    team {\n      items {\n        id\n        user {\n          id\n          name\n          ...LimitedUserAvatar\n        }\n      }\n    }\n    ...WorkspaceInviteDialog_Workspace\n  }\n"): (typeof documents)["\n  fragment WorkspaceHeader_Workspace on Workspace {\n    ...WorkspaceAvatar_Workspace\n    ...BillingAlert_Workspace\n    id\n    slug\n    role\n    name\n    logo\n    description\n    totalProjects: projects {\n      totalCount\n    }\n    team {\n      items {\n        id\n        user {\n          id\n          name\n          ...LimitedUserAvatar\n        }\n      }\n    }\n    ...WorkspaceInviteDialog_Workspace\n  }\n"];
/**
 * The graphql function is used to parse GraphQL queries into a document that can be used by GraphQL clients.
 */
export function graphql(source: "\n  fragment WorkspaceInviteBanner_PendingWorkspaceCollaborator on PendingWorkspaceCollaborator {\n    id\n    invitedBy {\n      id\n      ...LimitedUserAvatar\n    }\n    workspaceId\n    workspaceName\n    token\n    user {\n      id\n    }\n    ...UseWorkspaceInviteManager_PendingWorkspaceCollaborator\n  }\n"): (typeof documents)["\n  fragment WorkspaceInviteBanner_PendingWorkspaceCollaborator on PendingWorkspaceCollaborator {\n    id\n    invitedBy {\n      id\n      ...LimitedUserAvatar\n    }\n    workspaceId\n    workspaceName\n    token\n    user {\n      id\n    }\n    ...UseWorkspaceInviteManager_PendingWorkspaceCollaborator\n  }\n"];
/**
 * The graphql function is used to parse GraphQL queries into a document that can be used by GraphQL clients.
 */
export function graphql(source: "\n  fragment WorkspaceInviteBlock_PendingWorkspaceCollaborator on PendingWorkspaceCollaborator {\n    id\n    workspaceId\n    workspaceName\n    token\n    user {\n      id\n      name\n      ...LimitedUserAvatar\n    }\n    title\n    email\n    ...UseWorkspaceInviteManager_PendingWorkspaceCollaborator\n  }\n"): (typeof documents)["\n  fragment WorkspaceInviteBlock_PendingWorkspaceCollaborator on PendingWorkspaceCollaborator {\n    id\n    workspaceId\n    workspaceName\n    token\n    user {\n      id\n      name\n      ...LimitedUserAvatar\n    }\n    title\n    email\n    ...UseWorkspaceInviteManager_PendingWorkspaceCollaborator\n  }\n"];
/**
 * The graphql function is used to parse GraphQL queries into a document that can be used by GraphQL clients.
 */
export function graphql(source: "\n  fragment WorkspaceInviteDiscoverableWorkspaceBanner_LimitedWorkspace on LimitedWorkspace {\n    id\n    name\n    slug\n    description\n    logo\n    defaultLogoIndex\n  }\n  fragment WorkspaceInviteDiscoverableWorkspaceBanner_Workspace on Workspace {\n    id\n    name\n    description\n    createdAt\n    updatedAt\n    logo\n    defaultLogoIndex\n    domainBasedMembershipProtectionEnabled\n    discoverabilityEnabled\n  }\n"): (typeof documents)["\n  fragment WorkspaceInviteDiscoverableWorkspaceBanner_LimitedWorkspace on LimitedWorkspace {\n    id\n    name\n    slug\n    description\n    logo\n    defaultLogoIndex\n  }\n  fragment WorkspaceInviteDiscoverableWorkspaceBanner_Workspace on Workspace {\n    id\n    name\n    description\n    createdAt\n    updatedAt\n    logo\n    defaultLogoIndex\n    domainBasedMembershipProtectionEnabled\n    discoverabilityEnabled\n  }\n"];
/**
 * The graphql function is used to parse GraphQL queries into a document that can be used by GraphQL clients.
 */
export function graphql(source: "\n  query ActiveUserMainMetadata {\n    activeUser {\n      id\n      email\n      company\n      bio\n      name\n      role\n      avatar\n      isOnboardingFinished\n      createdAt\n      verified\n      notificationPreferences\n      versions(limit: 0) {\n        totalCount\n      }\n    }\n  }\n"): (typeof documents)["\n  query ActiveUserMainMetadata {\n    activeUser {\n      id\n      email\n      company\n      bio\n      name\n      role\n      avatar\n      isOnboardingFinished\n      createdAt\n      verified\n      notificationPreferences\n      versions(limit: 0) {\n        totalCount\n      }\n    }\n  }\n"];
/**
 * The graphql function is used to parse GraphQL queries into a document that can be used by GraphQL clients.
 */
export function graphql(source: "\n      mutation CreateOnboardingProject {\n        projectMutations {\n          createForOnboarding {\n            ...ProjectPageProject\n            ...ProjectDashboardItem\n          }\n        }\n      }\n    "): (typeof documents)["\n      mutation CreateOnboardingProject {\n        projectMutations {\n          createForOnboarding {\n            ...ProjectPageProject\n            ...ProjectDashboardItem\n          }\n        }\n      }\n    "];
/**
 * The graphql function is used to parse GraphQL queries into a document that can be used by GraphQL clients.
 */
export function graphql(source: "\n  mutation FinishOnboarding {\n    activeUserMutations {\n      finishOnboarding\n    }\n  }\n"): (typeof documents)["\n  mutation FinishOnboarding {\n    activeUserMutations {\n      finishOnboarding\n    }\n  }\n"];
/**
 * The graphql function is used to parse GraphQL queries into a document that can be used by GraphQL clients.
 */
export function graphql(source: "\n  mutation RequestVerificationByEmail($email: String!) {\n    requestVerificationByEmail(email: $email)\n  }\n"): (typeof documents)["\n  mutation RequestVerificationByEmail($email: String!) {\n    requestVerificationByEmail(email: $email)\n  }\n"];
/**
 * The graphql function is used to parse GraphQL queries into a document that can be used by GraphQL clients.
 */
export function graphql(source: "\n  query AuthLoginPanel {\n    serverInfo {\n      authStrategies {\n        id\n      }\n      ...AuthStategiesServerInfoFragment\n    }\n  }\n"): (typeof documents)["\n  query AuthLoginPanel {\n    serverInfo {\n      authStrategies {\n        id\n      }\n      ...AuthStategiesServerInfoFragment\n    }\n  }\n"];
/**
 * The graphql function is used to parse GraphQL queries into a document that can be used by GraphQL clients.
 */
export function graphql(source: "\n  query AuthRegisterPanel($token: String) {\n    serverInfo {\n      inviteOnly\n      authStrategies {\n        id\n      }\n      ...AuthStategiesServerInfoFragment\n      ...ServerTermsOfServicePrivacyPolicyFragment\n    }\n    serverInviteByToken(token: $token) {\n      id\n      email\n    }\n  }\n"): (typeof documents)["\n  query AuthRegisterPanel($token: String) {\n    serverInfo {\n      inviteOnly\n      authStrategies {\n        id\n      }\n      ...AuthStategiesServerInfoFragment\n      ...ServerTermsOfServicePrivacyPolicyFragment\n    }\n    serverInviteByToken(token: $token) {\n      id\n      email\n    }\n  }\n"];
/**
 * The graphql function is used to parse GraphQL queries into a document that can be used by GraphQL clients.
 */
export function graphql(source: "\n  query AuthLoginPanelWorkspaceInvite($token: String) {\n    workspaceInvite(token: $token) {\n      id\n      email\n      ...AuthWorkspaceInviteHeader_PendingWorkspaceCollaborator\n      ...AuthLoginWithEmailBlock_PendingWorkspaceCollaborator\n    }\n  }\n"): (typeof documents)["\n  query AuthLoginPanelWorkspaceInvite($token: String) {\n    workspaceInvite(token: $token) {\n      id\n      email\n      ...AuthWorkspaceInviteHeader_PendingWorkspaceCollaborator\n      ...AuthLoginWithEmailBlock_PendingWorkspaceCollaborator\n    }\n  }\n"];
/**
 * The graphql function is used to parse GraphQL queries into a document that can be used by GraphQL clients.
 */
export function graphql(source: "\n  query AuthorizableAppMetadata($id: String!) {\n    app(id: $id) {\n      id\n      name\n      description\n      trustByDefault\n      redirectUrl\n      scopes {\n        name\n        description\n      }\n      author {\n        name\n        id\n        avatar\n      }\n    }\n  }\n"): (typeof documents)["\n  query AuthorizableAppMetadata($id: String!) {\n    app(id: $id) {\n      id\n      name\n      description\n      trustByDefault\n      redirectUrl\n      scopes {\n        name\n        description\n      }\n      author {\n        name\n        id\n        avatar\n      }\n    }\n  }\n"];
/**
 * The graphql function is used to parse GraphQL queries into a document that can be used by GraphQL clients.
 */
export function graphql(source: "\n  fragment FunctionRunStatusForSummary on AutomateFunctionRun {\n    id\n    status\n  }\n"): (typeof documents)["\n  fragment FunctionRunStatusForSummary on AutomateFunctionRun {\n    id\n    status\n  }\n"];
/**
 * The graphql function is used to parse GraphQL queries into a document that can be used by GraphQL clients.
 */
export function graphql(source: "\n  fragment TriggeredAutomationsStatusSummary on TriggeredAutomationsStatus {\n    id\n    automationRuns {\n      id\n      functionRuns {\n        id\n        ...FunctionRunStatusForSummary\n      }\n    }\n  }\n"): (typeof documents)["\n  fragment TriggeredAutomationsStatusSummary on TriggeredAutomationsStatus {\n    id\n    automationRuns {\n      id\n      functionRuns {\n        id\n        ...FunctionRunStatusForSummary\n      }\n    }\n  }\n"];
/**
 * The graphql function is used to parse GraphQL queries into a document that can be used by GraphQL clients.
 */
export function graphql(source: "\n  fragment AutomationRunDetails on AutomateRun {\n    id\n    status\n    functionRuns {\n      ...FunctionRunStatusForSummary\n      statusMessage\n    }\n    trigger {\n      ... on VersionCreatedTrigger {\n        version {\n          id\n        }\n        model {\n          id\n        }\n      }\n    }\n    createdAt\n    updatedAt\n  }\n"): (typeof documents)["\n  fragment AutomationRunDetails on AutomateRun {\n    id\n    status\n    functionRuns {\n      ...FunctionRunStatusForSummary\n      statusMessage\n    }\n    trigger {\n      ... on VersionCreatedTrigger {\n        version {\n          id\n        }\n        model {\n          id\n        }\n      }\n    }\n    createdAt\n    updatedAt\n  }\n"];
/**
 * The graphql function is used to parse GraphQL queries into a document that can be used by GraphQL clients.
 */
export function graphql(source: "\n  fragment AutomationsStatusOrderedRuns_AutomationRun on AutomateRun {\n    id\n    automation {\n      id\n      name\n    }\n    functionRuns {\n      id\n      updatedAt\n    }\n  }\n"): (typeof documents)["\n  fragment AutomationsStatusOrderedRuns_AutomationRun on AutomateRun {\n    id\n    automation {\n      id\n      name\n    }\n    functionRuns {\n      id\n      updatedAt\n    }\n  }\n"];
/**
 * The graphql function is used to parse GraphQL queries into a document that can be used by GraphQL clients.
 */
export function graphql(source: "\n  fragment SearchAutomateFunctionReleaseItem on AutomateFunctionRelease {\n    id\n    versionTag\n    createdAt\n    inputSchema\n  }\n"): (typeof documents)["\n  fragment SearchAutomateFunctionReleaseItem on AutomateFunctionRelease {\n    id\n    versionTag\n    createdAt\n    inputSchema\n  }\n"];
/**
 * The graphql function is used to parse GraphQL queries into a document that can be used by GraphQL clients.
 */
export function graphql(source: "\n  mutation CreateAutomateFunction($input: CreateAutomateFunctionInput!) {\n    automateMutations {\n      createFunction(input: $input) {\n        id\n        ...AutomationsFunctionsCard_AutomateFunction\n        ...AutomateFunctionCreateDialogDoneStep_AutomateFunction\n      }\n    }\n  }\n"): (typeof documents)["\n  mutation CreateAutomateFunction($input: CreateAutomateFunctionInput!) {\n    automateMutations {\n      createFunction(input: $input) {\n        id\n        ...AutomationsFunctionsCard_AutomateFunction\n        ...AutomateFunctionCreateDialogDoneStep_AutomateFunction\n      }\n    }\n  }\n"];
/**
 * The graphql function is used to parse GraphQL queries into a document that can be used by GraphQL clients.
 */
export function graphql(source: "\n  mutation UpdateAutomateFunction($input: UpdateAutomateFunctionInput!) {\n    automateMutations {\n      updateFunction(input: $input) {\n        id\n        ...AutomateFunctionPage_AutomateFunction\n      }\n    }\n  }\n"): (typeof documents)["\n  mutation UpdateAutomateFunction($input: UpdateAutomateFunctionInput!) {\n    automateMutations {\n      updateFunction(input: $input) {\n        id\n        ...AutomateFunctionPage_AutomateFunction\n      }\n    }\n  }\n"];
/**
 * The graphql function is used to parse GraphQL queries into a document that can be used by GraphQL clients.
 */
export function graphql(source: "\n  query SearchAutomateFunctionReleases(\n    $functionId: ID!\n    $cursor: String\n    $limit: Int\n    $filter: AutomateFunctionReleasesFilter\n  ) {\n    automateFunction(id: $functionId) {\n      id\n      releases(cursor: $cursor, limit: $limit, filter: $filter) {\n        cursor\n        totalCount\n        items {\n          ...SearchAutomateFunctionReleaseItem\n        }\n      }\n    }\n  }\n"): (typeof documents)["\n  query SearchAutomateFunctionReleases(\n    $functionId: ID!\n    $cursor: String\n    $limit: Int\n    $filter: AutomateFunctionReleasesFilter\n  ) {\n    automateFunction(id: $functionId) {\n      id\n      releases(cursor: $cursor, limit: $limit, filter: $filter) {\n        cursor\n        totalCount\n        items {\n          ...SearchAutomateFunctionReleaseItem\n        }\n      }\n    }\n  }\n"];
/**
 * The graphql function is used to parse GraphQL queries into a document that can be used by GraphQL clients.
 */
export function graphql(source: "\n  query FunctionAccessCheck($id: ID!) {\n    automateFunction(id: $id) {\n      id\n    }\n  }\n"): (typeof documents)["\n  query FunctionAccessCheck($id: ID!) {\n    automateFunction(id: $id) {\n      id\n    }\n  }\n"];
/**
 * The graphql function is used to parse GraphQL queries into a document that can be used by GraphQL clients.
 */
export function graphql(source: "\n  query ProjectAutomationCreationPublicKeys(\n    $projectId: String!\n    $automationId: String!\n  ) {\n    project(id: $projectId) {\n      id\n      automation(id: $automationId) {\n        id\n        creationPublicKeys\n      }\n    }\n  }\n"): (typeof documents)["\n  query ProjectAutomationCreationPublicKeys(\n    $projectId: String!\n    $automationId: String!\n  ) {\n    project(id: $projectId) {\n      id\n      automation(id: $automationId) {\n        id\n        creationPublicKeys\n      }\n    }\n  }\n"];
/**
 * The graphql function is used to parse GraphQL queries into a document that can be used by GraphQL clients.
 */
export function graphql(source: "\n  query AutomateFunctionsPagePagination($search: String, $cursor: String) {\n    ...AutomateFunctionsPageItems_Query\n  }\n"): (typeof documents)["\n  query AutomateFunctionsPagePagination($search: String, $cursor: String) {\n    ...AutomateFunctionsPageItems_Query\n  }\n"];
/**
 * The graphql function is used to parse GraphQL queries into a document that can be used by GraphQL clients.
 */
export function graphql(source: "\n  query MentionsUserSearch($query: String!, $emailOnly: Boolean = false) {\n    userSearch(\n      query: $query\n      limit: 5\n      cursor: null\n      archived: false\n      emailOnly: $emailOnly\n    ) {\n      items {\n        id\n        name\n        company\n      }\n    }\n  }\n"): (typeof documents)["\n  query MentionsUserSearch($query: String!, $emailOnly: Boolean = false) {\n    userSearch(\n      query: $query\n      limit: 5\n      cursor: null\n      archived: false\n      emailOnly: $emailOnly\n    ) {\n      items {\n        id\n        name\n        company\n      }\n    }\n  }\n"];
/**
 * The graphql function is used to parse GraphQL queries into a document that can be used by GraphQL clients.
 */
export function graphql(source: "\n  query UserSearch(\n    $query: String!\n    $limit: Int\n    $cursor: String\n    $archived: Boolean\n    $workspaceId: String\n  ) {\n    userSearch(query: $query, limit: $limit, cursor: $cursor, archived: $archived) {\n      cursor\n      items {\n        id\n        name\n        bio\n        company\n        avatar\n        verified\n        role\n        workspaceDomainPolicyCompliant(workspaceId: $workspaceId)\n      }\n    }\n  }\n"): (typeof documents)["\n  query UserSearch(\n    $query: String!\n    $limit: Int\n    $cursor: String\n    $archived: Boolean\n    $workspaceId: String\n  ) {\n    userSearch(query: $query, limit: $limit, cursor: $cursor, archived: $archived) {\n      cursor\n      items {\n        id\n        name\n        bio\n        company\n        avatar\n        verified\n        role\n        workspaceDomainPolicyCompliant(workspaceId: $workspaceId)\n      }\n    }\n  }\n"];
/**
 * The graphql function is used to parse GraphQL queries into a document that can be used by GraphQL clients.
 */
export function graphql(source: "\n  query ServerInfoBlobSizeLimit {\n    serverInfo {\n      configuration {\n        blobSizeLimitBytes\n      }\n    }\n  }\n"): (typeof documents)["\n  query ServerInfoBlobSizeLimit {\n    serverInfo {\n      configuration {\n        blobSizeLimitBytes\n      }\n    }\n  }\n"];
/**
 * The graphql function is used to parse GraphQL queries into a document that can be used by GraphQL clients.
 */
export function graphql(source: "\n  query ServerInfoAllScopes {\n    serverInfo {\n      scopes {\n        name\n        description\n      }\n    }\n  }\n"): (typeof documents)["\n  query ServerInfoAllScopes {\n    serverInfo {\n      scopes {\n        name\n        description\n      }\n    }\n  }\n"];
/**
 * The graphql function is used to parse GraphQL queries into a document that can be used by GraphQL clients.
 */
export function graphql(source: "\n  query ProjectModelsSelectorValues($projectId: String!, $cursor: String) {\n    project(id: $projectId) {\n      id\n      models(limit: 100, cursor: $cursor) {\n        cursor\n        totalCount\n        items {\n          ...CommonModelSelectorModel\n        }\n      }\n    }\n  }\n"): (typeof documents)["\n  query ProjectModelsSelectorValues($projectId: String!, $cursor: String) {\n    project(id: $projectId) {\n      id\n      models(limit: 100, cursor: $cursor) {\n        cursor\n        totalCount\n        items {\n          ...CommonModelSelectorModel\n        }\n      }\n    }\n  }\n"];
/**
 * The graphql function is used to parse GraphQL queries into a document that can be used by GraphQL clients.
 */
export function graphql(source: "\n  query MainServerInfoData {\n    serverInfo {\n      adminContact\n      canonicalUrl\n      company\n      description\n      guestModeEnabled\n      inviteOnly\n      name\n      termsOfService\n      version\n      automateUrl\n    }\n  }\n"): (typeof documents)["\n  query MainServerInfoData {\n    serverInfo {\n      adminContact\n      canonicalUrl\n      company\n      description\n      guestModeEnabled\n      inviteOnly\n      name\n      termsOfService\n      version\n      automateUrl\n    }\n  }\n"];
/**
 * The graphql function is used to parse GraphQL queries into a document that can be used by GraphQL clients.
 */
export function graphql(source: "\n  mutation DashboardJoinWorkspace($input: JoinWorkspaceInput!) {\n    workspaceMutations {\n      join(input: $input) {\n        ...WorkspaceInviteDiscoverableWorkspaceBanner_Workspace\n      }\n    }\n  }\n"): (typeof documents)["\n  mutation DashboardJoinWorkspace($input: JoinWorkspaceInput!) {\n    workspaceMutations {\n      join(input: $input) {\n        ...WorkspaceInviteDiscoverableWorkspaceBanner_Workspace\n      }\n    }\n  }\n"];
/**
 * The graphql function is used to parse GraphQL queries into a document that can be used by GraphQL clients.
 */
export function graphql(source: "\n  query DashboardProjectsPageQuery {\n    activeUser {\n      id\n      projects(limit: 3) {\n        items {\n          ...DashboardProjectCard_Project\n        }\n      }\n      ...ProjectsDashboardHeaderProjects_User\n    }\n  }\n"): (typeof documents)["\n  query DashboardProjectsPageQuery {\n    activeUser {\n      id\n      projects(limit: 3) {\n        items {\n          ...DashboardProjectCard_Project\n        }\n      }\n      ...ProjectsDashboardHeaderProjects_User\n    }\n  }\n"];
/**
 * The graphql function is used to parse GraphQL queries into a document that can be used by GraphQL clients.
 */
export function graphql(source: "\n  query DashboardProjectsPageWorkspaceQuery {\n    activeUser {\n      id\n      ...ProjectsDashboardHeaderWorkspaces_User\n    }\n  }\n"): (typeof documents)["\n  query DashboardProjectsPageWorkspaceQuery {\n    activeUser {\n      id\n      ...ProjectsDashboardHeaderWorkspaces_User\n    }\n  }\n"];
/**
 * The graphql function is used to parse GraphQL queries into a document that can be used by GraphQL clients.
 */
export function graphql(source: "\n  mutation DeleteAccessToken($token: String!) {\n    apiTokenRevoke(token: $token)\n  }\n"): (typeof documents)["\n  mutation DeleteAccessToken($token: String!) {\n    apiTokenRevoke(token: $token)\n  }\n"];
/**
 * The graphql function is used to parse GraphQL queries into a document that can be used by GraphQL clients.
 */
export function graphql(source: "\n  mutation CreateAccessToken($token: ApiTokenCreateInput!) {\n    apiTokenCreate(token: $token)\n  }\n"): (typeof documents)["\n  mutation CreateAccessToken($token: ApiTokenCreateInput!) {\n    apiTokenCreate(token: $token)\n  }\n"];
/**
 * The graphql function is used to parse GraphQL queries into a document that can be used by GraphQL clients.
 */
export function graphql(source: "\n  mutation DeleteApplication($appId: String!) {\n    appDelete(appId: $appId)\n  }\n"): (typeof documents)["\n  mutation DeleteApplication($appId: String!) {\n    appDelete(appId: $appId)\n  }\n"];
/**
 * The graphql function is used to parse GraphQL queries into a document that can be used by GraphQL clients.
 */
export function graphql(source: "\n  mutation CreateApplication($app: AppCreateInput!) {\n    appCreate(app: $app)\n  }\n"): (typeof documents)["\n  mutation CreateApplication($app: AppCreateInput!) {\n    appCreate(app: $app)\n  }\n"];
/**
 * The graphql function is used to parse GraphQL queries into a document that can be used by GraphQL clients.
 */
export function graphql(source: "\n  mutation EditApplication($app: AppUpdateInput!) {\n    appUpdate(app: $app)\n  }\n"): (typeof documents)["\n  mutation EditApplication($app: AppUpdateInput!) {\n    appUpdate(app: $app)\n  }\n"];
/**
 * The graphql function is used to parse GraphQL queries into a document that can be used by GraphQL clients.
 */
export function graphql(source: "\n  mutation RevokeAppAccess($appId: String!) {\n    appRevokeAccess(appId: $appId)\n  }\n"): (typeof documents)["\n  mutation RevokeAppAccess($appId: String!) {\n    appRevokeAccess(appId: $appId)\n  }\n"];
/**
 * The graphql function is used to parse GraphQL queries into a document that can be used by GraphQL clients.
 */
export function graphql(source: "\n  query DeveloperSettingsAccessTokens {\n    activeUser {\n      id\n      apiTokens {\n        id\n        name\n        lastUsed\n        lastChars\n        createdAt\n        scopes\n      }\n    }\n  }\n"): (typeof documents)["\n  query DeveloperSettingsAccessTokens {\n    activeUser {\n      id\n      apiTokens {\n        id\n        name\n        lastUsed\n        lastChars\n        createdAt\n        scopes\n      }\n    }\n  }\n"];
/**
 * The graphql function is used to parse GraphQL queries into a document that can be used by GraphQL clients.
 */
export function graphql(source: "\n  query DeveloperSettingsApplications {\n    activeUser {\n      createdApps {\n        id\n        secret\n        name\n        description\n        redirectUrl\n        scopes {\n          name\n          description\n        }\n      }\n      id\n    }\n  }\n"): (typeof documents)["\n  query DeveloperSettingsApplications {\n    activeUser {\n      createdApps {\n        id\n        secret\n        name\n        description\n        redirectUrl\n        scopes {\n          name\n          description\n        }\n      }\n      id\n    }\n  }\n"];
/**
 * The graphql function is used to parse GraphQL queries into a document that can be used by GraphQL clients.
 */
export function graphql(source: "\n  query DeveloperSettingsAuthorizedApps {\n    activeUser {\n      id\n      authorizedApps {\n        id\n        description\n        name\n        author {\n          id\n          name\n          avatar\n        }\n      }\n    }\n  }\n"): (typeof documents)["\n  query DeveloperSettingsAuthorizedApps {\n    activeUser {\n      id\n      authorizedApps {\n        id\n        description\n        name\n        author {\n          id\n          name\n          avatar\n        }\n      }\n    }\n  }\n"];
/**
 * The graphql function is used to parse GraphQL queries into a document that can be used by GraphQL clients.
 */
export function graphql(source: "\n  query SearchProjects($search: String, $onlyWithRoles: [String!] = null) {\n    activeUser {\n      projects(limit: 10, filter: { search: $search, onlyWithRoles: $onlyWithRoles }) {\n        totalCount\n        items {\n          ...FormSelectProjects_Project\n        }\n      }\n    }\n  }\n"): (typeof documents)["\n  query SearchProjects($search: String, $onlyWithRoles: [String!] = null) {\n    activeUser {\n      projects(limit: 10, filter: { search: $search, onlyWithRoles: $onlyWithRoles }) {\n        totalCount\n        items {\n          ...FormSelectProjects_Project\n        }\n      }\n    }\n  }\n"];
/**
 * The graphql function is used to parse GraphQL queries into a document that can be used by GraphQL clients.
 */
export function graphql(source: "\n  query SearchProjectModels($search: String, $projectId: String!) {\n    project(id: $projectId) {\n      id\n      models(limit: 10, filter: { search: $search }) {\n        totalCount\n        items {\n          ...FormSelectModels_Model\n        }\n      }\n    }\n  }\n"): (typeof documents)["\n  query SearchProjectModels($search: String, $projectId: String!) {\n    project(id: $projectId) {\n      id\n      models(limit: 10, filter: { search: $search }) {\n        totalCount\n        items {\n          ...FormSelectModels_Model\n        }\n      }\n    }\n  }\n"];
/**
 * The graphql function is used to parse GraphQL queries into a document that can be used by GraphQL clients.
 */
export function graphql(source: "\n  mutation requestGendoAIRender($input: GendoAIRenderInput!) {\n    versionMutations {\n      requestGendoAIRender(input: $input)\n    }\n  }\n"): (typeof documents)["\n  mutation requestGendoAIRender($input: GendoAIRenderInput!) {\n    versionMutations {\n      requestGendoAIRender(input: $input)\n    }\n  }\n"];
/**
 * The graphql function is used to parse GraphQL queries into a document that can be used by GraphQL clients.
 */
export function graphql(source: "\n  query GendoAIRender(\n    $gendoAiRenderId: String!\n    $versionId: String!\n    $projectId: String!\n  ) {\n    project(id: $projectId) {\n      id\n      version(id: $versionId) {\n        id\n        gendoAIRender(id: $gendoAiRenderId) {\n          id\n          projectId\n          modelId\n          versionId\n          createdAt\n          updatedAt\n          gendoGenerationId\n          status\n          prompt\n          camera\n          responseImage\n          user {\n            name\n            avatar\n            id\n          }\n        }\n      }\n    }\n  }\n"): (typeof documents)["\n  query GendoAIRender(\n    $gendoAiRenderId: String!\n    $versionId: String!\n    $projectId: String!\n  ) {\n    project(id: $projectId) {\n      id\n      version(id: $versionId) {\n        id\n        gendoAIRender(id: $gendoAiRenderId) {\n          id\n          projectId\n          modelId\n          versionId\n          createdAt\n          updatedAt\n          gendoGenerationId\n          status\n          prompt\n          camera\n          responseImage\n          user {\n            name\n            avatar\n            id\n          }\n        }\n      }\n    }\n  }\n"];
/**
 * The graphql function is used to parse GraphQL queries into a document that can be used by GraphQL clients.
 */
export function graphql(source: "\n  query GendoAIRenders($versionId: String!, $projectId: String!) {\n    project(id: $projectId) {\n      id\n      version(id: $versionId) {\n        id\n        gendoAIRenders {\n          totalCount\n          items {\n            id\n            createdAt\n            updatedAt\n            status\n            gendoGenerationId\n            prompt\n            camera\n          }\n        }\n      }\n    }\n  }\n"): (typeof documents)["\n  query GendoAIRenders($versionId: String!, $projectId: String!) {\n    project(id: $projectId) {\n      id\n      version(id: $versionId) {\n        id\n        gendoAIRenders {\n          totalCount\n          items {\n            id\n            createdAt\n            updatedAt\n            status\n            gendoGenerationId\n            prompt\n            camera\n          }\n        }\n      }\n    }\n  }\n"];
/**
 * The graphql function is used to parse GraphQL queries into a document that can be used by GraphQL clients.
 */
export function graphql(source: "\n  subscription ProjectVersionGendoAIRenderCreated($id: String!, $versionId: String!) {\n    projectVersionGendoAIRenderCreated(id: $id, versionId: $versionId) {\n      id\n      createdAt\n      updatedAt\n      status\n      gendoGenerationId\n      prompt\n      camera\n    }\n  }\n"): (typeof documents)["\n  subscription ProjectVersionGendoAIRenderCreated($id: String!, $versionId: String!) {\n    projectVersionGendoAIRenderCreated(id: $id, versionId: $versionId) {\n      id\n      createdAt\n      updatedAt\n      status\n      gendoGenerationId\n      prompt\n      camera\n    }\n  }\n"];
/**
 * The graphql function is used to parse GraphQL queries into a document that can be used by GraphQL clients.
 */
export function graphql(source: "\n  subscription ProjectVersionGendoAIRenderUpdated($id: String!, $versionId: String!) {\n    projectVersionGendoAIRenderUpdated(id: $id, versionId: $versionId) {\n      id\n      projectId\n      modelId\n      versionId\n      createdAt\n      updatedAt\n      gendoGenerationId\n      status\n      prompt\n      camera\n      responseImage\n    }\n  }\n"): (typeof documents)["\n  subscription ProjectVersionGendoAIRenderUpdated($id: String!, $versionId: String!) {\n    projectVersionGendoAIRenderUpdated(id: $id, versionId: $versionId) {\n      id\n      projectId\n      modelId\n      versionId\n      createdAt\n      updatedAt\n      gendoGenerationId\n      status\n      prompt\n      camera\n      responseImage\n    }\n  }\n"];
/**
 * The graphql function is used to parse GraphQL queries into a document that can be used by GraphQL clients.
 */
export function graphql(source: "\n  mutation CreateNewRegion($input: CreateServerRegionInput!) {\n    serverInfoMutations {\n      multiRegion {\n        create(input: $input) {\n          id\n          ...SettingsServerRegionsAddEditDialog_ServerRegionItem\n          ...SettingsServerRegionsTable_ServerRegionItem\n        }\n      }\n    }\n  }\n"): (typeof documents)["\n  mutation CreateNewRegion($input: CreateServerRegionInput!) {\n    serverInfoMutations {\n      multiRegion {\n        create(input: $input) {\n          id\n          ...SettingsServerRegionsAddEditDialog_ServerRegionItem\n          ...SettingsServerRegionsTable_ServerRegionItem\n        }\n      }\n    }\n  }\n"];
/**
 * The graphql function is used to parse GraphQL queries into a document that can be used by GraphQL clients.
 */
export function graphql(source: "\n  mutation UpdateRegion($input: UpdateServerRegionInput!) {\n    serverInfoMutations {\n      multiRegion {\n        update(input: $input) {\n          id\n          ...SettingsServerRegionsAddEditDialog_ServerRegionItem\n          ...SettingsServerRegionsTable_ServerRegionItem\n        }\n      }\n    }\n  }\n"): (typeof documents)["\n  mutation UpdateRegion($input: UpdateServerRegionInput!) {\n    serverInfoMutations {\n      multiRegion {\n        update(input: $input) {\n          id\n          ...SettingsServerRegionsAddEditDialog_ServerRegionItem\n          ...SettingsServerRegionsTable_ServerRegionItem\n        }\n      }\n    }\n  }\n"];
/**
 * The graphql function is used to parse GraphQL queries into a document that can be used by GraphQL clients.
 */
export function graphql(source: "\n  fragment ProjectPageTeamInternals_Project on Project {\n    id\n    role\n    invitedTeam {\n      id\n      title\n      role\n      inviteId\n      user {\n        role\n        ...LimitedUserAvatar\n      }\n    }\n    team {\n      role\n      user {\n        id\n        role\n        ...LimitedUserAvatar\n      }\n    }\n  }\n"): (typeof documents)["\n  fragment ProjectPageTeamInternals_Project on Project {\n    id\n    role\n    invitedTeam {\n      id\n      title\n      role\n      inviteId\n      user {\n        role\n        ...LimitedUserAvatar\n      }\n    }\n    team {\n      role\n      user {\n        id\n        role\n        ...LimitedUserAvatar\n      }\n    }\n  }\n"];
/**
 * The graphql function is used to parse GraphQL queries into a document that can be used by GraphQL clients.
 */
export function graphql(source: "\n  fragment ProjectPageTeamInternals_Workspace on Workspace {\n    id\n    team {\n      items {\n        id\n        role\n        user {\n          id\n        }\n      }\n    }\n  }\n"): (typeof documents)["\n  fragment ProjectPageTeamInternals_Workspace on Workspace {\n    id\n    team {\n      items {\n        id\n        role\n        user {\n          id\n        }\n      }\n    }\n  }\n"];
/**
 * The graphql function is used to parse GraphQL queries into a document that can be used by GraphQL clients.
 */
export function graphql(source: "\n  fragment ProjectDashboardItemNoModels on Project {\n    id\n    name\n    createdAt\n    updatedAt\n    role\n    team {\n      id\n      user {\n        id\n        name\n        avatar\n      }\n    }\n    ...ProjectPageModelsCardProject\n  }\n"): (typeof documents)["\n  fragment ProjectDashboardItemNoModels on Project {\n    id\n    name\n    createdAt\n    updatedAt\n    role\n    team {\n      id\n      user {\n        id\n        name\n        avatar\n      }\n    }\n    ...ProjectPageModelsCardProject\n  }\n"];
/**
 * The graphql function is used to parse GraphQL queries into a document that can be used by GraphQL clients.
 */
export function graphql(source: "\n  fragment ProjectDashboardItem on Project {\n    id\n    ...ProjectDashboardItemNoModels\n    models(limit: 4) {\n      totalCount\n      items {\n        ...ProjectPageLatestItemsModelItem\n      }\n    }\n    workspace {\n      id\n      slug\n      name\n      ...WorkspaceAvatar_Workspace\n    }\n    pendingImportedModels(limit: 4) {\n      ...PendingFileUpload\n    }\n  }\n"): (typeof documents)["\n  fragment ProjectDashboardItem on Project {\n    id\n    ...ProjectDashboardItemNoModels\n    models(limit: 4) {\n      totalCount\n      items {\n        ...ProjectPageLatestItemsModelItem\n      }\n    }\n    workspace {\n      id\n      slug\n      name\n      ...WorkspaceAvatar_Workspace\n    }\n    pendingImportedModels(limit: 4) {\n      ...PendingFileUpload\n    }\n  }\n"];
/**
 * The graphql function is used to parse GraphQL queries into a document that can be used by GraphQL clients.
 */
export function graphql(source: "\n  fragment PendingFileUpload on FileUpload {\n    id\n    projectId\n    modelName\n    convertedStatus\n    convertedMessage\n    uploadDate\n    convertedLastUpdate\n    fileType\n    fileName\n  }\n"): (typeof documents)["\n  fragment PendingFileUpload on FileUpload {\n    id\n    projectId\n    modelName\n    convertedStatus\n    convertedMessage\n    uploadDate\n    convertedLastUpdate\n    fileType\n    fileName\n  }\n"];
/**
 * The graphql function is used to parse GraphQL queries into a document that can be used by GraphQL clients.
 */
export function graphql(source: "\n  fragment ProjectPageLatestItemsModelItem on Model {\n    id\n    name\n    displayName\n    versionCount: versions(limit: 0) {\n      totalCount\n    }\n    commentThreadCount: commentThreads(limit: 0) {\n      totalCount\n    }\n    pendingImportedVersions(limit: 1) {\n      ...PendingFileUpload\n    }\n    previewUrl\n    createdAt\n    updatedAt\n    ...ProjectPageModelsCardRenameDialog\n    ...ProjectPageModelsCardDeleteDialog\n    ...ProjectPageModelsActions\n    automationsStatus {\n      ...AutomateRunsTriggerStatus_TriggeredAutomationsStatus\n    }\n  }\n"): (typeof documents)["\n  fragment ProjectPageLatestItemsModelItem on Model {\n    id\n    name\n    displayName\n    versionCount: versions(limit: 0) {\n      totalCount\n    }\n    commentThreadCount: commentThreads(limit: 0) {\n      totalCount\n    }\n    pendingImportedVersions(limit: 1) {\n      ...PendingFileUpload\n    }\n    previewUrl\n    createdAt\n    updatedAt\n    ...ProjectPageModelsCardRenameDialog\n    ...ProjectPageModelsCardDeleteDialog\n    ...ProjectPageModelsActions\n    automationsStatus {\n      ...AutomateRunsTriggerStatus_TriggeredAutomationsStatus\n    }\n  }\n"];
/**
 * The graphql function is used to parse GraphQL queries into a document that can be used by GraphQL clients.
 */
export function graphql(source: "\n  fragment ProjectUpdatableMetadata on Project {\n    id\n    name\n    description\n    visibility\n    allowPublicComments\n  }\n"): (typeof documents)["\n  fragment ProjectUpdatableMetadata on Project {\n    id\n    name\n    description\n    visibility\n    allowPublicComments\n  }\n"];
/**
 * The graphql function is used to parse GraphQL queries into a document that can be used by GraphQL clients.
 */
export function graphql(source: "\n  fragment ProjectPageLatestItemsModels on Project {\n    id\n    role\n    visibility\n    modelCount: models(limit: 0) {\n      totalCount\n    }\n    ...ProjectPageModelsStructureItem_Project\n  }\n"): (typeof documents)["\n  fragment ProjectPageLatestItemsModels on Project {\n    id\n    role\n    visibility\n    modelCount: models(limit: 0) {\n      totalCount\n    }\n    ...ProjectPageModelsStructureItem_Project\n  }\n"];
/**
 * The graphql function is used to parse GraphQL queries into a document that can be used by GraphQL clients.
 */
export function graphql(source: "\n  fragment ProjectPageLatestItemsComments on Project {\n    id\n    commentThreadCount: commentThreads(limit: 0) {\n      totalCount\n    }\n  }\n"): (typeof documents)["\n  fragment ProjectPageLatestItemsComments on Project {\n    id\n    commentThreadCount: commentThreads(limit: 0) {\n      totalCount\n    }\n  }\n"];
/**
 * The graphql function is used to parse GraphQL queries into a document that can be used by GraphQL clients.
 */
export function graphql(source: "\n  fragment ProjectPageLatestItemsCommentItem on Comment {\n    id\n    author {\n      ...FormUsersSelectItem\n    }\n    screenshot\n    rawText\n    createdAt\n    updatedAt\n    archived\n    repliesCount: replies(limit: 0) {\n      totalCount\n    }\n    replyAuthors(limit: 4) {\n      totalCount\n      items {\n        ...FormUsersSelectItem\n      }\n    }\n  }\n"): (typeof documents)["\n  fragment ProjectPageLatestItemsCommentItem on Comment {\n    id\n    author {\n      ...FormUsersSelectItem\n    }\n    screenshot\n    rawText\n    createdAt\n    updatedAt\n    archived\n    repliesCount: replies(limit: 0) {\n      totalCount\n    }\n    replyAuthors(limit: 4) {\n      totalCount\n      items {\n        ...FormUsersSelectItem\n      }\n    }\n  }\n"];
/**
 * The graphql function is used to parse GraphQL queries into a document that can be used by GraphQL clients.
 */
export function graphql(source: "\n  mutation CreateModel($input: CreateModelInput!) {\n    modelMutations {\n      create(input: $input) {\n        ...ProjectPageLatestItemsModelItem\n      }\n    }\n  }\n"): (typeof documents)["\n  mutation CreateModel($input: CreateModelInput!) {\n    modelMutations {\n      create(input: $input) {\n        ...ProjectPageLatestItemsModelItem\n      }\n    }\n  }\n"];
/**
 * The graphql function is used to parse GraphQL queries into a document that can be used by GraphQL clients.
 */
export function graphql(source: "\n  mutation CreateProject($input: ProjectCreateInput) {\n    projectMutations {\n      create(input: $input) {\n        ...ProjectPageProject\n        ...ProjectDashboardItem\n      }\n    }\n  }\n"): (typeof documents)["\n  mutation CreateProject($input: ProjectCreateInput) {\n    projectMutations {\n      create(input: $input) {\n        ...ProjectPageProject\n        ...ProjectDashboardItem\n      }\n    }\n  }\n"];
/**
 * The graphql function is used to parse GraphQL queries into a document that can be used by GraphQL clients.
 */
export function graphql(source: "\n  mutation CreateWorkspaceProject($input: WorkspaceProjectCreateInput!) {\n    workspaceMutations {\n      projects {\n        create(input: $input) {\n          ...ProjectPageProject\n          ...ProjectDashboardItem\n        }\n      }\n    }\n  }\n"): (typeof documents)["\n  mutation CreateWorkspaceProject($input: WorkspaceProjectCreateInput!) {\n    workspaceMutations {\n      projects {\n        create(input: $input) {\n          ...ProjectPageProject\n          ...ProjectDashboardItem\n        }\n      }\n    }\n  }\n"];
/**
 * The graphql function is used to parse GraphQL queries into a document that can be used by GraphQL clients.
 */
export function graphql(source: "\n  mutation UpdateModel($input: UpdateModelInput!) {\n    modelMutations {\n      update(input: $input) {\n        ...ProjectPageLatestItemsModelItem\n      }\n    }\n  }\n"): (typeof documents)["\n  mutation UpdateModel($input: UpdateModelInput!) {\n    modelMutations {\n      update(input: $input) {\n        ...ProjectPageLatestItemsModelItem\n      }\n    }\n  }\n"];
/**
 * The graphql function is used to parse GraphQL queries into a document that can be used by GraphQL clients.
 */
export function graphql(source: "\n  mutation DeleteModel($input: DeleteModelInput!) {\n    modelMutations {\n      delete(input: $input)\n    }\n  }\n"): (typeof documents)["\n  mutation DeleteModel($input: DeleteModelInput!) {\n    modelMutations {\n      delete(input: $input)\n    }\n  }\n"];
/**
 * The graphql function is used to parse GraphQL queries into a document that can be used by GraphQL clients.
 */
export function graphql(source: "\n  mutation UpdateProjectRole($input: ProjectUpdateRoleInput!) {\n    projectMutations {\n      updateRole(input: $input) {\n        id\n        team {\n          id\n          role\n          user {\n            ...LimitedUserAvatar\n          }\n        }\n      }\n    }\n  }\n"): (typeof documents)["\n  mutation UpdateProjectRole($input: ProjectUpdateRoleInput!) {\n    projectMutations {\n      updateRole(input: $input) {\n        id\n        team {\n          id\n          role\n          user {\n            ...LimitedUserAvatar\n          }\n        }\n      }\n    }\n  }\n"];
/**
 * The graphql function is used to parse GraphQL queries into a document that can be used by GraphQL clients.
 */
export function graphql(source: "\n  mutation UpdateWorkspaceProjectRole($input: ProjectUpdateRoleInput!) {\n    workspaceMutations {\n      projects {\n        updateRole(input: $input) {\n          id\n          team {\n            id\n            role\n          }\n        }\n      }\n    }\n  }\n"): (typeof documents)["\n  mutation UpdateWorkspaceProjectRole($input: ProjectUpdateRoleInput!) {\n    workspaceMutations {\n      projects {\n        updateRole(input: $input) {\n          id\n          team {\n            id\n            role\n          }\n        }\n      }\n    }\n  }\n"];
/**
 * The graphql function is used to parse GraphQL queries into a document that can be used by GraphQL clients.
 */
export function graphql(source: "\n  mutation InviteProjectUser($projectId: ID!, $input: [ProjectInviteCreateInput!]!) {\n    projectMutations {\n      invites {\n        batchCreate(projectId: $projectId, input: $input) {\n          ...ProjectPageTeamDialog\n        }\n      }\n    }\n  }\n"): (typeof documents)["\n  mutation InviteProjectUser($projectId: ID!, $input: [ProjectInviteCreateInput!]!) {\n    projectMutations {\n      invites {\n        batchCreate(projectId: $projectId, input: $input) {\n          ...ProjectPageTeamDialog\n        }\n      }\n    }\n  }\n"];
/**
 * The graphql function is used to parse GraphQL queries into a document that can be used by GraphQL clients.
 */
export function graphql(source: "\n  mutation InviteWorkspaceProjectUser(\n    $projectId: ID!\n    $inputs: [WorkspaceProjectInviteCreateInput!]!\n  ) {\n    projectMutations {\n      invites {\n        createForWorkspace(projectId: $projectId, inputs: $inputs) {\n          ...ProjectPageTeamDialog\n        }\n      }\n    }\n  }\n"): (typeof documents)["\n  mutation InviteWorkspaceProjectUser(\n    $projectId: ID!\n    $inputs: [WorkspaceProjectInviteCreateInput!]!\n  ) {\n    projectMutations {\n      invites {\n        createForWorkspace(projectId: $projectId, inputs: $inputs) {\n          ...ProjectPageTeamDialog\n        }\n      }\n    }\n  }\n"];
/**
 * The graphql function is used to parse GraphQL queries into a document that can be used by GraphQL clients.
 */
export function graphql(source: "\n  mutation CancelProjectInvite($projectId: ID!, $inviteId: String!) {\n    projectMutations {\n      invites {\n        cancel(projectId: $projectId, inviteId: $inviteId) {\n          ...ProjectPageTeamDialog\n        }\n      }\n    }\n  }\n"): (typeof documents)["\n  mutation CancelProjectInvite($projectId: ID!, $inviteId: String!) {\n    projectMutations {\n      invites {\n        cancel(projectId: $projectId, inviteId: $inviteId) {\n          ...ProjectPageTeamDialog\n        }\n      }\n    }\n  }\n"];
/**
 * The graphql function is used to parse GraphQL queries into a document that can be used by GraphQL clients.
 */
export function graphql(source: "\n  mutation UpdateProjectMetadata($update: ProjectUpdateInput!) {\n    projectMutations {\n      update(update: $update) {\n        id\n        ...ProjectUpdatableMetadata\n      }\n    }\n  }\n"): (typeof documents)["\n  mutation UpdateProjectMetadata($update: ProjectUpdateInput!) {\n    projectMutations {\n      update(update: $update) {\n        id\n        ...ProjectUpdatableMetadata\n      }\n    }\n  }\n"];
/**
 * The graphql function is used to parse GraphQL queries into a document that can be used by GraphQL clients.
 */
export function graphql(source: "\n  mutation DeleteProject($id: String!) {\n    projectMutations {\n      delete(id: $id)\n    }\n  }\n"): (typeof documents)["\n  mutation DeleteProject($id: String!) {\n    projectMutations {\n      delete(id: $id)\n    }\n  }\n"];
/**
 * The graphql function is used to parse GraphQL queries into a document that can be used by GraphQL clients.
 */
export function graphql(source: "\n  mutation UseProjectInvite($input: ProjectInviteUseInput!) {\n    projectMutations {\n      invites {\n        use(input: $input)\n      }\n    }\n  }\n"): (typeof documents)["\n  mutation UseProjectInvite($input: ProjectInviteUseInput!) {\n    projectMutations {\n      invites {\n        use(input: $input)\n      }\n    }\n  }\n"];
/**
 * The graphql function is used to parse GraphQL queries into a document that can be used by GraphQL clients.
 */
export function graphql(source: "\n  mutation LeaveProject($projectId: String!) {\n    projectMutations {\n      leave(id: $projectId)\n    }\n  }\n"): (typeof documents)["\n  mutation LeaveProject($projectId: String!) {\n    projectMutations {\n      leave(id: $projectId)\n    }\n  }\n"];
/**
 * The graphql function is used to parse GraphQL queries into a document that can be used by GraphQL clients.
 */
export function graphql(source: "\n  mutation DeleteVersions($input: DeleteVersionsInput!) {\n    versionMutations {\n      delete(input: $input)\n    }\n  }\n"): (typeof documents)["\n  mutation DeleteVersions($input: DeleteVersionsInput!) {\n    versionMutations {\n      delete(input: $input)\n    }\n  }\n"];
/**
 * The graphql function is used to parse GraphQL queries into a document that can be used by GraphQL clients.
 */
export function graphql(source: "\n  mutation MoveVersions($input: MoveVersionsInput!) {\n    versionMutations {\n      moveToModel(input: $input) {\n        id\n      }\n    }\n  }\n"): (typeof documents)["\n  mutation MoveVersions($input: MoveVersionsInput!) {\n    versionMutations {\n      moveToModel(input: $input) {\n        id\n      }\n    }\n  }\n"];
/**
 * The graphql function is used to parse GraphQL queries into a document that can be used by GraphQL clients.
 */
export function graphql(source: "\n  mutation UpdateVersion($input: UpdateVersionInput!) {\n    versionMutations {\n      update(input: $input) {\n        id\n        message\n      }\n    }\n  }\n"): (typeof documents)["\n  mutation UpdateVersion($input: UpdateVersionInput!) {\n    versionMutations {\n      update(input: $input) {\n        id\n        message\n      }\n    }\n  }\n"];
/**
 * The graphql function is used to parse GraphQL queries into a document that can be used by GraphQL clients.
 */
export function graphql(source: "\n  mutation deleteWebhook($webhook: WebhookDeleteInput!) {\n    webhookDelete(webhook: $webhook)\n  }\n"): (typeof documents)["\n  mutation deleteWebhook($webhook: WebhookDeleteInput!) {\n    webhookDelete(webhook: $webhook)\n  }\n"];
/**
 * The graphql function is used to parse GraphQL queries into a document that can be used by GraphQL clients.
 */
export function graphql(source: "\n  mutation createWebhook($webhook: WebhookCreateInput!) {\n    webhookCreate(webhook: $webhook)\n  }\n"): (typeof documents)["\n  mutation createWebhook($webhook: WebhookCreateInput!) {\n    webhookCreate(webhook: $webhook)\n  }\n"];
/**
 * The graphql function is used to parse GraphQL queries into a document that can be used by GraphQL clients.
 */
export function graphql(source: "\n  mutation updateWebhook($webhook: WebhookUpdateInput!) {\n    webhookUpdate(webhook: $webhook)\n  }\n"): (typeof documents)["\n  mutation updateWebhook($webhook: WebhookUpdateInput!) {\n    webhookUpdate(webhook: $webhook)\n  }\n"];
/**
 * The graphql function is used to parse GraphQL queries into a document that can be used by GraphQL clients.
 */
export function graphql(source: "\n  mutation CreateAutomation($projectId: ID!, $input: ProjectAutomationCreateInput!) {\n    projectMutations {\n      automationMutations(projectId: $projectId) {\n        create(input: $input) {\n          id\n          ...ProjectPageAutomationsRow_Automation\n        }\n      }\n    }\n  }\n"): (typeof documents)["\n  mutation CreateAutomation($projectId: ID!, $input: ProjectAutomationCreateInput!) {\n    projectMutations {\n      automationMutations(projectId: $projectId) {\n        create(input: $input) {\n          id\n          ...ProjectPageAutomationsRow_Automation\n        }\n      }\n    }\n  }\n"];
/**
 * The graphql function is used to parse GraphQL queries into a document that can be used by GraphQL clients.
 */
export function graphql(source: "\n  mutation UpdateAutomation($projectId: ID!, $input: ProjectAutomationUpdateInput!) {\n    projectMutations {\n      automationMutations(projectId: $projectId) {\n        update(input: $input) {\n          id\n          name\n          enabled\n        }\n      }\n    }\n  }\n"): (typeof documents)["\n  mutation UpdateAutomation($projectId: ID!, $input: ProjectAutomationUpdateInput!) {\n    projectMutations {\n      automationMutations(projectId: $projectId) {\n        update(input: $input) {\n          id\n          name\n          enabled\n        }\n      }\n    }\n  }\n"];
/**
 * The graphql function is used to parse GraphQL queries into a document that can be used by GraphQL clients.
 */
export function graphql(source: "\n  mutation CreateAutomationRevision(\n    $projectId: ID!\n    $input: ProjectAutomationRevisionCreateInput!\n  ) {\n    projectMutations {\n      automationMutations(projectId: $projectId) {\n        createRevision(input: $input) {\n          id\n        }\n      }\n    }\n  }\n"): (typeof documents)["\n  mutation CreateAutomationRevision(\n    $projectId: ID!\n    $input: ProjectAutomationRevisionCreateInput!\n  ) {\n    projectMutations {\n      automationMutations(projectId: $projectId) {\n        createRevision(input: $input) {\n          id\n        }\n      }\n    }\n  }\n"];
/**
 * The graphql function is used to parse GraphQL queries into a document that can be used by GraphQL clients.
 */
export function graphql(source: "\n  mutation TriggerAutomation($projectId: ID!, $automationId: ID!) {\n    projectMutations {\n      automationMutations(projectId: $projectId) {\n        trigger(automationId: $automationId)\n      }\n    }\n  }\n"): (typeof documents)["\n  mutation TriggerAutomation($projectId: ID!, $automationId: ID!) {\n    projectMutations {\n      automationMutations(projectId: $projectId) {\n        trigger(automationId: $automationId)\n      }\n    }\n  }\n"];
/**
 * The graphql function is used to parse GraphQL queries into a document that can be used by GraphQL clients.
 */
export function graphql(source: "\n  mutation CreateTestAutomation(\n    $projectId: ID!\n    $input: ProjectTestAutomationCreateInput!\n  ) {\n    projectMutations {\n      automationMutations(projectId: $projectId) {\n        createTestAutomation(input: $input) {\n          id\n          ...ProjectPageAutomationsRow_Automation\n        }\n      }\n    }\n  }\n"): (typeof documents)["\n  mutation CreateTestAutomation(\n    $projectId: ID!\n    $input: ProjectTestAutomationCreateInput!\n  ) {\n    projectMutations {\n      automationMutations(projectId: $projectId) {\n        createTestAutomation(input: $input) {\n          id\n          ...ProjectPageAutomationsRow_Automation\n        }\n      }\n    }\n  }\n"];
/**
 * The graphql function is used to parse GraphQL queries into a document that can be used by GraphQL clients.
 */
export function graphql(source: "\n  mutation MoveProjectToWorkspace($workspaceId: String!, $projectId: String!) {\n    workspaceMutations {\n      projects {\n        moveToWorkspace(workspaceId: $workspaceId, projectId: $projectId) {\n          id\n          workspace {\n            id\n            projects {\n              items {\n                id\n              }\n            }\n            ...ProjectsMoveToWorkspaceDialog_Workspace\n            ...MoveProjectsDialog_Workspace\n          }\n        }\n      }\n    }\n  }\n"): (typeof documents)["\n  mutation MoveProjectToWorkspace($workspaceId: String!, $projectId: String!) {\n    workspaceMutations {\n      projects {\n        moveToWorkspace(workspaceId: $workspaceId, projectId: $projectId) {\n          id\n          workspace {\n            id\n            projects {\n              items {\n                id\n              }\n            }\n            ...ProjectsMoveToWorkspaceDialog_Workspace\n            ...MoveProjectsDialog_Workspace\n          }\n        }\n      }\n    }\n  }\n"];
/**
 * The graphql function is used to parse GraphQL queries into a document that can be used by GraphQL clients.
 */
export function graphql(source: "\n  query ProjectAccessCheck($id: String!) {\n    project(id: $id) {\n      id\n      visibility\n      workspace {\n        id\n        slug\n      }\n    }\n  }\n"): (typeof documents)["\n  query ProjectAccessCheck($id: String!) {\n    project(id: $id) {\n      id\n      visibility\n      workspace {\n        id\n        slug\n      }\n    }\n  }\n"];
/**
 * The graphql function is used to parse GraphQL queries into a document that can be used by GraphQL clients.
 */
export function graphql(source: "\n  query ProjectRoleCheck($id: String!) {\n    project(id: $id) {\n      id\n      role\n    }\n  }\n"): (typeof documents)["\n  query ProjectRoleCheck($id: String!) {\n    project(id: $id) {\n      id\n      role\n    }\n  }\n"];
/**
 * The graphql function is used to parse GraphQL queries into a document that can be used by GraphQL clients.
 */
export function graphql(source: "\n  query ProjectsDashboardQuery($filter: UserProjectsFilter, $cursor: String) {\n    activeUser {\n      id\n      projects(filter: $filter, limit: 6, cursor: $cursor) {\n        cursor\n        totalCount\n        items {\n          ...ProjectDashboardItem\n        }\n      }\n      ...ProjectsInviteBanners\n      ...ProjectsDashboardHeaderProjects_User\n    }\n  }\n"): (typeof documents)["\n  query ProjectsDashboardQuery($filter: UserProjectsFilter, $cursor: String) {\n    activeUser {\n      id\n      projects(filter: $filter, limit: 6, cursor: $cursor) {\n        cursor\n        totalCount\n        items {\n          ...ProjectDashboardItem\n        }\n      }\n      ...ProjectsInviteBanners\n      ...ProjectsDashboardHeaderProjects_User\n    }\n  }\n"];
/**
 * The graphql function is used to parse GraphQL queries into a document that can be used by GraphQL clients.
 */
export function graphql(source: "\n  query ProjectsDashboardWorkspaceQuery {\n    activeUser {\n      id\n      ...ProjectsDashboardHeaderWorkspaces_User\n    }\n  }\n"): (typeof documents)["\n  query ProjectsDashboardWorkspaceQuery {\n    activeUser {\n      id\n      ...ProjectsDashboardHeaderWorkspaces_User\n    }\n  }\n"];
/**
 * The graphql function is used to parse GraphQL queries into a document that can be used by GraphQL clients.
 */
export function graphql(source: "\n  query ProjectPageQuery($id: String!, $token: String) {\n    project(id: $id) {\n      ...ProjectPageProject\n    }\n    projectInvite(projectId: $id, token: $token) {\n      ...ProjectsInviteBanner\n    }\n  }\n"): (typeof documents)["\n  query ProjectPageQuery($id: String!, $token: String) {\n    project(id: $id) {\n      ...ProjectPageProject\n    }\n    projectInvite(projectId: $id, token: $token) {\n      ...ProjectsInviteBanner\n    }\n  }\n"];
/**
 * The graphql function is used to parse GraphQL queries into a document that can be used by GraphQL clients.
 */
export function graphql(source: "\n  query ProjectLatestModels($projectId: String!, $filter: ProjectModelsFilter) {\n    project(id: $projectId) {\n      id\n      models(cursor: null, limit: 16, filter: $filter) {\n        totalCount\n        cursor\n        items {\n          ...ProjectPageLatestItemsModelItem\n        }\n      }\n      pendingImportedModels {\n        ...PendingFileUpload\n      }\n    }\n  }\n"): (typeof documents)["\n  query ProjectLatestModels($projectId: String!, $filter: ProjectModelsFilter) {\n    project(id: $projectId) {\n      id\n      models(cursor: null, limit: 16, filter: $filter) {\n        totalCount\n        cursor\n        items {\n          ...ProjectPageLatestItemsModelItem\n        }\n      }\n      pendingImportedModels {\n        ...PendingFileUpload\n      }\n    }\n  }\n"];
/**
 * The graphql function is used to parse GraphQL queries into a document that can be used by GraphQL clients.
 */
export function graphql(source: "\n  query ProjectLatestModelsPagination(\n    $projectId: String!\n    $filter: ProjectModelsFilter\n    $cursor: String = null\n  ) {\n    project(id: $projectId) {\n      id\n      models(cursor: $cursor, limit: 16, filter: $filter) {\n        totalCount\n        cursor\n        items {\n          ...ProjectPageLatestItemsModelItem\n        }\n      }\n    }\n  }\n"): (typeof documents)["\n  query ProjectLatestModelsPagination(\n    $projectId: String!\n    $filter: ProjectModelsFilter\n    $cursor: String = null\n  ) {\n    project(id: $projectId) {\n      id\n      models(cursor: $cursor, limit: 16, filter: $filter) {\n        totalCount\n        cursor\n        items {\n          ...ProjectPageLatestItemsModelItem\n        }\n      }\n    }\n  }\n"];
/**
 * The graphql function is used to parse GraphQL queries into a document that can be used by GraphQL clients.
 */
export function graphql(source: "\n  query ProjectModelsTreeTopLevel(\n    $projectId: String!\n    $filter: ProjectModelsTreeFilter\n  ) {\n    project(id: $projectId) {\n      id\n      modelsTree(cursor: null, limit: 8, filter: $filter) {\n        totalCount\n        cursor\n        items {\n          ...SingleLevelModelTreeItem\n        }\n      }\n      pendingImportedModels {\n        ...PendingFileUpload\n      }\n    }\n  }\n"): (typeof documents)["\n  query ProjectModelsTreeTopLevel(\n    $projectId: String!\n    $filter: ProjectModelsTreeFilter\n  ) {\n    project(id: $projectId) {\n      id\n      modelsTree(cursor: null, limit: 8, filter: $filter) {\n        totalCount\n        cursor\n        items {\n          ...SingleLevelModelTreeItem\n        }\n      }\n      pendingImportedModels {\n        ...PendingFileUpload\n      }\n    }\n  }\n"];
/**
 * The graphql function is used to parse GraphQL queries into a document that can be used by GraphQL clients.
 */
export function graphql(source: "\n  query ProjectModelsTreeTopLevelPagination(\n    $projectId: String!\n    $filter: ProjectModelsTreeFilter\n    $cursor: String = null\n  ) {\n    project(id: $projectId) {\n      id\n      modelsTree(cursor: $cursor, limit: 8, filter: $filter) {\n        totalCount\n        cursor\n        items {\n          ...SingleLevelModelTreeItem\n        }\n      }\n    }\n  }\n"): (typeof documents)["\n  query ProjectModelsTreeTopLevelPagination(\n    $projectId: String!\n    $filter: ProjectModelsTreeFilter\n    $cursor: String = null\n  ) {\n    project(id: $projectId) {\n      id\n      modelsTree(cursor: $cursor, limit: 8, filter: $filter) {\n        totalCount\n        cursor\n        items {\n          ...SingleLevelModelTreeItem\n        }\n      }\n    }\n  }\n"];
/**
 * The graphql function is used to parse GraphQL queries into a document that can be used by GraphQL clients.
 */
export function graphql(source: "\n  query ProjectModelChildrenTree($projectId: String!, $parentName: String!) {\n    project(id: $projectId) {\n      id\n      modelChildrenTree(fullName: $parentName) {\n        ...SingleLevelModelTreeItem\n      }\n    }\n  }\n"): (typeof documents)["\n  query ProjectModelChildrenTree($projectId: String!, $parentName: String!) {\n    project(id: $projectId) {\n      id\n      modelChildrenTree(fullName: $parentName) {\n        ...SingleLevelModelTreeItem\n      }\n    }\n  }\n"];
/**
 * The graphql function is used to parse GraphQL queries into a document that can be used by GraphQL clients.
 */
export function graphql(source: "\n  query ProjectLatestCommentThreads(\n    $projectId: String!\n    $cursor: String = null\n    $filter: ProjectCommentsFilter = null\n  ) {\n    project(id: $projectId) {\n      id\n      commentThreads(cursor: $cursor, limit: 8, filter: $filter) {\n        totalCount\n        cursor\n        items {\n          ...ProjectPageLatestItemsCommentItem\n        }\n      }\n    }\n  }\n"): (typeof documents)["\n  query ProjectLatestCommentThreads(\n    $projectId: String!\n    $cursor: String = null\n    $filter: ProjectCommentsFilter = null\n  ) {\n    project(id: $projectId) {\n      id\n      commentThreads(cursor: $cursor, limit: 8, filter: $filter) {\n        totalCount\n        cursor\n        items {\n          ...ProjectPageLatestItemsCommentItem\n        }\n      }\n    }\n  }\n"];
/**
 * The graphql function is used to parse GraphQL queries into a document that can be used by GraphQL clients.
 */
export function graphql(source: "\n  query ProjectInvite($projectId: String!, $token: String) {\n    projectInvite(projectId: $projectId, token: $token) {\n      ...ProjectsInviteBanner\n    }\n  }\n"): (typeof documents)["\n  query ProjectInvite($projectId: String!, $token: String) {\n    projectInvite(projectId: $projectId, token: $token) {\n      ...ProjectsInviteBanner\n    }\n  }\n"];
/**
 * The graphql function is used to parse GraphQL queries into a document that can be used by GraphQL clients.
 */
export function graphql(source: "\n  query ProjectModelCheck($projectId: String!, $modelId: String!) {\n    project(id: $projectId) {\n      model(id: $modelId) {\n        id\n      }\n    }\n  }\n"): (typeof documents)["\n  query ProjectModelCheck($projectId: String!, $modelId: String!) {\n    project(id: $projectId) {\n      model(id: $modelId) {\n        id\n      }\n    }\n  }\n"];
/**
 * The graphql function is used to parse GraphQL queries into a document that can be used by GraphQL clients.
 */
export function graphql(source: "\n  query ProjectModelPage(\n    $projectId: String!\n    $modelId: String!\n    $versionsCursor: String\n  ) {\n    project(id: $projectId) {\n      id\n      ...ProjectModelPageHeaderProject\n      ...ProjectModelPageVersionsProject\n    }\n  }\n"): (typeof documents)["\n  query ProjectModelPage(\n    $projectId: String!\n    $modelId: String!\n    $versionsCursor: String\n  ) {\n    project(id: $projectId) {\n      id\n      ...ProjectModelPageHeaderProject\n      ...ProjectModelPageVersionsProject\n    }\n  }\n"];
/**
 * The graphql function is used to parse GraphQL queries into a document that can be used by GraphQL clients.
 */
export function graphql(source: "\n  query ProjectModelVersions(\n    $projectId: String!\n    $modelId: String!\n    $versionsCursor: String\n  ) {\n    project(id: $projectId) {\n      id\n      ...ProjectModelPageVersionsPagination\n    }\n  }\n"): (typeof documents)["\n  query ProjectModelVersions(\n    $projectId: String!\n    $modelId: String!\n    $versionsCursor: String\n  ) {\n    project(id: $projectId) {\n      id\n      ...ProjectModelPageVersionsPagination\n    }\n  }\n"];
/**
 * The graphql function is used to parse GraphQL queries into a document that can be used by GraphQL clients.
 */
export function graphql(source: "\n  query ProjectModelsPage($projectId: String!) {\n    project(id: $projectId) {\n      id\n      ...ProjectModelsPageHeader_Project\n      ...ProjectModelsPageResults_Project\n    }\n  }\n"): (typeof documents)["\n  query ProjectModelsPage($projectId: String!) {\n    project(id: $projectId) {\n      id\n      ...ProjectModelsPageHeader_Project\n      ...ProjectModelsPageResults_Project\n    }\n  }\n"];
/**
 * The graphql function is used to parse GraphQL queries into a document that can be used by GraphQL clients.
 */
export function graphql(source: "\n  query ProjectDiscussionsPage($projectId: String!) {\n    project(id: $projectId) {\n      id\n      ...ProjectDiscussionsPageHeader_Project\n      ...ProjectDiscussionsPageResults_Project\n    }\n  }\n"): (typeof documents)["\n  query ProjectDiscussionsPage($projectId: String!) {\n    project(id: $projectId) {\n      id\n      ...ProjectDiscussionsPageHeader_Project\n      ...ProjectDiscussionsPageResults_Project\n    }\n  }\n"];
/**
 * The graphql function is used to parse GraphQL queries into a document that can be used by GraphQL clients.
 */
export function graphql(source: "\n  query ProjectAutomationsTab($projectId: String!) {\n    project(id: $projectId) {\n      id\n      models(limit: 1) {\n        items {\n          id\n        }\n      }\n      automations(filter: null, cursor: null, limit: 5) {\n        totalCount\n        items {\n          id\n          ...ProjectPageAutomationsRow_Automation\n        }\n        cursor\n      }\n      ...FormSelectProjects_Project\n    }\n    ...ProjectPageAutomationsEmptyState_Query\n  }\n"): (typeof documents)["\n  query ProjectAutomationsTab($projectId: String!) {\n    project(id: $projectId) {\n      id\n      models(limit: 1) {\n        items {\n          id\n        }\n      }\n      automations(filter: null, cursor: null, limit: 5) {\n        totalCount\n        items {\n          id\n          ...ProjectPageAutomationsRow_Automation\n        }\n        cursor\n      }\n      ...FormSelectProjects_Project\n    }\n    ...ProjectPageAutomationsEmptyState_Query\n  }\n"];
/**
 * The graphql function is used to parse GraphQL queries into a document that can be used by GraphQL clients.
 */
export function graphql(source: "\n  query ProjectAutomationsTabAutomationsPagination(\n    $projectId: String!\n    $search: String = null\n    $cursor: String = null\n  ) {\n    project(id: $projectId) {\n      id\n      automations(filter: $search, cursor: $cursor, limit: 5) {\n        totalCount\n        cursor\n        items {\n          id\n          ...ProjectPageAutomationsRow_Automation\n        }\n      }\n    }\n  }\n"): (typeof documents)["\n  query ProjectAutomationsTabAutomationsPagination(\n    $projectId: String!\n    $search: String = null\n    $cursor: String = null\n  ) {\n    project(id: $projectId) {\n      id\n      automations(filter: $search, cursor: $cursor, limit: 5) {\n        totalCount\n        cursor\n        items {\n          id\n          ...ProjectPageAutomationsRow_Automation\n        }\n      }\n    }\n  }\n"];
/**
 * The graphql function is used to parse GraphQL queries into a document that can be used by GraphQL clients.
 */
export function graphql(source: "\n  query ProjectAutomationPage($projectId: String!, $automationId: String!) {\n    project(id: $projectId) {\n      id\n      ...ProjectPageAutomationPage_Project\n      automation(id: $automationId) {\n        id\n        ...ProjectPageAutomationPage_Automation\n      }\n    }\n  }\n"): (typeof documents)["\n  query ProjectAutomationPage($projectId: String!, $automationId: String!) {\n    project(id: $projectId) {\n      id\n      ...ProjectPageAutomationPage_Project\n      automation(id: $automationId) {\n        id\n        ...ProjectPageAutomationPage_Automation\n      }\n    }\n  }\n"];
/**
 * The graphql function is used to parse GraphQL queries into a document that can be used by GraphQL clients.
 */
export function graphql(source: "\n  query ProjectAutomationPagePaginatedRuns(\n    $projectId: String!\n    $automationId: String!\n    $cursor: String = null\n  ) {\n    project(id: $projectId) {\n      id\n      automation(id: $automationId) {\n        id\n        runs(cursor: $cursor, limit: 10) {\n          totalCount\n          cursor\n          items {\n            id\n            ...AutomationRunDetails\n          }\n        }\n      }\n    }\n  }\n"): (typeof documents)["\n  query ProjectAutomationPagePaginatedRuns(\n    $projectId: String!\n    $automationId: String!\n    $cursor: String = null\n  ) {\n    project(id: $projectId) {\n      id\n      automation(id: $automationId) {\n        id\n        runs(cursor: $cursor, limit: 10) {\n          totalCount\n          cursor\n          items {\n            id\n            ...AutomationRunDetails\n          }\n        }\n      }\n    }\n  }\n"];
/**
 * The graphql function is used to parse GraphQL queries into a document that can be used by GraphQL clients.
 */
export function graphql(source: "\n  query ProjectAutomationAccessCheck($projectId: String!) {\n    project(id: $projectId) {\n      id\n      automations(limit: 0) {\n        totalCount\n      }\n    }\n  }\n"): (typeof documents)["\n  query ProjectAutomationAccessCheck($projectId: String!) {\n    project(id: $projectId) {\n      id\n      automations(limit: 0) {\n        totalCount\n      }\n    }\n  }\n"];
/**
 * The graphql function is used to parse GraphQL queries into a document that can be used by GraphQL clients.
 */
export function graphql(source: "\n  query ProjectWebhooks($projectId: String!) {\n    project(id: $projectId) {\n      id\n      name\n      webhooks {\n        items {\n          streamId\n          triggers\n          enabled\n          url\n          id\n          description\n          history(limit: 5) {\n            items {\n              status\n              statusInfo\n            }\n          }\n        }\n        totalCount\n      }\n    }\n  }\n"): (typeof documents)["\n  query ProjectWebhooks($projectId: String!) {\n    project(id: $projectId) {\n      id\n      name\n      webhooks {\n        items {\n          streamId\n          triggers\n          enabled\n          url\n          id\n          description\n          history(limit: 5) {\n            items {\n              status\n              statusInfo\n            }\n          }\n        }\n        totalCount\n      }\n    }\n  }\n"];
/**
 * The graphql function is used to parse GraphQL queries into a document that can be used by GraphQL clients.
 */
export function graphql(source: "\n  query ProjectBlobInfo($blobId: String!, $projectId: String!) {\n    project(id: $projectId) {\n      id\n      blob(id: $blobId) {\n        id\n        fileName\n        fileType\n        fileSize\n        createdAt\n      }\n    }\n  }\n"): (typeof documents)["\n  query ProjectBlobInfo($blobId: String!, $projectId: String!) {\n    project(id: $projectId) {\n      id\n      blob(id: $blobId) {\n        id\n        fileName\n        fileType\n        fileSize\n        createdAt\n      }\n    }\n  }\n"];
/**
 * The graphql function is used to parse GraphQL queries into a document that can be used by GraphQL clients.
 */
export function graphql(source: "\n  query ProjectWorkspaceSelect {\n    activeUser {\n      id\n      ...ProjectsAddDialog_User\n    }\n  }\n"): (typeof documents)["\n  query ProjectWorkspaceSelect {\n    activeUser {\n      id\n      ...ProjectsAddDialog_User\n    }\n  }\n"];
/**
 * The graphql function is used to parse GraphQL queries into a document that can be used by GraphQL clients.
 */
export function graphql(source: "\n  subscription OnProjectUpdated($id: String!) {\n    projectUpdated(id: $id) {\n      id\n      type\n      project {\n        ...ProjectPageProject\n        ...ProjectDashboardItemNoModels\n      }\n    }\n  }\n"): (typeof documents)["\n  subscription OnProjectUpdated($id: String!) {\n    projectUpdated(id: $id) {\n      id\n      type\n      project {\n        ...ProjectPageProject\n        ...ProjectDashboardItemNoModels\n      }\n    }\n  }\n"];
/**
 * The graphql function is used to parse GraphQL queries into a document that can be used by GraphQL clients.
 */
export function graphql(source: "\n  subscription OnProjectModelsUpdate($id: String!) {\n    projectModelsUpdated(id: $id) {\n      id\n      type\n      model {\n        id\n        versions(limit: 1) {\n          items {\n            id\n            referencedObject\n          }\n        }\n        ...ProjectPageLatestItemsModelItem\n      }\n    }\n  }\n"): (typeof documents)["\n  subscription OnProjectModelsUpdate($id: String!) {\n    projectModelsUpdated(id: $id) {\n      id\n      type\n      model {\n        id\n        versions(limit: 1) {\n          items {\n            id\n            referencedObject\n          }\n        }\n        ...ProjectPageLatestItemsModelItem\n      }\n    }\n  }\n"];
/**
 * The graphql function is used to parse GraphQL queries into a document that can be used by GraphQL clients.
 */
export function graphql(source: "\n  subscription OnProjectVersionsUpdate($id: String!) {\n    projectVersionsUpdated(id: $id) {\n      id\n      modelId\n      type\n      version {\n        id\n        ...ViewerModelVersionCardItem\n        ...ProjectModelPageVersionsCardVersion\n        model {\n          id\n          ...ProjectPageLatestItemsModelItem\n        }\n      }\n    }\n  }\n"): (typeof documents)["\n  subscription OnProjectVersionsUpdate($id: String!) {\n    projectVersionsUpdated(id: $id) {\n      id\n      modelId\n      type\n      version {\n        id\n        ...ViewerModelVersionCardItem\n        ...ProjectModelPageVersionsCardVersion\n        model {\n          id\n          ...ProjectPageLatestItemsModelItem\n        }\n      }\n    }\n  }\n"];
/**
 * The graphql function is used to parse GraphQL queries into a document that can be used by GraphQL clients.
 */
export function graphql(source: "\n  subscription OnProjectVersionsPreviewGenerated($id: String!) {\n    projectVersionsPreviewGenerated(id: $id) {\n      projectId\n      objectId\n      versionId\n    }\n  }\n"): (typeof documents)["\n  subscription OnProjectVersionsPreviewGenerated($id: String!) {\n    projectVersionsPreviewGenerated(id: $id) {\n      projectId\n      objectId\n      versionId\n    }\n  }\n"];
/**
 * The graphql function is used to parse GraphQL queries into a document that can be used by GraphQL clients.
 */
export function graphql(source: "\n  subscription OnProjectPendingModelsUpdated($id: String!) {\n    projectPendingModelsUpdated(id: $id) {\n      id\n      type\n      model {\n        ...PendingFileUpload\n        model {\n          ...ProjectPageLatestItemsModelItem\n        }\n      }\n    }\n  }\n"): (typeof documents)["\n  subscription OnProjectPendingModelsUpdated($id: String!) {\n    projectPendingModelsUpdated(id: $id) {\n      id\n      type\n      model {\n        ...PendingFileUpload\n        model {\n          ...ProjectPageLatestItemsModelItem\n        }\n      }\n    }\n  }\n"];
/**
 * The graphql function is used to parse GraphQL queries into a document that can be used by GraphQL clients.
 */
export function graphql(source: "\n  subscription OnProjectPendingVersionsUpdated($id: String!) {\n    projectPendingVersionsUpdated(id: $id) {\n      id\n      type\n      version {\n        ...PendingFileUpload\n        model {\n          ...ProjectPageLatestItemsModelItem\n        }\n      }\n    }\n  }\n"): (typeof documents)["\n  subscription OnProjectPendingVersionsUpdated($id: String!) {\n    projectPendingVersionsUpdated(id: $id) {\n      id\n      type\n      version {\n        ...PendingFileUpload\n        model {\n          ...ProjectPageLatestItemsModelItem\n        }\n      }\n    }\n  }\n"];
/**
 * The graphql function is used to parse GraphQL queries into a document that can be used by GraphQL clients.
 */
export function graphql(source: "\n  subscription OnProjectTriggeredAutomationsStatusUpdated($id: String!) {\n    projectTriggeredAutomationsStatusUpdated(projectId: $id) {\n      type\n      version {\n        id\n        automationsStatus {\n          automationRuns {\n            ...AutomateViewerPanel_AutomateRun\n          }\n          ...TriggeredAutomationsStatusSummary\n          ...AutomateRunsTriggerStatusDialog_TriggeredAutomationsStatus\n        }\n      }\n      model {\n        id\n      }\n      run {\n        id\n        automationId\n        ...AutomationRunDetails\n      }\n    }\n  }\n"): (typeof documents)["\n  subscription OnProjectTriggeredAutomationsStatusUpdated($id: String!) {\n    projectTriggeredAutomationsStatusUpdated(projectId: $id) {\n      type\n      version {\n        id\n        automationsStatus {\n          automationRuns {\n            ...AutomateViewerPanel_AutomateRun\n          }\n          ...TriggeredAutomationsStatusSummary\n          ...AutomateRunsTriggerStatusDialog_TriggeredAutomationsStatus\n        }\n      }\n      model {\n        id\n      }\n      run {\n        id\n        automationId\n        ...AutomationRunDetails\n      }\n    }\n  }\n"];
/**
 * The graphql function is used to parse GraphQL queries into a document that can be used by GraphQL clients.
 */
export function graphql(source: "\n  subscription OnProjectAutomationsUpdated($id: String!) {\n    projectAutomationsUpdated(projectId: $id) {\n      type\n      automationId\n      automation {\n        id\n        ...ProjectPageAutomationPage_Automation\n        ...ProjectPageAutomationsRow_Automation\n      }\n    }\n  }\n"): (typeof documents)["\n  subscription OnProjectAutomationsUpdated($id: String!) {\n    projectAutomationsUpdated(projectId: $id) {\n      type\n      automationId\n      automation {\n        id\n        ...ProjectPageAutomationPage_Automation\n        ...ProjectPageAutomationsRow_Automation\n      }\n    }\n  }\n"];
/**
 * The graphql function is used to parse GraphQL queries into a document that can be used by GraphQL clients.
 */
export function graphql(source: "\n  mutation ServerInfoUpdate($info: ServerInfoUpdateInput!) {\n    serverInfoUpdate(info: $info)\n  }\n"): (typeof documents)["\n  mutation ServerInfoUpdate($info: ServerInfoUpdateInput!) {\n    serverInfoUpdate(info: $info)\n  }\n"];
/**
 * The graphql function is used to parse GraphQL queries into a document that can be used by GraphQL clients.
 */
export function graphql(source: "\n  mutation AdminPanelDeleteUser($userConfirmation: UserDeleteInput!) {\n    adminDeleteUser(userConfirmation: $userConfirmation)\n  }\n"): (typeof documents)["\n  mutation AdminPanelDeleteUser($userConfirmation: UserDeleteInput!) {\n    adminDeleteUser(userConfirmation: $userConfirmation)\n  }\n"];
/**
 * The graphql function is used to parse GraphQL queries into a document that can be used by GraphQL clients.
 */
export function graphql(source: "\n  mutation AdminPanelDeleteProject($ids: [String!]!) {\n    projectMutations {\n      batchDelete(ids: $ids)\n    }\n  }\n"): (typeof documents)["\n  mutation AdminPanelDeleteProject($ids: [String!]!) {\n    projectMutations {\n      batchDelete(ids: $ids)\n    }\n  }\n"];
/**
 * The graphql function is used to parse GraphQL queries into a document that can be used by GraphQL clients.
 */
export function graphql(source: "\n  mutation AdminPanelResendInvite($inviteId: String!) {\n    inviteResend(inviteId: $inviteId)\n  }\n"): (typeof documents)["\n  mutation AdminPanelResendInvite($inviteId: String!) {\n    inviteResend(inviteId: $inviteId)\n  }\n"];
/**
 * The graphql function is used to parse GraphQL queries into a document that can be used by GraphQL clients.
 */
export function graphql(source: "\n  mutation AdminPanelDeleteInvite($inviteId: String!) {\n    inviteDelete(inviteId: $inviteId)\n  }\n"): (typeof documents)["\n  mutation AdminPanelDeleteInvite($inviteId: String!) {\n    inviteDelete(inviteId: $inviteId)\n  }\n"];
/**
 * The graphql function is used to parse GraphQL queries into a document that can be used by GraphQL clients.
 */
export function graphql(source: "\n  mutation AdminChangeUseRole($userRoleInput: UserRoleInput!) {\n    userRoleChange(userRoleInput: $userRoleInput)\n  }\n"): (typeof documents)["\n  mutation AdminChangeUseRole($userRoleInput: UserRoleInput!) {\n    userRoleChange(userRoleInput: $userRoleInput)\n  }\n"];
/**
 * The graphql function is used to parse GraphQL queries into a document that can be used by GraphQL clients.
 */
export function graphql(source: "\n  query ServerManagementDataPage {\n    admin {\n      userList {\n        totalCount\n      }\n      projectList {\n        totalCount\n      }\n      inviteList {\n        totalCount\n      }\n    }\n    serverInfo {\n      name\n      version\n    }\n  }\n"): (typeof documents)["\n  query ServerManagementDataPage {\n    admin {\n      userList {\n        totalCount\n      }\n      projectList {\n        totalCount\n      }\n      inviteList {\n        totalCount\n      }\n    }\n    serverInfo {\n      name\n      version\n    }\n  }\n"];
/**
 * The graphql function is used to parse GraphQL queries into a document that can be used by GraphQL clients.
 */
export function graphql(source: "\n  query ServerSettingsDialogData {\n    serverInfo {\n      name\n      description\n      adminContact\n      company\n      termsOfService\n      inviteOnly\n      guestModeEnabled\n    }\n  }\n"): (typeof documents)["\n  query ServerSettingsDialogData {\n    serverInfo {\n      name\n      description\n      adminContact\n      company\n      termsOfService\n      inviteOnly\n      guestModeEnabled\n    }\n  }\n"];
/**
 * The graphql function is used to parse GraphQL queries into a document that can be used by GraphQL clients.
 */
export function graphql(source: "\n  query AdminPanelUsersList($limit: Int!, $cursor: String, $query: String) {\n    admin {\n      userList(limit: $limit, cursor: $cursor, query: $query) {\n        totalCount\n        cursor\n        items {\n          id\n          email\n          avatar\n          name\n          role\n          verified\n          company\n        }\n      }\n    }\n  }\n"): (typeof documents)["\n  query AdminPanelUsersList($limit: Int!, $cursor: String, $query: String) {\n    admin {\n      userList(limit: $limit, cursor: $cursor, query: $query) {\n        totalCount\n        cursor\n        items {\n          id\n          email\n          avatar\n          name\n          role\n          verified\n          company\n        }\n      }\n    }\n  }\n"];
/**
 * The graphql function is used to parse GraphQL queries into a document that can be used by GraphQL clients.
 */
export function graphql(source: "\n  query AdminPanelProjectsList(\n    $query: String\n    $orderBy: String\n    $limit: Int!\n    $visibility: String\n    $cursor: String\n  ) {\n    admin {\n      projectList(\n        query: $query\n        orderBy: $orderBy\n        limit: $limit\n        visibility: $visibility\n        cursor: $cursor\n      ) {\n        cursor\n        ...SettingsServerProjects_ProjectCollection\n      }\n    }\n  }\n"): (typeof documents)["\n  query AdminPanelProjectsList(\n    $query: String\n    $orderBy: String\n    $limit: Int!\n    $visibility: String\n    $cursor: String\n  ) {\n    admin {\n      projectList(\n        query: $query\n        orderBy: $orderBy\n        limit: $limit\n        visibility: $visibility\n        cursor: $cursor\n      ) {\n        cursor\n        ...SettingsServerProjects_ProjectCollection\n      }\n    }\n  }\n"];
/**
 * The graphql function is used to parse GraphQL queries into a document that can be used by GraphQL clients.
 */
export function graphql(source: "\n  query AdminPanelInvitesList($limit: Int!, $cursor: String, $query: String) {\n    admin {\n      inviteList(limit: $limit, cursor: $cursor, query: $query) {\n        cursor\n        items {\n          email\n          id\n          invitedBy {\n            id\n            name\n          }\n        }\n        totalCount\n      }\n    }\n  }\n"): (typeof documents)["\n  query AdminPanelInvitesList($limit: Int!, $cursor: String, $query: String) {\n    admin {\n      inviteList(limit: $limit, cursor: $cursor, query: $query) {\n        cursor\n        items {\n          email\n          id\n          invitedBy {\n            id\n            name\n          }\n        }\n        totalCount\n      }\n    }\n  }\n"];
/**
 * The graphql function is used to parse GraphQL queries into a document that can be used by GraphQL clients.
 */
export function graphql(source: "\n  query UsersCount {\n    admin {\n      userList {\n        totalCount\n      }\n    }\n  }\n"): (typeof documents)["\n  query UsersCount {\n    admin {\n      userList {\n        totalCount\n      }\n    }\n  }\n"];
/**
 * The graphql function is used to parse GraphQL queries into a document that can be used by GraphQL clients.
 */
export function graphql(source: "\n  query InvitesCount {\n    admin {\n      inviteList {\n        totalCount\n      }\n    }\n  }\n"): (typeof documents)["\n  query InvitesCount {\n    admin {\n      inviteList {\n        totalCount\n      }\n    }\n  }\n"];
/**
 * The graphql function is used to parse GraphQL queries into a document that can be used by GraphQL clients.
 */
export function graphql(source: "\n  mutation InviteServerUser($input: [ServerInviteCreateInput!]!) {\n    serverInviteBatchCreate(input: $input)\n  }\n"): (typeof documents)["\n  mutation InviteServerUser($input: [ServerInviteCreateInput!]!) {\n    serverInviteBatchCreate(input: $input)\n  }\n"];
/**
 * The graphql function is used to parse GraphQL queries into a document that can be used by GraphQL clients.
 */
export function graphql(source: "\n                      fragment AddDomainWorkspace on Workspace {\n                        slug\n                      }\n                    "): (typeof documents)["\n                      fragment AddDomainWorkspace on Workspace {\n                        slug\n                      }\n                    "];
/**
 * The graphql function is used to parse GraphQL queries into a document that can be used by GraphQL clients.
 */
export function graphql(source: "\n  mutation SettingsUpdateWorkspace($input: WorkspaceUpdateInput!) {\n    workspaceMutations {\n      update(input: $input) {\n        ...SettingsWorkspacesGeneral_Workspace\n      }\n    }\n  }\n"): (typeof documents)["\n  mutation SettingsUpdateWorkspace($input: WorkspaceUpdateInput!) {\n    workspaceMutations {\n      update(input: $input) {\n        ...SettingsWorkspacesGeneral_Workspace\n      }\n    }\n  }\n"];
/**
 * The graphql function is used to parse GraphQL queries into a document that can be used by GraphQL clients.
 */
export function graphql(source: "\n  mutation SettingsCreateUserEmail($input: CreateUserEmailInput!) {\n    activeUserMutations {\n      emailMutations {\n        create(input: $input) {\n          ...SettingsUserEmails_User\n        }\n      }\n    }\n  }\n"): (typeof documents)["\n  mutation SettingsCreateUserEmail($input: CreateUserEmailInput!) {\n    activeUserMutations {\n      emailMutations {\n        create(input: $input) {\n          ...SettingsUserEmails_User\n        }\n      }\n    }\n  }\n"];
/**
 * The graphql function is used to parse GraphQL queries into a document that can be used by GraphQL clients.
 */
export function graphql(source: "\n  mutation SettingsDeleteUserEmail($input: DeleteUserEmailInput!) {\n    activeUserMutations {\n      emailMutations {\n        delete(input: $input) {\n          ...SettingsUserEmails_User\n        }\n      }\n    }\n  }\n"): (typeof documents)["\n  mutation SettingsDeleteUserEmail($input: DeleteUserEmailInput!) {\n    activeUserMutations {\n      emailMutations {\n        delete(input: $input) {\n          ...SettingsUserEmails_User\n        }\n      }\n    }\n  }\n"];
/**
 * The graphql function is used to parse GraphQL queries into a document that can be used by GraphQL clients.
 */
export function graphql(source: "\n  mutation SettingsSetPrimaryUserEmail($input: SetPrimaryUserEmailInput!) {\n    activeUserMutations {\n      emailMutations {\n        setPrimary(input: $input) {\n          ...SettingsUserEmails_User\n        }\n      }\n    }\n  }\n"): (typeof documents)["\n  mutation SettingsSetPrimaryUserEmail($input: SetPrimaryUserEmailInput!) {\n    activeUserMutations {\n      emailMutations {\n        setPrimary(input: $input) {\n          ...SettingsUserEmails_User\n        }\n      }\n    }\n  }\n"];
/**
 * The graphql function is used to parse GraphQL queries into a document that can be used by GraphQL clients.
 */
export function graphql(source: "\n  mutation SettingsNewEmailVerification($input: EmailVerificationRequestInput!) {\n    activeUserMutations {\n      emailMutations {\n        requestNewEmailVerification(input: $input)\n      }\n    }\n  }\n"): (typeof documents)["\n  mutation SettingsNewEmailVerification($input: EmailVerificationRequestInput!) {\n    activeUserMutations {\n      emailMutations {\n        requestNewEmailVerification(input: $input)\n      }\n    }\n  }\n"];
/**
 * The graphql function is used to parse GraphQL queries into a document that can be used by GraphQL clients.
 */
export function graphql(source: "\n  mutation SettingsUpdateWorkspaceSecurity($input: WorkspaceUpdateInput!) {\n    workspaceMutations {\n      update(input: $input) {\n        id\n        domainBasedMembershipProtectionEnabled\n        discoverabilityEnabled\n      }\n    }\n  }\n"): (typeof documents)["\n  mutation SettingsUpdateWorkspaceSecurity($input: WorkspaceUpdateInput!) {\n    workspaceMutations {\n      update(input: $input) {\n        id\n        domainBasedMembershipProtectionEnabled\n        discoverabilityEnabled\n      }\n    }\n  }\n"];
/**
 * The graphql function is used to parse GraphQL queries into a document that can be used by GraphQL clients.
 */
export function graphql(source: "\n  mutation SettingsDeleteWorkspace($workspaceId: String!) {\n    workspaceMutations {\n      delete(workspaceId: $workspaceId)\n    }\n  }\n"): (typeof documents)["\n  mutation SettingsDeleteWorkspace($workspaceId: String!) {\n    workspaceMutations {\n      delete(workspaceId: $workspaceId)\n    }\n  }\n"];
/**
 * The graphql function is used to parse GraphQL queries into a document that can be used by GraphQL clients.
 */
export function graphql(source: "\n  mutation SettingsResendWorkspaceInvite($input: WorkspaceInviteResendInput!) {\n    workspaceMutations {\n      invites {\n        resend(input: $input)\n      }\n    }\n  }\n"): (typeof documents)["\n  mutation SettingsResendWorkspaceInvite($input: WorkspaceInviteResendInput!) {\n    workspaceMutations {\n      invites {\n        resend(input: $input)\n      }\n    }\n  }\n"];
/**
 * The graphql function is used to parse GraphQL queries into a document that can be used by GraphQL clients.
 */
export function graphql(source: "\n  mutation SettingsCancelWorkspaceInvite($workspaceId: String!, $inviteId: String!) {\n    workspaceMutations {\n      invites {\n        cancel(workspaceId: $workspaceId, inviteId: $inviteId) {\n          id\n        }\n      }\n    }\n  }\n"): (typeof documents)["\n  mutation SettingsCancelWorkspaceInvite($workspaceId: String!, $inviteId: String!) {\n    workspaceMutations {\n      invites {\n        cancel(workspaceId: $workspaceId, inviteId: $inviteId) {\n          id\n        }\n      }\n    }\n  }\n"];
/**
 * The graphql function is used to parse GraphQL queries into a document that can be used by GraphQL clients.
 */
export function graphql(source: "\n  mutation AddWorkspaceDomain($input: AddDomainToWorkspaceInput!) {\n    workspaceMutations {\n      addDomain(input: $input) {\n        ...SettingsWorkspacesSecurity_Workspace\n      }\n    }\n  }\n"): (typeof documents)["\n  mutation AddWorkspaceDomain($input: AddDomainToWorkspaceInput!) {\n    workspaceMutations {\n      addDomain(input: $input) {\n        ...SettingsWorkspacesSecurity_Workspace\n      }\n    }\n  }\n"];
/**
 * The graphql function is used to parse GraphQL queries into a document that can be used by GraphQL clients.
 */
export function graphql(source: "\n  mutation DeleteWorkspaceDomain($input: WorkspaceDomainDeleteInput!) {\n    workspaceMutations {\n      deleteDomain(input: $input) {\n        ...SettingsWorkspacesSecurityDomainRemoveDialog_Workspace\n      }\n    }\n  }\n"): (typeof documents)["\n  mutation DeleteWorkspaceDomain($input: WorkspaceDomainDeleteInput!) {\n    workspaceMutations {\n      deleteDomain(input: $input) {\n        ...SettingsWorkspacesSecurityDomainRemoveDialog_Workspace\n      }\n    }\n  }\n"];
/**
 * The graphql function is used to parse GraphQL queries into a document that can be used by GraphQL clients.
 */
export function graphql(source: "\n  mutation SettingsLeaveWorkspace($leaveId: ID!) {\n    workspaceMutations {\n      leave(id: $leaveId)\n    }\n  }\n"): (typeof documents)["\n  mutation SettingsLeaveWorkspace($leaveId: ID!) {\n    workspaceMutations {\n      leave(id: $leaveId)\n    }\n  }\n"];
/**
 * The graphql function is used to parse GraphQL queries into a document that can be used by GraphQL clients.
 */
export function graphql(source: "\n  mutation SettingsBillingCancelCheckoutSession($input: CancelCheckoutSessionInput!) {\n    workspaceMutations {\n      billing {\n        cancelCheckoutSession(input: $input)\n      }\n    }\n  }\n"): (typeof documents)["\n  mutation SettingsBillingCancelCheckoutSession($input: CancelCheckoutSessionInput!) {\n    workspaceMutations {\n      billing {\n        cancelCheckoutSession(input: $input)\n      }\n    }\n  }\n"];
/**
 * The graphql function is used to parse GraphQL queries into a document that can be used by GraphQL clients.
 */
export function graphql(source: "\n  query SettingsSidebar {\n    activeUser {\n      ...SettingsDialog_User\n    }\n  }\n"): (typeof documents)["\n  query SettingsSidebar {\n    activeUser {\n      ...SettingsDialog_User\n    }\n  }\n"];
/**
 * The graphql function is used to parse GraphQL queries into a document that can be used by GraphQL clients.
 */
export function graphql(source: "\n  query SettingsWorkspaceGeneral($id: String!) {\n    workspace(id: $id) {\n      ...SettingsWorkspacesGeneral_Workspace\n    }\n  }\n"): (typeof documents)["\n  query SettingsWorkspaceGeneral($id: String!) {\n    workspace(id: $id) {\n      ...SettingsWorkspacesGeneral_Workspace\n    }\n  }\n"];
/**
 * The graphql function is used to parse GraphQL queries into a document that can be used by GraphQL clients.
 */
export function graphql(source: "\n  query SettingsWorkspaceBilling($workspaceId: String!) {\n    workspace(id: $workspaceId) {\n      id\n      ...SettingsWorkspacesBilling_Workspace\n    }\n  }\n"): (typeof documents)["\n  query SettingsWorkspaceBilling($workspaceId: String!) {\n    workspace(id: $workspaceId) {\n      id\n      ...SettingsWorkspacesBilling_Workspace\n    }\n  }\n"];
/**
 * The graphql function is used to parse GraphQL queries into a document that can be used by GraphQL clients.
 */
export function graphql(source: "\n  query SettingsWorkspaceBillingCustomerPortal($workspaceId: String!) {\n    workspace(id: $workspaceId) {\n      customerPortalUrl\n    }\n  }\n"): (typeof documents)["\n  query SettingsWorkspaceBillingCustomerPortal($workspaceId: String!) {\n    workspace(id: $workspaceId) {\n      customerPortalUrl\n    }\n  }\n"];
/**
 * The graphql function is used to parse GraphQL queries into a document that can be used by GraphQL clients.
 */
export function graphql(source: "\n  query SettingsWorkspaceRegions($workspaceId: String!) {\n    workspace(id: $workspaceId) {\n      id\n      ...SettingsWorkspacesRegions_Workspace\n    }\n  }\n"): (typeof documents)["\n  query SettingsWorkspaceRegions($workspaceId: String!) {\n    workspace(id: $workspaceId) {\n      id\n      ...SettingsWorkspacesRegions_Workspace\n    }\n  }\n"];
/**
 * The graphql function is used to parse GraphQL queries into a document that can be used by GraphQL clients.
 */
export function graphql(source: "\n  query SettingsWorkspacesMembers(\n    $workspaceId: String!\n    $invitesFilter: PendingWorkspaceCollaboratorsFilter\n  ) {\n    workspace(id: $workspaceId) {\n      ...SettingsWorkspacesMembers_Workspace\n      ...SettingsWorkspacesMembersMembersTable_Workspace\n      ...SettingsWorkspacesMembersGuestsTable_Workspace\n      ...SettingsWorkspacesMembersInvitesTable_Workspace\n    }\n  }\n"): (typeof documents)["\n  query SettingsWorkspacesMembers(\n    $workspaceId: String!\n    $invitesFilter: PendingWorkspaceCollaboratorsFilter\n  ) {\n    workspace(id: $workspaceId) {\n      ...SettingsWorkspacesMembers_Workspace\n      ...SettingsWorkspacesMembersMembersTable_Workspace\n      ...SettingsWorkspacesMembersGuestsTable_Workspace\n      ...SettingsWorkspacesMembersInvitesTable_Workspace\n    }\n  }\n"];
/**
 * The graphql function is used to parse GraphQL queries into a document that can be used by GraphQL clients.
 */
export function graphql(source: "\n  query SettingsWorkspacesMembersSearch(\n    $workspaceId: String!\n    $filter: WorkspaceTeamFilter\n  ) {\n    workspace(id: $workspaceId) {\n      id\n      team(filter: $filter) {\n        items {\n          id\n          ...SettingsWorkspacesMembersMembersTable_WorkspaceCollaborator\n        }\n      }\n    }\n  }\n"): (typeof documents)["\n  query SettingsWorkspacesMembersSearch(\n    $workspaceId: String!\n    $filter: WorkspaceTeamFilter\n  ) {\n    workspace(id: $workspaceId) {\n      id\n      team(filter: $filter) {\n        items {\n          id\n          ...SettingsWorkspacesMembersMembersTable_WorkspaceCollaborator\n        }\n      }\n    }\n  }\n"];
/**
 * The graphql function is used to parse GraphQL queries into a document that can be used by GraphQL clients.
 */
export function graphql(source: "\n  query SettingsWorkspacesInvitesSearch(\n    $workspaceId: String!\n    $invitesFilter: PendingWorkspaceCollaboratorsFilter\n  ) {\n    workspace(id: $workspaceId) {\n      ...SettingsWorkspacesMembersInvitesTable_Workspace\n    }\n  }\n"): (typeof documents)["\n  query SettingsWorkspacesInvitesSearch(\n    $workspaceId: String!\n    $invitesFilter: PendingWorkspaceCollaboratorsFilter\n  ) {\n    workspace(id: $workspaceId) {\n      ...SettingsWorkspacesMembersInvitesTable_Workspace\n    }\n  }\n"];
/**
 * The graphql function is used to parse GraphQL queries into a document that can be used by GraphQL clients.
 */
export function graphql(source: "\n  query SettingsUserEmailsQuery {\n    activeUser {\n      ...SettingsUserEmails_User\n    }\n  }\n"): (typeof documents)["\n  query SettingsUserEmailsQuery {\n    activeUser {\n      ...SettingsUserEmails_User\n    }\n  }\n"];
/**
 * The graphql function is used to parse GraphQL queries into a document that can be used by GraphQL clients.
 */
export function graphql(source: "\n  query SettingsWorkspacesProjects(\n    $workspaceId: String!\n    $limit: Int!\n    $cursor: String\n    $filter: WorkspaceProjectsFilter\n  ) {\n    workspace(id: $workspaceId) {\n      id\n      projects(limit: $limit, cursor: $cursor, filter: $filter) {\n        cursor\n        ...SettingsWorkspacesProjects_ProjectCollection\n      }\n    }\n  }\n"): (typeof documents)["\n  query SettingsWorkspacesProjects(\n    $workspaceId: String!\n    $limit: Int!\n    $cursor: String\n    $filter: WorkspaceProjectsFilter\n  ) {\n    workspace(id: $workspaceId) {\n      id\n      projects(limit: $limit, cursor: $cursor, filter: $filter) {\n        cursor\n        ...SettingsWorkspacesProjects_ProjectCollection\n      }\n    }\n  }\n"];
/**
 * The graphql function is used to parse GraphQL queries into a document that can be used by GraphQL clients.
 */
export function graphql(source: "\n  query SettingsWorkspaceSecurity($workspaceId: String!) {\n    workspace(id: $workspaceId) {\n      ...SettingsWorkspacesSecurity_Workspace\n    }\n    activeUser {\n      ...SettingsWorkspacesSecurity_User\n    }\n  }\n"): (typeof documents)["\n  query SettingsWorkspaceSecurity($workspaceId: String!) {\n    workspace(id: $workspaceId) {\n      ...SettingsWorkspacesSecurity_Workspace\n    }\n    activeUser {\n      ...SettingsWorkspacesSecurity_User\n    }\n  }\n"];
/**
 * The graphql function is used to parse GraphQL queries into a document that can be used by GraphQL clients.
 */
export function graphql(source: "\n  fragment AppAuthorAvatar on AppAuthor {\n    id\n    name\n    avatar\n  }\n"): (typeof documents)["\n  fragment AppAuthorAvatar on AppAuthor {\n    id\n    name\n    avatar\n  }\n"];
/**
 * The graphql function is used to parse GraphQL queries into a document that can be used by GraphQL clients.
 */
export function graphql(source: "\n  fragment LimitedUserAvatar on LimitedUser {\n    id\n    name\n    avatar\n  }\n"): (typeof documents)["\n  fragment LimitedUserAvatar on LimitedUser {\n    id\n    name\n    avatar\n  }\n"];
/**
 * The graphql function is used to parse GraphQL queries into a document that can be used by GraphQL clients.
 */
export function graphql(source: "\n  fragment ActiveUserAvatar on User {\n    id\n    name\n    avatar\n  }\n"): (typeof documents)["\n  fragment ActiveUserAvatar on User {\n    id\n    name\n    avatar\n  }\n"];
/**
 * The graphql function is used to parse GraphQL queries into a document that can be used by GraphQL clients.
 */
export function graphql(source: "\n  mutation UpdateUser($input: UserUpdateInput!) {\n    activeUserMutations {\n      update(user: $input) {\n        id\n        name\n        bio\n        company\n        avatar\n      }\n    }\n  }\n"): (typeof documents)["\n  mutation UpdateUser($input: UserUpdateInput!) {\n    activeUserMutations {\n      update(user: $input) {\n        id\n        name\n        bio\n        company\n        avatar\n      }\n    }\n  }\n"];
/**
 * The graphql function is used to parse GraphQL queries into a document that can be used by GraphQL clients.
 */
export function graphql(source: "\n  mutation UpdateNotificationPreferences($input: JSONObject!) {\n    userNotificationPreferencesUpdate(preferences: $input)\n  }\n"): (typeof documents)["\n  mutation UpdateNotificationPreferences($input: JSONObject!) {\n    userNotificationPreferencesUpdate(preferences: $input)\n  }\n"];
/**
 * The graphql function is used to parse GraphQL queries into a document that can be used by GraphQL clients.
 */
export function graphql(source: "\n  mutation DeleteAccount($input: UserDeleteInput!) {\n    userDelete(userConfirmation: $input)\n  }\n"): (typeof documents)["\n  mutation DeleteAccount($input: UserDeleteInput!) {\n    userDelete(userConfirmation: $input)\n  }\n"];
/**
 * The graphql function is used to parse GraphQL queries into a document that can be used by GraphQL clients.
 */
export function graphql(source: "\n  query ProfileEditDialog {\n    activeUser {\n      ...SettingsUserProfileDetails_User\n      ...SettingsUserNotifications_User\n      ...SettingsUserProfileDeleteAccount_User\n    }\n  }\n"): (typeof documents)["\n  query ProfileEditDialog {\n    activeUser {\n      ...SettingsUserProfileDetails_User\n      ...SettingsUserNotifications_User\n      ...SettingsUserProfileDeleteAccount_User\n    }\n  }\n"];
/**
 * The graphql function is used to parse GraphQL queries into a document that can be used by GraphQL clients.
 */
export function graphql(source: "\n  fragment ViewerCommentBubblesData on Comment {\n    id\n    viewedAt\n    viewerState\n  }\n"): (typeof documents)["\n  fragment ViewerCommentBubblesData on Comment {\n    id\n    viewedAt\n    viewerState\n  }\n"];
/**
 * The graphql function is used to parse GraphQL queries into a document that can be used by GraphQL clients.
 */
export function graphql(source: "\n  fragment ViewerCommentThread on Comment {\n    ...ViewerCommentsListItem\n    ...ViewerCommentBubblesData\n    ...ViewerCommentsReplyItem\n  }\n"): (typeof documents)["\n  fragment ViewerCommentThread on Comment {\n    ...ViewerCommentsListItem\n    ...ViewerCommentBubblesData\n    ...ViewerCommentsReplyItem\n  }\n"];
/**
 * The graphql function is used to parse GraphQL queries into a document that can be used by GraphQL clients.
 */
export function graphql(source: "\n  fragment ViewerCommentsReplyItem on Comment {\n    id\n    archived\n    rawText\n    text {\n      doc\n    }\n    author {\n      ...LimitedUserAvatar\n    }\n    createdAt\n    ...ThreadCommentAttachment\n  }\n"): (typeof documents)["\n  fragment ViewerCommentsReplyItem on Comment {\n    id\n    archived\n    rawText\n    text {\n      doc\n    }\n    author {\n      ...LimitedUserAvatar\n    }\n    createdAt\n    ...ThreadCommentAttachment\n  }\n"];
/**
 * The graphql function is used to parse GraphQL queries into a document that can be used by GraphQL clients.
 */
export function graphql(source: "\n  mutation BroadcastViewerUserActivity(\n    $projectId: String!\n    $resourceIdString: String!\n    $message: ViewerUserActivityMessageInput!\n  ) {\n    broadcastViewerUserActivity(\n      projectId: $projectId\n      resourceIdString: $resourceIdString\n      message: $message\n    )\n  }\n"): (typeof documents)["\n  mutation BroadcastViewerUserActivity(\n    $projectId: String!\n    $resourceIdString: String!\n    $message: ViewerUserActivityMessageInput!\n  ) {\n    broadcastViewerUserActivity(\n      projectId: $projectId\n      resourceIdString: $resourceIdString\n      message: $message\n    )\n  }\n"];
/**
 * The graphql function is used to parse GraphQL queries into a document that can be used by GraphQL clients.
 */
export function graphql(source: "\n  mutation MarkCommentViewed($input: MarkCommentViewedInput!) {\n    commentMutations {\n      markViewed(input: $input)\n    }\n  }\n"): (typeof documents)["\n  mutation MarkCommentViewed($input: MarkCommentViewedInput!) {\n    commentMutations {\n      markViewed(input: $input)\n    }\n  }\n"];
/**
 * The graphql function is used to parse GraphQL queries into a document that can be used by GraphQL clients.
 */
export function graphql(source: "\n  mutation CreateCommentThread($input: CreateCommentInput!) {\n    commentMutations {\n      create(input: $input) {\n        ...ViewerCommentThread\n      }\n    }\n  }\n"): (typeof documents)["\n  mutation CreateCommentThread($input: CreateCommentInput!) {\n    commentMutations {\n      create(input: $input) {\n        ...ViewerCommentThread\n      }\n    }\n  }\n"];
/**
 * The graphql function is used to parse GraphQL queries into a document that can be used by GraphQL clients.
 */
export function graphql(source: "\n  mutation CreateCommentReply($input: CreateCommentReplyInput!) {\n    commentMutations {\n      reply(input: $input) {\n        ...ViewerCommentsReplyItem\n      }\n    }\n  }\n"): (typeof documents)["\n  mutation CreateCommentReply($input: CreateCommentReplyInput!) {\n    commentMutations {\n      reply(input: $input) {\n        ...ViewerCommentsReplyItem\n      }\n    }\n  }\n"];
/**
 * The graphql function is used to parse GraphQL queries into a document that can be used by GraphQL clients.
 */
export function graphql(source: "\n  mutation ArchiveComment($input: ArchiveCommentInput!) {\n    commentMutations {\n      archive(input: $input)\n    }\n  }\n"): (typeof documents)["\n  mutation ArchiveComment($input: ArchiveCommentInput!) {\n    commentMutations {\n      archive(input: $input)\n    }\n  }\n"];
/**
 * The graphql function is used to parse GraphQL queries into a document that can be used by GraphQL clients.
 */
export function graphql(source: "\n  query ProjectViewerResources($projectId: String!, $resourceUrlString: String!) {\n    project(id: $projectId) {\n      id\n      viewerResources(resourceIdString: $resourceUrlString) {\n        identifier\n        items {\n          modelId\n          versionId\n          objectId\n        }\n      }\n    }\n  }\n"): (typeof documents)["\n  query ProjectViewerResources($projectId: String!, $resourceUrlString: String!) {\n    project(id: $projectId) {\n      id\n      viewerResources(resourceIdString: $resourceUrlString) {\n        identifier\n        items {\n          modelId\n          versionId\n          objectId\n        }\n      }\n    }\n  }\n"];
/**
 * The graphql function is used to parse GraphQL queries into a document that can be used by GraphQL clients.
 */
export function graphql(source: "\n  query ViewerLoadedResources(\n    $projectId: String!\n    $modelIds: [String!]!\n    $versionIds: [String!]\n  ) {\n    project(id: $projectId) {\n      id\n      role\n      allowPublicComments\n      models(filter: { ids: $modelIds }) {\n        totalCount\n        items {\n          id\n          name\n          updatedAt\n          loadedVersion: versions(\n            filter: { priorityIds: $versionIds, priorityIdsOnly: true }\n          ) {\n            items {\n              ...ViewerModelVersionCardItem\n              automationsStatus {\n                id\n                automationRuns {\n                  ...AutomateViewerPanel_AutomateRun\n                }\n              }\n            }\n          }\n          versions(limit: 5) {\n            totalCount\n            cursor\n            items {\n              ...ViewerModelVersionCardItem\n            }\n          }\n        }\n      }\n      ...ProjectPageLatestItemsModels\n      ...ModelPageProject\n      ...HeaderNavShare_Project\n    }\n  }\n"): (typeof documents)["\n  query ViewerLoadedResources(\n    $projectId: String!\n    $modelIds: [String!]!\n    $versionIds: [String!]\n  ) {\n    project(id: $projectId) {\n      id\n      role\n      allowPublicComments\n      models(filter: { ids: $modelIds }) {\n        totalCount\n        items {\n          id\n          name\n          updatedAt\n          loadedVersion: versions(\n            filter: { priorityIds: $versionIds, priorityIdsOnly: true }\n          ) {\n            items {\n              ...ViewerModelVersionCardItem\n              automationsStatus {\n                id\n                automationRuns {\n                  ...AutomateViewerPanel_AutomateRun\n                }\n              }\n            }\n          }\n          versions(limit: 5) {\n            totalCount\n            cursor\n            items {\n              ...ViewerModelVersionCardItem\n            }\n          }\n        }\n      }\n      ...ProjectPageLatestItemsModels\n      ...ModelPageProject\n      ...HeaderNavShare_Project\n    }\n  }\n"];
/**
 * The graphql function is used to parse GraphQL queries into a document that can be used by GraphQL clients.
 */
export function graphql(source: "\n  query ViewerModelVersions(\n    $projectId: String!\n    $modelId: String!\n    $versionsCursor: String\n  ) {\n    project(id: $projectId) {\n      id\n      role\n      model(id: $modelId) {\n        id\n        versions(cursor: $versionsCursor, limit: 5) {\n          totalCount\n          cursor\n          items {\n            ...ViewerModelVersionCardItem\n          }\n        }\n      }\n    }\n  }\n"): (typeof documents)["\n  query ViewerModelVersions(\n    $projectId: String!\n    $modelId: String!\n    $versionsCursor: String\n  ) {\n    project(id: $projectId) {\n      id\n      role\n      model(id: $modelId) {\n        id\n        versions(cursor: $versionsCursor, limit: 5) {\n          totalCount\n          cursor\n          items {\n            ...ViewerModelVersionCardItem\n          }\n        }\n      }\n    }\n  }\n"];
/**
 * The graphql function is used to parse GraphQL queries into a document that can be used by GraphQL clients.
 */
export function graphql(source: "\n  query ViewerDiffVersions(\n    $projectId: String!\n    $modelId: String!\n    $versionAId: String!\n    $versionBId: String!\n  ) {\n    project(id: $projectId) {\n      id\n      model(id: $modelId) {\n        id\n        versionA: version(id: $versionAId) {\n          ...ViewerModelVersionCardItem\n        }\n        versionB: version(id: $versionBId) {\n          ...ViewerModelVersionCardItem\n        }\n      }\n    }\n  }\n"): (typeof documents)["\n  query ViewerDiffVersions(\n    $projectId: String!\n    $modelId: String!\n    $versionAId: String!\n    $versionBId: String!\n  ) {\n    project(id: $projectId) {\n      id\n      model(id: $modelId) {\n        id\n        versionA: version(id: $versionAId) {\n          ...ViewerModelVersionCardItem\n        }\n        versionB: version(id: $versionBId) {\n          ...ViewerModelVersionCardItem\n        }\n      }\n    }\n  }\n"];
/**
 * The graphql function is used to parse GraphQL queries into a document that can be used by GraphQL clients.
 */
export function graphql(source: "\n  query ViewerLoadedThreads(\n    $projectId: String!\n    $filter: ProjectCommentsFilter!\n    $cursor: String\n    $limit: Int\n  ) {\n    project(id: $projectId) {\n      id\n      commentThreads(filter: $filter, cursor: $cursor, limit: $limit) {\n        totalCount\n        totalArchivedCount\n        items {\n          ...ViewerCommentThread\n          ...LinkableComment\n        }\n      }\n    }\n  }\n"): (typeof documents)["\n  query ViewerLoadedThreads(\n    $projectId: String!\n    $filter: ProjectCommentsFilter!\n    $cursor: String\n    $limit: Int\n  ) {\n    project(id: $projectId) {\n      id\n      commentThreads(filter: $filter, cursor: $cursor, limit: $limit) {\n        totalCount\n        totalArchivedCount\n        items {\n          ...ViewerCommentThread\n          ...LinkableComment\n        }\n      }\n    }\n  }\n"];
/**
 * The graphql function is used to parse GraphQL queries into a document that can be used by GraphQL clients.
 */
export function graphql(source: "\n  query ViewerRawProjectObject($projectId: String!, $objectId: String!) {\n    project(id: $projectId) {\n      id\n      object(id: $objectId) {\n        id\n        data\n      }\n    }\n  }\n"): (typeof documents)["\n  query ViewerRawProjectObject($projectId: String!, $objectId: String!) {\n    project(id: $projectId) {\n      id\n      object(id: $objectId) {\n        id\n        data\n      }\n    }\n  }\n"];
/**
 * The graphql function is used to parse GraphQL queries into a document that can be used by GraphQL clients.
 */
export function graphql(source: "\n  subscription OnViewerUserActivityBroadcasted(\n    $target: ViewerUpdateTrackingTarget!\n    $sessionId: String!\n  ) {\n    viewerUserActivityBroadcasted(target: $target, sessionId: $sessionId) {\n      userName\n      userId\n      user {\n        ...LimitedUserAvatar\n      }\n      state\n      status\n      sessionId\n    }\n  }\n"): (typeof documents)["\n  subscription OnViewerUserActivityBroadcasted(\n    $target: ViewerUpdateTrackingTarget!\n    $sessionId: String!\n  ) {\n    viewerUserActivityBroadcasted(target: $target, sessionId: $sessionId) {\n      userName\n      userId\n      user {\n        ...LimitedUserAvatar\n      }\n      state\n      status\n      sessionId\n    }\n  }\n"];
/**
 * The graphql function is used to parse GraphQL queries into a document that can be used by GraphQL clients.
 */
export function graphql(source: "\n  subscription OnViewerCommentsUpdated($target: ViewerUpdateTrackingTarget!) {\n    projectCommentsUpdated(target: $target) {\n      id\n      type\n      comment {\n        id\n        parent {\n          id\n        }\n        ...ViewerCommentThread\n      }\n    }\n  }\n"): (typeof documents)["\n  subscription OnViewerCommentsUpdated($target: ViewerUpdateTrackingTarget!) {\n    projectCommentsUpdated(target: $target) {\n      id\n      type\n      comment {\n        id\n        parent {\n          id\n        }\n        ...ViewerCommentThread\n      }\n    }\n  }\n"];
/**
 * The graphql function is used to parse GraphQL queries into a document that can be used by GraphQL clients.
 */
export function graphql(source: "\n  fragment LinkableComment on Comment {\n    id\n    viewerResources {\n      modelId\n      versionId\n      objectId\n    }\n  }\n"): (typeof documents)["\n  fragment LinkableComment on Comment {\n    id\n    viewerResources {\n      modelId\n      versionId\n      objectId\n    }\n  }\n"];
/**
 * The graphql function is used to parse GraphQL queries into a document that can be used by GraphQL clients.
 */
export function graphql(source: "\n  fragment UseWorkspaceInviteManager_PendingWorkspaceCollaborator on PendingWorkspaceCollaborator {\n    id\n    token\n    workspaceId\n    workspaceSlug\n    user {\n      id\n    }\n  }\n"): (typeof documents)["\n  fragment UseWorkspaceInviteManager_PendingWorkspaceCollaborator on PendingWorkspaceCollaborator {\n    id\n    token\n    workspaceId\n    workspaceSlug\n    user {\n      id\n    }\n  }\n"];
/**
 * The graphql function is used to parse GraphQL queries into a document that can be used by GraphQL clients.
 */
export function graphql(source: "\n  fragment WorkspaceMixpanelUpdateGroup_WorkspaceCollaborator on WorkspaceCollaborator {\n    id\n    role\n  }\n"): (typeof documents)["\n  fragment WorkspaceMixpanelUpdateGroup_WorkspaceCollaborator on WorkspaceCollaborator {\n    id\n    role\n  }\n"];
/**
 * The graphql function is used to parse GraphQL queries into a document that can be used by GraphQL clients.
 */
export function graphql(source: "\n  fragment WorkspaceMixpanelUpdateGroup_Workspace on Workspace {\n    id\n    name\n    description\n    domainBasedMembershipProtectionEnabled\n    discoverabilityEnabled\n    plan {\n      status\n      name\n    }\n    team {\n      totalCount\n      items {\n        ...WorkspaceMixpanelUpdateGroup_WorkspaceCollaborator\n      }\n    }\n  }\n"): (typeof documents)["\n  fragment WorkspaceMixpanelUpdateGroup_Workspace on Workspace {\n    id\n    name\n    description\n    domainBasedMembershipProtectionEnabled\n    discoverabilityEnabled\n    plan {\n      status\n      name\n    }\n    team {\n      totalCount\n      items {\n        ...WorkspaceMixpanelUpdateGroup_WorkspaceCollaborator\n      }\n    }\n  }\n"];
/**
 * The graphql function is used to parse GraphQL queries into a document that can be used by GraphQL clients.
 */
export function graphql(source: "\n    fragment WorkspaceSsoStatus_Workspace on Workspace {\n      id\n      sso {\n        provider {\n          id\n          name\n          clientId\n          issuerUrl\n        }\n      }\n    }\n  "): (typeof documents)["\n    fragment WorkspaceSsoStatus_Workspace on Workspace {\n      id\n      sso {\n        provider {\n          id\n          name\n          clientId\n          issuerUrl\n        }\n      }\n    }\n  "];
/**
 * The graphql function is used to parse GraphQL queries into a document that can be used by GraphQL clients.
 */
export function graphql(source: "\n    fragment WorkspaceSsoStatus_User on User {\n      expiredSsoSessions {\n        id\n        slug\n      }\n    }\n  "): (typeof documents)["\n    fragment WorkspaceSsoStatus_User on User {\n      expiredSsoSessions {\n        id\n        slug\n      }\n    }\n  "];
/**
 * The graphql function is used to parse GraphQL queries into a document that can be used by GraphQL clients.
 */
export function graphql(source: "\n  mutation UpdateRole($input: WorkspaceRoleUpdateInput!) {\n    workspaceMutations {\n      updateRole(input: $input) {\n        team {\n          items {\n            id\n            role\n          }\n        }\n      }\n    }\n  }\n"): (typeof documents)["\n  mutation UpdateRole($input: WorkspaceRoleUpdateInput!) {\n    workspaceMutations {\n      updateRole(input: $input) {\n        team {\n          items {\n            id\n            role\n          }\n        }\n      }\n    }\n  }\n"];
/**
 * The graphql function is used to parse GraphQL queries into a document that can be used by GraphQL clients.
 */
export function graphql(source: "\n  mutation InviteToWorkspace(\n    $workspaceId: String!\n    $input: [WorkspaceInviteCreateInput!]!\n  ) {\n    workspaceMutations {\n      invites {\n        batchCreate(workspaceId: $workspaceId, input: $input) {\n          id\n          invitedTeam {\n            ...SettingsWorkspacesMembersInvitesTable_PendingWorkspaceCollaborator\n          }\n        }\n      }\n    }\n  }\n"): (typeof documents)["\n  mutation InviteToWorkspace(\n    $workspaceId: String!\n    $input: [WorkspaceInviteCreateInput!]!\n  ) {\n    workspaceMutations {\n      invites {\n        batchCreate(workspaceId: $workspaceId, input: $input) {\n          id\n          invitedTeam {\n            ...SettingsWorkspacesMembersInvitesTable_PendingWorkspaceCollaborator\n          }\n        }\n      }\n    }\n  }\n"];
/**
 * The graphql function is used to parse GraphQL queries into a document that can be used by GraphQL clients.
 */
export function graphql(source: "\n  mutation CreateWorkspace($input: WorkspaceCreateInput!) {\n    workspaceMutations {\n      create(input: $input) {\n        id\n        ...SettingsDialog_Workspace\n      }\n    }\n  }\n"): (typeof documents)["\n  mutation CreateWorkspace($input: WorkspaceCreateInput!) {\n    workspaceMutations {\n      create(input: $input) {\n        id\n        ...SettingsDialog_Workspace\n      }\n    }\n  }\n"];
/**
 * The graphql function is used to parse GraphQL queries into a document that can be used by GraphQL clients.
 */
export function graphql(source: "\n  mutation ProcessWorkspaceInvite($input: WorkspaceInviteUseInput!) {\n    workspaceMutations {\n      invites {\n        use(input: $input)\n      }\n    }\n  }\n"): (typeof documents)["\n  mutation ProcessWorkspaceInvite($input: WorkspaceInviteUseInput!) {\n    workspaceMutations {\n      invites {\n        use(input: $input)\n      }\n    }\n  }\n"];
/**
 * The graphql function is used to parse GraphQL queries into a document that can be used by GraphQL clients.
 */
export function graphql(source: "\n  mutation SetDefaultWorkspaceRegion($workspaceId: String!, $regionKey: String!) {\n    workspaceMutations {\n      setDefaultRegion(workspaceId: $workspaceId, regionKey: $regionKey) {\n        id\n        defaultRegion {\n          id\n          ...SettingsWorkspacesRegionsSelect_ServerRegionItem\n        }\n      }\n    }\n  }\n"): (typeof documents)["\n  mutation SetDefaultWorkspaceRegion($workspaceId: String!, $regionKey: String!) {\n    workspaceMutations {\n      setDefaultRegion(workspaceId: $workspaceId, regionKey: $regionKey) {\n        id\n        defaultRegion {\n          id\n          ...SettingsWorkspacesRegionsSelect_ServerRegionItem\n        }\n      }\n    }\n  }\n"];
/**
 * The graphql function is used to parse GraphQL queries into a document that can be used by GraphQL clients.
 */
export function graphql(source: "\n  query WorkspaceAccessCheck($slug: String!) {\n    workspaceBySlug(slug: $slug) {\n      id\n    }\n  }\n"): (typeof documents)["\n  query WorkspaceAccessCheck($slug: String!) {\n    workspaceBySlug(slug: $slug) {\n      id\n    }\n  }\n"];
/**
 * The graphql function is used to parse GraphQL queries into a document that can be used by GraphQL clients.
 */
export function graphql(source: "\n  query WorkspacePageQuery(\n    $workspaceSlug: String!\n    $filter: WorkspaceProjectsFilter\n    $cursor: String\n    $invitesFilter: PendingWorkspaceCollaboratorsFilter\n    $token: String\n  ) {\n    workspaceBySlug(slug: $workspaceSlug) {\n      id\n      ...MoveProjectsDialog_Workspace\n      ...WorkspaceHeader_Workspace\n      ...WorkspaceMixpanelUpdateGroup_Workspace\n      projectListProject: projects(filter: $filter, cursor: $cursor, limit: 10) {\n        ...WorkspaceProjectList_ProjectCollection\n      }\n    }\n    workspaceInvite(\n      workspaceId: $workspaceSlug\n      token: $token\n      options: { useSlug: true }\n    ) {\n      id\n      ...WorkspaceInviteBanner_PendingWorkspaceCollaborator\n      ...WorkspaceInviteBlock_PendingWorkspaceCollaborator\n    }\n  }\n"): (typeof documents)["\n  query WorkspacePageQuery(\n    $workspaceSlug: String!\n    $filter: WorkspaceProjectsFilter\n    $cursor: String\n    $invitesFilter: PendingWorkspaceCollaboratorsFilter\n    $token: String\n  ) {\n    workspaceBySlug(slug: $workspaceSlug) {\n      id\n      ...MoveProjectsDialog_Workspace\n      ...WorkspaceHeader_Workspace\n      ...WorkspaceMixpanelUpdateGroup_Workspace\n      projectListProject: projects(filter: $filter, cursor: $cursor, limit: 10) {\n        ...WorkspaceProjectList_ProjectCollection\n      }\n    }\n    workspaceInvite(\n      workspaceId: $workspaceSlug\n      token: $token\n      options: { useSlug: true }\n    ) {\n      id\n      ...WorkspaceInviteBanner_PendingWorkspaceCollaborator\n      ...WorkspaceInviteBlock_PendingWorkspaceCollaborator\n    }\n  }\n"];
/**
 * The graphql function is used to parse GraphQL queries into a document that can be used by GraphQL clients.
 */
export function graphql(source: "\n  query WorkspaceProjectsQuery(\n    $workspaceSlug: String!\n    $filter: WorkspaceProjectsFilter\n    $cursor: String\n  ) {\n    workspaceBySlug(slug: $workspaceSlug) {\n      id\n      projects(filter: $filter, cursor: $cursor, limit: 10) {\n        ...WorkspaceProjectList_ProjectCollection\n      }\n    }\n  }\n"): (typeof documents)["\n  query WorkspaceProjectsQuery(\n    $workspaceSlug: String!\n    $filter: WorkspaceProjectsFilter\n    $cursor: String\n  ) {\n    workspaceBySlug(slug: $workspaceSlug) {\n      id\n      projects(filter: $filter, cursor: $cursor, limit: 10) {\n        ...WorkspaceProjectList_ProjectCollection\n      }\n    }\n  }\n"];
/**
 * The graphql function is used to parse GraphQL queries into a document that can be used by GraphQL clients.
 */
export function graphql(source: "\n  query WorkspaceInvite(\n    $workspaceId: String\n    $token: String\n    $options: WorkspaceInviteLookupOptions\n  ) {\n    workspaceInvite(workspaceId: $workspaceId, token: $token, options: $options) {\n      ...WorkspaceInviteBanner_PendingWorkspaceCollaborator\n      ...WorkspaceInviteBlock_PendingWorkspaceCollaborator\n    }\n  }\n"): (typeof documents)["\n  query WorkspaceInvite(\n    $workspaceId: String\n    $token: String\n    $options: WorkspaceInviteLookupOptions\n  ) {\n    workspaceInvite(workspaceId: $workspaceId, token: $token, options: $options) {\n      ...WorkspaceInviteBanner_PendingWorkspaceCollaborator\n      ...WorkspaceInviteBlock_PendingWorkspaceCollaborator\n    }\n  }\n"];
/**
 * The graphql function is used to parse GraphQL queries into a document that can be used by GraphQL clients.
 */
export function graphql(source: "\n  query MoveProjectsDialog {\n    activeUser {\n      ...MoveProjectsDialog_User\n    }\n  }\n"): (typeof documents)["\n  query MoveProjectsDialog {\n    activeUser {\n      ...MoveProjectsDialog_User\n    }\n  }\n"];
/**
 * The graphql function is used to parse GraphQL queries into a document that can be used by GraphQL clients.
 */
export function graphql(source: "\n  query ValidateWorkspaceSlug($slug: String!) {\n    validateWorkspaceSlug(slug: $slug)\n  }\n"): (typeof documents)["\n  query ValidateWorkspaceSlug($slug: String!) {\n    validateWorkspaceSlug(slug: $slug)\n  }\n"];
/**
 * The graphql function is used to parse GraphQL queries into a document that can be used by GraphQL clients.
 */
export function graphql(source: "\n  query WorkspaceSsoByEmail($email: String!) {\n    workspaceSsoByEmail(email: $email) {\n      ...AuthSsoLogin_Workspace\n    }\n  }\n"): (typeof documents)["\n  query WorkspaceSsoByEmail($email: String!) {\n    workspaceSsoByEmail(email: $email) {\n      ...AuthSsoLogin_Workspace\n    }\n  }\n"];
/**
 * The graphql function is used to parse GraphQL queries into a document that can be used by GraphQL clients.
 */
export function graphql(source: "\n  query WorkspaceSsoCheck($slug: String!) {\n    workspaceBySlug(slug: $slug) {\n      ...WorkspaceSsoStatus_Workspace\n    }\n    activeUser {\n      ...WorkspaceSsoStatus_User\n    }\n  }\n"): (typeof documents)["\n  query WorkspaceSsoCheck($slug: String!) {\n    workspaceBySlug(slug: $slug) {\n      ...WorkspaceSsoStatus_Workspace\n    }\n    activeUser {\n      ...WorkspaceSsoStatus_User\n    }\n  }\n"];
/**
 * The graphql function is used to parse GraphQL queries into a document that can be used by GraphQL clients.
 */
export function graphql(source: "\n  query LegacyBranchRedirectMetadata($streamId: String!, $branchName: String!) {\n    project(id: $streamId) {\n      modelByName(name: $branchName) {\n        id\n      }\n    }\n  }\n"): (typeof documents)["\n  query LegacyBranchRedirectMetadata($streamId: String!, $branchName: String!) {\n    project(id: $streamId) {\n      modelByName(name: $branchName) {\n        id\n      }\n    }\n  }\n"];
/**
 * The graphql function is used to parse GraphQL queries into a document that can be used by GraphQL clients.
 */
export function graphql(source: "\n  query LegacyViewerCommitRedirectMetadata($streamId: String!, $commitId: String!) {\n    project(id: $streamId) {\n      version(id: $commitId) {\n        id\n        model {\n          id\n        }\n      }\n    }\n  }\n"): (typeof documents)["\n  query LegacyViewerCommitRedirectMetadata($streamId: String!, $commitId: String!) {\n    project(id: $streamId) {\n      version(id: $commitId) {\n        id\n        model {\n          id\n        }\n      }\n    }\n  }\n"];
/**
 * The graphql function is used to parse GraphQL queries into a document that can be used by GraphQL clients.
 */
export function graphql(source: "\n  query LegacyViewerStreamRedirectMetadata($streamId: String!) {\n    project(id: $streamId) {\n      id\n      versions(limit: 1) {\n        totalCount\n        items {\n          id\n          model {\n            id\n          }\n        }\n      }\n    }\n  }\n"): (typeof documents)["\n  query LegacyViewerStreamRedirectMetadata($streamId: String!) {\n    project(id: $streamId) {\n      id\n      versions(limit: 1) {\n        totalCount\n        items {\n          id\n          model {\n            id\n          }\n        }\n      }\n    }\n  }\n"];
/**
 * The graphql function is used to parse GraphQL queries into a document that can be used by GraphQL clients.
 */
export function graphql(source: "\n  query AutoAcceptableWorkspaceInvite(\n    $token: String!\n    $workspaceId: String!\n    $options: WorkspaceInviteLookupOptions\n  ) {\n    workspaceInvite(token: $token, workspaceId: $workspaceId, options: $options) {\n      id\n      ...UseWorkspaceInviteManager_PendingWorkspaceCollaborator\n    }\n  }\n"): (typeof documents)["\n  query AutoAcceptableWorkspaceInvite(\n    $token: String!\n    $workspaceId: String!\n    $options: WorkspaceInviteLookupOptions\n  ) {\n    workspaceInvite(token: $token, workspaceId: $workspaceId, options: $options) {\n      id\n      ...UseWorkspaceInviteManager_PendingWorkspaceCollaborator\n    }\n  }\n"];
/**
 * The graphql function is used to parse GraphQL queries into a document that can be used by GraphQL clients.
 */
export function graphql(source: "\n  query ResolveCommentLink($commentId: String!, $projectId: String!) {\n    project(id: $projectId) {\n      comment(id: $commentId) {\n        id\n        ...LinkableComment\n      }\n    }\n  }\n"): (typeof documents)["\n  query ResolveCommentLink($commentId: String!, $projectId: String!) {\n    project(id: $projectId) {\n      comment(id: $commentId) {\n        id\n        ...LinkableComment\n      }\n    }\n  }\n"];
/**
 * The graphql function is used to parse GraphQL queries into a document that can be used by GraphQL clients.
 */
export function graphql(source: "\n  fragment AutomateFunctionPage_AutomateFunction on AutomateFunction {\n    id\n    name\n    description\n    logo\n    supportedSourceApps\n    tags\n    ...AutomateFunctionPageHeader_Function\n    ...AutomateFunctionPageInfo_AutomateFunction\n    ...AutomateAutomationCreateDialog_AutomateFunction\n    creator {\n      id\n    }\n  }\n"): (typeof documents)["\n  fragment AutomateFunctionPage_AutomateFunction on AutomateFunction {\n    id\n    name\n    description\n    logo\n    supportedSourceApps\n    tags\n    ...AutomateFunctionPageHeader_Function\n    ...AutomateFunctionPageInfo_AutomateFunction\n    ...AutomateAutomationCreateDialog_AutomateFunction\n    creator {\n      id\n    }\n  }\n"];
/**
 * The graphql function is used to parse GraphQL queries into a document that can be used by GraphQL clients.
 */
export function graphql(source: "\n  query AutomateFunctionPage($functionId: ID!) {\n    automateFunction(id: $functionId) {\n      ...AutomateFunctionPage_AutomateFunction\n    }\n  }\n"): (typeof documents)["\n  query AutomateFunctionPage($functionId: ID!) {\n    automateFunction(id: $functionId) {\n      ...AutomateFunctionPage_AutomateFunction\n    }\n  }\n"];
/**
 * The graphql function is used to parse GraphQL queries into a document that can be used by GraphQL clients.
 */
export function graphql(source: "\n  query AutomateFunctionsPage($search: String, $cursor: String = null) {\n    ...AutomateFunctionsPageItems_Query\n    ...AutomateFunctionsPageHeader_Query\n  }\n"): (typeof documents)["\n  query AutomateFunctionsPage($search: String, $cursor: String = null) {\n    ...AutomateFunctionsPageItems_Query\n    ...AutomateFunctionsPageHeader_Query\n  }\n"];
/**
 * The graphql function is used to parse GraphQL queries into a document that can be used by GraphQL clients.
 */
export function graphql(source: "\n  fragment ProjectPageProject on Project {\n    id\n    createdAt\n    modelCount: models(limit: 0) {\n      totalCount\n    }\n    commentThreadCount: commentThreads(limit: 0) {\n      totalCount\n    }\n    workspace {\n      id\n    }\n    ...ProjectPageTeamInternals_Project\n    ...ProjectPageProjectHeader\n    ...ProjectPageTeamDialog\n    ...ProjectsMoveToWorkspaceDialog_Project\n  }\n"): (typeof documents)["\n  fragment ProjectPageProject on Project {\n    id\n    createdAt\n    modelCount: models(limit: 0) {\n      totalCount\n    }\n    commentThreadCount: commentThreads(limit: 0) {\n      totalCount\n    }\n    workspace {\n      id\n    }\n    ...ProjectPageTeamInternals_Project\n    ...ProjectPageProjectHeader\n    ...ProjectPageTeamDialog\n    ...ProjectsMoveToWorkspaceDialog_Project\n  }\n"];
/**
 * The graphql function is used to parse GraphQL queries into a document that can be used by GraphQL clients.
 */
export function graphql(source: "\n  fragment ProjectPageAutomationPage_Automation on Automation {\n    id\n    ...ProjectPageAutomationHeader_Automation\n    ...ProjectPageAutomationFunctions_Automation\n    ...ProjectPageAutomationRuns_Automation\n  }\n"): (typeof documents)["\n  fragment ProjectPageAutomationPage_Automation on Automation {\n    id\n    ...ProjectPageAutomationHeader_Automation\n    ...ProjectPageAutomationFunctions_Automation\n    ...ProjectPageAutomationRuns_Automation\n  }\n"];
/**
 * The graphql function is used to parse GraphQL queries into a document that can be used by GraphQL clients.
 */
export function graphql(source: "\n  fragment ProjectPageAutomationPage_Project on Project {\n    id\n    ...ProjectPageAutomationHeader_Project\n  }\n"): (typeof documents)["\n  fragment ProjectPageAutomationPage_Project on Project {\n    id\n    ...ProjectPageAutomationHeader_Project\n  }\n"];
/**
 * The graphql function is used to parse GraphQL queries into a document that can be used by GraphQL clients.
 */
export function graphql(source: "\n  fragment ProjectPageSettingsTab_Project on Project {\n    id\n    role\n  }\n"): (typeof documents)["\n  fragment ProjectPageSettingsTab_Project on Project {\n    id\n    role\n  }\n"];

export function graphql(source: string) {
  return (documents as any)[source] ?? {};
}

export type DocumentType<TDocumentNode extends DocumentNode<any, any>> = TDocumentNode extends DocumentNode<  infer TType,  any>  ? TType  : never;<|MERGE_RESOLUTION|>--- conflicted
+++ resolved
@@ -15,12 +15,12 @@
  */
 const documents = {
     "\n  fragment AuthLoginWithEmailBlock_PendingWorkspaceCollaborator on PendingWorkspaceCollaborator {\n    id\n    email\n    user {\n      id\n    }\n  }\n": types.AuthLoginWithEmailBlock_PendingWorkspaceCollaboratorFragmentDoc,
+    "\n  query AuthRegisterPanel($token: String) {\n    serverInfo {\n      inviteOnly\n      authStrategies {\n        id\n      }\n      ...AuthStategiesServerInfoFragment\n      ...ServerTermsOfServicePrivacyPolicyFragment\n    }\n    serverInviteByToken(token: $token) {\n      id\n      email\n    }\n  }\n": types.AuthRegisterPanelDocument,
     "\n  query AuthRegisterPanelWorkspaceInvite($token: String) {\n    workspaceInvite(token: $token) {\n      id\n      ...AuthWorkspaceInviteHeader_PendingWorkspaceCollaborator\n    }\n  }\n": types.AuthRegisterPanelWorkspaceInviteDocument,
     "\n  fragment ServerTermsOfServicePrivacyPolicyFragment on ServerInfo {\n    termsOfService\n  }\n": types.ServerTermsOfServicePrivacyPolicyFragmentFragmentDoc,
     "\n  query EmailVerificationBannerState {\n    activeUser {\n      id\n      email\n      verified\n      hasPendingVerification\n    }\n  }\n": types.EmailVerificationBannerStateDocument,
     "\n  mutation RequestVerification {\n    requestVerification\n  }\n": types.RequestVerificationDocument,
     "\n  fragment AuthWorkspaceInviteHeader_PendingWorkspaceCollaborator on PendingWorkspaceCollaborator {\n    id\n    workspaceName\n    email\n    user {\n      id\n      ...LimitedUserAvatar\n    }\n  }\n": types.AuthWorkspaceInviteHeader_PendingWorkspaceCollaboratorFragmentDoc,
-    "\n  fragment AuthSsoLogin_Workspace on LimitedWorkspace {\n    id\n    slug\n    name\n    logo\n    defaultLogoIndex\n  }\n": types.AuthSsoLogin_WorkspaceFragmentDoc,
     "\n  fragment AuthStategiesServerInfoFragment on ServerInfo {\n    authStrategies {\n      id\n      name\n      url\n    }\n    ...AuthThirdPartyLoginButtonOIDC_ServerInfo\n  }\n": types.AuthStategiesServerInfoFragmentFragmentDoc,
     "\n  fragment AuthThirdPartyLoginButtonOIDC_ServerInfo on ServerInfo {\n    authStrategies {\n      id\n      name\n    }\n  }\n": types.AuthThirdPartyLoginButtonOidc_ServerInfoFragmentDoc,
     "\n  fragment AutomateAutomationCreateDialog_AutomateFunction on AutomateFunction {\n    id\n    ...AutomationsFunctionsCard_AutomateFunction\n    ...AutomateAutomationCreateDialogFunctionParametersStep_AutomateFunction\n  }\n": types.AutomateAutomationCreateDialog_AutomateFunctionFragmentDoc,
@@ -122,12 +122,8 @@
     "\n  fragment SettingsWorkspacesMembers_Workspace on Workspace {\n    id\n    role\n    team {\n      items {\n        id\n        role\n      }\n    }\n    invitedTeam(filter: $invitesFilter) {\n      user {\n        id\n      }\n    }\n  }\n": types.SettingsWorkspacesMembers_WorkspaceFragmentDoc,
     "\n  fragment SettingsWorkspacesProjects_ProjectCollection on ProjectCollection {\n    totalCount\n    items {\n      ...SettingsSharedProjects_Project\n    }\n  }\n": types.SettingsWorkspacesProjects_ProjectCollectionFragmentDoc,
     "\n  fragment SettingsWorkspacesRegions_Workspace on Workspace {\n    id\n    defaultRegion {\n      id\n      ...SettingsWorkspacesRegionsSelect_ServerRegionItem\n    }\n    availableRegions {\n      id\n      ...SettingsWorkspacesRegionsSelect_ServerRegionItem\n    }\n  }\n": types.SettingsWorkspacesRegions_WorkspaceFragmentDoc,
-<<<<<<< HEAD
-    "\n  fragment SettingsWorkspacesSecurity_Workspace on Workspace {\n    id\n    slug\n    domains {\n      id\n      domain\n      ...SettingsWorkspacesSecurityDomainRemoveDialog_WorkspaceDomain\n    }\n    sso {\n      provider {\n        id\n        name\n        clientId\n        issuerUrl\n      }\n    }\n    domainBasedMembershipProtectionEnabled\n    discoverabilityEnabled\n  }\n\n  fragment SettingsWorkspacesSecurity_User on User {\n    id\n    emails {\n      id\n      email\n      verified\n    }\n  }\n": types.SettingsWorkspacesSecurity_WorkspaceFragmentDoc,
-=======
     "\n  fragment SettingsWorkspacesSecurity_Workspace on Workspace {\n    id\n    domains {\n      id\n      domain\n      ...SettingsWorkspacesSecurityDomainRemoveDialog_WorkspaceDomain\n    }\n    domainBasedMembershipProtectionEnabled\n    discoverabilityEnabled\n    ...SettingsWorkspacesSecuritySso_Workspace\n  }\n\n  fragment SettingsWorkspacesSecurity_User on User {\n    id\n    emails {\n      id\n      email\n      verified\n    }\n  }\n": types.SettingsWorkspacesSecurity_WorkspaceFragmentDoc,
     "\n  fragment SettingsWorkspacesBillingPricingTable_WorkspacePlan on WorkspacePlan {\n    name\n    status\n  }\n": types.SettingsWorkspacesBillingPricingTable_WorkspacePlanFragmentDoc,
->>>>>>> 6c2e9002
     "\n  fragment SettingsWorkspacesMembersGuestsTable_WorkspaceCollaborator on WorkspaceCollaborator {\n    id\n    role\n    user {\n      id\n      avatar\n      name\n      company\n      verified\n    }\n    projectRoles {\n      role\n      project {\n        id\n        name\n      }\n    }\n  }\n": types.SettingsWorkspacesMembersGuestsTable_WorkspaceCollaboratorFragmentDoc,
     "\n  fragment SettingsWorkspacesMembersGuestsTable_Workspace on Workspace {\n    id\n    ...SettingsWorkspacesMembersTableHeader_Workspace\n    team {\n      items {\n        id\n        ...SettingsWorkspacesMembersGuestsTable_WorkspaceCollaborator\n      }\n    }\n  }\n": types.SettingsWorkspacesMembersGuestsTable_WorkspaceFragmentDoc,
     "\n  fragment SettingsWorkspacesMembersInvitesTable_PendingWorkspaceCollaborator on PendingWorkspaceCollaborator {\n    id\n    inviteId\n    role\n    title\n    updatedAt\n    user {\n      id\n      ...LimitedUserAvatar\n    }\n    invitedBy {\n      id\n      ...LimitedUserAvatar\n    }\n  }\n": types.SettingsWorkspacesMembersInvitesTable_PendingWorkspaceCollaboratorFragmentDoc,
@@ -138,6 +134,7 @@
     "\n  fragment SettingsWorkspacesRegionsSelect_ServerRegionItem on ServerRegionItem {\n    id\n    key\n    name\n    description\n  }\n": types.SettingsWorkspacesRegionsSelect_ServerRegionItemFragmentDoc,
     "\n  fragment SettingsWorkspacesSecurityDomainRemoveDialog_WorkspaceDomain on WorkspaceDomain {\n    id\n    domain\n  }\n": types.SettingsWorkspacesSecurityDomainRemoveDialog_WorkspaceDomainFragmentDoc,
     "\n  fragment SettingsWorkspacesSecurityDomainRemoveDialog_Workspace on Workspace {\n    id\n    domains {\n      ...SettingsWorkspacesSecurityDomainRemoveDialog_WorkspaceDomain\n    }\n  }\n": types.SettingsWorkspacesSecurityDomainRemoveDialog_WorkspaceFragmentDoc,
+    "\n  fragment SettingsWorkspacesSecuritySso_Workspace on Workspace {\n    id\n    slug\n  }\n": types.SettingsWorkspacesSecuritySso_WorkspaceFragmentDoc,
     "\n  fragment ModelPageProject on Project {\n    id\n    createdAt\n    name\n    visibility\n    workspace {\n      id\n      slug\n      name\n    }\n  }\n": types.ModelPageProjectFragmentDoc,
     "\n  fragment ThreadCommentAttachment on Comment {\n    text {\n      attachments {\n        id\n        fileName\n        fileType\n        fileSize\n      }\n    }\n  }\n": types.ThreadCommentAttachmentFragmentDoc,
     "\n  fragment ViewerCommentsListItem on Comment {\n    id\n    rawText\n    archived\n    author {\n      ...LimitedUserAvatar\n    }\n    createdAt\n    viewedAt\n    replies {\n      totalCount\n      cursor\n      items {\n        ...ViewerCommentsReplyItem\n      }\n    }\n    replyAuthors(limit: 4) {\n      totalCount\n      items {\n        ...FormUsersSelectItem\n      }\n    }\n    resources {\n      resourceId\n      resourceType\n    }\n  }\n": types.ViewerCommentsListItemFragmentDoc,
@@ -156,7 +153,6 @@
     "\n  mutation FinishOnboarding {\n    activeUserMutations {\n      finishOnboarding\n    }\n  }\n": types.FinishOnboardingDocument,
     "\n  mutation RequestVerificationByEmail($email: String!) {\n    requestVerificationByEmail(email: $email)\n  }\n": types.RequestVerificationByEmailDocument,
     "\n  query AuthLoginPanel {\n    serverInfo {\n      authStrategies {\n        id\n      }\n      ...AuthStategiesServerInfoFragment\n    }\n  }\n": types.AuthLoginPanelDocument,
-    "\n  query AuthRegisterPanel($token: String) {\n    serverInfo {\n      inviteOnly\n      authStrategies {\n        id\n      }\n      ...AuthStategiesServerInfoFragment\n      ...ServerTermsOfServicePrivacyPolicyFragment\n    }\n    serverInviteByToken(token: $token) {\n      id\n      email\n    }\n  }\n": types.AuthRegisterPanelDocument,
     "\n  query AuthLoginPanelWorkspaceInvite($token: String) {\n    workspaceInvite(token: $token) {\n      id\n      email\n      ...AuthWorkspaceInviteHeader_PendingWorkspaceCollaborator\n      ...AuthLoginWithEmailBlock_PendingWorkspaceCollaborator\n    }\n  }\n": types.AuthLoginPanelWorkspaceInviteDocument,
     "\n  query AuthorizableAppMetadata($id: String!) {\n    app(id: $id) {\n      id\n      name\n      description\n      trustByDefault\n      redirectUrl\n      scopes {\n        name\n        description\n      }\n      author {\n        name\n        id\n        avatar\n      }\n    }\n  }\n": types.AuthorizableAppMetadataDocument,
     "\n  fragment FunctionRunStatusForSummary on AutomateFunctionRun {\n    id\n    status\n  }\n": types.FunctionRunStatusForSummaryFragmentDoc,
@@ -233,7 +229,7 @@
     "\n  mutation TriggerAutomation($projectId: ID!, $automationId: ID!) {\n    projectMutations {\n      automationMutations(projectId: $projectId) {\n        trigger(automationId: $automationId)\n      }\n    }\n  }\n": types.TriggerAutomationDocument,
     "\n  mutation CreateTestAutomation(\n    $projectId: ID!\n    $input: ProjectTestAutomationCreateInput!\n  ) {\n    projectMutations {\n      automationMutations(projectId: $projectId) {\n        createTestAutomation(input: $input) {\n          id\n          ...ProjectPageAutomationsRow_Automation\n        }\n      }\n    }\n  }\n": types.CreateTestAutomationDocument,
     "\n  mutation MoveProjectToWorkspace($workspaceId: String!, $projectId: String!) {\n    workspaceMutations {\n      projects {\n        moveToWorkspace(workspaceId: $workspaceId, projectId: $projectId) {\n          id\n          workspace {\n            id\n            projects {\n              items {\n                id\n              }\n            }\n            ...ProjectsMoveToWorkspaceDialog_Workspace\n            ...MoveProjectsDialog_Workspace\n          }\n        }\n      }\n    }\n  }\n": types.MoveProjectToWorkspaceDocument,
-    "\n  query ProjectAccessCheck($id: String!) {\n    project(id: $id) {\n      id\n      visibility\n      workspace {\n        id\n        slug\n      }\n    }\n  }\n": types.ProjectAccessCheckDocument,
+    "\n  query ProjectAccessCheck($id: String!) {\n    project(id: $id) {\n      id\n    }\n  }\n": types.ProjectAccessCheckDocument,
     "\n  query ProjectRoleCheck($id: String!) {\n    project(id: $id) {\n      id\n      role\n    }\n  }\n": types.ProjectRoleCheckDocument,
     "\n  query ProjectsDashboardQuery($filter: UserProjectsFilter, $cursor: String) {\n    activeUser {\n      id\n      projects(filter: $filter, limit: 6, cursor: $cursor) {\n        cursor\n        totalCount\n        items {\n          ...ProjectDashboardItem\n        }\n      }\n      ...ProjectsInviteBanners\n      ...ProjectsDashboardHeaderProjects_User\n    }\n  }\n": types.ProjectsDashboardQueryDocument,
     "\n  query ProjectsDashboardWorkspaceQuery {\n    activeUser {\n      id\n      ...ProjectsDashboardHeaderWorkspaces_User\n    }\n  }\n": types.ProjectsDashboardWorkspaceQueryDocument,
@@ -331,13 +327,7 @@
     "\n  fragment LinkableComment on Comment {\n    id\n    viewerResources {\n      modelId\n      versionId\n      objectId\n    }\n  }\n": types.LinkableCommentFragmentDoc,
     "\n  fragment UseWorkspaceInviteManager_PendingWorkspaceCollaborator on PendingWorkspaceCollaborator {\n    id\n    token\n    workspaceId\n    workspaceSlug\n    user {\n      id\n    }\n  }\n": types.UseWorkspaceInviteManager_PendingWorkspaceCollaboratorFragmentDoc,
     "\n  fragment WorkspaceMixpanelUpdateGroup_WorkspaceCollaborator on WorkspaceCollaborator {\n    id\n    role\n  }\n": types.WorkspaceMixpanelUpdateGroup_WorkspaceCollaboratorFragmentDoc,
-<<<<<<< HEAD
-    "\n  fragment WorkspaceMixpanelUpdateGroup_Workspace on Workspace {\n    id\n    name\n    description\n    domainBasedMembershipProtectionEnabled\n    discoverabilityEnabled\n    billing {\n      cost {\n        total\n      }\n      versionsCount {\n        current\n        max\n      }\n    }\n    team {\n      totalCount\n      items {\n        ...WorkspaceMixpanelUpdateGroup_WorkspaceCollaborator\n      }\n    }\n  }\n": types.WorkspaceMixpanelUpdateGroup_WorkspaceFragmentDoc,
-    "\n    fragment WorkspaceSsoStatus_Workspace on Workspace {\n      id\n      sso {\n        provider {\n          id\n          name\n          clientId\n          issuerUrl\n        }\n      }\n    }\n  ": types.WorkspaceSsoStatus_WorkspaceFragmentDoc,
-    "\n    fragment WorkspaceSsoStatus_User on User {\n      expiredSsoSessions {\n        id\n        slug\n      }\n    }\n  ": types.WorkspaceSsoStatus_UserFragmentDoc,
-=======
     "\n  fragment WorkspaceMixpanelUpdateGroup_Workspace on Workspace {\n    id\n    name\n    description\n    domainBasedMembershipProtectionEnabled\n    discoverabilityEnabled\n    plan {\n      status\n      name\n    }\n    team {\n      totalCount\n      items {\n        ...WorkspaceMixpanelUpdateGroup_WorkspaceCollaborator\n      }\n    }\n  }\n": types.WorkspaceMixpanelUpdateGroup_WorkspaceFragmentDoc,
->>>>>>> 6c2e9002
     "\n  mutation UpdateRole($input: WorkspaceRoleUpdateInput!) {\n    workspaceMutations {\n      updateRole(input: $input) {\n        team {\n          items {\n            id\n            role\n          }\n        }\n      }\n    }\n  }\n": types.UpdateRoleDocument,
     "\n  mutation InviteToWorkspace(\n    $workspaceId: String!\n    $input: [WorkspaceInviteCreateInput!]!\n  ) {\n    workspaceMutations {\n      invites {\n        batchCreate(workspaceId: $workspaceId, input: $input) {\n          id\n          invitedTeam {\n            ...SettingsWorkspacesMembersInvitesTable_PendingWorkspaceCollaborator\n          }\n        }\n      }\n    }\n  }\n": types.InviteToWorkspaceDocument,
     "\n  mutation CreateWorkspace($input: WorkspaceCreateInput!) {\n    workspaceMutations {\n      create(input: $input) {\n        id\n        ...SettingsDialog_Workspace\n      }\n    }\n  }\n": types.CreateWorkspaceDocument,
@@ -349,8 +339,6 @@
     "\n  query WorkspaceInvite(\n    $workspaceId: String\n    $token: String\n    $options: WorkspaceInviteLookupOptions\n  ) {\n    workspaceInvite(workspaceId: $workspaceId, token: $token, options: $options) {\n      ...WorkspaceInviteBanner_PendingWorkspaceCollaborator\n      ...WorkspaceInviteBlock_PendingWorkspaceCollaborator\n    }\n  }\n": types.WorkspaceInviteDocument,
     "\n  query MoveProjectsDialog {\n    activeUser {\n      ...MoveProjectsDialog_User\n    }\n  }\n": types.MoveProjectsDialogDocument,
     "\n  query ValidateWorkspaceSlug($slug: String!) {\n    validateWorkspaceSlug(slug: $slug)\n  }\n": types.ValidateWorkspaceSlugDocument,
-    "\n  query WorkspaceSsoByEmail($email: String!) {\n    workspaceSsoByEmail(email: $email) {\n      ...AuthSsoLogin_Workspace\n    }\n  }\n": types.WorkspaceSsoByEmailDocument,
-    "\n  query WorkspaceSsoCheck($slug: String!) {\n    workspaceBySlug(slug: $slug) {\n      ...WorkspaceSsoStatus_Workspace\n    }\n    activeUser {\n      ...WorkspaceSsoStatus_User\n    }\n  }\n": types.WorkspaceSsoCheckDocument,
     "\n  query LegacyBranchRedirectMetadata($streamId: String!, $branchName: String!) {\n    project(id: $streamId) {\n      modelByName(name: $branchName) {\n        id\n      }\n    }\n  }\n": types.LegacyBranchRedirectMetadataDocument,
     "\n  query LegacyViewerCommitRedirectMetadata($streamId: String!, $commitId: String!) {\n    project(id: $streamId) {\n      version(id: $commitId) {\n        id\n        model {\n          id\n        }\n      }\n    }\n  }\n": types.LegacyViewerCommitRedirectMetadataDocument,
     "\n  query LegacyViewerStreamRedirectMetadata($streamId: String!) {\n    project(id: $streamId) {\n      id\n      versions(limit: 1) {\n        totalCount\n        items {\n          id\n          model {\n            id\n          }\n        }\n      }\n    }\n  }\n": types.LegacyViewerStreamRedirectMetadataDocument,
@@ -386,6 +374,10 @@
 /**
  * The graphql function is used to parse GraphQL queries into a document that can be used by GraphQL clients.
  */
+export function graphql(source: "\n  query AuthRegisterPanel($token: String) {\n    serverInfo {\n      inviteOnly\n      authStrategies {\n        id\n      }\n      ...AuthStategiesServerInfoFragment\n      ...ServerTermsOfServicePrivacyPolicyFragment\n    }\n    serverInviteByToken(token: $token) {\n      id\n      email\n    }\n  }\n"): (typeof documents)["\n  query AuthRegisterPanel($token: String) {\n    serverInfo {\n      inviteOnly\n      authStrategies {\n        id\n      }\n      ...AuthStategiesServerInfoFragment\n      ...ServerTermsOfServicePrivacyPolicyFragment\n    }\n    serverInviteByToken(token: $token) {\n      id\n      email\n    }\n  }\n"];
+/**
+ * The graphql function is used to parse GraphQL queries into a document that can be used by GraphQL clients.
+ */
 export function graphql(source: "\n  query AuthRegisterPanelWorkspaceInvite($token: String) {\n    workspaceInvite(token: $token) {\n      id\n      ...AuthWorkspaceInviteHeader_PendingWorkspaceCollaborator\n    }\n  }\n"): (typeof documents)["\n  query AuthRegisterPanelWorkspaceInvite($token: String) {\n    workspaceInvite(token: $token) {\n      id\n      ...AuthWorkspaceInviteHeader_PendingWorkspaceCollaborator\n    }\n  }\n"];
 /**
  * The graphql function is used to parse GraphQL queries into a document that can be used by GraphQL clients.
@@ -406,10 +398,6 @@
 /**
  * The graphql function is used to parse GraphQL queries into a document that can be used by GraphQL clients.
  */
-export function graphql(source: "\n  fragment AuthSsoLogin_Workspace on LimitedWorkspace {\n    id\n    slug\n    name\n    logo\n    defaultLogoIndex\n  }\n"): (typeof documents)["\n  fragment AuthSsoLogin_Workspace on LimitedWorkspace {\n    id\n    slug\n    name\n    logo\n    defaultLogoIndex\n  }\n"];
-/**
- * The graphql function is used to parse GraphQL queries into a document that can be used by GraphQL clients.
- */
 export function graphql(source: "\n  fragment AuthStategiesServerInfoFragment on ServerInfo {\n    authStrategies {\n      id\n      name\n      url\n    }\n    ...AuthThirdPartyLoginButtonOIDC_ServerInfo\n  }\n"): (typeof documents)["\n  fragment AuthStategiesServerInfoFragment on ServerInfo {\n    authStrategies {\n      id\n      name\n      url\n    }\n    ...AuthThirdPartyLoginButtonOIDC_ServerInfo\n  }\n"];
 /**
  * The graphql function is used to parse GraphQL queries into a document that can be used by GraphQL clients.
@@ -814,7 +802,7 @@
 /**
  * The graphql function is used to parse GraphQL queries into a document that can be used by GraphQL clients.
  */
-export function graphql(source: "\n  fragment SettingsWorkspacesSecurity_Workspace on Workspace {\n    id\n    slug\n    domains {\n      id\n      domain\n      ...SettingsWorkspacesSecurityDomainRemoveDialog_WorkspaceDomain\n    }\n    sso {\n      provider {\n        id\n        name\n        clientId\n        issuerUrl\n      }\n    }\n    domainBasedMembershipProtectionEnabled\n    discoverabilityEnabled\n  }\n\n  fragment SettingsWorkspacesSecurity_User on User {\n    id\n    emails {\n      id\n      email\n      verified\n    }\n  }\n"): (typeof documents)["\n  fragment SettingsWorkspacesSecurity_Workspace on Workspace {\n    id\n    slug\n    domains {\n      id\n      domain\n      ...SettingsWorkspacesSecurityDomainRemoveDialog_WorkspaceDomain\n    }\n    sso {\n      provider {\n        id\n        name\n        clientId\n        issuerUrl\n      }\n    }\n    domainBasedMembershipProtectionEnabled\n    discoverabilityEnabled\n  }\n\n  fragment SettingsWorkspacesSecurity_User on User {\n    id\n    emails {\n      id\n      email\n      verified\n    }\n  }\n"];
+export function graphql(source: "\n  fragment SettingsWorkspacesSecurity_Workspace on Workspace {\n    id\n    domains {\n      id\n      domain\n      ...SettingsWorkspacesSecurityDomainRemoveDialog_WorkspaceDomain\n    }\n    domainBasedMembershipProtectionEnabled\n    discoverabilityEnabled\n    ...SettingsWorkspacesSecuritySso_Workspace\n  }\n\n  fragment SettingsWorkspacesSecurity_User on User {\n    id\n    emails {\n      id\n      email\n      verified\n    }\n  }\n"): (typeof documents)["\n  fragment SettingsWorkspacesSecurity_Workspace on Workspace {\n    id\n    domains {\n      id\n      domain\n      ...SettingsWorkspacesSecurityDomainRemoveDialog_WorkspaceDomain\n    }\n    domainBasedMembershipProtectionEnabled\n    discoverabilityEnabled\n    ...SettingsWorkspacesSecuritySso_Workspace\n  }\n\n  fragment SettingsWorkspacesSecurity_User on User {\n    id\n    emails {\n      id\n      email\n      verified\n    }\n  }\n"];
 /**
  * The graphql function is used to parse GraphQL queries into a document that can be used by GraphQL clients.
  */
@@ -862,6 +850,10 @@
 /**
  * The graphql function is used to parse GraphQL queries into a document that can be used by GraphQL clients.
  */
+export function graphql(source: "\n  fragment SettingsWorkspacesSecuritySso_Workspace on Workspace {\n    id\n    slug\n  }\n"): (typeof documents)["\n  fragment SettingsWorkspacesSecuritySso_Workspace on Workspace {\n    id\n    slug\n  }\n"];
+/**
+ * The graphql function is used to parse GraphQL queries into a document that can be used by GraphQL clients.
+ */
 export function graphql(source: "\n  fragment ModelPageProject on Project {\n    id\n    createdAt\n    name\n    visibility\n    workspace {\n      id\n      slug\n      name\n    }\n  }\n"): (typeof documents)["\n  fragment ModelPageProject on Project {\n    id\n    createdAt\n    name\n    visibility\n    workspace {\n      id\n      slug\n      name\n    }\n  }\n"];
 /**
  * The graphql function is used to parse GraphQL queries into a document that can be used by GraphQL clients.
@@ -934,10 +926,6 @@
 /**
  * The graphql function is used to parse GraphQL queries into a document that can be used by GraphQL clients.
  */
-export function graphql(source: "\n  query AuthRegisterPanel($token: String) {\n    serverInfo {\n      inviteOnly\n      authStrategies {\n        id\n      }\n      ...AuthStategiesServerInfoFragment\n      ...ServerTermsOfServicePrivacyPolicyFragment\n    }\n    serverInviteByToken(token: $token) {\n      id\n      email\n    }\n  }\n"): (typeof documents)["\n  query AuthRegisterPanel($token: String) {\n    serverInfo {\n      inviteOnly\n      authStrategies {\n        id\n      }\n      ...AuthStategiesServerInfoFragment\n      ...ServerTermsOfServicePrivacyPolicyFragment\n    }\n    serverInviteByToken(token: $token) {\n      id\n      email\n    }\n  }\n"];
-/**
- * The graphql function is used to parse GraphQL queries into a document that can be used by GraphQL clients.
- */
 export function graphql(source: "\n  query AuthLoginPanelWorkspaceInvite($token: String) {\n    workspaceInvite(token: $token) {\n      id\n      email\n      ...AuthWorkspaceInviteHeader_PendingWorkspaceCollaborator\n      ...AuthLoginWithEmailBlock_PendingWorkspaceCollaborator\n    }\n  }\n"): (typeof documents)["\n  query AuthLoginPanelWorkspaceInvite($token: String) {\n    workspaceInvite(token: $token) {\n      id\n      email\n      ...AuthWorkspaceInviteHeader_PendingWorkspaceCollaborator\n      ...AuthLoginWithEmailBlock_PendingWorkspaceCollaborator\n    }\n  }\n"];
 /**
  * The graphql function is used to parse GraphQL queries into a document that can be used by GraphQL clients.
@@ -1242,7 +1230,7 @@
 /**
  * The graphql function is used to parse GraphQL queries into a document that can be used by GraphQL clients.
  */
-export function graphql(source: "\n  query ProjectAccessCheck($id: String!) {\n    project(id: $id) {\n      id\n      visibility\n      workspace {\n        id\n        slug\n      }\n    }\n  }\n"): (typeof documents)["\n  query ProjectAccessCheck($id: String!) {\n    project(id: $id) {\n      id\n      visibility\n      workspace {\n        id\n        slug\n      }\n    }\n  }\n"];
+export function graphql(source: "\n  query ProjectAccessCheck($id: String!) {\n    project(id: $id) {\n      id\n    }\n  }\n"): (typeof documents)["\n  query ProjectAccessCheck($id: String!) {\n    project(id: $id) {\n      id\n    }\n  }\n"];
 /**
  * The graphql function is used to parse GraphQL queries into a document that can be used by GraphQL clients.
  */
@@ -1638,14 +1626,6 @@
 /**
  * The graphql function is used to parse GraphQL queries into a document that can be used by GraphQL clients.
  */
-export function graphql(source: "\n    fragment WorkspaceSsoStatus_Workspace on Workspace {\n      id\n      sso {\n        provider {\n          id\n          name\n          clientId\n          issuerUrl\n        }\n      }\n    }\n  "): (typeof documents)["\n    fragment WorkspaceSsoStatus_Workspace on Workspace {\n      id\n      sso {\n        provider {\n          id\n          name\n          clientId\n          issuerUrl\n        }\n      }\n    }\n  "];
-/**
- * The graphql function is used to parse GraphQL queries into a document that can be used by GraphQL clients.
- */
-export function graphql(source: "\n    fragment WorkspaceSsoStatus_User on User {\n      expiredSsoSessions {\n        id\n        slug\n      }\n    }\n  "): (typeof documents)["\n    fragment WorkspaceSsoStatus_User on User {\n      expiredSsoSessions {\n        id\n        slug\n      }\n    }\n  "];
-/**
- * The graphql function is used to parse GraphQL queries into a document that can be used by GraphQL clients.
- */
 export function graphql(source: "\n  mutation UpdateRole($input: WorkspaceRoleUpdateInput!) {\n    workspaceMutations {\n      updateRole(input: $input) {\n        team {\n          items {\n            id\n            role\n          }\n        }\n      }\n    }\n  }\n"): (typeof documents)["\n  mutation UpdateRole($input: WorkspaceRoleUpdateInput!) {\n    workspaceMutations {\n      updateRole(input: $input) {\n        team {\n          items {\n            id\n            role\n          }\n        }\n      }\n    }\n  }\n"];
 /**
  * The graphql function is used to parse GraphQL queries into a document that can be used by GraphQL clients.
@@ -1687,14 +1667,6 @@
  * The graphql function is used to parse GraphQL queries into a document that can be used by GraphQL clients.
  */
 export function graphql(source: "\n  query ValidateWorkspaceSlug($slug: String!) {\n    validateWorkspaceSlug(slug: $slug)\n  }\n"): (typeof documents)["\n  query ValidateWorkspaceSlug($slug: String!) {\n    validateWorkspaceSlug(slug: $slug)\n  }\n"];
-/**
- * The graphql function is used to parse GraphQL queries into a document that can be used by GraphQL clients.
- */
-export function graphql(source: "\n  query WorkspaceSsoByEmail($email: String!) {\n    workspaceSsoByEmail(email: $email) {\n      ...AuthSsoLogin_Workspace\n    }\n  }\n"): (typeof documents)["\n  query WorkspaceSsoByEmail($email: String!) {\n    workspaceSsoByEmail(email: $email) {\n      ...AuthSsoLogin_Workspace\n    }\n  }\n"];
-/**
- * The graphql function is used to parse GraphQL queries into a document that can be used by GraphQL clients.
- */
-export function graphql(source: "\n  query WorkspaceSsoCheck($slug: String!) {\n    workspaceBySlug(slug: $slug) {\n      ...WorkspaceSsoStatus_Workspace\n    }\n    activeUser {\n      ...WorkspaceSsoStatus_User\n    }\n  }\n"): (typeof documents)["\n  query WorkspaceSsoCheck($slug: String!) {\n    workspaceBySlug(slug: $slug) {\n      ...WorkspaceSsoStatus_Workspace\n    }\n    activeUser {\n      ...WorkspaceSsoStatus_User\n    }\n  }\n"];
 /**
  * The graphql function is used to parse GraphQL queries into a document that can be used by GraphQL clients.
  */
