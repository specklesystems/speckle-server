/* eslint-disable */
import * as types from './graphql';
import type { TypedDocumentNode as DocumentNode } from '@graphql-typed-document-node/core';

/**
 * Map of all GraphQL operations in the project.
 *
 * This map has several performance disadvantages:
 * 1. It is not tree-shakeable, so it will include all operations in the project.
 * 2. It is not minifiable, so the string of a GraphQL query will be multiple times inside the bundle.
 * 3. It does not support dead code elimination, so it will add unused operations.
 *
 * Therefore it is highly recommended to use the babel-plugin for production.
 */
const documents = {
    "\n  fragment AuthRegisterPanelServerInfo on ServerInfo {\n    inviteOnly\n  }\n": types.AuthRegisterPanelServerInfoFragmentDoc,
    "\n  query RegisterPanelServerInvite($token: String!) {\n    serverInviteByToken(token: $token) {\n      id\n      email\n    }\n  }\n": types.RegisterPanelServerInviteDocument,
    "\n  fragment ServerTermsOfServicePrivacyPolicyFragment on ServerInfo {\n    termsOfService\n  }\n": types.ServerTermsOfServicePrivacyPolicyFragmentFragmentDoc,
    "\n  query EmailVerificationBannerState {\n    activeUser {\n      id\n      email\n      verified\n      hasPendingVerification\n    }\n  }\n": types.EmailVerificationBannerStateDocument,
    "\n  mutation RequestVerification {\n    requestVerification\n  }\n": types.RequestVerificationDocument,
    "\n  fragment AuthStategiesServerInfoFragment on ServerInfo {\n    authStrategies {\n      id\n      name\n      url\n    }\n  }\n": types.AuthStategiesServerInfoFragmentFragmentDoc,
    "\n  fragment AutomateAutomationCreateDialog_AutomateFunction on AutomateFunction {\n    id\n    ...AutomationsFunctionsCard_AutomateFunction\n    ...AutomateAutomationCreateDialogFunctionParametersStep_AutomateFunction\n  }\n": types.AutomateAutomationCreateDialog_AutomateFunctionFragmentDoc,
    "\n  fragment AutomateAutomationCreateDialogFunctionParametersStep_AutomateFunction on AutomateFunction {\n    id\n    releases(limit: 1) {\n      items {\n        id\n        inputSchema\n      }\n    }\n  }\n": types.AutomateAutomationCreateDialogFunctionParametersStep_AutomateFunctionFragmentDoc,
    "\n  query AutomationCreateDialogFunctionsSearch($search: String) {\n    automateFunctions(limit: 21, filter: { search: $search }) {\n      items {\n        id\n        ...AutomateAutomationCreateDialog_AutomateFunction\n      }\n    }\n  }\n": types.AutomationCreateDialogFunctionsSearchDocument,
    "\n  fragment AutomationsFunctionsCard_AutomateFunction on AutomateFunction {\n    id\n    name\n    isFeatured\n    description\n    logo\n    repo {\n      id\n      url\n      owner\n      name\n    }\n  }\n": types.AutomationsFunctionsCard_AutomateFunctionFragmentDoc,
    "\n  fragment AutomateFunctionCreateDialogDoneStep_AutomateFunction on AutomateFunction {\n    id\n    repo {\n      id\n      url\n      owner\n      name\n    }\n    ...AutomationsFunctionsCard_AutomateFunction\n  }\n": types.AutomateFunctionCreateDialogDoneStep_AutomateFunctionFragmentDoc,
    "\n  fragment AutomateFunctionCreateDialogTemplateStep_AutomateFunctionTemplate on AutomateFunctionTemplate {\n    id\n    title\n    logo\n    url\n  }\n": types.AutomateFunctionCreateDialogTemplateStep_AutomateFunctionTemplateFragmentDoc,
    "\n  fragment AutomateFunctionPageHeader_Function on AutomateFunction {\n    id\n    name\n    logo\n    repo {\n      id\n      url\n      owner\n      name\n    }\n  }\n": types.AutomateFunctionPageHeader_FunctionFragmentDoc,
    "\n  fragment AutomateFunctionPageInfo_AutomateFunction on AutomateFunction {\n    id\n    repo {\n      id\n      url\n      owner\n      name\n    }\n    automationCount\n    description\n    releases(limit: 1) {\n      items {\n        id\n        inputSchema\n        createdAt\n        commitId\n        ...AutomateFunctionPageParametersDialog_AutomateFunctionRelease\n      }\n    }\n  }\n": types.AutomateFunctionPageInfo_AutomateFunctionFragmentDoc,
    "\n  fragment AutomateFunctionPageParametersDialog_AutomateFunctionRelease on AutomateFunctionRelease {\n    id\n    inputSchema\n  }\n": types.AutomateFunctionPageParametersDialog_AutomateFunctionReleaseFragmentDoc,
    "\n  fragment AutomateFunctionsPageHeader_Query on Query {\n    activeUser {\n      id\n      automateInfo {\n        hasAutomateGithubApp\n        availableGithubOrgs\n      }\n    }\n    serverInfo {\n      automate {\n        availableFunctionTemplates {\n          ...AutomateFunctionCreateDialogTemplateStep_AutomateFunctionTemplate\n        }\n      }\n    }\n  }\n": types.AutomateFunctionsPageHeader_QueryFragmentDoc,
    "\n  fragment AutomateFunctionsPageItems_Query on Query {\n    automateFunctions(limit: 21, filter: { search: $search }) {\n      items {\n        ...AutomationsFunctionsCard_AutomateFunction\n        ...AutomateAutomationCreateDialog_AutomateFunction\n      }\n    }\n  }\n": types.AutomateFunctionsPageItems_QueryFragmentDoc,
    "\n  fragment AutomateRunsTriggerStatus_TriggeredAutomationsStatus on TriggeredAutomationsStatus {\n    id\n    ...TriggeredAutomationsStatusSummary\n    ...AutomateRunsTriggerStatusDialog_TriggeredAutomationsStatus\n  }\n": types.AutomateRunsTriggerStatus_TriggeredAutomationsStatusFragmentDoc,
    "\n  fragment AutomateRunsTriggerStatusDialog_TriggeredAutomationsStatus on TriggeredAutomationsStatus {\n    id\n    automationRuns {\n      id\n      ...AutomateRunsTriggerStatusDialogRunsRows_AutomateRun\n    }\n  }\n": types.AutomateRunsTriggerStatusDialog_TriggeredAutomationsStatusFragmentDoc,
    "\n  fragment AutomateRunsTriggerStatusDialogFunctionRun_AutomateFunctionRun on AutomateFunctionRun {\n    id\n    results\n    status\n    statusMessage\n    contextView\n    function {\n      id\n      logo\n      name\n    }\n    createdAt\n    updatedAt\n  }\n": types.AutomateRunsTriggerStatusDialogFunctionRun_AutomateFunctionRunFragmentDoc,
    "\n  fragment AutomateRunsTriggerStatusDialogRunsRows_AutomateRun on AutomateRun {\n    id\n    functionRuns {\n      id\n      ...AutomateRunsTriggerStatusDialogFunctionRun_AutomateFunctionRun\n    }\n    ...AutomationsStatusOrderedRuns_AutomationRun\n  }\n": types.AutomateRunsTriggerStatusDialogRunsRows_AutomateRunFragmentDoc,
    "\n  fragment AutomateViewerPanel_AutomateRun on AutomateRun {\n    id\n    functionRuns {\n      id\n      ...AutomateViewerPanelFunctionRunRow_AutomateFunctionRun\n    }\n    ...AutomationsStatusOrderedRuns_AutomationRun\n  }\n": types.AutomateViewerPanel_AutomateRunFragmentDoc,
    "\n  fragment AutomateViewerPanelFunctionRunRow_AutomateFunctionRun on AutomateFunctionRun {\n    id\n    results\n    status\n    statusMessage\n    contextView\n    function {\n      id\n      logo\n      name\n    }\n    createdAt\n    updatedAt\n  }\n": types.AutomateViewerPanelFunctionRunRow_AutomateFunctionRunFragmentDoc,
    "\n  fragment CommonModelSelectorModel on Model {\n    id\n    name\n  }\n": types.CommonModelSelectorModelFragmentDoc,
    "\n  fragment FormSelectModels_Model on Model {\n    id\n    name\n  }\n": types.FormSelectModels_ModelFragmentDoc,
    "\n  fragment FormSelectProjects_Project on Project {\n    id\n    name\n  }\n": types.FormSelectProjects_ProjectFragmentDoc,
    "\n  fragment FormUsersSelectItem on LimitedUser {\n    id\n    name\n    avatar\n  }\n": types.FormUsersSelectItemFragmentDoc,
    "\n  fragment HeaderNavShare_Project on Project {\n    id\n    visibility\n    ...ProjectsModelPageEmbed_Project\n  }\n": types.HeaderNavShare_ProjectFragmentDoc,
    "\n  fragment ProjectModelPageHeaderProject on Project {\n    id\n    name\n    model(id: $modelId) {\n      id\n      name\n      description\n    }\n  }\n": types.ProjectModelPageHeaderProjectFragmentDoc,
    "\n  fragment ProjectModelPageVersionsPagination on Project {\n    id\n    visibility\n    model(id: $modelId) {\n      id\n      versions(limit: 16, cursor: $versionsCursor) {\n        cursor\n        totalCount\n        items {\n          ...ProjectModelPageVersionsCardVersion\n        }\n      }\n    }\n    ...ProjectsModelPageEmbed_Project\n  }\n": types.ProjectModelPageVersionsPaginationFragmentDoc,
    "\n  fragment ProjectModelPageVersionsProject on Project {\n    ...ProjectPageProjectHeader\n    model(id: $modelId) {\n      id\n      name\n      pendingImportedVersions {\n        ...PendingFileUpload\n      }\n    }\n    ...ProjectModelPageVersionsPagination\n    ...ProjectsModelPageEmbed_Project\n  }\n": types.ProjectModelPageVersionsProjectFragmentDoc,
    "\n  fragment ProjectModelPageDialogDeleteVersion on Version {\n    id\n    message\n  }\n": types.ProjectModelPageDialogDeleteVersionFragmentDoc,
    "\n  fragment ProjectModelPageDialogEditMessageVersion on Version {\n    id\n    message\n  }\n": types.ProjectModelPageDialogEditMessageVersionFragmentDoc,
    "\n  fragment ProjectModelPageDialogMoveToVersion on Version {\n    id\n    message\n  }\n": types.ProjectModelPageDialogMoveToVersionFragmentDoc,
    "\n  fragment ProjectsModelPageEmbed_Project on Project {\n    id\n    ...ProjectsPageTeamDialogManagePermissions_Project\n  }\n": types.ProjectsModelPageEmbed_ProjectFragmentDoc,
    "\n  fragment ProjectModelPageVersionsCardVersion on Version {\n    id\n    message\n    authorUser {\n      ...LimitedUserAvatar\n    }\n    createdAt\n    previewUrl\n    sourceApplication\n    commentThreadCount: commentThreads(limit: 0) {\n      totalCount\n    }\n    ...ProjectModelPageDialogDeleteVersion\n    ...ProjectModelPageDialogMoveToVersion\n    automationsStatus {\n      ...AutomateRunsTriggerStatus_TriggeredAutomationsStatus\n    }\n  }\n": types.ProjectModelPageVersionsCardVersionFragmentDoc,
    "\n  fragment ProjectPageProjectHeader on Project {\n    id\n    role\n    name\n    description\n    visibility\n    allowPublicComments\n  }\n": types.ProjectPageProjectHeaderFragmentDoc,
    "\n  fragment ProjectPageInviteDialog_Project on Project {\n    id\n    ...ProjectPageTeamInternals_Project\n  }\n": types.ProjectPageInviteDialog_ProjectFragmentDoc,
    "\n  fragment ProjectPageAutomationFunctionSettingsDialog_AutomationRevisionFunction on AutomationRevisionFunction {\n    parameters\n    release {\n      id\n      inputSchema\n      function {\n        id\n      }\n    }\n  }\n": types.ProjectPageAutomationFunctionSettingsDialog_AutomationRevisionFunctionFragmentDoc,
    "\n  fragment ProjectPageAutomationFunctionSettingsDialog_AutomationRevision on AutomationRevision {\n    id\n    triggerDefinitions {\n      ... on VersionCreatedTriggerDefinition {\n        type\n        model {\n          id\n          ...CommonModelSelectorModel\n        }\n      }\n    }\n  }\n": types.ProjectPageAutomationFunctionSettingsDialog_AutomationRevisionFragmentDoc,
    "\n  fragment ProjectPageAutomationFunctions_Automation on Automation {\n    id\n    currentRevision {\n      id\n      ...ProjectPageAutomationFunctionSettingsDialog_AutomationRevision\n      functions {\n        release {\n          id\n          function {\n            id\n            ...AutomationsFunctionsCard_AutomateFunction\n            releases(limit: 1) {\n              items {\n                id\n              }\n            }\n          }\n        }\n        ...ProjectPageAutomationFunctionSettingsDialog_AutomationRevisionFunction\n      }\n    }\n  }\n": types.ProjectPageAutomationFunctions_AutomationFragmentDoc,
    "\n  fragment ProjectPageAutomationHeader_Automation on Automation {\n    id\n    name\n    enabled\n    isTestAutomation\n    currentRevision {\n      id\n      triggerDefinitions {\n        ... on VersionCreatedTriggerDefinition {\n          model {\n            ...ProjectPageLatestItemsModelItem\n          }\n        }\n      }\n    }\n  }\n": types.ProjectPageAutomationHeader_AutomationFragmentDoc,
    "\n  fragment ProjectPageAutomationHeader_Project on Project {\n    id\n    ...ProjectPageModelsCardProject\n  }\n": types.ProjectPageAutomationHeader_ProjectFragmentDoc,
<<<<<<< HEAD
    "\n  fragment ProjectPageAutomationRuns_Automation on Automation {\n    id\n    name\n    enabled\n    runs {\n      items {\n        ...AutomationRunDetails\n      }\n    }\n  }\n": types.ProjectPageAutomationRuns_AutomationFragmentDoc,
=======
    "\n  fragment ProjectPageAutomationRuns_Automation on Automation {\n    id\n    enabled\n    isTestAutomation\n    runs {\n      items {\n        ...AutomationRunDetails\n      }\n    }\n  }\n": types.ProjectPageAutomationRuns_AutomationFragmentDoc,
>>>>>>> 2e71dd7b
    "\n  fragment ProjectPageAutomationsEmptyState_Query on Query {\n    automateFunctions(limit: 9, filter: { featuredFunctionsOnly: true }) {\n      items {\n        ...AutomationsFunctionsCard_AutomateFunction\n        ...AutomateAutomationCreateDialog_AutomateFunction\n      }\n    }\n  }\n": types.ProjectPageAutomationsEmptyState_QueryFragmentDoc,
    "\n  fragment ProjectPageAutomationsRow_Automation on Automation {\n    id\n    name\n    enabled\n    isTestAutomation\n    currentRevision {\n      id\n      triggerDefinitions {\n        ... on VersionCreatedTriggerDefinition {\n          model {\n            id\n            name\n          }\n        }\n      }\n    }\n    runs {\n      totalCount\n      items {\n        ...AutomationRunDetails\n      }\n    }\n  }\n": types.ProjectPageAutomationsRow_AutomationFragmentDoc,
    "\n  fragment ProjectDiscussionsPageHeader_Project on Project {\n    id\n    name\n  }\n": types.ProjectDiscussionsPageHeader_ProjectFragmentDoc,
    "\n  fragment ProjectDiscussionsPageResults_Project on Project {\n    id\n  }\n": types.ProjectDiscussionsPageResults_ProjectFragmentDoc,
    "\n  fragment ProjectPageModelsActions on Model {\n    id\n    name\n  }\n": types.ProjectPageModelsActionsFragmentDoc,
    "\n  fragment ProjectPageModelsActions_Project on Project {\n    id\n    ...ProjectsModelPageEmbed_Project\n  }\n": types.ProjectPageModelsActions_ProjectFragmentDoc,
    "\n  fragment ProjectPageModelsCardProject on Project {\n    id\n    role\n    visibility\n    ...ProjectPageModelsActions_Project\n  }\n": types.ProjectPageModelsCardProjectFragmentDoc,
    "\n  fragment ProjectModelsPageHeader_Project on Project {\n    id\n    name\n    sourceApps\n    role\n    team {\n      id\n      user {\n        ...FormUsersSelectItem\n      }\n    }\n  }\n": types.ProjectModelsPageHeader_ProjectFragmentDoc,
    "\n  fragment ProjectModelsPageResults_Project on Project {\n    ...ProjectPageLatestItemsModels\n  }\n": types.ProjectModelsPageResults_ProjectFragmentDoc,
    "\n  fragment ProjectPageModelsStructureItem_Project on Project {\n    id\n    ...ProjectPageModelsActions_Project\n  }\n": types.ProjectPageModelsStructureItem_ProjectFragmentDoc,
    "\n  fragment SingleLevelModelTreeItem on ModelsTreeItem {\n    id\n    name\n    fullName\n    model {\n      ...ProjectPageLatestItemsModelItem\n    }\n    hasChildren\n    updatedAt\n  }\n": types.SingleLevelModelTreeItemFragmentDoc,
    "\n  fragment ProjectPageModelsCardDeleteDialog on Model {\n    id\n    name\n  }\n": types.ProjectPageModelsCardDeleteDialogFragmentDoc,
    "\n  fragment ProjectPageModelsCardRenameDialog on Model {\n    id\n    name\n    description\n  }\n": types.ProjectPageModelsCardRenameDialogFragmentDoc,
    "\n  query ProjectPageSettingsCollaborators($projectId: String!) {\n    project(id: $projectId) {\n      id\n      ...ProjectPageTeamInternals_Project\n      ...ProjectPageInviteDialog_Project\n    }\n  }\n": types.ProjectPageSettingsCollaboratorsDocument,
    "\n  query ProjectPageSettingsGeneral($projectId: String!) {\n    project(id: $projectId) {\n      id\n      role\n      ...ProjectPageSettingsGeneralBlockProjectInfo_Project\n      ...ProjectPageSettingsGeneralBlockAccess_Project\n      ...ProjectPageSettingsGeneralBlockDiscussions_Project\n      ...ProjectPageSettingsGeneralBlockLeave_Project\n      ...ProjectPageSettingsGeneralBlockDelete_Project\n      ...ProjectPageTeamInternals_Project\n    }\n  }\n": types.ProjectPageSettingsGeneralDocument,
    "\n  fragment ProjectPageSettingsGeneralBlockAccess_Project on Project {\n    id\n    visibility\n  }\n": types.ProjectPageSettingsGeneralBlockAccess_ProjectFragmentDoc,
    "\n  fragment ProjectPageSettingsGeneralBlockDelete_Project on Project {\n    id\n    name\n    role\n    models(limit: 0) {\n      totalCount\n    }\n    commentThreads(limit: 0) {\n      totalCount\n    }\n  }\n": types.ProjectPageSettingsGeneralBlockDelete_ProjectFragmentDoc,
    "\n  fragment ProjectPageSettingsGeneralBlockDiscussions_Project on Project {\n    id\n    visibility\n    allowPublicComments\n  }\n": types.ProjectPageSettingsGeneralBlockDiscussions_ProjectFragmentDoc,
    "\n  fragment ProjectPageSettingsGeneralBlockLeave_Project on Project {\n    id\n    name\n    role\n    team {\n      role\n      user {\n        ...LimitedUserAvatar\n        role\n      }\n    }\n  }\n": types.ProjectPageSettingsGeneralBlockLeave_ProjectFragmentDoc,
    "\n  fragment ProjectPageSettingsGeneralBlockProjectInfo_Project on Project {\n    id\n    role\n    name\n    description\n  }\n": types.ProjectPageSettingsGeneralBlockProjectInfo_ProjectFragmentDoc,
    "\n  fragment ProjectPageTeamDialog on Project {\n    id\n    name\n    role\n    allowPublicComments\n    visibility\n    team {\n      id\n      role\n      user {\n        ...LimitedUserAvatar\n        role\n      }\n    }\n    invitedTeam {\n      id\n      title\n      inviteId\n      role\n      user {\n        ...LimitedUserAvatar\n        role\n      }\n    }\n    ...ProjectsPageTeamDialogManagePermissions_Project\n  }\n": types.ProjectPageTeamDialogFragmentDoc,
    "\n  fragment ProjectsPageTeamDialogManagePermissions_Project on Project {\n    id\n    visibility\n    role\n  }\n": types.ProjectsPageTeamDialogManagePermissions_ProjectFragmentDoc,
    "\n  subscription OnUserProjectsUpdate {\n    userProjectsUpdated {\n      type\n      id\n      project {\n        ...ProjectDashboardItem\n      }\n    }\n  }\n": types.OnUserProjectsUpdateDocument,
    "\n  fragment ProjectsDashboardFilled on ProjectCollection {\n    items {\n      ...ProjectDashboardItem\n    }\n  }\n": types.ProjectsDashboardFilledFragmentDoc,
    "\n  fragment ProjectsInviteBanner on PendingStreamCollaborator {\n    id\n    invitedBy {\n      ...LimitedUserAvatar\n    }\n    projectId\n    projectName\n    token\n  }\n": types.ProjectsInviteBannerFragmentDoc,
    "\n  fragment ProjectsInviteBanners on User {\n    projectInvites {\n      ...ProjectsInviteBanner\n    }\n  }\n": types.ProjectsInviteBannersFragmentDoc,
    "\n  fragment UserProfileEditDialogAvatar_User on User {\n    id\n    avatar\n    ...ActiveUserAvatar\n  }\n": types.UserProfileEditDialogAvatar_UserFragmentDoc,
    "\n  fragment UserProfileEditDialogBio_User on User {\n    id\n    name\n    company\n    bio\n    ...UserProfileEditDialogAvatar_User\n  }\n": types.UserProfileEditDialogBio_UserFragmentDoc,
    "\n  fragment UserProfileEditDialogDeleteAccount_User on User {\n    id\n    email\n  }\n": types.UserProfileEditDialogDeleteAccount_UserFragmentDoc,
    "\n  fragment UserProfileEditDialogNotificationPreferences_User on User {\n    id\n    notificationPreferences\n  }\n": types.UserProfileEditDialogNotificationPreferences_UserFragmentDoc,
    "\n  fragment ModelPageProject on Project {\n    id\n    createdAt\n    name\n    visibility\n  }\n": types.ModelPageProjectFragmentDoc,
    "\n  fragment ThreadCommentAttachment on Comment {\n    text {\n      attachments {\n        id\n        fileName\n        fileType\n        fileSize\n      }\n    }\n  }\n": types.ThreadCommentAttachmentFragmentDoc,
    "\n  fragment ViewerCommentsListItem on Comment {\n    id\n    rawText\n    archived\n    author {\n      ...LimitedUserAvatar\n    }\n    createdAt\n    viewedAt\n    replies {\n      totalCount\n      cursor\n      items {\n        ...ViewerCommentsReplyItem\n      }\n    }\n    replyAuthors(limit: 4) {\n      totalCount\n      items {\n        ...FormUsersSelectItem\n      }\n    }\n    resources {\n      resourceId\n      resourceType\n    }\n  }\n": types.ViewerCommentsListItemFragmentDoc,
    "\n  fragment ViewerModelVersionCardItem on Version {\n    id\n    message\n    referencedObject\n    sourceApplication\n    createdAt\n    previewUrl\n    authorUser {\n      ...LimitedUserAvatar\n    }\n  }\n": types.ViewerModelVersionCardItemFragmentDoc,
    "\n  query ActiveUserMainMetadata {\n    activeUser {\n      id\n      email\n      company\n      bio\n      name\n      role\n      avatar\n      isOnboardingFinished\n      createdAt\n      verified\n      notificationPreferences\n      versions(limit: 0) {\n        totalCount\n      }\n    }\n  }\n": types.ActiveUserMainMetadataDocument,
    "\n      mutation CreateOnboardingProject {\n        projectMutations {\n          createForOnboarding {\n            ...ProjectPageProject\n            ...ProjectDashboardItem\n          }\n        }\n      }\n    ": types.CreateOnboardingProjectDocument,
    "\n  mutation FinishOnboarding {\n    activeUserMutations {\n      finishOnboarding\n    }\n  }\n": types.FinishOnboardingDocument,
    "\n  mutation RequestVerificationByEmail($email: String!) {\n    requestVerificationByEmail(email: $email)\n  }\n": types.RequestVerificationByEmailDocument,
    "\n  query AuthServerInfo {\n    serverInfo {\n      ...AuthStategiesServerInfoFragment\n      ...ServerTermsOfServicePrivacyPolicyFragment\n      ...AuthRegisterPanelServerInfo\n    }\n  }\n": types.AuthServerInfoDocument,
    "\n  query AuthorizableAppMetadata($id: String!) {\n    app(id: $id) {\n      id\n      name\n      description\n      trustByDefault\n      redirectUrl\n      scopes {\n        name\n        description\n      }\n      author {\n        name\n        id\n        avatar\n      }\n    }\n  }\n": types.AuthorizableAppMetadataDocument,
    "\n  fragment FunctionRunStatusForSummary on AutomateFunctionRun {\n    id\n    status\n  }\n": types.FunctionRunStatusForSummaryFragmentDoc,
    "\n  fragment TriggeredAutomationsStatusSummary on TriggeredAutomationsStatus {\n    id\n    automationRuns {\n      id\n      functionRuns {\n        id\n        ...FunctionRunStatusForSummary\n      }\n    }\n  }\n": types.TriggeredAutomationsStatusSummaryFragmentDoc,
    "\n  fragment AutomationRunDetails on AutomateRun {\n    id\n    status\n    functionRuns {\n      ...FunctionRunStatusForSummary\n      statusMessage\n    }\n    trigger {\n      ... on VersionCreatedTrigger {\n        version {\n          id\n        }\n        model {\n          id\n        }\n      }\n    }\n    createdAt\n    updatedAt\n  }\n": types.AutomationRunDetailsFragmentDoc,
    "\n  fragment AutomationsStatusOrderedRuns_AutomationRun on AutomateRun {\n    id\n    automation {\n      id\n      name\n    }\n    functionRuns {\n      id\n      updatedAt\n    }\n  }\n": types.AutomationsStatusOrderedRuns_AutomationRunFragmentDoc,
    "\n  fragment SearchAutomateFunctionReleaseItem on AutomateFunctionRelease {\n    id\n    versionTag\n    createdAt\n    inputSchema\n  }\n": types.SearchAutomateFunctionReleaseItemFragmentDoc,
    "\n  mutation CreateAutomateFunction($input: CreateAutomateFunctionInput!) {\n    automateMutations {\n      createFunction(input: $input) {\n        id\n        ...AutomationsFunctionsCard_AutomateFunction\n        ...AutomateFunctionCreateDialogDoneStep_AutomateFunction\n      }\n    }\n  }\n": types.CreateAutomateFunctionDocument,
    "\n  mutation UpdateAutomateFunction($input: UpdateAutomateFunctionInput!) {\n    automateMutations {\n      updateFunction(input: $input) {\n        id\n        ...AutomateFunctionPage_AutomateFunction\n      }\n    }\n  }\n": types.UpdateAutomateFunctionDocument,
    "\n  query SearchAutomateFunctionReleases(\n    $functionId: ID!\n    $cursor: String\n    $limit: Int\n    $filter: AutomateFunctionReleasesFilter\n  ) {\n    automateFunction(id: $functionId) {\n      id\n      releases(cursor: $cursor, limit: $limit, filter: $filter) {\n        cursor\n        totalCount\n        items {\n          ...SearchAutomateFunctionReleaseItem\n        }\n      }\n    }\n  }\n": types.SearchAutomateFunctionReleasesDocument,
    "\n  query FunctionAccessCheck($id: ID!) {\n    automateFunction(id: $id) {\n      id\n    }\n  }\n": types.FunctionAccessCheckDocument,
    "\n  query ProjectAutomationCreationPublicKeys(\n    $projectId: String!\n    $automationId: String!\n  ) {\n    project(id: $projectId) {\n      id\n      automation(id: $automationId) {\n        id\n        creationPublicKeys\n      }\n    }\n  }\n": types.ProjectAutomationCreationPublicKeysDocument,
    "\n  query MentionsUserSearch($query: String!, $emailOnly: Boolean = false) {\n    userSearch(\n      query: $query\n      limit: 5\n      cursor: null\n      archived: false\n      emailOnly: $emailOnly\n    ) {\n      items {\n        id\n        name\n        company\n      }\n    }\n  }\n": types.MentionsUserSearchDocument,
    "\n  query UserSearch($query: String!, $limit: Int, $cursor: String, $archived: Boolean) {\n    userSearch(query: $query, limit: $limit, cursor: $cursor, archived: $archived) {\n      cursor\n      items {\n        id\n        name\n        bio\n        company\n        avatar\n        verified\n        role\n      }\n    }\n  }\n": types.UserSearchDocument,
    "\n  query ServerInfoBlobSizeLimit {\n    serverInfo {\n      blobSizeLimitBytes\n    }\n  }\n": types.ServerInfoBlobSizeLimitDocument,
    "\n  query ServerInfoAllScopes {\n    serverInfo {\n      scopes {\n        name\n        description\n      }\n    }\n  }\n": types.ServerInfoAllScopesDocument,
    "\n  query ProjectModelsSelectorValues($projectId: String!, $cursor: String) {\n    project(id: $projectId) {\n      id\n      models(limit: 100, cursor: $cursor) {\n        cursor\n        totalCount\n        items {\n          ...CommonModelSelectorModel\n        }\n      }\n    }\n  }\n": types.ProjectModelsSelectorValuesDocument,
    "\n  query MainServerInfoData {\n    serverInfo {\n      adminContact\n      blobSizeLimitBytes\n      canonicalUrl\n      company\n      description\n      guestModeEnabled\n      inviteOnly\n      name\n      termsOfService\n      version\n      automateUrl\n    }\n  }\n": types.MainServerInfoDataDocument,
    "\n  mutation DeleteAccessToken($token: String!) {\n    apiTokenRevoke(token: $token)\n  }\n": types.DeleteAccessTokenDocument,
    "\n  mutation CreateAccessToken($token: ApiTokenCreateInput!) {\n    apiTokenCreate(token: $token)\n  }\n": types.CreateAccessTokenDocument,
    "\n  mutation DeleteApplication($appId: String!) {\n    appDelete(appId: $appId)\n  }\n": types.DeleteApplicationDocument,
    "\n  mutation CreateApplication($app: AppCreateInput!) {\n    appCreate(app: $app)\n  }\n": types.CreateApplicationDocument,
    "\n  mutation EditApplication($app: AppUpdateInput!) {\n    appUpdate(app: $app)\n  }\n": types.EditApplicationDocument,
    "\n  mutation RevokeAppAccess($appId: String!) {\n    appRevokeAccess(appId: $appId)\n  }\n": types.RevokeAppAccessDocument,
    "\n  query DeveloperSettingsAccessTokens {\n    activeUser {\n      id\n      apiTokens {\n        id\n        name\n        lastUsed\n        lastChars\n        createdAt\n        scopes\n      }\n    }\n  }\n": types.DeveloperSettingsAccessTokensDocument,
    "\n  query DeveloperSettingsApplications {\n    activeUser {\n      createdApps {\n        id\n        secret\n        name\n        description\n        redirectUrl\n        scopes {\n          name\n          description\n        }\n      }\n      id\n    }\n  }\n": types.DeveloperSettingsApplicationsDocument,
    "\n  query DeveloperSettingsAuthorizedApps {\n    activeUser {\n      id\n      authorizedApps {\n        id\n        description\n        name\n        author {\n          id\n          name\n          avatar\n        }\n      }\n    }\n  }\n": types.DeveloperSettingsAuthorizedAppsDocument,
    "\n  query SearchProjects($search: String, $onlyWithRoles: [String!] = null) {\n    activeUser {\n      projects(limit: 10, filter: { search: $search, onlyWithRoles: $onlyWithRoles }) {\n        totalCount\n        items {\n          ...FormSelectProjects_Project\n        }\n      }\n    }\n  }\n": types.SearchProjectsDocument,
    "\n  query SearchProjectModels($search: String, $projectId: String!) {\n    project(id: $projectId) {\n      id\n      models(limit: 10, filter: { search: $search }) {\n        totalCount\n        items {\n          ...FormSelectModels_Model\n        }\n      }\n    }\n  }\n": types.SearchProjectModelsDocument,
    "\n  mutation requestGendoAIRender($input: GendoAIRenderInput!) {\n    versionMutations {\n      requestGendoAIRender(input: $input)\n    }\n  }\n": types.RequestGendoAiRenderDocument,
    "\n  query GendoAIRender(\n    $gendoAiRenderId: String!\n    $versionId: String!\n    $projectId: String!\n  ) {\n    project(id: $projectId) {\n      id\n      version(id: $versionId) {\n        id\n        gendoAIRender(id: $gendoAiRenderId) {\n          id\n          projectId\n          modelId\n          versionId\n          createdAt\n          updatedAt\n          gendoGenerationId\n          status\n          prompt\n          camera\n          responseImage\n          user {\n            name\n            avatar\n            id\n          }\n        }\n      }\n    }\n  }\n": types.GendoAiRenderDocument,
    "\n  query GendoAIRenders($versionId: String!, $projectId: String!) {\n    project(id: $projectId) {\n      id\n      version(id: $versionId) {\n        id\n        gendoAIRenders {\n          totalCount\n          items {\n            id\n            createdAt\n            updatedAt\n            status\n            gendoGenerationId\n            prompt\n            camera\n          }\n        }\n      }\n    }\n  }\n": types.GendoAiRendersDocument,
    "\n  subscription ProjectVersionGendoAIRenderCreated($id: String!, $versionId: String!) {\n    projectVersionGendoAIRenderCreated(id: $id, versionId: $versionId) {\n      id\n      createdAt\n      updatedAt\n      status\n      gendoGenerationId\n      prompt\n      camera\n    }\n  }\n": types.ProjectVersionGendoAiRenderCreatedDocument,
    "\n  subscription ProjectVersionGendoAIRenderUpdated($id: String!, $versionId: String!) {\n    projectVersionGendoAIRenderUpdated(id: $id, versionId: $versionId) {\n      id\n      projectId\n      modelId\n      versionId\n      createdAt\n      updatedAt\n      gendoGenerationId\n      status\n      prompt\n      camera\n      responseImage\n    }\n  }\n": types.ProjectVersionGendoAiRenderUpdatedDocument,
    "\n  fragment ProjectPageTeamInternals_Project on Project {\n    id\n    role\n    invitedTeam {\n      id\n      title\n      role\n      inviteId\n      user {\n        role\n        ...LimitedUserAvatar\n      }\n    }\n    team {\n      role\n      user {\n        role\n        ...LimitedUserAvatar\n      }\n    }\n  }\n": types.ProjectPageTeamInternals_ProjectFragmentDoc,
    "\n  fragment ProjectDashboardItemNoModels on Project {\n    id\n    name\n    createdAt\n    updatedAt\n    role\n    team {\n      id\n      user {\n        id\n        name\n        avatar\n      }\n    }\n    ...ProjectPageModelsCardProject\n  }\n": types.ProjectDashboardItemNoModelsFragmentDoc,
    "\n  fragment ProjectDashboardItem on Project {\n    id\n    ...ProjectDashboardItemNoModels\n    models(limit: 4, filter: { onlyWithVersions: true }) {\n      totalCount\n      items {\n        ...ProjectPageLatestItemsModelItem\n      }\n    }\n    pendingImportedModels(limit: 4) {\n      ...PendingFileUpload\n    }\n  }\n": types.ProjectDashboardItemFragmentDoc,
    "\n  fragment PendingFileUpload on FileUpload {\n    id\n    projectId\n    modelName\n    convertedStatus\n    convertedMessage\n    uploadDate\n    convertedLastUpdate\n    fileType\n    fileName\n  }\n": types.PendingFileUploadFragmentDoc,
    "\n  fragment ProjectPageLatestItemsModelItem on Model {\n    id\n    name\n    displayName\n    versionCount: versions(limit: 0) {\n      totalCount\n    }\n    commentThreadCount: commentThreads(limit: 0) {\n      totalCount\n    }\n    pendingImportedVersions(limit: 1) {\n      ...PendingFileUpload\n    }\n    previewUrl\n    createdAt\n    updatedAt\n    ...ProjectPageModelsCardRenameDialog\n    ...ProjectPageModelsCardDeleteDialog\n    ...ProjectPageModelsActions\n    automationsStatus {\n      ...AutomateRunsTriggerStatus_TriggeredAutomationsStatus\n    }\n  }\n": types.ProjectPageLatestItemsModelItemFragmentDoc,
    "\n  fragment ProjectUpdatableMetadata on Project {\n    id\n    name\n    description\n    visibility\n    allowPublicComments\n  }\n": types.ProjectUpdatableMetadataFragmentDoc,
    "\n  fragment ProjectPageLatestItemsModels on Project {\n    id\n    role\n    visibility\n    modelCount: models(limit: 0) {\n      totalCount\n    }\n    ...ProjectPageModelsStructureItem_Project\n  }\n": types.ProjectPageLatestItemsModelsFragmentDoc,
    "\n  fragment ProjectPageLatestItemsComments on Project {\n    id\n    commentThreadCount: commentThreads(limit: 0) {\n      totalCount\n    }\n  }\n": types.ProjectPageLatestItemsCommentsFragmentDoc,
    "\n  fragment ProjectPageLatestItemsCommentItem on Comment {\n    id\n    author {\n      ...FormUsersSelectItem\n    }\n    screenshot\n    rawText\n    createdAt\n    updatedAt\n    archived\n    repliesCount: replies(limit: 0) {\n      totalCount\n    }\n    replyAuthors(limit: 4) {\n      totalCount\n      items {\n        ...FormUsersSelectItem\n      }\n    }\n  }\n": types.ProjectPageLatestItemsCommentItemFragmentDoc,
    "\n  mutation CreateModel($input: CreateModelInput!) {\n    modelMutations {\n      create(input: $input) {\n        ...ProjectPageLatestItemsModelItem\n      }\n    }\n  }\n": types.CreateModelDocument,
    "\n  mutation CreateProject($input: ProjectCreateInput) {\n    projectMutations {\n      create(input: $input) {\n        ...ProjectPageProject\n        ...ProjectDashboardItem\n      }\n    }\n  }\n": types.CreateProjectDocument,
    "\n  mutation UpdateModel($input: UpdateModelInput!) {\n    modelMutations {\n      update(input: $input) {\n        ...ProjectPageLatestItemsModelItem\n      }\n    }\n  }\n": types.UpdateModelDocument,
    "\n  mutation DeleteModel($input: DeleteModelInput!) {\n    modelMutations {\n      delete(input: $input)\n    }\n  }\n": types.DeleteModelDocument,
    "\n  mutation UpdateProjectRole($input: ProjectUpdateRoleInput!) {\n    projectMutations {\n      updateRole(input: $input) {\n        id\n        team {\n          id\n          role\n          user {\n            ...LimitedUserAvatar\n          }\n        }\n      }\n    }\n  }\n": types.UpdateProjectRoleDocument,
    "\n  mutation InviteProjectUser($projectId: ID!, $input: [ProjectInviteCreateInput!]!) {\n    projectMutations {\n      invites {\n        batchCreate(projectId: $projectId, input: $input) {\n          ...ProjectPageTeamDialog\n        }\n      }\n    }\n  }\n": types.InviteProjectUserDocument,
    "\n  mutation CancelProjectInvite($projectId: ID!, $inviteId: String!) {\n    projectMutations {\n      invites {\n        cancel(projectId: $projectId, inviteId: $inviteId) {\n          ...ProjectPageTeamDialog\n        }\n      }\n    }\n  }\n": types.CancelProjectInviteDocument,
    "\n  mutation UpdateProjectMetadata($update: ProjectUpdateInput!) {\n    projectMutations {\n      update(update: $update) {\n        id\n        ...ProjectUpdatableMetadata\n      }\n    }\n  }\n": types.UpdateProjectMetadataDocument,
    "\n  mutation DeleteProject($id: String!) {\n    projectMutations {\n      delete(id: $id)\n    }\n  }\n": types.DeleteProjectDocument,
    "\n  mutation UseProjectInvite($input: ProjectInviteUseInput!) {\n    projectMutations {\n      invites {\n        use(input: $input)\n      }\n    }\n  }\n": types.UseProjectInviteDocument,
    "\n  mutation LeaveProject($projectId: String!) {\n    projectMutations {\n      leave(id: $projectId)\n    }\n  }\n": types.LeaveProjectDocument,
    "\n  mutation DeleteVersions($input: DeleteVersionsInput!) {\n    versionMutations {\n      delete(input: $input)\n    }\n  }\n": types.DeleteVersionsDocument,
    "\n  mutation MoveVersions($input: MoveVersionsInput!) {\n    versionMutations {\n      moveToModel(input: $input) {\n        id\n      }\n    }\n  }\n": types.MoveVersionsDocument,
    "\n  mutation UpdateVersion($input: UpdateVersionInput!) {\n    versionMutations {\n      update(input: $input) {\n        id\n        message\n      }\n    }\n  }\n": types.UpdateVersionDocument,
    "\n  mutation deleteWebhook($webhook: WebhookDeleteInput!) {\n    webhookDelete(webhook: $webhook)\n  }\n": types.DeleteWebhookDocument,
    "\n  mutation createWebhook($webhook: WebhookCreateInput!) {\n    webhookCreate(webhook: $webhook)\n  }\n": types.CreateWebhookDocument,
    "\n  mutation updateWebhook($webhook: WebhookUpdateInput!) {\n    webhookUpdate(webhook: $webhook)\n  }\n": types.UpdateWebhookDocument,
    "\n  mutation CreateAutomation($projectId: ID!, $input: ProjectAutomationCreateInput!) {\n    projectMutations {\n      automationMutations(projectId: $projectId) {\n        create(input: $input) {\n          id\n          ...ProjectPageAutomationsRow_Automation\n        }\n      }\n    }\n  }\n": types.CreateAutomationDocument,
    "\n  mutation UpdateAutomation($projectId: ID!, $input: ProjectAutomationUpdateInput!) {\n    projectMutations {\n      automationMutations(projectId: $projectId) {\n        update(input: $input) {\n          id\n          name\n          enabled\n        }\n      }\n    }\n  }\n": types.UpdateAutomationDocument,
    "\n  mutation CreateAutomationRevision(\n    $projectId: ID!\n    $input: ProjectAutomationRevisionCreateInput!\n  ) {\n    projectMutations {\n      automationMutations(projectId: $projectId) {\n        createRevision(input: $input) {\n          id\n        }\n      }\n    }\n  }\n": types.CreateAutomationRevisionDocument,
    "\n  mutation TriggerAutomation($projectId: ID!, $automationId: ID!) {\n    projectMutations {\n      automationMutations(projectId: $projectId) {\n        trigger(automationId: $automationId)\n      }\n    }\n  }\n": types.TriggerAutomationDocument,
    "\n  mutation CreateTestAutomation(\n    $projectId: ID!\n    $input: ProjectTestAutomationCreateInput!\n  ) {\n    projectMutations {\n      automationMutations(projectId: $projectId) {\n        createTestAutomation(input: $input) {\n          id\n          ...ProjectPageAutomationsRow_Automation\n        }\n      }\n    }\n  }\n": types.CreateTestAutomationDocument,
    "\n  query ProjectAccessCheck($id: String!) {\n    project(id: $id) {\n      id\n    }\n  }\n": types.ProjectAccessCheckDocument,
    "\n  query ProjectRoleCheck($id: String!) {\n    project(id: $id) {\n      id\n      role\n    }\n  }\n": types.ProjectRoleCheckDocument,
    "\n  query ProjectsDashboardQuery($filter: UserProjectsFilter, $cursor: String) {\n    activeUser {\n      id\n      projects(filter: $filter, limit: 6, cursor: $cursor) {\n        cursor\n        totalCount\n        items {\n          ...ProjectDashboardItem\n        }\n      }\n      ...ProjectsInviteBanners\n    }\n  }\n": types.ProjectsDashboardQueryDocument,
    "\n  query ProjectPageQuery($id: String!, $token: String) {\n    project(id: $id) {\n      ...ProjectPageProject\n    }\n    projectInvite(projectId: $id, token: $token) {\n      ...ProjectsInviteBanner\n    }\n  }\n": types.ProjectPageQueryDocument,
    "\n  query ProjectLatestModels($projectId: String!, $filter: ProjectModelsFilter) {\n    project(id: $projectId) {\n      id\n      models(cursor: null, limit: 16, filter: $filter) {\n        totalCount\n        cursor\n        items {\n          ...ProjectPageLatestItemsModelItem\n        }\n      }\n      pendingImportedModels {\n        ...PendingFileUpload\n      }\n    }\n  }\n": types.ProjectLatestModelsDocument,
    "\n  query ProjectLatestModelsPagination(\n    $projectId: String!\n    $filter: ProjectModelsFilter\n    $cursor: String = null\n  ) {\n    project(id: $projectId) {\n      id\n      models(cursor: $cursor, limit: 16, filter: $filter) {\n        totalCount\n        cursor\n        items {\n          ...ProjectPageLatestItemsModelItem\n        }\n      }\n    }\n  }\n": types.ProjectLatestModelsPaginationDocument,
    "\n  query ProjectModelsTreeTopLevel(\n    $projectId: String!\n    $filter: ProjectModelsTreeFilter\n  ) {\n    project(id: $projectId) {\n      id\n      modelsTree(cursor: null, limit: 8, filter: $filter) {\n        totalCount\n        cursor\n        items {\n          ...SingleLevelModelTreeItem\n        }\n      }\n      pendingImportedModels {\n        ...PendingFileUpload\n      }\n    }\n  }\n": types.ProjectModelsTreeTopLevelDocument,
    "\n  query ProjectModelsTreeTopLevelPagination(\n    $projectId: String!\n    $filter: ProjectModelsTreeFilter\n    $cursor: String = null\n  ) {\n    project(id: $projectId) {\n      id\n      modelsTree(cursor: $cursor, limit: 8, filter: $filter) {\n        totalCount\n        cursor\n        items {\n          ...SingleLevelModelTreeItem\n        }\n      }\n    }\n  }\n": types.ProjectModelsTreeTopLevelPaginationDocument,
    "\n  query ProjectModelChildrenTree($projectId: String!, $parentName: String!) {\n    project(id: $projectId) {\n      id\n      modelChildrenTree(fullName: $parentName) {\n        ...SingleLevelModelTreeItem\n      }\n    }\n  }\n": types.ProjectModelChildrenTreeDocument,
    "\n  query ProjectLatestCommentThreads(\n    $projectId: String!\n    $cursor: String = null\n    $filter: ProjectCommentsFilter = null\n  ) {\n    project(id: $projectId) {\n      id\n      commentThreads(cursor: $cursor, limit: 8, filter: $filter) {\n        totalCount\n        cursor\n        items {\n          ...ProjectPageLatestItemsCommentItem\n        }\n      }\n    }\n  }\n": types.ProjectLatestCommentThreadsDocument,
    "\n  query ProjectInvite($projectId: String!, $token: String) {\n    projectInvite(projectId: $projectId, token: $token) {\n      ...ProjectsInviteBanner\n    }\n  }\n": types.ProjectInviteDocument,
    "\n  query ProjectModelCheck($projectId: String!, $modelId: String!) {\n    project(id: $projectId) {\n      model(id: $modelId) {\n        id\n      }\n    }\n  }\n": types.ProjectModelCheckDocument,
    "\n  query ProjectModelPage(\n    $projectId: String!\n    $modelId: String!\n    $versionsCursor: String\n  ) {\n    project(id: $projectId) {\n      id\n      ...ProjectModelPageHeaderProject\n      ...ProjectModelPageVersionsProject\n    }\n  }\n": types.ProjectModelPageDocument,
    "\n  query ProjectModelVersions(\n    $projectId: String!\n    $modelId: String!\n    $versionsCursor: String\n  ) {\n    project(id: $projectId) {\n      id\n      ...ProjectModelPageVersionsPagination\n    }\n  }\n": types.ProjectModelVersionsDocument,
    "\n  query ProjectModelsPage($projectId: String!) {\n    project(id: $projectId) {\n      id\n      ...ProjectModelsPageHeader_Project\n      ...ProjectModelsPageResults_Project\n    }\n  }\n": types.ProjectModelsPageDocument,
    "\n  query ProjectDiscussionsPage($projectId: String!) {\n    project(id: $projectId) {\n      id\n      ...ProjectDiscussionsPageHeader_Project\n      ...ProjectDiscussionsPageResults_Project\n    }\n  }\n": types.ProjectDiscussionsPageDocument,
    "\n  query ProjectAutomationsTab($projectId: String!, $search: String, $cursor: String) {\n    project(id: $projectId) {\n      id\n      automations(filter: $search, cursor: $cursor, limit: 5) {\n        totalCount\n        items {\n          id\n          ...ProjectPageAutomationsRow_Automation\n        }\n      }\n      ...FormSelectProjects_Project\n    }\n    ...ProjectPageAutomationsEmptyState_Query\n  }\n": types.ProjectAutomationsTabDocument,
    "\n  query ProjectAutomationPage($projectId: String!, $automationId: String!) {\n    project(id: $projectId) {\n      id\n      ...ProjectPageAutomationPage_Project\n      automation(id: $automationId) {\n        id\n        ...ProjectPageAutomationPage_Automation\n      }\n    }\n  }\n": types.ProjectAutomationPageDocument,
    "\n  query ProjectAutomationAccessCheck($projectId: String!) {\n    project(id: $projectId) {\n      id\n      automations(limit: 0) {\n        totalCount\n      }\n    }\n  }\n": types.ProjectAutomationAccessCheckDocument,
    "\n  query ProjectWebhooks($projectId: String!) {\n    project(id: $projectId) {\n      id\n      name\n      webhooks {\n        items {\n          streamId\n          triggers\n          enabled\n          url\n          id\n          description\n          history(limit: 5) {\n            items {\n              status\n              statusInfo\n            }\n          }\n        }\n        totalCount\n      }\n    }\n  }\n": types.ProjectWebhooksDocument,
    "\n  query ProjectBlobInfo($blobId: String!, $projectId: String!) {\n    project(id: $projectId) {\n      id\n      blob(id: $blobId) {\n        id\n        fileName\n        fileType\n        fileSize\n        createdAt\n      }\n    }\n  }\n": types.ProjectBlobInfoDocument,
    "\n  subscription OnProjectUpdated($id: String!) {\n    projectUpdated(id: $id) {\n      id\n      type\n      project {\n        ...ProjectPageProject\n        ...ProjectDashboardItemNoModels\n      }\n    }\n  }\n": types.OnProjectUpdatedDocument,
    "\n  subscription OnProjectModelsUpdate($id: String!) {\n    projectModelsUpdated(id: $id) {\n      id\n      type\n      model {\n        id\n        versions(limit: 1) {\n          items {\n            id\n            referencedObject\n          }\n        }\n        ...ProjectPageLatestItemsModelItem\n      }\n    }\n  }\n": types.OnProjectModelsUpdateDocument,
    "\n  subscription OnProjectVersionsUpdate($id: String!) {\n    projectVersionsUpdated(id: $id) {\n      id\n      modelId\n      type\n      version {\n        id\n        ...ViewerModelVersionCardItem\n        ...ProjectModelPageVersionsCardVersion\n        model {\n          id\n          ...ProjectPageLatestItemsModelItem\n        }\n      }\n    }\n  }\n": types.OnProjectVersionsUpdateDocument,
    "\n  subscription OnProjectVersionsPreviewGenerated($id: String!) {\n    projectVersionsPreviewGenerated(id: $id) {\n      projectId\n      objectId\n      versionId\n    }\n  }\n": types.OnProjectVersionsPreviewGeneratedDocument,
    "\n  subscription OnProjectPendingModelsUpdated($id: String!) {\n    projectPendingModelsUpdated(id: $id) {\n      id\n      type\n      model {\n        ...PendingFileUpload\n        model {\n          ...ProjectPageLatestItemsModelItem\n        }\n      }\n    }\n  }\n": types.OnProjectPendingModelsUpdatedDocument,
    "\n  subscription OnProjectPendingVersionsUpdated($id: String!) {\n    projectPendingVersionsUpdated(id: $id) {\n      id\n      type\n      version {\n        ...PendingFileUpload\n        model {\n          ...ProjectPageLatestItemsModelItem\n        }\n      }\n    }\n  }\n": types.OnProjectPendingVersionsUpdatedDocument,
    "\n  subscription OnProjectTriggeredAutomationsStatusUpdated($id: String!) {\n    projectTriggeredAutomationsStatusUpdated(projectId: $id) {\n      type\n      version {\n        id\n        automationsStatus {\n          automationRuns {\n            ...AutomateViewerPanel_AutomateRun\n          }\n          ...TriggeredAutomationsStatusSummary\n          ...AutomateRunsTriggerStatusDialog_TriggeredAutomationsStatus\n        }\n      }\n      model {\n        id\n      }\n      run {\n        id\n        automationId\n        ...AutomationRunDetails\n      }\n    }\n  }\n": types.OnProjectTriggeredAutomationsStatusUpdatedDocument,
    "\n  subscription OnProjectAutomationsUpdated($id: String!) {\n    projectAutomationsUpdated(projectId: $id) {\n      type\n      automationId\n      automation {\n        id\n        ...ProjectPageAutomationPage_Automation\n        ...ProjectPageAutomationsRow_Automation\n      }\n    }\n  }\n": types.OnProjectAutomationsUpdatedDocument,
    "\n  mutation ServerInfoUpdate($info: ServerInfoUpdateInput!) {\n    serverInfoUpdate(info: $info)\n  }\n": types.ServerInfoUpdateDocument,
    "\n  mutation AdminPanelDeleteUser($userConfirmation: UserDeleteInput!) {\n    adminDeleteUser(userConfirmation: $userConfirmation)\n  }\n": types.AdminPanelDeleteUserDocument,
    "\n  mutation AdminPanelDeleteProject($ids: [String!]) {\n    streamsDelete(ids: $ids)\n  }\n": types.AdminPanelDeleteProjectDocument,
    "\n  mutation AdminPanelResendInvite($inviteId: String!) {\n    inviteResend(inviteId: $inviteId)\n  }\n": types.AdminPanelResendInviteDocument,
    "\n  mutation AdminPanelDeleteInvite($inviteId: String!) {\n    inviteDelete(inviteId: $inviteId)\n  }\n": types.AdminPanelDeleteInviteDocument,
    "\n  mutation AdminChangeUseRole($userRoleInput: UserRoleInput!) {\n    userRoleChange(userRoleInput: $userRoleInput)\n  }\n": types.AdminChangeUseRoleDocument,
    "\n  query ServerManagementDataPage {\n    admin {\n      userList {\n        totalCount\n      }\n      projectList {\n        totalCount\n      }\n      inviteList {\n        totalCount\n      }\n    }\n    serverInfo {\n      name\n      version\n    }\n  }\n": types.ServerManagementDataPageDocument,
    "\n  query ServerSettingsDialogData {\n    serverInfo {\n      name\n      description\n      adminContact\n      company\n      termsOfService\n      inviteOnly\n      guestModeEnabled\n    }\n  }\n": types.ServerSettingsDialogDataDocument,
    "\n  query AdminPanelUsersList($limit: Int!, $cursor: String, $query: String) {\n    admin {\n      userList(limit: $limit, cursor: $cursor, query: $query) {\n        totalCount\n        cursor\n        items {\n          id\n          email\n          avatar\n          name\n          role\n          verified\n          company\n        }\n      }\n    }\n  }\n": types.AdminPanelUsersListDocument,
    "\n  query AdminPanelProjectsList(\n    $query: String\n    $orderBy: String\n    $limit: Int!\n    $visibility: String\n    $cursor: String\n  ) {\n    admin {\n      projectList(\n        query: $query\n        orderBy: $orderBy\n        limit: $limit\n        visibility: $visibility\n        cursor: $cursor\n      ) {\n        cursor\n        items {\n          id\n          name\n          visibility\n          createdAt\n          updatedAt\n          models {\n            totalCount\n          }\n          versions {\n            totalCount\n          }\n          team {\n            id\n            user {\n              name\n              id\n              avatar\n            }\n          }\n        }\n        totalCount\n        cursor\n      }\n    }\n  }\n": types.AdminPanelProjectsListDocument,
    "\n  query AdminPanelInvitesList($limit: Int!, $cursor: String, $query: String) {\n    admin {\n      inviteList(limit: $limit, cursor: $cursor, query: $query) {\n        cursor\n        items {\n          email\n          id\n          invitedBy {\n            id\n            name\n          }\n        }\n        totalCount\n      }\n    }\n  }\n": types.AdminPanelInvitesListDocument,
    "\n  mutation InviteServerUser($input: [ServerInviteCreateInput!]!) {\n    serverInviteBatchCreate(input: $input)\n  }\n": types.InviteServerUserDocument,
    "\n  fragment AppAuthorAvatar on AppAuthor {\n    id\n    name\n    avatar\n  }\n": types.AppAuthorAvatarFragmentDoc,
    "\n  fragment LimitedUserAvatar on LimitedUser {\n    id\n    name\n    avatar\n  }\n": types.LimitedUserAvatarFragmentDoc,
    "\n  fragment ActiveUserAvatar on User {\n    id\n    name\n    avatar\n  }\n": types.ActiveUserAvatarFragmentDoc,
    "\n  mutation UpdateUser($input: UserUpdateInput!) {\n    activeUserMutations {\n      update(user: $input) {\n        id\n        name\n        bio\n        company\n        avatar\n      }\n    }\n  }\n": types.UpdateUserDocument,
    "\n  mutation UpdateNotificationPreferences($input: JSONObject!) {\n    userNotificationPreferencesUpdate(preferences: $input)\n  }\n": types.UpdateNotificationPreferencesDocument,
    "\n  mutation DeleteAccount($input: UserDeleteInput!) {\n    userDelete(userConfirmation: $input)\n  }\n": types.DeleteAccountDocument,
    "\n  query ProfileEditDialog {\n    activeUser {\n      ...UserProfileEditDialogBio_User\n      ...UserProfileEditDialogNotificationPreferences_User\n      ...UserProfileEditDialogDeleteAccount_User\n    }\n  }\n": types.ProfileEditDialogDocument,
    "\n  fragment ViewerCommentBubblesData on Comment {\n    id\n    viewedAt\n    viewerState\n  }\n": types.ViewerCommentBubblesDataFragmentDoc,
    "\n  fragment ViewerCommentThread on Comment {\n    ...ViewerCommentsListItem\n    ...ViewerCommentBubblesData\n    ...ViewerCommentsReplyItem\n  }\n": types.ViewerCommentThreadFragmentDoc,
    "\n  fragment ViewerCommentsReplyItem on Comment {\n    id\n    archived\n    rawText\n    text {\n      doc\n    }\n    author {\n      ...LimitedUserAvatar\n    }\n    createdAt\n    ...ThreadCommentAttachment\n  }\n": types.ViewerCommentsReplyItemFragmentDoc,
    "\n  mutation BroadcastViewerUserActivity(\n    $projectId: String!\n    $resourceIdString: String!\n    $message: ViewerUserActivityMessageInput!\n  ) {\n    broadcastViewerUserActivity(\n      projectId: $projectId\n      resourceIdString: $resourceIdString\n      message: $message\n    )\n  }\n": types.BroadcastViewerUserActivityDocument,
    "\n  mutation MarkCommentViewed($threadId: String!) {\n    commentMutations {\n      markViewed(commentId: $threadId)\n    }\n  }\n": types.MarkCommentViewedDocument,
    "\n  mutation CreateCommentThread($input: CreateCommentInput!) {\n    commentMutations {\n      create(input: $input) {\n        ...ViewerCommentThread\n      }\n    }\n  }\n": types.CreateCommentThreadDocument,
    "\n  mutation CreateCommentReply($input: CreateCommentReplyInput!) {\n    commentMutations {\n      reply(input: $input) {\n        ...ViewerCommentsReplyItem\n      }\n    }\n  }\n": types.CreateCommentReplyDocument,
    "\n  mutation ArchiveComment($commentId: String!, $archived: Boolean) {\n    commentMutations {\n      archive(commentId: $commentId, archived: $archived)\n    }\n  }\n": types.ArchiveCommentDocument,
    "\n  query ProjectViewerResources($projectId: String!, $resourceUrlString: String!) {\n    project(id: $projectId) {\n      id\n      viewerResources(resourceIdString: $resourceUrlString) {\n        identifier\n        items {\n          modelId\n          versionId\n          objectId\n        }\n      }\n    }\n  }\n": types.ProjectViewerResourcesDocument,
    "\n  query ViewerLoadedResources(\n    $projectId: String!\n    $modelIds: [String!]!\n    $versionIds: [String!]\n  ) {\n    project(id: $projectId) {\n      id\n      role\n      allowPublicComments\n      models(filter: { ids: $modelIds }) {\n        totalCount\n        items {\n          id\n          name\n          updatedAt\n          loadedVersion: versions(\n            filter: { priorityIds: $versionIds, priorityIdsOnly: true }\n          ) {\n            items {\n              ...ViewerModelVersionCardItem\n              automationsStatus {\n                id\n                automationRuns {\n                  ...AutomateViewerPanel_AutomateRun\n                }\n              }\n            }\n          }\n          versions(limit: 5) {\n            totalCount\n            cursor\n            items {\n              ...ViewerModelVersionCardItem\n            }\n          }\n        }\n      }\n      ...ProjectPageLatestItemsModels\n      ...ModelPageProject\n      ...HeaderNavShare_Project\n    }\n  }\n": types.ViewerLoadedResourcesDocument,
    "\n  query ViewerModelVersions(\n    $projectId: String!\n    $modelId: String!\n    $versionsCursor: String\n  ) {\n    project(id: $projectId) {\n      id\n      role\n      model(id: $modelId) {\n        id\n        versions(cursor: $versionsCursor, limit: 5) {\n          totalCount\n          cursor\n          items {\n            ...ViewerModelVersionCardItem\n          }\n        }\n      }\n    }\n  }\n": types.ViewerModelVersionsDocument,
    "\n  query ViewerDiffVersions(\n    $projectId: String!\n    $modelId: String!\n    $versionAId: String!\n    $versionBId: String!\n  ) {\n    project(id: $projectId) {\n      id\n      model(id: $modelId) {\n        id\n        versionA: version(id: $versionAId) {\n          ...ViewerModelVersionCardItem\n        }\n        versionB: version(id: $versionBId) {\n          ...ViewerModelVersionCardItem\n        }\n      }\n    }\n  }\n": types.ViewerDiffVersionsDocument,
    "\n  query ViewerLoadedThreads(\n    $projectId: String!\n    $filter: ProjectCommentsFilter!\n    $cursor: String\n    $limit: Int = 25\n  ) {\n    project(id: $projectId) {\n      id\n      commentThreads(filter: $filter, cursor: $cursor, limit: $limit) {\n        totalCount\n        totalArchivedCount\n        items {\n          ...ViewerCommentThread\n          ...LinkableComment\n        }\n      }\n    }\n  }\n": types.ViewerLoadedThreadsDocument,
    "\n  query Stream($streamId: String!, $objectId: String!) {\n    stream(id: $streamId) {\n      id\n      object(id: $objectId) {\n        id\n        data\n      }\n    }\n  }\n": types.StreamDocument,
    "\n  subscription OnViewerUserActivityBroadcasted(\n    $target: ViewerUpdateTrackingTarget!\n    $sessionId: String!\n  ) {\n    viewerUserActivityBroadcasted(target: $target, sessionId: $sessionId) {\n      userName\n      userId\n      user {\n        ...LimitedUserAvatar\n      }\n      state\n      status\n      sessionId\n    }\n  }\n": types.OnViewerUserActivityBroadcastedDocument,
    "\n  subscription OnViewerCommentsUpdated($target: ViewerUpdateTrackingTarget!) {\n    projectCommentsUpdated(target: $target) {\n      id\n      type\n      comment {\n        id\n        parent {\n          id\n        }\n        ...ViewerCommentThread\n      }\n    }\n  }\n": types.OnViewerCommentsUpdatedDocument,
    "\n  fragment LinkableComment on Comment {\n    id\n    viewerResources {\n      modelId\n      versionId\n      objectId\n    }\n  }\n": types.LinkableCommentFragmentDoc,
    "\n  query LegacyBranchRedirectMetadata($streamId: String!, $branchName: String!) {\n    stream(id: $streamId) {\n      branch(name: $branchName) {\n        id\n      }\n    }\n  }\n": types.LegacyBranchRedirectMetadataDocument,
    "\n  query LegacyViewerCommitRedirectMetadata($streamId: String!, $commitId: String!) {\n    stream(id: $streamId) {\n      commit(id: $commitId) {\n        id\n        branch {\n          id\n        }\n      }\n    }\n  }\n": types.LegacyViewerCommitRedirectMetadataDocument,
    "\n  query ResolveCommentLink($commentId: String!, $projectId: String!) {\n    comment(id: $commentId, streamId: $projectId) {\n      ...LinkableComment\n    }\n  }\n": types.ResolveCommentLinkDocument,
    "\n  fragment AutomateFunctionPage_AutomateFunction on AutomateFunction {\n    id\n    name\n    description\n    logo\n    supportedSourceApps\n    tags\n    ...AutomateFunctionPageHeader_Function\n    ...AutomateFunctionPageInfo_AutomateFunction\n    ...AutomateAutomationCreateDialog_AutomateFunction\n  }\n": types.AutomateFunctionPage_AutomateFunctionFragmentDoc,
    "\n  query AutomateFunctionPage($functionId: ID!) {\n    automateFunction(id: $functionId) {\n      ...AutomateFunctionPage_AutomateFunction\n    }\n  }\n": types.AutomateFunctionPageDocument,
    "\n  query AutomateFunctionsPage($search: String) {\n    ...AutomateFunctionsPageItems_Query\n    ...AutomateFunctionsPageHeader_Query\n  }\n": types.AutomateFunctionsPageDocument,
    "\n  fragment ProjectPageProject on Project {\n    id\n    createdAt\n    modelCount: models(limit: 0) {\n      totalCount\n    }\n    commentThreadCount: commentThreads(limit: 0) {\n      totalCount\n    }\n    ...ProjectPageProjectHeader\n    ...ProjectPageTeamDialog\n  }\n": types.ProjectPageProjectFragmentDoc,
    "\n  fragment ProjectPageAutomationPage_Automation on Automation {\n    id\n    ...ProjectPageAutomationHeader_Automation\n    ...ProjectPageAutomationFunctions_Automation\n    ...ProjectPageAutomationRuns_Automation\n  }\n": types.ProjectPageAutomationPage_AutomationFragmentDoc,
    "\n  fragment ProjectPageAutomationPage_Project on Project {\n    id\n    ...ProjectPageAutomationHeader_Project\n  }\n": types.ProjectPageAutomationPage_ProjectFragmentDoc,
    "\n  fragment ProjectPageSettingsTab_Project on Project {\n    id\n    role\n  }\n": types.ProjectPageSettingsTab_ProjectFragmentDoc,
};

/**
 * The graphql function is used to parse GraphQL queries into a document that can be used by GraphQL clients.
 *
 *
 * @example
 * ```ts
 * const query = gql(`query GetUser($id: ID!) { user(id: $id) { name } }`);
 * ```
 *
 * The query argument is unknown!
 * Please regenerate the types.
**/
export function graphql(source: string): unknown;

/**
 * The graphql function is used to parse GraphQL queries into a document that can be used by GraphQL clients.
 */
export function graphql(source: "\n  fragment AuthRegisterPanelServerInfo on ServerInfo {\n    inviteOnly\n  }\n"): (typeof documents)["\n  fragment AuthRegisterPanelServerInfo on ServerInfo {\n    inviteOnly\n  }\n"];
/**
 * The graphql function is used to parse GraphQL queries into a document that can be used by GraphQL clients.
 */
export function graphql(source: "\n  query RegisterPanelServerInvite($token: String!) {\n    serverInviteByToken(token: $token) {\n      id\n      email\n    }\n  }\n"): (typeof documents)["\n  query RegisterPanelServerInvite($token: String!) {\n    serverInviteByToken(token: $token) {\n      id\n      email\n    }\n  }\n"];
/**
 * The graphql function is used to parse GraphQL queries into a document that can be used by GraphQL clients.
 */
export function graphql(source: "\n  fragment ServerTermsOfServicePrivacyPolicyFragment on ServerInfo {\n    termsOfService\n  }\n"): (typeof documents)["\n  fragment ServerTermsOfServicePrivacyPolicyFragment on ServerInfo {\n    termsOfService\n  }\n"];
/**
 * The graphql function is used to parse GraphQL queries into a document that can be used by GraphQL clients.
 */
export function graphql(source: "\n  query EmailVerificationBannerState {\n    activeUser {\n      id\n      email\n      verified\n      hasPendingVerification\n    }\n  }\n"): (typeof documents)["\n  query EmailVerificationBannerState {\n    activeUser {\n      id\n      email\n      verified\n      hasPendingVerification\n    }\n  }\n"];
/**
 * The graphql function is used to parse GraphQL queries into a document that can be used by GraphQL clients.
 */
export function graphql(source: "\n  mutation RequestVerification {\n    requestVerification\n  }\n"): (typeof documents)["\n  mutation RequestVerification {\n    requestVerification\n  }\n"];
/**
 * The graphql function is used to parse GraphQL queries into a document that can be used by GraphQL clients.
 */
export function graphql(source: "\n  fragment AuthStategiesServerInfoFragment on ServerInfo {\n    authStrategies {\n      id\n      name\n      url\n    }\n  }\n"): (typeof documents)["\n  fragment AuthStategiesServerInfoFragment on ServerInfo {\n    authStrategies {\n      id\n      name\n      url\n    }\n  }\n"];
/**
 * The graphql function is used to parse GraphQL queries into a document that can be used by GraphQL clients.
 */
export function graphql(source: "\n  fragment AutomateAutomationCreateDialog_AutomateFunction on AutomateFunction {\n    id\n    ...AutomationsFunctionsCard_AutomateFunction\n    ...AutomateAutomationCreateDialogFunctionParametersStep_AutomateFunction\n  }\n"): (typeof documents)["\n  fragment AutomateAutomationCreateDialog_AutomateFunction on AutomateFunction {\n    id\n    ...AutomationsFunctionsCard_AutomateFunction\n    ...AutomateAutomationCreateDialogFunctionParametersStep_AutomateFunction\n  }\n"];
/**
 * The graphql function is used to parse GraphQL queries into a document that can be used by GraphQL clients.
 */
export function graphql(source: "\n  fragment AutomateAutomationCreateDialogFunctionParametersStep_AutomateFunction on AutomateFunction {\n    id\n    releases(limit: 1) {\n      items {\n        id\n        inputSchema\n      }\n    }\n  }\n"): (typeof documents)["\n  fragment AutomateAutomationCreateDialogFunctionParametersStep_AutomateFunction on AutomateFunction {\n    id\n    releases(limit: 1) {\n      items {\n        id\n        inputSchema\n      }\n    }\n  }\n"];
/**
 * The graphql function is used to parse GraphQL queries into a document that can be used by GraphQL clients.
 */
export function graphql(source: "\n  query AutomationCreateDialogFunctionsSearch($search: String) {\n    automateFunctions(limit: 21, filter: { search: $search }) {\n      items {\n        id\n        ...AutomateAutomationCreateDialog_AutomateFunction\n      }\n    }\n  }\n"): (typeof documents)["\n  query AutomationCreateDialogFunctionsSearch($search: String) {\n    automateFunctions(limit: 21, filter: { search: $search }) {\n      items {\n        id\n        ...AutomateAutomationCreateDialog_AutomateFunction\n      }\n    }\n  }\n"];
/**
 * The graphql function is used to parse GraphQL queries into a document that can be used by GraphQL clients.
 */
export function graphql(source: "\n  fragment AutomationsFunctionsCard_AutomateFunction on AutomateFunction {\n    id\n    name\n    isFeatured\n    description\n    logo\n    repo {\n      id\n      url\n      owner\n      name\n    }\n  }\n"): (typeof documents)["\n  fragment AutomationsFunctionsCard_AutomateFunction on AutomateFunction {\n    id\n    name\n    isFeatured\n    description\n    logo\n    repo {\n      id\n      url\n      owner\n      name\n    }\n  }\n"];
/**
 * The graphql function is used to parse GraphQL queries into a document that can be used by GraphQL clients.
 */
export function graphql(source: "\n  fragment AutomateFunctionCreateDialogDoneStep_AutomateFunction on AutomateFunction {\n    id\n    repo {\n      id\n      url\n      owner\n      name\n    }\n    ...AutomationsFunctionsCard_AutomateFunction\n  }\n"): (typeof documents)["\n  fragment AutomateFunctionCreateDialogDoneStep_AutomateFunction on AutomateFunction {\n    id\n    repo {\n      id\n      url\n      owner\n      name\n    }\n    ...AutomationsFunctionsCard_AutomateFunction\n  }\n"];
/**
 * The graphql function is used to parse GraphQL queries into a document that can be used by GraphQL clients.
 */
export function graphql(source: "\n  fragment AutomateFunctionCreateDialogTemplateStep_AutomateFunctionTemplate on AutomateFunctionTemplate {\n    id\n    title\n    logo\n    url\n  }\n"): (typeof documents)["\n  fragment AutomateFunctionCreateDialogTemplateStep_AutomateFunctionTemplate on AutomateFunctionTemplate {\n    id\n    title\n    logo\n    url\n  }\n"];
/**
 * The graphql function is used to parse GraphQL queries into a document that can be used by GraphQL clients.
 */
export function graphql(source: "\n  fragment AutomateFunctionPageHeader_Function on AutomateFunction {\n    id\n    name\n    logo\n    repo {\n      id\n      url\n      owner\n      name\n    }\n  }\n"): (typeof documents)["\n  fragment AutomateFunctionPageHeader_Function on AutomateFunction {\n    id\n    name\n    logo\n    repo {\n      id\n      url\n      owner\n      name\n    }\n  }\n"];
/**
 * The graphql function is used to parse GraphQL queries into a document that can be used by GraphQL clients.
 */
export function graphql(source: "\n  fragment AutomateFunctionPageInfo_AutomateFunction on AutomateFunction {\n    id\n    repo {\n      id\n      url\n      owner\n      name\n    }\n    automationCount\n    description\n    releases(limit: 1) {\n      items {\n        id\n        inputSchema\n        createdAt\n        commitId\n        ...AutomateFunctionPageParametersDialog_AutomateFunctionRelease\n      }\n    }\n  }\n"): (typeof documents)["\n  fragment AutomateFunctionPageInfo_AutomateFunction on AutomateFunction {\n    id\n    repo {\n      id\n      url\n      owner\n      name\n    }\n    automationCount\n    description\n    releases(limit: 1) {\n      items {\n        id\n        inputSchema\n        createdAt\n        commitId\n        ...AutomateFunctionPageParametersDialog_AutomateFunctionRelease\n      }\n    }\n  }\n"];
/**
 * The graphql function is used to parse GraphQL queries into a document that can be used by GraphQL clients.
 */
export function graphql(source: "\n  fragment AutomateFunctionPageParametersDialog_AutomateFunctionRelease on AutomateFunctionRelease {\n    id\n    inputSchema\n  }\n"): (typeof documents)["\n  fragment AutomateFunctionPageParametersDialog_AutomateFunctionRelease on AutomateFunctionRelease {\n    id\n    inputSchema\n  }\n"];
/**
 * The graphql function is used to parse GraphQL queries into a document that can be used by GraphQL clients.
 */
export function graphql(source: "\n  fragment AutomateFunctionsPageHeader_Query on Query {\n    activeUser {\n      id\n      automateInfo {\n        hasAutomateGithubApp\n        availableGithubOrgs\n      }\n    }\n    serverInfo {\n      automate {\n        availableFunctionTemplates {\n          ...AutomateFunctionCreateDialogTemplateStep_AutomateFunctionTemplate\n        }\n      }\n    }\n  }\n"): (typeof documents)["\n  fragment AutomateFunctionsPageHeader_Query on Query {\n    activeUser {\n      id\n      automateInfo {\n        hasAutomateGithubApp\n        availableGithubOrgs\n      }\n    }\n    serverInfo {\n      automate {\n        availableFunctionTemplates {\n          ...AutomateFunctionCreateDialogTemplateStep_AutomateFunctionTemplate\n        }\n      }\n    }\n  }\n"];
/**
 * The graphql function is used to parse GraphQL queries into a document that can be used by GraphQL clients.
 */
export function graphql(source: "\n  fragment AutomateFunctionsPageItems_Query on Query {\n    automateFunctions(limit: 21, filter: { search: $search }) {\n      items {\n        ...AutomationsFunctionsCard_AutomateFunction\n        ...AutomateAutomationCreateDialog_AutomateFunction\n      }\n    }\n  }\n"): (typeof documents)["\n  fragment AutomateFunctionsPageItems_Query on Query {\n    automateFunctions(limit: 21, filter: { search: $search }) {\n      items {\n        ...AutomationsFunctionsCard_AutomateFunction\n        ...AutomateAutomationCreateDialog_AutomateFunction\n      }\n    }\n  }\n"];
/**
 * The graphql function is used to parse GraphQL queries into a document that can be used by GraphQL clients.
 */
export function graphql(source: "\n  fragment AutomateRunsTriggerStatus_TriggeredAutomationsStatus on TriggeredAutomationsStatus {\n    id\n    ...TriggeredAutomationsStatusSummary\n    ...AutomateRunsTriggerStatusDialog_TriggeredAutomationsStatus\n  }\n"): (typeof documents)["\n  fragment AutomateRunsTriggerStatus_TriggeredAutomationsStatus on TriggeredAutomationsStatus {\n    id\n    ...TriggeredAutomationsStatusSummary\n    ...AutomateRunsTriggerStatusDialog_TriggeredAutomationsStatus\n  }\n"];
/**
 * The graphql function is used to parse GraphQL queries into a document that can be used by GraphQL clients.
 */
export function graphql(source: "\n  fragment AutomateRunsTriggerStatusDialog_TriggeredAutomationsStatus on TriggeredAutomationsStatus {\n    id\n    automationRuns {\n      id\n      ...AutomateRunsTriggerStatusDialogRunsRows_AutomateRun\n    }\n  }\n"): (typeof documents)["\n  fragment AutomateRunsTriggerStatusDialog_TriggeredAutomationsStatus on TriggeredAutomationsStatus {\n    id\n    automationRuns {\n      id\n      ...AutomateRunsTriggerStatusDialogRunsRows_AutomateRun\n    }\n  }\n"];
/**
 * The graphql function is used to parse GraphQL queries into a document that can be used by GraphQL clients.
 */
export function graphql(source: "\n  fragment AutomateRunsTriggerStatusDialogFunctionRun_AutomateFunctionRun on AutomateFunctionRun {\n    id\n    results\n    status\n    statusMessage\n    contextView\n    function {\n      id\n      logo\n      name\n    }\n    createdAt\n    updatedAt\n  }\n"): (typeof documents)["\n  fragment AutomateRunsTriggerStatusDialogFunctionRun_AutomateFunctionRun on AutomateFunctionRun {\n    id\n    results\n    status\n    statusMessage\n    contextView\n    function {\n      id\n      logo\n      name\n    }\n    createdAt\n    updatedAt\n  }\n"];
/**
 * The graphql function is used to parse GraphQL queries into a document that can be used by GraphQL clients.
 */
export function graphql(source: "\n  fragment AutomateRunsTriggerStatusDialogRunsRows_AutomateRun on AutomateRun {\n    id\n    functionRuns {\n      id\n      ...AutomateRunsTriggerStatusDialogFunctionRun_AutomateFunctionRun\n    }\n    ...AutomationsStatusOrderedRuns_AutomationRun\n  }\n"): (typeof documents)["\n  fragment AutomateRunsTriggerStatusDialogRunsRows_AutomateRun on AutomateRun {\n    id\n    functionRuns {\n      id\n      ...AutomateRunsTriggerStatusDialogFunctionRun_AutomateFunctionRun\n    }\n    ...AutomationsStatusOrderedRuns_AutomationRun\n  }\n"];
/**
 * The graphql function is used to parse GraphQL queries into a document that can be used by GraphQL clients.
 */
export function graphql(source: "\n  fragment AutomateViewerPanel_AutomateRun on AutomateRun {\n    id\n    functionRuns {\n      id\n      ...AutomateViewerPanelFunctionRunRow_AutomateFunctionRun\n    }\n    ...AutomationsStatusOrderedRuns_AutomationRun\n  }\n"): (typeof documents)["\n  fragment AutomateViewerPanel_AutomateRun on AutomateRun {\n    id\n    functionRuns {\n      id\n      ...AutomateViewerPanelFunctionRunRow_AutomateFunctionRun\n    }\n    ...AutomationsStatusOrderedRuns_AutomationRun\n  }\n"];
/**
 * The graphql function is used to parse GraphQL queries into a document that can be used by GraphQL clients.
 */
export function graphql(source: "\n  fragment AutomateViewerPanelFunctionRunRow_AutomateFunctionRun on AutomateFunctionRun {\n    id\n    results\n    status\n    statusMessage\n    contextView\n    function {\n      id\n      logo\n      name\n    }\n    createdAt\n    updatedAt\n  }\n"): (typeof documents)["\n  fragment AutomateViewerPanelFunctionRunRow_AutomateFunctionRun on AutomateFunctionRun {\n    id\n    results\n    status\n    statusMessage\n    contextView\n    function {\n      id\n      logo\n      name\n    }\n    createdAt\n    updatedAt\n  }\n"];
/**
 * The graphql function is used to parse GraphQL queries into a document that can be used by GraphQL clients.
 */
export function graphql(source: "\n  fragment CommonModelSelectorModel on Model {\n    id\n    name\n  }\n"): (typeof documents)["\n  fragment CommonModelSelectorModel on Model {\n    id\n    name\n  }\n"];
/**
 * The graphql function is used to parse GraphQL queries into a document that can be used by GraphQL clients.
 */
export function graphql(source: "\n  fragment FormSelectModels_Model on Model {\n    id\n    name\n  }\n"): (typeof documents)["\n  fragment FormSelectModels_Model on Model {\n    id\n    name\n  }\n"];
/**
 * The graphql function is used to parse GraphQL queries into a document that can be used by GraphQL clients.
 */
export function graphql(source: "\n  fragment FormSelectProjects_Project on Project {\n    id\n    name\n  }\n"): (typeof documents)["\n  fragment FormSelectProjects_Project on Project {\n    id\n    name\n  }\n"];
/**
 * The graphql function is used to parse GraphQL queries into a document that can be used by GraphQL clients.
 */
export function graphql(source: "\n  fragment FormUsersSelectItem on LimitedUser {\n    id\n    name\n    avatar\n  }\n"): (typeof documents)["\n  fragment FormUsersSelectItem on LimitedUser {\n    id\n    name\n    avatar\n  }\n"];
/**
 * The graphql function is used to parse GraphQL queries into a document that can be used by GraphQL clients.
 */
export function graphql(source: "\n  fragment HeaderNavShare_Project on Project {\n    id\n    visibility\n    ...ProjectsModelPageEmbed_Project\n  }\n"): (typeof documents)["\n  fragment HeaderNavShare_Project on Project {\n    id\n    visibility\n    ...ProjectsModelPageEmbed_Project\n  }\n"];
/**
 * The graphql function is used to parse GraphQL queries into a document that can be used by GraphQL clients.
 */
export function graphql(source: "\n  fragment ProjectModelPageHeaderProject on Project {\n    id\n    name\n    model(id: $modelId) {\n      id\n      name\n      description\n    }\n  }\n"): (typeof documents)["\n  fragment ProjectModelPageHeaderProject on Project {\n    id\n    name\n    model(id: $modelId) {\n      id\n      name\n      description\n    }\n  }\n"];
/**
 * The graphql function is used to parse GraphQL queries into a document that can be used by GraphQL clients.
 */
export function graphql(source: "\n  fragment ProjectModelPageVersionsPagination on Project {\n    id\n    visibility\n    model(id: $modelId) {\n      id\n      versions(limit: 16, cursor: $versionsCursor) {\n        cursor\n        totalCount\n        items {\n          ...ProjectModelPageVersionsCardVersion\n        }\n      }\n    }\n    ...ProjectsModelPageEmbed_Project\n  }\n"): (typeof documents)["\n  fragment ProjectModelPageVersionsPagination on Project {\n    id\n    visibility\n    model(id: $modelId) {\n      id\n      versions(limit: 16, cursor: $versionsCursor) {\n        cursor\n        totalCount\n        items {\n          ...ProjectModelPageVersionsCardVersion\n        }\n      }\n    }\n    ...ProjectsModelPageEmbed_Project\n  }\n"];
/**
 * The graphql function is used to parse GraphQL queries into a document that can be used by GraphQL clients.
 */
export function graphql(source: "\n  fragment ProjectModelPageVersionsProject on Project {\n    ...ProjectPageProjectHeader\n    model(id: $modelId) {\n      id\n      name\n      pendingImportedVersions {\n        ...PendingFileUpload\n      }\n    }\n    ...ProjectModelPageVersionsPagination\n    ...ProjectsModelPageEmbed_Project\n  }\n"): (typeof documents)["\n  fragment ProjectModelPageVersionsProject on Project {\n    ...ProjectPageProjectHeader\n    model(id: $modelId) {\n      id\n      name\n      pendingImportedVersions {\n        ...PendingFileUpload\n      }\n    }\n    ...ProjectModelPageVersionsPagination\n    ...ProjectsModelPageEmbed_Project\n  }\n"];
/**
 * The graphql function is used to parse GraphQL queries into a document that can be used by GraphQL clients.
 */
export function graphql(source: "\n  fragment ProjectModelPageDialogDeleteVersion on Version {\n    id\n    message\n  }\n"): (typeof documents)["\n  fragment ProjectModelPageDialogDeleteVersion on Version {\n    id\n    message\n  }\n"];
/**
 * The graphql function is used to parse GraphQL queries into a document that can be used by GraphQL clients.
 */
export function graphql(source: "\n  fragment ProjectModelPageDialogEditMessageVersion on Version {\n    id\n    message\n  }\n"): (typeof documents)["\n  fragment ProjectModelPageDialogEditMessageVersion on Version {\n    id\n    message\n  }\n"];
/**
 * The graphql function is used to parse GraphQL queries into a document that can be used by GraphQL clients.
 */
export function graphql(source: "\n  fragment ProjectModelPageDialogMoveToVersion on Version {\n    id\n    message\n  }\n"): (typeof documents)["\n  fragment ProjectModelPageDialogMoveToVersion on Version {\n    id\n    message\n  }\n"];
/**
 * The graphql function is used to parse GraphQL queries into a document that can be used by GraphQL clients.
 */
export function graphql(source: "\n  fragment ProjectsModelPageEmbed_Project on Project {\n    id\n    ...ProjectsPageTeamDialogManagePermissions_Project\n  }\n"): (typeof documents)["\n  fragment ProjectsModelPageEmbed_Project on Project {\n    id\n    ...ProjectsPageTeamDialogManagePermissions_Project\n  }\n"];
/**
 * The graphql function is used to parse GraphQL queries into a document that can be used by GraphQL clients.
 */
export function graphql(source: "\n  fragment ProjectModelPageVersionsCardVersion on Version {\n    id\n    message\n    authorUser {\n      ...LimitedUserAvatar\n    }\n    createdAt\n    previewUrl\n    sourceApplication\n    commentThreadCount: commentThreads(limit: 0) {\n      totalCount\n    }\n    ...ProjectModelPageDialogDeleteVersion\n    ...ProjectModelPageDialogMoveToVersion\n    automationsStatus {\n      ...AutomateRunsTriggerStatus_TriggeredAutomationsStatus\n    }\n  }\n"): (typeof documents)["\n  fragment ProjectModelPageVersionsCardVersion on Version {\n    id\n    message\n    authorUser {\n      ...LimitedUserAvatar\n    }\n    createdAt\n    previewUrl\n    sourceApplication\n    commentThreadCount: commentThreads(limit: 0) {\n      totalCount\n    }\n    ...ProjectModelPageDialogDeleteVersion\n    ...ProjectModelPageDialogMoveToVersion\n    automationsStatus {\n      ...AutomateRunsTriggerStatus_TriggeredAutomationsStatus\n    }\n  }\n"];
/**
 * The graphql function is used to parse GraphQL queries into a document that can be used by GraphQL clients.
 */
export function graphql(source: "\n  fragment ProjectPageProjectHeader on Project {\n    id\n    role\n    name\n    description\n    visibility\n    allowPublicComments\n  }\n"): (typeof documents)["\n  fragment ProjectPageProjectHeader on Project {\n    id\n    role\n    name\n    description\n    visibility\n    allowPublicComments\n  }\n"];
/**
 * The graphql function is used to parse GraphQL queries into a document that can be used by GraphQL clients.
 */
export function graphql(source: "\n  fragment ProjectPageInviteDialog_Project on Project {\n    id\n    ...ProjectPageTeamInternals_Project\n  }\n"): (typeof documents)["\n  fragment ProjectPageInviteDialog_Project on Project {\n    id\n    ...ProjectPageTeamInternals_Project\n  }\n"];
/**
 * The graphql function is used to parse GraphQL queries into a document that can be used by GraphQL clients.
 */
export function graphql(source: "\n  fragment ProjectPageAutomationFunctionSettingsDialog_AutomationRevisionFunction on AutomationRevisionFunction {\n    parameters\n    release {\n      id\n      inputSchema\n      function {\n        id\n      }\n    }\n  }\n"): (typeof documents)["\n  fragment ProjectPageAutomationFunctionSettingsDialog_AutomationRevisionFunction on AutomationRevisionFunction {\n    parameters\n    release {\n      id\n      inputSchema\n      function {\n        id\n      }\n    }\n  }\n"];
/**
 * The graphql function is used to parse GraphQL queries into a document that can be used by GraphQL clients.
 */
export function graphql(source: "\n  fragment ProjectPageAutomationFunctionSettingsDialog_AutomationRevision on AutomationRevision {\n    id\n    triggerDefinitions {\n      ... on VersionCreatedTriggerDefinition {\n        type\n        model {\n          id\n          ...CommonModelSelectorModel\n        }\n      }\n    }\n  }\n"): (typeof documents)["\n  fragment ProjectPageAutomationFunctionSettingsDialog_AutomationRevision on AutomationRevision {\n    id\n    triggerDefinitions {\n      ... on VersionCreatedTriggerDefinition {\n        type\n        model {\n          id\n          ...CommonModelSelectorModel\n        }\n      }\n    }\n  }\n"];
/**
 * The graphql function is used to parse GraphQL queries into a document that can be used by GraphQL clients.
 */
export function graphql(source: "\n  fragment ProjectPageAutomationFunctions_Automation on Automation {\n    id\n    currentRevision {\n      id\n      ...ProjectPageAutomationFunctionSettingsDialog_AutomationRevision\n      functions {\n        release {\n          id\n          function {\n            id\n            ...AutomationsFunctionsCard_AutomateFunction\n            releases(limit: 1) {\n              items {\n                id\n              }\n            }\n          }\n        }\n        ...ProjectPageAutomationFunctionSettingsDialog_AutomationRevisionFunction\n      }\n    }\n  }\n"): (typeof documents)["\n  fragment ProjectPageAutomationFunctions_Automation on Automation {\n    id\n    currentRevision {\n      id\n      ...ProjectPageAutomationFunctionSettingsDialog_AutomationRevision\n      functions {\n        release {\n          id\n          function {\n            id\n            ...AutomationsFunctionsCard_AutomateFunction\n            releases(limit: 1) {\n              items {\n                id\n              }\n            }\n          }\n        }\n        ...ProjectPageAutomationFunctionSettingsDialog_AutomationRevisionFunction\n      }\n    }\n  }\n"];
/**
 * The graphql function is used to parse GraphQL queries into a document that can be used by GraphQL clients.
 */
export function graphql(source: "\n  fragment ProjectPageAutomationHeader_Automation on Automation {\n    id\n    name\n    enabled\n    isTestAutomation\n    currentRevision {\n      id\n      triggerDefinitions {\n        ... on VersionCreatedTriggerDefinition {\n          model {\n            ...ProjectPageLatestItemsModelItem\n          }\n        }\n      }\n    }\n  }\n"): (typeof documents)["\n  fragment ProjectPageAutomationHeader_Automation on Automation {\n    id\n    name\n    enabled\n    isTestAutomation\n    currentRevision {\n      id\n      triggerDefinitions {\n        ... on VersionCreatedTriggerDefinition {\n          model {\n            ...ProjectPageLatestItemsModelItem\n          }\n        }\n      }\n    }\n  }\n"];
/**
 * The graphql function is used to parse GraphQL queries into a document that can be used by GraphQL clients.
 */
export function graphql(source: "\n  fragment ProjectPageAutomationHeader_Project on Project {\n    id\n    ...ProjectPageModelsCardProject\n  }\n"): (typeof documents)["\n  fragment ProjectPageAutomationHeader_Project on Project {\n    id\n    ...ProjectPageModelsCardProject\n  }\n"];
/**
 * The graphql function is used to parse GraphQL queries into a document that can be used by GraphQL clients.
 */
<<<<<<< HEAD
export function graphql(source: "\n  fragment ProjectPageAutomationRuns_Automation on Automation {\n    id\n    name\n    enabled\n    runs {\n      items {\n        ...AutomationRunDetails\n      }\n    }\n  }\n"): (typeof documents)["\n  fragment ProjectPageAutomationRuns_Automation on Automation {\n    id\n    name\n    enabled\n    runs {\n      items {\n        ...AutomationRunDetails\n      }\n    }\n  }\n"];
=======
export function graphql(source: "\n  fragment ProjectPageAutomationRuns_Automation on Automation {\n    id\n    enabled\n    isTestAutomation\n    runs {\n      items {\n        ...AutomationRunDetails\n      }\n    }\n  }\n"): (typeof documents)["\n  fragment ProjectPageAutomationRuns_Automation on Automation {\n    id\n    enabled\n    isTestAutomation\n    runs {\n      items {\n        ...AutomationRunDetails\n      }\n    }\n  }\n"];
>>>>>>> 2e71dd7b
/**
 * The graphql function is used to parse GraphQL queries into a document that can be used by GraphQL clients.
 */
export function graphql(source: "\n  fragment ProjectPageAutomationsEmptyState_Query on Query {\n    automateFunctions(limit: 9, filter: { featuredFunctionsOnly: true }) {\n      items {\n        ...AutomationsFunctionsCard_AutomateFunction\n        ...AutomateAutomationCreateDialog_AutomateFunction\n      }\n    }\n  }\n"): (typeof documents)["\n  fragment ProjectPageAutomationsEmptyState_Query on Query {\n    automateFunctions(limit: 9, filter: { featuredFunctionsOnly: true }) {\n      items {\n        ...AutomationsFunctionsCard_AutomateFunction\n        ...AutomateAutomationCreateDialog_AutomateFunction\n      }\n    }\n  }\n"];
/**
 * The graphql function is used to parse GraphQL queries into a document that can be used by GraphQL clients.
 */
export function graphql(source: "\n  fragment ProjectPageAutomationsRow_Automation on Automation {\n    id\n    name\n    enabled\n    isTestAutomation\n    currentRevision {\n      id\n      triggerDefinitions {\n        ... on VersionCreatedTriggerDefinition {\n          model {\n            id\n            name\n          }\n        }\n      }\n    }\n    runs {\n      totalCount\n      items {\n        ...AutomationRunDetails\n      }\n    }\n  }\n"): (typeof documents)["\n  fragment ProjectPageAutomationsRow_Automation on Automation {\n    id\n    name\n    enabled\n    isTestAutomation\n    currentRevision {\n      id\n      triggerDefinitions {\n        ... on VersionCreatedTriggerDefinition {\n          model {\n            id\n            name\n          }\n        }\n      }\n    }\n    runs {\n      totalCount\n      items {\n        ...AutomationRunDetails\n      }\n    }\n  }\n"];
/**
 * The graphql function is used to parse GraphQL queries into a document that can be used by GraphQL clients.
 */
export function graphql(source: "\n  fragment ProjectDiscussionsPageHeader_Project on Project {\n    id\n    name\n  }\n"): (typeof documents)["\n  fragment ProjectDiscussionsPageHeader_Project on Project {\n    id\n    name\n  }\n"];
/**
 * The graphql function is used to parse GraphQL queries into a document that can be used by GraphQL clients.
 */
export function graphql(source: "\n  fragment ProjectDiscussionsPageResults_Project on Project {\n    id\n  }\n"): (typeof documents)["\n  fragment ProjectDiscussionsPageResults_Project on Project {\n    id\n  }\n"];
/**
 * The graphql function is used to parse GraphQL queries into a document that can be used by GraphQL clients.
 */
export function graphql(source: "\n  fragment ProjectPageModelsActions on Model {\n    id\n    name\n  }\n"): (typeof documents)["\n  fragment ProjectPageModelsActions on Model {\n    id\n    name\n  }\n"];
/**
 * The graphql function is used to parse GraphQL queries into a document that can be used by GraphQL clients.
 */
export function graphql(source: "\n  fragment ProjectPageModelsActions_Project on Project {\n    id\n    ...ProjectsModelPageEmbed_Project\n  }\n"): (typeof documents)["\n  fragment ProjectPageModelsActions_Project on Project {\n    id\n    ...ProjectsModelPageEmbed_Project\n  }\n"];
/**
 * The graphql function is used to parse GraphQL queries into a document that can be used by GraphQL clients.
 */
export function graphql(source: "\n  fragment ProjectPageModelsCardProject on Project {\n    id\n    role\n    visibility\n    ...ProjectPageModelsActions_Project\n  }\n"): (typeof documents)["\n  fragment ProjectPageModelsCardProject on Project {\n    id\n    role\n    visibility\n    ...ProjectPageModelsActions_Project\n  }\n"];
/**
 * The graphql function is used to parse GraphQL queries into a document that can be used by GraphQL clients.
 */
export function graphql(source: "\n  fragment ProjectModelsPageHeader_Project on Project {\n    id\n    name\n    sourceApps\n    role\n    team {\n      id\n      user {\n        ...FormUsersSelectItem\n      }\n    }\n  }\n"): (typeof documents)["\n  fragment ProjectModelsPageHeader_Project on Project {\n    id\n    name\n    sourceApps\n    role\n    team {\n      id\n      user {\n        ...FormUsersSelectItem\n      }\n    }\n  }\n"];
/**
 * The graphql function is used to parse GraphQL queries into a document that can be used by GraphQL clients.
 */
export function graphql(source: "\n  fragment ProjectModelsPageResults_Project on Project {\n    ...ProjectPageLatestItemsModels\n  }\n"): (typeof documents)["\n  fragment ProjectModelsPageResults_Project on Project {\n    ...ProjectPageLatestItemsModels\n  }\n"];
/**
 * The graphql function is used to parse GraphQL queries into a document that can be used by GraphQL clients.
 */
export function graphql(source: "\n  fragment ProjectPageModelsStructureItem_Project on Project {\n    id\n    ...ProjectPageModelsActions_Project\n  }\n"): (typeof documents)["\n  fragment ProjectPageModelsStructureItem_Project on Project {\n    id\n    ...ProjectPageModelsActions_Project\n  }\n"];
/**
 * The graphql function is used to parse GraphQL queries into a document that can be used by GraphQL clients.
 */
export function graphql(source: "\n  fragment SingleLevelModelTreeItem on ModelsTreeItem {\n    id\n    name\n    fullName\n    model {\n      ...ProjectPageLatestItemsModelItem\n    }\n    hasChildren\n    updatedAt\n  }\n"): (typeof documents)["\n  fragment SingleLevelModelTreeItem on ModelsTreeItem {\n    id\n    name\n    fullName\n    model {\n      ...ProjectPageLatestItemsModelItem\n    }\n    hasChildren\n    updatedAt\n  }\n"];
/**
 * The graphql function is used to parse GraphQL queries into a document that can be used by GraphQL clients.
 */
export function graphql(source: "\n  fragment ProjectPageModelsCardDeleteDialog on Model {\n    id\n    name\n  }\n"): (typeof documents)["\n  fragment ProjectPageModelsCardDeleteDialog on Model {\n    id\n    name\n  }\n"];
/**
 * The graphql function is used to parse GraphQL queries into a document that can be used by GraphQL clients.
 */
export function graphql(source: "\n  fragment ProjectPageModelsCardRenameDialog on Model {\n    id\n    name\n    description\n  }\n"): (typeof documents)["\n  fragment ProjectPageModelsCardRenameDialog on Model {\n    id\n    name\n    description\n  }\n"];
/**
 * The graphql function is used to parse GraphQL queries into a document that can be used by GraphQL clients.
 */
export function graphql(source: "\n  query ProjectPageSettingsCollaborators($projectId: String!) {\n    project(id: $projectId) {\n      id\n      ...ProjectPageTeamInternals_Project\n      ...ProjectPageInviteDialog_Project\n    }\n  }\n"): (typeof documents)["\n  query ProjectPageSettingsCollaborators($projectId: String!) {\n    project(id: $projectId) {\n      id\n      ...ProjectPageTeamInternals_Project\n      ...ProjectPageInviteDialog_Project\n    }\n  }\n"];
/**
 * The graphql function is used to parse GraphQL queries into a document that can be used by GraphQL clients.
 */
export function graphql(source: "\n  query ProjectPageSettingsGeneral($projectId: String!) {\n    project(id: $projectId) {\n      id\n      role\n      ...ProjectPageSettingsGeneralBlockProjectInfo_Project\n      ...ProjectPageSettingsGeneralBlockAccess_Project\n      ...ProjectPageSettingsGeneralBlockDiscussions_Project\n      ...ProjectPageSettingsGeneralBlockLeave_Project\n      ...ProjectPageSettingsGeneralBlockDelete_Project\n      ...ProjectPageTeamInternals_Project\n    }\n  }\n"): (typeof documents)["\n  query ProjectPageSettingsGeneral($projectId: String!) {\n    project(id: $projectId) {\n      id\n      role\n      ...ProjectPageSettingsGeneralBlockProjectInfo_Project\n      ...ProjectPageSettingsGeneralBlockAccess_Project\n      ...ProjectPageSettingsGeneralBlockDiscussions_Project\n      ...ProjectPageSettingsGeneralBlockLeave_Project\n      ...ProjectPageSettingsGeneralBlockDelete_Project\n      ...ProjectPageTeamInternals_Project\n    }\n  }\n"];
/**
 * The graphql function is used to parse GraphQL queries into a document that can be used by GraphQL clients.
 */
export function graphql(source: "\n  fragment ProjectPageSettingsGeneralBlockAccess_Project on Project {\n    id\n    visibility\n  }\n"): (typeof documents)["\n  fragment ProjectPageSettingsGeneralBlockAccess_Project on Project {\n    id\n    visibility\n  }\n"];
/**
 * The graphql function is used to parse GraphQL queries into a document that can be used by GraphQL clients.
 */
export function graphql(source: "\n  fragment ProjectPageSettingsGeneralBlockDelete_Project on Project {\n    id\n    name\n    role\n    models(limit: 0) {\n      totalCount\n    }\n    commentThreads(limit: 0) {\n      totalCount\n    }\n  }\n"): (typeof documents)["\n  fragment ProjectPageSettingsGeneralBlockDelete_Project on Project {\n    id\n    name\n    role\n    models(limit: 0) {\n      totalCount\n    }\n    commentThreads(limit: 0) {\n      totalCount\n    }\n  }\n"];
/**
 * The graphql function is used to parse GraphQL queries into a document that can be used by GraphQL clients.
 */
export function graphql(source: "\n  fragment ProjectPageSettingsGeneralBlockDiscussions_Project on Project {\n    id\n    visibility\n    allowPublicComments\n  }\n"): (typeof documents)["\n  fragment ProjectPageSettingsGeneralBlockDiscussions_Project on Project {\n    id\n    visibility\n    allowPublicComments\n  }\n"];
/**
 * The graphql function is used to parse GraphQL queries into a document that can be used by GraphQL clients.
 */
export function graphql(source: "\n  fragment ProjectPageSettingsGeneralBlockLeave_Project on Project {\n    id\n    name\n    role\n    team {\n      role\n      user {\n        ...LimitedUserAvatar\n        role\n      }\n    }\n  }\n"): (typeof documents)["\n  fragment ProjectPageSettingsGeneralBlockLeave_Project on Project {\n    id\n    name\n    role\n    team {\n      role\n      user {\n        ...LimitedUserAvatar\n        role\n      }\n    }\n  }\n"];
/**
 * The graphql function is used to parse GraphQL queries into a document that can be used by GraphQL clients.
 */
export function graphql(source: "\n  fragment ProjectPageSettingsGeneralBlockProjectInfo_Project on Project {\n    id\n    role\n    name\n    description\n  }\n"): (typeof documents)["\n  fragment ProjectPageSettingsGeneralBlockProjectInfo_Project on Project {\n    id\n    role\n    name\n    description\n  }\n"];
/**
 * The graphql function is used to parse GraphQL queries into a document that can be used by GraphQL clients.
 */
export function graphql(source: "\n  fragment ProjectPageTeamDialog on Project {\n    id\n    name\n    role\n    allowPublicComments\n    visibility\n    team {\n      id\n      role\n      user {\n        ...LimitedUserAvatar\n        role\n      }\n    }\n    invitedTeam {\n      id\n      title\n      inviteId\n      role\n      user {\n        ...LimitedUserAvatar\n        role\n      }\n    }\n    ...ProjectsPageTeamDialogManagePermissions_Project\n  }\n"): (typeof documents)["\n  fragment ProjectPageTeamDialog on Project {\n    id\n    name\n    role\n    allowPublicComments\n    visibility\n    team {\n      id\n      role\n      user {\n        ...LimitedUserAvatar\n        role\n      }\n    }\n    invitedTeam {\n      id\n      title\n      inviteId\n      role\n      user {\n        ...LimitedUserAvatar\n        role\n      }\n    }\n    ...ProjectsPageTeamDialogManagePermissions_Project\n  }\n"];
/**
 * The graphql function is used to parse GraphQL queries into a document that can be used by GraphQL clients.
 */
export function graphql(source: "\n  fragment ProjectsPageTeamDialogManagePermissions_Project on Project {\n    id\n    visibility\n    role\n  }\n"): (typeof documents)["\n  fragment ProjectsPageTeamDialogManagePermissions_Project on Project {\n    id\n    visibility\n    role\n  }\n"];
/**
 * The graphql function is used to parse GraphQL queries into a document that can be used by GraphQL clients.
 */
export function graphql(source: "\n  subscription OnUserProjectsUpdate {\n    userProjectsUpdated {\n      type\n      id\n      project {\n        ...ProjectDashboardItem\n      }\n    }\n  }\n"): (typeof documents)["\n  subscription OnUserProjectsUpdate {\n    userProjectsUpdated {\n      type\n      id\n      project {\n        ...ProjectDashboardItem\n      }\n    }\n  }\n"];
/**
 * The graphql function is used to parse GraphQL queries into a document that can be used by GraphQL clients.
 */
export function graphql(source: "\n  fragment ProjectsDashboardFilled on ProjectCollection {\n    items {\n      ...ProjectDashboardItem\n    }\n  }\n"): (typeof documents)["\n  fragment ProjectsDashboardFilled on ProjectCollection {\n    items {\n      ...ProjectDashboardItem\n    }\n  }\n"];
/**
 * The graphql function is used to parse GraphQL queries into a document that can be used by GraphQL clients.
 */
export function graphql(source: "\n  fragment ProjectsInviteBanner on PendingStreamCollaborator {\n    id\n    invitedBy {\n      ...LimitedUserAvatar\n    }\n    projectId\n    projectName\n    token\n  }\n"): (typeof documents)["\n  fragment ProjectsInviteBanner on PendingStreamCollaborator {\n    id\n    invitedBy {\n      ...LimitedUserAvatar\n    }\n    projectId\n    projectName\n    token\n  }\n"];
/**
 * The graphql function is used to parse GraphQL queries into a document that can be used by GraphQL clients.
 */
export function graphql(source: "\n  fragment ProjectsInviteBanners on User {\n    projectInvites {\n      ...ProjectsInviteBanner\n    }\n  }\n"): (typeof documents)["\n  fragment ProjectsInviteBanners on User {\n    projectInvites {\n      ...ProjectsInviteBanner\n    }\n  }\n"];
/**
 * The graphql function is used to parse GraphQL queries into a document that can be used by GraphQL clients.
 */
export function graphql(source: "\n  fragment UserProfileEditDialogAvatar_User on User {\n    id\n    avatar\n    ...ActiveUserAvatar\n  }\n"): (typeof documents)["\n  fragment UserProfileEditDialogAvatar_User on User {\n    id\n    avatar\n    ...ActiveUserAvatar\n  }\n"];
/**
 * The graphql function is used to parse GraphQL queries into a document that can be used by GraphQL clients.
 */
export function graphql(source: "\n  fragment UserProfileEditDialogBio_User on User {\n    id\n    name\n    company\n    bio\n    ...UserProfileEditDialogAvatar_User\n  }\n"): (typeof documents)["\n  fragment UserProfileEditDialogBio_User on User {\n    id\n    name\n    company\n    bio\n    ...UserProfileEditDialogAvatar_User\n  }\n"];
/**
 * The graphql function is used to parse GraphQL queries into a document that can be used by GraphQL clients.
 */
export function graphql(source: "\n  fragment UserProfileEditDialogDeleteAccount_User on User {\n    id\n    email\n  }\n"): (typeof documents)["\n  fragment UserProfileEditDialogDeleteAccount_User on User {\n    id\n    email\n  }\n"];
/**
 * The graphql function is used to parse GraphQL queries into a document that can be used by GraphQL clients.
 */
export function graphql(source: "\n  fragment UserProfileEditDialogNotificationPreferences_User on User {\n    id\n    notificationPreferences\n  }\n"): (typeof documents)["\n  fragment UserProfileEditDialogNotificationPreferences_User on User {\n    id\n    notificationPreferences\n  }\n"];
/**
 * The graphql function is used to parse GraphQL queries into a document that can be used by GraphQL clients.
 */
export function graphql(source: "\n  fragment ModelPageProject on Project {\n    id\n    createdAt\n    name\n    visibility\n  }\n"): (typeof documents)["\n  fragment ModelPageProject on Project {\n    id\n    createdAt\n    name\n    visibility\n  }\n"];
/**
 * The graphql function is used to parse GraphQL queries into a document that can be used by GraphQL clients.
 */
export function graphql(source: "\n  fragment ThreadCommentAttachment on Comment {\n    text {\n      attachments {\n        id\n        fileName\n        fileType\n        fileSize\n      }\n    }\n  }\n"): (typeof documents)["\n  fragment ThreadCommentAttachment on Comment {\n    text {\n      attachments {\n        id\n        fileName\n        fileType\n        fileSize\n      }\n    }\n  }\n"];
/**
 * The graphql function is used to parse GraphQL queries into a document that can be used by GraphQL clients.
 */
export function graphql(source: "\n  fragment ViewerCommentsListItem on Comment {\n    id\n    rawText\n    archived\n    author {\n      ...LimitedUserAvatar\n    }\n    createdAt\n    viewedAt\n    replies {\n      totalCount\n      cursor\n      items {\n        ...ViewerCommentsReplyItem\n      }\n    }\n    replyAuthors(limit: 4) {\n      totalCount\n      items {\n        ...FormUsersSelectItem\n      }\n    }\n    resources {\n      resourceId\n      resourceType\n    }\n  }\n"): (typeof documents)["\n  fragment ViewerCommentsListItem on Comment {\n    id\n    rawText\n    archived\n    author {\n      ...LimitedUserAvatar\n    }\n    createdAt\n    viewedAt\n    replies {\n      totalCount\n      cursor\n      items {\n        ...ViewerCommentsReplyItem\n      }\n    }\n    replyAuthors(limit: 4) {\n      totalCount\n      items {\n        ...FormUsersSelectItem\n      }\n    }\n    resources {\n      resourceId\n      resourceType\n    }\n  }\n"];
/**
 * The graphql function is used to parse GraphQL queries into a document that can be used by GraphQL clients.
 */
export function graphql(source: "\n  fragment ViewerModelVersionCardItem on Version {\n    id\n    message\n    referencedObject\n    sourceApplication\n    createdAt\n    previewUrl\n    authorUser {\n      ...LimitedUserAvatar\n    }\n  }\n"): (typeof documents)["\n  fragment ViewerModelVersionCardItem on Version {\n    id\n    message\n    referencedObject\n    sourceApplication\n    createdAt\n    previewUrl\n    authorUser {\n      ...LimitedUserAvatar\n    }\n  }\n"];
/**
 * The graphql function is used to parse GraphQL queries into a document that can be used by GraphQL clients.
 */
export function graphql(source: "\n  query ActiveUserMainMetadata {\n    activeUser {\n      id\n      email\n      company\n      bio\n      name\n      role\n      avatar\n      isOnboardingFinished\n      createdAt\n      verified\n      notificationPreferences\n      versions(limit: 0) {\n        totalCount\n      }\n    }\n  }\n"): (typeof documents)["\n  query ActiveUserMainMetadata {\n    activeUser {\n      id\n      email\n      company\n      bio\n      name\n      role\n      avatar\n      isOnboardingFinished\n      createdAt\n      verified\n      notificationPreferences\n      versions(limit: 0) {\n        totalCount\n      }\n    }\n  }\n"];
/**
 * The graphql function is used to parse GraphQL queries into a document that can be used by GraphQL clients.
 */
export function graphql(source: "\n      mutation CreateOnboardingProject {\n        projectMutations {\n          createForOnboarding {\n            ...ProjectPageProject\n            ...ProjectDashboardItem\n          }\n        }\n      }\n    "): (typeof documents)["\n      mutation CreateOnboardingProject {\n        projectMutations {\n          createForOnboarding {\n            ...ProjectPageProject\n            ...ProjectDashboardItem\n          }\n        }\n      }\n    "];
/**
 * The graphql function is used to parse GraphQL queries into a document that can be used by GraphQL clients.
 */
export function graphql(source: "\n  mutation FinishOnboarding {\n    activeUserMutations {\n      finishOnboarding\n    }\n  }\n"): (typeof documents)["\n  mutation FinishOnboarding {\n    activeUserMutations {\n      finishOnboarding\n    }\n  }\n"];
/**
 * The graphql function is used to parse GraphQL queries into a document that can be used by GraphQL clients.
 */
export function graphql(source: "\n  mutation RequestVerificationByEmail($email: String!) {\n    requestVerificationByEmail(email: $email)\n  }\n"): (typeof documents)["\n  mutation RequestVerificationByEmail($email: String!) {\n    requestVerificationByEmail(email: $email)\n  }\n"];
/**
 * The graphql function is used to parse GraphQL queries into a document that can be used by GraphQL clients.
 */
export function graphql(source: "\n  query AuthServerInfo {\n    serverInfo {\n      ...AuthStategiesServerInfoFragment\n      ...ServerTermsOfServicePrivacyPolicyFragment\n      ...AuthRegisterPanelServerInfo\n    }\n  }\n"): (typeof documents)["\n  query AuthServerInfo {\n    serverInfo {\n      ...AuthStategiesServerInfoFragment\n      ...ServerTermsOfServicePrivacyPolicyFragment\n      ...AuthRegisterPanelServerInfo\n    }\n  }\n"];
/**
 * The graphql function is used to parse GraphQL queries into a document that can be used by GraphQL clients.
 */
export function graphql(source: "\n  query AuthorizableAppMetadata($id: String!) {\n    app(id: $id) {\n      id\n      name\n      description\n      trustByDefault\n      redirectUrl\n      scopes {\n        name\n        description\n      }\n      author {\n        name\n        id\n        avatar\n      }\n    }\n  }\n"): (typeof documents)["\n  query AuthorizableAppMetadata($id: String!) {\n    app(id: $id) {\n      id\n      name\n      description\n      trustByDefault\n      redirectUrl\n      scopes {\n        name\n        description\n      }\n      author {\n        name\n        id\n        avatar\n      }\n    }\n  }\n"];
/**
 * The graphql function is used to parse GraphQL queries into a document that can be used by GraphQL clients.
 */
export function graphql(source: "\n  fragment FunctionRunStatusForSummary on AutomateFunctionRun {\n    id\n    status\n  }\n"): (typeof documents)["\n  fragment FunctionRunStatusForSummary on AutomateFunctionRun {\n    id\n    status\n  }\n"];
/**
 * The graphql function is used to parse GraphQL queries into a document that can be used by GraphQL clients.
 */
export function graphql(source: "\n  fragment TriggeredAutomationsStatusSummary on TriggeredAutomationsStatus {\n    id\n    automationRuns {\n      id\n      functionRuns {\n        id\n        ...FunctionRunStatusForSummary\n      }\n    }\n  }\n"): (typeof documents)["\n  fragment TriggeredAutomationsStatusSummary on TriggeredAutomationsStatus {\n    id\n    automationRuns {\n      id\n      functionRuns {\n        id\n        ...FunctionRunStatusForSummary\n      }\n    }\n  }\n"];
/**
 * The graphql function is used to parse GraphQL queries into a document that can be used by GraphQL clients.
 */
export function graphql(source: "\n  fragment AutomationRunDetails on AutomateRun {\n    id\n    status\n    functionRuns {\n      ...FunctionRunStatusForSummary\n      statusMessage\n    }\n    trigger {\n      ... on VersionCreatedTrigger {\n        version {\n          id\n        }\n        model {\n          id\n        }\n      }\n    }\n    createdAt\n    updatedAt\n  }\n"): (typeof documents)["\n  fragment AutomationRunDetails on AutomateRun {\n    id\n    status\n    functionRuns {\n      ...FunctionRunStatusForSummary\n      statusMessage\n    }\n    trigger {\n      ... on VersionCreatedTrigger {\n        version {\n          id\n        }\n        model {\n          id\n        }\n      }\n    }\n    createdAt\n    updatedAt\n  }\n"];
/**
 * The graphql function is used to parse GraphQL queries into a document that can be used by GraphQL clients.
 */
export function graphql(source: "\n  fragment AutomationsStatusOrderedRuns_AutomationRun on AutomateRun {\n    id\n    automation {\n      id\n      name\n    }\n    functionRuns {\n      id\n      updatedAt\n    }\n  }\n"): (typeof documents)["\n  fragment AutomationsStatusOrderedRuns_AutomationRun on AutomateRun {\n    id\n    automation {\n      id\n      name\n    }\n    functionRuns {\n      id\n      updatedAt\n    }\n  }\n"];
/**
 * The graphql function is used to parse GraphQL queries into a document that can be used by GraphQL clients.
 */
export function graphql(source: "\n  fragment SearchAutomateFunctionReleaseItem on AutomateFunctionRelease {\n    id\n    versionTag\n    createdAt\n    inputSchema\n  }\n"): (typeof documents)["\n  fragment SearchAutomateFunctionReleaseItem on AutomateFunctionRelease {\n    id\n    versionTag\n    createdAt\n    inputSchema\n  }\n"];
/**
 * The graphql function is used to parse GraphQL queries into a document that can be used by GraphQL clients.
 */
export function graphql(source: "\n  mutation CreateAutomateFunction($input: CreateAutomateFunctionInput!) {\n    automateMutations {\n      createFunction(input: $input) {\n        id\n        ...AutomationsFunctionsCard_AutomateFunction\n        ...AutomateFunctionCreateDialogDoneStep_AutomateFunction\n      }\n    }\n  }\n"): (typeof documents)["\n  mutation CreateAutomateFunction($input: CreateAutomateFunctionInput!) {\n    automateMutations {\n      createFunction(input: $input) {\n        id\n        ...AutomationsFunctionsCard_AutomateFunction\n        ...AutomateFunctionCreateDialogDoneStep_AutomateFunction\n      }\n    }\n  }\n"];
/**
 * The graphql function is used to parse GraphQL queries into a document that can be used by GraphQL clients.
 */
export function graphql(source: "\n  mutation UpdateAutomateFunction($input: UpdateAutomateFunctionInput!) {\n    automateMutations {\n      updateFunction(input: $input) {\n        id\n        ...AutomateFunctionPage_AutomateFunction\n      }\n    }\n  }\n"): (typeof documents)["\n  mutation UpdateAutomateFunction($input: UpdateAutomateFunctionInput!) {\n    automateMutations {\n      updateFunction(input: $input) {\n        id\n        ...AutomateFunctionPage_AutomateFunction\n      }\n    }\n  }\n"];
/**
 * The graphql function is used to parse GraphQL queries into a document that can be used by GraphQL clients.
 */
export function graphql(source: "\n  query SearchAutomateFunctionReleases(\n    $functionId: ID!\n    $cursor: String\n    $limit: Int\n    $filter: AutomateFunctionReleasesFilter\n  ) {\n    automateFunction(id: $functionId) {\n      id\n      releases(cursor: $cursor, limit: $limit, filter: $filter) {\n        cursor\n        totalCount\n        items {\n          ...SearchAutomateFunctionReleaseItem\n        }\n      }\n    }\n  }\n"): (typeof documents)["\n  query SearchAutomateFunctionReleases(\n    $functionId: ID!\n    $cursor: String\n    $limit: Int\n    $filter: AutomateFunctionReleasesFilter\n  ) {\n    automateFunction(id: $functionId) {\n      id\n      releases(cursor: $cursor, limit: $limit, filter: $filter) {\n        cursor\n        totalCount\n        items {\n          ...SearchAutomateFunctionReleaseItem\n        }\n      }\n    }\n  }\n"];
/**
 * The graphql function is used to parse GraphQL queries into a document that can be used by GraphQL clients.
 */
export function graphql(source: "\n  query FunctionAccessCheck($id: ID!) {\n    automateFunction(id: $id) {\n      id\n    }\n  }\n"): (typeof documents)["\n  query FunctionAccessCheck($id: ID!) {\n    automateFunction(id: $id) {\n      id\n    }\n  }\n"];
/**
 * The graphql function is used to parse GraphQL queries into a document that can be used by GraphQL clients.
 */
export function graphql(source: "\n  query ProjectAutomationCreationPublicKeys(\n    $projectId: String!\n    $automationId: String!\n  ) {\n    project(id: $projectId) {\n      id\n      automation(id: $automationId) {\n        id\n        creationPublicKeys\n      }\n    }\n  }\n"): (typeof documents)["\n  query ProjectAutomationCreationPublicKeys(\n    $projectId: String!\n    $automationId: String!\n  ) {\n    project(id: $projectId) {\n      id\n      automation(id: $automationId) {\n        id\n        creationPublicKeys\n      }\n    }\n  }\n"];
/**
 * The graphql function is used to parse GraphQL queries into a document that can be used by GraphQL clients.
 */
export function graphql(source: "\n  query MentionsUserSearch($query: String!, $emailOnly: Boolean = false) {\n    userSearch(\n      query: $query\n      limit: 5\n      cursor: null\n      archived: false\n      emailOnly: $emailOnly\n    ) {\n      items {\n        id\n        name\n        company\n      }\n    }\n  }\n"): (typeof documents)["\n  query MentionsUserSearch($query: String!, $emailOnly: Boolean = false) {\n    userSearch(\n      query: $query\n      limit: 5\n      cursor: null\n      archived: false\n      emailOnly: $emailOnly\n    ) {\n      items {\n        id\n        name\n        company\n      }\n    }\n  }\n"];
/**
 * The graphql function is used to parse GraphQL queries into a document that can be used by GraphQL clients.
 */
export function graphql(source: "\n  query UserSearch($query: String!, $limit: Int, $cursor: String, $archived: Boolean) {\n    userSearch(query: $query, limit: $limit, cursor: $cursor, archived: $archived) {\n      cursor\n      items {\n        id\n        name\n        bio\n        company\n        avatar\n        verified\n        role\n      }\n    }\n  }\n"): (typeof documents)["\n  query UserSearch($query: String!, $limit: Int, $cursor: String, $archived: Boolean) {\n    userSearch(query: $query, limit: $limit, cursor: $cursor, archived: $archived) {\n      cursor\n      items {\n        id\n        name\n        bio\n        company\n        avatar\n        verified\n        role\n      }\n    }\n  }\n"];
/**
 * The graphql function is used to parse GraphQL queries into a document that can be used by GraphQL clients.
 */
export function graphql(source: "\n  query ServerInfoBlobSizeLimit {\n    serverInfo {\n      blobSizeLimitBytes\n    }\n  }\n"): (typeof documents)["\n  query ServerInfoBlobSizeLimit {\n    serverInfo {\n      blobSizeLimitBytes\n    }\n  }\n"];
/**
 * The graphql function is used to parse GraphQL queries into a document that can be used by GraphQL clients.
 */
export function graphql(source: "\n  query ServerInfoAllScopes {\n    serverInfo {\n      scopes {\n        name\n        description\n      }\n    }\n  }\n"): (typeof documents)["\n  query ServerInfoAllScopes {\n    serverInfo {\n      scopes {\n        name\n        description\n      }\n    }\n  }\n"];
/**
 * The graphql function is used to parse GraphQL queries into a document that can be used by GraphQL clients.
 */
export function graphql(source: "\n  query ProjectModelsSelectorValues($projectId: String!, $cursor: String) {\n    project(id: $projectId) {\n      id\n      models(limit: 100, cursor: $cursor) {\n        cursor\n        totalCount\n        items {\n          ...CommonModelSelectorModel\n        }\n      }\n    }\n  }\n"): (typeof documents)["\n  query ProjectModelsSelectorValues($projectId: String!, $cursor: String) {\n    project(id: $projectId) {\n      id\n      models(limit: 100, cursor: $cursor) {\n        cursor\n        totalCount\n        items {\n          ...CommonModelSelectorModel\n        }\n      }\n    }\n  }\n"];
/**
 * The graphql function is used to parse GraphQL queries into a document that can be used by GraphQL clients.
 */
export function graphql(source: "\n  query MainServerInfoData {\n    serverInfo {\n      adminContact\n      blobSizeLimitBytes\n      canonicalUrl\n      company\n      description\n      guestModeEnabled\n      inviteOnly\n      name\n      termsOfService\n      version\n      automateUrl\n    }\n  }\n"): (typeof documents)["\n  query MainServerInfoData {\n    serverInfo {\n      adminContact\n      blobSizeLimitBytes\n      canonicalUrl\n      company\n      description\n      guestModeEnabled\n      inviteOnly\n      name\n      termsOfService\n      version\n      automateUrl\n    }\n  }\n"];
/**
 * The graphql function is used to parse GraphQL queries into a document that can be used by GraphQL clients.
 */
export function graphql(source: "\n  mutation DeleteAccessToken($token: String!) {\n    apiTokenRevoke(token: $token)\n  }\n"): (typeof documents)["\n  mutation DeleteAccessToken($token: String!) {\n    apiTokenRevoke(token: $token)\n  }\n"];
/**
 * The graphql function is used to parse GraphQL queries into a document that can be used by GraphQL clients.
 */
export function graphql(source: "\n  mutation CreateAccessToken($token: ApiTokenCreateInput!) {\n    apiTokenCreate(token: $token)\n  }\n"): (typeof documents)["\n  mutation CreateAccessToken($token: ApiTokenCreateInput!) {\n    apiTokenCreate(token: $token)\n  }\n"];
/**
 * The graphql function is used to parse GraphQL queries into a document that can be used by GraphQL clients.
 */
export function graphql(source: "\n  mutation DeleteApplication($appId: String!) {\n    appDelete(appId: $appId)\n  }\n"): (typeof documents)["\n  mutation DeleteApplication($appId: String!) {\n    appDelete(appId: $appId)\n  }\n"];
/**
 * The graphql function is used to parse GraphQL queries into a document that can be used by GraphQL clients.
 */
export function graphql(source: "\n  mutation CreateApplication($app: AppCreateInput!) {\n    appCreate(app: $app)\n  }\n"): (typeof documents)["\n  mutation CreateApplication($app: AppCreateInput!) {\n    appCreate(app: $app)\n  }\n"];
/**
 * The graphql function is used to parse GraphQL queries into a document that can be used by GraphQL clients.
 */
export function graphql(source: "\n  mutation EditApplication($app: AppUpdateInput!) {\n    appUpdate(app: $app)\n  }\n"): (typeof documents)["\n  mutation EditApplication($app: AppUpdateInput!) {\n    appUpdate(app: $app)\n  }\n"];
/**
 * The graphql function is used to parse GraphQL queries into a document that can be used by GraphQL clients.
 */
export function graphql(source: "\n  mutation RevokeAppAccess($appId: String!) {\n    appRevokeAccess(appId: $appId)\n  }\n"): (typeof documents)["\n  mutation RevokeAppAccess($appId: String!) {\n    appRevokeAccess(appId: $appId)\n  }\n"];
/**
 * The graphql function is used to parse GraphQL queries into a document that can be used by GraphQL clients.
 */
export function graphql(source: "\n  query DeveloperSettingsAccessTokens {\n    activeUser {\n      id\n      apiTokens {\n        id\n        name\n        lastUsed\n        lastChars\n        createdAt\n        scopes\n      }\n    }\n  }\n"): (typeof documents)["\n  query DeveloperSettingsAccessTokens {\n    activeUser {\n      id\n      apiTokens {\n        id\n        name\n        lastUsed\n        lastChars\n        createdAt\n        scopes\n      }\n    }\n  }\n"];
/**
 * The graphql function is used to parse GraphQL queries into a document that can be used by GraphQL clients.
 */
export function graphql(source: "\n  query DeveloperSettingsApplications {\n    activeUser {\n      createdApps {\n        id\n        secret\n        name\n        description\n        redirectUrl\n        scopes {\n          name\n          description\n        }\n      }\n      id\n    }\n  }\n"): (typeof documents)["\n  query DeveloperSettingsApplications {\n    activeUser {\n      createdApps {\n        id\n        secret\n        name\n        description\n        redirectUrl\n        scopes {\n          name\n          description\n        }\n      }\n      id\n    }\n  }\n"];
/**
 * The graphql function is used to parse GraphQL queries into a document that can be used by GraphQL clients.
 */
export function graphql(source: "\n  query DeveloperSettingsAuthorizedApps {\n    activeUser {\n      id\n      authorizedApps {\n        id\n        description\n        name\n        author {\n          id\n          name\n          avatar\n        }\n      }\n    }\n  }\n"): (typeof documents)["\n  query DeveloperSettingsAuthorizedApps {\n    activeUser {\n      id\n      authorizedApps {\n        id\n        description\n        name\n        author {\n          id\n          name\n          avatar\n        }\n      }\n    }\n  }\n"];
/**
 * The graphql function is used to parse GraphQL queries into a document that can be used by GraphQL clients.
 */
export function graphql(source: "\n  query SearchProjects($search: String, $onlyWithRoles: [String!] = null) {\n    activeUser {\n      projects(limit: 10, filter: { search: $search, onlyWithRoles: $onlyWithRoles }) {\n        totalCount\n        items {\n          ...FormSelectProjects_Project\n        }\n      }\n    }\n  }\n"): (typeof documents)["\n  query SearchProjects($search: String, $onlyWithRoles: [String!] = null) {\n    activeUser {\n      projects(limit: 10, filter: { search: $search, onlyWithRoles: $onlyWithRoles }) {\n        totalCount\n        items {\n          ...FormSelectProjects_Project\n        }\n      }\n    }\n  }\n"];
/**
 * The graphql function is used to parse GraphQL queries into a document that can be used by GraphQL clients.
 */
export function graphql(source: "\n  query SearchProjectModels($search: String, $projectId: String!) {\n    project(id: $projectId) {\n      id\n      models(limit: 10, filter: { search: $search }) {\n        totalCount\n        items {\n          ...FormSelectModels_Model\n        }\n      }\n    }\n  }\n"): (typeof documents)["\n  query SearchProjectModels($search: String, $projectId: String!) {\n    project(id: $projectId) {\n      id\n      models(limit: 10, filter: { search: $search }) {\n        totalCount\n        items {\n          ...FormSelectModels_Model\n        }\n      }\n    }\n  }\n"];
/**
 * The graphql function is used to parse GraphQL queries into a document that can be used by GraphQL clients.
 */
export function graphql(source: "\n  mutation requestGendoAIRender($input: GendoAIRenderInput!) {\n    versionMutations {\n      requestGendoAIRender(input: $input)\n    }\n  }\n"): (typeof documents)["\n  mutation requestGendoAIRender($input: GendoAIRenderInput!) {\n    versionMutations {\n      requestGendoAIRender(input: $input)\n    }\n  }\n"];
/**
 * The graphql function is used to parse GraphQL queries into a document that can be used by GraphQL clients.
 */
export function graphql(source: "\n  query GendoAIRender(\n    $gendoAiRenderId: String!\n    $versionId: String!\n    $projectId: String!\n  ) {\n    project(id: $projectId) {\n      id\n      version(id: $versionId) {\n        id\n        gendoAIRender(id: $gendoAiRenderId) {\n          id\n          projectId\n          modelId\n          versionId\n          createdAt\n          updatedAt\n          gendoGenerationId\n          status\n          prompt\n          camera\n          responseImage\n          user {\n            name\n            avatar\n            id\n          }\n        }\n      }\n    }\n  }\n"): (typeof documents)["\n  query GendoAIRender(\n    $gendoAiRenderId: String!\n    $versionId: String!\n    $projectId: String!\n  ) {\n    project(id: $projectId) {\n      id\n      version(id: $versionId) {\n        id\n        gendoAIRender(id: $gendoAiRenderId) {\n          id\n          projectId\n          modelId\n          versionId\n          createdAt\n          updatedAt\n          gendoGenerationId\n          status\n          prompt\n          camera\n          responseImage\n          user {\n            name\n            avatar\n            id\n          }\n        }\n      }\n    }\n  }\n"];
/**
 * The graphql function is used to parse GraphQL queries into a document that can be used by GraphQL clients.
 */
export function graphql(source: "\n  query GendoAIRenders($versionId: String!, $projectId: String!) {\n    project(id: $projectId) {\n      id\n      version(id: $versionId) {\n        id\n        gendoAIRenders {\n          totalCount\n          items {\n            id\n            createdAt\n            updatedAt\n            status\n            gendoGenerationId\n            prompt\n            camera\n          }\n        }\n      }\n    }\n  }\n"): (typeof documents)["\n  query GendoAIRenders($versionId: String!, $projectId: String!) {\n    project(id: $projectId) {\n      id\n      version(id: $versionId) {\n        id\n        gendoAIRenders {\n          totalCount\n          items {\n            id\n            createdAt\n            updatedAt\n            status\n            gendoGenerationId\n            prompt\n            camera\n          }\n        }\n      }\n    }\n  }\n"];
/**
 * The graphql function is used to parse GraphQL queries into a document that can be used by GraphQL clients.
 */
export function graphql(source: "\n  subscription ProjectVersionGendoAIRenderCreated($id: String!, $versionId: String!) {\n    projectVersionGendoAIRenderCreated(id: $id, versionId: $versionId) {\n      id\n      createdAt\n      updatedAt\n      status\n      gendoGenerationId\n      prompt\n      camera\n    }\n  }\n"): (typeof documents)["\n  subscription ProjectVersionGendoAIRenderCreated($id: String!, $versionId: String!) {\n    projectVersionGendoAIRenderCreated(id: $id, versionId: $versionId) {\n      id\n      createdAt\n      updatedAt\n      status\n      gendoGenerationId\n      prompt\n      camera\n    }\n  }\n"];
/**
 * The graphql function is used to parse GraphQL queries into a document that can be used by GraphQL clients.
 */
export function graphql(source: "\n  subscription ProjectVersionGendoAIRenderUpdated($id: String!, $versionId: String!) {\n    projectVersionGendoAIRenderUpdated(id: $id, versionId: $versionId) {\n      id\n      projectId\n      modelId\n      versionId\n      createdAt\n      updatedAt\n      gendoGenerationId\n      status\n      prompt\n      camera\n      responseImage\n    }\n  }\n"): (typeof documents)["\n  subscription ProjectVersionGendoAIRenderUpdated($id: String!, $versionId: String!) {\n    projectVersionGendoAIRenderUpdated(id: $id, versionId: $versionId) {\n      id\n      projectId\n      modelId\n      versionId\n      createdAt\n      updatedAt\n      gendoGenerationId\n      status\n      prompt\n      camera\n      responseImage\n    }\n  }\n"];
/**
 * The graphql function is used to parse GraphQL queries into a document that can be used by GraphQL clients.
 */
export function graphql(source: "\n  fragment ProjectPageTeamInternals_Project on Project {\n    id\n    role\n    invitedTeam {\n      id\n      title\n      role\n      inviteId\n      user {\n        role\n        ...LimitedUserAvatar\n      }\n    }\n    team {\n      role\n      user {\n        role\n        ...LimitedUserAvatar\n      }\n    }\n  }\n"): (typeof documents)["\n  fragment ProjectPageTeamInternals_Project on Project {\n    id\n    role\n    invitedTeam {\n      id\n      title\n      role\n      inviteId\n      user {\n        role\n        ...LimitedUserAvatar\n      }\n    }\n    team {\n      role\n      user {\n        role\n        ...LimitedUserAvatar\n      }\n    }\n  }\n"];
/**
 * The graphql function is used to parse GraphQL queries into a document that can be used by GraphQL clients.
 */
export function graphql(source: "\n  fragment ProjectDashboardItemNoModels on Project {\n    id\n    name\n    createdAt\n    updatedAt\n    role\n    team {\n      id\n      user {\n        id\n        name\n        avatar\n      }\n    }\n    ...ProjectPageModelsCardProject\n  }\n"): (typeof documents)["\n  fragment ProjectDashboardItemNoModels on Project {\n    id\n    name\n    createdAt\n    updatedAt\n    role\n    team {\n      id\n      user {\n        id\n        name\n        avatar\n      }\n    }\n    ...ProjectPageModelsCardProject\n  }\n"];
/**
 * The graphql function is used to parse GraphQL queries into a document that can be used by GraphQL clients.
 */
export function graphql(source: "\n  fragment ProjectDashboardItem on Project {\n    id\n    ...ProjectDashboardItemNoModels\n    models(limit: 4, filter: { onlyWithVersions: true }) {\n      totalCount\n      items {\n        ...ProjectPageLatestItemsModelItem\n      }\n    }\n    pendingImportedModels(limit: 4) {\n      ...PendingFileUpload\n    }\n  }\n"): (typeof documents)["\n  fragment ProjectDashboardItem on Project {\n    id\n    ...ProjectDashboardItemNoModels\n    models(limit: 4, filter: { onlyWithVersions: true }) {\n      totalCount\n      items {\n        ...ProjectPageLatestItemsModelItem\n      }\n    }\n    pendingImportedModels(limit: 4) {\n      ...PendingFileUpload\n    }\n  }\n"];
/**
 * The graphql function is used to parse GraphQL queries into a document that can be used by GraphQL clients.
 */
export function graphql(source: "\n  fragment PendingFileUpload on FileUpload {\n    id\n    projectId\n    modelName\n    convertedStatus\n    convertedMessage\n    uploadDate\n    convertedLastUpdate\n    fileType\n    fileName\n  }\n"): (typeof documents)["\n  fragment PendingFileUpload on FileUpload {\n    id\n    projectId\n    modelName\n    convertedStatus\n    convertedMessage\n    uploadDate\n    convertedLastUpdate\n    fileType\n    fileName\n  }\n"];
/**
 * The graphql function is used to parse GraphQL queries into a document that can be used by GraphQL clients.
 */
export function graphql(source: "\n  fragment ProjectPageLatestItemsModelItem on Model {\n    id\n    name\n    displayName\n    versionCount: versions(limit: 0) {\n      totalCount\n    }\n    commentThreadCount: commentThreads(limit: 0) {\n      totalCount\n    }\n    pendingImportedVersions(limit: 1) {\n      ...PendingFileUpload\n    }\n    previewUrl\n    createdAt\n    updatedAt\n    ...ProjectPageModelsCardRenameDialog\n    ...ProjectPageModelsCardDeleteDialog\n    ...ProjectPageModelsActions\n    automationsStatus {\n      ...AutomateRunsTriggerStatus_TriggeredAutomationsStatus\n    }\n  }\n"): (typeof documents)["\n  fragment ProjectPageLatestItemsModelItem on Model {\n    id\n    name\n    displayName\n    versionCount: versions(limit: 0) {\n      totalCount\n    }\n    commentThreadCount: commentThreads(limit: 0) {\n      totalCount\n    }\n    pendingImportedVersions(limit: 1) {\n      ...PendingFileUpload\n    }\n    previewUrl\n    createdAt\n    updatedAt\n    ...ProjectPageModelsCardRenameDialog\n    ...ProjectPageModelsCardDeleteDialog\n    ...ProjectPageModelsActions\n    automationsStatus {\n      ...AutomateRunsTriggerStatus_TriggeredAutomationsStatus\n    }\n  }\n"];
/**
 * The graphql function is used to parse GraphQL queries into a document that can be used by GraphQL clients.
 */
export function graphql(source: "\n  fragment ProjectUpdatableMetadata on Project {\n    id\n    name\n    description\n    visibility\n    allowPublicComments\n  }\n"): (typeof documents)["\n  fragment ProjectUpdatableMetadata on Project {\n    id\n    name\n    description\n    visibility\n    allowPublicComments\n  }\n"];
/**
 * The graphql function is used to parse GraphQL queries into a document that can be used by GraphQL clients.
 */
export function graphql(source: "\n  fragment ProjectPageLatestItemsModels on Project {\n    id\n    role\n    visibility\n    modelCount: models(limit: 0) {\n      totalCount\n    }\n    ...ProjectPageModelsStructureItem_Project\n  }\n"): (typeof documents)["\n  fragment ProjectPageLatestItemsModels on Project {\n    id\n    role\n    visibility\n    modelCount: models(limit: 0) {\n      totalCount\n    }\n    ...ProjectPageModelsStructureItem_Project\n  }\n"];
/**
 * The graphql function is used to parse GraphQL queries into a document that can be used by GraphQL clients.
 */
export function graphql(source: "\n  fragment ProjectPageLatestItemsComments on Project {\n    id\n    commentThreadCount: commentThreads(limit: 0) {\n      totalCount\n    }\n  }\n"): (typeof documents)["\n  fragment ProjectPageLatestItemsComments on Project {\n    id\n    commentThreadCount: commentThreads(limit: 0) {\n      totalCount\n    }\n  }\n"];
/**
 * The graphql function is used to parse GraphQL queries into a document that can be used by GraphQL clients.
 */
export function graphql(source: "\n  fragment ProjectPageLatestItemsCommentItem on Comment {\n    id\n    author {\n      ...FormUsersSelectItem\n    }\n    screenshot\n    rawText\n    createdAt\n    updatedAt\n    archived\n    repliesCount: replies(limit: 0) {\n      totalCount\n    }\n    replyAuthors(limit: 4) {\n      totalCount\n      items {\n        ...FormUsersSelectItem\n      }\n    }\n  }\n"): (typeof documents)["\n  fragment ProjectPageLatestItemsCommentItem on Comment {\n    id\n    author {\n      ...FormUsersSelectItem\n    }\n    screenshot\n    rawText\n    createdAt\n    updatedAt\n    archived\n    repliesCount: replies(limit: 0) {\n      totalCount\n    }\n    replyAuthors(limit: 4) {\n      totalCount\n      items {\n        ...FormUsersSelectItem\n      }\n    }\n  }\n"];
/**
 * The graphql function is used to parse GraphQL queries into a document that can be used by GraphQL clients.
 */
export function graphql(source: "\n  mutation CreateModel($input: CreateModelInput!) {\n    modelMutations {\n      create(input: $input) {\n        ...ProjectPageLatestItemsModelItem\n      }\n    }\n  }\n"): (typeof documents)["\n  mutation CreateModel($input: CreateModelInput!) {\n    modelMutations {\n      create(input: $input) {\n        ...ProjectPageLatestItemsModelItem\n      }\n    }\n  }\n"];
/**
 * The graphql function is used to parse GraphQL queries into a document that can be used by GraphQL clients.
 */
export function graphql(source: "\n  mutation CreateProject($input: ProjectCreateInput) {\n    projectMutations {\n      create(input: $input) {\n        ...ProjectPageProject\n        ...ProjectDashboardItem\n      }\n    }\n  }\n"): (typeof documents)["\n  mutation CreateProject($input: ProjectCreateInput) {\n    projectMutations {\n      create(input: $input) {\n        ...ProjectPageProject\n        ...ProjectDashboardItem\n      }\n    }\n  }\n"];
/**
 * The graphql function is used to parse GraphQL queries into a document that can be used by GraphQL clients.
 */
export function graphql(source: "\n  mutation UpdateModel($input: UpdateModelInput!) {\n    modelMutations {\n      update(input: $input) {\n        ...ProjectPageLatestItemsModelItem\n      }\n    }\n  }\n"): (typeof documents)["\n  mutation UpdateModel($input: UpdateModelInput!) {\n    modelMutations {\n      update(input: $input) {\n        ...ProjectPageLatestItemsModelItem\n      }\n    }\n  }\n"];
/**
 * The graphql function is used to parse GraphQL queries into a document that can be used by GraphQL clients.
 */
export function graphql(source: "\n  mutation DeleteModel($input: DeleteModelInput!) {\n    modelMutations {\n      delete(input: $input)\n    }\n  }\n"): (typeof documents)["\n  mutation DeleteModel($input: DeleteModelInput!) {\n    modelMutations {\n      delete(input: $input)\n    }\n  }\n"];
/**
 * The graphql function is used to parse GraphQL queries into a document that can be used by GraphQL clients.
 */
export function graphql(source: "\n  mutation UpdateProjectRole($input: ProjectUpdateRoleInput!) {\n    projectMutations {\n      updateRole(input: $input) {\n        id\n        team {\n          id\n          role\n          user {\n            ...LimitedUserAvatar\n          }\n        }\n      }\n    }\n  }\n"): (typeof documents)["\n  mutation UpdateProjectRole($input: ProjectUpdateRoleInput!) {\n    projectMutations {\n      updateRole(input: $input) {\n        id\n        team {\n          id\n          role\n          user {\n            ...LimitedUserAvatar\n          }\n        }\n      }\n    }\n  }\n"];
/**
 * The graphql function is used to parse GraphQL queries into a document that can be used by GraphQL clients.
 */
export function graphql(source: "\n  mutation InviteProjectUser($projectId: ID!, $input: [ProjectInviteCreateInput!]!) {\n    projectMutations {\n      invites {\n        batchCreate(projectId: $projectId, input: $input) {\n          ...ProjectPageTeamDialog\n        }\n      }\n    }\n  }\n"): (typeof documents)["\n  mutation InviteProjectUser($projectId: ID!, $input: [ProjectInviteCreateInput!]!) {\n    projectMutations {\n      invites {\n        batchCreate(projectId: $projectId, input: $input) {\n          ...ProjectPageTeamDialog\n        }\n      }\n    }\n  }\n"];
/**
 * The graphql function is used to parse GraphQL queries into a document that can be used by GraphQL clients.
 */
export function graphql(source: "\n  mutation CancelProjectInvite($projectId: ID!, $inviteId: String!) {\n    projectMutations {\n      invites {\n        cancel(projectId: $projectId, inviteId: $inviteId) {\n          ...ProjectPageTeamDialog\n        }\n      }\n    }\n  }\n"): (typeof documents)["\n  mutation CancelProjectInvite($projectId: ID!, $inviteId: String!) {\n    projectMutations {\n      invites {\n        cancel(projectId: $projectId, inviteId: $inviteId) {\n          ...ProjectPageTeamDialog\n        }\n      }\n    }\n  }\n"];
/**
 * The graphql function is used to parse GraphQL queries into a document that can be used by GraphQL clients.
 */
export function graphql(source: "\n  mutation UpdateProjectMetadata($update: ProjectUpdateInput!) {\n    projectMutations {\n      update(update: $update) {\n        id\n        ...ProjectUpdatableMetadata\n      }\n    }\n  }\n"): (typeof documents)["\n  mutation UpdateProjectMetadata($update: ProjectUpdateInput!) {\n    projectMutations {\n      update(update: $update) {\n        id\n        ...ProjectUpdatableMetadata\n      }\n    }\n  }\n"];
/**
 * The graphql function is used to parse GraphQL queries into a document that can be used by GraphQL clients.
 */
export function graphql(source: "\n  mutation DeleteProject($id: String!) {\n    projectMutations {\n      delete(id: $id)\n    }\n  }\n"): (typeof documents)["\n  mutation DeleteProject($id: String!) {\n    projectMutations {\n      delete(id: $id)\n    }\n  }\n"];
/**
 * The graphql function is used to parse GraphQL queries into a document that can be used by GraphQL clients.
 */
export function graphql(source: "\n  mutation UseProjectInvite($input: ProjectInviteUseInput!) {\n    projectMutations {\n      invites {\n        use(input: $input)\n      }\n    }\n  }\n"): (typeof documents)["\n  mutation UseProjectInvite($input: ProjectInviteUseInput!) {\n    projectMutations {\n      invites {\n        use(input: $input)\n      }\n    }\n  }\n"];
/**
 * The graphql function is used to parse GraphQL queries into a document that can be used by GraphQL clients.
 */
export function graphql(source: "\n  mutation LeaveProject($projectId: String!) {\n    projectMutations {\n      leave(id: $projectId)\n    }\n  }\n"): (typeof documents)["\n  mutation LeaveProject($projectId: String!) {\n    projectMutations {\n      leave(id: $projectId)\n    }\n  }\n"];
/**
 * The graphql function is used to parse GraphQL queries into a document that can be used by GraphQL clients.
 */
export function graphql(source: "\n  mutation DeleteVersions($input: DeleteVersionsInput!) {\n    versionMutations {\n      delete(input: $input)\n    }\n  }\n"): (typeof documents)["\n  mutation DeleteVersions($input: DeleteVersionsInput!) {\n    versionMutations {\n      delete(input: $input)\n    }\n  }\n"];
/**
 * The graphql function is used to parse GraphQL queries into a document that can be used by GraphQL clients.
 */
export function graphql(source: "\n  mutation MoveVersions($input: MoveVersionsInput!) {\n    versionMutations {\n      moveToModel(input: $input) {\n        id\n      }\n    }\n  }\n"): (typeof documents)["\n  mutation MoveVersions($input: MoveVersionsInput!) {\n    versionMutations {\n      moveToModel(input: $input) {\n        id\n      }\n    }\n  }\n"];
/**
 * The graphql function is used to parse GraphQL queries into a document that can be used by GraphQL clients.
 */
export function graphql(source: "\n  mutation UpdateVersion($input: UpdateVersionInput!) {\n    versionMutations {\n      update(input: $input) {\n        id\n        message\n      }\n    }\n  }\n"): (typeof documents)["\n  mutation UpdateVersion($input: UpdateVersionInput!) {\n    versionMutations {\n      update(input: $input) {\n        id\n        message\n      }\n    }\n  }\n"];
/**
 * The graphql function is used to parse GraphQL queries into a document that can be used by GraphQL clients.
 */
export function graphql(source: "\n  mutation deleteWebhook($webhook: WebhookDeleteInput!) {\n    webhookDelete(webhook: $webhook)\n  }\n"): (typeof documents)["\n  mutation deleteWebhook($webhook: WebhookDeleteInput!) {\n    webhookDelete(webhook: $webhook)\n  }\n"];
/**
 * The graphql function is used to parse GraphQL queries into a document that can be used by GraphQL clients.
 */
export function graphql(source: "\n  mutation createWebhook($webhook: WebhookCreateInput!) {\n    webhookCreate(webhook: $webhook)\n  }\n"): (typeof documents)["\n  mutation createWebhook($webhook: WebhookCreateInput!) {\n    webhookCreate(webhook: $webhook)\n  }\n"];
/**
 * The graphql function is used to parse GraphQL queries into a document that can be used by GraphQL clients.
 */
export function graphql(source: "\n  mutation updateWebhook($webhook: WebhookUpdateInput!) {\n    webhookUpdate(webhook: $webhook)\n  }\n"): (typeof documents)["\n  mutation updateWebhook($webhook: WebhookUpdateInput!) {\n    webhookUpdate(webhook: $webhook)\n  }\n"];
/**
 * The graphql function is used to parse GraphQL queries into a document that can be used by GraphQL clients.
 */
export function graphql(source: "\n  mutation CreateAutomation($projectId: ID!, $input: ProjectAutomationCreateInput!) {\n    projectMutations {\n      automationMutations(projectId: $projectId) {\n        create(input: $input) {\n          id\n          ...ProjectPageAutomationsRow_Automation\n        }\n      }\n    }\n  }\n"): (typeof documents)["\n  mutation CreateAutomation($projectId: ID!, $input: ProjectAutomationCreateInput!) {\n    projectMutations {\n      automationMutations(projectId: $projectId) {\n        create(input: $input) {\n          id\n          ...ProjectPageAutomationsRow_Automation\n        }\n      }\n    }\n  }\n"];
/**
 * The graphql function is used to parse GraphQL queries into a document that can be used by GraphQL clients.
 */
export function graphql(source: "\n  mutation UpdateAutomation($projectId: ID!, $input: ProjectAutomationUpdateInput!) {\n    projectMutations {\n      automationMutations(projectId: $projectId) {\n        update(input: $input) {\n          id\n          name\n          enabled\n        }\n      }\n    }\n  }\n"): (typeof documents)["\n  mutation UpdateAutomation($projectId: ID!, $input: ProjectAutomationUpdateInput!) {\n    projectMutations {\n      automationMutations(projectId: $projectId) {\n        update(input: $input) {\n          id\n          name\n          enabled\n        }\n      }\n    }\n  }\n"];
/**
 * The graphql function is used to parse GraphQL queries into a document that can be used by GraphQL clients.
 */
export function graphql(source: "\n  mutation CreateAutomationRevision(\n    $projectId: ID!\n    $input: ProjectAutomationRevisionCreateInput!\n  ) {\n    projectMutations {\n      automationMutations(projectId: $projectId) {\n        createRevision(input: $input) {\n          id\n        }\n      }\n    }\n  }\n"): (typeof documents)["\n  mutation CreateAutomationRevision(\n    $projectId: ID!\n    $input: ProjectAutomationRevisionCreateInput!\n  ) {\n    projectMutations {\n      automationMutations(projectId: $projectId) {\n        createRevision(input: $input) {\n          id\n        }\n      }\n    }\n  }\n"];
/**
 * The graphql function is used to parse GraphQL queries into a document that can be used by GraphQL clients.
 */
export function graphql(source: "\n  mutation TriggerAutomation($projectId: ID!, $automationId: ID!) {\n    projectMutations {\n      automationMutations(projectId: $projectId) {\n        trigger(automationId: $automationId)\n      }\n    }\n  }\n"): (typeof documents)["\n  mutation TriggerAutomation($projectId: ID!, $automationId: ID!) {\n    projectMutations {\n      automationMutations(projectId: $projectId) {\n        trigger(automationId: $automationId)\n      }\n    }\n  }\n"];
/**
 * The graphql function is used to parse GraphQL queries into a document that can be used by GraphQL clients.
 */
export function graphql(source: "\n  mutation CreateTestAutomation(\n    $projectId: ID!\n    $input: ProjectTestAutomationCreateInput!\n  ) {\n    projectMutations {\n      automationMutations(projectId: $projectId) {\n        createTestAutomation(input: $input) {\n          id\n          ...ProjectPageAutomationsRow_Automation\n        }\n      }\n    }\n  }\n"): (typeof documents)["\n  mutation CreateTestAutomation(\n    $projectId: ID!\n    $input: ProjectTestAutomationCreateInput!\n  ) {\n    projectMutations {\n      automationMutations(projectId: $projectId) {\n        createTestAutomation(input: $input) {\n          id\n          ...ProjectPageAutomationsRow_Automation\n        }\n      }\n    }\n  }\n"];
/**
 * The graphql function is used to parse GraphQL queries into a document that can be used by GraphQL clients.
 */
export function graphql(source: "\n  query ProjectAccessCheck($id: String!) {\n    project(id: $id) {\n      id\n    }\n  }\n"): (typeof documents)["\n  query ProjectAccessCheck($id: String!) {\n    project(id: $id) {\n      id\n    }\n  }\n"];
/**
 * The graphql function is used to parse GraphQL queries into a document that can be used by GraphQL clients.
 */
export function graphql(source: "\n  query ProjectRoleCheck($id: String!) {\n    project(id: $id) {\n      id\n      role\n    }\n  }\n"): (typeof documents)["\n  query ProjectRoleCheck($id: String!) {\n    project(id: $id) {\n      id\n      role\n    }\n  }\n"];
/**
 * The graphql function is used to parse GraphQL queries into a document that can be used by GraphQL clients.
 */
export function graphql(source: "\n  query ProjectsDashboardQuery($filter: UserProjectsFilter, $cursor: String) {\n    activeUser {\n      id\n      projects(filter: $filter, limit: 6, cursor: $cursor) {\n        cursor\n        totalCount\n        items {\n          ...ProjectDashboardItem\n        }\n      }\n      ...ProjectsInviteBanners\n    }\n  }\n"): (typeof documents)["\n  query ProjectsDashboardQuery($filter: UserProjectsFilter, $cursor: String) {\n    activeUser {\n      id\n      projects(filter: $filter, limit: 6, cursor: $cursor) {\n        cursor\n        totalCount\n        items {\n          ...ProjectDashboardItem\n        }\n      }\n      ...ProjectsInviteBanners\n    }\n  }\n"];
/**
 * The graphql function is used to parse GraphQL queries into a document that can be used by GraphQL clients.
 */
export function graphql(source: "\n  query ProjectPageQuery($id: String!, $token: String) {\n    project(id: $id) {\n      ...ProjectPageProject\n    }\n    projectInvite(projectId: $id, token: $token) {\n      ...ProjectsInviteBanner\n    }\n  }\n"): (typeof documents)["\n  query ProjectPageQuery($id: String!, $token: String) {\n    project(id: $id) {\n      ...ProjectPageProject\n    }\n    projectInvite(projectId: $id, token: $token) {\n      ...ProjectsInviteBanner\n    }\n  }\n"];
/**
 * The graphql function is used to parse GraphQL queries into a document that can be used by GraphQL clients.
 */
export function graphql(source: "\n  query ProjectLatestModels($projectId: String!, $filter: ProjectModelsFilter) {\n    project(id: $projectId) {\n      id\n      models(cursor: null, limit: 16, filter: $filter) {\n        totalCount\n        cursor\n        items {\n          ...ProjectPageLatestItemsModelItem\n        }\n      }\n      pendingImportedModels {\n        ...PendingFileUpload\n      }\n    }\n  }\n"): (typeof documents)["\n  query ProjectLatestModels($projectId: String!, $filter: ProjectModelsFilter) {\n    project(id: $projectId) {\n      id\n      models(cursor: null, limit: 16, filter: $filter) {\n        totalCount\n        cursor\n        items {\n          ...ProjectPageLatestItemsModelItem\n        }\n      }\n      pendingImportedModels {\n        ...PendingFileUpload\n      }\n    }\n  }\n"];
/**
 * The graphql function is used to parse GraphQL queries into a document that can be used by GraphQL clients.
 */
export function graphql(source: "\n  query ProjectLatestModelsPagination(\n    $projectId: String!\n    $filter: ProjectModelsFilter\n    $cursor: String = null\n  ) {\n    project(id: $projectId) {\n      id\n      models(cursor: $cursor, limit: 16, filter: $filter) {\n        totalCount\n        cursor\n        items {\n          ...ProjectPageLatestItemsModelItem\n        }\n      }\n    }\n  }\n"): (typeof documents)["\n  query ProjectLatestModelsPagination(\n    $projectId: String!\n    $filter: ProjectModelsFilter\n    $cursor: String = null\n  ) {\n    project(id: $projectId) {\n      id\n      models(cursor: $cursor, limit: 16, filter: $filter) {\n        totalCount\n        cursor\n        items {\n          ...ProjectPageLatestItemsModelItem\n        }\n      }\n    }\n  }\n"];
/**
 * The graphql function is used to parse GraphQL queries into a document that can be used by GraphQL clients.
 */
export function graphql(source: "\n  query ProjectModelsTreeTopLevel(\n    $projectId: String!\n    $filter: ProjectModelsTreeFilter\n  ) {\n    project(id: $projectId) {\n      id\n      modelsTree(cursor: null, limit: 8, filter: $filter) {\n        totalCount\n        cursor\n        items {\n          ...SingleLevelModelTreeItem\n        }\n      }\n      pendingImportedModels {\n        ...PendingFileUpload\n      }\n    }\n  }\n"): (typeof documents)["\n  query ProjectModelsTreeTopLevel(\n    $projectId: String!\n    $filter: ProjectModelsTreeFilter\n  ) {\n    project(id: $projectId) {\n      id\n      modelsTree(cursor: null, limit: 8, filter: $filter) {\n        totalCount\n        cursor\n        items {\n          ...SingleLevelModelTreeItem\n        }\n      }\n      pendingImportedModels {\n        ...PendingFileUpload\n      }\n    }\n  }\n"];
/**
 * The graphql function is used to parse GraphQL queries into a document that can be used by GraphQL clients.
 */
export function graphql(source: "\n  query ProjectModelsTreeTopLevelPagination(\n    $projectId: String!\n    $filter: ProjectModelsTreeFilter\n    $cursor: String = null\n  ) {\n    project(id: $projectId) {\n      id\n      modelsTree(cursor: $cursor, limit: 8, filter: $filter) {\n        totalCount\n        cursor\n        items {\n          ...SingleLevelModelTreeItem\n        }\n      }\n    }\n  }\n"): (typeof documents)["\n  query ProjectModelsTreeTopLevelPagination(\n    $projectId: String!\n    $filter: ProjectModelsTreeFilter\n    $cursor: String = null\n  ) {\n    project(id: $projectId) {\n      id\n      modelsTree(cursor: $cursor, limit: 8, filter: $filter) {\n        totalCount\n        cursor\n        items {\n          ...SingleLevelModelTreeItem\n        }\n      }\n    }\n  }\n"];
/**
 * The graphql function is used to parse GraphQL queries into a document that can be used by GraphQL clients.
 */
export function graphql(source: "\n  query ProjectModelChildrenTree($projectId: String!, $parentName: String!) {\n    project(id: $projectId) {\n      id\n      modelChildrenTree(fullName: $parentName) {\n        ...SingleLevelModelTreeItem\n      }\n    }\n  }\n"): (typeof documents)["\n  query ProjectModelChildrenTree($projectId: String!, $parentName: String!) {\n    project(id: $projectId) {\n      id\n      modelChildrenTree(fullName: $parentName) {\n        ...SingleLevelModelTreeItem\n      }\n    }\n  }\n"];
/**
 * The graphql function is used to parse GraphQL queries into a document that can be used by GraphQL clients.
 */
export function graphql(source: "\n  query ProjectLatestCommentThreads(\n    $projectId: String!\n    $cursor: String = null\n    $filter: ProjectCommentsFilter = null\n  ) {\n    project(id: $projectId) {\n      id\n      commentThreads(cursor: $cursor, limit: 8, filter: $filter) {\n        totalCount\n        cursor\n        items {\n          ...ProjectPageLatestItemsCommentItem\n        }\n      }\n    }\n  }\n"): (typeof documents)["\n  query ProjectLatestCommentThreads(\n    $projectId: String!\n    $cursor: String = null\n    $filter: ProjectCommentsFilter = null\n  ) {\n    project(id: $projectId) {\n      id\n      commentThreads(cursor: $cursor, limit: 8, filter: $filter) {\n        totalCount\n        cursor\n        items {\n          ...ProjectPageLatestItemsCommentItem\n        }\n      }\n    }\n  }\n"];
/**
 * The graphql function is used to parse GraphQL queries into a document that can be used by GraphQL clients.
 */
export function graphql(source: "\n  query ProjectInvite($projectId: String!, $token: String) {\n    projectInvite(projectId: $projectId, token: $token) {\n      ...ProjectsInviteBanner\n    }\n  }\n"): (typeof documents)["\n  query ProjectInvite($projectId: String!, $token: String) {\n    projectInvite(projectId: $projectId, token: $token) {\n      ...ProjectsInviteBanner\n    }\n  }\n"];
/**
 * The graphql function is used to parse GraphQL queries into a document that can be used by GraphQL clients.
 */
export function graphql(source: "\n  query ProjectModelCheck($projectId: String!, $modelId: String!) {\n    project(id: $projectId) {\n      model(id: $modelId) {\n        id\n      }\n    }\n  }\n"): (typeof documents)["\n  query ProjectModelCheck($projectId: String!, $modelId: String!) {\n    project(id: $projectId) {\n      model(id: $modelId) {\n        id\n      }\n    }\n  }\n"];
/**
 * The graphql function is used to parse GraphQL queries into a document that can be used by GraphQL clients.
 */
export function graphql(source: "\n  query ProjectModelPage(\n    $projectId: String!\n    $modelId: String!\n    $versionsCursor: String\n  ) {\n    project(id: $projectId) {\n      id\n      ...ProjectModelPageHeaderProject\n      ...ProjectModelPageVersionsProject\n    }\n  }\n"): (typeof documents)["\n  query ProjectModelPage(\n    $projectId: String!\n    $modelId: String!\n    $versionsCursor: String\n  ) {\n    project(id: $projectId) {\n      id\n      ...ProjectModelPageHeaderProject\n      ...ProjectModelPageVersionsProject\n    }\n  }\n"];
/**
 * The graphql function is used to parse GraphQL queries into a document that can be used by GraphQL clients.
 */
export function graphql(source: "\n  query ProjectModelVersions(\n    $projectId: String!\n    $modelId: String!\n    $versionsCursor: String\n  ) {\n    project(id: $projectId) {\n      id\n      ...ProjectModelPageVersionsPagination\n    }\n  }\n"): (typeof documents)["\n  query ProjectModelVersions(\n    $projectId: String!\n    $modelId: String!\n    $versionsCursor: String\n  ) {\n    project(id: $projectId) {\n      id\n      ...ProjectModelPageVersionsPagination\n    }\n  }\n"];
/**
 * The graphql function is used to parse GraphQL queries into a document that can be used by GraphQL clients.
 */
export function graphql(source: "\n  query ProjectModelsPage($projectId: String!) {\n    project(id: $projectId) {\n      id\n      ...ProjectModelsPageHeader_Project\n      ...ProjectModelsPageResults_Project\n    }\n  }\n"): (typeof documents)["\n  query ProjectModelsPage($projectId: String!) {\n    project(id: $projectId) {\n      id\n      ...ProjectModelsPageHeader_Project\n      ...ProjectModelsPageResults_Project\n    }\n  }\n"];
/**
 * The graphql function is used to parse GraphQL queries into a document that can be used by GraphQL clients.
 */
export function graphql(source: "\n  query ProjectDiscussionsPage($projectId: String!) {\n    project(id: $projectId) {\n      id\n      ...ProjectDiscussionsPageHeader_Project\n      ...ProjectDiscussionsPageResults_Project\n    }\n  }\n"): (typeof documents)["\n  query ProjectDiscussionsPage($projectId: String!) {\n    project(id: $projectId) {\n      id\n      ...ProjectDiscussionsPageHeader_Project\n      ...ProjectDiscussionsPageResults_Project\n    }\n  }\n"];
/**
 * The graphql function is used to parse GraphQL queries into a document that can be used by GraphQL clients.
 */
export function graphql(source: "\n  query ProjectAutomationsTab($projectId: String!, $search: String, $cursor: String) {\n    project(id: $projectId) {\n      id\n      automations(filter: $search, cursor: $cursor, limit: 5) {\n        totalCount\n        items {\n          id\n          ...ProjectPageAutomationsRow_Automation\n        }\n      }\n      ...FormSelectProjects_Project\n    }\n    ...ProjectPageAutomationsEmptyState_Query\n  }\n"): (typeof documents)["\n  query ProjectAutomationsTab($projectId: String!, $search: String, $cursor: String) {\n    project(id: $projectId) {\n      id\n      automations(filter: $search, cursor: $cursor, limit: 5) {\n        totalCount\n        items {\n          id\n          ...ProjectPageAutomationsRow_Automation\n        }\n      }\n      ...FormSelectProjects_Project\n    }\n    ...ProjectPageAutomationsEmptyState_Query\n  }\n"];
/**
 * The graphql function is used to parse GraphQL queries into a document that can be used by GraphQL clients.
 */
export function graphql(source: "\n  query ProjectAutomationPage($projectId: String!, $automationId: String!) {\n    project(id: $projectId) {\n      id\n      ...ProjectPageAutomationPage_Project\n      automation(id: $automationId) {\n        id\n        ...ProjectPageAutomationPage_Automation\n      }\n    }\n  }\n"): (typeof documents)["\n  query ProjectAutomationPage($projectId: String!, $automationId: String!) {\n    project(id: $projectId) {\n      id\n      ...ProjectPageAutomationPage_Project\n      automation(id: $automationId) {\n        id\n        ...ProjectPageAutomationPage_Automation\n      }\n    }\n  }\n"];
/**
 * The graphql function is used to parse GraphQL queries into a document that can be used by GraphQL clients.
 */
export function graphql(source: "\n  query ProjectAutomationAccessCheck($projectId: String!) {\n    project(id: $projectId) {\n      id\n      automations(limit: 0) {\n        totalCount\n      }\n    }\n  }\n"): (typeof documents)["\n  query ProjectAutomationAccessCheck($projectId: String!) {\n    project(id: $projectId) {\n      id\n      automations(limit: 0) {\n        totalCount\n      }\n    }\n  }\n"];
/**
 * The graphql function is used to parse GraphQL queries into a document that can be used by GraphQL clients.
 */
export function graphql(source: "\n  query ProjectWebhooks($projectId: String!) {\n    project(id: $projectId) {\n      id\n      name\n      webhooks {\n        items {\n          streamId\n          triggers\n          enabled\n          url\n          id\n          description\n          history(limit: 5) {\n            items {\n              status\n              statusInfo\n            }\n          }\n        }\n        totalCount\n      }\n    }\n  }\n"): (typeof documents)["\n  query ProjectWebhooks($projectId: String!) {\n    project(id: $projectId) {\n      id\n      name\n      webhooks {\n        items {\n          streamId\n          triggers\n          enabled\n          url\n          id\n          description\n          history(limit: 5) {\n            items {\n              status\n              statusInfo\n            }\n          }\n        }\n        totalCount\n      }\n    }\n  }\n"];
/**
 * The graphql function is used to parse GraphQL queries into a document that can be used by GraphQL clients.
 */
export function graphql(source: "\n  query ProjectBlobInfo($blobId: String!, $projectId: String!) {\n    project(id: $projectId) {\n      id\n      blob(id: $blobId) {\n        id\n        fileName\n        fileType\n        fileSize\n        createdAt\n      }\n    }\n  }\n"): (typeof documents)["\n  query ProjectBlobInfo($blobId: String!, $projectId: String!) {\n    project(id: $projectId) {\n      id\n      blob(id: $blobId) {\n        id\n        fileName\n        fileType\n        fileSize\n        createdAt\n      }\n    }\n  }\n"];
/**
 * The graphql function is used to parse GraphQL queries into a document that can be used by GraphQL clients.
 */
export function graphql(source: "\n  subscription OnProjectUpdated($id: String!) {\n    projectUpdated(id: $id) {\n      id\n      type\n      project {\n        ...ProjectPageProject\n        ...ProjectDashboardItemNoModels\n      }\n    }\n  }\n"): (typeof documents)["\n  subscription OnProjectUpdated($id: String!) {\n    projectUpdated(id: $id) {\n      id\n      type\n      project {\n        ...ProjectPageProject\n        ...ProjectDashboardItemNoModels\n      }\n    }\n  }\n"];
/**
 * The graphql function is used to parse GraphQL queries into a document that can be used by GraphQL clients.
 */
export function graphql(source: "\n  subscription OnProjectModelsUpdate($id: String!) {\n    projectModelsUpdated(id: $id) {\n      id\n      type\n      model {\n        id\n        versions(limit: 1) {\n          items {\n            id\n            referencedObject\n          }\n        }\n        ...ProjectPageLatestItemsModelItem\n      }\n    }\n  }\n"): (typeof documents)["\n  subscription OnProjectModelsUpdate($id: String!) {\n    projectModelsUpdated(id: $id) {\n      id\n      type\n      model {\n        id\n        versions(limit: 1) {\n          items {\n            id\n            referencedObject\n          }\n        }\n        ...ProjectPageLatestItemsModelItem\n      }\n    }\n  }\n"];
/**
 * The graphql function is used to parse GraphQL queries into a document that can be used by GraphQL clients.
 */
export function graphql(source: "\n  subscription OnProjectVersionsUpdate($id: String!) {\n    projectVersionsUpdated(id: $id) {\n      id\n      modelId\n      type\n      version {\n        id\n        ...ViewerModelVersionCardItem\n        ...ProjectModelPageVersionsCardVersion\n        model {\n          id\n          ...ProjectPageLatestItemsModelItem\n        }\n      }\n    }\n  }\n"): (typeof documents)["\n  subscription OnProjectVersionsUpdate($id: String!) {\n    projectVersionsUpdated(id: $id) {\n      id\n      modelId\n      type\n      version {\n        id\n        ...ViewerModelVersionCardItem\n        ...ProjectModelPageVersionsCardVersion\n        model {\n          id\n          ...ProjectPageLatestItemsModelItem\n        }\n      }\n    }\n  }\n"];
/**
 * The graphql function is used to parse GraphQL queries into a document that can be used by GraphQL clients.
 */
export function graphql(source: "\n  subscription OnProjectVersionsPreviewGenerated($id: String!) {\n    projectVersionsPreviewGenerated(id: $id) {\n      projectId\n      objectId\n      versionId\n    }\n  }\n"): (typeof documents)["\n  subscription OnProjectVersionsPreviewGenerated($id: String!) {\n    projectVersionsPreviewGenerated(id: $id) {\n      projectId\n      objectId\n      versionId\n    }\n  }\n"];
/**
 * The graphql function is used to parse GraphQL queries into a document that can be used by GraphQL clients.
 */
export function graphql(source: "\n  subscription OnProjectPendingModelsUpdated($id: String!) {\n    projectPendingModelsUpdated(id: $id) {\n      id\n      type\n      model {\n        ...PendingFileUpload\n        model {\n          ...ProjectPageLatestItemsModelItem\n        }\n      }\n    }\n  }\n"): (typeof documents)["\n  subscription OnProjectPendingModelsUpdated($id: String!) {\n    projectPendingModelsUpdated(id: $id) {\n      id\n      type\n      model {\n        ...PendingFileUpload\n        model {\n          ...ProjectPageLatestItemsModelItem\n        }\n      }\n    }\n  }\n"];
/**
 * The graphql function is used to parse GraphQL queries into a document that can be used by GraphQL clients.
 */
export function graphql(source: "\n  subscription OnProjectPendingVersionsUpdated($id: String!) {\n    projectPendingVersionsUpdated(id: $id) {\n      id\n      type\n      version {\n        ...PendingFileUpload\n        model {\n          ...ProjectPageLatestItemsModelItem\n        }\n      }\n    }\n  }\n"): (typeof documents)["\n  subscription OnProjectPendingVersionsUpdated($id: String!) {\n    projectPendingVersionsUpdated(id: $id) {\n      id\n      type\n      version {\n        ...PendingFileUpload\n        model {\n          ...ProjectPageLatestItemsModelItem\n        }\n      }\n    }\n  }\n"];
/**
 * The graphql function is used to parse GraphQL queries into a document that can be used by GraphQL clients.
 */
export function graphql(source: "\n  subscription OnProjectTriggeredAutomationsStatusUpdated($id: String!) {\n    projectTriggeredAutomationsStatusUpdated(projectId: $id) {\n      type\n      version {\n        id\n        automationsStatus {\n          automationRuns {\n            ...AutomateViewerPanel_AutomateRun\n          }\n          ...TriggeredAutomationsStatusSummary\n          ...AutomateRunsTriggerStatusDialog_TriggeredAutomationsStatus\n        }\n      }\n      model {\n        id\n      }\n      run {\n        id\n        automationId\n        ...AutomationRunDetails\n      }\n    }\n  }\n"): (typeof documents)["\n  subscription OnProjectTriggeredAutomationsStatusUpdated($id: String!) {\n    projectTriggeredAutomationsStatusUpdated(projectId: $id) {\n      type\n      version {\n        id\n        automationsStatus {\n          automationRuns {\n            ...AutomateViewerPanel_AutomateRun\n          }\n          ...TriggeredAutomationsStatusSummary\n          ...AutomateRunsTriggerStatusDialog_TriggeredAutomationsStatus\n        }\n      }\n      model {\n        id\n      }\n      run {\n        id\n        automationId\n        ...AutomationRunDetails\n      }\n    }\n  }\n"];
/**
 * The graphql function is used to parse GraphQL queries into a document that can be used by GraphQL clients.
 */
export function graphql(source: "\n  subscription OnProjectAutomationsUpdated($id: String!) {\n    projectAutomationsUpdated(projectId: $id) {\n      type\n      automationId\n      automation {\n        id\n        ...ProjectPageAutomationPage_Automation\n        ...ProjectPageAutomationsRow_Automation\n      }\n    }\n  }\n"): (typeof documents)["\n  subscription OnProjectAutomationsUpdated($id: String!) {\n    projectAutomationsUpdated(projectId: $id) {\n      type\n      automationId\n      automation {\n        id\n        ...ProjectPageAutomationPage_Automation\n        ...ProjectPageAutomationsRow_Automation\n      }\n    }\n  }\n"];
/**
 * The graphql function is used to parse GraphQL queries into a document that can be used by GraphQL clients.
 */
export function graphql(source: "\n  mutation ServerInfoUpdate($info: ServerInfoUpdateInput!) {\n    serverInfoUpdate(info: $info)\n  }\n"): (typeof documents)["\n  mutation ServerInfoUpdate($info: ServerInfoUpdateInput!) {\n    serverInfoUpdate(info: $info)\n  }\n"];
/**
 * The graphql function is used to parse GraphQL queries into a document that can be used by GraphQL clients.
 */
export function graphql(source: "\n  mutation AdminPanelDeleteUser($userConfirmation: UserDeleteInput!) {\n    adminDeleteUser(userConfirmation: $userConfirmation)\n  }\n"): (typeof documents)["\n  mutation AdminPanelDeleteUser($userConfirmation: UserDeleteInput!) {\n    adminDeleteUser(userConfirmation: $userConfirmation)\n  }\n"];
/**
 * The graphql function is used to parse GraphQL queries into a document that can be used by GraphQL clients.
 */
export function graphql(source: "\n  mutation AdminPanelDeleteProject($ids: [String!]) {\n    streamsDelete(ids: $ids)\n  }\n"): (typeof documents)["\n  mutation AdminPanelDeleteProject($ids: [String!]) {\n    streamsDelete(ids: $ids)\n  }\n"];
/**
 * The graphql function is used to parse GraphQL queries into a document that can be used by GraphQL clients.
 */
export function graphql(source: "\n  mutation AdminPanelResendInvite($inviteId: String!) {\n    inviteResend(inviteId: $inviteId)\n  }\n"): (typeof documents)["\n  mutation AdminPanelResendInvite($inviteId: String!) {\n    inviteResend(inviteId: $inviteId)\n  }\n"];
/**
 * The graphql function is used to parse GraphQL queries into a document that can be used by GraphQL clients.
 */
export function graphql(source: "\n  mutation AdminPanelDeleteInvite($inviteId: String!) {\n    inviteDelete(inviteId: $inviteId)\n  }\n"): (typeof documents)["\n  mutation AdminPanelDeleteInvite($inviteId: String!) {\n    inviteDelete(inviteId: $inviteId)\n  }\n"];
/**
 * The graphql function is used to parse GraphQL queries into a document that can be used by GraphQL clients.
 */
export function graphql(source: "\n  mutation AdminChangeUseRole($userRoleInput: UserRoleInput!) {\n    userRoleChange(userRoleInput: $userRoleInput)\n  }\n"): (typeof documents)["\n  mutation AdminChangeUseRole($userRoleInput: UserRoleInput!) {\n    userRoleChange(userRoleInput: $userRoleInput)\n  }\n"];
/**
 * The graphql function is used to parse GraphQL queries into a document that can be used by GraphQL clients.
 */
export function graphql(source: "\n  query ServerManagementDataPage {\n    admin {\n      userList {\n        totalCount\n      }\n      projectList {\n        totalCount\n      }\n      inviteList {\n        totalCount\n      }\n    }\n    serverInfo {\n      name\n      version\n    }\n  }\n"): (typeof documents)["\n  query ServerManagementDataPage {\n    admin {\n      userList {\n        totalCount\n      }\n      projectList {\n        totalCount\n      }\n      inviteList {\n        totalCount\n      }\n    }\n    serverInfo {\n      name\n      version\n    }\n  }\n"];
/**
 * The graphql function is used to parse GraphQL queries into a document that can be used by GraphQL clients.
 */
export function graphql(source: "\n  query ServerSettingsDialogData {\n    serverInfo {\n      name\n      description\n      adminContact\n      company\n      termsOfService\n      inviteOnly\n      guestModeEnabled\n    }\n  }\n"): (typeof documents)["\n  query ServerSettingsDialogData {\n    serverInfo {\n      name\n      description\n      adminContact\n      company\n      termsOfService\n      inviteOnly\n      guestModeEnabled\n    }\n  }\n"];
/**
 * The graphql function is used to parse GraphQL queries into a document that can be used by GraphQL clients.
 */
export function graphql(source: "\n  query AdminPanelUsersList($limit: Int!, $cursor: String, $query: String) {\n    admin {\n      userList(limit: $limit, cursor: $cursor, query: $query) {\n        totalCount\n        cursor\n        items {\n          id\n          email\n          avatar\n          name\n          role\n          verified\n          company\n        }\n      }\n    }\n  }\n"): (typeof documents)["\n  query AdminPanelUsersList($limit: Int!, $cursor: String, $query: String) {\n    admin {\n      userList(limit: $limit, cursor: $cursor, query: $query) {\n        totalCount\n        cursor\n        items {\n          id\n          email\n          avatar\n          name\n          role\n          verified\n          company\n        }\n      }\n    }\n  }\n"];
/**
 * The graphql function is used to parse GraphQL queries into a document that can be used by GraphQL clients.
 */
export function graphql(source: "\n  query AdminPanelProjectsList(\n    $query: String\n    $orderBy: String\n    $limit: Int!\n    $visibility: String\n    $cursor: String\n  ) {\n    admin {\n      projectList(\n        query: $query\n        orderBy: $orderBy\n        limit: $limit\n        visibility: $visibility\n        cursor: $cursor\n      ) {\n        cursor\n        items {\n          id\n          name\n          visibility\n          createdAt\n          updatedAt\n          models {\n            totalCount\n          }\n          versions {\n            totalCount\n          }\n          team {\n            id\n            user {\n              name\n              id\n              avatar\n            }\n          }\n        }\n        totalCount\n        cursor\n      }\n    }\n  }\n"): (typeof documents)["\n  query AdminPanelProjectsList(\n    $query: String\n    $orderBy: String\n    $limit: Int!\n    $visibility: String\n    $cursor: String\n  ) {\n    admin {\n      projectList(\n        query: $query\n        orderBy: $orderBy\n        limit: $limit\n        visibility: $visibility\n        cursor: $cursor\n      ) {\n        cursor\n        items {\n          id\n          name\n          visibility\n          createdAt\n          updatedAt\n          models {\n            totalCount\n          }\n          versions {\n            totalCount\n          }\n          team {\n            id\n            user {\n              name\n              id\n              avatar\n            }\n          }\n        }\n        totalCount\n        cursor\n      }\n    }\n  }\n"];
/**
 * The graphql function is used to parse GraphQL queries into a document that can be used by GraphQL clients.
 */
export function graphql(source: "\n  query AdminPanelInvitesList($limit: Int!, $cursor: String, $query: String) {\n    admin {\n      inviteList(limit: $limit, cursor: $cursor, query: $query) {\n        cursor\n        items {\n          email\n          id\n          invitedBy {\n            id\n            name\n          }\n        }\n        totalCount\n      }\n    }\n  }\n"): (typeof documents)["\n  query AdminPanelInvitesList($limit: Int!, $cursor: String, $query: String) {\n    admin {\n      inviteList(limit: $limit, cursor: $cursor, query: $query) {\n        cursor\n        items {\n          email\n          id\n          invitedBy {\n            id\n            name\n          }\n        }\n        totalCount\n      }\n    }\n  }\n"];
/**
 * The graphql function is used to parse GraphQL queries into a document that can be used by GraphQL clients.
 */
export function graphql(source: "\n  mutation InviteServerUser($input: [ServerInviteCreateInput!]!) {\n    serverInviteBatchCreate(input: $input)\n  }\n"): (typeof documents)["\n  mutation InviteServerUser($input: [ServerInviteCreateInput!]!) {\n    serverInviteBatchCreate(input: $input)\n  }\n"];
/**
 * The graphql function is used to parse GraphQL queries into a document that can be used by GraphQL clients.
 */
export function graphql(source: "\n  fragment AppAuthorAvatar on AppAuthor {\n    id\n    name\n    avatar\n  }\n"): (typeof documents)["\n  fragment AppAuthorAvatar on AppAuthor {\n    id\n    name\n    avatar\n  }\n"];
/**
 * The graphql function is used to parse GraphQL queries into a document that can be used by GraphQL clients.
 */
export function graphql(source: "\n  fragment LimitedUserAvatar on LimitedUser {\n    id\n    name\n    avatar\n  }\n"): (typeof documents)["\n  fragment LimitedUserAvatar on LimitedUser {\n    id\n    name\n    avatar\n  }\n"];
/**
 * The graphql function is used to parse GraphQL queries into a document that can be used by GraphQL clients.
 */
export function graphql(source: "\n  fragment ActiveUserAvatar on User {\n    id\n    name\n    avatar\n  }\n"): (typeof documents)["\n  fragment ActiveUserAvatar on User {\n    id\n    name\n    avatar\n  }\n"];
/**
 * The graphql function is used to parse GraphQL queries into a document that can be used by GraphQL clients.
 */
export function graphql(source: "\n  mutation UpdateUser($input: UserUpdateInput!) {\n    activeUserMutations {\n      update(user: $input) {\n        id\n        name\n        bio\n        company\n        avatar\n      }\n    }\n  }\n"): (typeof documents)["\n  mutation UpdateUser($input: UserUpdateInput!) {\n    activeUserMutations {\n      update(user: $input) {\n        id\n        name\n        bio\n        company\n        avatar\n      }\n    }\n  }\n"];
/**
 * The graphql function is used to parse GraphQL queries into a document that can be used by GraphQL clients.
 */
export function graphql(source: "\n  mutation UpdateNotificationPreferences($input: JSONObject!) {\n    userNotificationPreferencesUpdate(preferences: $input)\n  }\n"): (typeof documents)["\n  mutation UpdateNotificationPreferences($input: JSONObject!) {\n    userNotificationPreferencesUpdate(preferences: $input)\n  }\n"];
/**
 * The graphql function is used to parse GraphQL queries into a document that can be used by GraphQL clients.
 */
export function graphql(source: "\n  mutation DeleteAccount($input: UserDeleteInput!) {\n    userDelete(userConfirmation: $input)\n  }\n"): (typeof documents)["\n  mutation DeleteAccount($input: UserDeleteInput!) {\n    userDelete(userConfirmation: $input)\n  }\n"];
/**
 * The graphql function is used to parse GraphQL queries into a document that can be used by GraphQL clients.
 */
export function graphql(source: "\n  query ProfileEditDialog {\n    activeUser {\n      ...UserProfileEditDialogBio_User\n      ...UserProfileEditDialogNotificationPreferences_User\n      ...UserProfileEditDialogDeleteAccount_User\n    }\n  }\n"): (typeof documents)["\n  query ProfileEditDialog {\n    activeUser {\n      ...UserProfileEditDialogBio_User\n      ...UserProfileEditDialogNotificationPreferences_User\n      ...UserProfileEditDialogDeleteAccount_User\n    }\n  }\n"];
/**
 * The graphql function is used to parse GraphQL queries into a document that can be used by GraphQL clients.
 */
export function graphql(source: "\n  fragment ViewerCommentBubblesData on Comment {\n    id\n    viewedAt\n    viewerState\n  }\n"): (typeof documents)["\n  fragment ViewerCommentBubblesData on Comment {\n    id\n    viewedAt\n    viewerState\n  }\n"];
/**
 * The graphql function is used to parse GraphQL queries into a document that can be used by GraphQL clients.
 */
export function graphql(source: "\n  fragment ViewerCommentThread on Comment {\n    ...ViewerCommentsListItem\n    ...ViewerCommentBubblesData\n    ...ViewerCommentsReplyItem\n  }\n"): (typeof documents)["\n  fragment ViewerCommentThread on Comment {\n    ...ViewerCommentsListItem\n    ...ViewerCommentBubblesData\n    ...ViewerCommentsReplyItem\n  }\n"];
/**
 * The graphql function is used to parse GraphQL queries into a document that can be used by GraphQL clients.
 */
export function graphql(source: "\n  fragment ViewerCommentsReplyItem on Comment {\n    id\n    archived\n    rawText\n    text {\n      doc\n    }\n    author {\n      ...LimitedUserAvatar\n    }\n    createdAt\n    ...ThreadCommentAttachment\n  }\n"): (typeof documents)["\n  fragment ViewerCommentsReplyItem on Comment {\n    id\n    archived\n    rawText\n    text {\n      doc\n    }\n    author {\n      ...LimitedUserAvatar\n    }\n    createdAt\n    ...ThreadCommentAttachment\n  }\n"];
/**
 * The graphql function is used to parse GraphQL queries into a document that can be used by GraphQL clients.
 */
export function graphql(source: "\n  mutation BroadcastViewerUserActivity(\n    $projectId: String!\n    $resourceIdString: String!\n    $message: ViewerUserActivityMessageInput!\n  ) {\n    broadcastViewerUserActivity(\n      projectId: $projectId\n      resourceIdString: $resourceIdString\n      message: $message\n    )\n  }\n"): (typeof documents)["\n  mutation BroadcastViewerUserActivity(\n    $projectId: String!\n    $resourceIdString: String!\n    $message: ViewerUserActivityMessageInput!\n  ) {\n    broadcastViewerUserActivity(\n      projectId: $projectId\n      resourceIdString: $resourceIdString\n      message: $message\n    )\n  }\n"];
/**
 * The graphql function is used to parse GraphQL queries into a document that can be used by GraphQL clients.
 */
export function graphql(source: "\n  mutation MarkCommentViewed($threadId: String!) {\n    commentMutations {\n      markViewed(commentId: $threadId)\n    }\n  }\n"): (typeof documents)["\n  mutation MarkCommentViewed($threadId: String!) {\n    commentMutations {\n      markViewed(commentId: $threadId)\n    }\n  }\n"];
/**
 * The graphql function is used to parse GraphQL queries into a document that can be used by GraphQL clients.
 */
export function graphql(source: "\n  mutation CreateCommentThread($input: CreateCommentInput!) {\n    commentMutations {\n      create(input: $input) {\n        ...ViewerCommentThread\n      }\n    }\n  }\n"): (typeof documents)["\n  mutation CreateCommentThread($input: CreateCommentInput!) {\n    commentMutations {\n      create(input: $input) {\n        ...ViewerCommentThread\n      }\n    }\n  }\n"];
/**
 * The graphql function is used to parse GraphQL queries into a document that can be used by GraphQL clients.
 */
export function graphql(source: "\n  mutation CreateCommentReply($input: CreateCommentReplyInput!) {\n    commentMutations {\n      reply(input: $input) {\n        ...ViewerCommentsReplyItem\n      }\n    }\n  }\n"): (typeof documents)["\n  mutation CreateCommentReply($input: CreateCommentReplyInput!) {\n    commentMutations {\n      reply(input: $input) {\n        ...ViewerCommentsReplyItem\n      }\n    }\n  }\n"];
/**
 * The graphql function is used to parse GraphQL queries into a document that can be used by GraphQL clients.
 */
export function graphql(source: "\n  mutation ArchiveComment($commentId: String!, $archived: Boolean) {\n    commentMutations {\n      archive(commentId: $commentId, archived: $archived)\n    }\n  }\n"): (typeof documents)["\n  mutation ArchiveComment($commentId: String!, $archived: Boolean) {\n    commentMutations {\n      archive(commentId: $commentId, archived: $archived)\n    }\n  }\n"];
/**
 * The graphql function is used to parse GraphQL queries into a document that can be used by GraphQL clients.
 */
export function graphql(source: "\n  query ProjectViewerResources($projectId: String!, $resourceUrlString: String!) {\n    project(id: $projectId) {\n      id\n      viewerResources(resourceIdString: $resourceUrlString) {\n        identifier\n        items {\n          modelId\n          versionId\n          objectId\n        }\n      }\n    }\n  }\n"): (typeof documents)["\n  query ProjectViewerResources($projectId: String!, $resourceUrlString: String!) {\n    project(id: $projectId) {\n      id\n      viewerResources(resourceIdString: $resourceUrlString) {\n        identifier\n        items {\n          modelId\n          versionId\n          objectId\n        }\n      }\n    }\n  }\n"];
/**
 * The graphql function is used to parse GraphQL queries into a document that can be used by GraphQL clients.
 */
export function graphql(source: "\n  query ViewerLoadedResources(\n    $projectId: String!\n    $modelIds: [String!]!\n    $versionIds: [String!]\n  ) {\n    project(id: $projectId) {\n      id\n      role\n      allowPublicComments\n      models(filter: { ids: $modelIds }) {\n        totalCount\n        items {\n          id\n          name\n          updatedAt\n          loadedVersion: versions(\n            filter: { priorityIds: $versionIds, priorityIdsOnly: true }\n          ) {\n            items {\n              ...ViewerModelVersionCardItem\n              automationsStatus {\n                id\n                automationRuns {\n                  ...AutomateViewerPanel_AutomateRun\n                }\n              }\n            }\n          }\n          versions(limit: 5) {\n            totalCount\n            cursor\n            items {\n              ...ViewerModelVersionCardItem\n            }\n          }\n        }\n      }\n      ...ProjectPageLatestItemsModels\n      ...ModelPageProject\n      ...HeaderNavShare_Project\n    }\n  }\n"): (typeof documents)["\n  query ViewerLoadedResources(\n    $projectId: String!\n    $modelIds: [String!]!\n    $versionIds: [String!]\n  ) {\n    project(id: $projectId) {\n      id\n      role\n      allowPublicComments\n      models(filter: { ids: $modelIds }) {\n        totalCount\n        items {\n          id\n          name\n          updatedAt\n          loadedVersion: versions(\n            filter: { priorityIds: $versionIds, priorityIdsOnly: true }\n          ) {\n            items {\n              ...ViewerModelVersionCardItem\n              automationsStatus {\n                id\n                automationRuns {\n                  ...AutomateViewerPanel_AutomateRun\n                }\n              }\n            }\n          }\n          versions(limit: 5) {\n            totalCount\n            cursor\n            items {\n              ...ViewerModelVersionCardItem\n            }\n          }\n        }\n      }\n      ...ProjectPageLatestItemsModels\n      ...ModelPageProject\n      ...HeaderNavShare_Project\n    }\n  }\n"];
/**
 * The graphql function is used to parse GraphQL queries into a document that can be used by GraphQL clients.
 */
export function graphql(source: "\n  query ViewerModelVersions(\n    $projectId: String!\n    $modelId: String!\n    $versionsCursor: String\n  ) {\n    project(id: $projectId) {\n      id\n      role\n      model(id: $modelId) {\n        id\n        versions(cursor: $versionsCursor, limit: 5) {\n          totalCount\n          cursor\n          items {\n            ...ViewerModelVersionCardItem\n          }\n        }\n      }\n    }\n  }\n"): (typeof documents)["\n  query ViewerModelVersions(\n    $projectId: String!\n    $modelId: String!\n    $versionsCursor: String\n  ) {\n    project(id: $projectId) {\n      id\n      role\n      model(id: $modelId) {\n        id\n        versions(cursor: $versionsCursor, limit: 5) {\n          totalCount\n          cursor\n          items {\n            ...ViewerModelVersionCardItem\n          }\n        }\n      }\n    }\n  }\n"];
/**
 * The graphql function is used to parse GraphQL queries into a document that can be used by GraphQL clients.
 */
export function graphql(source: "\n  query ViewerDiffVersions(\n    $projectId: String!\n    $modelId: String!\n    $versionAId: String!\n    $versionBId: String!\n  ) {\n    project(id: $projectId) {\n      id\n      model(id: $modelId) {\n        id\n        versionA: version(id: $versionAId) {\n          ...ViewerModelVersionCardItem\n        }\n        versionB: version(id: $versionBId) {\n          ...ViewerModelVersionCardItem\n        }\n      }\n    }\n  }\n"): (typeof documents)["\n  query ViewerDiffVersions(\n    $projectId: String!\n    $modelId: String!\n    $versionAId: String!\n    $versionBId: String!\n  ) {\n    project(id: $projectId) {\n      id\n      model(id: $modelId) {\n        id\n        versionA: version(id: $versionAId) {\n          ...ViewerModelVersionCardItem\n        }\n        versionB: version(id: $versionBId) {\n          ...ViewerModelVersionCardItem\n        }\n      }\n    }\n  }\n"];
/**
 * The graphql function is used to parse GraphQL queries into a document that can be used by GraphQL clients.
 */
export function graphql(source: "\n  query ViewerLoadedThreads(\n    $projectId: String!\n    $filter: ProjectCommentsFilter!\n    $cursor: String\n    $limit: Int = 25\n  ) {\n    project(id: $projectId) {\n      id\n      commentThreads(filter: $filter, cursor: $cursor, limit: $limit) {\n        totalCount\n        totalArchivedCount\n        items {\n          ...ViewerCommentThread\n          ...LinkableComment\n        }\n      }\n    }\n  }\n"): (typeof documents)["\n  query ViewerLoadedThreads(\n    $projectId: String!\n    $filter: ProjectCommentsFilter!\n    $cursor: String\n    $limit: Int = 25\n  ) {\n    project(id: $projectId) {\n      id\n      commentThreads(filter: $filter, cursor: $cursor, limit: $limit) {\n        totalCount\n        totalArchivedCount\n        items {\n          ...ViewerCommentThread\n          ...LinkableComment\n        }\n      }\n    }\n  }\n"];
/**
 * The graphql function is used to parse GraphQL queries into a document that can be used by GraphQL clients.
 */
export function graphql(source: "\n  query Stream($streamId: String!, $objectId: String!) {\n    stream(id: $streamId) {\n      id\n      object(id: $objectId) {\n        id\n        data\n      }\n    }\n  }\n"): (typeof documents)["\n  query Stream($streamId: String!, $objectId: String!) {\n    stream(id: $streamId) {\n      id\n      object(id: $objectId) {\n        id\n        data\n      }\n    }\n  }\n"];
/**
 * The graphql function is used to parse GraphQL queries into a document that can be used by GraphQL clients.
 */
export function graphql(source: "\n  subscription OnViewerUserActivityBroadcasted(\n    $target: ViewerUpdateTrackingTarget!\n    $sessionId: String!\n  ) {\n    viewerUserActivityBroadcasted(target: $target, sessionId: $sessionId) {\n      userName\n      userId\n      user {\n        ...LimitedUserAvatar\n      }\n      state\n      status\n      sessionId\n    }\n  }\n"): (typeof documents)["\n  subscription OnViewerUserActivityBroadcasted(\n    $target: ViewerUpdateTrackingTarget!\n    $sessionId: String!\n  ) {\n    viewerUserActivityBroadcasted(target: $target, sessionId: $sessionId) {\n      userName\n      userId\n      user {\n        ...LimitedUserAvatar\n      }\n      state\n      status\n      sessionId\n    }\n  }\n"];
/**
 * The graphql function is used to parse GraphQL queries into a document that can be used by GraphQL clients.
 */
export function graphql(source: "\n  subscription OnViewerCommentsUpdated($target: ViewerUpdateTrackingTarget!) {\n    projectCommentsUpdated(target: $target) {\n      id\n      type\n      comment {\n        id\n        parent {\n          id\n        }\n        ...ViewerCommentThread\n      }\n    }\n  }\n"): (typeof documents)["\n  subscription OnViewerCommentsUpdated($target: ViewerUpdateTrackingTarget!) {\n    projectCommentsUpdated(target: $target) {\n      id\n      type\n      comment {\n        id\n        parent {\n          id\n        }\n        ...ViewerCommentThread\n      }\n    }\n  }\n"];
/**
 * The graphql function is used to parse GraphQL queries into a document that can be used by GraphQL clients.
 */
export function graphql(source: "\n  fragment LinkableComment on Comment {\n    id\n    viewerResources {\n      modelId\n      versionId\n      objectId\n    }\n  }\n"): (typeof documents)["\n  fragment LinkableComment on Comment {\n    id\n    viewerResources {\n      modelId\n      versionId\n      objectId\n    }\n  }\n"];
/**
 * The graphql function is used to parse GraphQL queries into a document that can be used by GraphQL clients.
 */
export function graphql(source: "\n  query LegacyBranchRedirectMetadata($streamId: String!, $branchName: String!) {\n    stream(id: $streamId) {\n      branch(name: $branchName) {\n        id\n      }\n    }\n  }\n"): (typeof documents)["\n  query LegacyBranchRedirectMetadata($streamId: String!, $branchName: String!) {\n    stream(id: $streamId) {\n      branch(name: $branchName) {\n        id\n      }\n    }\n  }\n"];
/**
 * The graphql function is used to parse GraphQL queries into a document that can be used by GraphQL clients.
 */
export function graphql(source: "\n  query LegacyViewerCommitRedirectMetadata($streamId: String!, $commitId: String!) {\n    stream(id: $streamId) {\n      commit(id: $commitId) {\n        id\n        branch {\n          id\n        }\n      }\n    }\n  }\n"): (typeof documents)["\n  query LegacyViewerCommitRedirectMetadata($streamId: String!, $commitId: String!) {\n    stream(id: $streamId) {\n      commit(id: $commitId) {\n        id\n        branch {\n          id\n        }\n      }\n    }\n  }\n"];
/**
 * The graphql function is used to parse GraphQL queries into a document that can be used by GraphQL clients.
 */
export function graphql(source: "\n  query ResolveCommentLink($commentId: String!, $projectId: String!) {\n    comment(id: $commentId, streamId: $projectId) {\n      ...LinkableComment\n    }\n  }\n"): (typeof documents)["\n  query ResolveCommentLink($commentId: String!, $projectId: String!) {\n    comment(id: $commentId, streamId: $projectId) {\n      ...LinkableComment\n    }\n  }\n"];
/**
 * The graphql function is used to parse GraphQL queries into a document that can be used by GraphQL clients.
 */
export function graphql(source: "\n  fragment AutomateFunctionPage_AutomateFunction on AutomateFunction {\n    id\n    name\n    description\n    logo\n    supportedSourceApps\n    tags\n    ...AutomateFunctionPageHeader_Function\n    ...AutomateFunctionPageInfo_AutomateFunction\n    ...AutomateAutomationCreateDialog_AutomateFunction\n  }\n"): (typeof documents)["\n  fragment AutomateFunctionPage_AutomateFunction on AutomateFunction {\n    id\n    name\n    description\n    logo\n    supportedSourceApps\n    tags\n    ...AutomateFunctionPageHeader_Function\n    ...AutomateFunctionPageInfo_AutomateFunction\n    ...AutomateAutomationCreateDialog_AutomateFunction\n  }\n"];
/**
 * The graphql function is used to parse GraphQL queries into a document that can be used by GraphQL clients.
 */
export function graphql(source: "\n  query AutomateFunctionPage($functionId: ID!) {\n    automateFunction(id: $functionId) {\n      ...AutomateFunctionPage_AutomateFunction\n    }\n  }\n"): (typeof documents)["\n  query AutomateFunctionPage($functionId: ID!) {\n    automateFunction(id: $functionId) {\n      ...AutomateFunctionPage_AutomateFunction\n    }\n  }\n"];
/**
 * The graphql function is used to parse GraphQL queries into a document that can be used by GraphQL clients.
 */
export function graphql(source: "\n  query AutomateFunctionsPage($search: String) {\n    ...AutomateFunctionsPageItems_Query\n    ...AutomateFunctionsPageHeader_Query\n  }\n"): (typeof documents)["\n  query AutomateFunctionsPage($search: String) {\n    ...AutomateFunctionsPageItems_Query\n    ...AutomateFunctionsPageHeader_Query\n  }\n"];
/**
 * The graphql function is used to parse GraphQL queries into a document that can be used by GraphQL clients.
 */
export function graphql(source: "\n  fragment ProjectPageProject on Project {\n    id\n    createdAt\n    modelCount: models(limit: 0) {\n      totalCount\n    }\n    commentThreadCount: commentThreads(limit: 0) {\n      totalCount\n    }\n    ...ProjectPageProjectHeader\n    ...ProjectPageTeamDialog\n  }\n"): (typeof documents)["\n  fragment ProjectPageProject on Project {\n    id\n    createdAt\n    modelCount: models(limit: 0) {\n      totalCount\n    }\n    commentThreadCount: commentThreads(limit: 0) {\n      totalCount\n    }\n    ...ProjectPageProjectHeader\n    ...ProjectPageTeamDialog\n  }\n"];
/**
 * The graphql function is used to parse GraphQL queries into a document that can be used by GraphQL clients.
 */
export function graphql(source: "\n  fragment ProjectPageAutomationPage_Automation on Automation {\n    id\n    ...ProjectPageAutomationHeader_Automation\n    ...ProjectPageAutomationFunctions_Automation\n    ...ProjectPageAutomationRuns_Automation\n  }\n"): (typeof documents)["\n  fragment ProjectPageAutomationPage_Automation on Automation {\n    id\n    ...ProjectPageAutomationHeader_Automation\n    ...ProjectPageAutomationFunctions_Automation\n    ...ProjectPageAutomationRuns_Automation\n  }\n"];
/**
 * The graphql function is used to parse GraphQL queries into a document that can be used by GraphQL clients.
 */
export function graphql(source: "\n  fragment ProjectPageAutomationPage_Project on Project {\n    id\n    ...ProjectPageAutomationHeader_Project\n  }\n"): (typeof documents)["\n  fragment ProjectPageAutomationPage_Project on Project {\n    id\n    ...ProjectPageAutomationHeader_Project\n  }\n"];
/**
 * The graphql function is used to parse GraphQL queries into a document that can be used by GraphQL clients.
 */
export function graphql(source: "\n  fragment ProjectPageSettingsTab_Project on Project {\n    id\n    role\n  }\n"): (typeof documents)["\n  fragment ProjectPageSettingsTab_Project on Project {\n    id\n    role\n  }\n"];

export function graphql(source: string) {
  return (documents as any)[source] ?? {};
}

export type DocumentType<TDocumentNode extends DocumentNode<any, any>> = TDocumentNode extends DocumentNode<  infer TType,  any>  ? TType  : never;<|MERGE_RESOLUTION|>--- conflicted
+++ resolved
@@ -56,11 +56,7 @@
     "\n  fragment ProjectPageAutomationFunctions_Automation on Automation {\n    id\n    currentRevision {\n      id\n      ...ProjectPageAutomationFunctionSettingsDialog_AutomationRevision\n      functions {\n        release {\n          id\n          function {\n            id\n            ...AutomationsFunctionsCard_AutomateFunction\n            releases(limit: 1) {\n              items {\n                id\n              }\n            }\n          }\n        }\n        ...ProjectPageAutomationFunctionSettingsDialog_AutomationRevisionFunction\n      }\n    }\n  }\n": types.ProjectPageAutomationFunctions_AutomationFragmentDoc,
     "\n  fragment ProjectPageAutomationHeader_Automation on Automation {\n    id\n    name\n    enabled\n    isTestAutomation\n    currentRevision {\n      id\n      triggerDefinitions {\n        ... on VersionCreatedTriggerDefinition {\n          model {\n            ...ProjectPageLatestItemsModelItem\n          }\n        }\n      }\n    }\n  }\n": types.ProjectPageAutomationHeader_AutomationFragmentDoc,
     "\n  fragment ProjectPageAutomationHeader_Project on Project {\n    id\n    ...ProjectPageModelsCardProject\n  }\n": types.ProjectPageAutomationHeader_ProjectFragmentDoc,
-<<<<<<< HEAD
-    "\n  fragment ProjectPageAutomationRuns_Automation on Automation {\n    id\n    name\n    enabled\n    runs {\n      items {\n        ...AutomationRunDetails\n      }\n    }\n  }\n": types.ProjectPageAutomationRuns_AutomationFragmentDoc,
-=======
-    "\n  fragment ProjectPageAutomationRuns_Automation on Automation {\n    id\n    enabled\n    isTestAutomation\n    runs {\n      items {\n        ...AutomationRunDetails\n      }\n    }\n  }\n": types.ProjectPageAutomationRuns_AutomationFragmentDoc,
->>>>>>> 2e71dd7b
+    "\n  fragment ProjectPageAutomationRuns_Automation on Automation {\n    id\n    name\n    enabled\n    isTestAutomation\n    runs {\n      items {\n        ...AutomationRunDetails\n      }\n    }\n  }\n": types.ProjectPageAutomationRuns_AutomationFragmentDoc,
     "\n  fragment ProjectPageAutomationsEmptyState_Query on Query {\n    automateFunctions(limit: 9, filter: { featuredFunctionsOnly: true }) {\n      items {\n        ...AutomationsFunctionsCard_AutomateFunction\n        ...AutomateAutomationCreateDialog_AutomateFunction\n      }\n    }\n  }\n": types.ProjectPageAutomationsEmptyState_QueryFragmentDoc,
     "\n  fragment ProjectPageAutomationsRow_Automation on Automation {\n    id\n    name\n    enabled\n    isTestAutomation\n    currentRevision {\n      id\n      triggerDefinitions {\n        ... on VersionCreatedTriggerDefinition {\n          model {\n            id\n            name\n          }\n        }\n      }\n    }\n    runs {\n      totalCount\n      items {\n        ...AutomationRunDetails\n      }\n    }\n  }\n": types.ProjectPageAutomationsRow_AutomationFragmentDoc,
     "\n  fragment ProjectDiscussionsPageHeader_Project on Project {\n    id\n    name\n  }\n": types.ProjectDiscussionsPageHeader_ProjectFragmentDoc,
@@ -430,11 +426,7 @@
 /**
  * The graphql function is used to parse GraphQL queries into a document that can be used by GraphQL clients.
  */
-<<<<<<< HEAD
-export function graphql(source: "\n  fragment ProjectPageAutomationRuns_Automation on Automation {\n    id\n    name\n    enabled\n    runs {\n      items {\n        ...AutomationRunDetails\n      }\n    }\n  }\n"): (typeof documents)["\n  fragment ProjectPageAutomationRuns_Automation on Automation {\n    id\n    name\n    enabled\n    runs {\n      items {\n        ...AutomationRunDetails\n      }\n    }\n  }\n"];
-=======
-export function graphql(source: "\n  fragment ProjectPageAutomationRuns_Automation on Automation {\n    id\n    enabled\n    isTestAutomation\n    runs {\n      items {\n        ...AutomationRunDetails\n      }\n    }\n  }\n"): (typeof documents)["\n  fragment ProjectPageAutomationRuns_Automation on Automation {\n    id\n    enabled\n    isTestAutomation\n    runs {\n      items {\n        ...AutomationRunDetails\n      }\n    }\n  }\n"];
->>>>>>> 2e71dd7b
+export function graphql(source: "\n  fragment ProjectPageAutomationRuns_Automation on Automation {\n    id\n    name\n    enabled\n    isTestAutomation\n    runs {\n      items {\n        ...AutomationRunDetails\n      }\n    }\n  }\n"): (typeof documents)["\n  fragment ProjectPageAutomationRuns_Automation on Automation {\n    id\n    name\n    enabled\n    isTestAutomation\n    runs {\n      items {\n        ...AutomationRunDetails\n      }\n    }\n  }\n"];
 /**
  * The graphql function is used to parse GraphQL queries into a document that can be used by GraphQL clients.
  */
