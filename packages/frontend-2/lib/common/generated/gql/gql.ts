--- conflicted
+++ resolved
@@ -290,12 +290,9 @@
     "\n  query SettingsSidebar {\n    activeUser {\n      ...SettingsDialog_User\n    }\n  }\n": types.SettingsSidebarDocument,
     "\n  query SettingsWorkspaceGeneral($id: String!) {\n    workspace(id: $id) {\n      ...SettingsWorkspacesGeneral_Workspace\n    }\n  }\n": types.SettingsWorkspaceGeneralDocument,
     "\n  query SettingsWorkspaceBilling($workspaceId: String!) {\n    workspace(id: $workspaceId) {\n      id\n      ...SettingsWorkspacesBilling_Workspace\n    }\n  }\n": types.SettingsWorkspaceBillingDocument,
-<<<<<<< HEAD
     "\n  query settingsWorkspacePricingPlans {\n    workspacePricingPlans\n  }\n": types.SettingsWorkspacePricingPlansDocument,
     "\n  query SettingsWorkspaceBillingCustomerPortal($workspaceId: String!) {\n    workspace(id: $workspaceId) {\n      customerPortalUrl\n    }\n  }\n": types.SettingsWorkspaceBillingCustomerPortalDocument,
-=======
     "\n  query SettingsWorkspaceRegions($workspaceId: String!) {\n    workspace(id: $workspaceId) {\n      id\n      ...SettingsWorkspacesRegions_Workspace\n    }\n  }\n": types.SettingsWorkspaceRegionsDocument,
->>>>>>> 0a6e1840
     "\n  query SettingsWorkspacesMembers(\n    $workspaceId: String!\n    $invitesFilter: PendingWorkspaceCollaboratorsFilter\n  ) {\n    workspace(id: $workspaceId) {\n      ...SettingsWorkspacesMembers_Workspace\n      ...SettingsWorkspacesMembersMembersTable_Workspace\n      ...SettingsWorkspacesMembersGuestsTable_Workspace\n      ...SettingsWorkspacesMembersInvitesTable_Workspace\n    }\n  }\n": types.SettingsWorkspacesMembersDocument,
     "\n  query SettingsWorkspacesMembersSearch(\n    $workspaceId: String!\n    $filter: WorkspaceTeamFilter\n  ) {\n    workspace(id: $workspaceId) {\n      id\n      team(filter: $filter) {\n        items {\n          id\n          ...SettingsWorkspacesMembersMembersTable_WorkspaceCollaborator\n        }\n      }\n    }\n  }\n": types.SettingsWorkspacesMembersSearchDocument,
     "\n  query SettingsWorkspacesInvitesSearch(\n    $workspaceId: String!\n    $invitesFilter: PendingWorkspaceCollaboratorsFilter\n  ) {\n    workspace(id: $workspaceId) {\n      ...SettingsWorkspacesMembersInvitesTable_Workspace\n    }\n  }\n": types.SettingsWorkspacesInvitesSearchDocument,
@@ -1479,15 +1476,15 @@
 /**
  * The graphql function is used to parse GraphQL queries into a document that can be used by GraphQL clients.
  */
-<<<<<<< HEAD
 export function graphql(source: "\n  query settingsWorkspacePricingPlans {\n    workspacePricingPlans\n  }\n"): (typeof documents)["\n  query settingsWorkspacePricingPlans {\n    workspacePricingPlans\n  }\n"];
 /**
  * The graphql function is used to parse GraphQL queries into a document that can be used by GraphQL clients.
  */
 export function graphql(source: "\n  query SettingsWorkspaceBillingCustomerPortal($workspaceId: String!) {\n    workspace(id: $workspaceId) {\n      customerPortalUrl\n    }\n  }\n"): (typeof documents)["\n  query SettingsWorkspaceBillingCustomerPortal($workspaceId: String!) {\n    workspace(id: $workspaceId) {\n      customerPortalUrl\n    }\n  }\n"];
-=======
+/**
+ * The graphql function is used to parse GraphQL queries into a document that can be used by GraphQL clients.
+ */
 export function graphql(source: "\n  query SettingsWorkspaceRegions($workspaceId: String!) {\n    workspace(id: $workspaceId) {\n      id\n      ...SettingsWorkspacesRegions_Workspace\n    }\n  }\n"): (typeof documents)["\n  query SettingsWorkspaceRegions($workspaceId: String!) {\n    workspace(id: $workspaceId) {\n      id\n      ...SettingsWorkspacesRegions_Workspace\n    }\n  }\n"];
->>>>>>> 0a6e1840
 /**
  * The graphql function is used to parse GraphQL queries into a document that can be used by GraphQL clients.
  */
