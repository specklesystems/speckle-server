--- conflicted
+++ resolved
@@ -212,11 +212,8 @@
     "\n  mutation UpdateWorkspace($input: WorkspaceUpdateInput!) {\n    workspaceMutations {\n      update(input: $input) {\n        description\n        name\n        id\n      }\n    }\n  }\n": types.UpdateWorkspaceDocument,
     "\n  mutation DeleteWorkspace($workspaceId: String!) {\n    workspaceMutations {\n      delete(workspaceId: $workspaceId)\n    }\n  }\n": types.DeleteWorkspaceDocument,
     "\n  query SettingsSidebarWorkspaces {\n    activeUser {\n      workspaces {\n        items {\n          id\n          name\n        }\n      }\n    }\n  }\n": types.SettingsSidebarWorkspacesDocument,
-<<<<<<< HEAD
     "\n  query SettingsWorkspaceGeneral($id: String!) {\n    workspace(id: $id) {\n      id\n      name\n      description\n      logo\n    }\n  }\n": types.SettingsWorkspaceGeneralDocument,
-=======
     "\n  query SettingsWorkspacesMembers($workspaceId: String!) {\n    workspace(id: $workspaceId) {\n      team {\n        role\n        id\n        user {\n          id\n          avatar\n          name\n          company\n          verified\n        }\n      }\n    }\n  }\n": types.SettingsWorkspacesMembersDocument,
->>>>>>> 47bd4cd4
     "\n  fragment AppAuthorAvatar on AppAuthor {\n    id\n    name\n    avatar\n  }\n": types.AppAuthorAvatarFragmentDoc,
     "\n  fragment LimitedUserAvatar on LimitedUser {\n    id\n    name\n    avatar\n  }\n": types.LimitedUserAvatarFragmentDoc,
     "\n  fragment ActiveUserAvatar on User {\n    id\n    name\n    avatar\n  }\n": types.ActiveUserAvatarFragmentDoc,
@@ -1068,11 +1065,11 @@
 /**
  * The graphql function is used to parse GraphQL queries into a document that can be used by GraphQL clients.
  */
-<<<<<<< HEAD
 export function graphql(source: "\n  query SettingsWorkspaceGeneral($id: String!) {\n    workspace(id: $id) {\n      id\n      name\n      description\n      logo\n    }\n  }\n"): (typeof documents)["\n  query SettingsWorkspaceGeneral($id: String!) {\n    workspace(id: $id) {\n      id\n      name\n      description\n      logo\n    }\n  }\n"];
-=======
+/**
+ * The graphql function is used to parse GraphQL queries into a document that can be used by GraphQL clients.
+ */
 export function graphql(source: "\n  query SettingsWorkspacesMembers($workspaceId: String!) {\n    workspace(id: $workspaceId) {\n      team {\n        role\n        id\n        user {\n          id\n          avatar\n          name\n          company\n          verified\n        }\n      }\n    }\n  }\n"): (typeof documents)["\n  query SettingsWorkspacesMembers($workspaceId: String!) {\n    workspace(id: $workspaceId) {\n      team {\n        role\n        id\n        user {\n          id\n          avatar\n          name\n          company\n          verified\n        }\n      }\n    }\n  }\n"];
->>>>>>> 47bd4cd4
 /**
  * The graphql function is used to parse GraphQL queries into a document that can be used by GraphQL clients.
  */
