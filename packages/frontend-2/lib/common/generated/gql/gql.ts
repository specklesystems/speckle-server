--- conflicted
+++ resolved
@@ -3,30 +3,20 @@
 import type { TypedDocumentNode as DocumentNode } from '@graphql-typed-document-node/core';
 
 const documents = {
-<<<<<<< HEAD
-    "\n  query TestData {\n    testNumber\n    testList {\n      foo\n      bar\n    }\n  }\n": types.TestDataDocument,
+    "\n  fragment IntegrationStoryDemoServerInfoQueryFragment on ServerInfo {\n    blobSizeLimitBytes\n    name\n    company\n    description\n    adminContact\n    canonicalUrl\n    termsOfService\n    inviteOnly\n    version\n  }\n": types.IntegrationStoryDemoServerInfoQueryFragmentFragmentDoc,
     "\n  query ProjectsDashboardList {\n    projects {\n      ...ProjectListItemFragment\n    }\n  }\n": types.ProjectsDashboardListDocument,
-    "\n  query IsLoggedIn {\n    activeUser {\n      id\n    }\n  }\n": types.IsLoggedInDocument,
-    "\n  fragment ProjectListItemFragment on Project {\n    id\n    name\n    modelCount\n    role\n    editedAt\n    team {\n      id\n      name\n      avatar\n    }\n  }\n": types.ProjectListItemFragmentFragmentDoc,
-=======
-    "\n  fragment IntegrationStoryDemoServerInfoQueryFragment on ServerInfo {\n    blobSizeLimitBytes\n    name\n    company\n    description\n    adminContact\n    canonicalUrl\n    termsOfService\n    inviteOnly\n    version\n  }\n": types.IntegrationStoryDemoServerInfoQueryFragmentFragmentDoc,
     "\n  query ActiveUserMainMetadata {\n    activeUser {\n      id\n      email\n      name\n      role\n      avatar\n    }\n  }\n": types.ActiveUserMainMetadataDocument,
     "\n  query InternalTestData {\n    testNumber\n    testList {\n      foo\n      bar\n    }\n  }\n": types.InternalTestDataDocument,
->>>>>>> c15e93b8
+    "\n  fragment ProjectListItemFragment on Project {\n    id\n    name\n    modelCount\n    role\n    editedAt\n    team {\n      id\n      name\n      avatar\n    }\n  }\n": types.ProjectListItemFragmentFragmentDoc,
     "\n  query GetActiveUser {\n    activeUser {\n      id\n      name\n      role\n    }\n  }\n": types.GetActiveUserDocument,
     "\n    query ProjectLandingPage($id: String!) {\n      project(id: $id) {\n        id\n        name\n        modelCount\n        role\n        editedAt\n        team {\n          id\n          name\n        }\n      }\n    }\n  ": types.ProjectLandingPageDocument,
 };
 
-<<<<<<< HEAD
-export function graphql(source: "\n  query TestData {\n    testNumber\n    testList {\n      foo\n      bar\n    }\n  }\n"): (typeof documents)["\n  query TestData {\n    testNumber\n    testList {\n      foo\n      bar\n    }\n  }\n"];
+export function graphql(source: "\n  fragment IntegrationStoryDemoServerInfoQueryFragment on ServerInfo {\n    blobSizeLimitBytes\n    name\n    company\n    description\n    adminContact\n    canonicalUrl\n    termsOfService\n    inviteOnly\n    version\n  }\n"): (typeof documents)["\n  fragment IntegrationStoryDemoServerInfoQueryFragment on ServerInfo {\n    blobSizeLimitBytes\n    name\n    company\n    description\n    adminContact\n    canonicalUrl\n    termsOfService\n    inviteOnly\n    version\n  }\n"];
 export function graphql(source: "\n  query ProjectsDashboardList {\n    projects {\n      ...ProjectListItemFragment\n    }\n  }\n"): (typeof documents)["\n  query ProjectsDashboardList {\n    projects {\n      ...ProjectListItemFragment\n    }\n  }\n"];
-export function graphql(source: "\n  query IsLoggedIn {\n    activeUser {\n      id\n    }\n  }\n"): (typeof documents)["\n  query IsLoggedIn {\n    activeUser {\n      id\n    }\n  }\n"];
-export function graphql(source: "\n  fragment ProjectListItemFragment on Project {\n    id\n    name\n    modelCount\n    role\n    editedAt\n    team {\n      id\n      name\n      avatar\n    }\n  }\n"): (typeof documents)["\n  fragment ProjectListItemFragment on Project {\n    id\n    name\n    modelCount\n    role\n    editedAt\n    team {\n      id\n      name\n      avatar\n    }\n  }\n"];
-=======
-export function graphql(source: "\n  fragment IntegrationStoryDemoServerInfoQueryFragment on ServerInfo {\n    blobSizeLimitBytes\n    name\n    company\n    description\n    adminContact\n    canonicalUrl\n    termsOfService\n    inviteOnly\n    version\n  }\n"): (typeof documents)["\n  fragment IntegrationStoryDemoServerInfoQueryFragment on ServerInfo {\n    blobSizeLimitBytes\n    name\n    company\n    description\n    adminContact\n    canonicalUrl\n    termsOfService\n    inviteOnly\n    version\n  }\n"];
 export function graphql(source: "\n  query ActiveUserMainMetadata {\n    activeUser {\n      id\n      email\n      name\n      role\n      avatar\n    }\n  }\n"): (typeof documents)["\n  query ActiveUserMainMetadata {\n    activeUser {\n      id\n      email\n      name\n      role\n      avatar\n    }\n  }\n"];
 export function graphql(source: "\n  query InternalTestData {\n    testNumber\n    testList {\n      foo\n      bar\n    }\n  }\n"): (typeof documents)["\n  query InternalTestData {\n    testNumber\n    testList {\n      foo\n      bar\n    }\n  }\n"];
->>>>>>> c15e93b8
+export function graphql(source: "\n  fragment ProjectListItemFragment on Project {\n    id\n    name\n    modelCount\n    role\n    editedAt\n    team {\n      id\n      name\n      avatar\n    }\n  }\n"): (typeof documents)["\n  fragment ProjectListItemFragment on Project {\n    id\n    name\n    modelCount\n    role\n    editedAt\n    team {\n      id\n      name\n      avatar\n    }\n  }\n"];
 export function graphql(source: "\n  query GetActiveUser {\n    activeUser {\n      id\n      name\n      role\n    }\n  }\n"): (typeof documents)["\n  query GetActiveUser {\n    activeUser {\n      id\n      name\n      role\n    }\n  }\n"];
 export function graphql(source: "\n    query ProjectLandingPage($id: String!) {\n      project(id: $id) {\n        id\n        name\n        modelCount\n        role\n        editedAt\n        team {\n          id\n          name\n        }\n      }\n    }\n  "): (typeof documents)["\n    query ProjectLandingPage($id: String!) {\n      project(id: $id) {\n        id\n        name\n        modelCount\n        role\n        editedAt\n        team {\n          id\n          name\n        }\n      }\n    }\n  "];
 
