/* eslint-disable */
import * as types from './graphql';
import type { TypedDocumentNode as DocumentNode } from '@graphql-typed-document-node/core';

/**
 * Map of all GraphQL operations in the project.
 *
 * This map has several performance disadvantages:
 * 1. It is not tree-shakeable, so it will include all operations in the project.
 * 2. It is not minifiable, so the string of a GraphQL query will be multiple times inside the bundle.
 * 3. It does not support dead code elimination, so it will add unused operations.
 *
 * Therefore it is highly recommended to use the babel or swc plugin for production.
 */
const documents = {
    "\n  fragment AuthRegisterPanelServerInfo on ServerInfo {\n    inviteOnly\n  }\n": types.AuthRegisterPanelServerInfoFragmentDoc,
    "\n  query RegisterPanelServerInvite($token: String!) {\n    serverInviteByToken(token: $token) {\n      id\n      email\n    }\n  }\n": types.RegisterPanelServerInviteDocument,
    "\n  fragment ServerTermsOfServicePrivacyPolicyFragment on ServerInfo {\n    termsOfService\n  }\n": types.ServerTermsOfServicePrivacyPolicyFragmentFragmentDoc,
    "\n  query EmailVerificationBannerState {\n    activeUser {\n      id\n      email\n      verified\n      hasPendingVerification\n    }\n  }\n": types.EmailVerificationBannerStateDocument,
    "\n  mutation RequestVerification {\n    requestVerification\n  }\n": types.RequestVerificationDocument,
    "\n  fragment AuthStategiesServerInfoFragment on ServerInfo {\n    authStrategies {\n      id\n      name\n      url\n    }\n  }\n": types.AuthStategiesServerInfoFragmentFragmentDoc,
    "\n  fragment AutomateAutomationCreateDialog_AutomateFunction on AutomateFunction {\n    id\n    ...AutomationsFunctionsCard_AutomateFunction\n    ...AutomateAutomationCreateDialogFunctionParametersStep_AutomateFunction\n  }\n": types.AutomateAutomationCreateDialog_AutomateFunctionFragmentDoc,
    "\n  fragment AutomateAutomationCreateDialogFunctionParametersStep_AutomateFunction on AutomateFunction {\n    id\n    releases(limit: 1) {\n      items {\n        id\n        inputSchema\n      }\n    }\n  }\n": types.AutomateAutomationCreateDialogFunctionParametersStep_AutomateFunctionFragmentDoc,
    "\n  query AutomationCreateDialogFunctionsSearch($search: String, $cursor: String = null) {\n    automateFunctions(limit: 20, filter: { search: $search }, cursor: $cursor) {\n      cursor\n      totalCount\n      items {\n        id\n        ...AutomateAutomationCreateDialog_AutomateFunction\n      }\n    }\n  }\n": types.AutomationCreateDialogFunctionsSearchDocument,
    "\n  fragment AutomationsFunctionsCard_AutomateFunction on AutomateFunction {\n    id\n    name\n    isFeatured\n    description\n    logo\n    repo {\n      id\n      url\n      owner\n      name\n    }\n  }\n": types.AutomationsFunctionsCard_AutomateFunctionFragmentDoc,
    "\n  fragment AutomateFunctionCreateDialogDoneStep_AutomateFunction on AutomateFunction {\n    id\n    repo {\n      id\n      url\n      owner\n      name\n    }\n    ...AutomationsFunctionsCard_AutomateFunction\n  }\n": types.AutomateFunctionCreateDialogDoneStep_AutomateFunctionFragmentDoc,
    "\n  fragment AutomateFunctionCreateDialogTemplateStep_AutomateFunctionTemplate on AutomateFunctionTemplate {\n    id\n    title\n    logo\n    url\n  }\n": types.AutomateFunctionCreateDialogTemplateStep_AutomateFunctionTemplateFragmentDoc,
    "\n  fragment AutomateFunctionPageHeader_Function on AutomateFunction {\n    id\n    name\n    logo\n    repo {\n      id\n      url\n      owner\n      name\n    }\n    releases(limit: 1) {\n      totalCount\n    }\n  }\n": types.AutomateFunctionPageHeader_FunctionFragmentDoc,
    "\n  fragment AutomateFunctionPageInfo_AutomateFunction on AutomateFunction {\n    id\n    repo {\n      id\n      url\n      owner\n      name\n    }\n    automationCount\n    description\n    releases(limit: 1) {\n      items {\n        id\n        inputSchema\n        createdAt\n        commitId\n        ...AutomateFunctionPageParametersDialog_AutomateFunctionRelease\n      }\n    }\n  }\n": types.AutomateFunctionPageInfo_AutomateFunctionFragmentDoc,
    "\n  fragment AutomateFunctionPageParametersDialog_AutomateFunctionRelease on AutomateFunctionRelease {\n    id\n    inputSchema\n  }\n": types.AutomateFunctionPageParametersDialog_AutomateFunctionReleaseFragmentDoc,
    "\n  fragment AutomateFunctionsPageHeader_Query on Query {\n    activeUser {\n      id\n      automateInfo {\n        hasAutomateGithubApp\n        availableGithubOrgs\n      }\n    }\n    serverInfo {\n      automate {\n        availableFunctionTemplates {\n          ...AutomateFunctionCreateDialogTemplateStep_AutomateFunctionTemplate\n        }\n      }\n    }\n  }\n": types.AutomateFunctionsPageHeader_QueryFragmentDoc,
    "\n  fragment AutomateFunctionsPageItems_Query on Query {\n    automateFunctions(limit: 20, filter: { search: $search }, cursor: $cursor) {\n      totalCount\n      items {\n        id\n        ...AutomationsFunctionsCard_AutomateFunction\n        ...AutomateAutomationCreateDialog_AutomateFunction\n      }\n      cursor\n    }\n  }\n": types.AutomateFunctionsPageItems_QueryFragmentDoc,
    "\n  fragment AutomateRunsTriggerStatus_TriggeredAutomationsStatus on TriggeredAutomationsStatus {\n    id\n    ...TriggeredAutomationsStatusSummary\n    ...AutomateRunsTriggerStatusDialog_TriggeredAutomationsStatus\n  }\n": types.AutomateRunsTriggerStatus_TriggeredAutomationsStatusFragmentDoc,
    "\n  fragment AutomateRunsTriggerStatusDialog_TriggeredAutomationsStatus on TriggeredAutomationsStatus {\n    id\n    automationRuns {\n      id\n      ...AutomateRunsTriggerStatusDialogRunsRows_AutomateRun\n    }\n  }\n": types.AutomateRunsTriggerStatusDialog_TriggeredAutomationsStatusFragmentDoc,
    "\n  fragment AutomateRunsTriggerStatusDialogFunctionRun_AutomateFunctionRun on AutomateFunctionRun {\n    id\n    results\n    status\n    statusMessage\n    contextView\n    function {\n      id\n      logo\n      name\n    }\n    createdAt\n    updatedAt\n  }\n": types.AutomateRunsTriggerStatusDialogFunctionRun_AutomateFunctionRunFragmentDoc,
    "\n  fragment AutomateRunsTriggerStatusDialogRunsRows_AutomateRun on AutomateRun {\n    id\n    functionRuns {\n      id\n      ...AutomateRunsTriggerStatusDialogFunctionRun_AutomateFunctionRun\n    }\n    ...AutomationsStatusOrderedRuns_AutomationRun\n  }\n": types.AutomateRunsTriggerStatusDialogRunsRows_AutomateRunFragmentDoc,
    "\n  fragment AutomateViewerPanel_AutomateRun on AutomateRun {\n    id\n    functionRuns {\n      id\n      ...AutomateViewerPanelFunctionRunRow_AutomateFunctionRun\n    }\n    ...AutomationsStatusOrderedRuns_AutomationRun\n  }\n": types.AutomateViewerPanel_AutomateRunFragmentDoc,
    "\n  fragment AutomateViewerPanelFunctionRunRow_AutomateFunctionRun on AutomateFunctionRun {\n    id\n    results\n    status\n    statusMessage\n    contextView\n    function {\n      id\n      logo\n      name\n    }\n    createdAt\n    updatedAt\n  }\n": types.AutomateViewerPanelFunctionRunRow_AutomateFunctionRunFragmentDoc,
    "\n  fragment CommonModelSelectorModel on Model {\n    id\n    name\n  }\n": types.CommonModelSelectorModelFragmentDoc,
    "\n  fragment DashboardProjectCard_Project on Project {\n    id\n    name\n    role\n    updatedAt\n    models {\n      totalCount\n    }\n    team {\n      user {\n        ...LimitedUserAvatar\n      }\n    }\n  }\n": types.DashboardProjectCard_ProjectFragmentDoc,
    "\n  fragment FormSelectModels_Model on Model {\n    id\n    name\n  }\n": types.FormSelectModels_ModelFragmentDoc,
    "\n  fragment FormSelectProjects_Project on Project {\n    id\n    name\n  }\n": types.FormSelectProjects_ProjectFragmentDoc,
    "\n  fragment FormUsersSelectItem on LimitedUser {\n    id\n    name\n    avatar\n  }\n": types.FormUsersSelectItemFragmentDoc,
    "\n  fragment HeaderNavShare_Project on Project {\n    id\n    visibility\n    ...ProjectsModelPageEmbed_Project\n  }\n": types.HeaderNavShare_ProjectFragmentDoc,
    "\n  fragment ProjectModelPageHeaderProject on Project {\n    id\n    name\n    model(id: $modelId) {\n      id\n      name\n      description\n    }\n  }\n": types.ProjectModelPageHeaderProjectFragmentDoc,
    "\n  fragment ProjectModelPageVersionsPagination on Project {\n    id\n    visibility\n    model(id: $modelId) {\n      id\n      versions(limit: 16, cursor: $versionsCursor) {\n        cursor\n        totalCount\n        items {\n          ...ProjectModelPageVersionsCardVersion\n        }\n      }\n    }\n    ...ProjectsModelPageEmbed_Project\n  }\n": types.ProjectModelPageVersionsPaginationFragmentDoc,
    "\n  fragment ProjectModelPageVersionsProject on Project {\n    ...ProjectPageProjectHeader\n    model(id: $modelId) {\n      id\n      name\n      pendingImportedVersions {\n        ...PendingFileUpload\n      }\n    }\n    ...ProjectModelPageVersionsPagination\n    ...ProjectsModelPageEmbed_Project\n  }\n": types.ProjectModelPageVersionsProjectFragmentDoc,
    "\n  fragment ProjectModelPageDialogDeleteVersion on Version {\n    id\n    message\n  }\n": types.ProjectModelPageDialogDeleteVersionFragmentDoc,
    "\n  fragment ProjectModelPageDialogEditMessageVersion on Version {\n    id\n    message\n  }\n": types.ProjectModelPageDialogEditMessageVersionFragmentDoc,
    "\n  fragment ProjectModelPageDialogMoveToVersion on Version {\n    id\n    message\n  }\n": types.ProjectModelPageDialogMoveToVersionFragmentDoc,
    "\n  fragment ProjectsModelPageEmbed_Project on Project {\n    id\n    ...ProjectsPageTeamDialogManagePermissions_Project\n  }\n": types.ProjectsModelPageEmbed_ProjectFragmentDoc,
    "\n  fragment ProjectModelPageVersionsCardVersion on Version {\n    id\n    message\n    authorUser {\n      ...LimitedUserAvatar\n    }\n    createdAt\n    previewUrl\n    sourceApplication\n    commentThreadCount: commentThreads(limit: 0) {\n      totalCount\n    }\n    ...ProjectModelPageDialogDeleteVersion\n    ...ProjectModelPageDialogMoveToVersion\n    automationsStatus {\n      ...AutomateRunsTriggerStatus_TriggeredAutomationsStatus\n    }\n  }\n": types.ProjectModelPageVersionsCardVersionFragmentDoc,
    "\n  fragment ProjectPageProjectHeader on Project {\n    id\n    role\n    name\n    description\n    visibility\n    allowPublicComments\n  }\n": types.ProjectPageProjectHeaderFragmentDoc,
    "\n  fragment ProjectPageInviteDialog_Project on Project {\n    id\n    ...ProjectPageTeamInternals_Project\n  }\n": types.ProjectPageInviteDialog_ProjectFragmentDoc,
    "\n  fragment ProjectPageAutomationFunctionSettingsDialog_AutomationRevisionFunction on AutomationRevisionFunction {\n    parameters\n    release {\n      id\n      inputSchema\n      function {\n        id\n      }\n    }\n  }\n": types.ProjectPageAutomationFunctionSettingsDialog_AutomationRevisionFunctionFragmentDoc,
    "\n  fragment ProjectPageAutomationFunctionSettingsDialog_AutomationRevision on AutomationRevision {\n    id\n    triggerDefinitions {\n      ... on VersionCreatedTriggerDefinition {\n        type\n        model {\n          id\n          ...CommonModelSelectorModel\n        }\n      }\n    }\n  }\n": types.ProjectPageAutomationFunctionSettingsDialog_AutomationRevisionFragmentDoc,
    "\n  fragment ProjectPageAutomationFunctions_Automation on Automation {\n    id\n    currentRevision {\n      id\n      ...ProjectPageAutomationFunctionSettingsDialog_AutomationRevision\n      functions {\n        release {\n          id\n          function {\n            id\n            ...AutomationsFunctionsCard_AutomateFunction\n            releases(limit: 1) {\n              items {\n                id\n              }\n            }\n          }\n        }\n        ...ProjectPageAutomationFunctionSettingsDialog_AutomationRevisionFunction\n      }\n    }\n  }\n": types.ProjectPageAutomationFunctions_AutomationFragmentDoc,
    "\n  fragment ProjectPageAutomationHeader_Automation on Automation {\n    id\n    name\n    enabled\n    isTestAutomation\n    currentRevision {\n      id\n      triggerDefinitions {\n        ... on VersionCreatedTriggerDefinition {\n          model {\n            ...ProjectPageLatestItemsModelItem\n          }\n        }\n      }\n    }\n  }\n": types.ProjectPageAutomationHeader_AutomationFragmentDoc,
    "\n  fragment ProjectPageAutomationHeader_Project on Project {\n    id\n    ...ProjectPageModelsCardProject\n  }\n": types.ProjectPageAutomationHeader_ProjectFragmentDoc,
    "\n  fragment ProjectPageAutomationRuns_Automation on Automation {\n    id\n    name\n    enabled\n    isTestAutomation\n    runs(limit: 10) {\n      items {\n        ...AutomationRunDetails\n      }\n      totalCount\n      cursor\n    }\n  }\n": types.ProjectPageAutomationRuns_AutomationFragmentDoc,
    "\n  fragment ProjectPageAutomationsEmptyState_Query on Query {\n    automateFunctions(limit: 9, filter: { featuredFunctionsOnly: true }) {\n      items {\n        ...AutomationsFunctionsCard_AutomateFunction\n        ...AutomateAutomationCreateDialog_AutomateFunction\n      }\n    }\n  }\n": types.ProjectPageAutomationsEmptyState_QueryFragmentDoc,
    "\n  fragment ProjectPageAutomationsRow_Automation on Automation {\n    id\n    name\n    enabled\n    isTestAutomation\n    currentRevision {\n      id\n      triggerDefinitions {\n        ... on VersionCreatedTriggerDefinition {\n          model {\n            id\n            name\n          }\n        }\n      }\n    }\n    runs(limit: 10) {\n      totalCount\n      items {\n        ...AutomationRunDetails\n      }\n      cursor\n    }\n  }\n": types.ProjectPageAutomationsRow_AutomationFragmentDoc,
    "\n  fragment ProjectDiscussionsPageHeader_Project on Project {\n    id\n    name\n  }\n": types.ProjectDiscussionsPageHeader_ProjectFragmentDoc,
    "\n  fragment ProjectDiscussionsPageResults_Project on Project {\n    id\n  }\n": types.ProjectDiscussionsPageResults_ProjectFragmentDoc,
    "\n  fragment ProjectPageModelsActions on Model {\n    id\n    name\n  }\n": types.ProjectPageModelsActionsFragmentDoc,
    "\n  fragment ProjectPageModelsActions_Project on Project {\n    id\n    ...ProjectsModelPageEmbed_Project\n  }\n": types.ProjectPageModelsActions_ProjectFragmentDoc,
    "\n  fragment ProjectPageModelsCardProject on Project {\n    id\n    role\n    visibility\n    ...ProjectPageModelsActions_Project\n  }\n": types.ProjectPageModelsCardProjectFragmentDoc,
    "\n  fragment ProjectModelsPageHeader_Project on Project {\n    id\n    name\n    sourceApps\n    role\n    team {\n      id\n      user {\n        ...FormUsersSelectItem\n      }\n    }\n  }\n": types.ProjectModelsPageHeader_ProjectFragmentDoc,
    "\n  fragment ProjectModelsPageResults_Project on Project {\n    ...ProjectPageLatestItemsModels\n  }\n": types.ProjectModelsPageResults_ProjectFragmentDoc,
    "\n  fragment ProjectPageModelsStructureItem_Project on Project {\n    id\n    ...ProjectPageModelsActions_Project\n  }\n": types.ProjectPageModelsStructureItem_ProjectFragmentDoc,
    "\n  fragment SingleLevelModelTreeItem on ModelsTreeItem {\n    id\n    name\n    fullName\n    model {\n      ...ProjectPageLatestItemsModelItem\n    }\n    hasChildren\n    updatedAt\n  }\n": types.SingleLevelModelTreeItemFragmentDoc,
    "\n  fragment ProjectPageModelsCardDeleteDialog on Model {\n    id\n    name\n  }\n": types.ProjectPageModelsCardDeleteDialogFragmentDoc,
    "\n  fragment ProjectPageModelsCardRenameDialog on Model {\n    id\n    name\n    description\n  }\n": types.ProjectPageModelsCardRenameDialogFragmentDoc,
    "\n  query ProjectPageSettingsCollaborators($projectId: String!) {\n    project(id: $projectId) {\n      id\n      ...ProjectPageTeamInternals_Project\n      ...ProjectPageInviteDialog_Project\n    }\n  }\n": types.ProjectPageSettingsCollaboratorsDocument,
    "\n  query ProjectPageSettingsGeneral($projectId: String!) {\n    project(id: $projectId) {\n      id\n      role\n      ...ProjectPageSettingsGeneralBlockProjectInfo_Project\n      ...ProjectPageSettingsGeneralBlockAccess_Project\n      ...ProjectPageSettingsGeneralBlockDiscussions_Project\n      ...ProjectPageSettingsGeneralBlockLeave_Project\n      ...ProjectPageSettingsGeneralBlockDelete_Project\n      ...ProjectPageTeamInternals_Project\n    }\n  }\n": types.ProjectPageSettingsGeneralDocument,
    "\n  fragment ProjectPageSettingsGeneralBlockAccess_Project on Project {\n    id\n    visibility\n  }\n": types.ProjectPageSettingsGeneralBlockAccess_ProjectFragmentDoc,
    "\n  fragment ProjectPageSettingsGeneralBlockDelete_Project on Project {\n    id\n    name\n    role\n    models(limit: 0) {\n      totalCount\n    }\n    commentThreads(limit: 0) {\n      totalCount\n    }\n  }\n": types.ProjectPageSettingsGeneralBlockDelete_ProjectFragmentDoc,
    "\n  fragment ProjectPageSettingsGeneralBlockDiscussions_Project on Project {\n    id\n    visibility\n    allowPublicComments\n  }\n": types.ProjectPageSettingsGeneralBlockDiscussions_ProjectFragmentDoc,
    "\n  fragment ProjectPageSettingsGeneralBlockLeave_Project on Project {\n    id\n    name\n    role\n    team {\n      role\n      user {\n        ...LimitedUserAvatar\n        role\n      }\n    }\n  }\n": types.ProjectPageSettingsGeneralBlockLeave_ProjectFragmentDoc,
    "\n  fragment ProjectPageSettingsGeneralBlockProjectInfo_Project on Project {\n    id\n    role\n    name\n    description\n  }\n": types.ProjectPageSettingsGeneralBlockProjectInfo_ProjectFragmentDoc,
    "\n  fragment ProjectPageTeamDialog on Project {\n    id\n    name\n    role\n    allowPublicComments\n    visibility\n    team {\n      id\n      role\n      user {\n        ...LimitedUserAvatar\n        role\n      }\n    }\n    invitedTeam {\n      id\n      title\n      inviteId\n      role\n      user {\n        ...LimitedUserAvatar\n        role\n      }\n    }\n    ...ProjectsPageTeamDialogManagePermissions_Project\n  }\n": types.ProjectPageTeamDialogFragmentDoc,
    "\n  fragment ProjectsPageTeamDialogManagePermissions_Project on Project {\n    id\n    visibility\n    role\n  }\n": types.ProjectsPageTeamDialogManagePermissions_ProjectFragmentDoc,
    "\n  subscription OnUserProjectsUpdate {\n    userProjectsUpdated {\n      type\n      id\n      project {\n        ...ProjectDashboardItem\n      }\n    }\n  }\n": types.OnUserProjectsUpdateDocument,
    "\n  fragment ProjectsDashboardFilled on ProjectCollection {\n    items {\n      ...ProjectDashboardItem\n    }\n  }\n": types.ProjectsDashboardFilledFragmentDoc,
    "\n  fragment ProjectsInviteBanner on PendingStreamCollaborator {\n    id\n    invitedBy {\n      ...LimitedUserAvatar\n    }\n    projectId\n    projectName\n    token\n    user {\n      id\n    }\n  }\n": types.ProjectsInviteBannerFragmentDoc,
    "\n  fragment ProjectsInviteBanners on User {\n    projectInvites {\n      ...ProjectsInviteBanner\n    }\n  }\n": types.ProjectsInviteBannersFragmentDoc,
    "\n  fragment SettingsUserEmails_User on User {\n    id\n    emails {\n      ...SettingsUserEmailCards_UserEmail\n    }\n  }\n": types.SettingsUserEmails_UserFragmentDoc,
    "\n  fragment UserProfileEditDialogNotificationPreferences_User on User {\n    id\n    notificationPreferences\n  }\n": types.UserProfileEditDialogNotificationPreferences_UserFragmentDoc,
    "\n  fragment SettingsUserProfile_User on User {\n    ...UserProfileEditDialogChangePassword_User\n    ...UserProfileEditDialogDeleteAccount_User\n    ...UserProfileEditDialogBio_User\n  }\n": types.SettingsUserProfile_UserFragmentDoc,
    "\n  fragment SettingsUserEmailCards_UserEmail on UserEmail {\n    email\n    id\n    primary\n    verified\n  }\n": types.SettingsUserEmailCards_UserEmailFragmentDoc,
    "\n  fragment UserProfileEditDialogChangePassword_User on User {\n    id\n    email\n  }\n": types.UserProfileEditDialogChangePassword_UserFragmentDoc,
    "\n  fragment UserProfileEditDialogDeleteAccount_User on User {\n    id\n    email\n  }\n": types.UserProfileEditDialogDeleteAccount_UserFragmentDoc,
    "\n  fragment UserProfileEditDialogBio_User on User {\n    id\n    name\n    company\n    bio\n    ...UserProfileEditDialogAvatar_User\n  }\n": types.UserProfileEditDialogBio_UserFragmentDoc,
    "\n  fragment UserProfileEditDialogAvatar_User on User {\n    id\n    avatar\n    ...ActiveUserAvatar\n  }\n": types.UserProfileEditDialogAvatar_UserFragmentDoc,
    "\n  fragment SettingsWorkspacesGeneral_Workspace on Workspace {\n    id\n    name\n    description\n    logo\n  }\n": types.SettingsWorkspacesGeneral_WorkspaceFragmentDoc,
    "\n  fragment SettingsWorkspaceGeneralDelete_Workspace on Workspace {\n    id\n    name\n  }\n": types.SettingsWorkspaceGeneralDelete_WorkspaceFragmentDoc,
    "\n  fragment ModelPageProject on Project {\n    id\n    createdAt\n    name\n    visibility\n  }\n": types.ModelPageProjectFragmentDoc,
    "\n  fragment ThreadCommentAttachment on Comment {\n    text {\n      attachments {\n        id\n        fileName\n        fileType\n        fileSize\n      }\n    }\n  }\n": types.ThreadCommentAttachmentFragmentDoc,
    "\n  fragment ViewerCommentsListItem on Comment {\n    id\n    rawText\n    archived\n    author {\n      ...LimitedUserAvatar\n    }\n    createdAt\n    viewedAt\n    replies {\n      totalCount\n      cursor\n      items {\n        ...ViewerCommentsReplyItem\n      }\n    }\n    replyAuthors(limit: 4) {\n      totalCount\n      items {\n        ...FormUsersSelectItem\n      }\n    }\n    resources {\n      resourceId\n      resourceType\n    }\n  }\n": types.ViewerCommentsListItemFragmentDoc,
    "\n  fragment ViewerModelVersionCardItem on Version {\n    id\n    message\n    referencedObject\n    sourceApplication\n    createdAt\n    previewUrl\n    authorUser {\n      ...LimitedUserAvatar\n    }\n  }\n": types.ViewerModelVersionCardItemFragmentDoc,
    "\n  query ActiveUserMainMetadata {\n    activeUser {\n      id\n      email\n      company\n      bio\n      name\n      role\n      avatar\n      isOnboardingFinished\n      createdAt\n      verified\n      notificationPreferences\n      versions(limit: 0) {\n        totalCount\n      }\n    }\n  }\n": types.ActiveUserMainMetadataDocument,
    "\n      mutation CreateOnboardingProject {\n        projectMutations {\n          createForOnboarding {\n            ...ProjectPageProject\n            ...ProjectDashboardItem\n          }\n        }\n      }\n    ": types.CreateOnboardingProjectDocument,
    "\n  mutation FinishOnboarding {\n    activeUserMutations {\n      finishOnboarding\n    }\n  }\n": types.FinishOnboardingDocument,
    "\n  mutation RequestVerificationByEmail($email: String!) {\n    requestVerificationByEmail(email: $email)\n  }\n": types.RequestVerificationByEmailDocument,
    "\n  query AuthServerInfo {\n    serverInfo {\n      ...AuthStategiesServerInfoFragment\n      ...ServerTermsOfServicePrivacyPolicyFragment\n      ...AuthRegisterPanelServerInfo\n    }\n  }\n": types.AuthServerInfoDocument,
    "\n  query AuthorizableAppMetadata($id: String!) {\n    app(id: $id) {\n      id\n      name\n      description\n      trustByDefault\n      redirectUrl\n      scopes {\n        name\n        description\n      }\n      author {\n        name\n        id\n        avatar\n      }\n    }\n  }\n": types.AuthorizableAppMetadataDocument,
    "\n  fragment FunctionRunStatusForSummary on AutomateFunctionRun {\n    id\n    status\n  }\n": types.FunctionRunStatusForSummaryFragmentDoc,
    "\n  fragment TriggeredAutomationsStatusSummary on TriggeredAutomationsStatus {\n    id\n    automationRuns {\n      id\n      functionRuns {\n        id\n        ...FunctionRunStatusForSummary\n      }\n    }\n  }\n": types.TriggeredAutomationsStatusSummaryFragmentDoc,
    "\n  fragment AutomationRunDetails on AutomateRun {\n    id\n    status\n    functionRuns {\n      ...FunctionRunStatusForSummary\n      statusMessage\n    }\n    trigger {\n      ... on VersionCreatedTrigger {\n        version {\n          id\n        }\n        model {\n          id\n        }\n      }\n    }\n    createdAt\n    updatedAt\n  }\n": types.AutomationRunDetailsFragmentDoc,
    "\n  fragment AutomationsStatusOrderedRuns_AutomationRun on AutomateRun {\n    id\n    automation {\n      id\n      name\n    }\n    functionRuns {\n      id\n      updatedAt\n    }\n  }\n": types.AutomationsStatusOrderedRuns_AutomationRunFragmentDoc,
    "\n  fragment SearchAutomateFunctionReleaseItem on AutomateFunctionRelease {\n    id\n    versionTag\n    createdAt\n    inputSchema\n  }\n": types.SearchAutomateFunctionReleaseItemFragmentDoc,
    "\n  mutation CreateAutomateFunction($input: CreateAutomateFunctionInput!) {\n    automateMutations {\n      createFunction(input: $input) {\n        id\n        ...AutomationsFunctionsCard_AutomateFunction\n        ...AutomateFunctionCreateDialogDoneStep_AutomateFunction\n      }\n    }\n  }\n": types.CreateAutomateFunctionDocument,
    "\n  mutation UpdateAutomateFunction($input: UpdateAutomateFunctionInput!) {\n    automateMutations {\n      updateFunction(input: $input) {\n        id\n        ...AutomateFunctionPage_AutomateFunction\n      }\n    }\n  }\n": types.UpdateAutomateFunctionDocument,
    "\n  query SearchAutomateFunctionReleases(\n    $functionId: ID!\n    $cursor: String\n    $limit: Int\n    $filter: AutomateFunctionReleasesFilter\n  ) {\n    automateFunction(id: $functionId) {\n      id\n      releases(cursor: $cursor, limit: $limit, filter: $filter) {\n        cursor\n        totalCount\n        items {\n          ...SearchAutomateFunctionReleaseItem\n        }\n      }\n    }\n  }\n": types.SearchAutomateFunctionReleasesDocument,
    "\n  query FunctionAccessCheck($id: ID!) {\n    automateFunction(id: $id) {\n      id\n    }\n  }\n": types.FunctionAccessCheckDocument,
    "\n  query ProjectAutomationCreationPublicKeys(\n    $projectId: String!\n    $automationId: String!\n  ) {\n    project(id: $projectId) {\n      id\n      automation(id: $automationId) {\n        id\n        creationPublicKeys\n      }\n    }\n  }\n": types.ProjectAutomationCreationPublicKeysDocument,
    "\n  query AutomateFunctionsPagePagination($search: String, $cursor: String) {\n    ...AutomateFunctionsPageItems_Query\n  }\n": types.AutomateFunctionsPagePaginationDocument,
    "\n  query MentionsUserSearch($query: String!, $emailOnly: Boolean = false) {\n    userSearch(\n      query: $query\n      limit: 5\n      cursor: null\n      archived: false\n      emailOnly: $emailOnly\n    ) {\n      items {\n        id\n        name\n        company\n      }\n    }\n  }\n": types.MentionsUserSearchDocument,
    "\n  query UserSearch($query: String!, $limit: Int, $cursor: String, $archived: Boolean) {\n    userSearch(query: $query, limit: $limit, cursor: $cursor, archived: $archived) {\n      cursor\n      items {\n        id\n        name\n        bio\n        company\n        avatar\n        verified\n        role\n      }\n    }\n  }\n": types.UserSearchDocument,
    "\n  query ServerInfoBlobSizeLimit {\n    serverInfo {\n      blobSizeLimitBytes\n    }\n  }\n": types.ServerInfoBlobSizeLimitDocument,
    "\n  query ServerInfoAllScopes {\n    serverInfo {\n      scopes {\n        name\n        description\n      }\n    }\n  }\n": types.ServerInfoAllScopesDocument,
    "\n  query ProjectModelsSelectorValues($projectId: String!, $cursor: String) {\n    project(id: $projectId) {\n      id\n      models(limit: 100, cursor: $cursor) {\n        cursor\n        totalCount\n        items {\n          ...CommonModelSelectorModel\n        }\n      }\n    }\n  }\n": types.ProjectModelsSelectorValuesDocument,
    "\n  query MainServerInfoData {\n    serverInfo {\n      adminContact\n      blobSizeLimitBytes\n      canonicalUrl\n      company\n      description\n      guestModeEnabled\n      inviteOnly\n      name\n      termsOfService\n      version\n      automateUrl\n    }\n  }\n": types.MainServerInfoDataDocument,
    "\n  query DashboardProjectsPageQuery {\n    activeUser {\n      id\n      projects(limit: 3) {\n        items {\n          ...DashboardProjectCard_Project\n        }\n      }\n    }\n  }\n": types.DashboardProjectsPageQueryDocument,
    "\n  mutation DeleteAccessToken($token: String!) {\n    apiTokenRevoke(token: $token)\n  }\n": types.DeleteAccessTokenDocument,
    "\n  mutation CreateAccessToken($token: ApiTokenCreateInput!) {\n    apiTokenCreate(token: $token)\n  }\n": types.CreateAccessTokenDocument,
    "\n  mutation DeleteApplication($appId: String!) {\n    appDelete(appId: $appId)\n  }\n": types.DeleteApplicationDocument,
    "\n  mutation CreateApplication($app: AppCreateInput!) {\n    appCreate(app: $app)\n  }\n": types.CreateApplicationDocument,
    "\n  mutation EditApplication($app: AppUpdateInput!) {\n    appUpdate(app: $app)\n  }\n": types.EditApplicationDocument,
    "\n  mutation RevokeAppAccess($appId: String!) {\n    appRevokeAccess(appId: $appId)\n  }\n": types.RevokeAppAccessDocument,
    "\n  query DeveloperSettingsAccessTokens {\n    activeUser {\n      id\n      apiTokens {\n        id\n        name\n        lastUsed\n        lastChars\n        createdAt\n        scopes\n      }\n    }\n  }\n": types.DeveloperSettingsAccessTokensDocument,
    "\n  query DeveloperSettingsApplications {\n    activeUser {\n      createdApps {\n        id\n        secret\n        name\n        description\n        redirectUrl\n        scopes {\n          name\n          description\n        }\n      }\n      id\n    }\n  }\n": types.DeveloperSettingsApplicationsDocument,
    "\n  query DeveloperSettingsAuthorizedApps {\n    activeUser {\n      id\n      authorizedApps {\n        id\n        description\n        name\n        author {\n          id\n          name\n          avatar\n        }\n      }\n    }\n  }\n": types.DeveloperSettingsAuthorizedAppsDocument,
    "\n  query SearchProjects($search: String, $onlyWithRoles: [String!] = null) {\n    activeUser {\n      projects(limit: 10, filter: { search: $search, onlyWithRoles: $onlyWithRoles }) {\n        totalCount\n        items {\n          ...FormSelectProjects_Project\n        }\n      }\n    }\n  }\n": types.SearchProjectsDocument,
    "\n  query SearchProjectModels($search: String, $projectId: String!) {\n    project(id: $projectId) {\n      id\n      models(limit: 10, filter: { search: $search }) {\n        totalCount\n        items {\n          ...FormSelectModels_Model\n        }\n      }\n    }\n  }\n": types.SearchProjectModelsDocument,
    "\n  mutation requestGendoAIRender($input: GendoAIRenderInput!) {\n    versionMutations {\n      requestGendoAIRender(input: $input)\n    }\n  }\n": types.RequestGendoAiRenderDocument,
    "\n  query GendoAIRender(\n    $gendoAiRenderId: String!\n    $versionId: String!\n    $projectId: String!\n  ) {\n    project(id: $projectId) {\n      id\n      version(id: $versionId) {\n        id\n        gendoAIRender(id: $gendoAiRenderId) {\n          id\n          projectId\n          modelId\n          versionId\n          createdAt\n          updatedAt\n          gendoGenerationId\n          status\n          prompt\n          camera\n          responseImage\n          user {\n            name\n            avatar\n            id\n          }\n        }\n      }\n    }\n  }\n": types.GendoAiRenderDocument,
    "\n  query GendoAIRenders($versionId: String!, $projectId: String!) {\n    project(id: $projectId) {\n      id\n      version(id: $versionId) {\n        id\n        gendoAIRenders {\n          totalCount\n          items {\n            id\n            createdAt\n            updatedAt\n            status\n            gendoGenerationId\n            prompt\n            camera\n          }\n        }\n      }\n    }\n  }\n": types.GendoAiRendersDocument,
    "\n  subscription ProjectVersionGendoAIRenderCreated($id: String!, $versionId: String!) {\n    projectVersionGendoAIRenderCreated(id: $id, versionId: $versionId) {\n      id\n      createdAt\n      updatedAt\n      status\n      gendoGenerationId\n      prompt\n      camera\n    }\n  }\n": types.ProjectVersionGendoAiRenderCreatedDocument,
    "\n  subscription ProjectVersionGendoAIRenderUpdated($id: String!, $versionId: String!) {\n    projectVersionGendoAIRenderUpdated(id: $id, versionId: $versionId) {\n      id\n      projectId\n      modelId\n      versionId\n      createdAt\n      updatedAt\n      gendoGenerationId\n      status\n      prompt\n      camera\n      responseImage\n    }\n  }\n": types.ProjectVersionGendoAiRenderUpdatedDocument,
    "\n  fragment ProjectPageTeamInternals_Project on Project {\n    id\n    role\n    invitedTeam {\n      id\n      title\n      role\n      inviteId\n      user {\n        role\n        ...LimitedUserAvatar\n      }\n    }\n    team {\n      role\n      user {\n        role\n        ...LimitedUserAvatar\n      }\n    }\n  }\n": types.ProjectPageTeamInternals_ProjectFragmentDoc,
    "\n  fragment ProjectDashboardItemNoModels on Project {\n    id\n    name\n    createdAt\n    updatedAt\n    role\n    team {\n      id\n      user {\n        id\n        name\n        avatar\n      }\n    }\n    ...ProjectPageModelsCardProject\n  }\n": types.ProjectDashboardItemNoModelsFragmentDoc,
    "\n  fragment ProjectDashboardItem on Project {\n    id\n    ...ProjectDashboardItemNoModels\n    models(limit: 4, filter: { onlyWithVersions: true }) {\n      totalCount\n      items {\n        ...ProjectPageLatestItemsModelItem\n      }\n    }\n    pendingImportedModels(limit: 4) {\n      ...PendingFileUpload\n    }\n  }\n": types.ProjectDashboardItemFragmentDoc,
    "\n  fragment PendingFileUpload on FileUpload {\n    id\n    projectId\n    modelName\n    convertedStatus\n    convertedMessage\n    uploadDate\n    convertedLastUpdate\n    fileType\n    fileName\n  }\n": types.PendingFileUploadFragmentDoc,
    "\n  fragment ProjectPageLatestItemsModelItem on Model {\n    id\n    name\n    displayName\n    versionCount: versions(limit: 0) {\n      totalCount\n    }\n    commentThreadCount: commentThreads(limit: 0) {\n      totalCount\n    }\n    pendingImportedVersions(limit: 1) {\n      ...PendingFileUpload\n    }\n    previewUrl\n    createdAt\n    updatedAt\n    ...ProjectPageModelsCardRenameDialog\n    ...ProjectPageModelsCardDeleteDialog\n    ...ProjectPageModelsActions\n    automationsStatus {\n      ...AutomateRunsTriggerStatus_TriggeredAutomationsStatus\n    }\n  }\n": types.ProjectPageLatestItemsModelItemFragmentDoc,
    "\n  fragment ProjectUpdatableMetadata on Project {\n    id\n    name\n    description\n    visibility\n    allowPublicComments\n  }\n": types.ProjectUpdatableMetadataFragmentDoc,
    "\n  fragment ProjectPageLatestItemsModels on Project {\n    id\n    role\n    visibility\n    modelCount: models(limit: 0) {\n      totalCount\n    }\n    ...ProjectPageModelsStructureItem_Project\n  }\n": types.ProjectPageLatestItemsModelsFragmentDoc,
    "\n  fragment ProjectPageLatestItemsComments on Project {\n    id\n    commentThreadCount: commentThreads(limit: 0) {\n      totalCount\n    }\n  }\n": types.ProjectPageLatestItemsCommentsFragmentDoc,
    "\n  fragment ProjectPageLatestItemsCommentItem on Comment {\n    id\n    author {\n      ...FormUsersSelectItem\n    }\n    screenshot\n    rawText\n    createdAt\n    updatedAt\n    archived\n    repliesCount: replies(limit: 0) {\n      totalCount\n    }\n    replyAuthors(limit: 4) {\n      totalCount\n      items {\n        ...FormUsersSelectItem\n      }\n    }\n  }\n": types.ProjectPageLatestItemsCommentItemFragmentDoc,
    "\n  mutation CreateModel($input: CreateModelInput!) {\n    modelMutations {\n      create(input: $input) {\n        ...ProjectPageLatestItemsModelItem\n      }\n    }\n  }\n": types.CreateModelDocument,
    "\n  mutation CreateProject($input: ProjectCreateInput) {\n    projectMutations {\n      create(input: $input) {\n        ...ProjectPageProject\n        ...ProjectDashboardItem\n      }\n    }\n  }\n": types.CreateProjectDocument,
    "\n  mutation UpdateModel($input: UpdateModelInput!) {\n    modelMutations {\n      update(input: $input) {\n        ...ProjectPageLatestItemsModelItem\n      }\n    }\n  }\n": types.UpdateModelDocument,
    "\n  mutation DeleteModel($input: DeleteModelInput!) {\n    modelMutations {\n      delete(input: $input)\n    }\n  }\n": types.DeleteModelDocument,
    "\n  mutation UpdateProjectRole($input: ProjectUpdateRoleInput!) {\n    projectMutations {\n      updateRole(input: $input) {\n        id\n        team {\n          id\n          role\n          user {\n            ...LimitedUserAvatar\n          }\n        }\n      }\n    }\n  }\n": types.UpdateProjectRoleDocument,
    "\n  mutation InviteProjectUser($projectId: ID!, $input: [ProjectInviteCreateInput!]!) {\n    projectMutations {\n      invites {\n        batchCreate(projectId: $projectId, input: $input) {\n          ...ProjectPageTeamDialog\n        }\n      }\n    }\n  }\n": types.InviteProjectUserDocument,
    "\n  mutation CancelProjectInvite($projectId: ID!, $inviteId: String!) {\n    projectMutations {\n      invites {\n        cancel(projectId: $projectId, inviteId: $inviteId) {\n          ...ProjectPageTeamDialog\n        }\n      }\n    }\n  }\n": types.CancelProjectInviteDocument,
    "\n  mutation UpdateProjectMetadata($update: ProjectUpdateInput!) {\n    projectMutations {\n      update(update: $update) {\n        id\n        ...ProjectUpdatableMetadata\n      }\n    }\n  }\n": types.UpdateProjectMetadataDocument,
    "\n  mutation DeleteProject($id: String!) {\n    projectMutations {\n      delete(id: $id)\n    }\n  }\n": types.DeleteProjectDocument,
    "\n  mutation UseProjectInvite($input: ProjectInviteUseInput!) {\n    projectMutations {\n      invites {\n        use(input: $input)\n      }\n    }\n  }\n": types.UseProjectInviteDocument,
    "\n  mutation LeaveProject($projectId: String!) {\n    projectMutations {\n      leave(id: $projectId)\n    }\n  }\n": types.LeaveProjectDocument,
    "\n  mutation DeleteVersions($input: DeleteVersionsInput!) {\n    versionMutations {\n      delete(input: $input)\n    }\n  }\n": types.DeleteVersionsDocument,
    "\n  mutation MoveVersions($input: MoveVersionsInput!) {\n    versionMutations {\n      moveToModel(input: $input) {\n        id\n      }\n    }\n  }\n": types.MoveVersionsDocument,
    "\n  mutation UpdateVersion($input: UpdateVersionInput!) {\n    versionMutations {\n      update(input: $input) {\n        id\n        message\n      }\n    }\n  }\n": types.UpdateVersionDocument,
    "\n  mutation deleteWebhook($webhook: WebhookDeleteInput!) {\n    webhookDelete(webhook: $webhook)\n  }\n": types.DeleteWebhookDocument,
    "\n  mutation createWebhook($webhook: WebhookCreateInput!) {\n    webhookCreate(webhook: $webhook)\n  }\n": types.CreateWebhookDocument,
    "\n  mutation updateWebhook($webhook: WebhookUpdateInput!) {\n    webhookUpdate(webhook: $webhook)\n  }\n": types.UpdateWebhookDocument,
    "\n  mutation CreateAutomation($projectId: ID!, $input: ProjectAutomationCreateInput!) {\n    projectMutations {\n      automationMutations(projectId: $projectId) {\n        create(input: $input) {\n          id\n          ...ProjectPageAutomationsRow_Automation\n        }\n      }\n    }\n  }\n": types.CreateAutomationDocument,
    "\n  mutation UpdateAutomation($projectId: ID!, $input: ProjectAutomationUpdateInput!) {\n    projectMutations {\n      automationMutations(projectId: $projectId) {\n        update(input: $input) {\n          id\n          name\n          enabled\n        }\n      }\n    }\n  }\n": types.UpdateAutomationDocument,
    "\n  mutation CreateAutomationRevision(\n    $projectId: ID!\n    $input: ProjectAutomationRevisionCreateInput!\n  ) {\n    projectMutations {\n      automationMutations(projectId: $projectId) {\n        createRevision(input: $input) {\n          id\n        }\n      }\n    }\n  }\n": types.CreateAutomationRevisionDocument,
    "\n  mutation TriggerAutomation($projectId: ID!, $automationId: ID!) {\n    projectMutations {\n      automationMutations(projectId: $projectId) {\n        trigger(automationId: $automationId)\n      }\n    }\n  }\n": types.TriggerAutomationDocument,
    "\n  mutation CreateTestAutomation(\n    $projectId: ID!\n    $input: ProjectTestAutomationCreateInput!\n  ) {\n    projectMutations {\n      automationMutations(projectId: $projectId) {\n        createTestAutomation(input: $input) {\n          id\n          ...ProjectPageAutomationsRow_Automation\n        }\n      }\n    }\n  }\n": types.CreateTestAutomationDocument,
    "\n  query ProjectAccessCheck($id: String!) {\n    project(id: $id) {\n      id\n    }\n  }\n": types.ProjectAccessCheckDocument,
    "\n  query ProjectRoleCheck($id: String!) {\n    project(id: $id) {\n      id\n      role\n    }\n  }\n": types.ProjectRoleCheckDocument,
    "\n  query ProjectsDashboardQuery($filter: UserProjectsFilter, $cursor: String) {\n    activeUser {\n      id\n      projects(filter: $filter, limit: 6, cursor: $cursor) {\n        cursor\n        totalCount\n        items {\n          ...ProjectDashboardItem\n        }\n      }\n      ...ProjectsInviteBanners\n    }\n  }\n": types.ProjectsDashboardQueryDocument,
    "\n  query ProjectPageQuery($id: String!, $token: String) {\n    project(id: $id) {\n      ...ProjectPageProject\n    }\n    projectInvite(projectId: $id, token: $token) {\n      ...ProjectsInviteBanner\n    }\n  }\n": types.ProjectPageQueryDocument,
    "\n  query ProjectLatestModels($projectId: String!, $filter: ProjectModelsFilter) {\n    project(id: $projectId) {\n      id\n      models(cursor: null, limit: 16, filter: $filter) {\n        totalCount\n        cursor\n        items {\n          ...ProjectPageLatestItemsModelItem\n        }\n      }\n      pendingImportedModels {\n        ...PendingFileUpload\n      }\n    }\n  }\n": types.ProjectLatestModelsDocument,
    "\n  query ProjectLatestModelsPagination(\n    $projectId: String!\n    $filter: ProjectModelsFilter\n    $cursor: String = null\n  ) {\n    project(id: $projectId) {\n      id\n      models(cursor: $cursor, limit: 16, filter: $filter) {\n        totalCount\n        cursor\n        items {\n          ...ProjectPageLatestItemsModelItem\n        }\n      }\n    }\n  }\n": types.ProjectLatestModelsPaginationDocument,
    "\n  query ProjectModelsTreeTopLevel(\n    $projectId: String!\n    $filter: ProjectModelsTreeFilter\n  ) {\n    project(id: $projectId) {\n      id\n      modelsTree(cursor: null, limit: 8, filter: $filter) {\n        totalCount\n        cursor\n        items {\n          ...SingleLevelModelTreeItem\n        }\n      }\n      pendingImportedModels {\n        ...PendingFileUpload\n      }\n    }\n  }\n": types.ProjectModelsTreeTopLevelDocument,
    "\n  query ProjectModelsTreeTopLevelPagination(\n    $projectId: String!\n    $filter: ProjectModelsTreeFilter\n    $cursor: String = null\n  ) {\n    project(id: $projectId) {\n      id\n      modelsTree(cursor: $cursor, limit: 8, filter: $filter) {\n        totalCount\n        cursor\n        items {\n          ...SingleLevelModelTreeItem\n        }\n      }\n    }\n  }\n": types.ProjectModelsTreeTopLevelPaginationDocument,
    "\n  query ProjectModelChildrenTree($projectId: String!, $parentName: String!) {\n    project(id: $projectId) {\n      id\n      modelChildrenTree(fullName: $parentName) {\n        ...SingleLevelModelTreeItem\n      }\n    }\n  }\n": types.ProjectModelChildrenTreeDocument,
    "\n  query ProjectLatestCommentThreads(\n    $projectId: String!\n    $cursor: String = null\n    $filter: ProjectCommentsFilter = null\n  ) {\n    project(id: $projectId) {\n      id\n      commentThreads(cursor: $cursor, limit: 8, filter: $filter) {\n        totalCount\n        cursor\n        items {\n          ...ProjectPageLatestItemsCommentItem\n        }\n      }\n    }\n  }\n": types.ProjectLatestCommentThreadsDocument,
    "\n  query ProjectInvite($projectId: String!, $token: String) {\n    projectInvite(projectId: $projectId, token: $token) {\n      ...ProjectsInviteBanner\n    }\n  }\n": types.ProjectInviteDocument,
    "\n  query ProjectModelCheck($projectId: String!, $modelId: String!) {\n    project(id: $projectId) {\n      model(id: $modelId) {\n        id\n      }\n    }\n  }\n": types.ProjectModelCheckDocument,
    "\n  query ProjectModelPage(\n    $projectId: String!\n    $modelId: String!\n    $versionsCursor: String\n  ) {\n    project(id: $projectId) {\n      id\n      ...ProjectModelPageHeaderProject\n      ...ProjectModelPageVersionsProject\n    }\n  }\n": types.ProjectModelPageDocument,
    "\n  query ProjectModelVersions(\n    $projectId: String!\n    $modelId: String!\n    $versionsCursor: String\n  ) {\n    project(id: $projectId) {\n      id\n      ...ProjectModelPageVersionsPagination\n    }\n  }\n": types.ProjectModelVersionsDocument,
    "\n  query ProjectModelsPage($projectId: String!) {\n    project(id: $projectId) {\n      id\n      ...ProjectModelsPageHeader_Project\n      ...ProjectModelsPageResults_Project\n    }\n  }\n": types.ProjectModelsPageDocument,
    "\n  query ProjectDiscussionsPage($projectId: String!) {\n    project(id: $projectId) {\n      id\n      ...ProjectDiscussionsPageHeader_Project\n      ...ProjectDiscussionsPageResults_Project\n    }\n  }\n": types.ProjectDiscussionsPageDocument,
    "\n  query ProjectAutomationsTab($projectId: String!) {\n    project(id: $projectId) {\n      id\n      models(limit: 1) {\n        items {\n          id\n        }\n      }\n      automations(filter: null, cursor: null, limit: 5) {\n        totalCount\n        items {\n          id\n          ...ProjectPageAutomationsRow_Automation\n        }\n        cursor\n      }\n      ...FormSelectProjects_Project\n    }\n    ...ProjectPageAutomationsEmptyState_Query\n  }\n": types.ProjectAutomationsTabDocument,
    "\n  query ProjectAutomationsTabAutomationsPagination(\n    $projectId: String!\n    $search: String = null\n    $cursor: String = null\n  ) {\n    project(id: $projectId) {\n      id\n      automations(filter: $search, cursor: $cursor, limit: 5) {\n        totalCount\n        cursor\n        items {\n          id\n          ...ProjectPageAutomationsRow_Automation\n        }\n      }\n    }\n  }\n": types.ProjectAutomationsTabAutomationsPaginationDocument,
    "\n  query ProjectAutomationPage($projectId: String!, $automationId: String!) {\n    project(id: $projectId) {\n      id\n      ...ProjectPageAutomationPage_Project\n      automation(id: $automationId) {\n        id\n        ...ProjectPageAutomationPage_Automation\n      }\n    }\n  }\n": types.ProjectAutomationPageDocument,
    "\n  query ProjectAutomationPagePaginatedRuns(\n    $projectId: String!\n    $automationId: String!\n    $cursor: String = null\n  ) {\n    project(id: $projectId) {\n      id\n      automation(id: $automationId) {\n        id\n        runs(cursor: $cursor, limit: 10) {\n          totalCount\n          cursor\n          items {\n            id\n            ...AutomationRunDetails\n          }\n        }\n      }\n    }\n  }\n": types.ProjectAutomationPagePaginatedRunsDocument,
    "\n  query ProjectAutomationAccessCheck($projectId: String!) {\n    project(id: $projectId) {\n      id\n      automations(limit: 0) {\n        totalCount\n      }\n    }\n  }\n": types.ProjectAutomationAccessCheckDocument,
    "\n  query ProjectWebhooks($projectId: String!) {\n    project(id: $projectId) {\n      id\n      name\n      webhooks {\n        items {\n          streamId\n          triggers\n          enabled\n          url\n          id\n          description\n          history(limit: 5) {\n            items {\n              status\n              statusInfo\n            }\n          }\n        }\n        totalCount\n      }\n    }\n  }\n": types.ProjectWebhooksDocument,
    "\n  query ProjectBlobInfo($blobId: String!, $projectId: String!) {\n    project(id: $projectId) {\n      id\n      blob(id: $blobId) {\n        id\n        fileName\n        fileType\n        fileSize\n        createdAt\n      }\n    }\n  }\n": types.ProjectBlobInfoDocument,
    "\n  subscription OnProjectUpdated($id: String!) {\n    projectUpdated(id: $id) {\n      id\n      type\n      project {\n        ...ProjectPageProject\n        ...ProjectDashboardItemNoModels\n      }\n    }\n  }\n": types.OnProjectUpdatedDocument,
    "\n  subscription OnProjectModelsUpdate($id: String!) {\n    projectModelsUpdated(id: $id) {\n      id\n      type\n      model {\n        id\n        versions(limit: 1) {\n          items {\n            id\n            referencedObject\n          }\n        }\n        ...ProjectPageLatestItemsModelItem\n      }\n    }\n  }\n": types.OnProjectModelsUpdateDocument,
    "\n  subscription OnProjectVersionsUpdate($id: String!) {\n    projectVersionsUpdated(id: $id) {\n      id\n      modelId\n      type\n      version {\n        id\n        ...ViewerModelVersionCardItem\n        ...ProjectModelPageVersionsCardVersion\n        model {\n          id\n          ...ProjectPageLatestItemsModelItem\n        }\n      }\n    }\n  }\n": types.OnProjectVersionsUpdateDocument,
    "\n  subscription OnProjectVersionsPreviewGenerated($id: String!) {\n    projectVersionsPreviewGenerated(id: $id) {\n      projectId\n      objectId\n      versionId\n    }\n  }\n": types.OnProjectVersionsPreviewGeneratedDocument,
    "\n  subscription OnProjectPendingModelsUpdated($id: String!) {\n    projectPendingModelsUpdated(id: $id) {\n      id\n      type\n      model {\n        ...PendingFileUpload\n        model {\n          ...ProjectPageLatestItemsModelItem\n        }\n      }\n    }\n  }\n": types.OnProjectPendingModelsUpdatedDocument,
    "\n  subscription OnProjectPendingVersionsUpdated($id: String!) {\n    projectPendingVersionsUpdated(id: $id) {\n      id\n      type\n      version {\n        ...PendingFileUpload\n        model {\n          ...ProjectPageLatestItemsModelItem\n        }\n      }\n    }\n  }\n": types.OnProjectPendingVersionsUpdatedDocument,
    "\n  subscription OnProjectTriggeredAutomationsStatusUpdated($id: String!) {\n    projectTriggeredAutomationsStatusUpdated(projectId: $id) {\n      type\n      version {\n        id\n        automationsStatus {\n          automationRuns {\n            ...AutomateViewerPanel_AutomateRun\n          }\n          ...TriggeredAutomationsStatusSummary\n          ...AutomateRunsTriggerStatusDialog_TriggeredAutomationsStatus\n        }\n      }\n      model {\n        id\n      }\n      run {\n        id\n        automationId\n        ...AutomationRunDetails\n      }\n    }\n  }\n": types.OnProjectTriggeredAutomationsStatusUpdatedDocument,
    "\n  subscription OnProjectAutomationsUpdated($id: String!) {\n    projectAutomationsUpdated(projectId: $id) {\n      type\n      automationId\n      automation {\n        id\n        ...ProjectPageAutomationPage_Automation\n        ...ProjectPageAutomationsRow_Automation\n      }\n    }\n  }\n": types.OnProjectAutomationsUpdatedDocument,
    "\n  mutation ServerInfoUpdate($info: ServerInfoUpdateInput!) {\n    serverInfoUpdate(info: $info)\n  }\n": types.ServerInfoUpdateDocument,
    "\n  mutation AdminPanelDeleteUser($userConfirmation: UserDeleteInput!) {\n    adminDeleteUser(userConfirmation: $userConfirmation)\n  }\n": types.AdminPanelDeleteUserDocument,
    "\n  mutation AdminPanelDeleteProject($ids: [String!]!) {\n    projectMutations {\n      batchDelete(ids: $ids)\n    }\n  }\n": types.AdminPanelDeleteProjectDocument,
    "\n  mutation AdminPanelResendInvite($inviteId: String!) {\n    inviteResend(inviteId: $inviteId)\n  }\n": types.AdminPanelResendInviteDocument,
    "\n  mutation AdminPanelDeleteInvite($inviteId: String!) {\n    inviteDelete(inviteId: $inviteId)\n  }\n": types.AdminPanelDeleteInviteDocument,
    "\n  mutation AdminChangeUseRole($userRoleInput: UserRoleInput!) {\n    userRoleChange(userRoleInput: $userRoleInput)\n  }\n": types.AdminChangeUseRoleDocument,
    "\n  query ServerManagementDataPage {\n    admin {\n      userList {\n        totalCount\n      }\n      projectList {\n        totalCount\n      }\n      inviteList {\n        totalCount\n      }\n    }\n    serverInfo {\n      name\n      version\n    }\n  }\n": types.ServerManagementDataPageDocument,
    "\n  query ServerSettingsDialogData {\n    serverInfo {\n      name\n      description\n      adminContact\n      company\n      termsOfService\n      inviteOnly\n      guestModeEnabled\n    }\n  }\n": types.ServerSettingsDialogDataDocument,
    "\n  query AdminPanelUsersList($limit: Int!, $cursor: String, $query: String) {\n    admin {\n      userList(limit: $limit, cursor: $cursor, query: $query) {\n        totalCount\n        cursor\n        items {\n          id\n          email\n          avatar\n          name\n          role\n          verified\n          company\n        }\n      }\n    }\n  }\n": types.AdminPanelUsersListDocument,
    "\n  query AdminPanelProjectsList(\n    $query: String\n    $orderBy: String\n    $limit: Int!\n    $visibility: String\n    $cursor: String\n  ) {\n    admin {\n      projectList(\n        query: $query\n        orderBy: $orderBy\n        limit: $limit\n        visibility: $visibility\n        cursor: $cursor\n      ) {\n        cursor\n        items {\n          id\n          name\n          visibility\n          createdAt\n          updatedAt\n          models {\n            totalCount\n          }\n          versions {\n            totalCount\n          }\n          team {\n            id\n            user {\n              name\n              id\n              avatar\n            }\n          }\n        }\n        totalCount\n        cursor\n      }\n    }\n  }\n": types.AdminPanelProjectsListDocument,
    "\n  query AdminPanelInvitesList($limit: Int!, $cursor: String, $query: String) {\n    admin {\n      inviteList(limit: $limit, cursor: $cursor, query: $query) {\n        cursor\n        items {\n          email\n          id\n          invitedBy {\n            id\n            name\n          }\n        }\n        totalCount\n      }\n    }\n  }\n": types.AdminPanelInvitesListDocument,
    "\n  mutation InviteServerUser($input: [ServerInviteCreateInput!]!) {\n    serverInviteBatchCreate(input: $input)\n  }\n": types.InviteServerUserDocument,
<<<<<<< HEAD
    "\n  mutation SettingsUpdateWorkspace($input: WorkspaceUpdateInput!) {\n    workspaceMutations {\n      update(input: $input) {\n        description\n        name\n        id\n      }\n    }\n  }\n": types.SettingsUpdateWorkspaceDocument,
    "\n  mutation SettingsDeleteWorkspace($workspaceId: String!) {\n    workspaceMutations {\n      delete(workspaceId: $workspaceId)\n    }\n  }\n": types.SettingsDeleteWorkspaceDocument,
=======
    "\n  mutation SettingsCreateUserEmail($input: CreateUserEmailInput!) {\n    activeUserMutations {\n      emailMutations {\n        create(input: $input) {\n          ...SettingsUserEmails_User\n        }\n      }\n    }\n  }\n": types.SettingsCreateUserEmailDocument,
    "\n  mutation SettingsDeleteUserEmail($input: DeleteUserEmailInput!) {\n    activeUserMutations {\n      emailMutations {\n        delete(input: $input) {\n          ...SettingsUserEmails_User\n        }\n      }\n    }\n  }\n": types.SettingsDeleteUserEmailDocument,
    "\n  mutation SettingsSetPrimaryUserEmail($input: SetPrimaryUserEmailInput!) {\n    activeUserMutations {\n      emailMutations {\n        setPrimary(input: $input) {\n          ...SettingsUserEmails_User\n        }\n      }\n    }\n  }\n": types.SettingsSetPrimaryUserEmailDocument,
    "\n  mutation SettingsNewEmailVerification($input: EmailVerificationRequestInput!) {\n    activeUserMutations {\n      emailMutations {\n        requestNewEmailVerification(input: $input)\n      }\n    }\n  }\n": types.SettingsNewEmailVerificationDocument,
>>>>>>> 03db1cca
    "\n  query SettingsSidebarWorkspaces {\n    activeUser {\n      workspaces {\n        items {\n          id\n          name\n        }\n      }\n    }\n  }\n": types.SettingsSidebarWorkspacesDocument,
    "\n  query SettingsWorkspaceGeneral($id: String!) {\n    workspace(id: $id) {\n      ...SettingsWorkspacesGeneral_Workspace\n    }\n  }\n": types.SettingsWorkspaceGeneralDocument,
    "\n  query SettingsWorkspacesMembers($workspaceId: String!) {\n    workspace(id: $workspaceId) {\n      team {\n        role\n        id\n        user {\n          id\n          avatar\n          name\n          company\n          verified\n        }\n      }\n    }\n  }\n": types.SettingsWorkspacesMembersDocument,
    "\n  query SettingsUserEmailsQuery {\n    activeUser {\n      ...SettingsUserEmails_User\n    }\n  }\n": types.SettingsUserEmailsQueryDocument,
    "\n  fragment AppAuthorAvatar on AppAuthor {\n    id\n    name\n    avatar\n  }\n": types.AppAuthorAvatarFragmentDoc,
    "\n  fragment LimitedUserAvatar on LimitedUser {\n    id\n    name\n    avatar\n  }\n": types.LimitedUserAvatarFragmentDoc,
    "\n  fragment ActiveUserAvatar on User {\n    id\n    name\n    avatar\n  }\n": types.ActiveUserAvatarFragmentDoc,
    "\n  mutation UpdateUser($input: UserUpdateInput!) {\n    activeUserMutations {\n      update(user: $input) {\n        id\n        name\n        bio\n        company\n        avatar\n      }\n    }\n  }\n": types.UpdateUserDocument,
    "\n  mutation UpdateNotificationPreferences($input: JSONObject!) {\n    userNotificationPreferencesUpdate(preferences: $input)\n  }\n": types.UpdateNotificationPreferencesDocument,
    "\n  mutation DeleteAccount($input: UserDeleteInput!) {\n    userDelete(userConfirmation: $input)\n  }\n": types.DeleteAccountDocument,
    "\n  query ProfileEditDialog {\n    activeUser {\n      ...UserProfileEditDialogBio_User\n      ...UserProfileEditDialogNotificationPreferences_User\n      ...UserProfileEditDialogDeleteAccount_User\n    }\n  }\n": types.ProfileEditDialogDocument,
    "\n  fragment ViewerCommentBubblesData on Comment {\n    id\n    viewedAt\n    viewerState\n  }\n": types.ViewerCommentBubblesDataFragmentDoc,
    "\n  fragment ViewerCommentThread on Comment {\n    ...ViewerCommentsListItem\n    ...ViewerCommentBubblesData\n    ...ViewerCommentsReplyItem\n  }\n": types.ViewerCommentThreadFragmentDoc,
    "\n  fragment ViewerCommentsReplyItem on Comment {\n    id\n    archived\n    rawText\n    text {\n      doc\n    }\n    author {\n      ...LimitedUserAvatar\n    }\n    createdAt\n    ...ThreadCommentAttachment\n  }\n": types.ViewerCommentsReplyItemFragmentDoc,
    "\n  mutation BroadcastViewerUserActivity(\n    $projectId: String!\n    $resourceIdString: String!\n    $message: ViewerUserActivityMessageInput!\n  ) {\n    broadcastViewerUserActivity(\n      projectId: $projectId\n      resourceIdString: $resourceIdString\n      message: $message\n    )\n  }\n": types.BroadcastViewerUserActivityDocument,
    "\n  mutation MarkCommentViewed($threadId: String!) {\n    commentMutations {\n      markViewed(commentId: $threadId)\n    }\n  }\n": types.MarkCommentViewedDocument,
    "\n  mutation CreateCommentThread($input: CreateCommentInput!) {\n    commentMutations {\n      create(input: $input) {\n        ...ViewerCommentThread\n      }\n    }\n  }\n": types.CreateCommentThreadDocument,
    "\n  mutation CreateCommentReply($input: CreateCommentReplyInput!) {\n    commentMutations {\n      reply(input: $input) {\n        ...ViewerCommentsReplyItem\n      }\n    }\n  }\n": types.CreateCommentReplyDocument,
    "\n  mutation ArchiveComment($commentId: String!, $archived: Boolean) {\n    commentMutations {\n      archive(commentId: $commentId, archived: $archived)\n    }\n  }\n": types.ArchiveCommentDocument,
    "\n  query ProjectViewerResources($projectId: String!, $resourceUrlString: String!) {\n    project(id: $projectId) {\n      id\n      viewerResources(resourceIdString: $resourceUrlString) {\n        identifier\n        items {\n          modelId\n          versionId\n          objectId\n        }\n      }\n    }\n  }\n": types.ProjectViewerResourcesDocument,
    "\n  query ViewerLoadedResources(\n    $projectId: String!\n    $modelIds: [String!]!\n    $versionIds: [String!]\n  ) {\n    project(id: $projectId) {\n      id\n      role\n      allowPublicComments\n      models(filter: { ids: $modelIds }) {\n        totalCount\n        items {\n          id\n          name\n          updatedAt\n          loadedVersion: versions(\n            filter: { priorityIds: $versionIds, priorityIdsOnly: true }\n          ) {\n            items {\n              ...ViewerModelVersionCardItem\n              automationsStatus {\n                id\n                automationRuns {\n                  ...AutomateViewerPanel_AutomateRun\n                }\n              }\n            }\n          }\n          versions(limit: 5) {\n            totalCount\n            cursor\n            items {\n              ...ViewerModelVersionCardItem\n            }\n          }\n        }\n      }\n      ...ProjectPageLatestItemsModels\n      ...ModelPageProject\n      ...HeaderNavShare_Project\n    }\n  }\n": types.ViewerLoadedResourcesDocument,
    "\n  query ViewerModelVersions(\n    $projectId: String!\n    $modelId: String!\n    $versionsCursor: String\n  ) {\n    project(id: $projectId) {\n      id\n      role\n      model(id: $modelId) {\n        id\n        versions(cursor: $versionsCursor, limit: 5) {\n          totalCount\n          cursor\n          items {\n            ...ViewerModelVersionCardItem\n          }\n        }\n      }\n    }\n  }\n": types.ViewerModelVersionsDocument,
    "\n  query ViewerDiffVersions(\n    $projectId: String!\n    $modelId: String!\n    $versionAId: String!\n    $versionBId: String!\n  ) {\n    project(id: $projectId) {\n      id\n      model(id: $modelId) {\n        id\n        versionA: version(id: $versionAId) {\n          ...ViewerModelVersionCardItem\n        }\n        versionB: version(id: $versionBId) {\n          ...ViewerModelVersionCardItem\n        }\n      }\n    }\n  }\n": types.ViewerDiffVersionsDocument,
    "\n  query ViewerLoadedThreads(\n    $projectId: String!\n    $filter: ProjectCommentsFilter!\n    $cursor: String\n    $limit: Int = 25\n  ) {\n    project(id: $projectId) {\n      id\n      commentThreads(filter: $filter, cursor: $cursor, limit: $limit) {\n        totalCount\n        totalArchivedCount\n        items {\n          ...ViewerCommentThread\n          ...LinkableComment\n        }\n      }\n    }\n  }\n": types.ViewerLoadedThreadsDocument,
    "\n  query ViewerRawProjectObject($projectId: String!, $objectId: String!) {\n    project(id: $projectId) {\n      id\n      object(id: $objectId) {\n        id\n        data\n      }\n    }\n  }\n": types.ViewerRawProjectObjectDocument,
    "\n  subscription OnViewerUserActivityBroadcasted(\n    $target: ViewerUpdateTrackingTarget!\n    $sessionId: String!\n  ) {\n    viewerUserActivityBroadcasted(target: $target, sessionId: $sessionId) {\n      userName\n      userId\n      user {\n        ...LimitedUserAvatar\n      }\n      state\n      status\n      sessionId\n    }\n  }\n": types.OnViewerUserActivityBroadcastedDocument,
    "\n  subscription OnViewerCommentsUpdated($target: ViewerUpdateTrackingTarget!) {\n    projectCommentsUpdated(target: $target) {\n      id\n      type\n      comment {\n        id\n        parent {\n          id\n        }\n        ...ViewerCommentThread\n      }\n    }\n  }\n": types.OnViewerCommentsUpdatedDocument,
    "\n  fragment LinkableComment on Comment {\n    id\n    viewerResources {\n      modelId\n      versionId\n      objectId\n    }\n  }\n": types.LinkableCommentFragmentDoc,
    "\n  mutation UpdateRole($input: WorkspaceRoleUpdateInput!) {\n    workspaceMutations {\n      updateRole(input: $input) {\n        id\n        team {\n          id\n          role\n        }\n      }\n    }\n  }\n": types.UpdateRoleDocument,
    "\n  query LegacyBranchRedirectMetadata($streamId: String!, $branchName: String!) {\n    project(id: $streamId) {\n      modelByName(name: $branchName) {\n        id\n      }\n    }\n  }\n": types.LegacyBranchRedirectMetadataDocument,
    "\n  query LegacyViewerCommitRedirectMetadata($streamId: String!, $commitId: String!) {\n    project(id: $streamId) {\n      version(id: $commitId) {\n        id\n        model {\n          id\n        }\n      }\n    }\n  }\n": types.LegacyViewerCommitRedirectMetadataDocument,
    "\n  query LegacyViewerStreamRedirectMetadata($streamId: String!) {\n    project(id: $streamId) {\n      id\n      versions(limit: 1) {\n        totalCount\n        items {\n          id\n          model {\n            id\n          }\n        }\n      }\n    }\n  }\n": types.LegacyViewerStreamRedirectMetadataDocument,
    "\n  query ResolveCommentLink($commentId: String!, $projectId: String!) {\n    project(id: $projectId) {\n      comment(id: $commentId) {\n        id\n        ...LinkableComment\n      }\n    }\n  }\n": types.ResolveCommentLinkDocument,
    "\n  fragment AutomateFunctionPage_AutomateFunction on AutomateFunction {\n    id\n    name\n    description\n    logo\n    supportedSourceApps\n    tags\n    ...AutomateFunctionPageHeader_Function\n    ...AutomateFunctionPageInfo_AutomateFunction\n    ...AutomateAutomationCreateDialog_AutomateFunction\n    creator {\n      id\n    }\n  }\n": types.AutomateFunctionPage_AutomateFunctionFragmentDoc,
    "\n  query AutomateFunctionPage($functionId: ID!) {\n    automateFunction(id: $functionId) {\n      ...AutomateFunctionPage_AutomateFunction\n    }\n  }\n": types.AutomateFunctionPageDocument,
    "\n  query AutomateFunctionsPage($search: String, $cursor: String = null) {\n    ...AutomateFunctionsPageItems_Query\n    ...AutomateFunctionsPageHeader_Query\n  }\n": types.AutomateFunctionsPageDocument,
    "\n  fragment ProjectPageProject on Project {\n    id\n    createdAt\n    modelCount: models(limit: 0) {\n      totalCount\n    }\n    commentThreadCount: commentThreads(limit: 0) {\n      totalCount\n    }\n    ...ProjectPageProjectHeader\n    ...ProjectPageTeamDialog\n  }\n": types.ProjectPageProjectFragmentDoc,
    "\n  fragment ProjectPageAutomationPage_Automation on Automation {\n    id\n    ...ProjectPageAutomationHeader_Automation\n    ...ProjectPageAutomationFunctions_Automation\n    ...ProjectPageAutomationRuns_Automation\n  }\n": types.ProjectPageAutomationPage_AutomationFragmentDoc,
    "\n  fragment ProjectPageAutomationPage_Project on Project {\n    id\n    ...ProjectPageAutomationHeader_Project\n  }\n": types.ProjectPageAutomationPage_ProjectFragmentDoc,
    "\n  fragment ProjectPageSettingsTab_Project on Project {\n    id\n    role\n  }\n": types.ProjectPageSettingsTab_ProjectFragmentDoc,
};

/**
 * The graphql function is used to parse GraphQL queries into a document that can be used by GraphQL clients.
 *
 *
 * @example
 * ```ts
 * const query = graphql(`query GetUser($id: ID!) { user(id: $id) { name } }`);
 * ```
 *
 * The query argument is unknown!
 * Please regenerate the types.
 */
export function graphql(source: string): unknown;

/**
 * The graphql function is used to parse GraphQL queries into a document that can be used by GraphQL clients.
 */
export function graphql(source: "\n  fragment AuthRegisterPanelServerInfo on ServerInfo {\n    inviteOnly\n  }\n"): (typeof documents)["\n  fragment AuthRegisterPanelServerInfo on ServerInfo {\n    inviteOnly\n  }\n"];
/**
 * The graphql function is used to parse GraphQL queries into a document that can be used by GraphQL clients.
 */
export function graphql(source: "\n  query RegisterPanelServerInvite($token: String!) {\n    serverInviteByToken(token: $token) {\n      id\n      email\n    }\n  }\n"): (typeof documents)["\n  query RegisterPanelServerInvite($token: String!) {\n    serverInviteByToken(token: $token) {\n      id\n      email\n    }\n  }\n"];
/**
 * The graphql function is used to parse GraphQL queries into a document that can be used by GraphQL clients.
 */
export function graphql(source: "\n  fragment ServerTermsOfServicePrivacyPolicyFragment on ServerInfo {\n    termsOfService\n  }\n"): (typeof documents)["\n  fragment ServerTermsOfServicePrivacyPolicyFragment on ServerInfo {\n    termsOfService\n  }\n"];
/**
 * The graphql function is used to parse GraphQL queries into a document that can be used by GraphQL clients.
 */
export function graphql(source: "\n  query EmailVerificationBannerState {\n    activeUser {\n      id\n      email\n      verified\n      hasPendingVerification\n    }\n  }\n"): (typeof documents)["\n  query EmailVerificationBannerState {\n    activeUser {\n      id\n      email\n      verified\n      hasPendingVerification\n    }\n  }\n"];
/**
 * The graphql function is used to parse GraphQL queries into a document that can be used by GraphQL clients.
 */
export function graphql(source: "\n  mutation RequestVerification {\n    requestVerification\n  }\n"): (typeof documents)["\n  mutation RequestVerification {\n    requestVerification\n  }\n"];
/**
 * The graphql function is used to parse GraphQL queries into a document that can be used by GraphQL clients.
 */
export function graphql(source: "\n  fragment AuthStategiesServerInfoFragment on ServerInfo {\n    authStrategies {\n      id\n      name\n      url\n    }\n  }\n"): (typeof documents)["\n  fragment AuthStategiesServerInfoFragment on ServerInfo {\n    authStrategies {\n      id\n      name\n      url\n    }\n  }\n"];
/**
 * The graphql function is used to parse GraphQL queries into a document that can be used by GraphQL clients.
 */
export function graphql(source: "\n  fragment AutomateAutomationCreateDialog_AutomateFunction on AutomateFunction {\n    id\n    ...AutomationsFunctionsCard_AutomateFunction\n    ...AutomateAutomationCreateDialogFunctionParametersStep_AutomateFunction\n  }\n"): (typeof documents)["\n  fragment AutomateAutomationCreateDialog_AutomateFunction on AutomateFunction {\n    id\n    ...AutomationsFunctionsCard_AutomateFunction\n    ...AutomateAutomationCreateDialogFunctionParametersStep_AutomateFunction\n  }\n"];
/**
 * The graphql function is used to parse GraphQL queries into a document that can be used by GraphQL clients.
 */
export function graphql(source: "\n  fragment AutomateAutomationCreateDialogFunctionParametersStep_AutomateFunction on AutomateFunction {\n    id\n    releases(limit: 1) {\n      items {\n        id\n        inputSchema\n      }\n    }\n  }\n"): (typeof documents)["\n  fragment AutomateAutomationCreateDialogFunctionParametersStep_AutomateFunction on AutomateFunction {\n    id\n    releases(limit: 1) {\n      items {\n        id\n        inputSchema\n      }\n    }\n  }\n"];
/**
 * The graphql function is used to parse GraphQL queries into a document that can be used by GraphQL clients.
 */
export function graphql(source: "\n  query AutomationCreateDialogFunctionsSearch($search: String, $cursor: String = null) {\n    automateFunctions(limit: 20, filter: { search: $search }, cursor: $cursor) {\n      cursor\n      totalCount\n      items {\n        id\n        ...AutomateAutomationCreateDialog_AutomateFunction\n      }\n    }\n  }\n"): (typeof documents)["\n  query AutomationCreateDialogFunctionsSearch($search: String, $cursor: String = null) {\n    automateFunctions(limit: 20, filter: { search: $search }, cursor: $cursor) {\n      cursor\n      totalCount\n      items {\n        id\n        ...AutomateAutomationCreateDialog_AutomateFunction\n      }\n    }\n  }\n"];
/**
 * The graphql function is used to parse GraphQL queries into a document that can be used by GraphQL clients.
 */
export function graphql(source: "\n  fragment AutomationsFunctionsCard_AutomateFunction on AutomateFunction {\n    id\n    name\n    isFeatured\n    description\n    logo\n    repo {\n      id\n      url\n      owner\n      name\n    }\n  }\n"): (typeof documents)["\n  fragment AutomationsFunctionsCard_AutomateFunction on AutomateFunction {\n    id\n    name\n    isFeatured\n    description\n    logo\n    repo {\n      id\n      url\n      owner\n      name\n    }\n  }\n"];
/**
 * The graphql function is used to parse GraphQL queries into a document that can be used by GraphQL clients.
 */
export function graphql(source: "\n  fragment AutomateFunctionCreateDialogDoneStep_AutomateFunction on AutomateFunction {\n    id\n    repo {\n      id\n      url\n      owner\n      name\n    }\n    ...AutomationsFunctionsCard_AutomateFunction\n  }\n"): (typeof documents)["\n  fragment AutomateFunctionCreateDialogDoneStep_AutomateFunction on AutomateFunction {\n    id\n    repo {\n      id\n      url\n      owner\n      name\n    }\n    ...AutomationsFunctionsCard_AutomateFunction\n  }\n"];
/**
 * The graphql function is used to parse GraphQL queries into a document that can be used by GraphQL clients.
 */
export function graphql(source: "\n  fragment AutomateFunctionCreateDialogTemplateStep_AutomateFunctionTemplate on AutomateFunctionTemplate {\n    id\n    title\n    logo\n    url\n  }\n"): (typeof documents)["\n  fragment AutomateFunctionCreateDialogTemplateStep_AutomateFunctionTemplate on AutomateFunctionTemplate {\n    id\n    title\n    logo\n    url\n  }\n"];
/**
 * The graphql function is used to parse GraphQL queries into a document that can be used by GraphQL clients.
 */
export function graphql(source: "\n  fragment AutomateFunctionPageHeader_Function on AutomateFunction {\n    id\n    name\n    logo\n    repo {\n      id\n      url\n      owner\n      name\n    }\n    releases(limit: 1) {\n      totalCount\n    }\n  }\n"): (typeof documents)["\n  fragment AutomateFunctionPageHeader_Function on AutomateFunction {\n    id\n    name\n    logo\n    repo {\n      id\n      url\n      owner\n      name\n    }\n    releases(limit: 1) {\n      totalCount\n    }\n  }\n"];
/**
 * The graphql function is used to parse GraphQL queries into a document that can be used by GraphQL clients.
 */
export function graphql(source: "\n  fragment AutomateFunctionPageInfo_AutomateFunction on AutomateFunction {\n    id\n    repo {\n      id\n      url\n      owner\n      name\n    }\n    automationCount\n    description\n    releases(limit: 1) {\n      items {\n        id\n        inputSchema\n        createdAt\n        commitId\n        ...AutomateFunctionPageParametersDialog_AutomateFunctionRelease\n      }\n    }\n  }\n"): (typeof documents)["\n  fragment AutomateFunctionPageInfo_AutomateFunction on AutomateFunction {\n    id\n    repo {\n      id\n      url\n      owner\n      name\n    }\n    automationCount\n    description\n    releases(limit: 1) {\n      items {\n        id\n        inputSchema\n        createdAt\n        commitId\n        ...AutomateFunctionPageParametersDialog_AutomateFunctionRelease\n      }\n    }\n  }\n"];
/**
 * The graphql function is used to parse GraphQL queries into a document that can be used by GraphQL clients.
 */
export function graphql(source: "\n  fragment AutomateFunctionPageParametersDialog_AutomateFunctionRelease on AutomateFunctionRelease {\n    id\n    inputSchema\n  }\n"): (typeof documents)["\n  fragment AutomateFunctionPageParametersDialog_AutomateFunctionRelease on AutomateFunctionRelease {\n    id\n    inputSchema\n  }\n"];
/**
 * The graphql function is used to parse GraphQL queries into a document that can be used by GraphQL clients.
 */
export function graphql(source: "\n  fragment AutomateFunctionsPageHeader_Query on Query {\n    activeUser {\n      id\n      automateInfo {\n        hasAutomateGithubApp\n        availableGithubOrgs\n      }\n    }\n    serverInfo {\n      automate {\n        availableFunctionTemplates {\n          ...AutomateFunctionCreateDialogTemplateStep_AutomateFunctionTemplate\n        }\n      }\n    }\n  }\n"): (typeof documents)["\n  fragment AutomateFunctionsPageHeader_Query on Query {\n    activeUser {\n      id\n      automateInfo {\n        hasAutomateGithubApp\n        availableGithubOrgs\n      }\n    }\n    serverInfo {\n      automate {\n        availableFunctionTemplates {\n          ...AutomateFunctionCreateDialogTemplateStep_AutomateFunctionTemplate\n        }\n      }\n    }\n  }\n"];
/**
 * The graphql function is used to parse GraphQL queries into a document that can be used by GraphQL clients.
 */
export function graphql(source: "\n  fragment AutomateFunctionsPageItems_Query on Query {\n    automateFunctions(limit: 20, filter: { search: $search }, cursor: $cursor) {\n      totalCount\n      items {\n        id\n        ...AutomationsFunctionsCard_AutomateFunction\n        ...AutomateAutomationCreateDialog_AutomateFunction\n      }\n      cursor\n    }\n  }\n"): (typeof documents)["\n  fragment AutomateFunctionsPageItems_Query on Query {\n    automateFunctions(limit: 20, filter: { search: $search }, cursor: $cursor) {\n      totalCount\n      items {\n        id\n        ...AutomationsFunctionsCard_AutomateFunction\n        ...AutomateAutomationCreateDialog_AutomateFunction\n      }\n      cursor\n    }\n  }\n"];
/**
 * The graphql function is used to parse GraphQL queries into a document that can be used by GraphQL clients.
 */
export function graphql(source: "\n  fragment AutomateRunsTriggerStatus_TriggeredAutomationsStatus on TriggeredAutomationsStatus {\n    id\n    ...TriggeredAutomationsStatusSummary\n    ...AutomateRunsTriggerStatusDialog_TriggeredAutomationsStatus\n  }\n"): (typeof documents)["\n  fragment AutomateRunsTriggerStatus_TriggeredAutomationsStatus on TriggeredAutomationsStatus {\n    id\n    ...TriggeredAutomationsStatusSummary\n    ...AutomateRunsTriggerStatusDialog_TriggeredAutomationsStatus\n  }\n"];
/**
 * The graphql function is used to parse GraphQL queries into a document that can be used by GraphQL clients.
 */
export function graphql(source: "\n  fragment AutomateRunsTriggerStatusDialog_TriggeredAutomationsStatus on TriggeredAutomationsStatus {\n    id\n    automationRuns {\n      id\n      ...AutomateRunsTriggerStatusDialogRunsRows_AutomateRun\n    }\n  }\n"): (typeof documents)["\n  fragment AutomateRunsTriggerStatusDialog_TriggeredAutomationsStatus on TriggeredAutomationsStatus {\n    id\n    automationRuns {\n      id\n      ...AutomateRunsTriggerStatusDialogRunsRows_AutomateRun\n    }\n  }\n"];
/**
 * The graphql function is used to parse GraphQL queries into a document that can be used by GraphQL clients.
 */
export function graphql(source: "\n  fragment AutomateRunsTriggerStatusDialogFunctionRun_AutomateFunctionRun on AutomateFunctionRun {\n    id\n    results\n    status\n    statusMessage\n    contextView\n    function {\n      id\n      logo\n      name\n    }\n    createdAt\n    updatedAt\n  }\n"): (typeof documents)["\n  fragment AutomateRunsTriggerStatusDialogFunctionRun_AutomateFunctionRun on AutomateFunctionRun {\n    id\n    results\n    status\n    statusMessage\n    contextView\n    function {\n      id\n      logo\n      name\n    }\n    createdAt\n    updatedAt\n  }\n"];
/**
 * The graphql function is used to parse GraphQL queries into a document that can be used by GraphQL clients.
 */
export function graphql(source: "\n  fragment AutomateRunsTriggerStatusDialogRunsRows_AutomateRun on AutomateRun {\n    id\n    functionRuns {\n      id\n      ...AutomateRunsTriggerStatusDialogFunctionRun_AutomateFunctionRun\n    }\n    ...AutomationsStatusOrderedRuns_AutomationRun\n  }\n"): (typeof documents)["\n  fragment AutomateRunsTriggerStatusDialogRunsRows_AutomateRun on AutomateRun {\n    id\n    functionRuns {\n      id\n      ...AutomateRunsTriggerStatusDialogFunctionRun_AutomateFunctionRun\n    }\n    ...AutomationsStatusOrderedRuns_AutomationRun\n  }\n"];
/**
 * The graphql function is used to parse GraphQL queries into a document that can be used by GraphQL clients.
 */
export function graphql(source: "\n  fragment AutomateViewerPanel_AutomateRun on AutomateRun {\n    id\n    functionRuns {\n      id\n      ...AutomateViewerPanelFunctionRunRow_AutomateFunctionRun\n    }\n    ...AutomationsStatusOrderedRuns_AutomationRun\n  }\n"): (typeof documents)["\n  fragment AutomateViewerPanel_AutomateRun on AutomateRun {\n    id\n    functionRuns {\n      id\n      ...AutomateViewerPanelFunctionRunRow_AutomateFunctionRun\n    }\n    ...AutomationsStatusOrderedRuns_AutomationRun\n  }\n"];
/**
 * The graphql function is used to parse GraphQL queries into a document that can be used by GraphQL clients.
 */
export function graphql(source: "\n  fragment AutomateViewerPanelFunctionRunRow_AutomateFunctionRun on AutomateFunctionRun {\n    id\n    results\n    status\n    statusMessage\n    contextView\n    function {\n      id\n      logo\n      name\n    }\n    createdAt\n    updatedAt\n  }\n"): (typeof documents)["\n  fragment AutomateViewerPanelFunctionRunRow_AutomateFunctionRun on AutomateFunctionRun {\n    id\n    results\n    status\n    statusMessage\n    contextView\n    function {\n      id\n      logo\n      name\n    }\n    createdAt\n    updatedAt\n  }\n"];
/**
 * The graphql function is used to parse GraphQL queries into a document that can be used by GraphQL clients.
 */
export function graphql(source: "\n  fragment CommonModelSelectorModel on Model {\n    id\n    name\n  }\n"): (typeof documents)["\n  fragment CommonModelSelectorModel on Model {\n    id\n    name\n  }\n"];
/**
 * The graphql function is used to parse GraphQL queries into a document that can be used by GraphQL clients.
 */
export function graphql(source: "\n  fragment DashboardProjectCard_Project on Project {\n    id\n    name\n    role\n    updatedAt\n    models {\n      totalCount\n    }\n    team {\n      user {\n        ...LimitedUserAvatar\n      }\n    }\n  }\n"): (typeof documents)["\n  fragment DashboardProjectCard_Project on Project {\n    id\n    name\n    role\n    updatedAt\n    models {\n      totalCount\n    }\n    team {\n      user {\n        ...LimitedUserAvatar\n      }\n    }\n  }\n"];
/**
 * The graphql function is used to parse GraphQL queries into a document that can be used by GraphQL clients.
 */
export function graphql(source: "\n  fragment FormSelectModels_Model on Model {\n    id\n    name\n  }\n"): (typeof documents)["\n  fragment FormSelectModels_Model on Model {\n    id\n    name\n  }\n"];
/**
 * The graphql function is used to parse GraphQL queries into a document that can be used by GraphQL clients.
 */
export function graphql(source: "\n  fragment FormSelectProjects_Project on Project {\n    id\n    name\n  }\n"): (typeof documents)["\n  fragment FormSelectProjects_Project on Project {\n    id\n    name\n  }\n"];
/**
 * The graphql function is used to parse GraphQL queries into a document that can be used by GraphQL clients.
 */
export function graphql(source: "\n  fragment FormUsersSelectItem on LimitedUser {\n    id\n    name\n    avatar\n  }\n"): (typeof documents)["\n  fragment FormUsersSelectItem on LimitedUser {\n    id\n    name\n    avatar\n  }\n"];
/**
 * The graphql function is used to parse GraphQL queries into a document that can be used by GraphQL clients.
 */
export function graphql(source: "\n  fragment HeaderNavShare_Project on Project {\n    id\n    visibility\n    ...ProjectsModelPageEmbed_Project\n  }\n"): (typeof documents)["\n  fragment HeaderNavShare_Project on Project {\n    id\n    visibility\n    ...ProjectsModelPageEmbed_Project\n  }\n"];
/**
 * The graphql function is used to parse GraphQL queries into a document that can be used by GraphQL clients.
 */
export function graphql(source: "\n  fragment ProjectModelPageHeaderProject on Project {\n    id\n    name\n    model(id: $modelId) {\n      id\n      name\n      description\n    }\n  }\n"): (typeof documents)["\n  fragment ProjectModelPageHeaderProject on Project {\n    id\n    name\n    model(id: $modelId) {\n      id\n      name\n      description\n    }\n  }\n"];
/**
 * The graphql function is used to parse GraphQL queries into a document that can be used by GraphQL clients.
 */
export function graphql(source: "\n  fragment ProjectModelPageVersionsPagination on Project {\n    id\n    visibility\n    model(id: $modelId) {\n      id\n      versions(limit: 16, cursor: $versionsCursor) {\n        cursor\n        totalCount\n        items {\n          ...ProjectModelPageVersionsCardVersion\n        }\n      }\n    }\n    ...ProjectsModelPageEmbed_Project\n  }\n"): (typeof documents)["\n  fragment ProjectModelPageVersionsPagination on Project {\n    id\n    visibility\n    model(id: $modelId) {\n      id\n      versions(limit: 16, cursor: $versionsCursor) {\n        cursor\n        totalCount\n        items {\n          ...ProjectModelPageVersionsCardVersion\n        }\n      }\n    }\n    ...ProjectsModelPageEmbed_Project\n  }\n"];
/**
 * The graphql function is used to parse GraphQL queries into a document that can be used by GraphQL clients.
 */
export function graphql(source: "\n  fragment ProjectModelPageVersionsProject on Project {\n    ...ProjectPageProjectHeader\n    model(id: $modelId) {\n      id\n      name\n      pendingImportedVersions {\n        ...PendingFileUpload\n      }\n    }\n    ...ProjectModelPageVersionsPagination\n    ...ProjectsModelPageEmbed_Project\n  }\n"): (typeof documents)["\n  fragment ProjectModelPageVersionsProject on Project {\n    ...ProjectPageProjectHeader\n    model(id: $modelId) {\n      id\n      name\n      pendingImportedVersions {\n        ...PendingFileUpload\n      }\n    }\n    ...ProjectModelPageVersionsPagination\n    ...ProjectsModelPageEmbed_Project\n  }\n"];
/**
 * The graphql function is used to parse GraphQL queries into a document that can be used by GraphQL clients.
 */
export function graphql(source: "\n  fragment ProjectModelPageDialogDeleteVersion on Version {\n    id\n    message\n  }\n"): (typeof documents)["\n  fragment ProjectModelPageDialogDeleteVersion on Version {\n    id\n    message\n  }\n"];
/**
 * The graphql function is used to parse GraphQL queries into a document that can be used by GraphQL clients.
 */
export function graphql(source: "\n  fragment ProjectModelPageDialogEditMessageVersion on Version {\n    id\n    message\n  }\n"): (typeof documents)["\n  fragment ProjectModelPageDialogEditMessageVersion on Version {\n    id\n    message\n  }\n"];
/**
 * The graphql function is used to parse GraphQL queries into a document that can be used by GraphQL clients.
 */
export function graphql(source: "\n  fragment ProjectModelPageDialogMoveToVersion on Version {\n    id\n    message\n  }\n"): (typeof documents)["\n  fragment ProjectModelPageDialogMoveToVersion on Version {\n    id\n    message\n  }\n"];
/**
 * The graphql function is used to parse GraphQL queries into a document that can be used by GraphQL clients.
 */
export function graphql(source: "\n  fragment ProjectsModelPageEmbed_Project on Project {\n    id\n    ...ProjectsPageTeamDialogManagePermissions_Project\n  }\n"): (typeof documents)["\n  fragment ProjectsModelPageEmbed_Project on Project {\n    id\n    ...ProjectsPageTeamDialogManagePermissions_Project\n  }\n"];
/**
 * The graphql function is used to parse GraphQL queries into a document that can be used by GraphQL clients.
 */
export function graphql(source: "\n  fragment ProjectModelPageVersionsCardVersion on Version {\n    id\n    message\n    authorUser {\n      ...LimitedUserAvatar\n    }\n    createdAt\n    previewUrl\n    sourceApplication\n    commentThreadCount: commentThreads(limit: 0) {\n      totalCount\n    }\n    ...ProjectModelPageDialogDeleteVersion\n    ...ProjectModelPageDialogMoveToVersion\n    automationsStatus {\n      ...AutomateRunsTriggerStatus_TriggeredAutomationsStatus\n    }\n  }\n"): (typeof documents)["\n  fragment ProjectModelPageVersionsCardVersion on Version {\n    id\n    message\n    authorUser {\n      ...LimitedUserAvatar\n    }\n    createdAt\n    previewUrl\n    sourceApplication\n    commentThreadCount: commentThreads(limit: 0) {\n      totalCount\n    }\n    ...ProjectModelPageDialogDeleteVersion\n    ...ProjectModelPageDialogMoveToVersion\n    automationsStatus {\n      ...AutomateRunsTriggerStatus_TriggeredAutomationsStatus\n    }\n  }\n"];
/**
 * The graphql function is used to parse GraphQL queries into a document that can be used by GraphQL clients.
 */
export function graphql(source: "\n  fragment ProjectPageProjectHeader on Project {\n    id\n    role\n    name\n    description\n    visibility\n    allowPublicComments\n  }\n"): (typeof documents)["\n  fragment ProjectPageProjectHeader on Project {\n    id\n    role\n    name\n    description\n    visibility\n    allowPublicComments\n  }\n"];
/**
 * The graphql function is used to parse GraphQL queries into a document that can be used by GraphQL clients.
 */
export function graphql(source: "\n  fragment ProjectPageInviteDialog_Project on Project {\n    id\n    ...ProjectPageTeamInternals_Project\n  }\n"): (typeof documents)["\n  fragment ProjectPageInviteDialog_Project on Project {\n    id\n    ...ProjectPageTeamInternals_Project\n  }\n"];
/**
 * The graphql function is used to parse GraphQL queries into a document that can be used by GraphQL clients.
 */
export function graphql(source: "\n  fragment ProjectPageAutomationFunctionSettingsDialog_AutomationRevisionFunction on AutomationRevisionFunction {\n    parameters\n    release {\n      id\n      inputSchema\n      function {\n        id\n      }\n    }\n  }\n"): (typeof documents)["\n  fragment ProjectPageAutomationFunctionSettingsDialog_AutomationRevisionFunction on AutomationRevisionFunction {\n    parameters\n    release {\n      id\n      inputSchema\n      function {\n        id\n      }\n    }\n  }\n"];
/**
 * The graphql function is used to parse GraphQL queries into a document that can be used by GraphQL clients.
 */
export function graphql(source: "\n  fragment ProjectPageAutomationFunctionSettingsDialog_AutomationRevision on AutomationRevision {\n    id\n    triggerDefinitions {\n      ... on VersionCreatedTriggerDefinition {\n        type\n        model {\n          id\n          ...CommonModelSelectorModel\n        }\n      }\n    }\n  }\n"): (typeof documents)["\n  fragment ProjectPageAutomationFunctionSettingsDialog_AutomationRevision on AutomationRevision {\n    id\n    triggerDefinitions {\n      ... on VersionCreatedTriggerDefinition {\n        type\n        model {\n          id\n          ...CommonModelSelectorModel\n        }\n      }\n    }\n  }\n"];
/**
 * The graphql function is used to parse GraphQL queries into a document that can be used by GraphQL clients.
 */
export function graphql(source: "\n  fragment ProjectPageAutomationFunctions_Automation on Automation {\n    id\n    currentRevision {\n      id\n      ...ProjectPageAutomationFunctionSettingsDialog_AutomationRevision\n      functions {\n        release {\n          id\n          function {\n            id\n            ...AutomationsFunctionsCard_AutomateFunction\n            releases(limit: 1) {\n              items {\n                id\n              }\n            }\n          }\n        }\n        ...ProjectPageAutomationFunctionSettingsDialog_AutomationRevisionFunction\n      }\n    }\n  }\n"): (typeof documents)["\n  fragment ProjectPageAutomationFunctions_Automation on Automation {\n    id\n    currentRevision {\n      id\n      ...ProjectPageAutomationFunctionSettingsDialog_AutomationRevision\n      functions {\n        release {\n          id\n          function {\n            id\n            ...AutomationsFunctionsCard_AutomateFunction\n            releases(limit: 1) {\n              items {\n                id\n              }\n            }\n          }\n        }\n        ...ProjectPageAutomationFunctionSettingsDialog_AutomationRevisionFunction\n      }\n    }\n  }\n"];
/**
 * The graphql function is used to parse GraphQL queries into a document that can be used by GraphQL clients.
 */
export function graphql(source: "\n  fragment ProjectPageAutomationHeader_Automation on Automation {\n    id\n    name\n    enabled\n    isTestAutomation\n    currentRevision {\n      id\n      triggerDefinitions {\n        ... on VersionCreatedTriggerDefinition {\n          model {\n            ...ProjectPageLatestItemsModelItem\n          }\n        }\n      }\n    }\n  }\n"): (typeof documents)["\n  fragment ProjectPageAutomationHeader_Automation on Automation {\n    id\n    name\n    enabled\n    isTestAutomation\n    currentRevision {\n      id\n      triggerDefinitions {\n        ... on VersionCreatedTriggerDefinition {\n          model {\n            ...ProjectPageLatestItemsModelItem\n          }\n        }\n      }\n    }\n  }\n"];
/**
 * The graphql function is used to parse GraphQL queries into a document that can be used by GraphQL clients.
 */
export function graphql(source: "\n  fragment ProjectPageAutomationHeader_Project on Project {\n    id\n    ...ProjectPageModelsCardProject\n  }\n"): (typeof documents)["\n  fragment ProjectPageAutomationHeader_Project on Project {\n    id\n    ...ProjectPageModelsCardProject\n  }\n"];
/**
 * The graphql function is used to parse GraphQL queries into a document that can be used by GraphQL clients.
 */
export function graphql(source: "\n  fragment ProjectPageAutomationRuns_Automation on Automation {\n    id\n    name\n    enabled\n    isTestAutomation\n    runs(limit: 10) {\n      items {\n        ...AutomationRunDetails\n      }\n      totalCount\n      cursor\n    }\n  }\n"): (typeof documents)["\n  fragment ProjectPageAutomationRuns_Automation on Automation {\n    id\n    name\n    enabled\n    isTestAutomation\n    runs(limit: 10) {\n      items {\n        ...AutomationRunDetails\n      }\n      totalCount\n      cursor\n    }\n  }\n"];
/**
 * The graphql function is used to parse GraphQL queries into a document that can be used by GraphQL clients.
 */
export function graphql(source: "\n  fragment ProjectPageAutomationsEmptyState_Query on Query {\n    automateFunctions(limit: 9, filter: { featuredFunctionsOnly: true }) {\n      items {\n        ...AutomationsFunctionsCard_AutomateFunction\n        ...AutomateAutomationCreateDialog_AutomateFunction\n      }\n    }\n  }\n"): (typeof documents)["\n  fragment ProjectPageAutomationsEmptyState_Query on Query {\n    automateFunctions(limit: 9, filter: { featuredFunctionsOnly: true }) {\n      items {\n        ...AutomationsFunctionsCard_AutomateFunction\n        ...AutomateAutomationCreateDialog_AutomateFunction\n      }\n    }\n  }\n"];
/**
 * The graphql function is used to parse GraphQL queries into a document that can be used by GraphQL clients.
 */
export function graphql(source: "\n  fragment ProjectPageAutomationsRow_Automation on Automation {\n    id\n    name\n    enabled\n    isTestAutomation\n    currentRevision {\n      id\n      triggerDefinitions {\n        ... on VersionCreatedTriggerDefinition {\n          model {\n            id\n            name\n          }\n        }\n      }\n    }\n    runs(limit: 10) {\n      totalCount\n      items {\n        ...AutomationRunDetails\n      }\n      cursor\n    }\n  }\n"): (typeof documents)["\n  fragment ProjectPageAutomationsRow_Automation on Automation {\n    id\n    name\n    enabled\n    isTestAutomation\n    currentRevision {\n      id\n      triggerDefinitions {\n        ... on VersionCreatedTriggerDefinition {\n          model {\n            id\n            name\n          }\n        }\n      }\n    }\n    runs(limit: 10) {\n      totalCount\n      items {\n        ...AutomationRunDetails\n      }\n      cursor\n    }\n  }\n"];
/**
 * The graphql function is used to parse GraphQL queries into a document that can be used by GraphQL clients.
 */
export function graphql(source: "\n  fragment ProjectDiscussionsPageHeader_Project on Project {\n    id\n    name\n  }\n"): (typeof documents)["\n  fragment ProjectDiscussionsPageHeader_Project on Project {\n    id\n    name\n  }\n"];
/**
 * The graphql function is used to parse GraphQL queries into a document that can be used by GraphQL clients.
 */
export function graphql(source: "\n  fragment ProjectDiscussionsPageResults_Project on Project {\n    id\n  }\n"): (typeof documents)["\n  fragment ProjectDiscussionsPageResults_Project on Project {\n    id\n  }\n"];
/**
 * The graphql function is used to parse GraphQL queries into a document that can be used by GraphQL clients.
 */
export function graphql(source: "\n  fragment ProjectPageModelsActions on Model {\n    id\n    name\n  }\n"): (typeof documents)["\n  fragment ProjectPageModelsActions on Model {\n    id\n    name\n  }\n"];
/**
 * The graphql function is used to parse GraphQL queries into a document that can be used by GraphQL clients.
 */
export function graphql(source: "\n  fragment ProjectPageModelsActions_Project on Project {\n    id\n    ...ProjectsModelPageEmbed_Project\n  }\n"): (typeof documents)["\n  fragment ProjectPageModelsActions_Project on Project {\n    id\n    ...ProjectsModelPageEmbed_Project\n  }\n"];
/**
 * The graphql function is used to parse GraphQL queries into a document that can be used by GraphQL clients.
 */
export function graphql(source: "\n  fragment ProjectPageModelsCardProject on Project {\n    id\n    role\n    visibility\n    ...ProjectPageModelsActions_Project\n  }\n"): (typeof documents)["\n  fragment ProjectPageModelsCardProject on Project {\n    id\n    role\n    visibility\n    ...ProjectPageModelsActions_Project\n  }\n"];
/**
 * The graphql function is used to parse GraphQL queries into a document that can be used by GraphQL clients.
 */
export function graphql(source: "\n  fragment ProjectModelsPageHeader_Project on Project {\n    id\n    name\n    sourceApps\n    role\n    team {\n      id\n      user {\n        ...FormUsersSelectItem\n      }\n    }\n  }\n"): (typeof documents)["\n  fragment ProjectModelsPageHeader_Project on Project {\n    id\n    name\n    sourceApps\n    role\n    team {\n      id\n      user {\n        ...FormUsersSelectItem\n      }\n    }\n  }\n"];
/**
 * The graphql function is used to parse GraphQL queries into a document that can be used by GraphQL clients.
 */
export function graphql(source: "\n  fragment ProjectModelsPageResults_Project on Project {\n    ...ProjectPageLatestItemsModels\n  }\n"): (typeof documents)["\n  fragment ProjectModelsPageResults_Project on Project {\n    ...ProjectPageLatestItemsModels\n  }\n"];
/**
 * The graphql function is used to parse GraphQL queries into a document that can be used by GraphQL clients.
 */
export function graphql(source: "\n  fragment ProjectPageModelsStructureItem_Project on Project {\n    id\n    ...ProjectPageModelsActions_Project\n  }\n"): (typeof documents)["\n  fragment ProjectPageModelsStructureItem_Project on Project {\n    id\n    ...ProjectPageModelsActions_Project\n  }\n"];
/**
 * The graphql function is used to parse GraphQL queries into a document that can be used by GraphQL clients.
 */
export function graphql(source: "\n  fragment SingleLevelModelTreeItem on ModelsTreeItem {\n    id\n    name\n    fullName\n    model {\n      ...ProjectPageLatestItemsModelItem\n    }\n    hasChildren\n    updatedAt\n  }\n"): (typeof documents)["\n  fragment SingleLevelModelTreeItem on ModelsTreeItem {\n    id\n    name\n    fullName\n    model {\n      ...ProjectPageLatestItemsModelItem\n    }\n    hasChildren\n    updatedAt\n  }\n"];
/**
 * The graphql function is used to parse GraphQL queries into a document that can be used by GraphQL clients.
 */
export function graphql(source: "\n  fragment ProjectPageModelsCardDeleteDialog on Model {\n    id\n    name\n  }\n"): (typeof documents)["\n  fragment ProjectPageModelsCardDeleteDialog on Model {\n    id\n    name\n  }\n"];
/**
 * The graphql function is used to parse GraphQL queries into a document that can be used by GraphQL clients.
 */
export function graphql(source: "\n  fragment ProjectPageModelsCardRenameDialog on Model {\n    id\n    name\n    description\n  }\n"): (typeof documents)["\n  fragment ProjectPageModelsCardRenameDialog on Model {\n    id\n    name\n    description\n  }\n"];
/**
 * The graphql function is used to parse GraphQL queries into a document that can be used by GraphQL clients.
 */
export function graphql(source: "\n  query ProjectPageSettingsCollaborators($projectId: String!) {\n    project(id: $projectId) {\n      id\n      ...ProjectPageTeamInternals_Project\n      ...ProjectPageInviteDialog_Project\n    }\n  }\n"): (typeof documents)["\n  query ProjectPageSettingsCollaborators($projectId: String!) {\n    project(id: $projectId) {\n      id\n      ...ProjectPageTeamInternals_Project\n      ...ProjectPageInviteDialog_Project\n    }\n  }\n"];
/**
 * The graphql function is used to parse GraphQL queries into a document that can be used by GraphQL clients.
 */
export function graphql(source: "\n  query ProjectPageSettingsGeneral($projectId: String!) {\n    project(id: $projectId) {\n      id\n      role\n      ...ProjectPageSettingsGeneralBlockProjectInfo_Project\n      ...ProjectPageSettingsGeneralBlockAccess_Project\n      ...ProjectPageSettingsGeneralBlockDiscussions_Project\n      ...ProjectPageSettingsGeneralBlockLeave_Project\n      ...ProjectPageSettingsGeneralBlockDelete_Project\n      ...ProjectPageTeamInternals_Project\n    }\n  }\n"): (typeof documents)["\n  query ProjectPageSettingsGeneral($projectId: String!) {\n    project(id: $projectId) {\n      id\n      role\n      ...ProjectPageSettingsGeneralBlockProjectInfo_Project\n      ...ProjectPageSettingsGeneralBlockAccess_Project\n      ...ProjectPageSettingsGeneralBlockDiscussions_Project\n      ...ProjectPageSettingsGeneralBlockLeave_Project\n      ...ProjectPageSettingsGeneralBlockDelete_Project\n      ...ProjectPageTeamInternals_Project\n    }\n  }\n"];
/**
 * The graphql function is used to parse GraphQL queries into a document that can be used by GraphQL clients.
 */
export function graphql(source: "\n  fragment ProjectPageSettingsGeneralBlockAccess_Project on Project {\n    id\n    visibility\n  }\n"): (typeof documents)["\n  fragment ProjectPageSettingsGeneralBlockAccess_Project on Project {\n    id\n    visibility\n  }\n"];
/**
 * The graphql function is used to parse GraphQL queries into a document that can be used by GraphQL clients.
 */
export function graphql(source: "\n  fragment ProjectPageSettingsGeneralBlockDelete_Project on Project {\n    id\n    name\n    role\n    models(limit: 0) {\n      totalCount\n    }\n    commentThreads(limit: 0) {\n      totalCount\n    }\n  }\n"): (typeof documents)["\n  fragment ProjectPageSettingsGeneralBlockDelete_Project on Project {\n    id\n    name\n    role\n    models(limit: 0) {\n      totalCount\n    }\n    commentThreads(limit: 0) {\n      totalCount\n    }\n  }\n"];
/**
 * The graphql function is used to parse GraphQL queries into a document that can be used by GraphQL clients.
 */
export function graphql(source: "\n  fragment ProjectPageSettingsGeneralBlockDiscussions_Project on Project {\n    id\n    visibility\n    allowPublicComments\n  }\n"): (typeof documents)["\n  fragment ProjectPageSettingsGeneralBlockDiscussions_Project on Project {\n    id\n    visibility\n    allowPublicComments\n  }\n"];
/**
 * The graphql function is used to parse GraphQL queries into a document that can be used by GraphQL clients.
 */
export function graphql(source: "\n  fragment ProjectPageSettingsGeneralBlockLeave_Project on Project {\n    id\n    name\n    role\n    team {\n      role\n      user {\n        ...LimitedUserAvatar\n        role\n      }\n    }\n  }\n"): (typeof documents)["\n  fragment ProjectPageSettingsGeneralBlockLeave_Project on Project {\n    id\n    name\n    role\n    team {\n      role\n      user {\n        ...LimitedUserAvatar\n        role\n      }\n    }\n  }\n"];
/**
 * The graphql function is used to parse GraphQL queries into a document that can be used by GraphQL clients.
 */
export function graphql(source: "\n  fragment ProjectPageSettingsGeneralBlockProjectInfo_Project on Project {\n    id\n    role\n    name\n    description\n  }\n"): (typeof documents)["\n  fragment ProjectPageSettingsGeneralBlockProjectInfo_Project on Project {\n    id\n    role\n    name\n    description\n  }\n"];
/**
 * The graphql function is used to parse GraphQL queries into a document that can be used by GraphQL clients.
 */
export function graphql(source: "\n  fragment ProjectPageTeamDialog on Project {\n    id\n    name\n    role\n    allowPublicComments\n    visibility\n    team {\n      id\n      role\n      user {\n        ...LimitedUserAvatar\n        role\n      }\n    }\n    invitedTeam {\n      id\n      title\n      inviteId\n      role\n      user {\n        ...LimitedUserAvatar\n        role\n      }\n    }\n    ...ProjectsPageTeamDialogManagePermissions_Project\n  }\n"): (typeof documents)["\n  fragment ProjectPageTeamDialog on Project {\n    id\n    name\n    role\n    allowPublicComments\n    visibility\n    team {\n      id\n      role\n      user {\n        ...LimitedUserAvatar\n        role\n      }\n    }\n    invitedTeam {\n      id\n      title\n      inviteId\n      role\n      user {\n        ...LimitedUserAvatar\n        role\n      }\n    }\n    ...ProjectsPageTeamDialogManagePermissions_Project\n  }\n"];
/**
 * The graphql function is used to parse GraphQL queries into a document that can be used by GraphQL clients.
 */
export function graphql(source: "\n  fragment ProjectsPageTeamDialogManagePermissions_Project on Project {\n    id\n    visibility\n    role\n  }\n"): (typeof documents)["\n  fragment ProjectsPageTeamDialogManagePermissions_Project on Project {\n    id\n    visibility\n    role\n  }\n"];
/**
 * The graphql function is used to parse GraphQL queries into a document that can be used by GraphQL clients.
 */
export function graphql(source: "\n  subscription OnUserProjectsUpdate {\n    userProjectsUpdated {\n      type\n      id\n      project {\n        ...ProjectDashboardItem\n      }\n    }\n  }\n"): (typeof documents)["\n  subscription OnUserProjectsUpdate {\n    userProjectsUpdated {\n      type\n      id\n      project {\n        ...ProjectDashboardItem\n      }\n    }\n  }\n"];
/**
 * The graphql function is used to parse GraphQL queries into a document that can be used by GraphQL clients.
 */
export function graphql(source: "\n  fragment ProjectsDashboardFilled on ProjectCollection {\n    items {\n      ...ProjectDashboardItem\n    }\n  }\n"): (typeof documents)["\n  fragment ProjectsDashboardFilled on ProjectCollection {\n    items {\n      ...ProjectDashboardItem\n    }\n  }\n"];
/**
 * The graphql function is used to parse GraphQL queries into a document that can be used by GraphQL clients.
 */
export function graphql(source: "\n  fragment ProjectsInviteBanner on PendingStreamCollaborator {\n    id\n    invitedBy {\n      ...LimitedUserAvatar\n    }\n    projectId\n    projectName\n    token\n    user {\n      id\n    }\n  }\n"): (typeof documents)["\n  fragment ProjectsInviteBanner on PendingStreamCollaborator {\n    id\n    invitedBy {\n      ...LimitedUserAvatar\n    }\n    projectId\n    projectName\n    token\n    user {\n      id\n    }\n  }\n"];
/**
 * The graphql function is used to parse GraphQL queries into a document that can be used by GraphQL clients.
 */
export function graphql(source: "\n  fragment ProjectsInviteBanners on User {\n    projectInvites {\n      ...ProjectsInviteBanner\n    }\n  }\n"): (typeof documents)["\n  fragment ProjectsInviteBanners on User {\n    projectInvites {\n      ...ProjectsInviteBanner\n    }\n  }\n"];
/**
 * The graphql function is used to parse GraphQL queries into a document that can be used by GraphQL clients.
 */
export function graphql(source: "\n  fragment SettingsUserEmails_User on User {\n    id\n    emails {\n      ...SettingsUserEmailCards_UserEmail\n    }\n  }\n"): (typeof documents)["\n  fragment SettingsUserEmails_User on User {\n    id\n    emails {\n      ...SettingsUserEmailCards_UserEmail\n    }\n  }\n"];
/**
 * The graphql function is used to parse GraphQL queries into a document that can be used by GraphQL clients.
 */
export function graphql(source: "\n  fragment UserProfileEditDialogNotificationPreferences_User on User {\n    id\n    notificationPreferences\n  }\n"): (typeof documents)["\n  fragment UserProfileEditDialogNotificationPreferences_User on User {\n    id\n    notificationPreferences\n  }\n"];
/**
 * The graphql function is used to parse GraphQL queries into a document that can be used by GraphQL clients.
 */
export function graphql(source: "\n  fragment SettingsUserProfile_User on User {\n    ...UserProfileEditDialogChangePassword_User\n    ...UserProfileEditDialogDeleteAccount_User\n    ...UserProfileEditDialogBio_User\n  }\n"): (typeof documents)["\n  fragment SettingsUserProfile_User on User {\n    ...UserProfileEditDialogChangePassword_User\n    ...UserProfileEditDialogDeleteAccount_User\n    ...UserProfileEditDialogBio_User\n  }\n"];
/**
 * The graphql function is used to parse GraphQL queries into a document that can be used by GraphQL clients.
 */
export function graphql(source: "\n  fragment SettingsUserEmailCards_UserEmail on UserEmail {\n    email\n    id\n    primary\n    verified\n  }\n"): (typeof documents)["\n  fragment SettingsUserEmailCards_UserEmail on UserEmail {\n    email\n    id\n    primary\n    verified\n  }\n"];
/**
 * The graphql function is used to parse GraphQL queries into a document that can be used by GraphQL clients.
 */
export function graphql(source: "\n  fragment UserProfileEditDialogChangePassword_User on User {\n    id\n    email\n  }\n"): (typeof documents)["\n  fragment UserProfileEditDialogChangePassword_User on User {\n    id\n    email\n  }\n"];
/**
 * The graphql function is used to parse GraphQL queries into a document that can be used by GraphQL clients.
 */
export function graphql(source: "\n  fragment UserProfileEditDialogDeleteAccount_User on User {\n    id\n    email\n  }\n"): (typeof documents)["\n  fragment UserProfileEditDialogDeleteAccount_User on User {\n    id\n    email\n  }\n"];
/**
 * The graphql function is used to parse GraphQL queries into a document that can be used by GraphQL clients.
 */
export function graphql(source: "\n  fragment UserProfileEditDialogBio_User on User {\n    id\n    name\n    company\n    bio\n    ...UserProfileEditDialogAvatar_User\n  }\n"): (typeof documents)["\n  fragment UserProfileEditDialogBio_User on User {\n    id\n    name\n    company\n    bio\n    ...UserProfileEditDialogAvatar_User\n  }\n"];
/**
 * The graphql function is used to parse GraphQL queries into a document that can be used by GraphQL clients.
 */
export function graphql(source: "\n  fragment UserProfileEditDialogAvatar_User on User {\n    id\n    avatar\n    ...ActiveUserAvatar\n  }\n"): (typeof documents)["\n  fragment UserProfileEditDialogAvatar_User on User {\n    id\n    avatar\n    ...ActiveUserAvatar\n  }\n"];
/**
 * The graphql function is used to parse GraphQL queries into a document that can be used by GraphQL clients.
 */
export function graphql(source: "\n  fragment SettingsWorkspacesGeneral_Workspace on Workspace {\n    id\n    name\n    description\n    logo\n  }\n"): (typeof documents)["\n  fragment SettingsWorkspacesGeneral_Workspace on Workspace {\n    id\n    name\n    description\n    logo\n  }\n"];
/**
 * The graphql function is used to parse GraphQL queries into a document that can be used by GraphQL clients.
 */
export function graphql(source: "\n  fragment SettingsWorkspaceGeneralDelete_Workspace on Workspace {\n    id\n    name\n  }\n"): (typeof documents)["\n  fragment SettingsWorkspaceGeneralDelete_Workspace on Workspace {\n    id\n    name\n  }\n"];
/**
 * The graphql function is used to parse GraphQL queries into a document that can be used by GraphQL clients.
 */
export function graphql(source: "\n  fragment ModelPageProject on Project {\n    id\n    createdAt\n    name\n    visibility\n  }\n"): (typeof documents)["\n  fragment ModelPageProject on Project {\n    id\n    createdAt\n    name\n    visibility\n  }\n"];
/**
 * The graphql function is used to parse GraphQL queries into a document that can be used by GraphQL clients.
 */
export function graphql(source: "\n  fragment ThreadCommentAttachment on Comment {\n    text {\n      attachments {\n        id\n        fileName\n        fileType\n        fileSize\n      }\n    }\n  }\n"): (typeof documents)["\n  fragment ThreadCommentAttachment on Comment {\n    text {\n      attachments {\n        id\n        fileName\n        fileType\n        fileSize\n      }\n    }\n  }\n"];
/**
 * The graphql function is used to parse GraphQL queries into a document that can be used by GraphQL clients.
 */
export function graphql(source: "\n  fragment ViewerCommentsListItem on Comment {\n    id\n    rawText\n    archived\n    author {\n      ...LimitedUserAvatar\n    }\n    createdAt\n    viewedAt\n    replies {\n      totalCount\n      cursor\n      items {\n        ...ViewerCommentsReplyItem\n      }\n    }\n    replyAuthors(limit: 4) {\n      totalCount\n      items {\n        ...FormUsersSelectItem\n      }\n    }\n    resources {\n      resourceId\n      resourceType\n    }\n  }\n"): (typeof documents)["\n  fragment ViewerCommentsListItem on Comment {\n    id\n    rawText\n    archived\n    author {\n      ...LimitedUserAvatar\n    }\n    createdAt\n    viewedAt\n    replies {\n      totalCount\n      cursor\n      items {\n        ...ViewerCommentsReplyItem\n      }\n    }\n    replyAuthors(limit: 4) {\n      totalCount\n      items {\n        ...FormUsersSelectItem\n      }\n    }\n    resources {\n      resourceId\n      resourceType\n    }\n  }\n"];
/**
 * The graphql function is used to parse GraphQL queries into a document that can be used by GraphQL clients.
 */
export function graphql(source: "\n  fragment ViewerModelVersionCardItem on Version {\n    id\n    message\n    referencedObject\n    sourceApplication\n    createdAt\n    previewUrl\n    authorUser {\n      ...LimitedUserAvatar\n    }\n  }\n"): (typeof documents)["\n  fragment ViewerModelVersionCardItem on Version {\n    id\n    message\n    referencedObject\n    sourceApplication\n    createdAt\n    previewUrl\n    authorUser {\n      ...LimitedUserAvatar\n    }\n  }\n"];
/**
 * The graphql function is used to parse GraphQL queries into a document that can be used by GraphQL clients.
 */
export function graphql(source: "\n  query ActiveUserMainMetadata {\n    activeUser {\n      id\n      email\n      company\n      bio\n      name\n      role\n      avatar\n      isOnboardingFinished\n      createdAt\n      verified\n      notificationPreferences\n      versions(limit: 0) {\n        totalCount\n      }\n    }\n  }\n"): (typeof documents)["\n  query ActiveUserMainMetadata {\n    activeUser {\n      id\n      email\n      company\n      bio\n      name\n      role\n      avatar\n      isOnboardingFinished\n      createdAt\n      verified\n      notificationPreferences\n      versions(limit: 0) {\n        totalCount\n      }\n    }\n  }\n"];
/**
 * The graphql function is used to parse GraphQL queries into a document that can be used by GraphQL clients.
 */
export function graphql(source: "\n      mutation CreateOnboardingProject {\n        projectMutations {\n          createForOnboarding {\n            ...ProjectPageProject\n            ...ProjectDashboardItem\n          }\n        }\n      }\n    "): (typeof documents)["\n      mutation CreateOnboardingProject {\n        projectMutations {\n          createForOnboarding {\n            ...ProjectPageProject\n            ...ProjectDashboardItem\n          }\n        }\n      }\n    "];
/**
 * The graphql function is used to parse GraphQL queries into a document that can be used by GraphQL clients.
 */
export function graphql(source: "\n  mutation FinishOnboarding {\n    activeUserMutations {\n      finishOnboarding\n    }\n  }\n"): (typeof documents)["\n  mutation FinishOnboarding {\n    activeUserMutations {\n      finishOnboarding\n    }\n  }\n"];
/**
 * The graphql function is used to parse GraphQL queries into a document that can be used by GraphQL clients.
 */
export function graphql(source: "\n  mutation RequestVerificationByEmail($email: String!) {\n    requestVerificationByEmail(email: $email)\n  }\n"): (typeof documents)["\n  mutation RequestVerificationByEmail($email: String!) {\n    requestVerificationByEmail(email: $email)\n  }\n"];
/**
 * The graphql function is used to parse GraphQL queries into a document that can be used by GraphQL clients.
 */
export function graphql(source: "\n  query AuthServerInfo {\n    serverInfo {\n      ...AuthStategiesServerInfoFragment\n      ...ServerTermsOfServicePrivacyPolicyFragment\n      ...AuthRegisterPanelServerInfo\n    }\n  }\n"): (typeof documents)["\n  query AuthServerInfo {\n    serverInfo {\n      ...AuthStategiesServerInfoFragment\n      ...ServerTermsOfServicePrivacyPolicyFragment\n      ...AuthRegisterPanelServerInfo\n    }\n  }\n"];
/**
 * The graphql function is used to parse GraphQL queries into a document that can be used by GraphQL clients.
 */
export function graphql(source: "\n  query AuthorizableAppMetadata($id: String!) {\n    app(id: $id) {\n      id\n      name\n      description\n      trustByDefault\n      redirectUrl\n      scopes {\n        name\n        description\n      }\n      author {\n        name\n        id\n        avatar\n      }\n    }\n  }\n"): (typeof documents)["\n  query AuthorizableAppMetadata($id: String!) {\n    app(id: $id) {\n      id\n      name\n      description\n      trustByDefault\n      redirectUrl\n      scopes {\n        name\n        description\n      }\n      author {\n        name\n        id\n        avatar\n      }\n    }\n  }\n"];
/**
 * The graphql function is used to parse GraphQL queries into a document that can be used by GraphQL clients.
 */
export function graphql(source: "\n  fragment FunctionRunStatusForSummary on AutomateFunctionRun {\n    id\n    status\n  }\n"): (typeof documents)["\n  fragment FunctionRunStatusForSummary on AutomateFunctionRun {\n    id\n    status\n  }\n"];
/**
 * The graphql function is used to parse GraphQL queries into a document that can be used by GraphQL clients.
 */
export function graphql(source: "\n  fragment TriggeredAutomationsStatusSummary on TriggeredAutomationsStatus {\n    id\n    automationRuns {\n      id\n      functionRuns {\n        id\n        ...FunctionRunStatusForSummary\n      }\n    }\n  }\n"): (typeof documents)["\n  fragment TriggeredAutomationsStatusSummary on TriggeredAutomationsStatus {\n    id\n    automationRuns {\n      id\n      functionRuns {\n        id\n        ...FunctionRunStatusForSummary\n      }\n    }\n  }\n"];
/**
 * The graphql function is used to parse GraphQL queries into a document that can be used by GraphQL clients.
 */
export function graphql(source: "\n  fragment AutomationRunDetails on AutomateRun {\n    id\n    status\n    functionRuns {\n      ...FunctionRunStatusForSummary\n      statusMessage\n    }\n    trigger {\n      ... on VersionCreatedTrigger {\n        version {\n          id\n        }\n        model {\n          id\n        }\n      }\n    }\n    createdAt\n    updatedAt\n  }\n"): (typeof documents)["\n  fragment AutomationRunDetails on AutomateRun {\n    id\n    status\n    functionRuns {\n      ...FunctionRunStatusForSummary\n      statusMessage\n    }\n    trigger {\n      ... on VersionCreatedTrigger {\n        version {\n          id\n        }\n        model {\n          id\n        }\n      }\n    }\n    createdAt\n    updatedAt\n  }\n"];
/**
 * The graphql function is used to parse GraphQL queries into a document that can be used by GraphQL clients.
 */
export function graphql(source: "\n  fragment AutomationsStatusOrderedRuns_AutomationRun on AutomateRun {\n    id\n    automation {\n      id\n      name\n    }\n    functionRuns {\n      id\n      updatedAt\n    }\n  }\n"): (typeof documents)["\n  fragment AutomationsStatusOrderedRuns_AutomationRun on AutomateRun {\n    id\n    automation {\n      id\n      name\n    }\n    functionRuns {\n      id\n      updatedAt\n    }\n  }\n"];
/**
 * The graphql function is used to parse GraphQL queries into a document that can be used by GraphQL clients.
 */
export function graphql(source: "\n  fragment SearchAutomateFunctionReleaseItem on AutomateFunctionRelease {\n    id\n    versionTag\n    createdAt\n    inputSchema\n  }\n"): (typeof documents)["\n  fragment SearchAutomateFunctionReleaseItem on AutomateFunctionRelease {\n    id\n    versionTag\n    createdAt\n    inputSchema\n  }\n"];
/**
 * The graphql function is used to parse GraphQL queries into a document that can be used by GraphQL clients.
 */
export function graphql(source: "\n  mutation CreateAutomateFunction($input: CreateAutomateFunctionInput!) {\n    automateMutations {\n      createFunction(input: $input) {\n        id\n        ...AutomationsFunctionsCard_AutomateFunction\n        ...AutomateFunctionCreateDialogDoneStep_AutomateFunction\n      }\n    }\n  }\n"): (typeof documents)["\n  mutation CreateAutomateFunction($input: CreateAutomateFunctionInput!) {\n    automateMutations {\n      createFunction(input: $input) {\n        id\n        ...AutomationsFunctionsCard_AutomateFunction\n        ...AutomateFunctionCreateDialogDoneStep_AutomateFunction\n      }\n    }\n  }\n"];
/**
 * The graphql function is used to parse GraphQL queries into a document that can be used by GraphQL clients.
 */
export function graphql(source: "\n  mutation UpdateAutomateFunction($input: UpdateAutomateFunctionInput!) {\n    automateMutations {\n      updateFunction(input: $input) {\n        id\n        ...AutomateFunctionPage_AutomateFunction\n      }\n    }\n  }\n"): (typeof documents)["\n  mutation UpdateAutomateFunction($input: UpdateAutomateFunctionInput!) {\n    automateMutations {\n      updateFunction(input: $input) {\n        id\n        ...AutomateFunctionPage_AutomateFunction\n      }\n    }\n  }\n"];
/**
 * The graphql function is used to parse GraphQL queries into a document that can be used by GraphQL clients.
 */
export function graphql(source: "\n  query SearchAutomateFunctionReleases(\n    $functionId: ID!\n    $cursor: String\n    $limit: Int\n    $filter: AutomateFunctionReleasesFilter\n  ) {\n    automateFunction(id: $functionId) {\n      id\n      releases(cursor: $cursor, limit: $limit, filter: $filter) {\n        cursor\n        totalCount\n        items {\n          ...SearchAutomateFunctionReleaseItem\n        }\n      }\n    }\n  }\n"): (typeof documents)["\n  query SearchAutomateFunctionReleases(\n    $functionId: ID!\n    $cursor: String\n    $limit: Int\n    $filter: AutomateFunctionReleasesFilter\n  ) {\n    automateFunction(id: $functionId) {\n      id\n      releases(cursor: $cursor, limit: $limit, filter: $filter) {\n        cursor\n        totalCount\n        items {\n          ...SearchAutomateFunctionReleaseItem\n        }\n      }\n    }\n  }\n"];
/**
 * The graphql function is used to parse GraphQL queries into a document that can be used by GraphQL clients.
 */
export function graphql(source: "\n  query FunctionAccessCheck($id: ID!) {\n    automateFunction(id: $id) {\n      id\n    }\n  }\n"): (typeof documents)["\n  query FunctionAccessCheck($id: ID!) {\n    automateFunction(id: $id) {\n      id\n    }\n  }\n"];
/**
 * The graphql function is used to parse GraphQL queries into a document that can be used by GraphQL clients.
 */
export function graphql(source: "\n  query ProjectAutomationCreationPublicKeys(\n    $projectId: String!\n    $automationId: String!\n  ) {\n    project(id: $projectId) {\n      id\n      automation(id: $automationId) {\n        id\n        creationPublicKeys\n      }\n    }\n  }\n"): (typeof documents)["\n  query ProjectAutomationCreationPublicKeys(\n    $projectId: String!\n    $automationId: String!\n  ) {\n    project(id: $projectId) {\n      id\n      automation(id: $automationId) {\n        id\n        creationPublicKeys\n      }\n    }\n  }\n"];
/**
 * The graphql function is used to parse GraphQL queries into a document that can be used by GraphQL clients.
 */
export function graphql(source: "\n  query AutomateFunctionsPagePagination($search: String, $cursor: String) {\n    ...AutomateFunctionsPageItems_Query\n  }\n"): (typeof documents)["\n  query AutomateFunctionsPagePagination($search: String, $cursor: String) {\n    ...AutomateFunctionsPageItems_Query\n  }\n"];
/**
 * The graphql function is used to parse GraphQL queries into a document that can be used by GraphQL clients.
 */
export function graphql(source: "\n  query MentionsUserSearch($query: String!, $emailOnly: Boolean = false) {\n    userSearch(\n      query: $query\n      limit: 5\n      cursor: null\n      archived: false\n      emailOnly: $emailOnly\n    ) {\n      items {\n        id\n        name\n        company\n      }\n    }\n  }\n"): (typeof documents)["\n  query MentionsUserSearch($query: String!, $emailOnly: Boolean = false) {\n    userSearch(\n      query: $query\n      limit: 5\n      cursor: null\n      archived: false\n      emailOnly: $emailOnly\n    ) {\n      items {\n        id\n        name\n        company\n      }\n    }\n  }\n"];
/**
 * The graphql function is used to parse GraphQL queries into a document that can be used by GraphQL clients.
 */
export function graphql(source: "\n  query UserSearch($query: String!, $limit: Int, $cursor: String, $archived: Boolean) {\n    userSearch(query: $query, limit: $limit, cursor: $cursor, archived: $archived) {\n      cursor\n      items {\n        id\n        name\n        bio\n        company\n        avatar\n        verified\n        role\n      }\n    }\n  }\n"): (typeof documents)["\n  query UserSearch($query: String!, $limit: Int, $cursor: String, $archived: Boolean) {\n    userSearch(query: $query, limit: $limit, cursor: $cursor, archived: $archived) {\n      cursor\n      items {\n        id\n        name\n        bio\n        company\n        avatar\n        verified\n        role\n      }\n    }\n  }\n"];
/**
 * The graphql function is used to parse GraphQL queries into a document that can be used by GraphQL clients.
 */
export function graphql(source: "\n  query ServerInfoBlobSizeLimit {\n    serverInfo {\n      blobSizeLimitBytes\n    }\n  }\n"): (typeof documents)["\n  query ServerInfoBlobSizeLimit {\n    serverInfo {\n      blobSizeLimitBytes\n    }\n  }\n"];
/**
 * The graphql function is used to parse GraphQL queries into a document that can be used by GraphQL clients.
 */
export function graphql(source: "\n  query ServerInfoAllScopes {\n    serverInfo {\n      scopes {\n        name\n        description\n      }\n    }\n  }\n"): (typeof documents)["\n  query ServerInfoAllScopes {\n    serverInfo {\n      scopes {\n        name\n        description\n      }\n    }\n  }\n"];
/**
 * The graphql function is used to parse GraphQL queries into a document that can be used by GraphQL clients.
 */
export function graphql(source: "\n  query ProjectModelsSelectorValues($projectId: String!, $cursor: String) {\n    project(id: $projectId) {\n      id\n      models(limit: 100, cursor: $cursor) {\n        cursor\n        totalCount\n        items {\n          ...CommonModelSelectorModel\n        }\n      }\n    }\n  }\n"): (typeof documents)["\n  query ProjectModelsSelectorValues($projectId: String!, $cursor: String) {\n    project(id: $projectId) {\n      id\n      models(limit: 100, cursor: $cursor) {\n        cursor\n        totalCount\n        items {\n          ...CommonModelSelectorModel\n        }\n      }\n    }\n  }\n"];
/**
 * The graphql function is used to parse GraphQL queries into a document that can be used by GraphQL clients.
 */
export function graphql(source: "\n  query MainServerInfoData {\n    serverInfo {\n      adminContact\n      blobSizeLimitBytes\n      canonicalUrl\n      company\n      description\n      guestModeEnabled\n      inviteOnly\n      name\n      termsOfService\n      version\n      automateUrl\n    }\n  }\n"): (typeof documents)["\n  query MainServerInfoData {\n    serverInfo {\n      adminContact\n      blobSizeLimitBytes\n      canonicalUrl\n      company\n      description\n      guestModeEnabled\n      inviteOnly\n      name\n      termsOfService\n      version\n      automateUrl\n    }\n  }\n"];
/**
 * The graphql function is used to parse GraphQL queries into a document that can be used by GraphQL clients.
 */
export function graphql(source: "\n  query DashboardProjectsPageQuery {\n    activeUser {\n      id\n      projects(limit: 3) {\n        items {\n          ...DashboardProjectCard_Project\n        }\n      }\n    }\n  }\n"): (typeof documents)["\n  query DashboardProjectsPageQuery {\n    activeUser {\n      id\n      projects(limit: 3) {\n        items {\n          ...DashboardProjectCard_Project\n        }\n      }\n    }\n  }\n"];
/**
 * The graphql function is used to parse GraphQL queries into a document that can be used by GraphQL clients.
 */
export function graphql(source: "\n  mutation DeleteAccessToken($token: String!) {\n    apiTokenRevoke(token: $token)\n  }\n"): (typeof documents)["\n  mutation DeleteAccessToken($token: String!) {\n    apiTokenRevoke(token: $token)\n  }\n"];
/**
 * The graphql function is used to parse GraphQL queries into a document that can be used by GraphQL clients.
 */
export function graphql(source: "\n  mutation CreateAccessToken($token: ApiTokenCreateInput!) {\n    apiTokenCreate(token: $token)\n  }\n"): (typeof documents)["\n  mutation CreateAccessToken($token: ApiTokenCreateInput!) {\n    apiTokenCreate(token: $token)\n  }\n"];
/**
 * The graphql function is used to parse GraphQL queries into a document that can be used by GraphQL clients.
 */
export function graphql(source: "\n  mutation DeleteApplication($appId: String!) {\n    appDelete(appId: $appId)\n  }\n"): (typeof documents)["\n  mutation DeleteApplication($appId: String!) {\n    appDelete(appId: $appId)\n  }\n"];
/**
 * The graphql function is used to parse GraphQL queries into a document that can be used by GraphQL clients.
 */
export function graphql(source: "\n  mutation CreateApplication($app: AppCreateInput!) {\n    appCreate(app: $app)\n  }\n"): (typeof documents)["\n  mutation CreateApplication($app: AppCreateInput!) {\n    appCreate(app: $app)\n  }\n"];
/**
 * The graphql function is used to parse GraphQL queries into a document that can be used by GraphQL clients.
 */
export function graphql(source: "\n  mutation EditApplication($app: AppUpdateInput!) {\n    appUpdate(app: $app)\n  }\n"): (typeof documents)["\n  mutation EditApplication($app: AppUpdateInput!) {\n    appUpdate(app: $app)\n  }\n"];
/**
 * The graphql function is used to parse GraphQL queries into a document that can be used by GraphQL clients.
 */
export function graphql(source: "\n  mutation RevokeAppAccess($appId: String!) {\n    appRevokeAccess(appId: $appId)\n  }\n"): (typeof documents)["\n  mutation RevokeAppAccess($appId: String!) {\n    appRevokeAccess(appId: $appId)\n  }\n"];
/**
 * The graphql function is used to parse GraphQL queries into a document that can be used by GraphQL clients.
 */
export function graphql(source: "\n  query DeveloperSettingsAccessTokens {\n    activeUser {\n      id\n      apiTokens {\n        id\n        name\n        lastUsed\n        lastChars\n        createdAt\n        scopes\n      }\n    }\n  }\n"): (typeof documents)["\n  query DeveloperSettingsAccessTokens {\n    activeUser {\n      id\n      apiTokens {\n        id\n        name\n        lastUsed\n        lastChars\n        createdAt\n        scopes\n      }\n    }\n  }\n"];
/**
 * The graphql function is used to parse GraphQL queries into a document that can be used by GraphQL clients.
 */
export function graphql(source: "\n  query DeveloperSettingsApplications {\n    activeUser {\n      createdApps {\n        id\n        secret\n        name\n        description\n        redirectUrl\n        scopes {\n          name\n          description\n        }\n      }\n      id\n    }\n  }\n"): (typeof documents)["\n  query DeveloperSettingsApplications {\n    activeUser {\n      createdApps {\n        id\n        secret\n        name\n        description\n        redirectUrl\n        scopes {\n          name\n          description\n        }\n      }\n      id\n    }\n  }\n"];
/**
 * The graphql function is used to parse GraphQL queries into a document that can be used by GraphQL clients.
 */
export function graphql(source: "\n  query DeveloperSettingsAuthorizedApps {\n    activeUser {\n      id\n      authorizedApps {\n        id\n        description\n        name\n        author {\n          id\n          name\n          avatar\n        }\n      }\n    }\n  }\n"): (typeof documents)["\n  query DeveloperSettingsAuthorizedApps {\n    activeUser {\n      id\n      authorizedApps {\n        id\n        description\n        name\n        author {\n          id\n          name\n          avatar\n        }\n      }\n    }\n  }\n"];
/**
 * The graphql function is used to parse GraphQL queries into a document that can be used by GraphQL clients.
 */
export function graphql(source: "\n  query SearchProjects($search: String, $onlyWithRoles: [String!] = null) {\n    activeUser {\n      projects(limit: 10, filter: { search: $search, onlyWithRoles: $onlyWithRoles }) {\n        totalCount\n        items {\n          ...FormSelectProjects_Project\n        }\n      }\n    }\n  }\n"): (typeof documents)["\n  query SearchProjects($search: String, $onlyWithRoles: [String!] = null) {\n    activeUser {\n      projects(limit: 10, filter: { search: $search, onlyWithRoles: $onlyWithRoles }) {\n        totalCount\n        items {\n          ...FormSelectProjects_Project\n        }\n      }\n    }\n  }\n"];
/**
 * The graphql function is used to parse GraphQL queries into a document that can be used by GraphQL clients.
 */
export function graphql(source: "\n  query SearchProjectModels($search: String, $projectId: String!) {\n    project(id: $projectId) {\n      id\n      models(limit: 10, filter: { search: $search }) {\n        totalCount\n        items {\n          ...FormSelectModels_Model\n        }\n      }\n    }\n  }\n"): (typeof documents)["\n  query SearchProjectModels($search: String, $projectId: String!) {\n    project(id: $projectId) {\n      id\n      models(limit: 10, filter: { search: $search }) {\n        totalCount\n        items {\n          ...FormSelectModels_Model\n        }\n      }\n    }\n  }\n"];
/**
 * The graphql function is used to parse GraphQL queries into a document that can be used by GraphQL clients.
 */
export function graphql(source: "\n  mutation requestGendoAIRender($input: GendoAIRenderInput!) {\n    versionMutations {\n      requestGendoAIRender(input: $input)\n    }\n  }\n"): (typeof documents)["\n  mutation requestGendoAIRender($input: GendoAIRenderInput!) {\n    versionMutations {\n      requestGendoAIRender(input: $input)\n    }\n  }\n"];
/**
 * The graphql function is used to parse GraphQL queries into a document that can be used by GraphQL clients.
 */
export function graphql(source: "\n  query GendoAIRender(\n    $gendoAiRenderId: String!\n    $versionId: String!\n    $projectId: String!\n  ) {\n    project(id: $projectId) {\n      id\n      version(id: $versionId) {\n        id\n        gendoAIRender(id: $gendoAiRenderId) {\n          id\n          projectId\n          modelId\n          versionId\n          createdAt\n          updatedAt\n          gendoGenerationId\n          status\n          prompt\n          camera\n          responseImage\n          user {\n            name\n            avatar\n            id\n          }\n        }\n      }\n    }\n  }\n"): (typeof documents)["\n  query GendoAIRender(\n    $gendoAiRenderId: String!\n    $versionId: String!\n    $projectId: String!\n  ) {\n    project(id: $projectId) {\n      id\n      version(id: $versionId) {\n        id\n        gendoAIRender(id: $gendoAiRenderId) {\n          id\n          projectId\n          modelId\n          versionId\n          createdAt\n          updatedAt\n          gendoGenerationId\n          status\n          prompt\n          camera\n          responseImage\n          user {\n            name\n            avatar\n            id\n          }\n        }\n      }\n    }\n  }\n"];
/**
 * The graphql function is used to parse GraphQL queries into a document that can be used by GraphQL clients.
 */
export function graphql(source: "\n  query GendoAIRenders($versionId: String!, $projectId: String!) {\n    project(id: $projectId) {\n      id\n      version(id: $versionId) {\n        id\n        gendoAIRenders {\n          totalCount\n          items {\n            id\n            createdAt\n            updatedAt\n            status\n            gendoGenerationId\n            prompt\n            camera\n          }\n        }\n      }\n    }\n  }\n"): (typeof documents)["\n  query GendoAIRenders($versionId: String!, $projectId: String!) {\n    project(id: $projectId) {\n      id\n      version(id: $versionId) {\n        id\n        gendoAIRenders {\n          totalCount\n          items {\n            id\n            createdAt\n            updatedAt\n            status\n            gendoGenerationId\n            prompt\n            camera\n          }\n        }\n      }\n    }\n  }\n"];
/**
 * The graphql function is used to parse GraphQL queries into a document that can be used by GraphQL clients.
 */
export function graphql(source: "\n  subscription ProjectVersionGendoAIRenderCreated($id: String!, $versionId: String!) {\n    projectVersionGendoAIRenderCreated(id: $id, versionId: $versionId) {\n      id\n      createdAt\n      updatedAt\n      status\n      gendoGenerationId\n      prompt\n      camera\n    }\n  }\n"): (typeof documents)["\n  subscription ProjectVersionGendoAIRenderCreated($id: String!, $versionId: String!) {\n    projectVersionGendoAIRenderCreated(id: $id, versionId: $versionId) {\n      id\n      createdAt\n      updatedAt\n      status\n      gendoGenerationId\n      prompt\n      camera\n    }\n  }\n"];
/**
 * The graphql function is used to parse GraphQL queries into a document that can be used by GraphQL clients.
 */
export function graphql(source: "\n  subscription ProjectVersionGendoAIRenderUpdated($id: String!, $versionId: String!) {\n    projectVersionGendoAIRenderUpdated(id: $id, versionId: $versionId) {\n      id\n      projectId\n      modelId\n      versionId\n      createdAt\n      updatedAt\n      gendoGenerationId\n      status\n      prompt\n      camera\n      responseImage\n    }\n  }\n"): (typeof documents)["\n  subscription ProjectVersionGendoAIRenderUpdated($id: String!, $versionId: String!) {\n    projectVersionGendoAIRenderUpdated(id: $id, versionId: $versionId) {\n      id\n      projectId\n      modelId\n      versionId\n      createdAt\n      updatedAt\n      gendoGenerationId\n      status\n      prompt\n      camera\n      responseImage\n    }\n  }\n"];
/**
 * The graphql function is used to parse GraphQL queries into a document that can be used by GraphQL clients.
 */
export function graphql(source: "\n  fragment ProjectPageTeamInternals_Project on Project {\n    id\n    role\n    invitedTeam {\n      id\n      title\n      role\n      inviteId\n      user {\n        role\n        ...LimitedUserAvatar\n      }\n    }\n    team {\n      role\n      user {\n        role\n        ...LimitedUserAvatar\n      }\n    }\n  }\n"): (typeof documents)["\n  fragment ProjectPageTeamInternals_Project on Project {\n    id\n    role\n    invitedTeam {\n      id\n      title\n      role\n      inviteId\n      user {\n        role\n        ...LimitedUserAvatar\n      }\n    }\n    team {\n      role\n      user {\n        role\n        ...LimitedUserAvatar\n      }\n    }\n  }\n"];
/**
 * The graphql function is used to parse GraphQL queries into a document that can be used by GraphQL clients.
 */
export function graphql(source: "\n  fragment ProjectDashboardItemNoModels on Project {\n    id\n    name\n    createdAt\n    updatedAt\n    role\n    team {\n      id\n      user {\n        id\n        name\n        avatar\n      }\n    }\n    ...ProjectPageModelsCardProject\n  }\n"): (typeof documents)["\n  fragment ProjectDashboardItemNoModels on Project {\n    id\n    name\n    createdAt\n    updatedAt\n    role\n    team {\n      id\n      user {\n        id\n        name\n        avatar\n      }\n    }\n    ...ProjectPageModelsCardProject\n  }\n"];
/**
 * The graphql function is used to parse GraphQL queries into a document that can be used by GraphQL clients.
 */
export function graphql(source: "\n  fragment ProjectDashboardItem on Project {\n    id\n    ...ProjectDashboardItemNoModels\n    models(limit: 4, filter: { onlyWithVersions: true }) {\n      totalCount\n      items {\n        ...ProjectPageLatestItemsModelItem\n      }\n    }\n    pendingImportedModels(limit: 4) {\n      ...PendingFileUpload\n    }\n  }\n"): (typeof documents)["\n  fragment ProjectDashboardItem on Project {\n    id\n    ...ProjectDashboardItemNoModels\n    models(limit: 4, filter: { onlyWithVersions: true }) {\n      totalCount\n      items {\n        ...ProjectPageLatestItemsModelItem\n      }\n    }\n    pendingImportedModels(limit: 4) {\n      ...PendingFileUpload\n    }\n  }\n"];
/**
 * The graphql function is used to parse GraphQL queries into a document that can be used by GraphQL clients.
 */
export function graphql(source: "\n  fragment PendingFileUpload on FileUpload {\n    id\n    projectId\n    modelName\n    convertedStatus\n    convertedMessage\n    uploadDate\n    convertedLastUpdate\n    fileType\n    fileName\n  }\n"): (typeof documents)["\n  fragment PendingFileUpload on FileUpload {\n    id\n    projectId\n    modelName\n    convertedStatus\n    convertedMessage\n    uploadDate\n    convertedLastUpdate\n    fileType\n    fileName\n  }\n"];
/**
 * The graphql function is used to parse GraphQL queries into a document that can be used by GraphQL clients.
 */
export function graphql(source: "\n  fragment ProjectPageLatestItemsModelItem on Model {\n    id\n    name\n    displayName\n    versionCount: versions(limit: 0) {\n      totalCount\n    }\n    commentThreadCount: commentThreads(limit: 0) {\n      totalCount\n    }\n    pendingImportedVersions(limit: 1) {\n      ...PendingFileUpload\n    }\n    previewUrl\n    createdAt\n    updatedAt\n    ...ProjectPageModelsCardRenameDialog\n    ...ProjectPageModelsCardDeleteDialog\n    ...ProjectPageModelsActions\n    automationsStatus {\n      ...AutomateRunsTriggerStatus_TriggeredAutomationsStatus\n    }\n  }\n"): (typeof documents)["\n  fragment ProjectPageLatestItemsModelItem on Model {\n    id\n    name\n    displayName\n    versionCount: versions(limit: 0) {\n      totalCount\n    }\n    commentThreadCount: commentThreads(limit: 0) {\n      totalCount\n    }\n    pendingImportedVersions(limit: 1) {\n      ...PendingFileUpload\n    }\n    previewUrl\n    createdAt\n    updatedAt\n    ...ProjectPageModelsCardRenameDialog\n    ...ProjectPageModelsCardDeleteDialog\n    ...ProjectPageModelsActions\n    automationsStatus {\n      ...AutomateRunsTriggerStatus_TriggeredAutomationsStatus\n    }\n  }\n"];
/**
 * The graphql function is used to parse GraphQL queries into a document that can be used by GraphQL clients.
 */
export function graphql(source: "\n  fragment ProjectUpdatableMetadata on Project {\n    id\n    name\n    description\n    visibility\n    allowPublicComments\n  }\n"): (typeof documents)["\n  fragment ProjectUpdatableMetadata on Project {\n    id\n    name\n    description\n    visibility\n    allowPublicComments\n  }\n"];
/**
 * The graphql function is used to parse GraphQL queries into a document that can be used by GraphQL clients.
 */
export function graphql(source: "\n  fragment ProjectPageLatestItemsModels on Project {\n    id\n    role\n    visibility\n    modelCount: models(limit: 0) {\n      totalCount\n    }\n    ...ProjectPageModelsStructureItem_Project\n  }\n"): (typeof documents)["\n  fragment ProjectPageLatestItemsModels on Project {\n    id\n    role\n    visibility\n    modelCount: models(limit: 0) {\n      totalCount\n    }\n    ...ProjectPageModelsStructureItem_Project\n  }\n"];
/**
 * The graphql function is used to parse GraphQL queries into a document that can be used by GraphQL clients.
 */
export function graphql(source: "\n  fragment ProjectPageLatestItemsComments on Project {\n    id\n    commentThreadCount: commentThreads(limit: 0) {\n      totalCount\n    }\n  }\n"): (typeof documents)["\n  fragment ProjectPageLatestItemsComments on Project {\n    id\n    commentThreadCount: commentThreads(limit: 0) {\n      totalCount\n    }\n  }\n"];
/**
 * The graphql function is used to parse GraphQL queries into a document that can be used by GraphQL clients.
 */
export function graphql(source: "\n  fragment ProjectPageLatestItemsCommentItem on Comment {\n    id\n    author {\n      ...FormUsersSelectItem\n    }\n    screenshot\n    rawText\n    createdAt\n    updatedAt\n    archived\n    repliesCount: replies(limit: 0) {\n      totalCount\n    }\n    replyAuthors(limit: 4) {\n      totalCount\n      items {\n        ...FormUsersSelectItem\n      }\n    }\n  }\n"): (typeof documents)["\n  fragment ProjectPageLatestItemsCommentItem on Comment {\n    id\n    author {\n      ...FormUsersSelectItem\n    }\n    screenshot\n    rawText\n    createdAt\n    updatedAt\n    archived\n    repliesCount: replies(limit: 0) {\n      totalCount\n    }\n    replyAuthors(limit: 4) {\n      totalCount\n      items {\n        ...FormUsersSelectItem\n      }\n    }\n  }\n"];
/**
 * The graphql function is used to parse GraphQL queries into a document that can be used by GraphQL clients.
 */
export function graphql(source: "\n  mutation CreateModel($input: CreateModelInput!) {\n    modelMutations {\n      create(input: $input) {\n        ...ProjectPageLatestItemsModelItem\n      }\n    }\n  }\n"): (typeof documents)["\n  mutation CreateModel($input: CreateModelInput!) {\n    modelMutations {\n      create(input: $input) {\n        ...ProjectPageLatestItemsModelItem\n      }\n    }\n  }\n"];
/**
 * The graphql function is used to parse GraphQL queries into a document that can be used by GraphQL clients.
 */
export function graphql(source: "\n  mutation CreateProject($input: ProjectCreateInput) {\n    projectMutations {\n      create(input: $input) {\n        ...ProjectPageProject\n        ...ProjectDashboardItem\n      }\n    }\n  }\n"): (typeof documents)["\n  mutation CreateProject($input: ProjectCreateInput) {\n    projectMutations {\n      create(input: $input) {\n        ...ProjectPageProject\n        ...ProjectDashboardItem\n      }\n    }\n  }\n"];
/**
 * The graphql function is used to parse GraphQL queries into a document that can be used by GraphQL clients.
 */
export function graphql(source: "\n  mutation UpdateModel($input: UpdateModelInput!) {\n    modelMutations {\n      update(input: $input) {\n        ...ProjectPageLatestItemsModelItem\n      }\n    }\n  }\n"): (typeof documents)["\n  mutation UpdateModel($input: UpdateModelInput!) {\n    modelMutations {\n      update(input: $input) {\n        ...ProjectPageLatestItemsModelItem\n      }\n    }\n  }\n"];
/**
 * The graphql function is used to parse GraphQL queries into a document that can be used by GraphQL clients.
 */
export function graphql(source: "\n  mutation DeleteModel($input: DeleteModelInput!) {\n    modelMutations {\n      delete(input: $input)\n    }\n  }\n"): (typeof documents)["\n  mutation DeleteModel($input: DeleteModelInput!) {\n    modelMutations {\n      delete(input: $input)\n    }\n  }\n"];
/**
 * The graphql function is used to parse GraphQL queries into a document that can be used by GraphQL clients.
 */
export function graphql(source: "\n  mutation UpdateProjectRole($input: ProjectUpdateRoleInput!) {\n    projectMutations {\n      updateRole(input: $input) {\n        id\n        team {\n          id\n          role\n          user {\n            ...LimitedUserAvatar\n          }\n        }\n      }\n    }\n  }\n"): (typeof documents)["\n  mutation UpdateProjectRole($input: ProjectUpdateRoleInput!) {\n    projectMutations {\n      updateRole(input: $input) {\n        id\n        team {\n          id\n          role\n          user {\n            ...LimitedUserAvatar\n          }\n        }\n      }\n    }\n  }\n"];
/**
 * The graphql function is used to parse GraphQL queries into a document that can be used by GraphQL clients.
 */
export function graphql(source: "\n  mutation InviteProjectUser($projectId: ID!, $input: [ProjectInviteCreateInput!]!) {\n    projectMutations {\n      invites {\n        batchCreate(projectId: $projectId, input: $input) {\n          ...ProjectPageTeamDialog\n        }\n      }\n    }\n  }\n"): (typeof documents)["\n  mutation InviteProjectUser($projectId: ID!, $input: [ProjectInviteCreateInput!]!) {\n    projectMutations {\n      invites {\n        batchCreate(projectId: $projectId, input: $input) {\n          ...ProjectPageTeamDialog\n        }\n      }\n    }\n  }\n"];
/**
 * The graphql function is used to parse GraphQL queries into a document that can be used by GraphQL clients.
 */
export function graphql(source: "\n  mutation CancelProjectInvite($projectId: ID!, $inviteId: String!) {\n    projectMutations {\n      invites {\n        cancel(projectId: $projectId, inviteId: $inviteId) {\n          ...ProjectPageTeamDialog\n        }\n      }\n    }\n  }\n"): (typeof documents)["\n  mutation CancelProjectInvite($projectId: ID!, $inviteId: String!) {\n    projectMutations {\n      invites {\n        cancel(projectId: $projectId, inviteId: $inviteId) {\n          ...ProjectPageTeamDialog\n        }\n      }\n    }\n  }\n"];
/**
 * The graphql function is used to parse GraphQL queries into a document that can be used by GraphQL clients.
 */
export function graphql(source: "\n  mutation UpdateProjectMetadata($update: ProjectUpdateInput!) {\n    projectMutations {\n      update(update: $update) {\n        id\n        ...ProjectUpdatableMetadata\n      }\n    }\n  }\n"): (typeof documents)["\n  mutation UpdateProjectMetadata($update: ProjectUpdateInput!) {\n    projectMutations {\n      update(update: $update) {\n        id\n        ...ProjectUpdatableMetadata\n      }\n    }\n  }\n"];
/**
 * The graphql function is used to parse GraphQL queries into a document that can be used by GraphQL clients.
 */
export function graphql(source: "\n  mutation DeleteProject($id: String!) {\n    projectMutations {\n      delete(id: $id)\n    }\n  }\n"): (typeof documents)["\n  mutation DeleteProject($id: String!) {\n    projectMutations {\n      delete(id: $id)\n    }\n  }\n"];
/**
 * The graphql function is used to parse GraphQL queries into a document that can be used by GraphQL clients.
 */
export function graphql(source: "\n  mutation UseProjectInvite($input: ProjectInviteUseInput!) {\n    projectMutations {\n      invites {\n        use(input: $input)\n      }\n    }\n  }\n"): (typeof documents)["\n  mutation UseProjectInvite($input: ProjectInviteUseInput!) {\n    projectMutations {\n      invites {\n        use(input: $input)\n      }\n    }\n  }\n"];
/**
 * The graphql function is used to parse GraphQL queries into a document that can be used by GraphQL clients.
 */
export function graphql(source: "\n  mutation LeaveProject($projectId: String!) {\n    projectMutations {\n      leave(id: $projectId)\n    }\n  }\n"): (typeof documents)["\n  mutation LeaveProject($projectId: String!) {\n    projectMutations {\n      leave(id: $projectId)\n    }\n  }\n"];
/**
 * The graphql function is used to parse GraphQL queries into a document that can be used by GraphQL clients.
 */
export function graphql(source: "\n  mutation DeleteVersions($input: DeleteVersionsInput!) {\n    versionMutations {\n      delete(input: $input)\n    }\n  }\n"): (typeof documents)["\n  mutation DeleteVersions($input: DeleteVersionsInput!) {\n    versionMutations {\n      delete(input: $input)\n    }\n  }\n"];
/**
 * The graphql function is used to parse GraphQL queries into a document that can be used by GraphQL clients.
 */
export function graphql(source: "\n  mutation MoveVersions($input: MoveVersionsInput!) {\n    versionMutations {\n      moveToModel(input: $input) {\n        id\n      }\n    }\n  }\n"): (typeof documents)["\n  mutation MoveVersions($input: MoveVersionsInput!) {\n    versionMutations {\n      moveToModel(input: $input) {\n        id\n      }\n    }\n  }\n"];
/**
 * The graphql function is used to parse GraphQL queries into a document that can be used by GraphQL clients.
 */
export function graphql(source: "\n  mutation UpdateVersion($input: UpdateVersionInput!) {\n    versionMutations {\n      update(input: $input) {\n        id\n        message\n      }\n    }\n  }\n"): (typeof documents)["\n  mutation UpdateVersion($input: UpdateVersionInput!) {\n    versionMutations {\n      update(input: $input) {\n        id\n        message\n      }\n    }\n  }\n"];
/**
 * The graphql function is used to parse GraphQL queries into a document that can be used by GraphQL clients.
 */
export function graphql(source: "\n  mutation deleteWebhook($webhook: WebhookDeleteInput!) {\n    webhookDelete(webhook: $webhook)\n  }\n"): (typeof documents)["\n  mutation deleteWebhook($webhook: WebhookDeleteInput!) {\n    webhookDelete(webhook: $webhook)\n  }\n"];
/**
 * The graphql function is used to parse GraphQL queries into a document that can be used by GraphQL clients.
 */
export function graphql(source: "\n  mutation createWebhook($webhook: WebhookCreateInput!) {\n    webhookCreate(webhook: $webhook)\n  }\n"): (typeof documents)["\n  mutation createWebhook($webhook: WebhookCreateInput!) {\n    webhookCreate(webhook: $webhook)\n  }\n"];
/**
 * The graphql function is used to parse GraphQL queries into a document that can be used by GraphQL clients.
 */
export function graphql(source: "\n  mutation updateWebhook($webhook: WebhookUpdateInput!) {\n    webhookUpdate(webhook: $webhook)\n  }\n"): (typeof documents)["\n  mutation updateWebhook($webhook: WebhookUpdateInput!) {\n    webhookUpdate(webhook: $webhook)\n  }\n"];
/**
 * The graphql function is used to parse GraphQL queries into a document that can be used by GraphQL clients.
 */
export function graphql(source: "\n  mutation CreateAutomation($projectId: ID!, $input: ProjectAutomationCreateInput!) {\n    projectMutations {\n      automationMutations(projectId: $projectId) {\n        create(input: $input) {\n          id\n          ...ProjectPageAutomationsRow_Automation\n        }\n      }\n    }\n  }\n"): (typeof documents)["\n  mutation CreateAutomation($projectId: ID!, $input: ProjectAutomationCreateInput!) {\n    projectMutations {\n      automationMutations(projectId: $projectId) {\n        create(input: $input) {\n          id\n          ...ProjectPageAutomationsRow_Automation\n        }\n      }\n    }\n  }\n"];
/**
 * The graphql function is used to parse GraphQL queries into a document that can be used by GraphQL clients.
 */
export function graphql(source: "\n  mutation UpdateAutomation($projectId: ID!, $input: ProjectAutomationUpdateInput!) {\n    projectMutations {\n      automationMutations(projectId: $projectId) {\n        update(input: $input) {\n          id\n          name\n          enabled\n        }\n      }\n    }\n  }\n"): (typeof documents)["\n  mutation UpdateAutomation($projectId: ID!, $input: ProjectAutomationUpdateInput!) {\n    projectMutations {\n      automationMutations(projectId: $projectId) {\n        update(input: $input) {\n          id\n          name\n          enabled\n        }\n      }\n    }\n  }\n"];
/**
 * The graphql function is used to parse GraphQL queries into a document that can be used by GraphQL clients.
 */
export function graphql(source: "\n  mutation CreateAutomationRevision(\n    $projectId: ID!\n    $input: ProjectAutomationRevisionCreateInput!\n  ) {\n    projectMutations {\n      automationMutations(projectId: $projectId) {\n        createRevision(input: $input) {\n          id\n        }\n      }\n    }\n  }\n"): (typeof documents)["\n  mutation CreateAutomationRevision(\n    $projectId: ID!\n    $input: ProjectAutomationRevisionCreateInput!\n  ) {\n    projectMutations {\n      automationMutations(projectId: $projectId) {\n        createRevision(input: $input) {\n          id\n        }\n      }\n    }\n  }\n"];
/**
 * The graphql function is used to parse GraphQL queries into a document that can be used by GraphQL clients.
 */
export function graphql(source: "\n  mutation TriggerAutomation($projectId: ID!, $automationId: ID!) {\n    projectMutations {\n      automationMutations(projectId: $projectId) {\n        trigger(automationId: $automationId)\n      }\n    }\n  }\n"): (typeof documents)["\n  mutation TriggerAutomation($projectId: ID!, $automationId: ID!) {\n    projectMutations {\n      automationMutations(projectId: $projectId) {\n        trigger(automationId: $automationId)\n      }\n    }\n  }\n"];
/**
 * The graphql function is used to parse GraphQL queries into a document that can be used by GraphQL clients.
 */
export function graphql(source: "\n  mutation CreateTestAutomation(\n    $projectId: ID!\n    $input: ProjectTestAutomationCreateInput!\n  ) {\n    projectMutations {\n      automationMutations(projectId: $projectId) {\n        createTestAutomation(input: $input) {\n          id\n          ...ProjectPageAutomationsRow_Automation\n        }\n      }\n    }\n  }\n"): (typeof documents)["\n  mutation CreateTestAutomation(\n    $projectId: ID!\n    $input: ProjectTestAutomationCreateInput!\n  ) {\n    projectMutations {\n      automationMutations(projectId: $projectId) {\n        createTestAutomation(input: $input) {\n          id\n          ...ProjectPageAutomationsRow_Automation\n        }\n      }\n    }\n  }\n"];
/**
 * The graphql function is used to parse GraphQL queries into a document that can be used by GraphQL clients.
 */
export function graphql(source: "\n  query ProjectAccessCheck($id: String!) {\n    project(id: $id) {\n      id\n    }\n  }\n"): (typeof documents)["\n  query ProjectAccessCheck($id: String!) {\n    project(id: $id) {\n      id\n    }\n  }\n"];
/**
 * The graphql function is used to parse GraphQL queries into a document that can be used by GraphQL clients.
 */
export function graphql(source: "\n  query ProjectRoleCheck($id: String!) {\n    project(id: $id) {\n      id\n      role\n    }\n  }\n"): (typeof documents)["\n  query ProjectRoleCheck($id: String!) {\n    project(id: $id) {\n      id\n      role\n    }\n  }\n"];
/**
 * The graphql function is used to parse GraphQL queries into a document that can be used by GraphQL clients.
 */
export function graphql(source: "\n  query ProjectsDashboardQuery($filter: UserProjectsFilter, $cursor: String) {\n    activeUser {\n      id\n      projects(filter: $filter, limit: 6, cursor: $cursor) {\n        cursor\n        totalCount\n        items {\n          ...ProjectDashboardItem\n        }\n      }\n      ...ProjectsInviteBanners\n    }\n  }\n"): (typeof documents)["\n  query ProjectsDashboardQuery($filter: UserProjectsFilter, $cursor: String) {\n    activeUser {\n      id\n      projects(filter: $filter, limit: 6, cursor: $cursor) {\n        cursor\n        totalCount\n        items {\n          ...ProjectDashboardItem\n        }\n      }\n      ...ProjectsInviteBanners\n    }\n  }\n"];
/**
 * The graphql function is used to parse GraphQL queries into a document that can be used by GraphQL clients.
 */
export function graphql(source: "\n  query ProjectPageQuery($id: String!, $token: String) {\n    project(id: $id) {\n      ...ProjectPageProject\n    }\n    projectInvite(projectId: $id, token: $token) {\n      ...ProjectsInviteBanner\n    }\n  }\n"): (typeof documents)["\n  query ProjectPageQuery($id: String!, $token: String) {\n    project(id: $id) {\n      ...ProjectPageProject\n    }\n    projectInvite(projectId: $id, token: $token) {\n      ...ProjectsInviteBanner\n    }\n  }\n"];
/**
 * The graphql function is used to parse GraphQL queries into a document that can be used by GraphQL clients.
 */
export function graphql(source: "\n  query ProjectLatestModels($projectId: String!, $filter: ProjectModelsFilter) {\n    project(id: $projectId) {\n      id\n      models(cursor: null, limit: 16, filter: $filter) {\n        totalCount\n        cursor\n        items {\n          ...ProjectPageLatestItemsModelItem\n        }\n      }\n      pendingImportedModels {\n        ...PendingFileUpload\n      }\n    }\n  }\n"): (typeof documents)["\n  query ProjectLatestModels($projectId: String!, $filter: ProjectModelsFilter) {\n    project(id: $projectId) {\n      id\n      models(cursor: null, limit: 16, filter: $filter) {\n        totalCount\n        cursor\n        items {\n          ...ProjectPageLatestItemsModelItem\n        }\n      }\n      pendingImportedModels {\n        ...PendingFileUpload\n      }\n    }\n  }\n"];
/**
 * The graphql function is used to parse GraphQL queries into a document that can be used by GraphQL clients.
 */
export function graphql(source: "\n  query ProjectLatestModelsPagination(\n    $projectId: String!\n    $filter: ProjectModelsFilter\n    $cursor: String = null\n  ) {\n    project(id: $projectId) {\n      id\n      models(cursor: $cursor, limit: 16, filter: $filter) {\n        totalCount\n        cursor\n        items {\n          ...ProjectPageLatestItemsModelItem\n        }\n      }\n    }\n  }\n"): (typeof documents)["\n  query ProjectLatestModelsPagination(\n    $projectId: String!\n    $filter: ProjectModelsFilter\n    $cursor: String = null\n  ) {\n    project(id: $projectId) {\n      id\n      models(cursor: $cursor, limit: 16, filter: $filter) {\n        totalCount\n        cursor\n        items {\n          ...ProjectPageLatestItemsModelItem\n        }\n      }\n    }\n  }\n"];
/**
 * The graphql function is used to parse GraphQL queries into a document that can be used by GraphQL clients.
 */
export function graphql(source: "\n  query ProjectModelsTreeTopLevel(\n    $projectId: String!\n    $filter: ProjectModelsTreeFilter\n  ) {\n    project(id: $projectId) {\n      id\n      modelsTree(cursor: null, limit: 8, filter: $filter) {\n        totalCount\n        cursor\n        items {\n          ...SingleLevelModelTreeItem\n        }\n      }\n      pendingImportedModels {\n        ...PendingFileUpload\n      }\n    }\n  }\n"): (typeof documents)["\n  query ProjectModelsTreeTopLevel(\n    $projectId: String!\n    $filter: ProjectModelsTreeFilter\n  ) {\n    project(id: $projectId) {\n      id\n      modelsTree(cursor: null, limit: 8, filter: $filter) {\n        totalCount\n        cursor\n        items {\n          ...SingleLevelModelTreeItem\n        }\n      }\n      pendingImportedModels {\n        ...PendingFileUpload\n      }\n    }\n  }\n"];
/**
 * The graphql function is used to parse GraphQL queries into a document that can be used by GraphQL clients.
 */
export function graphql(source: "\n  query ProjectModelsTreeTopLevelPagination(\n    $projectId: String!\n    $filter: ProjectModelsTreeFilter\n    $cursor: String = null\n  ) {\n    project(id: $projectId) {\n      id\n      modelsTree(cursor: $cursor, limit: 8, filter: $filter) {\n        totalCount\n        cursor\n        items {\n          ...SingleLevelModelTreeItem\n        }\n      }\n    }\n  }\n"): (typeof documents)["\n  query ProjectModelsTreeTopLevelPagination(\n    $projectId: String!\n    $filter: ProjectModelsTreeFilter\n    $cursor: String = null\n  ) {\n    project(id: $projectId) {\n      id\n      modelsTree(cursor: $cursor, limit: 8, filter: $filter) {\n        totalCount\n        cursor\n        items {\n          ...SingleLevelModelTreeItem\n        }\n      }\n    }\n  }\n"];
/**
 * The graphql function is used to parse GraphQL queries into a document that can be used by GraphQL clients.
 */
export function graphql(source: "\n  query ProjectModelChildrenTree($projectId: String!, $parentName: String!) {\n    project(id: $projectId) {\n      id\n      modelChildrenTree(fullName: $parentName) {\n        ...SingleLevelModelTreeItem\n      }\n    }\n  }\n"): (typeof documents)["\n  query ProjectModelChildrenTree($projectId: String!, $parentName: String!) {\n    project(id: $projectId) {\n      id\n      modelChildrenTree(fullName: $parentName) {\n        ...SingleLevelModelTreeItem\n      }\n    }\n  }\n"];
/**
 * The graphql function is used to parse GraphQL queries into a document that can be used by GraphQL clients.
 */
export function graphql(source: "\n  query ProjectLatestCommentThreads(\n    $projectId: String!\n    $cursor: String = null\n    $filter: ProjectCommentsFilter = null\n  ) {\n    project(id: $projectId) {\n      id\n      commentThreads(cursor: $cursor, limit: 8, filter: $filter) {\n        totalCount\n        cursor\n        items {\n          ...ProjectPageLatestItemsCommentItem\n        }\n      }\n    }\n  }\n"): (typeof documents)["\n  query ProjectLatestCommentThreads(\n    $projectId: String!\n    $cursor: String = null\n    $filter: ProjectCommentsFilter = null\n  ) {\n    project(id: $projectId) {\n      id\n      commentThreads(cursor: $cursor, limit: 8, filter: $filter) {\n        totalCount\n        cursor\n        items {\n          ...ProjectPageLatestItemsCommentItem\n        }\n      }\n    }\n  }\n"];
/**
 * The graphql function is used to parse GraphQL queries into a document that can be used by GraphQL clients.
 */
export function graphql(source: "\n  query ProjectInvite($projectId: String!, $token: String) {\n    projectInvite(projectId: $projectId, token: $token) {\n      ...ProjectsInviteBanner\n    }\n  }\n"): (typeof documents)["\n  query ProjectInvite($projectId: String!, $token: String) {\n    projectInvite(projectId: $projectId, token: $token) {\n      ...ProjectsInviteBanner\n    }\n  }\n"];
/**
 * The graphql function is used to parse GraphQL queries into a document that can be used by GraphQL clients.
 */
export function graphql(source: "\n  query ProjectModelCheck($projectId: String!, $modelId: String!) {\n    project(id: $projectId) {\n      model(id: $modelId) {\n        id\n      }\n    }\n  }\n"): (typeof documents)["\n  query ProjectModelCheck($projectId: String!, $modelId: String!) {\n    project(id: $projectId) {\n      model(id: $modelId) {\n        id\n      }\n    }\n  }\n"];
/**
 * The graphql function is used to parse GraphQL queries into a document that can be used by GraphQL clients.
 */
export function graphql(source: "\n  query ProjectModelPage(\n    $projectId: String!\n    $modelId: String!\n    $versionsCursor: String\n  ) {\n    project(id: $projectId) {\n      id\n      ...ProjectModelPageHeaderProject\n      ...ProjectModelPageVersionsProject\n    }\n  }\n"): (typeof documents)["\n  query ProjectModelPage(\n    $projectId: String!\n    $modelId: String!\n    $versionsCursor: String\n  ) {\n    project(id: $projectId) {\n      id\n      ...ProjectModelPageHeaderProject\n      ...ProjectModelPageVersionsProject\n    }\n  }\n"];
/**
 * The graphql function is used to parse GraphQL queries into a document that can be used by GraphQL clients.
 */
export function graphql(source: "\n  query ProjectModelVersions(\n    $projectId: String!\n    $modelId: String!\n    $versionsCursor: String\n  ) {\n    project(id: $projectId) {\n      id\n      ...ProjectModelPageVersionsPagination\n    }\n  }\n"): (typeof documents)["\n  query ProjectModelVersions(\n    $projectId: String!\n    $modelId: String!\n    $versionsCursor: String\n  ) {\n    project(id: $projectId) {\n      id\n      ...ProjectModelPageVersionsPagination\n    }\n  }\n"];
/**
 * The graphql function is used to parse GraphQL queries into a document that can be used by GraphQL clients.
 */
export function graphql(source: "\n  query ProjectModelsPage($projectId: String!) {\n    project(id: $projectId) {\n      id\n      ...ProjectModelsPageHeader_Project\n      ...ProjectModelsPageResults_Project\n    }\n  }\n"): (typeof documents)["\n  query ProjectModelsPage($projectId: String!) {\n    project(id: $projectId) {\n      id\n      ...ProjectModelsPageHeader_Project\n      ...ProjectModelsPageResults_Project\n    }\n  }\n"];
/**
 * The graphql function is used to parse GraphQL queries into a document that can be used by GraphQL clients.
 */
export function graphql(source: "\n  query ProjectDiscussionsPage($projectId: String!) {\n    project(id: $projectId) {\n      id\n      ...ProjectDiscussionsPageHeader_Project\n      ...ProjectDiscussionsPageResults_Project\n    }\n  }\n"): (typeof documents)["\n  query ProjectDiscussionsPage($projectId: String!) {\n    project(id: $projectId) {\n      id\n      ...ProjectDiscussionsPageHeader_Project\n      ...ProjectDiscussionsPageResults_Project\n    }\n  }\n"];
/**
 * The graphql function is used to parse GraphQL queries into a document that can be used by GraphQL clients.
 */
export function graphql(source: "\n  query ProjectAutomationsTab($projectId: String!) {\n    project(id: $projectId) {\n      id\n      models(limit: 1) {\n        items {\n          id\n        }\n      }\n      automations(filter: null, cursor: null, limit: 5) {\n        totalCount\n        items {\n          id\n          ...ProjectPageAutomationsRow_Automation\n        }\n        cursor\n      }\n      ...FormSelectProjects_Project\n    }\n    ...ProjectPageAutomationsEmptyState_Query\n  }\n"): (typeof documents)["\n  query ProjectAutomationsTab($projectId: String!) {\n    project(id: $projectId) {\n      id\n      models(limit: 1) {\n        items {\n          id\n        }\n      }\n      automations(filter: null, cursor: null, limit: 5) {\n        totalCount\n        items {\n          id\n          ...ProjectPageAutomationsRow_Automation\n        }\n        cursor\n      }\n      ...FormSelectProjects_Project\n    }\n    ...ProjectPageAutomationsEmptyState_Query\n  }\n"];
/**
 * The graphql function is used to parse GraphQL queries into a document that can be used by GraphQL clients.
 */
export function graphql(source: "\n  query ProjectAutomationsTabAutomationsPagination(\n    $projectId: String!\n    $search: String = null\n    $cursor: String = null\n  ) {\n    project(id: $projectId) {\n      id\n      automations(filter: $search, cursor: $cursor, limit: 5) {\n        totalCount\n        cursor\n        items {\n          id\n          ...ProjectPageAutomationsRow_Automation\n        }\n      }\n    }\n  }\n"): (typeof documents)["\n  query ProjectAutomationsTabAutomationsPagination(\n    $projectId: String!\n    $search: String = null\n    $cursor: String = null\n  ) {\n    project(id: $projectId) {\n      id\n      automations(filter: $search, cursor: $cursor, limit: 5) {\n        totalCount\n        cursor\n        items {\n          id\n          ...ProjectPageAutomationsRow_Automation\n        }\n      }\n    }\n  }\n"];
/**
 * The graphql function is used to parse GraphQL queries into a document that can be used by GraphQL clients.
 */
export function graphql(source: "\n  query ProjectAutomationPage($projectId: String!, $automationId: String!) {\n    project(id: $projectId) {\n      id\n      ...ProjectPageAutomationPage_Project\n      automation(id: $automationId) {\n        id\n        ...ProjectPageAutomationPage_Automation\n      }\n    }\n  }\n"): (typeof documents)["\n  query ProjectAutomationPage($projectId: String!, $automationId: String!) {\n    project(id: $projectId) {\n      id\n      ...ProjectPageAutomationPage_Project\n      automation(id: $automationId) {\n        id\n        ...ProjectPageAutomationPage_Automation\n      }\n    }\n  }\n"];
/**
 * The graphql function is used to parse GraphQL queries into a document that can be used by GraphQL clients.
 */
export function graphql(source: "\n  query ProjectAutomationPagePaginatedRuns(\n    $projectId: String!\n    $automationId: String!\n    $cursor: String = null\n  ) {\n    project(id: $projectId) {\n      id\n      automation(id: $automationId) {\n        id\n        runs(cursor: $cursor, limit: 10) {\n          totalCount\n          cursor\n          items {\n            id\n            ...AutomationRunDetails\n          }\n        }\n      }\n    }\n  }\n"): (typeof documents)["\n  query ProjectAutomationPagePaginatedRuns(\n    $projectId: String!\n    $automationId: String!\n    $cursor: String = null\n  ) {\n    project(id: $projectId) {\n      id\n      automation(id: $automationId) {\n        id\n        runs(cursor: $cursor, limit: 10) {\n          totalCount\n          cursor\n          items {\n            id\n            ...AutomationRunDetails\n          }\n        }\n      }\n    }\n  }\n"];
/**
 * The graphql function is used to parse GraphQL queries into a document that can be used by GraphQL clients.
 */
export function graphql(source: "\n  query ProjectAutomationAccessCheck($projectId: String!) {\n    project(id: $projectId) {\n      id\n      automations(limit: 0) {\n        totalCount\n      }\n    }\n  }\n"): (typeof documents)["\n  query ProjectAutomationAccessCheck($projectId: String!) {\n    project(id: $projectId) {\n      id\n      automations(limit: 0) {\n        totalCount\n      }\n    }\n  }\n"];
/**
 * The graphql function is used to parse GraphQL queries into a document that can be used by GraphQL clients.
 */
export function graphql(source: "\n  query ProjectWebhooks($projectId: String!) {\n    project(id: $projectId) {\n      id\n      name\n      webhooks {\n        items {\n          streamId\n          triggers\n          enabled\n          url\n          id\n          description\n          history(limit: 5) {\n            items {\n              status\n              statusInfo\n            }\n          }\n        }\n        totalCount\n      }\n    }\n  }\n"): (typeof documents)["\n  query ProjectWebhooks($projectId: String!) {\n    project(id: $projectId) {\n      id\n      name\n      webhooks {\n        items {\n          streamId\n          triggers\n          enabled\n          url\n          id\n          description\n          history(limit: 5) {\n            items {\n              status\n              statusInfo\n            }\n          }\n        }\n        totalCount\n      }\n    }\n  }\n"];
/**
 * The graphql function is used to parse GraphQL queries into a document that can be used by GraphQL clients.
 */
export function graphql(source: "\n  query ProjectBlobInfo($blobId: String!, $projectId: String!) {\n    project(id: $projectId) {\n      id\n      blob(id: $blobId) {\n        id\n        fileName\n        fileType\n        fileSize\n        createdAt\n      }\n    }\n  }\n"): (typeof documents)["\n  query ProjectBlobInfo($blobId: String!, $projectId: String!) {\n    project(id: $projectId) {\n      id\n      blob(id: $blobId) {\n        id\n        fileName\n        fileType\n        fileSize\n        createdAt\n      }\n    }\n  }\n"];
/**
 * The graphql function is used to parse GraphQL queries into a document that can be used by GraphQL clients.
 */
export function graphql(source: "\n  subscription OnProjectUpdated($id: String!) {\n    projectUpdated(id: $id) {\n      id\n      type\n      project {\n        ...ProjectPageProject\n        ...ProjectDashboardItemNoModels\n      }\n    }\n  }\n"): (typeof documents)["\n  subscription OnProjectUpdated($id: String!) {\n    projectUpdated(id: $id) {\n      id\n      type\n      project {\n        ...ProjectPageProject\n        ...ProjectDashboardItemNoModels\n      }\n    }\n  }\n"];
/**
 * The graphql function is used to parse GraphQL queries into a document that can be used by GraphQL clients.
 */
export function graphql(source: "\n  subscription OnProjectModelsUpdate($id: String!) {\n    projectModelsUpdated(id: $id) {\n      id\n      type\n      model {\n        id\n        versions(limit: 1) {\n          items {\n            id\n            referencedObject\n          }\n        }\n        ...ProjectPageLatestItemsModelItem\n      }\n    }\n  }\n"): (typeof documents)["\n  subscription OnProjectModelsUpdate($id: String!) {\n    projectModelsUpdated(id: $id) {\n      id\n      type\n      model {\n        id\n        versions(limit: 1) {\n          items {\n            id\n            referencedObject\n          }\n        }\n        ...ProjectPageLatestItemsModelItem\n      }\n    }\n  }\n"];
/**
 * The graphql function is used to parse GraphQL queries into a document that can be used by GraphQL clients.
 */
export function graphql(source: "\n  subscription OnProjectVersionsUpdate($id: String!) {\n    projectVersionsUpdated(id: $id) {\n      id\n      modelId\n      type\n      version {\n        id\n        ...ViewerModelVersionCardItem\n        ...ProjectModelPageVersionsCardVersion\n        model {\n          id\n          ...ProjectPageLatestItemsModelItem\n        }\n      }\n    }\n  }\n"): (typeof documents)["\n  subscription OnProjectVersionsUpdate($id: String!) {\n    projectVersionsUpdated(id: $id) {\n      id\n      modelId\n      type\n      version {\n        id\n        ...ViewerModelVersionCardItem\n        ...ProjectModelPageVersionsCardVersion\n        model {\n          id\n          ...ProjectPageLatestItemsModelItem\n        }\n      }\n    }\n  }\n"];
/**
 * The graphql function is used to parse GraphQL queries into a document that can be used by GraphQL clients.
 */
export function graphql(source: "\n  subscription OnProjectVersionsPreviewGenerated($id: String!) {\n    projectVersionsPreviewGenerated(id: $id) {\n      projectId\n      objectId\n      versionId\n    }\n  }\n"): (typeof documents)["\n  subscription OnProjectVersionsPreviewGenerated($id: String!) {\n    projectVersionsPreviewGenerated(id: $id) {\n      projectId\n      objectId\n      versionId\n    }\n  }\n"];
/**
 * The graphql function is used to parse GraphQL queries into a document that can be used by GraphQL clients.
 */
export function graphql(source: "\n  subscription OnProjectPendingModelsUpdated($id: String!) {\n    projectPendingModelsUpdated(id: $id) {\n      id\n      type\n      model {\n        ...PendingFileUpload\n        model {\n          ...ProjectPageLatestItemsModelItem\n        }\n      }\n    }\n  }\n"): (typeof documents)["\n  subscription OnProjectPendingModelsUpdated($id: String!) {\n    projectPendingModelsUpdated(id: $id) {\n      id\n      type\n      model {\n        ...PendingFileUpload\n        model {\n          ...ProjectPageLatestItemsModelItem\n        }\n      }\n    }\n  }\n"];
/**
 * The graphql function is used to parse GraphQL queries into a document that can be used by GraphQL clients.
 */
export function graphql(source: "\n  subscription OnProjectPendingVersionsUpdated($id: String!) {\n    projectPendingVersionsUpdated(id: $id) {\n      id\n      type\n      version {\n        ...PendingFileUpload\n        model {\n          ...ProjectPageLatestItemsModelItem\n        }\n      }\n    }\n  }\n"): (typeof documents)["\n  subscription OnProjectPendingVersionsUpdated($id: String!) {\n    projectPendingVersionsUpdated(id: $id) {\n      id\n      type\n      version {\n        ...PendingFileUpload\n        model {\n          ...ProjectPageLatestItemsModelItem\n        }\n      }\n    }\n  }\n"];
/**
 * The graphql function is used to parse GraphQL queries into a document that can be used by GraphQL clients.
 */
export function graphql(source: "\n  subscription OnProjectTriggeredAutomationsStatusUpdated($id: String!) {\n    projectTriggeredAutomationsStatusUpdated(projectId: $id) {\n      type\n      version {\n        id\n        automationsStatus {\n          automationRuns {\n            ...AutomateViewerPanel_AutomateRun\n          }\n          ...TriggeredAutomationsStatusSummary\n          ...AutomateRunsTriggerStatusDialog_TriggeredAutomationsStatus\n        }\n      }\n      model {\n        id\n      }\n      run {\n        id\n        automationId\n        ...AutomationRunDetails\n      }\n    }\n  }\n"): (typeof documents)["\n  subscription OnProjectTriggeredAutomationsStatusUpdated($id: String!) {\n    projectTriggeredAutomationsStatusUpdated(projectId: $id) {\n      type\n      version {\n        id\n        automationsStatus {\n          automationRuns {\n            ...AutomateViewerPanel_AutomateRun\n          }\n          ...TriggeredAutomationsStatusSummary\n          ...AutomateRunsTriggerStatusDialog_TriggeredAutomationsStatus\n        }\n      }\n      model {\n        id\n      }\n      run {\n        id\n        automationId\n        ...AutomationRunDetails\n      }\n    }\n  }\n"];
/**
 * The graphql function is used to parse GraphQL queries into a document that can be used by GraphQL clients.
 */
export function graphql(source: "\n  subscription OnProjectAutomationsUpdated($id: String!) {\n    projectAutomationsUpdated(projectId: $id) {\n      type\n      automationId\n      automation {\n        id\n        ...ProjectPageAutomationPage_Automation\n        ...ProjectPageAutomationsRow_Automation\n      }\n    }\n  }\n"): (typeof documents)["\n  subscription OnProjectAutomationsUpdated($id: String!) {\n    projectAutomationsUpdated(projectId: $id) {\n      type\n      automationId\n      automation {\n        id\n        ...ProjectPageAutomationPage_Automation\n        ...ProjectPageAutomationsRow_Automation\n      }\n    }\n  }\n"];
/**
 * The graphql function is used to parse GraphQL queries into a document that can be used by GraphQL clients.
 */
export function graphql(source: "\n  mutation ServerInfoUpdate($info: ServerInfoUpdateInput!) {\n    serverInfoUpdate(info: $info)\n  }\n"): (typeof documents)["\n  mutation ServerInfoUpdate($info: ServerInfoUpdateInput!) {\n    serverInfoUpdate(info: $info)\n  }\n"];
/**
 * The graphql function is used to parse GraphQL queries into a document that can be used by GraphQL clients.
 */
export function graphql(source: "\n  mutation AdminPanelDeleteUser($userConfirmation: UserDeleteInput!) {\n    adminDeleteUser(userConfirmation: $userConfirmation)\n  }\n"): (typeof documents)["\n  mutation AdminPanelDeleteUser($userConfirmation: UserDeleteInput!) {\n    adminDeleteUser(userConfirmation: $userConfirmation)\n  }\n"];
/**
 * The graphql function is used to parse GraphQL queries into a document that can be used by GraphQL clients.
 */
export function graphql(source: "\n  mutation AdminPanelDeleteProject($ids: [String!]!) {\n    projectMutations {\n      batchDelete(ids: $ids)\n    }\n  }\n"): (typeof documents)["\n  mutation AdminPanelDeleteProject($ids: [String!]!) {\n    projectMutations {\n      batchDelete(ids: $ids)\n    }\n  }\n"];
/**
 * The graphql function is used to parse GraphQL queries into a document that can be used by GraphQL clients.
 */
export function graphql(source: "\n  mutation AdminPanelResendInvite($inviteId: String!) {\n    inviteResend(inviteId: $inviteId)\n  }\n"): (typeof documents)["\n  mutation AdminPanelResendInvite($inviteId: String!) {\n    inviteResend(inviteId: $inviteId)\n  }\n"];
/**
 * The graphql function is used to parse GraphQL queries into a document that can be used by GraphQL clients.
 */
export function graphql(source: "\n  mutation AdminPanelDeleteInvite($inviteId: String!) {\n    inviteDelete(inviteId: $inviteId)\n  }\n"): (typeof documents)["\n  mutation AdminPanelDeleteInvite($inviteId: String!) {\n    inviteDelete(inviteId: $inviteId)\n  }\n"];
/**
 * The graphql function is used to parse GraphQL queries into a document that can be used by GraphQL clients.
 */
export function graphql(source: "\n  mutation AdminChangeUseRole($userRoleInput: UserRoleInput!) {\n    userRoleChange(userRoleInput: $userRoleInput)\n  }\n"): (typeof documents)["\n  mutation AdminChangeUseRole($userRoleInput: UserRoleInput!) {\n    userRoleChange(userRoleInput: $userRoleInput)\n  }\n"];
/**
 * The graphql function is used to parse GraphQL queries into a document that can be used by GraphQL clients.
 */
export function graphql(source: "\n  query ServerManagementDataPage {\n    admin {\n      userList {\n        totalCount\n      }\n      projectList {\n        totalCount\n      }\n      inviteList {\n        totalCount\n      }\n    }\n    serverInfo {\n      name\n      version\n    }\n  }\n"): (typeof documents)["\n  query ServerManagementDataPage {\n    admin {\n      userList {\n        totalCount\n      }\n      projectList {\n        totalCount\n      }\n      inviteList {\n        totalCount\n      }\n    }\n    serverInfo {\n      name\n      version\n    }\n  }\n"];
/**
 * The graphql function is used to parse GraphQL queries into a document that can be used by GraphQL clients.
 */
export function graphql(source: "\n  query ServerSettingsDialogData {\n    serverInfo {\n      name\n      description\n      adminContact\n      company\n      termsOfService\n      inviteOnly\n      guestModeEnabled\n    }\n  }\n"): (typeof documents)["\n  query ServerSettingsDialogData {\n    serverInfo {\n      name\n      description\n      adminContact\n      company\n      termsOfService\n      inviteOnly\n      guestModeEnabled\n    }\n  }\n"];
/**
 * The graphql function is used to parse GraphQL queries into a document that can be used by GraphQL clients.
 */
export function graphql(source: "\n  query AdminPanelUsersList($limit: Int!, $cursor: String, $query: String) {\n    admin {\n      userList(limit: $limit, cursor: $cursor, query: $query) {\n        totalCount\n        cursor\n        items {\n          id\n          email\n          avatar\n          name\n          role\n          verified\n          company\n        }\n      }\n    }\n  }\n"): (typeof documents)["\n  query AdminPanelUsersList($limit: Int!, $cursor: String, $query: String) {\n    admin {\n      userList(limit: $limit, cursor: $cursor, query: $query) {\n        totalCount\n        cursor\n        items {\n          id\n          email\n          avatar\n          name\n          role\n          verified\n          company\n        }\n      }\n    }\n  }\n"];
/**
 * The graphql function is used to parse GraphQL queries into a document that can be used by GraphQL clients.
 */
export function graphql(source: "\n  query AdminPanelProjectsList(\n    $query: String\n    $orderBy: String\n    $limit: Int!\n    $visibility: String\n    $cursor: String\n  ) {\n    admin {\n      projectList(\n        query: $query\n        orderBy: $orderBy\n        limit: $limit\n        visibility: $visibility\n        cursor: $cursor\n      ) {\n        cursor\n        items {\n          id\n          name\n          visibility\n          createdAt\n          updatedAt\n          models {\n            totalCount\n          }\n          versions {\n            totalCount\n          }\n          team {\n            id\n            user {\n              name\n              id\n              avatar\n            }\n          }\n        }\n        totalCount\n        cursor\n      }\n    }\n  }\n"): (typeof documents)["\n  query AdminPanelProjectsList(\n    $query: String\n    $orderBy: String\n    $limit: Int!\n    $visibility: String\n    $cursor: String\n  ) {\n    admin {\n      projectList(\n        query: $query\n        orderBy: $orderBy\n        limit: $limit\n        visibility: $visibility\n        cursor: $cursor\n      ) {\n        cursor\n        items {\n          id\n          name\n          visibility\n          createdAt\n          updatedAt\n          models {\n            totalCount\n          }\n          versions {\n            totalCount\n          }\n          team {\n            id\n            user {\n              name\n              id\n              avatar\n            }\n          }\n        }\n        totalCount\n        cursor\n      }\n    }\n  }\n"];
/**
 * The graphql function is used to parse GraphQL queries into a document that can be used by GraphQL clients.
 */
export function graphql(source: "\n  query AdminPanelInvitesList($limit: Int!, $cursor: String, $query: String) {\n    admin {\n      inviteList(limit: $limit, cursor: $cursor, query: $query) {\n        cursor\n        items {\n          email\n          id\n          invitedBy {\n            id\n            name\n          }\n        }\n        totalCount\n      }\n    }\n  }\n"): (typeof documents)["\n  query AdminPanelInvitesList($limit: Int!, $cursor: String, $query: String) {\n    admin {\n      inviteList(limit: $limit, cursor: $cursor, query: $query) {\n        cursor\n        items {\n          email\n          id\n          invitedBy {\n            id\n            name\n          }\n        }\n        totalCount\n      }\n    }\n  }\n"];
/**
 * The graphql function is used to parse GraphQL queries into a document that can be used by GraphQL clients.
 */
export function graphql(source: "\n  mutation InviteServerUser($input: [ServerInviteCreateInput!]!) {\n    serverInviteBatchCreate(input: $input)\n  }\n"): (typeof documents)["\n  mutation InviteServerUser($input: [ServerInviteCreateInput!]!) {\n    serverInviteBatchCreate(input: $input)\n  }\n"];
/**
 * The graphql function is used to parse GraphQL queries into a document that can be used by GraphQL clients.
 */
<<<<<<< HEAD
export function graphql(source: "\n  mutation SettingsUpdateWorkspace($input: WorkspaceUpdateInput!) {\n    workspaceMutations {\n      update(input: $input) {\n        description\n        name\n        id\n      }\n    }\n  }\n"): (typeof documents)["\n  mutation SettingsUpdateWorkspace($input: WorkspaceUpdateInput!) {\n    workspaceMutations {\n      update(input: $input) {\n        description\n        name\n        id\n      }\n    }\n  }\n"];
/**
 * The graphql function is used to parse GraphQL queries into a document that can be used by GraphQL clients.
 */
export function graphql(source: "\n  mutation SettingsDeleteWorkspace($workspaceId: String!) {\n    workspaceMutations {\n      delete(workspaceId: $workspaceId)\n    }\n  }\n"): (typeof documents)["\n  mutation SettingsDeleteWorkspace($workspaceId: String!) {\n    workspaceMutations {\n      delete(workspaceId: $workspaceId)\n    }\n  }\n"];
=======
export function graphql(source: "\n  mutation SettingsCreateUserEmail($input: CreateUserEmailInput!) {\n    activeUserMutations {\n      emailMutations {\n        create(input: $input) {\n          ...SettingsUserEmails_User\n        }\n      }\n    }\n  }\n"): (typeof documents)["\n  mutation SettingsCreateUserEmail($input: CreateUserEmailInput!) {\n    activeUserMutations {\n      emailMutations {\n        create(input: $input) {\n          ...SettingsUserEmails_User\n        }\n      }\n    }\n  }\n"];
/**
 * The graphql function is used to parse GraphQL queries into a document that can be used by GraphQL clients.
 */
export function graphql(source: "\n  mutation SettingsDeleteUserEmail($input: DeleteUserEmailInput!) {\n    activeUserMutations {\n      emailMutations {\n        delete(input: $input) {\n          ...SettingsUserEmails_User\n        }\n      }\n    }\n  }\n"): (typeof documents)["\n  mutation SettingsDeleteUserEmail($input: DeleteUserEmailInput!) {\n    activeUserMutations {\n      emailMutations {\n        delete(input: $input) {\n          ...SettingsUserEmails_User\n        }\n      }\n    }\n  }\n"];
/**
 * The graphql function is used to parse GraphQL queries into a document that can be used by GraphQL clients.
 */
export function graphql(source: "\n  mutation SettingsSetPrimaryUserEmail($input: SetPrimaryUserEmailInput!) {\n    activeUserMutations {\n      emailMutations {\n        setPrimary(input: $input) {\n          ...SettingsUserEmails_User\n        }\n      }\n    }\n  }\n"): (typeof documents)["\n  mutation SettingsSetPrimaryUserEmail($input: SetPrimaryUserEmailInput!) {\n    activeUserMutations {\n      emailMutations {\n        setPrimary(input: $input) {\n          ...SettingsUserEmails_User\n        }\n      }\n    }\n  }\n"];
/**
 * The graphql function is used to parse GraphQL queries into a document that can be used by GraphQL clients.
 */
export function graphql(source: "\n  mutation SettingsNewEmailVerification($input: EmailVerificationRequestInput!) {\n    activeUserMutations {\n      emailMutations {\n        requestNewEmailVerification(input: $input)\n      }\n    }\n  }\n"): (typeof documents)["\n  mutation SettingsNewEmailVerification($input: EmailVerificationRequestInput!) {\n    activeUserMutations {\n      emailMutations {\n        requestNewEmailVerification(input: $input)\n      }\n    }\n  }\n"];
>>>>>>> 03db1cca
/**
 * The graphql function is used to parse GraphQL queries into a document that can be used by GraphQL clients.
 */
export function graphql(source: "\n  query SettingsSidebarWorkspaces {\n    activeUser {\n      workspaces {\n        items {\n          id\n          name\n        }\n      }\n    }\n  }\n"): (typeof documents)["\n  query SettingsSidebarWorkspaces {\n    activeUser {\n      workspaces {\n        items {\n          id\n          name\n        }\n      }\n    }\n  }\n"];
/**
 * The graphql function is used to parse GraphQL queries into a document that can be used by GraphQL clients.
 */
export function graphql(source: "\n  query SettingsWorkspaceGeneral($id: String!) {\n    workspace(id: $id) {\n      ...SettingsWorkspacesGeneral_Workspace\n    }\n  }\n"): (typeof documents)["\n  query SettingsWorkspaceGeneral($id: String!) {\n    workspace(id: $id) {\n      ...SettingsWorkspacesGeneral_Workspace\n    }\n  }\n"];
/**
 * The graphql function is used to parse GraphQL queries into a document that can be used by GraphQL clients.
 */
export function graphql(source: "\n  query SettingsWorkspacesMembers($workspaceId: String!) {\n    workspace(id: $workspaceId) {\n      team {\n        role\n        id\n        user {\n          id\n          avatar\n          name\n          company\n          verified\n        }\n      }\n    }\n  }\n"): (typeof documents)["\n  query SettingsWorkspacesMembers($workspaceId: String!) {\n    workspace(id: $workspaceId) {\n      team {\n        role\n        id\n        user {\n          id\n          avatar\n          name\n          company\n          verified\n        }\n      }\n    }\n  }\n"];
/**
 * The graphql function is used to parse GraphQL queries into a document that can be used by GraphQL clients.
 */
export function graphql(source: "\n  query SettingsUserEmailsQuery {\n    activeUser {\n      ...SettingsUserEmails_User\n    }\n  }\n"): (typeof documents)["\n  query SettingsUserEmailsQuery {\n    activeUser {\n      ...SettingsUserEmails_User\n    }\n  }\n"];
/**
 * The graphql function is used to parse GraphQL queries into a document that can be used by GraphQL clients.
 */
export function graphql(source: "\n  fragment AppAuthorAvatar on AppAuthor {\n    id\n    name\n    avatar\n  }\n"): (typeof documents)["\n  fragment AppAuthorAvatar on AppAuthor {\n    id\n    name\n    avatar\n  }\n"];
/**
 * The graphql function is used to parse GraphQL queries into a document that can be used by GraphQL clients.
 */
export function graphql(source: "\n  fragment LimitedUserAvatar on LimitedUser {\n    id\n    name\n    avatar\n  }\n"): (typeof documents)["\n  fragment LimitedUserAvatar on LimitedUser {\n    id\n    name\n    avatar\n  }\n"];
/**
 * The graphql function is used to parse GraphQL queries into a document that can be used by GraphQL clients.
 */
export function graphql(source: "\n  fragment ActiveUserAvatar on User {\n    id\n    name\n    avatar\n  }\n"): (typeof documents)["\n  fragment ActiveUserAvatar on User {\n    id\n    name\n    avatar\n  }\n"];
/**
 * The graphql function is used to parse GraphQL queries into a document that can be used by GraphQL clients.
 */
export function graphql(source: "\n  mutation UpdateUser($input: UserUpdateInput!) {\n    activeUserMutations {\n      update(user: $input) {\n        id\n        name\n        bio\n        company\n        avatar\n      }\n    }\n  }\n"): (typeof documents)["\n  mutation UpdateUser($input: UserUpdateInput!) {\n    activeUserMutations {\n      update(user: $input) {\n        id\n        name\n        bio\n        company\n        avatar\n      }\n    }\n  }\n"];
/**
 * The graphql function is used to parse GraphQL queries into a document that can be used by GraphQL clients.
 */
export function graphql(source: "\n  mutation UpdateNotificationPreferences($input: JSONObject!) {\n    userNotificationPreferencesUpdate(preferences: $input)\n  }\n"): (typeof documents)["\n  mutation UpdateNotificationPreferences($input: JSONObject!) {\n    userNotificationPreferencesUpdate(preferences: $input)\n  }\n"];
/**
 * The graphql function is used to parse GraphQL queries into a document that can be used by GraphQL clients.
 */
export function graphql(source: "\n  mutation DeleteAccount($input: UserDeleteInput!) {\n    userDelete(userConfirmation: $input)\n  }\n"): (typeof documents)["\n  mutation DeleteAccount($input: UserDeleteInput!) {\n    userDelete(userConfirmation: $input)\n  }\n"];
/**
 * The graphql function is used to parse GraphQL queries into a document that can be used by GraphQL clients.
 */
export function graphql(source: "\n  query ProfileEditDialog {\n    activeUser {\n      ...UserProfileEditDialogBio_User\n      ...UserProfileEditDialogNotificationPreferences_User\n      ...UserProfileEditDialogDeleteAccount_User\n    }\n  }\n"): (typeof documents)["\n  query ProfileEditDialog {\n    activeUser {\n      ...UserProfileEditDialogBio_User\n      ...UserProfileEditDialogNotificationPreferences_User\n      ...UserProfileEditDialogDeleteAccount_User\n    }\n  }\n"];
/**
 * The graphql function is used to parse GraphQL queries into a document that can be used by GraphQL clients.
 */
export function graphql(source: "\n  fragment ViewerCommentBubblesData on Comment {\n    id\n    viewedAt\n    viewerState\n  }\n"): (typeof documents)["\n  fragment ViewerCommentBubblesData on Comment {\n    id\n    viewedAt\n    viewerState\n  }\n"];
/**
 * The graphql function is used to parse GraphQL queries into a document that can be used by GraphQL clients.
 */
export function graphql(source: "\n  fragment ViewerCommentThread on Comment {\n    ...ViewerCommentsListItem\n    ...ViewerCommentBubblesData\n    ...ViewerCommentsReplyItem\n  }\n"): (typeof documents)["\n  fragment ViewerCommentThread on Comment {\n    ...ViewerCommentsListItem\n    ...ViewerCommentBubblesData\n    ...ViewerCommentsReplyItem\n  }\n"];
/**
 * The graphql function is used to parse GraphQL queries into a document that can be used by GraphQL clients.
 */
export function graphql(source: "\n  fragment ViewerCommentsReplyItem on Comment {\n    id\n    archived\n    rawText\n    text {\n      doc\n    }\n    author {\n      ...LimitedUserAvatar\n    }\n    createdAt\n    ...ThreadCommentAttachment\n  }\n"): (typeof documents)["\n  fragment ViewerCommentsReplyItem on Comment {\n    id\n    archived\n    rawText\n    text {\n      doc\n    }\n    author {\n      ...LimitedUserAvatar\n    }\n    createdAt\n    ...ThreadCommentAttachment\n  }\n"];
/**
 * The graphql function is used to parse GraphQL queries into a document that can be used by GraphQL clients.
 */
export function graphql(source: "\n  mutation BroadcastViewerUserActivity(\n    $projectId: String!\n    $resourceIdString: String!\n    $message: ViewerUserActivityMessageInput!\n  ) {\n    broadcastViewerUserActivity(\n      projectId: $projectId\n      resourceIdString: $resourceIdString\n      message: $message\n    )\n  }\n"): (typeof documents)["\n  mutation BroadcastViewerUserActivity(\n    $projectId: String!\n    $resourceIdString: String!\n    $message: ViewerUserActivityMessageInput!\n  ) {\n    broadcastViewerUserActivity(\n      projectId: $projectId\n      resourceIdString: $resourceIdString\n      message: $message\n    )\n  }\n"];
/**
 * The graphql function is used to parse GraphQL queries into a document that can be used by GraphQL clients.
 */
export function graphql(source: "\n  mutation MarkCommentViewed($threadId: String!) {\n    commentMutations {\n      markViewed(commentId: $threadId)\n    }\n  }\n"): (typeof documents)["\n  mutation MarkCommentViewed($threadId: String!) {\n    commentMutations {\n      markViewed(commentId: $threadId)\n    }\n  }\n"];
/**
 * The graphql function is used to parse GraphQL queries into a document that can be used by GraphQL clients.
 */
export function graphql(source: "\n  mutation CreateCommentThread($input: CreateCommentInput!) {\n    commentMutations {\n      create(input: $input) {\n        ...ViewerCommentThread\n      }\n    }\n  }\n"): (typeof documents)["\n  mutation CreateCommentThread($input: CreateCommentInput!) {\n    commentMutations {\n      create(input: $input) {\n        ...ViewerCommentThread\n      }\n    }\n  }\n"];
/**
 * The graphql function is used to parse GraphQL queries into a document that can be used by GraphQL clients.
 */
export function graphql(source: "\n  mutation CreateCommentReply($input: CreateCommentReplyInput!) {\n    commentMutations {\n      reply(input: $input) {\n        ...ViewerCommentsReplyItem\n      }\n    }\n  }\n"): (typeof documents)["\n  mutation CreateCommentReply($input: CreateCommentReplyInput!) {\n    commentMutations {\n      reply(input: $input) {\n        ...ViewerCommentsReplyItem\n      }\n    }\n  }\n"];
/**
 * The graphql function is used to parse GraphQL queries into a document that can be used by GraphQL clients.
 */
export function graphql(source: "\n  mutation ArchiveComment($commentId: String!, $archived: Boolean) {\n    commentMutations {\n      archive(commentId: $commentId, archived: $archived)\n    }\n  }\n"): (typeof documents)["\n  mutation ArchiveComment($commentId: String!, $archived: Boolean) {\n    commentMutations {\n      archive(commentId: $commentId, archived: $archived)\n    }\n  }\n"];
/**
 * The graphql function is used to parse GraphQL queries into a document that can be used by GraphQL clients.
 */
export function graphql(source: "\n  query ProjectViewerResources($projectId: String!, $resourceUrlString: String!) {\n    project(id: $projectId) {\n      id\n      viewerResources(resourceIdString: $resourceUrlString) {\n        identifier\n        items {\n          modelId\n          versionId\n          objectId\n        }\n      }\n    }\n  }\n"): (typeof documents)["\n  query ProjectViewerResources($projectId: String!, $resourceUrlString: String!) {\n    project(id: $projectId) {\n      id\n      viewerResources(resourceIdString: $resourceUrlString) {\n        identifier\n        items {\n          modelId\n          versionId\n          objectId\n        }\n      }\n    }\n  }\n"];
/**
 * The graphql function is used to parse GraphQL queries into a document that can be used by GraphQL clients.
 */
export function graphql(source: "\n  query ViewerLoadedResources(\n    $projectId: String!\n    $modelIds: [String!]!\n    $versionIds: [String!]\n  ) {\n    project(id: $projectId) {\n      id\n      role\n      allowPublicComments\n      models(filter: { ids: $modelIds }) {\n        totalCount\n        items {\n          id\n          name\n          updatedAt\n          loadedVersion: versions(\n            filter: { priorityIds: $versionIds, priorityIdsOnly: true }\n          ) {\n            items {\n              ...ViewerModelVersionCardItem\n              automationsStatus {\n                id\n                automationRuns {\n                  ...AutomateViewerPanel_AutomateRun\n                }\n              }\n            }\n          }\n          versions(limit: 5) {\n            totalCount\n            cursor\n            items {\n              ...ViewerModelVersionCardItem\n            }\n          }\n        }\n      }\n      ...ProjectPageLatestItemsModels\n      ...ModelPageProject\n      ...HeaderNavShare_Project\n    }\n  }\n"): (typeof documents)["\n  query ViewerLoadedResources(\n    $projectId: String!\n    $modelIds: [String!]!\n    $versionIds: [String!]\n  ) {\n    project(id: $projectId) {\n      id\n      role\n      allowPublicComments\n      models(filter: { ids: $modelIds }) {\n        totalCount\n        items {\n          id\n          name\n          updatedAt\n          loadedVersion: versions(\n            filter: { priorityIds: $versionIds, priorityIdsOnly: true }\n          ) {\n            items {\n              ...ViewerModelVersionCardItem\n              automationsStatus {\n                id\n                automationRuns {\n                  ...AutomateViewerPanel_AutomateRun\n                }\n              }\n            }\n          }\n          versions(limit: 5) {\n            totalCount\n            cursor\n            items {\n              ...ViewerModelVersionCardItem\n            }\n          }\n        }\n      }\n      ...ProjectPageLatestItemsModels\n      ...ModelPageProject\n      ...HeaderNavShare_Project\n    }\n  }\n"];
/**
 * The graphql function is used to parse GraphQL queries into a document that can be used by GraphQL clients.
 */
export function graphql(source: "\n  query ViewerModelVersions(\n    $projectId: String!\n    $modelId: String!\n    $versionsCursor: String\n  ) {\n    project(id: $projectId) {\n      id\n      role\n      model(id: $modelId) {\n        id\n        versions(cursor: $versionsCursor, limit: 5) {\n          totalCount\n          cursor\n          items {\n            ...ViewerModelVersionCardItem\n          }\n        }\n      }\n    }\n  }\n"): (typeof documents)["\n  query ViewerModelVersions(\n    $projectId: String!\n    $modelId: String!\n    $versionsCursor: String\n  ) {\n    project(id: $projectId) {\n      id\n      role\n      model(id: $modelId) {\n        id\n        versions(cursor: $versionsCursor, limit: 5) {\n          totalCount\n          cursor\n          items {\n            ...ViewerModelVersionCardItem\n          }\n        }\n      }\n    }\n  }\n"];
/**
 * The graphql function is used to parse GraphQL queries into a document that can be used by GraphQL clients.
 */
export function graphql(source: "\n  query ViewerDiffVersions(\n    $projectId: String!\n    $modelId: String!\n    $versionAId: String!\n    $versionBId: String!\n  ) {\n    project(id: $projectId) {\n      id\n      model(id: $modelId) {\n        id\n        versionA: version(id: $versionAId) {\n          ...ViewerModelVersionCardItem\n        }\n        versionB: version(id: $versionBId) {\n          ...ViewerModelVersionCardItem\n        }\n      }\n    }\n  }\n"): (typeof documents)["\n  query ViewerDiffVersions(\n    $projectId: String!\n    $modelId: String!\n    $versionAId: String!\n    $versionBId: String!\n  ) {\n    project(id: $projectId) {\n      id\n      model(id: $modelId) {\n        id\n        versionA: version(id: $versionAId) {\n          ...ViewerModelVersionCardItem\n        }\n        versionB: version(id: $versionBId) {\n          ...ViewerModelVersionCardItem\n        }\n      }\n    }\n  }\n"];
/**
 * The graphql function is used to parse GraphQL queries into a document that can be used by GraphQL clients.
 */
export function graphql(source: "\n  query ViewerLoadedThreads(\n    $projectId: String!\n    $filter: ProjectCommentsFilter!\n    $cursor: String\n    $limit: Int = 25\n  ) {\n    project(id: $projectId) {\n      id\n      commentThreads(filter: $filter, cursor: $cursor, limit: $limit) {\n        totalCount\n        totalArchivedCount\n        items {\n          ...ViewerCommentThread\n          ...LinkableComment\n        }\n      }\n    }\n  }\n"): (typeof documents)["\n  query ViewerLoadedThreads(\n    $projectId: String!\n    $filter: ProjectCommentsFilter!\n    $cursor: String\n    $limit: Int = 25\n  ) {\n    project(id: $projectId) {\n      id\n      commentThreads(filter: $filter, cursor: $cursor, limit: $limit) {\n        totalCount\n        totalArchivedCount\n        items {\n          ...ViewerCommentThread\n          ...LinkableComment\n        }\n      }\n    }\n  }\n"];
/**
 * The graphql function is used to parse GraphQL queries into a document that can be used by GraphQL clients.
 */
export function graphql(source: "\n  query ViewerRawProjectObject($projectId: String!, $objectId: String!) {\n    project(id: $projectId) {\n      id\n      object(id: $objectId) {\n        id\n        data\n      }\n    }\n  }\n"): (typeof documents)["\n  query ViewerRawProjectObject($projectId: String!, $objectId: String!) {\n    project(id: $projectId) {\n      id\n      object(id: $objectId) {\n        id\n        data\n      }\n    }\n  }\n"];
/**
 * The graphql function is used to parse GraphQL queries into a document that can be used by GraphQL clients.
 */
export function graphql(source: "\n  subscription OnViewerUserActivityBroadcasted(\n    $target: ViewerUpdateTrackingTarget!\n    $sessionId: String!\n  ) {\n    viewerUserActivityBroadcasted(target: $target, sessionId: $sessionId) {\n      userName\n      userId\n      user {\n        ...LimitedUserAvatar\n      }\n      state\n      status\n      sessionId\n    }\n  }\n"): (typeof documents)["\n  subscription OnViewerUserActivityBroadcasted(\n    $target: ViewerUpdateTrackingTarget!\n    $sessionId: String!\n  ) {\n    viewerUserActivityBroadcasted(target: $target, sessionId: $sessionId) {\n      userName\n      userId\n      user {\n        ...LimitedUserAvatar\n      }\n      state\n      status\n      sessionId\n    }\n  }\n"];
/**
 * The graphql function is used to parse GraphQL queries into a document that can be used by GraphQL clients.
 */
export function graphql(source: "\n  subscription OnViewerCommentsUpdated($target: ViewerUpdateTrackingTarget!) {\n    projectCommentsUpdated(target: $target) {\n      id\n      type\n      comment {\n        id\n        parent {\n          id\n        }\n        ...ViewerCommentThread\n      }\n    }\n  }\n"): (typeof documents)["\n  subscription OnViewerCommentsUpdated($target: ViewerUpdateTrackingTarget!) {\n    projectCommentsUpdated(target: $target) {\n      id\n      type\n      comment {\n        id\n        parent {\n          id\n        }\n        ...ViewerCommentThread\n      }\n    }\n  }\n"];
/**
 * The graphql function is used to parse GraphQL queries into a document that can be used by GraphQL clients.
 */
export function graphql(source: "\n  fragment LinkableComment on Comment {\n    id\n    viewerResources {\n      modelId\n      versionId\n      objectId\n    }\n  }\n"): (typeof documents)["\n  fragment LinkableComment on Comment {\n    id\n    viewerResources {\n      modelId\n      versionId\n      objectId\n    }\n  }\n"];
/**
 * The graphql function is used to parse GraphQL queries into a document that can be used by GraphQL clients.
 */
export function graphql(source: "\n  mutation UpdateRole($input: WorkspaceRoleUpdateInput!) {\n    workspaceMutations {\n      updateRole(input: $input) {\n        id\n        team {\n          id\n          role\n        }\n      }\n    }\n  }\n"): (typeof documents)["\n  mutation UpdateRole($input: WorkspaceRoleUpdateInput!) {\n    workspaceMutations {\n      updateRole(input: $input) {\n        id\n        team {\n          id\n          role\n        }\n      }\n    }\n  }\n"];
/**
 * The graphql function is used to parse GraphQL queries into a document that can be used by GraphQL clients.
 */
export function graphql(source: "\n  query LegacyBranchRedirectMetadata($streamId: String!, $branchName: String!) {\n    project(id: $streamId) {\n      modelByName(name: $branchName) {\n        id\n      }\n    }\n  }\n"): (typeof documents)["\n  query LegacyBranchRedirectMetadata($streamId: String!, $branchName: String!) {\n    project(id: $streamId) {\n      modelByName(name: $branchName) {\n        id\n      }\n    }\n  }\n"];
/**
 * The graphql function is used to parse GraphQL queries into a document that can be used by GraphQL clients.
 */
export function graphql(source: "\n  query LegacyViewerCommitRedirectMetadata($streamId: String!, $commitId: String!) {\n    project(id: $streamId) {\n      version(id: $commitId) {\n        id\n        model {\n          id\n        }\n      }\n    }\n  }\n"): (typeof documents)["\n  query LegacyViewerCommitRedirectMetadata($streamId: String!, $commitId: String!) {\n    project(id: $streamId) {\n      version(id: $commitId) {\n        id\n        model {\n          id\n        }\n      }\n    }\n  }\n"];
/**
 * The graphql function is used to parse GraphQL queries into a document that can be used by GraphQL clients.
 */
export function graphql(source: "\n  query LegacyViewerStreamRedirectMetadata($streamId: String!) {\n    project(id: $streamId) {\n      id\n      versions(limit: 1) {\n        totalCount\n        items {\n          id\n          model {\n            id\n          }\n        }\n      }\n    }\n  }\n"): (typeof documents)["\n  query LegacyViewerStreamRedirectMetadata($streamId: String!) {\n    project(id: $streamId) {\n      id\n      versions(limit: 1) {\n        totalCount\n        items {\n          id\n          model {\n            id\n          }\n        }\n      }\n    }\n  }\n"];
/**
 * The graphql function is used to parse GraphQL queries into a document that can be used by GraphQL clients.
 */
export function graphql(source: "\n  query ResolveCommentLink($commentId: String!, $projectId: String!) {\n    project(id: $projectId) {\n      comment(id: $commentId) {\n        id\n        ...LinkableComment\n      }\n    }\n  }\n"): (typeof documents)["\n  query ResolveCommentLink($commentId: String!, $projectId: String!) {\n    project(id: $projectId) {\n      comment(id: $commentId) {\n        id\n        ...LinkableComment\n      }\n    }\n  }\n"];
/**
 * The graphql function is used to parse GraphQL queries into a document that can be used by GraphQL clients.
 */
export function graphql(source: "\n  fragment AutomateFunctionPage_AutomateFunction on AutomateFunction {\n    id\n    name\n    description\n    logo\n    supportedSourceApps\n    tags\n    ...AutomateFunctionPageHeader_Function\n    ...AutomateFunctionPageInfo_AutomateFunction\n    ...AutomateAutomationCreateDialog_AutomateFunction\n    creator {\n      id\n    }\n  }\n"): (typeof documents)["\n  fragment AutomateFunctionPage_AutomateFunction on AutomateFunction {\n    id\n    name\n    description\n    logo\n    supportedSourceApps\n    tags\n    ...AutomateFunctionPageHeader_Function\n    ...AutomateFunctionPageInfo_AutomateFunction\n    ...AutomateAutomationCreateDialog_AutomateFunction\n    creator {\n      id\n    }\n  }\n"];
/**
 * The graphql function is used to parse GraphQL queries into a document that can be used by GraphQL clients.
 */
export function graphql(source: "\n  query AutomateFunctionPage($functionId: ID!) {\n    automateFunction(id: $functionId) {\n      ...AutomateFunctionPage_AutomateFunction\n    }\n  }\n"): (typeof documents)["\n  query AutomateFunctionPage($functionId: ID!) {\n    automateFunction(id: $functionId) {\n      ...AutomateFunctionPage_AutomateFunction\n    }\n  }\n"];
/**
 * The graphql function is used to parse GraphQL queries into a document that can be used by GraphQL clients.
 */
export function graphql(source: "\n  query AutomateFunctionsPage($search: String, $cursor: String = null) {\n    ...AutomateFunctionsPageItems_Query\n    ...AutomateFunctionsPageHeader_Query\n  }\n"): (typeof documents)["\n  query AutomateFunctionsPage($search: String, $cursor: String = null) {\n    ...AutomateFunctionsPageItems_Query\n    ...AutomateFunctionsPageHeader_Query\n  }\n"];
/**
 * The graphql function is used to parse GraphQL queries into a document that can be used by GraphQL clients.
 */
export function graphql(source: "\n  fragment ProjectPageProject on Project {\n    id\n    createdAt\n    modelCount: models(limit: 0) {\n      totalCount\n    }\n    commentThreadCount: commentThreads(limit: 0) {\n      totalCount\n    }\n    ...ProjectPageProjectHeader\n    ...ProjectPageTeamDialog\n  }\n"): (typeof documents)["\n  fragment ProjectPageProject on Project {\n    id\n    createdAt\n    modelCount: models(limit: 0) {\n      totalCount\n    }\n    commentThreadCount: commentThreads(limit: 0) {\n      totalCount\n    }\n    ...ProjectPageProjectHeader\n    ...ProjectPageTeamDialog\n  }\n"];
/**
 * The graphql function is used to parse GraphQL queries into a document that can be used by GraphQL clients.
 */
export function graphql(source: "\n  fragment ProjectPageAutomationPage_Automation on Automation {\n    id\n    ...ProjectPageAutomationHeader_Automation\n    ...ProjectPageAutomationFunctions_Automation\n    ...ProjectPageAutomationRuns_Automation\n  }\n"): (typeof documents)["\n  fragment ProjectPageAutomationPage_Automation on Automation {\n    id\n    ...ProjectPageAutomationHeader_Automation\n    ...ProjectPageAutomationFunctions_Automation\n    ...ProjectPageAutomationRuns_Automation\n  }\n"];
/**
 * The graphql function is used to parse GraphQL queries into a document that can be used by GraphQL clients.
 */
export function graphql(source: "\n  fragment ProjectPageAutomationPage_Project on Project {\n    id\n    ...ProjectPageAutomationHeader_Project\n  }\n"): (typeof documents)["\n  fragment ProjectPageAutomationPage_Project on Project {\n    id\n    ...ProjectPageAutomationHeader_Project\n  }\n"];
/**
 * The graphql function is used to parse GraphQL queries into a document that can be used by GraphQL clients.
 */
export function graphql(source: "\n  fragment ProjectPageSettingsTab_Project on Project {\n    id\n    role\n  }\n"): (typeof documents)["\n  fragment ProjectPageSettingsTab_Project on Project {\n    id\n    role\n  }\n"];

export function graphql(source: string) {
  return (documents as any)[source] ?? {};
}

export type DocumentType<TDocumentNode extends DocumentNode<any, any>> = TDocumentNode extends DocumentNode<  infer TType,  any>  ? TType  : never;<|MERGE_RESOLUTION|>--- conflicted
+++ resolved
@@ -212,15 +212,12 @@
     "\n  query AdminPanelProjectsList(\n    $query: String\n    $orderBy: String\n    $limit: Int!\n    $visibility: String\n    $cursor: String\n  ) {\n    admin {\n      projectList(\n        query: $query\n        orderBy: $orderBy\n        limit: $limit\n        visibility: $visibility\n        cursor: $cursor\n      ) {\n        cursor\n        items {\n          id\n          name\n          visibility\n          createdAt\n          updatedAt\n          models {\n            totalCount\n          }\n          versions {\n            totalCount\n          }\n          team {\n            id\n            user {\n              name\n              id\n              avatar\n            }\n          }\n        }\n        totalCount\n        cursor\n      }\n    }\n  }\n": types.AdminPanelProjectsListDocument,
     "\n  query AdminPanelInvitesList($limit: Int!, $cursor: String, $query: String) {\n    admin {\n      inviteList(limit: $limit, cursor: $cursor, query: $query) {\n        cursor\n        items {\n          email\n          id\n          invitedBy {\n            id\n            name\n          }\n        }\n        totalCount\n      }\n    }\n  }\n": types.AdminPanelInvitesListDocument,
     "\n  mutation InviteServerUser($input: [ServerInviteCreateInput!]!) {\n    serverInviteBatchCreate(input: $input)\n  }\n": types.InviteServerUserDocument,
-<<<<<<< HEAD
     "\n  mutation SettingsUpdateWorkspace($input: WorkspaceUpdateInput!) {\n    workspaceMutations {\n      update(input: $input) {\n        description\n        name\n        id\n      }\n    }\n  }\n": types.SettingsUpdateWorkspaceDocument,
-    "\n  mutation SettingsDeleteWorkspace($workspaceId: String!) {\n    workspaceMutations {\n      delete(workspaceId: $workspaceId)\n    }\n  }\n": types.SettingsDeleteWorkspaceDocument,
-=======
     "\n  mutation SettingsCreateUserEmail($input: CreateUserEmailInput!) {\n    activeUserMutations {\n      emailMutations {\n        create(input: $input) {\n          ...SettingsUserEmails_User\n        }\n      }\n    }\n  }\n": types.SettingsCreateUserEmailDocument,
     "\n  mutation SettingsDeleteUserEmail($input: DeleteUserEmailInput!) {\n    activeUserMutations {\n      emailMutations {\n        delete(input: $input) {\n          ...SettingsUserEmails_User\n        }\n      }\n    }\n  }\n": types.SettingsDeleteUserEmailDocument,
     "\n  mutation SettingsSetPrimaryUserEmail($input: SetPrimaryUserEmailInput!) {\n    activeUserMutations {\n      emailMutations {\n        setPrimary(input: $input) {\n          ...SettingsUserEmails_User\n        }\n      }\n    }\n  }\n": types.SettingsSetPrimaryUserEmailDocument,
     "\n  mutation SettingsNewEmailVerification($input: EmailVerificationRequestInput!) {\n    activeUserMutations {\n      emailMutations {\n        requestNewEmailVerification(input: $input)\n      }\n    }\n  }\n": types.SettingsNewEmailVerificationDocument,
->>>>>>> 03db1cca
+    "\n  mutation SettingsDeleteWorkspace($workspaceId: String!) {\n    workspaceMutations {\n      delete(workspaceId: $workspaceId)\n    }\n  }\n": types.SettingsDeleteWorkspaceDocument,
     "\n  query SettingsSidebarWorkspaces {\n    activeUser {\n      workspaces {\n        items {\n          id\n          name\n        }\n      }\n    }\n  }\n": types.SettingsSidebarWorkspacesDocument,
     "\n  query SettingsWorkspaceGeneral($id: String!) {\n    workspace(id: $id) {\n      ...SettingsWorkspacesGeneral_Workspace\n    }\n  }\n": types.SettingsWorkspaceGeneralDocument,
     "\n  query SettingsWorkspacesMembers($workspaceId: String!) {\n    workspace(id: $workspaceId) {\n      team {\n        role\n        id\n        user {\n          id\n          avatar\n          name\n          company\n          verified\n        }\n      }\n    }\n  }\n": types.SettingsWorkspacesMembersDocument,
@@ -1076,27 +1073,27 @@
 /**
  * The graphql function is used to parse GraphQL queries into a document that can be used by GraphQL clients.
  */
-<<<<<<< HEAD
 export function graphql(source: "\n  mutation SettingsUpdateWorkspace($input: WorkspaceUpdateInput!) {\n    workspaceMutations {\n      update(input: $input) {\n        description\n        name\n        id\n      }\n    }\n  }\n"): (typeof documents)["\n  mutation SettingsUpdateWorkspace($input: WorkspaceUpdateInput!) {\n    workspaceMutations {\n      update(input: $input) {\n        description\n        name\n        id\n      }\n    }\n  }\n"];
 /**
  * The graphql function is used to parse GraphQL queries into a document that can be used by GraphQL clients.
  */
+export function graphql(source: "\n  mutation SettingsCreateUserEmail($input: CreateUserEmailInput!) {\n    activeUserMutations {\n      emailMutations {\n        create(input: $input) {\n          ...SettingsUserEmails_User\n        }\n      }\n    }\n  }\n"): (typeof documents)["\n  mutation SettingsCreateUserEmail($input: CreateUserEmailInput!) {\n    activeUserMutations {\n      emailMutations {\n        create(input: $input) {\n          ...SettingsUserEmails_User\n        }\n      }\n    }\n  }\n"];
+/**
+ * The graphql function is used to parse GraphQL queries into a document that can be used by GraphQL clients.
+ */
+export function graphql(source: "\n  mutation SettingsDeleteUserEmail($input: DeleteUserEmailInput!) {\n    activeUserMutations {\n      emailMutations {\n        delete(input: $input) {\n          ...SettingsUserEmails_User\n        }\n      }\n    }\n  }\n"): (typeof documents)["\n  mutation SettingsDeleteUserEmail($input: DeleteUserEmailInput!) {\n    activeUserMutations {\n      emailMutations {\n        delete(input: $input) {\n          ...SettingsUserEmails_User\n        }\n      }\n    }\n  }\n"];
+/**
+ * The graphql function is used to parse GraphQL queries into a document that can be used by GraphQL clients.
+ */
+export function graphql(source: "\n  mutation SettingsSetPrimaryUserEmail($input: SetPrimaryUserEmailInput!) {\n    activeUserMutations {\n      emailMutations {\n        setPrimary(input: $input) {\n          ...SettingsUserEmails_User\n        }\n      }\n    }\n  }\n"): (typeof documents)["\n  mutation SettingsSetPrimaryUserEmail($input: SetPrimaryUserEmailInput!) {\n    activeUserMutations {\n      emailMutations {\n        setPrimary(input: $input) {\n          ...SettingsUserEmails_User\n        }\n      }\n    }\n  }\n"];
+/**
+ * The graphql function is used to parse GraphQL queries into a document that can be used by GraphQL clients.
+ */
+export function graphql(source: "\n  mutation SettingsNewEmailVerification($input: EmailVerificationRequestInput!) {\n    activeUserMutations {\n      emailMutations {\n        requestNewEmailVerification(input: $input)\n      }\n    }\n  }\n"): (typeof documents)["\n  mutation SettingsNewEmailVerification($input: EmailVerificationRequestInput!) {\n    activeUserMutations {\n      emailMutations {\n        requestNewEmailVerification(input: $input)\n      }\n    }\n  }\n"];
+/**
+ * The graphql function is used to parse GraphQL queries into a document that can be used by GraphQL clients.
+ */
 export function graphql(source: "\n  mutation SettingsDeleteWorkspace($workspaceId: String!) {\n    workspaceMutations {\n      delete(workspaceId: $workspaceId)\n    }\n  }\n"): (typeof documents)["\n  mutation SettingsDeleteWorkspace($workspaceId: String!) {\n    workspaceMutations {\n      delete(workspaceId: $workspaceId)\n    }\n  }\n"];
-=======
-export function graphql(source: "\n  mutation SettingsCreateUserEmail($input: CreateUserEmailInput!) {\n    activeUserMutations {\n      emailMutations {\n        create(input: $input) {\n          ...SettingsUserEmails_User\n        }\n      }\n    }\n  }\n"): (typeof documents)["\n  mutation SettingsCreateUserEmail($input: CreateUserEmailInput!) {\n    activeUserMutations {\n      emailMutations {\n        create(input: $input) {\n          ...SettingsUserEmails_User\n        }\n      }\n    }\n  }\n"];
-/**
- * The graphql function is used to parse GraphQL queries into a document that can be used by GraphQL clients.
- */
-export function graphql(source: "\n  mutation SettingsDeleteUserEmail($input: DeleteUserEmailInput!) {\n    activeUserMutations {\n      emailMutations {\n        delete(input: $input) {\n          ...SettingsUserEmails_User\n        }\n      }\n    }\n  }\n"): (typeof documents)["\n  mutation SettingsDeleteUserEmail($input: DeleteUserEmailInput!) {\n    activeUserMutations {\n      emailMutations {\n        delete(input: $input) {\n          ...SettingsUserEmails_User\n        }\n      }\n    }\n  }\n"];
-/**
- * The graphql function is used to parse GraphQL queries into a document that can be used by GraphQL clients.
- */
-export function graphql(source: "\n  mutation SettingsSetPrimaryUserEmail($input: SetPrimaryUserEmailInput!) {\n    activeUserMutations {\n      emailMutations {\n        setPrimary(input: $input) {\n          ...SettingsUserEmails_User\n        }\n      }\n    }\n  }\n"): (typeof documents)["\n  mutation SettingsSetPrimaryUserEmail($input: SetPrimaryUserEmailInput!) {\n    activeUserMutations {\n      emailMutations {\n        setPrimary(input: $input) {\n          ...SettingsUserEmails_User\n        }\n      }\n    }\n  }\n"];
-/**
- * The graphql function is used to parse GraphQL queries into a document that can be used by GraphQL clients.
- */
-export function graphql(source: "\n  mutation SettingsNewEmailVerification($input: EmailVerificationRequestInput!) {\n    activeUserMutations {\n      emailMutations {\n        requestNewEmailVerification(input: $input)\n      }\n    }\n  }\n"): (typeof documents)["\n  mutation SettingsNewEmailVerification($input: EmailVerificationRequestInput!) {\n    activeUserMutations {\n      emailMutations {\n        requestNewEmailVerification(input: $input)\n      }\n    }\n  }\n"];
->>>>>>> 03db1cca
 /**
  * The graphql function is used to parse GraphQL queries into a document that can be used by GraphQL clients.
  */
