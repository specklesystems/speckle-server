/* eslint-disable */
import * as types from './graphql';
import type { TypedDocumentNode as DocumentNode } from '@graphql-typed-document-node/core';

/**
 * Map of all GraphQL operations in the project.
 *
 * This map has several performance disadvantages:
 * 1. It is not tree-shakeable, so it will include all operations in the project.
 * 2. It is not minifiable, so the string of a GraphQL query will be multiple times inside the bundle.
 * 3. It does not support dead code elimination, so it will add unused operations.
 *
 * Therefore it is highly recommended to use the babel or swc plugin for production.
 */
const documents = {
    "\n  fragment AuthLoginWithEmailBlock_PendingWorkspaceCollaborator on PendingWorkspaceCollaborator {\n    id\n    email\n    user {\n      id\n    }\n  }\n": types.AuthLoginWithEmailBlock_PendingWorkspaceCollaboratorFragmentDoc,
    "\n  query AuthRegisterPanel($token: String) {\n    serverInfo {\n      inviteOnly\n      authStrategies {\n        id\n      }\n      ...AuthStategiesServerInfoFragment\n      ...ServerTermsOfServicePrivacyPolicyFragment\n    }\n    serverInviteByToken(token: $token) {\n      id\n      email\n    }\n  }\n": types.AuthRegisterPanelDocument,
    "\n  query AuthRegisterPanelWorkspaceInvite($token: String) {\n    workspaceInvite(token: $token) {\n      id\n      ...AuthWorkspaceInviteHeader_PendingWorkspaceCollaborator\n    }\n  }\n": types.AuthRegisterPanelWorkspaceInviteDocument,
    "\n  fragment ServerTermsOfServicePrivacyPolicyFragment on ServerInfo {\n    termsOfService\n  }\n": types.ServerTermsOfServicePrivacyPolicyFragmentFragmentDoc,
    "\n  query EmailVerificationBannerState {\n    activeUser {\n      id\n      email\n      verified\n      hasPendingVerification\n    }\n  }\n": types.EmailVerificationBannerStateDocument,
    "\n  mutation RequestVerification {\n    requestVerification\n  }\n": types.RequestVerificationDocument,
    "\n  fragment AuthWorkspaceInviteHeader_PendingWorkspaceCollaborator on PendingWorkspaceCollaborator {\n    id\n    workspaceName\n    email\n    user {\n      id\n      ...LimitedUserAvatar\n    }\n  }\n": types.AuthWorkspaceInviteHeader_PendingWorkspaceCollaboratorFragmentDoc,
    "\n  fragment AuthStategiesServerInfoFragment on ServerInfo {\n    authStrategies {\n      id\n      name\n      url\n    }\n    ...AuthThirdPartyLoginButtonOIDC_ServerInfo\n  }\n": types.AuthStategiesServerInfoFragmentFragmentDoc,
    "\n  fragment AuthThirdPartyLoginButtonOIDC_ServerInfo on ServerInfo {\n    authStrategies {\n      id\n      name\n    }\n  }\n": types.AuthThirdPartyLoginButtonOidc_ServerInfoFragmentDoc,
    "\n  fragment AutomateAutomationCreateDialog_AutomateFunction on AutomateFunction {\n    id\n    ...AutomationsFunctionsCard_AutomateFunction\n    ...AutomateAutomationCreateDialogFunctionParametersStep_AutomateFunction\n  }\n": types.AutomateAutomationCreateDialog_AutomateFunctionFragmentDoc,
    "\n  fragment AutomateAutomationCreateDialogFunctionParametersStep_AutomateFunction on AutomateFunction {\n    id\n    releases(limit: 1) {\n      items {\n        id\n        inputSchema\n      }\n    }\n  }\n": types.AutomateAutomationCreateDialogFunctionParametersStep_AutomateFunctionFragmentDoc,
    "\n  query AutomationCreateDialogFunctionsSearch($search: String, $cursor: String = null) {\n    automateFunctions(limit: 20, filter: { search: $search }, cursor: $cursor) {\n      cursor\n      totalCount\n      items {\n        id\n        ...AutomateAutomationCreateDialog_AutomateFunction\n      }\n    }\n  }\n": types.AutomationCreateDialogFunctionsSearchDocument,
    "\n  fragment AutomationsFunctionsCard_AutomateFunction on AutomateFunction {\n    id\n    name\n    isFeatured\n    description\n    logo\n    repo {\n      id\n      url\n      owner\n      name\n    }\n  }\n": types.AutomationsFunctionsCard_AutomateFunctionFragmentDoc,
    "\n  fragment AutomateFunctionCreateDialogDoneStep_AutomateFunction on AutomateFunction {\n    id\n    repo {\n      id\n      url\n      owner\n      name\n    }\n    ...AutomationsFunctionsCard_AutomateFunction\n  }\n": types.AutomateFunctionCreateDialogDoneStep_AutomateFunctionFragmentDoc,
    "\n  fragment AutomateFunctionCreateDialogTemplateStep_AutomateFunctionTemplate on AutomateFunctionTemplate {\n    id\n    title\n    logo\n    url\n  }\n": types.AutomateFunctionCreateDialogTemplateStep_AutomateFunctionTemplateFragmentDoc,
    "\n  fragment AutomateFunctionPageHeader_Function on AutomateFunction {\n    id\n    name\n    logo\n    repo {\n      id\n      url\n      owner\n      name\n    }\n    releases(limit: 1) {\n      totalCount\n    }\n  }\n": types.AutomateFunctionPageHeader_FunctionFragmentDoc,
    "\n  fragment AutomateFunctionPageInfo_AutomateFunction on AutomateFunction {\n    id\n    repo {\n      id\n      url\n      owner\n      name\n    }\n    automationCount\n    description\n    releases(limit: 1) {\n      items {\n        id\n        inputSchema\n        createdAt\n        commitId\n        ...AutomateFunctionPageParametersDialog_AutomateFunctionRelease\n      }\n    }\n  }\n": types.AutomateFunctionPageInfo_AutomateFunctionFragmentDoc,
    "\n  fragment AutomateFunctionPageParametersDialog_AutomateFunctionRelease on AutomateFunctionRelease {\n    id\n    inputSchema\n  }\n": types.AutomateFunctionPageParametersDialog_AutomateFunctionReleaseFragmentDoc,
    "\n  fragment AutomateFunctionsPageHeader_Query on Query {\n    activeUser {\n      id\n      automateInfo {\n        hasAutomateGithubApp\n        availableGithubOrgs\n      }\n    }\n    serverInfo {\n      automate {\n        availableFunctionTemplates {\n          ...AutomateFunctionCreateDialogTemplateStep_AutomateFunctionTemplate\n        }\n      }\n    }\n  }\n": types.AutomateFunctionsPageHeader_QueryFragmentDoc,
    "\n  fragment AutomateFunctionsPageItems_Query on Query {\n    automateFunctions(limit: 20, filter: { search: $search }, cursor: $cursor) {\n      totalCount\n      items {\n        id\n        ...AutomationsFunctionsCard_AutomateFunction\n        ...AutomateAutomationCreateDialog_AutomateFunction\n      }\n      cursor\n    }\n  }\n": types.AutomateFunctionsPageItems_QueryFragmentDoc,
    "\n  fragment AutomateRunsTriggerStatus_TriggeredAutomationsStatus on TriggeredAutomationsStatus {\n    id\n    ...TriggeredAutomationsStatusSummary\n    ...AutomateRunsTriggerStatusDialog_TriggeredAutomationsStatus\n  }\n": types.AutomateRunsTriggerStatus_TriggeredAutomationsStatusFragmentDoc,
    "\n  fragment AutomateRunsTriggerStatusDialog_TriggeredAutomationsStatus on TriggeredAutomationsStatus {\n    id\n    automationRuns {\n      id\n      ...AutomateRunsTriggerStatusDialogRunsRows_AutomateRun\n    }\n  }\n": types.AutomateRunsTriggerStatusDialog_TriggeredAutomationsStatusFragmentDoc,
    "\n  fragment AutomateRunsTriggerStatusDialogFunctionRun_AutomateFunctionRun on AutomateFunctionRun {\n    id\n    results\n    status\n    statusMessage\n    contextView\n    function {\n      id\n      logo\n      name\n    }\n    createdAt\n    updatedAt\n  }\n": types.AutomateRunsTriggerStatusDialogFunctionRun_AutomateFunctionRunFragmentDoc,
    "\n  fragment AutomateRunsTriggerStatusDialogRunsRows_AutomateRun on AutomateRun {\n    id\n    functionRuns {\n      id\n      ...AutomateRunsTriggerStatusDialogFunctionRun_AutomateFunctionRun\n    }\n    ...AutomationsStatusOrderedRuns_AutomationRun\n  }\n": types.AutomateRunsTriggerStatusDialogRunsRows_AutomateRunFragmentDoc,
    "\n  fragment AutomateViewerPanel_AutomateRun on AutomateRun {\n    id\n    functionRuns {\n      id\n      ...AutomateViewerPanelFunctionRunRow_AutomateFunctionRun\n    }\n    ...AutomationsStatusOrderedRuns_AutomationRun\n  }\n": types.AutomateViewerPanel_AutomateRunFragmentDoc,
    "\n  fragment AutomateViewerPanelFunctionRunRow_AutomateFunctionRun on AutomateFunctionRun {\n    id\n    results\n    status\n    statusMessage\n    contextView\n    function {\n      id\n      logo\n      name\n    }\n    createdAt\n    updatedAt\n  }\n": types.AutomateViewerPanelFunctionRunRow_AutomateFunctionRunFragmentDoc,
    "\n  fragment CommonModelSelectorModel on Model {\n    id\n    name\n  }\n": types.CommonModelSelectorModelFragmentDoc,
    "\n  fragment DashboardProjectCard_Project on Project {\n    id\n    name\n    role\n    updatedAt\n    models {\n      totalCount\n    }\n    team {\n      user {\n        ...LimitedUserAvatar\n      }\n    }\n  }\n": types.DashboardProjectCard_ProjectFragmentDoc,
    "\n  fragment FormSelectModels_Model on Model {\n    id\n    name\n  }\n": types.FormSelectModels_ModelFragmentDoc,
    "\n  fragment FormSelectProjects_Project on Project {\n    id\n    name\n  }\n": types.FormSelectProjects_ProjectFragmentDoc,
    "\n  fragment FormUsersSelectItem on LimitedUser {\n    id\n    name\n    avatar\n  }\n": types.FormUsersSelectItemFragmentDoc,
    "\n  fragment HeaderNavShare_Project on Project {\n    id\n    visibility\n    ...ProjectsModelPageEmbed_Project\n  }\n": types.HeaderNavShare_ProjectFragmentDoc,
    "\n  fragment ProjectModelPageHeaderProject on Project {\n    id\n    name\n    model(id: $modelId) {\n      id\n      name\n      description\n    }\n  }\n": types.ProjectModelPageHeaderProjectFragmentDoc,
    "\n  fragment ProjectModelPageVersionsPagination on Project {\n    id\n    visibility\n    model(id: $modelId) {\n      id\n      versions(limit: 16, cursor: $versionsCursor) {\n        cursor\n        totalCount\n        items {\n          ...ProjectModelPageVersionsCardVersion\n        }\n      }\n    }\n    ...ProjectsModelPageEmbed_Project\n  }\n": types.ProjectModelPageVersionsPaginationFragmentDoc,
    "\n  fragment ProjectModelPageVersionsProject on Project {\n    ...ProjectPageProjectHeader\n    model(id: $modelId) {\n      id\n      name\n      pendingImportedVersions {\n        ...PendingFileUpload\n      }\n    }\n    ...ProjectModelPageVersionsPagination\n    ...ProjectsModelPageEmbed_Project\n  }\n": types.ProjectModelPageVersionsProjectFragmentDoc,
    "\n  fragment ProjectModelPageDialogDeleteVersion on Version {\n    id\n    message\n  }\n": types.ProjectModelPageDialogDeleteVersionFragmentDoc,
    "\n  fragment ProjectModelPageDialogEditMessageVersion on Version {\n    id\n    message\n  }\n": types.ProjectModelPageDialogEditMessageVersionFragmentDoc,
    "\n  fragment ProjectModelPageDialogMoveToVersion on Version {\n    id\n    message\n  }\n": types.ProjectModelPageDialogMoveToVersionFragmentDoc,
    "\n  fragment ProjectsModelPageEmbed_Project on Project {\n    id\n    ...ProjectsPageTeamDialogManagePermissions_Project\n  }\n": types.ProjectsModelPageEmbed_ProjectFragmentDoc,
    "\n  fragment ProjectModelPageVersionsCardVersion on Version {\n    id\n    message\n    authorUser {\n      ...LimitedUserAvatar\n    }\n    createdAt\n    previewUrl\n    sourceApplication\n    commentThreadCount: commentThreads(limit: 0) {\n      totalCount\n    }\n    ...ProjectModelPageDialogDeleteVersion\n    ...ProjectModelPageDialogMoveToVersion\n    automationsStatus {\n      ...AutomateRunsTriggerStatus_TriggeredAutomationsStatus\n    }\n  }\n": types.ProjectModelPageVersionsCardVersionFragmentDoc,
    "\n  fragment ProjectPageProjectHeader on Project {\n    id\n    role\n    name\n    description\n    visibility\n    allowPublicComments\n  }\n": types.ProjectPageProjectHeaderFragmentDoc,
    "\n  fragment ProjectPageInviteDialog_Project on Project {\n    id\n    workspaceId\n    ...ProjectPageTeamInternals_Project\n  }\n": types.ProjectPageInviteDialog_ProjectFragmentDoc,
    "\n  fragment ProjectPageAutomationFunctionSettingsDialog_AutomationRevisionFunction on AutomationRevisionFunction {\n    parameters\n    release {\n      id\n      inputSchema\n      function {\n        id\n      }\n    }\n  }\n": types.ProjectPageAutomationFunctionSettingsDialog_AutomationRevisionFunctionFragmentDoc,
    "\n  fragment ProjectPageAutomationFunctionSettingsDialog_AutomationRevision on AutomationRevision {\n    id\n    triggerDefinitions {\n      ... on VersionCreatedTriggerDefinition {\n        type\n        model {\n          id\n          ...CommonModelSelectorModel\n        }\n      }\n    }\n  }\n": types.ProjectPageAutomationFunctionSettingsDialog_AutomationRevisionFragmentDoc,
    "\n  fragment ProjectPageAutomationFunctions_Automation on Automation {\n    id\n    currentRevision {\n      id\n      ...ProjectPageAutomationFunctionSettingsDialog_AutomationRevision\n      functions {\n        release {\n          id\n          function {\n            id\n            ...AutomationsFunctionsCard_AutomateFunction\n            releases(limit: 1) {\n              items {\n                id\n              }\n            }\n          }\n        }\n        ...ProjectPageAutomationFunctionSettingsDialog_AutomationRevisionFunction\n      }\n    }\n  }\n": types.ProjectPageAutomationFunctions_AutomationFragmentDoc,
    "\n  fragment ProjectPageAutomationHeader_Automation on Automation {\n    id\n    name\n    enabled\n    isTestAutomation\n    currentRevision {\n      id\n      triggerDefinitions {\n        ... on VersionCreatedTriggerDefinition {\n          model {\n            ...ProjectPageLatestItemsModelItem\n          }\n        }\n      }\n    }\n  }\n": types.ProjectPageAutomationHeader_AutomationFragmentDoc,
    "\n  fragment ProjectPageAutomationHeader_Project on Project {\n    id\n    ...ProjectPageModelsCardProject\n  }\n": types.ProjectPageAutomationHeader_ProjectFragmentDoc,
    "\n  fragment ProjectPageAutomationRuns_Automation on Automation {\n    id\n    name\n    enabled\n    isTestAutomation\n    runs(limit: 10) {\n      items {\n        ...AutomationRunDetails\n      }\n      totalCount\n      cursor\n    }\n  }\n": types.ProjectPageAutomationRuns_AutomationFragmentDoc,
    "\n  fragment ProjectPageAutomationsEmptyState_Query on Query {\n    automateFunctions(limit: 9, filter: { featuredFunctionsOnly: true }) {\n      items {\n        ...AutomationsFunctionsCard_AutomateFunction\n        ...AutomateAutomationCreateDialog_AutomateFunction\n      }\n    }\n  }\n": types.ProjectPageAutomationsEmptyState_QueryFragmentDoc,
    "\n  fragment ProjectPageAutomationsRow_Automation on Automation {\n    id\n    name\n    enabled\n    isTestAutomation\n    currentRevision {\n      id\n      triggerDefinitions {\n        ... on VersionCreatedTriggerDefinition {\n          model {\n            id\n            name\n          }\n        }\n      }\n    }\n    runs(limit: 10) {\n      totalCount\n      items {\n        ...AutomationRunDetails\n      }\n      cursor\n    }\n  }\n": types.ProjectPageAutomationsRow_AutomationFragmentDoc,
    "\n  fragment ProjectDiscussionsPageHeader_Project on Project {\n    id\n    name\n  }\n": types.ProjectDiscussionsPageHeader_ProjectFragmentDoc,
    "\n  fragment ProjectDiscussionsPageResults_Project on Project {\n    id\n  }\n": types.ProjectDiscussionsPageResults_ProjectFragmentDoc,
    "\n  fragment ProjectPageModelsActions on Model {\n    id\n    name\n  }\n": types.ProjectPageModelsActionsFragmentDoc,
    "\n  fragment ProjectPageModelsActions_Project on Project {\n    id\n    ...ProjectsModelPageEmbed_Project\n  }\n": types.ProjectPageModelsActions_ProjectFragmentDoc,
    "\n  fragment ProjectPageModelsCardProject on Project {\n    id\n    role\n    visibility\n    ...ProjectPageModelsActions_Project\n  }\n": types.ProjectPageModelsCardProjectFragmentDoc,
    "\n  fragment ProjectModelsPageHeader_Project on Project {\n    id\n    name\n    sourceApps\n    role\n    team {\n      id\n      user {\n        ...FormUsersSelectItem\n      }\n    }\n  }\n": types.ProjectModelsPageHeader_ProjectFragmentDoc,
    "\n  fragment ProjectModelsPageResults_Project on Project {\n    ...ProjectPageLatestItemsModels\n  }\n": types.ProjectModelsPageResults_ProjectFragmentDoc,
    "\n  fragment ProjectPageModelsStructureItem_Project on Project {\n    id\n    ...ProjectPageModelsActions_Project\n  }\n": types.ProjectPageModelsStructureItem_ProjectFragmentDoc,
    "\n  fragment SingleLevelModelTreeItem on ModelsTreeItem {\n    id\n    name\n    fullName\n    model {\n      ...ProjectPageLatestItemsModelItem\n    }\n    hasChildren\n    updatedAt\n  }\n": types.SingleLevelModelTreeItemFragmentDoc,
    "\n  fragment ProjectPageModelsCardDeleteDialog on Model {\n    id\n    name\n  }\n": types.ProjectPageModelsCardDeleteDialogFragmentDoc,
    "\n  fragment ProjectPageModelsCardRenameDialog on Model {\n    id\n    name\n    description\n  }\n": types.ProjectPageModelsCardRenameDialogFragmentDoc,
    "\n  query ProjectPageSettingsCollaborators($projectId: String!) {\n    project(id: $projectId) {\n      id\n      ...ProjectPageTeamInternals_Project\n      ...ProjectPageInviteDialog_Project\n    }\n  }\n": types.ProjectPageSettingsCollaboratorsDocument,
    "\n  query ProjectPageSettingsGeneral($projectId: String!) {\n    project(id: $projectId) {\n      id\n      role\n      ...ProjectPageSettingsGeneralBlockProjectInfo_Project\n      ...ProjectPageSettingsGeneralBlockAccess_Project\n      ...ProjectPageSettingsGeneralBlockDiscussions_Project\n      ...ProjectPageSettingsGeneralBlockLeave_Project\n      ...ProjectPageSettingsGeneralBlockDelete_Project\n      ...ProjectPageTeamInternals_Project\n    }\n  }\n": types.ProjectPageSettingsGeneralDocument,
    "\n  fragment ProjectPageSettingsGeneralBlockAccess_Project on Project {\n    id\n    visibility\n  }\n": types.ProjectPageSettingsGeneralBlockAccess_ProjectFragmentDoc,
    "\n  fragment ProjectPageSettingsGeneralBlockDelete_Project on Project {\n    id\n    name\n    role\n    models(limit: 0) {\n      totalCount\n    }\n    commentThreads(limit: 0) {\n      totalCount\n    }\n  }\n": types.ProjectPageSettingsGeneralBlockDelete_ProjectFragmentDoc,
    "\n  fragment ProjectPageSettingsGeneralBlockDiscussions_Project on Project {\n    id\n    visibility\n    allowPublicComments\n  }\n": types.ProjectPageSettingsGeneralBlockDiscussions_ProjectFragmentDoc,
    "\n  fragment ProjectPageSettingsGeneralBlockLeave_Project on Project {\n    id\n    name\n    role\n    team {\n      role\n      user {\n        ...LimitedUserAvatar\n        role\n      }\n    }\n  }\n": types.ProjectPageSettingsGeneralBlockLeave_ProjectFragmentDoc,
    "\n  fragment ProjectPageSettingsGeneralBlockProjectInfo_Project on Project {\n    id\n    role\n    name\n    description\n  }\n": types.ProjectPageSettingsGeneralBlockProjectInfo_ProjectFragmentDoc,
    "\n  fragment ProjectPageTeamDialog on Project {\n    id\n    name\n    role\n    allowPublicComments\n    visibility\n    team {\n      id\n      role\n      user {\n        ...LimitedUserAvatar\n        role\n      }\n    }\n    invitedTeam {\n      id\n      title\n      inviteId\n      role\n      user {\n        ...LimitedUserAvatar\n        role\n      }\n    }\n    ...ProjectsPageTeamDialogManagePermissions_Project\n  }\n": types.ProjectPageTeamDialogFragmentDoc,
    "\n  fragment ProjectsPageTeamDialogManagePermissions_Project on Project {\n    id\n    visibility\n    role\n  }\n": types.ProjectsPageTeamDialogManagePermissions_ProjectFragmentDoc,
    "\n    subscription OnUserProjectsUpdate {\n      userProjectsUpdated {\n        type\n        id\n        project {\n          ...ProjectDashboardItem\n        }\n      }\n    }\n  ": types.OnUserProjectsUpdateDocument,
    "\n  fragment ProjectsDashboardFilled on ProjectCollection {\n    items {\n      ...ProjectDashboardItem\n    }\n  }\n": types.ProjectsDashboardFilledFragmentDoc,
    "\n  fragment ProjectsDashboardHeaderProjects_User on User {\n    ...ProjectsInviteBanners\n  }\n": types.ProjectsDashboardHeaderProjects_UserFragmentDoc,
    "\n  fragment ProjectsDashboardHeaderWorkspaces_User on User {\n    ...WorkspaceInviteBanners_User\n  }\n": types.ProjectsDashboardHeaderWorkspaces_UserFragmentDoc,
    "\n  fragment ProjectsInviteBanner on PendingStreamCollaborator {\n    id\n    invitedBy {\n      ...LimitedUserAvatar\n    }\n    projectId\n    projectName\n    token\n    user {\n      id\n    }\n  }\n": types.ProjectsInviteBannerFragmentDoc,
    "\n  fragment ProjectsInviteBanners on User {\n    projectInvites {\n      ...ProjectsInviteBanner\n    }\n  }\n": types.ProjectsInviteBannersFragmentDoc,
    "\n  fragment SettingsDialog_User on User {\n    workspaces {\n      items {\n        ...SettingsWorkspacesGeneralEditAvatar_Workspace\n        ...WorkspaceAvatar_Workspace\n        id\n        name\n      }\n    }\n  }\n": types.SettingsDialog_UserFragmentDoc,
    "\n  fragment SettingsServerProjects_ProjectCollection on ProjectCollection {\n    totalCount\n    items {\n      ...SettingsSharedProjects_Project\n    }\n  }\n": types.SettingsServerProjects_ProjectCollectionFragmentDoc,
    "\n  fragment SettingsSharedProjects_Project on Project {\n    id\n    name\n    visibility\n    createdAt\n    updatedAt\n    models {\n      totalCount\n    }\n    versions {\n      totalCount\n    }\n    team {\n      id\n      user {\n        name\n        id\n        avatar\n      }\n    }\n  }\n": types.SettingsSharedProjects_ProjectFragmentDoc,
    "\n  fragment SettingsUserEmails_User on User {\n    id\n    emails {\n      ...SettingsUserEmailCards_UserEmail\n    }\n  }\n": types.SettingsUserEmails_UserFragmentDoc,
    "\n  fragment SettingsUserNotifications_User on User {\n    id\n    notificationPreferences\n  }\n": types.SettingsUserNotifications_UserFragmentDoc,
    "\n  fragment SettingsUserProfile_User on User {\n    ...SettingsUserProfileChangePassword_User\n    ...SettingsUserProfileDeleteAccount_User\n    ...SettingsUserProfileDetails_User\n  }\n": types.SettingsUserProfile_UserFragmentDoc,
    "\n  fragment SettingsUserEmailCards_UserEmail on UserEmail {\n    email\n    id\n    primary\n    verified\n  }\n": types.SettingsUserEmailCards_UserEmailFragmentDoc,
    "\n  fragment SettingsUserProfileChangePassword_User on User {\n    id\n    email\n  }\n": types.SettingsUserProfileChangePassword_UserFragmentDoc,
    "\n  fragment SettingsUserProfileDeleteAccount_User on User {\n    id\n    email\n  }\n": types.SettingsUserProfileDeleteAccount_UserFragmentDoc,
    "\n  fragment SettingsUserProfileDetails_User on User {\n    id\n    name\n    company\n    ...UserProfileEditDialogAvatar_User\n  }\n": types.SettingsUserProfileDetails_UserFragmentDoc,
    "\n  fragment UserProfileEditDialogAvatar_User on User {\n    id\n    avatar\n    ...ActiveUserAvatar\n  }\n": types.UserProfileEditDialogAvatar_UserFragmentDoc,
    "\n  fragment SettingsWorkspacesGeneral_Workspace on Workspace {\n    ...SettingsWorkspacesGeneralEditAvatar_Workspace\n    ...SettingsWorkspaceGeneralDeleteDialog_Workspace\n    id\n    name\n    description\n    logo\n  }\n": types.SettingsWorkspacesGeneral_WorkspaceFragmentDoc,
    "\n  fragment SettingsWorkspaceGeneralDeleteDialog_Workspace on Workspace {\n    id\n    name\n  }\n": types.SettingsWorkspaceGeneralDeleteDialog_WorkspaceFragmentDoc,
    "\n  fragment SettingsWorkspacesGeneralEditAvatar_Workspace on Workspace {\n    id\n    logo\n    name\n  }\n": types.SettingsWorkspacesGeneralEditAvatar_WorkspaceFragmentDoc,
    "\n  fragment SettingsWorkspacesMembers_Workspace on Workspace {\n    id\n    role\n  }\n": types.SettingsWorkspacesMembers_WorkspaceFragmentDoc,
    "\n  fragment SettingsWorkspacesProjects_ProjectCollection on ProjectCollection {\n    totalCount\n    items {\n      ...SettingsSharedProjects_Project\n    }\n  }\n": types.SettingsWorkspacesProjects_ProjectCollectionFragmentDoc,
<<<<<<< HEAD
    "\n  fragment SettingsWorkspacesSecurity_Workspace on Workspace {\n    id\n    domains {\n      ...SettingsWorkspacesSecurityDomainRemoveDialog_WorkspaceDomain\n    }\n    domainBasedMembershipProtectionEnabled\n    discoverabilityEnabled\n  }\n  fragment SettingsWorkspacesSecurity_User on User {\n    ...SettingsWorkspacesSecurityDomainAddDialog_User\n  }\n": types.SettingsWorkspacesSecurity_WorkspaceFragmentDoc,
=======
>>>>>>> e2f2a71b
    "\n  fragment SettingsWorkspacesMembersGuestsTable_WorkspaceCollaborator on WorkspaceCollaborator {\n    id\n    role\n    user {\n      id\n      avatar\n      name\n      company\n      verified\n    }\n  }\n": types.SettingsWorkspacesMembersGuestsTable_WorkspaceCollaboratorFragmentDoc,
    "\n  fragment SettingsWorkspacesMembersGuestsTable_Workspace on Workspace {\n    id\n    ...SettingsWorkspacesMembersTableHeader_Workspace\n    team {\n      id\n      ...SettingsWorkspacesMembersGuestsTable_WorkspaceCollaborator\n    }\n  }\n": types.SettingsWorkspacesMembersGuestsTable_WorkspaceFragmentDoc,
    "\n  fragment SettingsWorkspacesMembersInvitesTable_PendingWorkspaceCollaborator on PendingWorkspaceCollaborator {\n    id\n    inviteId\n    role\n    title\n    updatedAt\n    user {\n      id\n      ...LimitedUserAvatar\n    }\n    invitedBy {\n      id\n      ...LimitedUserAvatar\n    }\n  }\n": types.SettingsWorkspacesMembersInvitesTable_PendingWorkspaceCollaboratorFragmentDoc,
    "\n  fragment SettingsWorkspacesMembersInvitesTable_Workspace on Workspace {\n    id\n    ...SettingsWorkspacesMembersTableHeader_Workspace\n    invitedTeam(filter: $invitesFilter) {\n      ...SettingsWorkspacesMembersInvitesTable_PendingWorkspaceCollaborator\n    }\n  }\n": types.SettingsWorkspacesMembersInvitesTable_WorkspaceFragmentDoc,
    "\n  fragment SettingsWorkspacesMembersMembersTable_WorkspaceCollaborator on WorkspaceCollaborator {\n    id\n    role\n    user {\n      id\n      avatar\n      name\n      company\n      verified\n    }\n  }\n": types.SettingsWorkspacesMembersMembersTable_WorkspaceCollaboratorFragmentDoc,
    "\n  fragment SettingsWorkspacesMembersMembersTable_Workspace on Workspace {\n    id\n    ...SettingsWorkspacesMembersTableHeader_Workspace\n    team {\n      id\n      ...SettingsWorkspacesMembersMembersTable_WorkspaceCollaborator\n    }\n  }\n": types.SettingsWorkspacesMembersMembersTable_WorkspaceFragmentDoc,
    "\n  fragment SettingsWorkspacesMembersTableHeader_Workspace on Workspace {\n    id\n    role\n    ...WorkspaceInviteDialog_Workspace\n  }\n": types.SettingsWorkspacesMembersTableHeader_WorkspaceFragmentDoc,
    "\n  fragment SettingsWorkspacesSecurityDomainAddDialog_Workspace on Workspace {\n    id\n    domains {\n      id\n      domain\n    }\n    discoverabilityEnabled\n  }\n  fragment SettingsWorkspacesSecurityDomainAddDialog_User on User {\n    id\n    emails {\n      id\n      email\n      verified\n    }\n  }\n": types.SettingsWorkspacesSecurityDomainAddDialog_WorkspaceFragmentDoc,
    "\n  fragment SettingsWorkspacesSecurityDomainRemoveDialog_Workspace on Workspace {\n    id\n    domains {\n      ...SettingsWorkspacesSecurityDomainRemoveDialog_WorkspaceDomain\n    }\n  }\n  fragment SettingsWorkspacesSecurityDomainRemoveDialog_WorkspaceDomain on WorkspaceDomain {\n    id\n    domain\n  }\n": types.SettingsWorkspacesSecurityDomainRemoveDialog_WorkspaceFragmentDoc,
    "\n  fragment ModelPageProject on Project {\n    id\n    createdAt\n    name\n    visibility\n  }\n": types.ModelPageProjectFragmentDoc,
    "\n  fragment ThreadCommentAttachment on Comment {\n    text {\n      attachments {\n        id\n        fileName\n        fileType\n        fileSize\n      }\n    }\n  }\n": types.ThreadCommentAttachmentFragmentDoc,
    "\n  fragment ViewerCommentsListItem on Comment {\n    id\n    rawText\n    archived\n    author {\n      ...LimitedUserAvatar\n    }\n    createdAt\n    viewedAt\n    replies {\n      totalCount\n      cursor\n      items {\n        ...ViewerCommentsReplyItem\n      }\n    }\n    replyAuthors(limit: 4) {\n      totalCount\n      items {\n        ...FormUsersSelectItem\n      }\n    }\n    resources {\n      resourceId\n      resourceType\n    }\n  }\n": types.ViewerCommentsListItemFragmentDoc,
    "\n  fragment ViewerModelVersionCardItem on Version {\n    id\n    message\n    referencedObject\n    sourceApplication\n    createdAt\n    previewUrl\n    authorUser {\n      ...LimitedUserAvatar\n    }\n  }\n": types.ViewerModelVersionCardItemFragmentDoc,
    "\n  fragment WorkspaceAvatar_Workspace on Workspace {\n    id\n    logo\n    defaultLogoIndex\n  }\n": types.WorkspaceAvatar_WorkspaceFragmentDoc,
    "\n  fragment WorkspaceInviteDialog_Workspace on Workspace {\n    id\n    team {\n      id\n      user {\n        id\n      }\n    }\n    invitedTeam(filter: $invitesFilter) {\n      title\n      user {\n        id\n      }\n    }\n  }\n": types.WorkspaceInviteDialog_WorkspaceFragmentDoc,
    "\n  fragment WorkspaceProjectList_ProjectCollection on ProjectCollection {\n    totalCount\n    items {\n      ...ProjectDashboardItem\n    }\n    cursor\n  }\n": types.WorkspaceProjectList_ProjectCollectionFragmentDoc,
    "\n  fragment WorkspaceHeader_Workspace on Workspace {\n    ...WorkspaceAvatar_Workspace\n    id\n    role\n    name\n    logo\n    description\n    totalProjects: projects {\n      totalCount\n    }\n    team {\n      id\n      user {\n        id\n        name\n        ...LimitedUserAvatar\n      }\n    }\n    ...WorkspaceInviteDialog_Workspace\n  }\n": types.WorkspaceHeader_WorkspaceFragmentDoc,
    "\n  fragment WorkspaceInviteBanner_PendingWorkspaceCollaborator on PendingWorkspaceCollaborator {\n    id\n    invitedBy {\n      id\n      ...LimitedUserAvatar\n    }\n    workspaceId\n    workspaceName\n    token\n    user {\n      id\n    }\n    ...UseWorkspaceInviteManager_PendingWorkspaceCollaborator\n  }\n": types.WorkspaceInviteBanner_PendingWorkspaceCollaboratorFragmentDoc,
    "\n  fragment WorkspaceInviteBanners_User on User {\n    discoverableWorkspaces {\n      ...WorkspaceInviteDiscoverableWorkspaceBanner_DiscoverableWorkspace\n    }\n    workspaceInvites {\n      ...WorkspaceInviteBanner_PendingWorkspaceCollaborator\n    }\n  }\n": types.WorkspaceInviteBanners_UserFragmentDoc,
    "\n  fragment WorkspaceInviteBlock_PendingWorkspaceCollaborator on PendingWorkspaceCollaborator {\n    id\n    workspaceId\n    workspaceName\n    token\n    user {\n      id\n      name\n      ...LimitedUserAvatar\n    }\n    title\n    email\n    ...UseWorkspaceInviteManager_PendingWorkspaceCollaborator\n  }\n": types.WorkspaceInviteBlock_PendingWorkspaceCollaboratorFragmentDoc,
    "\n  fragment WorkspaceInviteDiscoverableWorkspaceBanner_DiscoverableWorkspace on DiscoverableWorkspace {\n    id\n    name\n    description\n    logo\n    defaultLogoIndex\n  }\n": types.WorkspaceInviteDiscoverableWorkspaceBanner_DiscoverableWorkspaceFragmentDoc,
    "\n  query ActiveUserMainMetadata {\n    activeUser {\n      id\n      email\n      company\n      bio\n      name\n      role\n      avatar\n      isOnboardingFinished\n      createdAt\n      verified\n      notificationPreferences\n      versions(limit: 0) {\n        totalCount\n      }\n    }\n  }\n": types.ActiveUserMainMetadataDocument,
    "\n      mutation CreateOnboardingProject {\n        projectMutations {\n          createForOnboarding {\n            ...ProjectPageProject\n            ...ProjectDashboardItem\n          }\n        }\n      }\n    ": types.CreateOnboardingProjectDocument,
    "\n  mutation FinishOnboarding {\n    activeUserMutations {\n      finishOnboarding\n    }\n  }\n": types.FinishOnboardingDocument,
    "\n  mutation RequestVerificationByEmail($email: String!) {\n    requestVerificationByEmail(email: $email)\n  }\n": types.RequestVerificationByEmailDocument,
    "\n  query AuthLoginPanel {\n    serverInfo {\n      authStrategies {\n        id\n      }\n      ...AuthStategiesServerInfoFragment\n    }\n  }\n": types.AuthLoginPanelDocument,
    "\n  query AuthLoginPanelWorkspaceInvite($token: String) {\n    workspaceInvite(token: $token) {\n      id\n      email\n      ...AuthWorkspaceInviteHeader_PendingWorkspaceCollaborator\n      ...AuthLoginWithEmailBlock_PendingWorkspaceCollaborator\n    }\n  }\n": types.AuthLoginPanelWorkspaceInviteDocument,
    "\n  query AuthorizableAppMetadata($id: String!) {\n    app(id: $id) {\n      id\n      name\n      description\n      trustByDefault\n      redirectUrl\n      scopes {\n        name\n        description\n      }\n      author {\n        name\n        id\n        avatar\n      }\n    }\n  }\n": types.AuthorizableAppMetadataDocument,
    "\n  fragment FunctionRunStatusForSummary on AutomateFunctionRun {\n    id\n    status\n  }\n": types.FunctionRunStatusForSummaryFragmentDoc,
    "\n  fragment TriggeredAutomationsStatusSummary on TriggeredAutomationsStatus {\n    id\n    automationRuns {\n      id\n      functionRuns {\n        id\n        ...FunctionRunStatusForSummary\n      }\n    }\n  }\n": types.TriggeredAutomationsStatusSummaryFragmentDoc,
    "\n  fragment AutomationRunDetails on AutomateRun {\n    id\n    status\n    functionRuns {\n      ...FunctionRunStatusForSummary\n      statusMessage\n    }\n    trigger {\n      ... on VersionCreatedTrigger {\n        version {\n          id\n        }\n        model {\n          id\n        }\n      }\n    }\n    createdAt\n    updatedAt\n  }\n": types.AutomationRunDetailsFragmentDoc,
    "\n  fragment AutomationsStatusOrderedRuns_AutomationRun on AutomateRun {\n    id\n    automation {\n      id\n      name\n    }\n    functionRuns {\n      id\n      updatedAt\n    }\n  }\n": types.AutomationsStatusOrderedRuns_AutomationRunFragmentDoc,
    "\n  fragment SearchAutomateFunctionReleaseItem on AutomateFunctionRelease {\n    id\n    versionTag\n    createdAt\n    inputSchema\n  }\n": types.SearchAutomateFunctionReleaseItemFragmentDoc,
    "\n  mutation CreateAutomateFunction($input: CreateAutomateFunctionInput!) {\n    automateMutations {\n      createFunction(input: $input) {\n        id\n        ...AutomationsFunctionsCard_AutomateFunction\n        ...AutomateFunctionCreateDialogDoneStep_AutomateFunction\n      }\n    }\n  }\n": types.CreateAutomateFunctionDocument,
    "\n  mutation UpdateAutomateFunction($input: UpdateAutomateFunctionInput!) {\n    automateMutations {\n      updateFunction(input: $input) {\n        id\n        ...AutomateFunctionPage_AutomateFunction\n      }\n    }\n  }\n": types.UpdateAutomateFunctionDocument,
    "\n  query SearchAutomateFunctionReleases(\n    $functionId: ID!\n    $cursor: String\n    $limit: Int\n    $filter: AutomateFunctionReleasesFilter\n  ) {\n    automateFunction(id: $functionId) {\n      id\n      releases(cursor: $cursor, limit: $limit, filter: $filter) {\n        cursor\n        totalCount\n        items {\n          ...SearchAutomateFunctionReleaseItem\n        }\n      }\n    }\n  }\n": types.SearchAutomateFunctionReleasesDocument,
    "\n  query FunctionAccessCheck($id: ID!) {\n    automateFunction(id: $id) {\n      id\n    }\n  }\n": types.FunctionAccessCheckDocument,
    "\n  query ProjectAutomationCreationPublicKeys(\n    $projectId: String!\n    $automationId: String!\n  ) {\n    project(id: $projectId) {\n      id\n      automation(id: $automationId) {\n        id\n        creationPublicKeys\n      }\n    }\n  }\n": types.ProjectAutomationCreationPublicKeysDocument,
    "\n  query AutomateFunctionsPagePagination($search: String, $cursor: String) {\n    ...AutomateFunctionsPageItems_Query\n  }\n": types.AutomateFunctionsPagePaginationDocument,
    "\n  query MentionsUserSearch($query: String!, $emailOnly: Boolean = false) {\n    userSearch(\n      query: $query\n      limit: 5\n      cursor: null\n      archived: false\n      emailOnly: $emailOnly\n    ) {\n      items {\n        id\n        name\n        company\n      }\n    }\n  }\n": types.MentionsUserSearchDocument,
    "\n  query UserSearch($query: String!, $limit: Int, $cursor: String, $archived: Boolean) {\n    userSearch(query: $query, limit: $limit, cursor: $cursor, archived: $archived) {\n      cursor\n      items {\n        id\n        name\n        bio\n        company\n        avatar\n        verified\n        role\n      }\n    }\n  }\n": types.UserSearchDocument,
    "\n  query ServerInfoBlobSizeLimit {\n    serverInfo {\n      blobSizeLimitBytes\n    }\n  }\n": types.ServerInfoBlobSizeLimitDocument,
    "\n  query ServerInfoAllScopes {\n    serverInfo {\n      scopes {\n        name\n        description\n      }\n    }\n  }\n": types.ServerInfoAllScopesDocument,
    "\n  query ProjectModelsSelectorValues($projectId: String!, $cursor: String) {\n    project(id: $projectId) {\n      id\n      models(limit: 100, cursor: $cursor) {\n        cursor\n        totalCount\n        items {\n          ...CommonModelSelectorModel\n        }\n      }\n    }\n  }\n": types.ProjectModelsSelectorValuesDocument,
    "\n  query MainServerInfoData {\n    serverInfo {\n      adminContact\n      blobSizeLimitBytes\n      canonicalUrl\n      company\n      description\n      guestModeEnabled\n      inviteOnly\n      name\n      termsOfService\n      version\n      automateUrl\n    }\n  }\n": types.MainServerInfoDataDocument,
    "\n  mutation DashboardJoinWorkspace($input: JoinWorkspaceInput!) {\n    workspaceMutations {\n      join(input: $input) {\n        id\n      }\n    }\n  }\n": types.DashboardJoinWorkspaceDocument,
    "\n  query DashboardProjectsPageQuery {\n    activeUser {\n      id\n      projects(limit: 3) {\n        items {\n          ...DashboardProjectCard_Project\n        }\n      }\n      ...ProjectsDashboardHeaderProjects_User\n    }\n  }\n": types.DashboardProjectsPageQueryDocument,
    "\n  query DashboardProjectsPageWorkspaceQuery {\n    activeUser {\n      id\n      ...ProjectsDashboardHeaderWorkspaces_User\n    }\n  }\n": types.DashboardProjectsPageWorkspaceQueryDocument,
    "\n  mutation DeleteAccessToken($token: String!) {\n    apiTokenRevoke(token: $token)\n  }\n": types.DeleteAccessTokenDocument,
    "\n  mutation CreateAccessToken($token: ApiTokenCreateInput!) {\n    apiTokenCreate(token: $token)\n  }\n": types.CreateAccessTokenDocument,
    "\n  mutation DeleteApplication($appId: String!) {\n    appDelete(appId: $appId)\n  }\n": types.DeleteApplicationDocument,
    "\n  mutation CreateApplication($app: AppCreateInput!) {\n    appCreate(app: $app)\n  }\n": types.CreateApplicationDocument,
    "\n  mutation EditApplication($app: AppUpdateInput!) {\n    appUpdate(app: $app)\n  }\n": types.EditApplicationDocument,
    "\n  mutation RevokeAppAccess($appId: String!) {\n    appRevokeAccess(appId: $appId)\n  }\n": types.RevokeAppAccessDocument,
    "\n  query DeveloperSettingsAccessTokens {\n    activeUser {\n      id\n      apiTokens {\n        id\n        name\n        lastUsed\n        lastChars\n        createdAt\n        scopes\n      }\n    }\n  }\n": types.DeveloperSettingsAccessTokensDocument,
    "\n  query DeveloperSettingsApplications {\n    activeUser {\n      createdApps {\n        id\n        secret\n        name\n        description\n        redirectUrl\n        scopes {\n          name\n          description\n        }\n      }\n      id\n    }\n  }\n": types.DeveloperSettingsApplicationsDocument,
    "\n  query DeveloperSettingsAuthorizedApps {\n    activeUser {\n      id\n      authorizedApps {\n        id\n        description\n        name\n        author {\n          id\n          name\n          avatar\n        }\n      }\n    }\n  }\n": types.DeveloperSettingsAuthorizedAppsDocument,
    "\n  query SearchProjects($search: String, $onlyWithRoles: [String!] = null) {\n    activeUser {\n      projects(limit: 10, filter: { search: $search, onlyWithRoles: $onlyWithRoles }) {\n        totalCount\n        items {\n          ...FormSelectProjects_Project\n        }\n      }\n    }\n  }\n": types.SearchProjectsDocument,
    "\n  query SearchProjectModels($search: String, $projectId: String!) {\n    project(id: $projectId) {\n      id\n      models(limit: 10, filter: { search: $search }) {\n        totalCount\n        items {\n          ...FormSelectModels_Model\n        }\n      }\n    }\n  }\n": types.SearchProjectModelsDocument,
    "\n  mutation requestGendoAIRender($input: GendoAIRenderInput!) {\n    versionMutations {\n      requestGendoAIRender(input: $input)\n    }\n  }\n": types.RequestGendoAiRenderDocument,
    "\n  query GendoAIRender(\n    $gendoAiRenderId: String!\n    $versionId: String!\n    $projectId: String!\n  ) {\n    project(id: $projectId) {\n      id\n      version(id: $versionId) {\n        id\n        gendoAIRender(id: $gendoAiRenderId) {\n          id\n          projectId\n          modelId\n          versionId\n          createdAt\n          updatedAt\n          gendoGenerationId\n          status\n          prompt\n          camera\n          responseImage\n          user {\n            name\n            avatar\n            id\n          }\n        }\n      }\n    }\n  }\n": types.GendoAiRenderDocument,
    "\n  query GendoAIRenders($versionId: String!, $projectId: String!) {\n    project(id: $projectId) {\n      id\n      version(id: $versionId) {\n        id\n        gendoAIRenders {\n          totalCount\n          items {\n            id\n            createdAt\n            updatedAt\n            status\n            gendoGenerationId\n            prompt\n            camera\n          }\n        }\n      }\n    }\n  }\n": types.GendoAiRendersDocument,
    "\n  subscription ProjectVersionGendoAIRenderCreated($id: String!, $versionId: String!) {\n    projectVersionGendoAIRenderCreated(id: $id, versionId: $versionId) {\n      id\n      createdAt\n      updatedAt\n      status\n      gendoGenerationId\n      prompt\n      camera\n    }\n  }\n": types.ProjectVersionGendoAiRenderCreatedDocument,
    "\n  subscription ProjectVersionGendoAIRenderUpdated($id: String!, $versionId: String!) {\n    projectVersionGendoAIRenderUpdated(id: $id, versionId: $versionId) {\n      id\n      projectId\n      modelId\n      versionId\n      createdAt\n      updatedAt\n      gendoGenerationId\n      status\n      prompt\n      camera\n      responseImage\n    }\n  }\n": types.ProjectVersionGendoAiRenderUpdatedDocument,
    "\n  fragment ProjectPageTeamInternals_Project on Project {\n    id\n    role\n    invitedTeam {\n      id\n      title\n      role\n      inviteId\n      user {\n        role\n        ...LimitedUserAvatar\n      }\n    }\n    team {\n      role\n      user {\n        id\n        role\n        ...LimitedUserAvatar\n      }\n    }\n  }\n": types.ProjectPageTeamInternals_ProjectFragmentDoc,
    "\n  fragment ProjectDashboardItemNoModels on Project {\n    id\n    name\n    createdAt\n    updatedAt\n    role\n    team {\n      id\n      user {\n        id\n        name\n        avatar\n      }\n    }\n    ...ProjectPageModelsCardProject\n  }\n": types.ProjectDashboardItemNoModelsFragmentDoc,
    "\n  fragment ProjectDashboardItem on Project {\n    id\n    ...ProjectDashboardItemNoModels\n    models(limit: 4) {\n      totalCount\n      items {\n        ...ProjectPageLatestItemsModelItem\n      }\n    }\n    pendingImportedModels(limit: 4) {\n      ...PendingFileUpload\n    }\n  }\n": types.ProjectDashboardItemFragmentDoc,
    "\n  fragment PendingFileUpload on FileUpload {\n    id\n    projectId\n    modelName\n    convertedStatus\n    convertedMessage\n    uploadDate\n    convertedLastUpdate\n    fileType\n    fileName\n  }\n": types.PendingFileUploadFragmentDoc,
    "\n  fragment ProjectPageLatestItemsModelItem on Model {\n    id\n    name\n    displayName\n    versionCount: versions(limit: 0) {\n      totalCount\n    }\n    commentThreadCount: commentThreads(limit: 0) {\n      totalCount\n    }\n    pendingImportedVersions(limit: 1) {\n      ...PendingFileUpload\n    }\n    previewUrl\n    createdAt\n    updatedAt\n    ...ProjectPageModelsCardRenameDialog\n    ...ProjectPageModelsCardDeleteDialog\n    ...ProjectPageModelsActions\n    automationsStatus {\n      ...AutomateRunsTriggerStatus_TriggeredAutomationsStatus\n    }\n  }\n": types.ProjectPageLatestItemsModelItemFragmentDoc,
    "\n  fragment ProjectUpdatableMetadata on Project {\n    id\n    name\n    description\n    visibility\n    allowPublicComments\n  }\n": types.ProjectUpdatableMetadataFragmentDoc,
    "\n  fragment ProjectPageLatestItemsModels on Project {\n    id\n    role\n    visibility\n    modelCount: models(limit: 0) {\n      totalCount\n    }\n    ...ProjectPageModelsStructureItem_Project\n  }\n": types.ProjectPageLatestItemsModelsFragmentDoc,
    "\n  fragment ProjectPageLatestItemsComments on Project {\n    id\n    commentThreadCount: commentThreads(limit: 0) {\n      totalCount\n    }\n  }\n": types.ProjectPageLatestItemsCommentsFragmentDoc,
    "\n  fragment ProjectPageLatestItemsCommentItem on Comment {\n    id\n    author {\n      ...FormUsersSelectItem\n    }\n    screenshot\n    rawText\n    createdAt\n    updatedAt\n    archived\n    repliesCount: replies(limit: 0) {\n      totalCount\n    }\n    replyAuthors(limit: 4) {\n      totalCount\n      items {\n        ...FormUsersSelectItem\n      }\n    }\n  }\n": types.ProjectPageLatestItemsCommentItemFragmentDoc,
    "\n  mutation CreateModel($input: CreateModelInput!) {\n    modelMutations {\n      create(input: $input) {\n        ...ProjectPageLatestItemsModelItem\n      }\n    }\n  }\n": types.CreateModelDocument,
    "\n  mutation CreateProject($input: ProjectCreateInput) {\n    projectMutations {\n      create(input: $input) {\n        ...ProjectPageProject\n        ...ProjectDashboardItem\n      }\n    }\n  }\n": types.CreateProjectDocument,
    "\n  mutation UpdateModel($input: UpdateModelInput!) {\n    modelMutations {\n      update(input: $input) {\n        ...ProjectPageLatestItemsModelItem\n      }\n    }\n  }\n": types.UpdateModelDocument,
    "\n  mutation DeleteModel($input: DeleteModelInput!) {\n    modelMutations {\n      delete(input: $input)\n    }\n  }\n": types.DeleteModelDocument,
    "\n  mutation UpdateProjectRole($input: ProjectUpdateRoleInput!) {\n    projectMutations {\n      updateRole(input: $input) {\n        id\n        team {\n          id\n          role\n          user {\n            ...LimitedUserAvatar\n          }\n        }\n      }\n    }\n  }\n": types.UpdateProjectRoleDocument,
    "\n  mutation InviteProjectUser($projectId: ID!, $input: [ProjectInviteCreateInput!]!) {\n    projectMutations {\n      invites {\n        batchCreate(projectId: $projectId, input: $input) {\n          ...ProjectPageTeamDialog\n        }\n      }\n    }\n  }\n": types.InviteProjectUserDocument,
    "\n  mutation InviteWorkspaceProjectUser(\n    $projectId: ID!\n    $inputs: [WorkspaceProjectInviteCreateInput!]!\n  ) {\n    projectMutations {\n      invites {\n        createForWorkspace(projectId: $projectId, inputs: $inputs) {\n          ...ProjectPageTeamDialog\n        }\n      }\n    }\n  }\n": types.InviteWorkspaceProjectUserDocument,
    "\n  mutation CancelProjectInvite($projectId: ID!, $inviteId: String!) {\n    projectMutations {\n      invites {\n        cancel(projectId: $projectId, inviteId: $inviteId) {\n          ...ProjectPageTeamDialog\n        }\n      }\n    }\n  }\n": types.CancelProjectInviteDocument,
    "\n  mutation UpdateProjectMetadata($update: ProjectUpdateInput!) {\n    projectMutations {\n      update(update: $update) {\n        id\n        ...ProjectUpdatableMetadata\n      }\n    }\n  }\n": types.UpdateProjectMetadataDocument,
    "\n  mutation DeleteProject($id: String!) {\n    projectMutations {\n      delete(id: $id)\n    }\n  }\n": types.DeleteProjectDocument,
    "\n  mutation UseProjectInvite($input: ProjectInviteUseInput!) {\n    projectMutations {\n      invites {\n        use(input: $input)\n      }\n    }\n  }\n": types.UseProjectInviteDocument,
    "\n  mutation LeaveProject($projectId: String!) {\n    projectMutations {\n      leave(id: $projectId)\n    }\n  }\n": types.LeaveProjectDocument,
    "\n  mutation DeleteVersions($input: DeleteVersionsInput!) {\n    versionMutations {\n      delete(input: $input)\n    }\n  }\n": types.DeleteVersionsDocument,
    "\n  mutation MoveVersions($input: MoveVersionsInput!) {\n    versionMutations {\n      moveToModel(input: $input) {\n        id\n      }\n    }\n  }\n": types.MoveVersionsDocument,
    "\n  mutation UpdateVersion($input: UpdateVersionInput!) {\n    versionMutations {\n      update(input: $input) {\n        id\n        message\n      }\n    }\n  }\n": types.UpdateVersionDocument,
    "\n  mutation deleteWebhook($webhook: WebhookDeleteInput!) {\n    webhookDelete(webhook: $webhook)\n  }\n": types.DeleteWebhookDocument,
    "\n  mutation createWebhook($webhook: WebhookCreateInput!) {\n    webhookCreate(webhook: $webhook)\n  }\n": types.CreateWebhookDocument,
    "\n  mutation updateWebhook($webhook: WebhookUpdateInput!) {\n    webhookUpdate(webhook: $webhook)\n  }\n": types.UpdateWebhookDocument,
    "\n  mutation CreateAutomation($projectId: ID!, $input: ProjectAutomationCreateInput!) {\n    projectMutations {\n      automationMutations(projectId: $projectId) {\n        create(input: $input) {\n          id\n          ...ProjectPageAutomationsRow_Automation\n        }\n      }\n    }\n  }\n": types.CreateAutomationDocument,
    "\n  mutation UpdateAutomation($projectId: ID!, $input: ProjectAutomationUpdateInput!) {\n    projectMutations {\n      automationMutations(projectId: $projectId) {\n        update(input: $input) {\n          id\n          name\n          enabled\n        }\n      }\n    }\n  }\n": types.UpdateAutomationDocument,
    "\n  mutation CreateAutomationRevision(\n    $projectId: ID!\n    $input: ProjectAutomationRevisionCreateInput!\n  ) {\n    projectMutations {\n      automationMutations(projectId: $projectId) {\n        createRevision(input: $input) {\n          id\n        }\n      }\n    }\n  }\n": types.CreateAutomationRevisionDocument,
    "\n  mutation TriggerAutomation($projectId: ID!, $automationId: ID!) {\n    projectMutations {\n      automationMutations(projectId: $projectId) {\n        trigger(automationId: $automationId)\n      }\n    }\n  }\n": types.TriggerAutomationDocument,
    "\n  mutation CreateTestAutomation(\n    $projectId: ID!\n    $input: ProjectTestAutomationCreateInput!\n  ) {\n    projectMutations {\n      automationMutations(projectId: $projectId) {\n        createTestAutomation(input: $input) {\n          id\n          ...ProjectPageAutomationsRow_Automation\n        }\n      }\n    }\n  }\n": types.CreateTestAutomationDocument,
    "\n  query ProjectAccessCheck($id: String!) {\n    project(id: $id) {\n      id\n    }\n  }\n": types.ProjectAccessCheckDocument,
    "\n  query ProjectRoleCheck($id: String!) {\n    project(id: $id) {\n      id\n      role\n    }\n  }\n": types.ProjectRoleCheckDocument,
    "\n  query ProjectsDashboardQuery($filter: UserProjectsFilter, $cursor: String) {\n    activeUser {\n      id\n      projects(filter: $filter, limit: 6, cursor: $cursor) {\n        cursor\n        totalCount\n        items {\n          ...ProjectDashboardItem\n        }\n      }\n      ...ProjectsInviteBanners\n      ...ProjectsDashboardHeaderProjects_User\n    }\n  }\n": types.ProjectsDashboardQueryDocument,
    "\n  query ProjectsDashboardWorkspaceQuery {\n    activeUser {\n      id\n      ...ProjectsDashboardHeaderWorkspaces_User\n    }\n  }\n": types.ProjectsDashboardWorkspaceQueryDocument,
    "\n  query ProjectPageQuery($id: String!, $token: String) {\n    project(id: $id) {\n      ...ProjectPageProject\n    }\n    projectInvite(projectId: $id, token: $token) {\n      ...ProjectsInviteBanner\n    }\n  }\n": types.ProjectPageQueryDocument,
    "\n  query ProjectLatestModels($projectId: String!, $filter: ProjectModelsFilter) {\n    project(id: $projectId) {\n      id\n      models(cursor: null, limit: 16, filter: $filter) {\n        totalCount\n        cursor\n        items {\n          ...ProjectPageLatestItemsModelItem\n        }\n      }\n      pendingImportedModels {\n        ...PendingFileUpload\n      }\n    }\n  }\n": types.ProjectLatestModelsDocument,
    "\n  query ProjectLatestModelsPagination(\n    $projectId: String!\n    $filter: ProjectModelsFilter\n    $cursor: String = null\n  ) {\n    project(id: $projectId) {\n      id\n      models(cursor: $cursor, limit: 16, filter: $filter) {\n        totalCount\n        cursor\n        items {\n          ...ProjectPageLatestItemsModelItem\n        }\n      }\n    }\n  }\n": types.ProjectLatestModelsPaginationDocument,
    "\n  query ProjectModelsTreeTopLevel(\n    $projectId: String!\n    $filter: ProjectModelsTreeFilter\n  ) {\n    project(id: $projectId) {\n      id\n      modelsTree(cursor: null, limit: 8, filter: $filter) {\n        totalCount\n        cursor\n        items {\n          ...SingleLevelModelTreeItem\n        }\n      }\n      pendingImportedModels {\n        ...PendingFileUpload\n      }\n    }\n  }\n": types.ProjectModelsTreeTopLevelDocument,
    "\n  query ProjectModelsTreeTopLevelPagination(\n    $projectId: String!\n    $filter: ProjectModelsTreeFilter\n    $cursor: String = null\n  ) {\n    project(id: $projectId) {\n      id\n      modelsTree(cursor: $cursor, limit: 8, filter: $filter) {\n        totalCount\n        cursor\n        items {\n          ...SingleLevelModelTreeItem\n        }\n      }\n    }\n  }\n": types.ProjectModelsTreeTopLevelPaginationDocument,
    "\n  query ProjectModelChildrenTree($projectId: String!, $parentName: String!) {\n    project(id: $projectId) {\n      id\n      modelChildrenTree(fullName: $parentName) {\n        ...SingleLevelModelTreeItem\n      }\n    }\n  }\n": types.ProjectModelChildrenTreeDocument,
    "\n  query ProjectLatestCommentThreads(\n    $projectId: String!\n    $cursor: String = null\n    $filter: ProjectCommentsFilter = null\n  ) {\n    project(id: $projectId) {\n      id\n      commentThreads(cursor: $cursor, limit: 8, filter: $filter) {\n        totalCount\n        cursor\n        items {\n          ...ProjectPageLatestItemsCommentItem\n        }\n      }\n    }\n  }\n": types.ProjectLatestCommentThreadsDocument,
    "\n  query ProjectInvite($projectId: String!, $token: String) {\n    projectInvite(projectId: $projectId, token: $token) {\n      ...ProjectsInviteBanner\n    }\n  }\n": types.ProjectInviteDocument,
    "\n  query ProjectModelCheck($projectId: String!, $modelId: String!) {\n    project(id: $projectId) {\n      model(id: $modelId) {\n        id\n      }\n    }\n  }\n": types.ProjectModelCheckDocument,
    "\n  query ProjectModelPage(\n    $projectId: String!\n    $modelId: String!\n    $versionsCursor: String\n  ) {\n    project(id: $projectId) {\n      id\n      ...ProjectModelPageHeaderProject\n      ...ProjectModelPageVersionsProject\n    }\n  }\n": types.ProjectModelPageDocument,
    "\n  query ProjectModelVersions(\n    $projectId: String!\n    $modelId: String!\n    $versionsCursor: String\n  ) {\n    project(id: $projectId) {\n      id\n      ...ProjectModelPageVersionsPagination\n    }\n  }\n": types.ProjectModelVersionsDocument,
    "\n  query ProjectModelsPage($projectId: String!) {\n    project(id: $projectId) {\n      id\n      ...ProjectModelsPageHeader_Project\n      ...ProjectModelsPageResults_Project\n    }\n  }\n": types.ProjectModelsPageDocument,
    "\n  query ProjectDiscussionsPage($projectId: String!) {\n    project(id: $projectId) {\n      id\n      ...ProjectDiscussionsPageHeader_Project\n      ...ProjectDiscussionsPageResults_Project\n    }\n  }\n": types.ProjectDiscussionsPageDocument,
    "\n  query ProjectAutomationsTab($projectId: String!) {\n    project(id: $projectId) {\n      id\n      models(limit: 1) {\n        items {\n          id\n        }\n      }\n      automations(filter: null, cursor: null, limit: 5) {\n        totalCount\n        items {\n          id\n          ...ProjectPageAutomationsRow_Automation\n        }\n        cursor\n      }\n      ...FormSelectProjects_Project\n    }\n    ...ProjectPageAutomationsEmptyState_Query\n  }\n": types.ProjectAutomationsTabDocument,
    "\n  query ProjectAutomationsTabAutomationsPagination(\n    $projectId: String!\n    $search: String = null\n    $cursor: String = null\n  ) {\n    project(id: $projectId) {\n      id\n      automations(filter: $search, cursor: $cursor, limit: 5) {\n        totalCount\n        cursor\n        items {\n          id\n          ...ProjectPageAutomationsRow_Automation\n        }\n      }\n    }\n  }\n": types.ProjectAutomationsTabAutomationsPaginationDocument,
    "\n  query ProjectAutomationPage($projectId: String!, $automationId: String!) {\n    project(id: $projectId) {\n      id\n      ...ProjectPageAutomationPage_Project\n      automation(id: $automationId) {\n        id\n        ...ProjectPageAutomationPage_Automation\n      }\n    }\n  }\n": types.ProjectAutomationPageDocument,
    "\n  query ProjectAutomationPagePaginatedRuns(\n    $projectId: String!\n    $automationId: String!\n    $cursor: String = null\n  ) {\n    project(id: $projectId) {\n      id\n      automation(id: $automationId) {\n        id\n        runs(cursor: $cursor, limit: 10) {\n          totalCount\n          cursor\n          items {\n            id\n            ...AutomationRunDetails\n          }\n        }\n      }\n    }\n  }\n": types.ProjectAutomationPagePaginatedRunsDocument,
    "\n  query ProjectAutomationAccessCheck($projectId: String!) {\n    project(id: $projectId) {\n      id\n      automations(limit: 0) {\n        totalCount\n      }\n    }\n  }\n": types.ProjectAutomationAccessCheckDocument,
    "\n  query ProjectWebhooks($projectId: String!) {\n    project(id: $projectId) {\n      id\n      name\n      webhooks {\n        items {\n          streamId\n          triggers\n          enabled\n          url\n          id\n          description\n          history(limit: 5) {\n            items {\n              status\n              statusInfo\n            }\n          }\n        }\n        totalCount\n      }\n    }\n  }\n": types.ProjectWebhooksDocument,
    "\n  query ProjectBlobInfo($blobId: String!, $projectId: String!) {\n    project(id: $projectId) {\n      id\n      blob(id: $blobId) {\n        id\n        fileName\n        fileType\n        fileSize\n        createdAt\n      }\n    }\n  }\n": types.ProjectBlobInfoDocument,
    "\n  subscription OnProjectUpdated($id: String!) {\n    projectUpdated(id: $id) {\n      id\n      type\n      project {\n        ...ProjectPageProject\n        ...ProjectDashboardItemNoModels\n      }\n    }\n  }\n": types.OnProjectUpdatedDocument,
    "\n  subscription OnProjectModelsUpdate($id: String!) {\n    projectModelsUpdated(id: $id) {\n      id\n      type\n      model {\n        id\n        versions(limit: 1) {\n          items {\n            id\n            referencedObject\n          }\n        }\n        ...ProjectPageLatestItemsModelItem\n      }\n    }\n  }\n": types.OnProjectModelsUpdateDocument,
    "\n  subscription OnProjectVersionsUpdate($id: String!) {\n    projectVersionsUpdated(id: $id) {\n      id\n      modelId\n      type\n      version {\n        id\n        ...ViewerModelVersionCardItem\n        ...ProjectModelPageVersionsCardVersion\n        model {\n          id\n          ...ProjectPageLatestItemsModelItem\n        }\n      }\n    }\n  }\n": types.OnProjectVersionsUpdateDocument,
    "\n  subscription OnProjectVersionsPreviewGenerated($id: String!) {\n    projectVersionsPreviewGenerated(id: $id) {\n      projectId\n      objectId\n      versionId\n    }\n  }\n": types.OnProjectVersionsPreviewGeneratedDocument,
    "\n  subscription OnProjectPendingModelsUpdated($id: String!) {\n    projectPendingModelsUpdated(id: $id) {\n      id\n      type\n      model {\n        ...PendingFileUpload\n        model {\n          ...ProjectPageLatestItemsModelItem\n        }\n      }\n    }\n  }\n": types.OnProjectPendingModelsUpdatedDocument,
    "\n  subscription OnProjectPendingVersionsUpdated($id: String!) {\n    projectPendingVersionsUpdated(id: $id) {\n      id\n      type\n      version {\n        ...PendingFileUpload\n        model {\n          ...ProjectPageLatestItemsModelItem\n        }\n      }\n    }\n  }\n": types.OnProjectPendingVersionsUpdatedDocument,
    "\n  subscription OnProjectTriggeredAutomationsStatusUpdated($id: String!) {\n    projectTriggeredAutomationsStatusUpdated(projectId: $id) {\n      type\n      version {\n        id\n        automationsStatus {\n          automationRuns {\n            ...AutomateViewerPanel_AutomateRun\n          }\n          ...TriggeredAutomationsStatusSummary\n          ...AutomateRunsTriggerStatusDialog_TriggeredAutomationsStatus\n        }\n      }\n      model {\n        id\n      }\n      run {\n        id\n        automationId\n        ...AutomationRunDetails\n      }\n    }\n  }\n": types.OnProjectTriggeredAutomationsStatusUpdatedDocument,
    "\n  subscription OnProjectAutomationsUpdated($id: String!) {\n    projectAutomationsUpdated(projectId: $id) {\n      type\n      automationId\n      automation {\n        id\n        ...ProjectPageAutomationPage_Automation\n        ...ProjectPageAutomationsRow_Automation\n      }\n    }\n  }\n": types.OnProjectAutomationsUpdatedDocument,
    "\n  mutation ServerInfoUpdate($info: ServerInfoUpdateInput!) {\n    serverInfoUpdate(info: $info)\n  }\n": types.ServerInfoUpdateDocument,
    "\n  mutation AdminPanelDeleteUser($userConfirmation: UserDeleteInput!) {\n    adminDeleteUser(userConfirmation: $userConfirmation)\n  }\n": types.AdminPanelDeleteUserDocument,
    "\n  mutation AdminPanelDeleteProject($ids: [String!]!) {\n    projectMutations {\n      batchDelete(ids: $ids)\n    }\n  }\n": types.AdminPanelDeleteProjectDocument,
    "\n  mutation AdminPanelResendInvite($inviteId: String!) {\n    inviteResend(inviteId: $inviteId)\n  }\n": types.AdminPanelResendInviteDocument,
    "\n  mutation AdminPanelDeleteInvite($inviteId: String!) {\n    inviteDelete(inviteId: $inviteId)\n  }\n": types.AdminPanelDeleteInviteDocument,
    "\n  mutation AdminChangeUseRole($userRoleInput: UserRoleInput!) {\n    userRoleChange(userRoleInput: $userRoleInput)\n  }\n": types.AdminChangeUseRoleDocument,
    "\n  query ServerManagementDataPage {\n    admin {\n      userList {\n        totalCount\n      }\n      projectList {\n        totalCount\n      }\n      inviteList {\n        totalCount\n      }\n    }\n    serverInfo {\n      name\n      version\n    }\n  }\n": types.ServerManagementDataPageDocument,
    "\n  query ServerSettingsDialogData {\n    serverInfo {\n      name\n      description\n      adminContact\n      company\n      termsOfService\n      inviteOnly\n      guestModeEnabled\n    }\n  }\n": types.ServerSettingsDialogDataDocument,
    "\n  query AdminPanelUsersList($limit: Int!, $cursor: String, $query: String) {\n    admin {\n      userList(limit: $limit, cursor: $cursor, query: $query) {\n        totalCount\n        cursor\n        items {\n          id\n          email\n          avatar\n          name\n          role\n          verified\n          company\n        }\n      }\n    }\n  }\n": types.AdminPanelUsersListDocument,
    "\n  query AdminPanelProjectsList(\n    $query: String\n    $orderBy: String\n    $limit: Int!\n    $visibility: String\n    $cursor: String\n  ) {\n    admin {\n      projectList(\n        query: $query\n        orderBy: $orderBy\n        limit: $limit\n        visibility: $visibility\n        cursor: $cursor\n      ) {\n        cursor\n        ...SettingsServerProjects_ProjectCollection\n      }\n    }\n  }\n": types.AdminPanelProjectsListDocument,
    "\n  query AdminPanelInvitesList($limit: Int!, $cursor: String, $query: String) {\n    admin {\n      inviteList(limit: $limit, cursor: $cursor, query: $query) {\n        cursor\n        items {\n          email\n          id\n          invitedBy {\n            id\n            name\n          }\n        }\n        totalCount\n      }\n    }\n  }\n": types.AdminPanelInvitesListDocument,
    "\n  mutation InviteServerUser($input: [ServerInviteCreateInput!]!) {\n    serverInviteBatchCreate(input: $input)\n  }\n": types.InviteServerUserDocument,
    "\n  mutation SettingsUpdateWorkspace($input: WorkspaceUpdateInput!) {\n    workspaceMutations {\n      update(input: $input) {\n        ...SettingsWorkspacesGeneral_Workspace\n      }\n    }\n  }\n": types.SettingsUpdateWorkspaceDocument,
    "\n  mutation SettingsCreateUserEmail($input: CreateUserEmailInput!) {\n    activeUserMutations {\n      emailMutations {\n        create(input: $input) {\n          ...SettingsUserEmails_User\n        }\n      }\n    }\n  }\n": types.SettingsCreateUserEmailDocument,
    "\n  mutation SettingsDeleteUserEmail($input: DeleteUserEmailInput!) {\n    activeUserMutations {\n      emailMutations {\n        delete(input: $input) {\n          ...SettingsUserEmails_User\n        }\n      }\n    }\n  }\n": types.SettingsDeleteUserEmailDocument,
    "\n  mutation SettingsSetPrimaryUserEmail($input: SetPrimaryUserEmailInput!) {\n    activeUserMutations {\n      emailMutations {\n        setPrimary(input: $input) {\n          ...SettingsUserEmails_User\n        }\n      }\n    }\n  }\n": types.SettingsSetPrimaryUserEmailDocument,
    "\n  mutation SettingsNewEmailVerification($input: EmailVerificationRequestInput!) {\n    activeUserMutations {\n      emailMutations {\n        requestNewEmailVerification(input: $input)\n      }\n    }\n  }\n": types.SettingsNewEmailVerificationDocument,
    "\n  mutation SettingsUpdateWorkspaceSecurity($input: WorkspaceUpdateInput!) {\n    workspaceMutations {\n      update(input: $input) {\n        id\n        domainBasedMembershipProtectionEnabled\n        discoverabilityEnabled\n      }\n    }\n  }\n": types.SettingsUpdateWorkspaceSecurityDocument,
    "\n  mutation SettingsDeleteWorkspace($workspaceId: String!) {\n    workspaceMutations {\n      delete(workspaceId: $workspaceId)\n    }\n  }\n": types.SettingsDeleteWorkspaceDocument,
    "\n  mutation SettingsResendWorkspaceInvite($input: WorkspaceInviteResendInput!) {\n    workspaceMutations {\n      invites {\n        resend(input: $input)\n      }\n    }\n  }\n": types.SettingsResendWorkspaceInviteDocument,
    "\n  mutation SettingsCancelWorkspaceInvite($workspaceId: String!, $inviteId: String!) {\n    workspaceMutations {\n      invites {\n        cancel(workspaceId: $workspaceId, inviteId: $inviteId) {\n          id\n        }\n      }\n    }\n  }\n": types.SettingsCancelWorkspaceInviteDocument,
    "\n  mutation AddWorkspaceDomain($input: AddDomainToWorkspaceInput!) {\n    workspaceMutations {\n      addDomain(input: $input) {\n        ...SettingsWorkspacesSecurityDomainAddDialog_Workspace\n      }\n    }\n  }\n": types.AddWorkspaceDomainDocument,
    "\n  mutation DeleteWorkspaceDomain($input: WorkspaceDomainDeleteInput!) {\n    workspaceMutations {\n      deleteDomain(input: $input) {\n        ...SettingsWorkspacesSecurityDomainRemoveDialog_Workspace\n      }\n    }\n  }\n": types.DeleteWorkspaceDomainDocument,
    "\n  query SettingsSidebar {\n    activeUser {\n      ...SettingsDialog_User\n    }\n  }\n": types.SettingsSidebarDocument,
    "\n  query SettingsWorkspaceGeneral($id: String!) {\n    workspace(id: $id) {\n      ...SettingsWorkspacesGeneral_Workspace\n    }\n  }\n": types.SettingsWorkspaceGeneralDocument,
    "\n  query SettingsWorkspacesMembers(\n    $workspaceId: String!\n    $invitesFilter: PendingWorkspaceCollaboratorsFilter\n  ) {\n    workspace(id: $workspaceId) {\n      ...SettingsWorkspacesMembers_Workspace\n      ...SettingsWorkspacesMembersMembersTable_Workspace\n      ...SettingsWorkspacesMembersGuestsTable_Workspace\n      ...SettingsWorkspacesMembersInvitesTable_Workspace\n    }\n  }\n": types.SettingsWorkspacesMembersDocument,
    "\n  query SettingsWorkspacesInvitesSearch(\n    $workspaceId: String!\n    $invitesFilter: PendingWorkspaceCollaboratorsFilter\n  ) {\n    workspace(id: $workspaceId) {\n      ...SettingsWorkspacesMembersInvitesTable_Workspace\n    }\n  }\n": types.SettingsWorkspacesInvitesSearchDocument,
    "\n  query SettingsUserEmailsQuery {\n    activeUser {\n      ...SettingsUserEmails_User\n    }\n  }\n": types.SettingsUserEmailsQueryDocument,
    "\n  query SettingsWorkspacesProjects(\n    $workspaceId: String!\n    $limit: Int!\n    $cursor: String\n    $filter: WorkspaceProjectsFilter\n  ) {\n    workspace(id: $workspaceId) {\n      id\n      projects(limit: $limit, cursor: $cursor, filter: $filter) {\n        cursor\n        ...SettingsWorkspacesProjects_ProjectCollection\n      }\n    }\n  }\n": types.SettingsWorkspacesProjectsDocument,
    "\n  query SettingsWorkspaceSecurity($workspaceId: String!) {\n    workspace(id: $workspaceId) {\n      ...SettingsWorkspacesSecurity_Workspace\n    }\n    activeUser {\n      ...SettingsWorkspacesSecurity_User\n    }\n  }\n": types.SettingsWorkspaceSecurityDocument,
    "\n  fragment AppAuthorAvatar on AppAuthor {\n    id\n    name\n    avatar\n  }\n": types.AppAuthorAvatarFragmentDoc,
    "\n  fragment LimitedUserAvatar on LimitedUser {\n    id\n    name\n    avatar\n  }\n": types.LimitedUserAvatarFragmentDoc,
    "\n  fragment ActiveUserAvatar on User {\n    id\n    name\n    avatar\n  }\n": types.ActiveUserAvatarFragmentDoc,
    "\n  mutation UpdateUser($input: UserUpdateInput!) {\n    activeUserMutations {\n      update(user: $input) {\n        id\n        name\n        bio\n        company\n        avatar\n      }\n    }\n  }\n": types.UpdateUserDocument,
    "\n  mutation UpdateNotificationPreferences($input: JSONObject!) {\n    userNotificationPreferencesUpdate(preferences: $input)\n  }\n": types.UpdateNotificationPreferencesDocument,
    "\n  mutation DeleteAccount($input: UserDeleteInput!) {\n    userDelete(userConfirmation: $input)\n  }\n": types.DeleteAccountDocument,
    "\n  query ProfileEditDialog {\n    activeUser {\n      ...SettingsUserProfileDetails_User\n      ...SettingsUserNotifications_User\n      ...SettingsUserProfileDeleteAccount_User\n    }\n  }\n": types.ProfileEditDialogDocument,
    "\n  fragment ViewerCommentBubblesData on Comment {\n    id\n    viewedAt\n    viewerState\n  }\n": types.ViewerCommentBubblesDataFragmentDoc,
    "\n  fragment ViewerCommentThread on Comment {\n    ...ViewerCommentsListItem\n    ...ViewerCommentBubblesData\n    ...ViewerCommentsReplyItem\n  }\n": types.ViewerCommentThreadFragmentDoc,
    "\n  fragment ViewerCommentsReplyItem on Comment {\n    id\n    archived\n    rawText\n    text {\n      doc\n    }\n    author {\n      ...LimitedUserAvatar\n    }\n    createdAt\n    ...ThreadCommentAttachment\n  }\n": types.ViewerCommentsReplyItemFragmentDoc,
    "\n  mutation BroadcastViewerUserActivity(\n    $projectId: String!\n    $resourceIdString: String!\n    $message: ViewerUserActivityMessageInput!\n  ) {\n    broadcastViewerUserActivity(\n      projectId: $projectId\n      resourceIdString: $resourceIdString\n      message: $message\n    )\n  }\n": types.BroadcastViewerUserActivityDocument,
    "\n  mutation MarkCommentViewed($threadId: String!) {\n    commentMutations {\n      markViewed(commentId: $threadId)\n    }\n  }\n": types.MarkCommentViewedDocument,
    "\n  mutation CreateCommentThread($input: CreateCommentInput!) {\n    commentMutations {\n      create(input: $input) {\n        ...ViewerCommentThread\n      }\n    }\n  }\n": types.CreateCommentThreadDocument,
    "\n  mutation CreateCommentReply($input: CreateCommentReplyInput!) {\n    commentMutations {\n      reply(input: $input) {\n        ...ViewerCommentsReplyItem\n      }\n    }\n  }\n": types.CreateCommentReplyDocument,
    "\n  mutation ArchiveComment($commentId: String!, $archived: Boolean) {\n    commentMutations {\n      archive(commentId: $commentId, archived: $archived)\n    }\n  }\n": types.ArchiveCommentDocument,
    "\n  query ProjectViewerResources($projectId: String!, $resourceUrlString: String!) {\n    project(id: $projectId) {\n      id\n      viewerResources(resourceIdString: $resourceUrlString) {\n        identifier\n        items {\n          modelId\n          versionId\n          objectId\n        }\n      }\n    }\n  }\n": types.ProjectViewerResourcesDocument,
    "\n  query ViewerLoadedResources(\n    $projectId: String!\n    $modelIds: [String!]!\n    $versionIds: [String!]\n  ) {\n    project(id: $projectId) {\n      id\n      role\n      allowPublicComments\n      models(filter: { ids: $modelIds }) {\n        totalCount\n        items {\n          id\n          name\n          updatedAt\n          loadedVersion: versions(\n            filter: { priorityIds: $versionIds, priorityIdsOnly: true }\n          ) {\n            items {\n              ...ViewerModelVersionCardItem\n              automationsStatus {\n                id\n                automationRuns {\n                  ...AutomateViewerPanel_AutomateRun\n                }\n              }\n            }\n          }\n          versions(limit: 5) {\n            totalCount\n            cursor\n            items {\n              ...ViewerModelVersionCardItem\n            }\n          }\n        }\n      }\n      ...ProjectPageLatestItemsModels\n      ...ModelPageProject\n      ...HeaderNavShare_Project\n    }\n  }\n": types.ViewerLoadedResourcesDocument,
    "\n  query ViewerModelVersions(\n    $projectId: String!\n    $modelId: String!\n    $versionsCursor: String\n  ) {\n    project(id: $projectId) {\n      id\n      role\n      model(id: $modelId) {\n        id\n        versions(cursor: $versionsCursor, limit: 5) {\n          totalCount\n          cursor\n          items {\n            ...ViewerModelVersionCardItem\n          }\n        }\n      }\n    }\n  }\n": types.ViewerModelVersionsDocument,
    "\n  query ViewerDiffVersions(\n    $projectId: String!\n    $modelId: String!\n    $versionAId: String!\n    $versionBId: String!\n  ) {\n    project(id: $projectId) {\n      id\n      model(id: $modelId) {\n        id\n        versionA: version(id: $versionAId) {\n          ...ViewerModelVersionCardItem\n        }\n        versionB: version(id: $versionBId) {\n          ...ViewerModelVersionCardItem\n        }\n      }\n    }\n  }\n": types.ViewerDiffVersionsDocument,
    "\n  query ViewerLoadedThreads(\n    $projectId: String!\n    $filter: ProjectCommentsFilter!\n    $cursor: String\n    $limit: Int = 25\n  ) {\n    project(id: $projectId) {\n      id\n      commentThreads(filter: $filter, cursor: $cursor, limit: $limit) {\n        totalCount\n        totalArchivedCount\n        items {\n          ...ViewerCommentThread\n          ...LinkableComment\n        }\n      }\n    }\n  }\n": types.ViewerLoadedThreadsDocument,
    "\n  query ViewerRawProjectObject($projectId: String!, $objectId: String!) {\n    project(id: $projectId) {\n      id\n      object(id: $objectId) {\n        id\n        data\n      }\n    }\n  }\n": types.ViewerRawProjectObjectDocument,
    "\n  subscription OnViewerUserActivityBroadcasted(\n    $target: ViewerUpdateTrackingTarget!\n    $sessionId: String!\n  ) {\n    viewerUserActivityBroadcasted(target: $target, sessionId: $sessionId) {\n      userName\n      userId\n      user {\n        ...LimitedUserAvatar\n      }\n      state\n      status\n      sessionId\n    }\n  }\n": types.OnViewerUserActivityBroadcastedDocument,
    "\n  subscription OnViewerCommentsUpdated($target: ViewerUpdateTrackingTarget!) {\n    projectCommentsUpdated(target: $target) {\n      id\n      type\n      comment {\n        id\n        parent {\n          id\n        }\n        ...ViewerCommentThread\n      }\n    }\n  }\n": types.OnViewerCommentsUpdatedDocument,
    "\n  fragment LinkableComment on Comment {\n    id\n    viewerResources {\n      modelId\n      versionId\n      objectId\n    }\n  }\n": types.LinkableCommentFragmentDoc,
    "\n  fragment UseWorkspaceInviteManager_PendingWorkspaceCollaborator on PendingWorkspaceCollaborator {\n    id\n    token\n    workspaceId\n    user {\n      id\n    }\n  }\n": types.UseWorkspaceInviteManager_PendingWorkspaceCollaboratorFragmentDoc,
    "\n  mutation UpdateRole($input: WorkspaceRoleUpdateInput!) {\n    workspaceMutations {\n      updateRole(input: $input) {\n        id\n        team {\n          id\n          role\n        }\n      }\n    }\n  }\n": types.UpdateRoleDocument,
    "\n  mutation InviteToWorkspace(\n    $workspaceId: String!\n    $input: [WorkspaceInviteCreateInput!]!\n  ) {\n    workspaceMutations {\n      invites {\n        batchCreate(workspaceId: $workspaceId, input: $input) {\n          id\n          invitedTeam {\n            ...SettingsWorkspacesMembersInvitesTable_PendingWorkspaceCollaborator\n          }\n        }\n      }\n    }\n  }\n": types.InviteToWorkspaceDocument,
    "\n  mutation CreateWorkspace($input: WorkspaceCreateInput!) {\n    workspaceMutations {\n      create(input: $input) {\n        id\n      }\n    }\n  }\n": types.CreateWorkspaceDocument,
    "\n  mutation ProcessWorkspaceInvite($input: WorkspaceInviteUseInput!) {\n    workspaceMutations {\n      invites {\n        use(input: $input)\n      }\n    }\n  }\n": types.ProcessWorkspaceInviteDocument,
    "\n  query WorkspaceAccessCheck($id: String!) {\n    workspace(id: $id) {\n      id\n    }\n  }\n": types.WorkspaceAccessCheckDocument,
    "\n  query WorkspacePageQuery(\n    $workspaceId: String!\n    $filter: WorkspaceProjectsFilter\n    $cursor: String\n    $invitesFilter: PendingWorkspaceCollaboratorsFilter\n  ) {\n    workspace(id: $workspaceId) {\n      id\n      ...WorkspaceHeader_Workspace\n      projects(filter: $filter, cursor: $cursor, limit: 10) {\n        ...WorkspaceProjectList_ProjectCollection\n      }\n    }\n  }\n": types.WorkspacePageQueryDocument,
    "\n  query WorkspaceProjectsQuery(\n    $workspaceId: String!\n    $filter: WorkspaceProjectsFilter\n    $cursor: String\n  ) {\n    workspace(id: $workspaceId) {\n      id\n      projects(filter: $filter, cursor: $cursor, limit: 10) {\n        ...WorkspaceProjectList_ProjectCollection\n      }\n    }\n  }\n": types.WorkspaceProjectsQueryDocument,
    "\n  query WorkspaceInvite($workspaceId: String, $token: String) {\n    workspaceInvite(workspaceId: $workspaceId, token: $token) {\n      ...WorkspaceInviteBanner_PendingWorkspaceCollaborator\n      ...WorkspaceInviteBlock_PendingWorkspaceCollaborator\n    }\n  }\n": types.WorkspaceInviteDocument,
    "\n  query LegacyBranchRedirectMetadata($streamId: String!, $branchName: String!) {\n    project(id: $streamId) {\n      modelByName(name: $branchName) {\n        id\n      }\n    }\n  }\n": types.LegacyBranchRedirectMetadataDocument,
    "\n  query LegacyViewerCommitRedirectMetadata($streamId: String!, $commitId: String!) {\n    project(id: $streamId) {\n      version(id: $commitId) {\n        id\n        model {\n          id\n        }\n      }\n    }\n  }\n": types.LegacyViewerCommitRedirectMetadataDocument,
    "\n  query LegacyViewerStreamRedirectMetadata($streamId: String!) {\n    project(id: $streamId) {\n      id\n      versions(limit: 1) {\n        totalCount\n        items {\n          id\n          model {\n            id\n          }\n        }\n      }\n    }\n  }\n": types.LegacyViewerStreamRedirectMetadataDocument,
    "\n  query AutoAcceptableWorkspaceInvite($token: String!, $workspaceId: String!) {\n    workspaceInvite(token: $token, workspaceId: $workspaceId) {\n      id\n      ...UseWorkspaceInviteManager_PendingWorkspaceCollaborator\n    }\n  }\n": types.AutoAcceptableWorkspaceInviteDocument,
    "\n  query ResolveCommentLink($commentId: String!, $projectId: String!) {\n    project(id: $projectId) {\n      comment(id: $commentId) {\n        id\n        ...LinkableComment\n      }\n    }\n  }\n": types.ResolveCommentLinkDocument,
    "\n  fragment AutomateFunctionPage_AutomateFunction on AutomateFunction {\n    id\n    name\n    description\n    logo\n    supportedSourceApps\n    tags\n    ...AutomateFunctionPageHeader_Function\n    ...AutomateFunctionPageInfo_AutomateFunction\n    ...AutomateAutomationCreateDialog_AutomateFunction\n    creator {\n      id\n    }\n  }\n": types.AutomateFunctionPage_AutomateFunctionFragmentDoc,
    "\n  query AutomateFunctionPage($functionId: ID!) {\n    automateFunction(id: $functionId) {\n      ...AutomateFunctionPage_AutomateFunction\n    }\n  }\n": types.AutomateFunctionPageDocument,
    "\n  query AutomateFunctionsPage($search: String, $cursor: String = null) {\n    ...AutomateFunctionsPageItems_Query\n    ...AutomateFunctionsPageHeader_Query\n  }\n": types.AutomateFunctionsPageDocument,
    "\n  fragment ProjectPageProject on Project {\n    id\n    createdAt\n    modelCount: models(limit: 0) {\n      totalCount\n    }\n    commentThreadCount: commentThreads(limit: 0) {\n      totalCount\n    }\n    ...ProjectPageProjectHeader\n    ...ProjectPageTeamDialog\n  }\n": types.ProjectPageProjectFragmentDoc,
    "\n  fragment ProjectPageAutomationPage_Automation on Automation {\n    id\n    ...ProjectPageAutomationHeader_Automation\n    ...ProjectPageAutomationFunctions_Automation\n    ...ProjectPageAutomationRuns_Automation\n  }\n": types.ProjectPageAutomationPage_AutomationFragmentDoc,
    "\n  fragment ProjectPageAutomationPage_Project on Project {\n    id\n    ...ProjectPageAutomationHeader_Project\n  }\n": types.ProjectPageAutomationPage_ProjectFragmentDoc,
    "\n  fragment ProjectPageSettingsTab_Project on Project {\n    id\n    role\n  }\n": types.ProjectPageSettingsTab_ProjectFragmentDoc,
};

/**
 * The graphql function is used to parse GraphQL queries into a document that can be used by GraphQL clients.
 *
 *
 * @example
 * ```ts
 * const query = graphql(`query GetUser($id: ID!) { user(id: $id) { name } }`);
 * ```
 *
 * The query argument is unknown!
 * Please regenerate the types.
 */
export function graphql(source: string): unknown;

/**
 * The graphql function is used to parse GraphQL queries into a document that can be used by GraphQL clients.
 */
export function graphql(source: "\n  fragment AuthLoginWithEmailBlock_PendingWorkspaceCollaborator on PendingWorkspaceCollaborator {\n    id\n    email\n    user {\n      id\n    }\n  }\n"): (typeof documents)["\n  fragment AuthLoginWithEmailBlock_PendingWorkspaceCollaborator on PendingWorkspaceCollaborator {\n    id\n    email\n    user {\n      id\n    }\n  }\n"];
/**
 * The graphql function is used to parse GraphQL queries into a document that can be used by GraphQL clients.
 */
export function graphql(source: "\n  query AuthRegisterPanel($token: String) {\n    serverInfo {\n      inviteOnly\n      authStrategies {\n        id\n      }\n      ...AuthStategiesServerInfoFragment\n      ...ServerTermsOfServicePrivacyPolicyFragment\n    }\n    serverInviteByToken(token: $token) {\n      id\n      email\n    }\n  }\n"): (typeof documents)["\n  query AuthRegisterPanel($token: String) {\n    serverInfo {\n      inviteOnly\n      authStrategies {\n        id\n      }\n      ...AuthStategiesServerInfoFragment\n      ...ServerTermsOfServicePrivacyPolicyFragment\n    }\n    serverInviteByToken(token: $token) {\n      id\n      email\n    }\n  }\n"];
/**
 * The graphql function is used to parse GraphQL queries into a document that can be used by GraphQL clients.
 */
export function graphql(source: "\n  query AuthRegisterPanelWorkspaceInvite($token: String) {\n    workspaceInvite(token: $token) {\n      id\n      ...AuthWorkspaceInviteHeader_PendingWorkspaceCollaborator\n    }\n  }\n"): (typeof documents)["\n  query AuthRegisterPanelWorkspaceInvite($token: String) {\n    workspaceInvite(token: $token) {\n      id\n      ...AuthWorkspaceInviteHeader_PendingWorkspaceCollaborator\n    }\n  }\n"];
/**
 * The graphql function is used to parse GraphQL queries into a document that can be used by GraphQL clients.
 */
export function graphql(source: "\n  fragment ServerTermsOfServicePrivacyPolicyFragment on ServerInfo {\n    termsOfService\n  }\n"): (typeof documents)["\n  fragment ServerTermsOfServicePrivacyPolicyFragment on ServerInfo {\n    termsOfService\n  }\n"];
/**
 * The graphql function is used to parse GraphQL queries into a document that can be used by GraphQL clients.
 */
export function graphql(source: "\n  query EmailVerificationBannerState {\n    activeUser {\n      id\n      email\n      verified\n      hasPendingVerification\n    }\n  }\n"): (typeof documents)["\n  query EmailVerificationBannerState {\n    activeUser {\n      id\n      email\n      verified\n      hasPendingVerification\n    }\n  }\n"];
/**
 * The graphql function is used to parse GraphQL queries into a document that can be used by GraphQL clients.
 */
export function graphql(source: "\n  mutation RequestVerification {\n    requestVerification\n  }\n"): (typeof documents)["\n  mutation RequestVerification {\n    requestVerification\n  }\n"];
/**
 * The graphql function is used to parse GraphQL queries into a document that can be used by GraphQL clients.
 */
export function graphql(source: "\n  fragment AuthWorkspaceInviteHeader_PendingWorkspaceCollaborator on PendingWorkspaceCollaborator {\n    id\n    workspaceName\n    email\n    user {\n      id\n      ...LimitedUserAvatar\n    }\n  }\n"): (typeof documents)["\n  fragment AuthWorkspaceInviteHeader_PendingWorkspaceCollaborator on PendingWorkspaceCollaborator {\n    id\n    workspaceName\n    email\n    user {\n      id\n      ...LimitedUserAvatar\n    }\n  }\n"];
/**
 * The graphql function is used to parse GraphQL queries into a document that can be used by GraphQL clients.
 */
export function graphql(source: "\n  fragment AuthStategiesServerInfoFragment on ServerInfo {\n    authStrategies {\n      id\n      name\n      url\n    }\n    ...AuthThirdPartyLoginButtonOIDC_ServerInfo\n  }\n"): (typeof documents)["\n  fragment AuthStategiesServerInfoFragment on ServerInfo {\n    authStrategies {\n      id\n      name\n      url\n    }\n    ...AuthThirdPartyLoginButtonOIDC_ServerInfo\n  }\n"];
/**
 * The graphql function is used to parse GraphQL queries into a document that can be used by GraphQL clients.
 */
export function graphql(source: "\n  fragment AuthThirdPartyLoginButtonOIDC_ServerInfo on ServerInfo {\n    authStrategies {\n      id\n      name\n    }\n  }\n"): (typeof documents)["\n  fragment AuthThirdPartyLoginButtonOIDC_ServerInfo on ServerInfo {\n    authStrategies {\n      id\n      name\n    }\n  }\n"];
/**
 * The graphql function is used to parse GraphQL queries into a document that can be used by GraphQL clients.
 */
export function graphql(source: "\n  fragment AutomateAutomationCreateDialog_AutomateFunction on AutomateFunction {\n    id\n    ...AutomationsFunctionsCard_AutomateFunction\n    ...AutomateAutomationCreateDialogFunctionParametersStep_AutomateFunction\n  }\n"): (typeof documents)["\n  fragment AutomateAutomationCreateDialog_AutomateFunction on AutomateFunction {\n    id\n    ...AutomationsFunctionsCard_AutomateFunction\n    ...AutomateAutomationCreateDialogFunctionParametersStep_AutomateFunction\n  }\n"];
/**
 * The graphql function is used to parse GraphQL queries into a document that can be used by GraphQL clients.
 */
export function graphql(source: "\n  fragment AutomateAutomationCreateDialogFunctionParametersStep_AutomateFunction on AutomateFunction {\n    id\n    releases(limit: 1) {\n      items {\n        id\n        inputSchema\n      }\n    }\n  }\n"): (typeof documents)["\n  fragment AutomateAutomationCreateDialogFunctionParametersStep_AutomateFunction on AutomateFunction {\n    id\n    releases(limit: 1) {\n      items {\n        id\n        inputSchema\n      }\n    }\n  }\n"];
/**
 * The graphql function is used to parse GraphQL queries into a document that can be used by GraphQL clients.
 */
export function graphql(source: "\n  query AutomationCreateDialogFunctionsSearch($search: String, $cursor: String = null) {\n    automateFunctions(limit: 20, filter: { search: $search }, cursor: $cursor) {\n      cursor\n      totalCount\n      items {\n        id\n        ...AutomateAutomationCreateDialog_AutomateFunction\n      }\n    }\n  }\n"): (typeof documents)["\n  query AutomationCreateDialogFunctionsSearch($search: String, $cursor: String = null) {\n    automateFunctions(limit: 20, filter: { search: $search }, cursor: $cursor) {\n      cursor\n      totalCount\n      items {\n        id\n        ...AutomateAutomationCreateDialog_AutomateFunction\n      }\n    }\n  }\n"];
/**
 * The graphql function is used to parse GraphQL queries into a document that can be used by GraphQL clients.
 */
export function graphql(source: "\n  fragment AutomationsFunctionsCard_AutomateFunction on AutomateFunction {\n    id\n    name\n    isFeatured\n    description\n    logo\n    repo {\n      id\n      url\n      owner\n      name\n    }\n  }\n"): (typeof documents)["\n  fragment AutomationsFunctionsCard_AutomateFunction on AutomateFunction {\n    id\n    name\n    isFeatured\n    description\n    logo\n    repo {\n      id\n      url\n      owner\n      name\n    }\n  }\n"];
/**
 * The graphql function is used to parse GraphQL queries into a document that can be used by GraphQL clients.
 */
export function graphql(source: "\n  fragment AutomateFunctionCreateDialogDoneStep_AutomateFunction on AutomateFunction {\n    id\n    repo {\n      id\n      url\n      owner\n      name\n    }\n    ...AutomationsFunctionsCard_AutomateFunction\n  }\n"): (typeof documents)["\n  fragment AutomateFunctionCreateDialogDoneStep_AutomateFunction on AutomateFunction {\n    id\n    repo {\n      id\n      url\n      owner\n      name\n    }\n    ...AutomationsFunctionsCard_AutomateFunction\n  }\n"];
/**
 * The graphql function is used to parse GraphQL queries into a document that can be used by GraphQL clients.
 */
export function graphql(source: "\n  fragment AutomateFunctionCreateDialogTemplateStep_AutomateFunctionTemplate on AutomateFunctionTemplate {\n    id\n    title\n    logo\n    url\n  }\n"): (typeof documents)["\n  fragment AutomateFunctionCreateDialogTemplateStep_AutomateFunctionTemplate on AutomateFunctionTemplate {\n    id\n    title\n    logo\n    url\n  }\n"];
/**
 * The graphql function is used to parse GraphQL queries into a document that can be used by GraphQL clients.
 */
export function graphql(source: "\n  fragment AutomateFunctionPageHeader_Function on AutomateFunction {\n    id\n    name\n    logo\n    repo {\n      id\n      url\n      owner\n      name\n    }\n    releases(limit: 1) {\n      totalCount\n    }\n  }\n"): (typeof documents)["\n  fragment AutomateFunctionPageHeader_Function on AutomateFunction {\n    id\n    name\n    logo\n    repo {\n      id\n      url\n      owner\n      name\n    }\n    releases(limit: 1) {\n      totalCount\n    }\n  }\n"];
/**
 * The graphql function is used to parse GraphQL queries into a document that can be used by GraphQL clients.
 */
export function graphql(source: "\n  fragment AutomateFunctionPageInfo_AutomateFunction on AutomateFunction {\n    id\n    repo {\n      id\n      url\n      owner\n      name\n    }\n    automationCount\n    description\n    releases(limit: 1) {\n      items {\n        id\n        inputSchema\n        createdAt\n        commitId\n        ...AutomateFunctionPageParametersDialog_AutomateFunctionRelease\n      }\n    }\n  }\n"): (typeof documents)["\n  fragment AutomateFunctionPageInfo_AutomateFunction on AutomateFunction {\n    id\n    repo {\n      id\n      url\n      owner\n      name\n    }\n    automationCount\n    description\n    releases(limit: 1) {\n      items {\n        id\n        inputSchema\n        createdAt\n        commitId\n        ...AutomateFunctionPageParametersDialog_AutomateFunctionRelease\n      }\n    }\n  }\n"];
/**
 * The graphql function is used to parse GraphQL queries into a document that can be used by GraphQL clients.
 */
export function graphql(source: "\n  fragment AutomateFunctionPageParametersDialog_AutomateFunctionRelease on AutomateFunctionRelease {\n    id\n    inputSchema\n  }\n"): (typeof documents)["\n  fragment AutomateFunctionPageParametersDialog_AutomateFunctionRelease on AutomateFunctionRelease {\n    id\n    inputSchema\n  }\n"];
/**
 * The graphql function is used to parse GraphQL queries into a document that can be used by GraphQL clients.
 */
export function graphql(source: "\n  fragment AutomateFunctionsPageHeader_Query on Query {\n    activeUser {\n      id\n      automateInfo {\n        hasAutomateGithubApp\n        availableGithubOrgs\n      }\n    }\n    serverInfo {\n      automate {\n        availableFunctionTemplates {\n          ...AutomateFunctionCreateDialogTemplateStep_AutomateFunctionTemplate\n        }\n      }\n    }\n  }\n"): (typeof documents)["\n  fragment AutomateFunctionsPageHeader_Query on Query {\n    activeUser {\n      id\n      automateInfo {\n        hasAutomateGithubApp\n        availableGithubOrgs\n      }\n    }\n    serverInfo {\n      automate {\n        availableFunctionTemplates {\n          ...AutomateFunctionCreateDialogTemplateStep_AutomateFunctionTemplate\n        }\n      }\n    }\n  }\n"];
/**
 * The graphql function is used to parse GraphQL queries into a document that can be used by GraphQL clients.
 */
export function graphql(source: "\n  fragment AutomateFunctionsPageItems_Query on Query {\n    automateFunctions(limit: 20, filter: { search: $search }, cursor: $cursor) {\n      totalCount\n      items {\n        id\n        ...AutomationsFunctionsCard_AutomateFunction\n        ...AutomateAutomationCreateDialog_AutomateFunction\n      }\n      cursor\n    }\n  }\n"): (typeof documents)["\n  fragment AutomateFunctionsPageItems_Query on Query {\n    automateFunctions(limit: 20, filter: { search: $search }, cursor: $cursor) {\n      totalCount\n      items {\n        id\n        ...AutomationsFunctionsCard_AutomateFunction\n        ...AutomateAutomationCreateDialog_AutomateFunction\n      }\n      cursor\n    }\n  }\n"];
/**
 * The graphql function is used to parse GraphQL queries into a document that can be used by GraphQL clients.
 */
export function graphql(source: "\n  fragment AutomateRunsTriggerStatus_TriggeredAutomationsStatus on TriggeredAutomationsStatus {\n    id\n    ...TriggeredAutomationsStatusSummary\n    ...AutomateRunsTriggerStatusDialog_TriggeredAutomationsStatus\n  }\n"): (typeof documents)["\n  fragment AutomateRunsTriggerStatus_TriggeredAutomationsStatus on TriggeredAutomationsStatus {\n    id\n    ...TriggeredAutomationsStatusSummary\n    ...AutomateRunsTriggerStatusDialog_TriggeredAutomationsStatus\n  }\n"];
/**
 * The graphql function is used to parse GraphQL queries into a document that can be used by GraphQL clients.
 */
export function graphql(source: "\n  fragment AutomateRunsTriggerStatusDialog_TriggeredAutomationsStatus on TriggeredAutomationsStatus {\n    id\n    automationRuns {\n      id\n      ...AutomateRunsTriggerStatusDialogRunsRows_AutomateRun\n    }\n  }\n"): (typeof documents)["\n  fragment AutomateRunsTriggerStatusDialog_TriggeredAutomationsStatus on TriggeredAutomationsStatus {\n    id\n    automationRuns {\n      id\n      ...AutomateRunsTriggerStatusDialogRunsRows_AutomateRun\n    }\n  }\n"];
/**
 * The graphql function is used to parse GraphQL queries into a document that can be used by GraphQL clients.
 */
export function graphql(source: "\n  fragment AutomateRunsTriggerStatusDialogFunctionRun_AutomateFunctionRun on AutomateFunctionRun {\n    id\n    results\n    status\n    statusMessage\n    contextView\n    function {\n      id\n      logo\n      name\n    }\n    createdAt\n    updatedAt\n  }\n"): (typeof documents)["\n  fragment AutomateRunsTriggerStatusDialogFunctionRun_AutomateFunctionRun on AutomateFunctionRun {\n    id\n    results\n    status\n    statusMessage\n    contextView\n    function {\n      id\n      logo\n      name\n    }\n    createdAt\n    updatedAt\n  }\n"];
/**
 * The graphql function is used to parse GraphQL queries into a document that can be used by GraphQL clients.
 */
export function graphql(source: "\n  fragment AutomateRunsTriggerStatusDialogRunsRows_AutomateRun on AutomateRun {\n    id\n    functionRuns {\n      id\n      ...AutomateRunsTriggerStatusDialogFunctionRun_AutomateFunctionRun\n    }\n    ...AutomationsStatusOrderedRuns_AutomationRun\n  }\n"): (typeof documents)["\n  fragment AutomateRunsTriggerStatusDialogRunsRows_AutomateRun on AutomateRun {\n    id\n    functionRuns {\n      id\n      ...AutomateRunsTriggerStatusDialogFunctionRun_AutomateFunctionRun\n    }\n    ...AutomationsStatusOrderedRuns_AutomationRun\n  }\n"];
/**
 * The graphql function is used to parse GraphQL queries into a document that can be used by GraphQL clients.
 */
export function graphql(source: "\n  fragment AutomateViewerPanel_AutomateRun on AutomateRun {\n    id\n    functionRuns {\n      id\n      ...AutomateViewerPanelFunctionRunRow_AutomateFunctionRun\n    }\n    ...AutomationsStatusOrderedRuns_AutomationRun\n  }\n"): (typeof documents)["\n  fragment AutomateViewerPanel_AutomateRun on AutomateRun {\n    id\n    functionRuns {\n      id\n      ...AutomateViewerPanelFunctionRunRow_AutomateFunctionRun\n    }\n    ...AutomationsStatusOrderedRuns_AutomationRun\n  }\n"];
/**
 * The graphql function is used to parse GraphQL queries into a document that can be used by GraphQL clients.
 */
export function graphql(source: "\n  fragment AutomateViewerPanelFunctionRunRow_AutomateFunctionRun on AutomateFunctionRun {\n    id\n    results\n    status\n    statusMessage\n    contextView\n    function {\n      id\n      logo\n      name\n    }\n    createdAt\n    updatedAt\n  }\n"): (typeof documents)["\n  fragment AutomateViewerPanelFunctionRunRow_AutomateFunctionRun on AutomateFunctionRun {\n    id\n    results\n    status\n    statusMessage\n    contextView\n    function {\n      id\n      logo\n      name\n    }\n    createdAt\n    updatedAt\n  }\n"];
/**
 * The graphql function is used to parse GraphQL queries into a document that can be used by GraphQL clients.
 */
export function graphql(source: "\n  fragment CommonModelSelectorModel on Model {\n    id\n    name\n  }\n"): (typeof documents)["\n  fragment CommonModelSelectorModel on Model {\n    id\n    name\n  }\n"];
/**
 * The graphql function is used to parse GraphQL queries into a document that can be used by GraphQL clients.
 */
export function graphql(source: "\n  fragment DashboardProjectCard_Project on Project {\n    id\n    name\n    role\n    updatedAt\n    models {\n      totalCount\n    }\n    team {\n      user {\n        ...LimitedUserAvatar\n      }\n    }\n  }\n"): (typeof documents)["\n  fragment DashboardProjectCard_Project on Project {\n    id\n    name\n    role\n    updatedAt\n    models {\n      totalCount\n    }\n    team {\n      user {\n        ...LimitedUserAvatar\n      }\n    }\n  }\n"];
/**
 * The graphql function is used to parse GraphQL queries into a document that can be used by GraphQL clients.
 */
export function graphql(source: "\n  fragment FormSelectModels_Model on Model {\n    id\n    name\n  }\n"): (typeof documents)["\n  fragment FormSelectModels_Model on Model {\n    id\n    name\n  }\n"];
/**
 * The graphql function is used to parse GraphQL queries into a document that can be used by GraphQL clients.
 */
export function graphql(source: "\n  fragment FormSelectProjects_Project on Project {\n    id\n    name\n  }\n"): (typeof documents)["\n  fragment FormSelectProjects_Project on Project {\n    id\n    name\n  }\n"];
/**
 * The graphql function is used to parse GraphQL queries into a document that can be used by GraphQL clients.
 */
export function graphql(source: "\n  fragment FormUsersSelectItem on LimitedUser {\n    id\n    name\n    avatar\n  }\n"): (typeof documents)["\n  fragment FormUsersSelectItem on LimitedUser {\n    id\n    name\n    avatar\n  }\n"];
/**
 * The graphql function is used to parse GraphQL queries into a document that can be used by GraphQL clients.
 */
export function graphql(source: "\n  fragment HeaderNavShare_Project on Project {\n    id\n    visibility\n    ...ProjectsModelPageEmbed_Project\n  }\n"): (typeof documents)["\n  fragment HeaderNavShare_Project on Project {\n    id\n    visibility\n    ...ProjectsModelPageEmbed_Project\n  }\n"];
/**
 * The graphql function is used to parse GraphQL queries into a document that can be used by GraphQL clients.
 */
export function graphql(source: "\n  fragment ProjectModelPageHeaderProject on Project {\n    id\n    name\n    model(id: $modelId) {\n      id\n      name\n      description\n    }\n  }\n"): (typeof documents)["\n  fragment ProjectModelPageHeaderProject on Project {\n    id\n    name\n    model(id: $modelId) {\n      id\n      name\n      description\n    }\n  }\n"];
/**
 * The graphql function is used to parse GraphQL queries into a document that can be used by GraphQL clients.
 */
export function graphql(source: "\n  fragment ProjectModelPageVersionsPagination on Project {\n    id\n    visibility\n    model(id: $modelId) {\n      id\n      versions(limit: 16, cursor: $versionsCursor) {\n        cursor\n        totalCount\n        items {\n          ...ProjectModelPageVersionsCardVersion\n        }\n      }\n    }\n    ...ProjectsModelPageEmbed_Project\n  }\n"): (typeof documents)["\n  fragment ProjectModelPageVersionsPagination on Project {\n    id\n    visibility\n    model(id: $modelId) {\n      id\n      versions(limit: 16, cursor: $versionsCursor) {\n        cursor\n        totalCount\n        items {\n          ...ProjectModelPageVersionsCardVersion\n        }\n      }\n    }\n    ...ProjectsModelPageEmbed_Project\n  }\n"];
/**
 * The graphql function is used to parse GraphQL queries into a document that can be used by GraphQL clients.
 */
export function graphql(source: "\n  fragment ProjectModelPageVersionsProject on Project {\n    ...ProjectPageProjectHeader\n    model(id: $modelId) {\n      id\n      name\n      pendingImportedVersions {\n        ...PendingFileUpload\n      }\n    }\n    ...ProjectModelPageVersionsPagination\n    ...ProjectsModelPageEmbed_Project\n  }\n"): (typeof documents)["\n  fragment ProjectModelPageVersionsProject on Project {\n    ...ProjectPageProjectHeader\n    model(id: $modelId) {\n      id\n      name\n      pendingImportedVersions {\n        ...PendingFileUpload\n      }\n    }\n    ...ProjectModelPageVersionsPagination\n    ...ProjectsModelPageEmbed_Project\n  }\n"];
/**
 * The graphql function is used to parse GraphQL queries into a document that can be used by GraphQL clients.
 */
export function graphql(source: "\n  fragment ProjectModelPageDialogDeleteVersion on Version {\n    id\n    message\n  }\n"): (typeof documents)["\n  fragment ProjectModelPageDialogDeleteVersion on Version {\n    id\n    message\n  }\n"];
/**
 * The graphql function is used to parse GraphQL queries into a document that can be used by GraphQL clients.
 */
export function graphql(source: "\n  fragment ProjectModelPageDialogEditMessageVersion on Version {\n    id\n    message\n  }\n"): (typeof documents)["\n  fragment ProjectModelPageDialogEditMessageVersion on Version {\n    id\n    message\n  }\n"];
/**
 * The graphql function is used to parse GraphQL queries into a document that can be used by GraphQL clients.
 */
export function graphql(source: "\n  fragment ProjectModelPageDialogMoveToVersion on Version {\n    id\n    message\n  }\n"): (typeof documents)["\n  fragment ProjectModelPageDialogMoveToVersion on Version {\n    id\n    message\n  }\n"];
/**
 * The graphql function is used to parse GraphQL queries into a document that can be used by GraphQL clients.
 */
export function graphql(source: "\n  fragment ProjectsModelPageEmbed_Project on Project {\n    id\n    ...ProjectsPageTeamDialogManagePermissions_Project\n  }\n"): (typeof documents)["\n  fragment ProjectsModelPageEmbed_Project on Project {\n    id\n    ...ProjectsPageTeamDialogManagePermissions_Project\n  }\n"];
/**
 * The graphql function is used to parse GraphQL queries into a document that can be used by GraphQL clients.
 */
export function graphql(source: "\n  fragment ProjectModelPageVersionsCardVersion on Version {\n    id\n    message\n    authorUser {\n      ...LimitedUserAvatar\n    }\n    createdAt\n    previewUrl\n    sourceApplication\n    commentThreadCount: commentThreads(limit: 0) {\n      totalCount\n    }\n    ...ProjectModelPageDialogDeleteVersion\n    ...ProjectModelPageDialogMoveToVersion\n    automationsStatus {\n      ...AutomateRunsTriggerStatus_TriggeredAutomationsStatus\n    }\n  }\n"): (typeof documents)["\n  fragment ProjectModelPageVersionsCardVersion on Version {\n    id\n    message\n    authorUser {\n      ...LimitedUserAvatar\n    }\n    createdAt\n    previewUrl\n    sourceApplication\n    commentThreadCount: commentThreads(limit: 0) {\n      totalCount\n    }\n    ...ProjectModelPageDialogDeleteVersion\n    ...ProjectModelPageDialogMoveToVersion\n    automationsStatus {\n      ...AutomateRunsTriggerStatus_TriggeredAutomationsStatus\n    }\n  }\n"];
/**
 * The graphql function is used to parse GraphQL queries into a document that can be used by GraphQL clients.
 */
export function graphql(source: "\n  fragment ProjectPageProjectHeader on Project {\n    id\n    role\n    name\n    description\n    visibility\n    allowPublicComments\n  }\n"): (typeof documents)["\n  fragment ProjectPageProjectHeader on Project {\n    id\n    role\n    name\n    description\n    visibility\n    allowPublicComments\n  }\n"];
/**
 * The graphql function is used to parse GraphQL queries into a document that can be used by GraphQL clients.
 */
export function graphql(source: "\n  fragment ProjectPageInviteDialog_Project on Project {\n    id\n    workspaceId\n    ...ProjectPageTeamInternals_Project\n  }\n"): (typeof documents)["\n  fragment ProjectPageInviteDialog_Project on Project {\n    id\n    workspaceId\n    ...ProjectPageTeamInternals_Project\n  }\n"];
/**
 * The graphql function is used to parse GraphQL queries into a document that can be used by GraphQL clients.
 */
export function graphql(source: "\n  fragment ProjectPageAutomationFunctionSettingsDialog_AutomationRevisionFunction on AutomationRevisionFunction {\n    parameters\n    release {\n      id\n      inputSchema\n      function {\n        id\n      }\n    }\n  }\n"): (typeof documents)["\n  fragment ProjectPageAutomationFunctionSettingsDialog_AutomationRevisionFunction on AutomationRevisionFunction {\n    parameters\n    release {\n      id\n      inputSchema\n      function {\n        id\n      }\n    }\n  }\n"];
/**
 * The graphql function is used to parse GraphQL queries into a document that can be used by GraphQL clients.
 */
export function graphql(source: "\n  fragment ProjectPageAutomationFunctionSettingsDialog_AutomationRevision on AutomationRevision {\n    id\n    triggerDefinitions {\n      ... on VersionCreatedTriggerDefinition {\n        type\n        model {\n          id\n          ...CommonModelSelectorModel\n        }\n      }\n    }\n  }\n"): (typeof documents)["\n  fragment ProjectPageAutomationFunctionSettingsDialog_AutomationRevision on AutomationRevision {\n    id\n    triggerDefinitions {\n      ... on VersionCreatedTriggerDefinition {\n        type\n        model {\n          id\n          ...CommonModelSelectorModel\n        }\n      }\n    }\n  }\n"];
/**
 * The graphql function is used to parse GraphQL queries into a document that can be used by GraphQL clients.
 */
export function graphql(source: "\n  fragment ProjectPageAutomationFunctions_Automation on Automation {\n    id\n    currentRevision {\n      id\n      ...ProjectPageAutomationFunctionSettingsDialog_AutomationRevision\n      functions {\n        release {\n          id\n          function {\n            id\n            ...AutomationsFunctionsCard_AutomateFunction\n            releases(limit: 1) {\n              items {\n                id\n              }\n            }\n          }\n        }\n        ...ProjectPageAutomationFunctionSettingsDialog_AutomationRevisionFunction\n      }\n    }\n  }\n"): (typeof documents)["\n  fragment ProjectPageAutomationFunctions_Automation on Automation {\n    id\n    currentRevision {\n      id\n      ...ProjectPageAutomationFunctionSettingsDialog_AutomationRevision\n      functions {\n        release {\n          id\n          function {\n            id\n            ...AutomationsFunctionsCard_AutomateFunction\n            releases(limit: 1) {\n              items {\n                id\n              }\n            }\n          }\n        }\n        ...ProjectPageAutomationFunctionSettingsDialog_AutomationRevisionFunction\n      }\n    }\n  }\n"];
/**
 * The graphql function is used to parse GraphQL queries into a document that can be used by GraphQL clients.
 */
export function graphql(source: "\n  fragment ProjectPageAutomationHeader_Automation on Automation {\n    id\n    name\n    enabled\n    isTestAutomation\n    currentRevision {\n      id\n      triggerDefinitions {\n        ... on VersionCreatedTriggerDefinition {\n          model {\n            ...ProjectPageLatestItemsModelItem\n          }\n        }\n      }\n    }\n  }\n"): (typeof documents)["\n  fragment ProjectPageAutomationHeader_Automation on Automation {\n    id\n    name\n    enabled\n    isTestAutomation\n    currentRevision {\n      id\n      triggerDefinitions {\n        ... on VersionCreatedTriggerDefinition {\n          model {\n            ...ProjectPageLatestItemsModelItem\n          }\n        }\n      }\n    }\n  }\n"];
/**
 * The graphql function is used to parse GraphQL queries into a document that can be used by GraphQL clients.
 */
export function graphql(source: "\n  fragment ProjectPageAutomationHeader_Project on Project {\n    id\n    ...ProjectPageModelsCardProject\n  }\n"): (typeof documents)["\n  fragment ProjectPageAutomationHeader_Project on Project {\n    id\n    ...ProjectPageModelsCardProject\n  }\n"];
/**
 * The graphql function is used to parse GraphQL queries into a document that can be used by GraphQL clients.
 */
export function graphql(source: "\n  fragment ProjectPageAutomationRuns_Automation on Automation {\n    id\n    name\n    enabled\n    isTestAutomation\n    runs(limit: 10) {\n      items {\n        ...AutomationRunDetails\n      }\n      totalCount\n      cursor\n    }\n  }\n"): (typeof documents)["\n  fragment ProjectPageAutomationRuns_Automation on Automation {\n    id\n    name\n    enabled\n    isTestAutomation\n    runs(limit: 10) {\n      items {\n        ...AutomationRunDetails\n      }\n      totalCount\n      cursor\n    }\n  }\n"];
/**
 * The graphql function is used to parse GraphQL queries into a document that can be used by GraphQL clients.
 */
export function graphql(source: "\n  fragment ProjectPageAutomationsEmptyState_Query on Query {\n    automateFunctions(limit: 9, filter: { featuredFunctionsOnly: true }) {\n      items {\n        ...AutomationsFunctionsCard_AutomateFunction\n        ...AutomateAutomationCreateDialog_AutomateFunction\n      }\n    }\n  }\n"): (typeof documents)["\n  fragment ProjectPageAutomationsEmptyState_Query on Query {\n    automateFunctions(limit: 9, filter: { featuredFunctionsOnly: true }) {\n      items {\n        ...AutomationsFunctionsCard_AutomateFunction\n        ...AutomateAutomationCreateDialog_AutomateFunction\n      }\n    }\n  }\n"];
/**
 * The graphql function is used to parse GraphQL queries into a document that can be used by GraphQL clients.
 */
export function graphql(source: "\n  fragment ProjectPageAutomationsRow_Automation on Automation {\n    id\n    name\n    enabled\n    isTestAutomation\n    currentRevision {\n      id\n      triggerDefinitions {\n        ... on VersionCreatedTriggerDefinition {\n          model {\n            id\n            name\n          }\n        }\n      }\n    }\n    runs(limit: 10) {\n      totalCount\n      items {\n        ...AutomationRunDetails\n      }\n      cursor\n    }\n  }\n"): (typeof documents)["\n  fragment ProjectPageAutomationsRow_Automation on Automation {\n    id\n    name\n    enabled\n    isTestAutomation\n    currentRevision {\n      id\n      triggerDefinitions {\n        ... on VersionCreatedTriggerDefinition {\n          model {\n            id\n            name\n          }\n        }\n      }\n    }\n    runs(limit: 10) {\n      totalCount\n      items {\n        ...AutomationRunDetails\n      }\n      cursor\n    }\n  }\n"];
/**
 * The graphql function is used to parse GraphQL queries into a document that can be used by GraphQL clients.
 */
export function graphql(source: "\n  fragment ProjectDiscussionsPageHeader_Project on Project {\n    id\n    name\n  }\n"): (typeof documents)["\n  fragment ProjectDiscussionsPageHeader_Project on Project {\n    id\n    name\n  }\n"];
/**
 * The graphql function is used to parse GraphQL queries into a document that can be used by GraphQL clients.
 */
export function graphql(source: "\n  fragment ProjectDiscussionsPageResults_Project on Project {\n    id\n  }\n"): (typeof documents)["\n  fragment ProjectDiscussionsPageResults_Project on Project {\n    id\n  }\n"];
/**
 * The graphql function is used to parse GraphQL queries into a document that can be used by GraphQL clients.
 */
export function graphql(source: "\n  fragment ProjectPageModelsActions on Model {\n    id\n    name\n  }\n"): (typeof documents)["\n  fragment ProjectPageModelsActions on Model {\n    id\n    name\n  }\n"];
/**
 * The graphql function is used to parse GraphQL queries into a document that can be used by GraphQL clients.
 */
export function graphql(source: "\n  fragment ProjectPageModelsActions_Project on Project {\n    id\n    ...ProjectsModelPageEmbed_Project\n  }\n"): (typeof documents)["\n  fragment ProjectPageModelsActions_Project on Project {\n    id\n    ...ProjectsModelPageEmbed_Project\n  }\n"];
/**
 * The graphql function is used to parse GraphQL queries into a document that can be used by GraphQL clients.
 */
export function graphql(source: "\n  fragment ProjectPageModelsCardProject on Project {\n    id\n    role\n    visibility\n    ...ProjectPageModelsActions_Project\n  }\n"): (typeof documents)["\n  fragment ProjectPageModelsCardProject on Project {\n    id\n    role\n    visibility\n    ...ProjectPageModelsActions_Project\n  }\n"];
/**
 * The graphql function is used to parse GraphQL queries into a document that can be used by GraphQL clients.
 */
export function graphql(source: "\n  fragment ProjectModelsPageHeader_Project on Project {\n    id\n    name\n    sourceApps\n    role\n    team {\n      id\n      user {\n        ...FormUsersSelectItem\n      }\n    }\n  }\n"): (typeof documents)["\n  fragment ProjectModelsPageHeader_Project on Project {\n    id\n    name\n    sourceApps\n    role\n    team {\n      id\n      user {\n        ...FormUsersSelectItem\n      }\n    }\n  }\n"];
/**
 * The graphql function is used to parse GraphQL queries into a document that can be used by GraphQL clients.
 */
export function graphql(source: "\n  fragment ProjectModelsPageResults_Project on Project {\n    ...ProjectPageLatestItemsModels\n  }\n"): (typeof documents)["\n  fragment ProjectModelsPageResults_Project on Project {\n    ...ProjectPageLatestItemsModels\n  }\n"];
/**
 * The graphql function is used to parse GraphQL queries into a document that can be used by GraphQL clients.
 */
export function graphql(source: "\n  fragment ProjectPageModelsStructureItem_Project on Project {\n    id\n    ...ProjectPageModelsActions_Project\n  }\n"): (typeof documents)["\n  fragment ProjectPageModelsStructureItem_Project on Project {\n    id\n    ...ProjectPageModelsActions_Project\n  }\n"];
/**
 * The graphql function is used to parse GraphQL queries into a document that can be used by GraphQL clients.
 */
export function graphql(source: "\n  fragment SingleLevelModelTreeItem on ModelsTreeItem {\n    id\n    name\n    fullName\n    model {\n      ...ProjectPageLatestItemsModelItem\n    }\n    hasChildren\n    updatedAt\n  }\n"): (typeof documents)["\n  fragment SingleLevelModelTreeItem on ModelsTreeItem {\n    id\n    name\n    fullName\n    model {\n      ...ProjectPageLatestItemsModelItem\n    }\n    hasChildren\n    updatedAt\n  }\n"];
/**
 * The graphql function is used to parse GraphQL queries into a document that can be used by GraphQL clients.
 */
export function graphql(source: "\n  fragment ProjectPageModelsCardDeleteDialog on Model {\n    id\n    name\n  }\n"): (typeof documents)["\n  fragment ProjectPageModelsCardDeleteDialog on Model {\n    id\n    name\n  }\n"];
/**
 * The graphql function is used to parse GraphQL queries into a document that can be used by GraphQL clients.
 */
export function graphql(source: "\n  fragment ProjectPageModelsCardRenameDialog on Model {\n    id\n    name\n    description\n  }\n"): (typeof documents)["\n  fragment ProjectPageModelsCardRenameDialog on Model {\n    id\n    name\n    description\n  }\n"];
/**
 * The graphql function is used to parse GraphQL queries into a document that can be used by GraphQL clients.
 */
export function graphql(source: "\n  query ProjectPageSettingsCollaborators($projectId: String!) {\n    project(id: $projectId) {\n      id\n      ...ProjectPageTeamInternals_Project\n      ...ProjectPageInviteDialog_Project\n    }\n  }\n"): (typeof documents)["\n  query ProjectPageSettingsCollaborators($projectId: String!) {\n    project(id: $projectId) {\n      id\n      ...ProjectPageTeamInternals_Project\n      ...ProjectPageInviteDialog_Project\n    }\n  }\n"];
/**
 * The graphql function is used to parse GraphQL queries into a document that can be used by GraphQL clients.
 */
export function graphql(source: "\n  query ProjectPageSettingsGeneral($projectId: String!) {\n    project(id: $projectId) {\n      id\n      role\n      ...ProjectPageSettingsGeneralBlockProjectInfo_Project\n      ...ProjectPageSettingsGeneralBlockAccess_Project\n      ...ProjectPageSettingsGeneralBlockDiscussions_Project\n      ...ProjectPageSettingsGeneralBlockLeave_Project\n      ...ProjectPageSettingsGeneralBlockDelete_Project\n      ...ProjectPageTeamInternals_Project\n    }\n  }\n"): (typeof documents)["\n  query ProjectPageSettingsGeneral($projectId: String!) {\n    project(id: $projectId) {\n      id\n      role\n      ...ProjectPageSettingsGeneralBlockProjectInfo_Project\n      ...ProjectPageSettingsGeneralBlockAccess_Project\n      ...ProjectPageSettingsGeneralBlockDiscussions_Project\n      ...ProjectPageSettingsGeneralBlockLeave_Project\n      ...ProjectPageSettingsGeneralBlockDelete_Project\n      ...ProjectPageTeamInternals_Project\n    }\n  }\n"];
/**
 * The graphql function is used to parse GraphQL queries into a document that can be used by GraphQL clients.
 */
export function graphql(source: "\n  fragment ProjectPageSettingsGeneralBlockAccess_Project on Project {\n    id\n    visibility\n  }\n"): (typeof documents)["\n  fragment ProjectPageSettingsGeneralBlockAccess_Project on Project {\n    id\n    visibility\n  }\n"];
/**
 * The graphql function is used to parse GraphQL queries into a document that can be used by GraphQL clients.
 */
export function graphql(source: "\n  fragment ProjectPageSettingsGeneralBlockDelete_Project on Project {\n    id\n    name\n    role\n    models(limit: 0) {\n      totalCount\n    }\n    commentThreads(limit: 0) {\n      totalCount\n    }\n  }\n"): (typeof documents)["\n  fragment ProjectPageSettingsGeneralBlockDelete_Project on Project {\n    id\n    name\n    role\n    models(limit: 0) {\n      totalCount\n    }\n    commentThreads(limit: 0) {\n      totalCount\n    }\n  }\n"];
/**
 * The graphql function is used to parse GraphQL queries into a document that can be used by GraphQL clients.
 */
export function graphql(source: "\n  fragment ProjectPageSettingsGeneralBlockDiscussions_Project on Project {\n    id\n    visibility\n    allowPublicComments\n  }\n"): (typeof documents)["\n  fragment ProjectPageSettingsGeneralBlockDiscussions_Project on Project {\n    id\n    visibility\n    allowPublicComments\n  }\n"];
/**
 * The graphql function is used to parse GraphQL queries into a document that can be used by GraphQL clients.
 */
export function graphql(source: "\n  fragment ProjectPageSettingsGeneralBlockLeave_Project on Project {\n    id\n    name\n    role\n    team {\n      role\n      user {\n        ...LimitedUserAvatar\n        role\n      }\n    }\n  }\n"): (typeof documents)["\n  fragment ProjectPageSettingsGeneralBlockLeave_Project on Project {\n    id\n    name\n    role\n    team {\n      role\n      user {\n        ...LimitedUserAvatar\n        role\n      }\n    }\n  }\n"];
/**
 * The graphql function is used to parse GraphQL queries into a document that can be used by GraphQL clients.
 */
export function graphql(source: "\n  fragment ProjectPageSettingsGeneralBlockProjectInfo_Project on Project {\n    id\n    role\n    name\n    description\n  }\n"): (typeof documents)["\n  fragment ProjectPageSettingsGeneralBlockProjectInfo_Project on Project {\n    id\n    role\n    name\n    description\n  }\n"];
/**
 * The graphql function is used to parse GraphQL queries into a document that can be used by GraphQL clients.
 */
export function graphql(source: "\n  fragment ProjectPageTeamDialog on Project {\n    id\n    name\n    role\n    allowPublicComments\n    visibility\n    team {\n      id\n      role\n      user {\n        ...LimitedUserAvatar\n        role\n      }\n    }\n    invitedTeam {\n      id\n      title\n      inviteId\n      role\n      user {\n        ...LimitedUserAvatar\n        role\n      }\n    }\n    ...ProjectsPageTeamDialogManagePermissions_Project\n  }\n"): (typeof documents)["\n  fragment ProjectPageTeamDialog on Project {\n    id\n    name\n    role\n    allowPublicComments\n    visibility\n    team {\n      id\n      role\n      user {\n        ...LimitedUserAvatar\n        role\n      }\n    }\n    invitedTeam {\n      id\n      title\n      inviteId\n      role\n      user {\n        ...LimitedUserAvatar\n        role\n      }\n    }\n    ...ProjectsPageTeamDialogManagePermissions_Project\n  }\n"];
/**
 * The graphql function is used to parse GraphQL queries into a document that can be used by GraphQL clients.
 */
export function graphql(source: "\n  fragment ProjectsPageTeamDialogManagePermissions_Project on Project {\n    id\n    visibility\n    role\n  }\n"): (typeof documents)["\n  fragment ProjectsPageTeamDialogManagePermissions_Project on Project {\n    id\n    visibility\n    role\n  }\n"];
/**
 * The graphql function is used to parse GraphQL queries into a document that can be used by GraphQL clients.
 */
export function graphql(source: "\n    subscription OnUserProjectsUpdate {\n      userProjectsUpdated {\n        type\n        id\n        project {\n          ...ProjectDashboardItem\n        }\n      }\n    }\n  "): (typeof documents)["\n    subscription OnUserProjectsUpdate {\n      userProjectsUpdated {\n        type\n        id\n        project {\n          ...ProjectDashboardItem\n        }\n      }\n    }\n  "];
/**
 * The graphql function is used to parse GraphQL queries into a document that can be used by GraphQL clients.
 */
export function graphql(source: "\n  fragment ProjectsDashboardFilled on ProjectCollection {\n    items {\n      ...ProjectDashboardItem\n    }\n  }\n"): (typeof documents)["\n  fragment ProjectsDashboardFilled on ProjectCollection {\n    items {\n      ...ProjectDashboardItem\n    }\n  }\n"];
/**
 * The graphql function is used to parse GraphQL queries into a document that can be used by GraphQL clients.
 */
export function graphql(source: "\n  fragment ProjectsDashboardHeaderProjects_User on User {\n    ...ProjectsInviteBanners\n  }\n"): (typeof documents)["\n  fragment ProjectsDashboardHeaderProjects_User on User {\n    ...ProjectsInviteBanners\n  }\n"];
/**
 * The graphql function is used to parse GraphQL queries into a document that can be used by GraphQL clients.
 */
export function graphql(source: "\n  fragment ProjectsDashboardHeaderWorkspaces_User on User {\n    ...WorkspaceInviteBanners_User\n  }\n"): (typeof documents)["\n  fragment ProjectsDashboardHeaderWorkspaces_User on User {\n    ...WorkspaceInviteBanners_User\n  }\n"];
/**
 * The graphql function is used to parse GraphQL queries into a document that can be used by GraphQL clients.
 */
export function graphql(source: "\n  fragment ProjectsInviteBanner on PendingStreamCollaborator {\n    id\n    invitedBy {\n      ...LimitedUserAvatar\n    }\n    projectId\n    projectName\n    token\n    user {\n      id\n    }\n  }\n"): (typeof documents)["\n  fragment ProjectsInviteBanner on PendingStreamCollaborator {\n    id\n    invitedBy {\n      ...LimitedUserAvatar\n    }\n    projectId\n    projectName\n    token\n    user {\n      id\n    }\n  }\n"];
/**
 * The graphql function is used to parse GraphQL queries into a document that can be used by GraphQL clients.
 */
export function graphql(source: "\n  fragment ProjectsInviteBanners on User {\n    projectInvites {\n      ...ProjectsInviteBanner\n    }\n  }\n"): (typeof documents)["\n  fragment ProjectsInviteBanners on User {\n    projectInvites {\n      ...ProjectsInviteBanner\n    }\n  }\n"];
/**
 * The graphql function is used to parse GraphQL queries into a document that can be used by GraphQL clients.
 */
export function graphql(source: "\n  fragment SettingsDialog_User on User {\n    workspaces {\n      items {\n        ...SettingsWorkspacesGeneralEditAvatar_Workspace\n        ...WorkspaceAvatar_Workspace\n        id\n        name\n      }\n    }\n  }\n"): (typeof documents)["\n  fragment SettingsDialog_User on User {\n    workspaces {\n      items {\n        ...SettingsWorkspacesGeneralEditAvatar_Workspace\n        ...WorkspaceAvatar_Workspace\n        id\n        name\n      }\n    }\n  }\n"];
/**
 * The graphql function is used to parse GraphQL queries into a document that can be used by GraphQL clients.
 */
export function graphql(source: "\n  fragment SettingsServerProjects_ProjectCollection on ProjectCollection {\n    totalCount\n    items {\n      ...SettingsSharedProjects_Project\n    }\n  }\n"): (typeof documents)["\n  fragment SettingsServerProjects_ProjectCollection on ProjectCollection {\n    totalCount\n    items {\n      ...SettingsSharedProjects_Project\n    }\n  }\n"];
/**
 * The graphql function is used to parse GraphQL queries into a document that can be used by GraphQL clients.
 */
export function graphql(source: "\n  fragment SettingsSharedProjects_Project on Project {\n    id\n    name\n    visibility\n    createdAt\n    updatedAt\n    models {\n      totalCount\n    }\n    versions {\n      totalCount\n    }\n    team {\n      id\n      user {\n        name\n        id\n        avatar\n      }\n    }\n  }\n"): (typeof documents)["\n  fragment SettingsSharedProjects_Project on Project {\n    id\n    name\n    visibility\n    createdAt\n    updatedAt\n    models {\n      totalCount\n    }\n    versions {\n      totalCount\n    }\n    team {\n      id\n      user {\n        name\n        id\n        avatar\n      }\n    }\n  }\n"];
/**
 * The graphql function is used to parse GraphQL queries into a document that can be used by GraphQL clients.
 */
export function graphql(source: "\n  fragment SettingsUserEmails_User on User {\n    id\n    emails {\n      ...SettingsUserEmailCards_UserEmail\n    }\n  }\n"): (typeof documents)["\n  fragment SettingsUserEmails_User on User {\n    id\n    emails {\n      ...SettingsUserEmailCards_UserEmail\n    }\n  }\n"];
/**
 * The graphql function is used to parse GraphQL queries into a document that can be used by GraphQL clients.
 */
export function graphql(source: "\n  fragment SettingsUserNotifications_User on User {\n    id\n    notificationPreferences\n  }\n"): (typeof documents)["\n  fragment SettingsUserNotifications_User on User {\n    id\n    notificationPreferences\n  }\n"];
/**
 * The graphql function is used to parse GraphQL queries into a document that can be used by GraphQL clients.
 */
export function graphql(source: "\n  fragment SettingsUserProfile_User on User {\n    ...SettingsUserProfileChangePassword_User\n    ...SettingsUserProfileDeleteAccount_User\n    ...SettingsUserProfileDetails_User\n  }\n"): (typeof documents)["\n  fragment SettingsUserProfile_User on User {\n    ...SettingsUserProfileChangePassword_User\n    ...SettingsUserProfileDeleteAccount_User\n    ...SettingsUserProfileDetails_User\n  }\n"];
/**
 * The graphql function is used to parse GraphQL queries into a document that can be used by GraphQL clients.
 */
export function graphql(source: "\n  fragment SettingsUserEmailCards_UserEmail on UserEmail {\n    email\n    id\n    primary\n    verified\n  }\n"): (typeof documents)["\n  fragment SettingsUserEmailCards_UserEmail on UserEmail {\n    email\n    id\n    primary\n    verified\n  }\n"];
/**
 * The graphql function is used to parse GraphQL queries into a document that can be used by GraphQL clients.
 */
export function graphql(source: "\n  fragment SettingsUserProfileChangePassword_User on User {\n    id\n    email\n  }\n"): (typeof documents)["\n  fragment SettingsUserProfileChangePassword_User on User {\n    id\n    email\n  }\n"];
/**
 * The graphql function is used to parse GraphQL queries into a document that can be used by GraphQL clients.
 */
export function graphql(source: "\n  fragment SettingsUserProfileDeleteAccount_User on User {\n    id\n    email\n  }\n"): (typeof documents)["\n  fragment SettingsUserProfileDeleteAccount_User on User {\n    id\n    email\n  }\n"];
/**
 * The graphql function is used to parse GraphQL queries into a document that can be used by GraphQL clients.
 */
export function graphql(source: "\n  fragment SettingsUserProfileDetails_User on User {\n    id\n    name\n    company\n    ...UserProfileEditDialogAvatar_User\n  }\n"): (typeof documents)["\n  fragment SettingsUserProfileDetails_User on User {\n    id\n    name\n    company\n    ...UserProfileEditDialogAvatar_User\n  }\n"];
/**
 * The graphql function is used to parse GraphQL queries into a document that can be used by GraphQL clients.
 */
export function graphql(source: "\n  fragment UserProfileEditDialogAvatar_User on User {\n    id\n    avatar\n    ...ActiveUserAvatar\n  }\n"): (typeof documents)["\n  fragment UserProfileEditDialogAvatar_User on User {\n    id\n    avatar\n    ...ActiveUserAvatar\n  }\n"];
/**
 * The graphql function is used to parse GraphQL queries into a document that can be used by GraphQL clients.
 */
export function graphql(source: "\n  fragment SettingsWorkspacesGeneral_Workspace on Workspace {\n    ...SettingsWorkspacesGeneralEditAvatar_Workspace\n    ...SettingsWorkspaceGeneralDeleteDialog_Workspace\n    id\n    name\n    description\n    logo\n  }\n"): (typeof documents)["\n  fragment SettingsWorkspacesGeneral_Workspace on Workspace {\n    ...SettingsWorkspacesGeneralEditAvatar_Workspace\n    ...SettingsWorkspaceGeneralDeleteDialog_Workspace\n    id\n    name\n    description\n    logo\n  }\n"];
/**
 * The graphql function is used to parse GraphQL queries into a document that can be used by GraphQL clients.
 */
export function graphql(source: "\n  fragment SettingsWorkspaceGeneralDeleteDialog_Workspace on Workspace {\n    id\n    name\n  }\n"): (typeof documents)["\n  fragment SettingsWorkspaceGeneralDeleteDialog_Workspace on Workspace {\n    id\n    name\n  }\n"];
/**
 * The graphql function is used to parse GraphQL queries into a document that can be used by GraphQL clients.
 */
export function graphql(source: "\n  fragment SettingsWorkspacesGeneralEditAvatar_Workspace on Workspace {\n    id\n    logo\n    name\n  }\n"): (typeof documents)["\n  fragment SettingsWorkspacesGeneralEditAvatar_Workspace on Workspace {\n    id\n    logo\n    name\n  }\n"];
/**
 * The graphql function is used to parse GraphQL queries into a document that can be used by GraphQL clients.
 */
export function graphql(source: "\n  fragment SettingsWorkspacesMembers_Workspace on Workspace {\n    id\n    role\n  }\n"): (typeof documents)["\n  fragment SettingsWorkspacesMembers_Workspace on Workspace {\n    id\n    role\n  }\n"];
/**
 * The graphql function is used to parse GraphQL queries into a document that can be used by GraphQL clients.
 */
export function graphql(source: "\n  fragment SettingsWorkspacesProjects_ProjectCollection on ProjectCollection {\n    totalCount\n    items {\n      ...SettingsSharedProjects_Project\n    }\n  }\n"): (typeof documents)["\n  fragment SettingsWorkspacesProjects_ProjectCollection on ProjectCollection {\n    totalCount\n    items {\n      ...SettingsSharedProjects_Project\n    }\n  }\n"];
<<<<<<< HEAD
/**
 * The graphql function is used to parse GraphQL queries into a document that can be used by GraphQL clients.
 */
export function graphql(source: "\n  fragment SettingsWorkspacesSecurity_Workspace on Workspace {\n    id\n    domains {\n      ...SettingsWorkspacesSecurityDomainRemoveDialog_WorkspaceDomain\n    }\n    domainBasedMembershipProtectionEnabled\n    discoverabilityEnabled\n  }\n  fragment SettingsWorkspacesSecurity_User on User {\n    ...SettingsWorkspacesSecurityDomainAddDialog_User\n  }\n"): (typeof documents)["\n  fragment SettingsWorkspacesSecurity_Workspace on Workspace {\n    id\n    domains {\n      ...SettingsWorkspacesSecurityDomainRemoveDialog_WorkspaceDomain\n    }\n    domainBasedMembershipProtectionEnabled\n    discoverabilityEnabled\n  }\n  fragment SettingsWorkspacesSecurity_User on User {\n    ...SettingsWorkspacesSecurityDomainAddDialog_User\n  }\n"];
=======
>>>>>>> e2f2a71b
/**
 * The graphql function is used to parse GraphQL queries into a document that can be used by GraphQL clients.
 */
export function graphql(source: "\n  fragment SettingsWorkspacesMembersGuestsTable_WorkspaceCollaborator on WorkspaceCollaborator {\n    id\n    role\n    user {\n      id\n      avatar\n      name\n      company\n      verified\n    }\n  }\n"): (typeof documents)["\n  fragment SettingsWorkspacesMembersGuestsTable_WorkspaceCollaborator on WorkspaceCollaborator {\n    id\n    role\n    user {\n      id\n      avatar\n      name\n      company\n      verified\n    }\n  }\n"];
/**
 * The graphql function is used to parse GraphQL queries into a document that can be used by GraphQL clients.
 */
export function graphql(source: "\n  fragment SettingsWorkspacesMembersGuestsTable_Workspace on Workspace {\n    id\n    ...SettingsWorkspacesMembersTableHeader_Workspace\n    team {\n      id\n      ...SettingsWorkspacesMembersGuestsTable_WorkspaceCollaborator\n    }\n  }\n"): (typeof documents)["\n  fragment SettingsWorkspacesMembersGuestsTable_Workspace on Workspace {\n    id\n    ...SettingsWorkspacesMembersTableHeader_Workspace\n    team {\n      id\n      ...SettingsWorkspacesMembersGuestsTable_WorkspaceCollaborator\n    }\n  }\n"];
/**
 * The graphql function is used to parse GraphQL queries into a document that can be used by GraphQL clients.
 */
export function graphql(source: "\n  fragment SettingsWorkspacesMembersInvitesTable_PendingWorkspaceCollaborator on PendingWorkspaceCollaborator {\n    id\n    inviteId\n    role\n    title\n    updatedAt\n    user {\n      id\n      ...LimitedUserAvatar\n    }\n    invitedBy {\n      id\n      ...LimitedUserAvatar\n    }\n  }\n"): (typeof documents)["\n  fragment SettingsWorkspacesMembersInvitesTable_PendingWorkspaceCollaborator on PendingWorkspaceCollaborator {\n    id\n    inviteId\n    role\n    title\n    updatedAt\n    user {\n      id\n      ...LimitedUserAvatar\n    }\n    invitedBy {\n      id\n      ...LimitedUserAvatar\n    }\n  }\n"];
/**
 * The graphql function is used to parse GraphQL queries into a document that can be used by GraphQL clients.
 */
export function graphql(source: "\n  fragment SettingsWorkspacesMembersInvitesTable_Workspace on Workspace {\n    id\n    ...SettingsWorkspacesMembersTableHeader_Workspace\n    invitedTeam(filter: $invitesFilter) {\n      ...SettingsWorkspacesMembersInvitesTable_PendingWorkspaceCollaborator\n    }\n  }\n"): (typeof documents)["\n  fragment SettingsWorkspacesMembersInvitesTable_Workspace on Workspace {\n    id\n    ...SettingsWorkspacesMembersTableHeader_Workspace\n    invitedTeam(filter: $invitesFilter) {\n      ...SettingsWorkspacesMembersInvitesTable_PendingWorkspaceCollaborator\n    }\n  }\n"];
/**
 * The graphql function is used to parse GraphQL queries into a document that can be used by GraphQL clients.
 */
export function graphql(source: "\n  fragment SettingsWorkspacesMembersMembersTable_WorkspaceCollaborator on WorkspaceCollaborator {\n    id\n    role\n    user {\n      id\n      avatar\n      name\n      company\n      verified\n    }\n  }\n"): (typeof documents)["\n  fragment SettingsWorkspacesMembersMembersTable_WorkspaceCollaborator on WorkspaceCollaborator {\n    id\n    role\n    user {\n      id\n      avatar\n      name\n      company\n      verified\n    }\n  }\n"];
/**
 * The graphql function is used to parse GraphQL queries into a document that can be used by GraphQL clients.
 */
export function graphql(source: "\n  fragment SettingsWorkspacesMembersMembersTable_Workspace on Workspace {\n    id\n    ...SettingsWorkspacesMembersTableHeader_Workspace\n    team {\n      id\n      ...SettingsWorkspacesMembersMembersTable_WorkspaceCollaborator\n    }\n  }\n"): (typeof documents)["\n  fragment SettingsWorkspacesMembersMembersTable_Workspace on Workspace {\n    id\n    ...SettingsWorkspacesMembersTableHeader_Workspace\n    team {\n      id\n      ...SettingsWorkspacesMembersMembersTable_WorkspaceCollaborator\n    }\n  }\n"];
/**
 * The graphql function is used to parse GraphQL queries into a document that can be used by GraphQL clients.
 */
export function graphql(source: "\n  fragment SettingsWorkspacesMembersTableHeader_Workspace on Workspace {\n    id\n    role\n    ...WorkspaceInviteDialog_Workspace\n  }\n"): (typeof documents)["\n  fragment SettingsWorkspacesMembersTableHeader_Workspace on Workspace {\n    id\n    role\n    ...WorkspaceInviteDialog_Workspace\n  }\n"];
/**
 * The graphql function is used to parse GraphQL queries into a document that can be used by GraphQL clients.
 */
export function graphql(source: "\n  fragment SettingsWorkspacesSecurityDomainAddDialog_Workspace on Workspace {\n    id\n    domains {\n      id\n      domain\n    }\n    discoverabilityEnabled\n  }\n  fragment SettingsWorkspacesSecurityDomainAddDialog_User on User {\n    id\n    emails {\n      id\n      email\n      verified\n    }\n  }\n"): (typeof documents)["\n  fragment SettingsWorkspacesSecurityDomainAddDialog_Workspace on Workspace {\n    id\n    domains {\n      id\n      domain\n    }\n    discoverabilityEnabled\n  }\n  fragment SettingsWorkspacesSecurityDomainAddDialog_User on User {\n    id\n    emails {\n      id\n      email\n      verified\n    }\n  }\n"];
/**
 * The graphql function is used to parse GraphQL queries into a document that can be used by GraphQL clients.
 */
export function graphql(source: "\n  fragment SettingsWorkspacesSecurityDomainRemoveDialog_Workspace on Workspace {\n    id\n    domains {\n      ...SettingsWorkspacesSecurityDomainRemoveDialog_WorkspaceDomain\n    }\n  }\n  fragment SettingsWorkspacesSecurityDomainRemoveDialog_WorkspaceDomain on WorkspaceDomain {\n    id\n    domain\n  }\n"): (typeof documents)["\n  fragment SettingsWorkspacesSecurityDomainRemoveDialog_Workspace on Workspace {\n    id\n    domains {\n      ...SettingsWorkspacesSecurityDomainRemoveDialog_WorkspaceDomain\n    }\n  }\n  fragment SettingsWorkspacesSecurityDomainRemoveDialog_WorkspaceDomain on WorkspaceDomain {\n    id\n    domain\n  }\n"];
/**
 * The graphql function is used to parse GraphQL queries into a document that can be used by GraphQL clients.
 */
export function graphql(source: "\n  fragment ModelPageProject on Project {\n    id\n    createdAt\n    name\n    visibility\n  }\n"): (typeof documents)["\n  fragment ModelPageProject on Project {\n    id\n    createdAt\n    name\n    visibility\n  }\n"];
/**
 * The graphql function is used to parse GraphQL queries into a document that can be used by GraphQL clients.
 */
export function graphql(source: "\n  fragment ThreadCommentAttachment on Comment {\n    text {\n      attachments {\n        id\n        fileName\n        fileType\n        fileSize\n      }\n    }\n  }\n"): (typeof documents)["\n  fragment ThreadCommentAttachment on Comment {\n    text {\n      attachments {\n        id\n        fileName\n        fileType\n        fileSize\n      }\n    }\n  }\n"];
/**
 * The graphql function is used to parse GraphQL queries into a document that can be used by GraphQL clients.
 */
export function graphql(source: "\n  fragment ViewerCommentsListItem on Comment {\n    id\n    rawText\n    archived\n    author {\n      ...LimitedUserAvatar\n    }\n    createdAt\n    viewedAt\n    replies {\n      totalCount\n      cursor\n      items {\n        ...ViewerCommentsReplyItem\n      }\n    }\n    replyAuthors(limit: 4) {\n      totalCount\n      items {\n        ...FormUsersSelectItem\n      }\n    }\n    resources {\n      resourceId\n      resourceType\n    }\n  }\n"): (typeof documents)["\n  fragment ViewerCommentsListItem on Comment {\n    id\n    rawText\n    archived\n    author {\n      ...LimitedUserAvatar\n    }\n    createdAt\n    viewedAt\n    replies {\n      totalCount\n      cursor\n      items {\n        ...ViewerCommentsReplyItem\n      }\n    }\n    replyAuthors(limit: 4) {\n      totalCount\n      items {\n        ...FormUsersSelectItem\n      }\n    }\n    resources {\n      resourceId\n      resourceType\n    }\n  }\n"];
/**
 * The graphql function is used to parse GraphQL queries into a document that can be used by GraphQL clients.
 */
export function graphql(source: "\n  fragment ViewerModelVersionCardItem on Version {\n    id\n    message\n    referencedObject\n    sourceApplication\n    createdAt\n    previewUrl\n    authorUser {\n      ...LimitedUserAvatar\n    }\n  }\n"): (typeof documents)["\n  fragment ViewerModelVersionCardItem on Version {\n    id\n    message\n    referencedObject\n    sourceApplication\n    createdAt\n    previewUrl\n    authorUser {\n      ...LimitedUserAvatar\n    }\n  }\n"];
/**
 * The graphql function is used to parse GraphQL queries into a document that can be used by GraphQL clients.
 */
export function graphql(source: "\n  fragment WorkspaceAvatar_Workspace on Workspace {\n    id\n    logo\n    defaultLogoIndex\n  }\n"): (typeof documents)["\n  fragment WorkspaceAvatar_Workspace on Workspace {\n    id\n    logo\n    defaultLogoIndex\n  }\n"];
/**
 * The graphql function is used to parse GraphQL queries into a document that can be used by GraphQL clients.
 */
export function graphql(source: "\n  fragment WorkspaceInviteDialog_Workspace on Workspace {\n    id\n    team {\n      id\n      user {\n        id\n      }\n    }\n    invitedTeam(filter: $invitesFilter) {\n      title\n      user {\n        id\n      }\n    }\n  }\n"): (typeof documents)["\n  fragment WorkspaceInviteDialog_Workspace on Workspace {\n    id\n    team {\n      id\n      user {\n        id\n      }\n    }\n    invitedTeam(filter: $invitesFilter) {\n      title\n      user {\n        id\n      }\n    }\n  }\n"];
/**
 * The graphql function is used to parse GraphQL queries into a document that can be used by GraphQL clients.
 */
export function graphql(source: "\n  fragment WorkspaceProjectList_ProjectCollection on ProjectCollection {\n    totalCount\n    items {\n      ...ProjectDashboardItem\n    }\n    cursor\n  }\n"): (typeof documents)["\n  fragment WorkspaceProjectList_ProjectCollection on ProjectCollection {\n    totalCount\n    items {\n      ...ProjectDashboardItem\n    }\n    cursor\n  }\n"];
/**
 * The graphql function is used to parse GraphQL queries into a document that can be used by GraphQL clients.
 */
export function graphql(source: "\n  fragment WorkspaceHeader_Workspace on Workspace {\n    ...WorkspaceAvatar_Workspace\n    id\n    role\n    name\n    logo\n    description\n    totalProjects: projects {\n      totalCount\n    }\n    team {\n      id\n      user {\n        id\n        name\n        ...LimitedUserAvatar\n      }\n    }\n    ...WorkspaceInviteDialog_Workspace\n  }\n"): (typeof documents)["\n  fragment WorkspaceHeader_Workspace on Workspace {\n    ...WorkspaceAvatar_Workspace\n    id\n    role\n    name\n    logo\n    description\n    totalProjects: projects {\n      totalCount\n    }\n    team {\n      id\n      user {\n        id\n        name\n        ...LimitedUserAvatar\n      }\n    }\n    ...WorkspaceInviteDialog_Workspace\n  }\n"];
/**
 * The graphql function is used to parse GraphQL queries into a document that can be used by GraphQL clients.
 */
export function graphql(source: "\n  fragment WorkspaceInviteBanner_PendingWorkspaceCollaborator on PendingWorkspaceCollaborator {\n    id\n    invitedBy {\n      id\n      ...LimitedUserAvatar\n    }\n    workspaceId\n    workspaceName\n    token\n    user {\n      id\n    }\n    ...UseWorkspaceInviteManager_PendingWorkspaceCollaborator\n  }\n"): (typeof documents)["\n  fragment WorkspaceInviteBanner_PendingWorkspaceCollaborator on PendingWorkspaceCollaborator {\n    id\n    invitedBy {\n      id\n      ...LimitedUserAvatar\n    }\n    workspaceId\n    workspaceName\n    token\n    user {\n      id\n    }\n    ...UseWorkspaceInviteManager_PendingWorkspaceCollaborator\n  }\n"];
/**
 * The graphql function is used to parse GraphQL queries into a document that can be used by GraphQL clients.
 */
export function graphql(source: "\n  fragment WorkspaceInviteBanners_User on User {\n    discoverableWorkspaces {\n      ...WorkspaceInviteDiscoverableWorkspaceBanner_DiscoverableWorkspace\n    }\n    workspaceInvites {\n      ...WorkspaceInviteBanner_PendingWorkspaceCollaborator\n    }\n  }\n"): (typeof documents)["\n  fragment WorkspaceInviteBanners_User on User {\n    discoverableWorkspaces {\n      ...WorkspaceInviteDiscoverableWorkspaceBanner_DiscoverableWorkspace\n    }\n    workspaceInvites {\n      ...WorkspaceInviteBanner_PendingWorkspaceCollaborator\n    }\n  }\n"];
/**
 * The graphql function is used to parse GraphQL queries into a document that can be used by GraphQL clients.
 */
export function graphql(source: "\n  fragment WorkspaceInviteBlock_PendingWorkspaceCollaborator on PendingWorkspaceCollaborator {\n    id\n    workspaceId\n    workspaceName\n    token\n    user {\n      id\n      name\n      ...LimitedUserAvatar\n    }\n    title\n    email\n    ...UseWorkspaceInviteManager_PendingWorkspaceCollaborator\n  }\n"): (typeof documents)["\n  fragment WorkspaceInviteBlock_PendingWorkspaceCollaborator on PendingWorkspaceCollaborator {\n    id\n    workspaceId\n    workspaceName\n    token\n    user {\n      id\n      name\n      ...LimitedUserAvatar\n    }\n    title\n    email\n    ...UseWorkspaceInviteManager_PendingWorkspaceCollaborator\n  }\n"];
/**
 * The graphql function is used to parse GraphQL queries into a document that can be used by GraphQL clients.
 */
export function graphql(source: "\n  fragment WorkspaceInviteDiscoverableWorkspaceBanner_DiscoverableWorkspace on DiscoverableWorkspace {\n    id\n    name\n    description\n    logo\n    defaultLogoIndex\n  }\n"): (typeof documents)["\n  fragment WorkspaceInviteDiscoverableWorkspaceBanner_DiscoverableWorkspace on DiscoverableWorkspace {\n    id\n    name\n    description\n    logo\n    defaultLogoIndex\n  }\n"];
/**
 * The graphql function is used to parse GraphQL queries into a document that can be used by GraphQL clients.
 */
export function graphql(source: "\n  query ActiveUserMainMetadata {\n    activeUser {\n      id\n      email\n      company\n      bio\n      name\n      role\n      avatar\n      isOnboardingFinished\n      createdAt\n      verified\n      notificationPreferences\n      versions(limit: 0) {\n        totalCount\n      }\n    }\n  }\n"): (typeof documents)["\n  query ActiveUserMainMetadata {\n    activeUser {\n      id\n      email\n      company\n      bio\n      name\n      role\n      avatar\n      isOnboardingFinished\n      createdAt\n      verified\n      notificationPreferences\n      versions(limit: 0) {\n        totalCount\n      }\n    }\n  }\n"];
/**
 * The graphql function is used to parse GraphQL queries into a document that can be used by GraphQL clients.
 */
export function graphql(source: "\n      mutation CreateOnboardingProject {\n        projectMutations {\n          createForOnboarding {\n            ...ProjectPageProject\n            ...ProjectDashboardItem\n          }\n        }\n      }\n    "): (typeof documents)["\n      mutation CreateOnboardingProject {\n        projectMutations {\n          createForOnboarding {\n            ...ProjectPageProject\n            ...ProjectDashboardItem\n          }\n        }\n      }\n    "];
/**
 * The graphql function is used to parse GraphQL queries into a document that can be used by GraphQL clients.
 */
export function graphql(source: "\n  mutation FinishOnboarding {\n    activeUserMutations {\n      finishOnboarding\n    }\n  }\n"): (typeof documents)["\n  mutation FinishOnboarding {\n    activeUserMutations {\n      finishOnboarding\n    }\n  }\n"];
/**
 * The graphql function is used to parse GraphQL queries into a document that can be used by GraphQL clients.
 */
export function graphql(source: "\n  mutation RequestVerificationByEmail($email: String!) {\n    requestVerificationByEmail(email: $email)\n  }\n"): (typeof documents)["\n  mutation RequestVerificationByEmail($email: String!) {\n    requestVerificationByEmail(email: $email)\n  }\n"];
/**
 * The graphql function is used to parse GraphQL queries into a document that can be used by GraphQL clients.
 */
export function graphql(source: "\n  query AuthLoginPanel {\n    serverInfo {\n      authStrategies {\n        id\n      }\n      ...AuthStategiesServerInfoFragment\n    }\n  }\n"): (typeof documents)["\n  query AuthLoginPanel {\n    serverInfo {\n      authStrategies {\n        id\n      }\n      ...AuthStategiesServerInfoFragment\n    }\n  }\n"];
/**
 * The graphql function is used to parse GraphQL queries into a document that can be used by GraphQL clients.
 */
export function graphql(source: "\n  query AuthLoginPanelWorkspaceInvite($token: String) {\n    workspaceInvite(token: $token) {\n      id\n      email\n      ...AuthWorkspaceInviteHeader_PendingWorkspaceCollaborator\n      ...AuthLoginWithEmailBlock_PendingWorkspaceCollaborator\n    }\n  }\n"): (typeof documents)["\n  query AuthLoginPanelWorkspaceInvite($token: String) {\n    workspaceInvite(token: $token) {\n      id\n      email\n      ...AuthWorkspaceInviteHeader_PendingWorkspaceCollaborator\n      ...AuthLoginWithEmailBlock_PendingWorkspaceCollaborator\n    }\n  }\n"];
/**
 * The graphql function is used to parse GraphQL queries into a document that can be used by GraphQL clients.
 */
export function graphql(source: "\n  query AuthorizableAppMetadata($id: String!) {\n    app(id: $id) {\n      id\n      name\n      description\n      trustByDefault\n      redirectUrl\n      scopes {\n        name\n        description\n      }\n      author {\n        name\n        id\n        avatar\n      }\n    }\n  }\n"): (typeof documents)["\n  query AuthorizableAppMetadata($id: String!) {\n    app(id: $id) {\n      id\n      name\n      description\n      trustByDefault\n      redirectUrl\n      scopes {\n        name\n        description\n      }\n      author {\n        name\n        id\n        avatar\n      }\n    }\n  }\n"];
/**
 * The graphql function is used to parse GraphQL queries into a document that can be used by GraphQL clients.
 */
export function graphql(source: "\n  fragment FunctionRunStatusForSummary on AutomateFunctionRun {\n    id\n    status\n  }\n"): (typeof documents)["\n  fragment FunctionRunStatusForSummary on AutomateFunctionRun {\n    id\n    status\n  }\n"];
/**
 * The graphql function is used to parse GraphQL queries into a document that can be used by GraphQL clients.
 */
export function graphql(source: "\n  fragment TriggeredAutomationsStatusSummary on TriggeredAutomationsStatus {\n    id\n    automationRuns {\n      id\n      functionRuns {\n        id\n        ...FunctionRunStatusForSummary\n      }\n    }\n  }\n"): (typeof documents)["\n  fragment TriggeredAutomationsStatusSummary on TriggeredAutomationsStatus {\n    id\n    automationRuns {\n      id\n      functionRuns {\n        id\n        ...FunctionRunStatusForSummary\n      }\n    }\n  }\n"];
/**
 * The graphql function is used to parse GraphQL queries into a document that can be used by GraphQL clients.
 */
export function graphql(source: "\n  fragment AutomationRunDetails on AutomateRun {\n    id\n    status\n    functionRuns {\n      ...FunctionRunStatusForSummary\n      statusMessage\n    }\n    trigger {\n      ... on VersionCreatedTrigger {\n        version {\n          id\n        }\n        model {\n          id\n        }\n      }\n    }\n    createdAt\n    updatedAt\n  }\n"): (typeof documents)["\n  fragment AutomationRunDetails on AutomateRun {\n    id\n    status\n    functionRuns {\n      ...FunctionRunStatusForSummary\n      statusMessage\n    }\n    trigger {\n      ... on VersionCreatedTrigger {\n        version {\n          id\n        }\n        model {\n          id\n        }\n      }\n    }\n    createdAt\n    updatedAt\n  }\n"];
/**
 * The graphql function is used to parse GraphQL queries into a document that can be used by GraphQL clients.
 */
export function graphql(source: "\n  fragment AutomationsStatusOrderedRuns_AutomationRun on AutomateRun {\n    id\n    automation {\n      id\n      name\n    }\n    functionRuns {\n      id\n      updatedAt\n    }\n  }\n"): (typeof documents)["\n  fragment AutomationsStatusOrderedRuns_AutomationRun on AutomateRun {\n    id\n    automation {\n      id\n      name\n    }\n    functionRuns {\n      id\n      updatedAt\n    }\n  }\n"];
/**
 * The graphql function is used to parse GraphQL queries into a document that can be used by GraphQL clients.
 */
export function graphql(source: "\n  fragment SearchAutomateFunctionReleaseItem on AutomateFunctionRelease {\n    id\n    versionTag\n    createdAt\n    inputSchema\n  }\n"): (typeof documents)["\n  fragment SearchAutomateFunctionReleaseItem on AutomateFunctionRelease {\n    id\n    versionTag\n    createdAt\n    inputSchema\n  }\n"];
/**
 * The graphql function is used to parse GraphQL queries into a document that can be used by GraphQL clients.
 */
export function graphql(source: "\n  mutation CreateAutomateFunction($input: CreateAutomateFunctionInput!) {\n    automateMutations {\n      createFunction(input: $input) {\n        id\n        ...AutomationsFunctionsCard_AutomateFunction\n        ...AutomateFunctionCreateDialogDoneStep_AutomateFunction\n      }\n    }\n  }\n"): (typeof documents)["\n  mutation CreateAutomateFunction($input: CreateAutomateFunctionInput!) {\n    automateMutations {\n      createFunction(input: $input) {\n        id\n        ...AutomationsFunctionsCard_AutomateFunction\n        ...AutomateFunctionCreateDialogDoneStep_AutomateFunction\n      }\n    }\n  }\n"];
/**
 * The graphql function is used to parse GraphQL queries into a document that can be used by GraphQL clients.
 */
export function graphql(source: "\n  mutation UpdateAutomateFunction($input: UpdateAutomateFunctionInput!) {\n    automateMutations {\n      updateFunction(input: $input) {\n        id\n        ...AutomateFunctionPage_AutomateFunction\n      }\n    }\n  }\n"): (typeof documents)["\n  mutation UpdateAutomateFunction($input: UpdateAutomateFunctionInput!) {\n    automateMutations {\n      updateFunction(input: $input) {\n        id\n        ...AutomateFunctionPage_AutomateFunction\n      }\n    }\n  }\n"];
/**
 * The graphql function is used to parse GraphQL queries into a document that can be used by GraphQL clients.
 */
export function graphql(source: "\n  query SearchAutomateFunctionReleases(\n    $functionId: ID!\n    $cursor: String\n    $limit: Int\n    $filter: AutomateFunctionReleasesFilter\n  ) {\n    automateFunction(id: $functionId) {\n      id\n      releases(cursor: $cursor, limit: $limit, filter: $filter) {\n        cursor\n        totalCount\n        items {\n          ...SearchAutomateFunctionReleaseItem\n        }\n      }\n    }\n  }\n"): (typeof documents)["\n  query SearchAutomateFunctionReleases(\n    $functionId: ID!\n    $cursor: String\n    $limit: Int\n    $filter: AutomateFunctionReleasesFilter\n  ) {\n    automateFunction(id: $functionId) {\n      id\n      releases(cursor: $cursor, limit: $limit, filter: $filter) {\n        cursor\n        totalCount\n        items {\n          ...SearchAutomateFunctionReleaseItem\n        }\n      }\n    }\n  }\n"];
/**
 * The graphql function is used to parse GraphQL queries into a document that can be used by GraphQL clients.
 */
export function graphql(source: "\n  query FunctionAccessCheck($id: ID!) {\n    automateFunction(id: $id) {\n      id\n    }\n  }\n"): (typeof documents)["\n  query FunctionAccessCheck($id: ID!) {\n    automateFunction(id: $id) {\n      id\n    }\n  }\n"];
/**
 * The graphql function is used to parse GraphQL queries into a document that can be used by GraphQL clients.
 */
export function graphql(source: "\n  query ProjectAutomationCreationPublicKeys(\n    $projectId: String!\n    $automationId: String!\n  ) {\n    project(id: $projectId) {\n      id\n      automation(id: $automationId) {\n        id\n        creationPublicKeys\n      }\n    }\n  }\n"): (typeof documents)["\n  query ProjectAutomationCreationPublicKeys(\n    $projectId: String!\n    $automationId: String!\n  ) {\n    project(id: $projectId) {\n      id\n      automation(id: $automationId) {\n        id\n        creationPublicKeys\n      }\n    }\n  }\n"];
/**
 * The graphql function is used to parse GraphQL queries into a document that can be used by GraphQL clients.
 */
export function graphql(source: "\n  query AutomateFunctionsPagePagination($search: String, $cursor: String) {\n    ...AutomateFunctionsPageItems_Query\n  }\n"): (typeof documents)["\n  query AutomateFunctionsPagePagination($search: String, $cursor: String) {\n    ...AutomateFunctionsPageItems_Query\n  }\n"];
/**
 * The graphql function is used to parse GraphQL queries into a document that can be used by GraphQL clients.
 */
export function graphql(source: "\n  query MentionsUserSearch($query: String!, $emailOnly: Boolean = false) {\n    userSearch(\n      query: $query\n      limit: 5\n      cursor: null\n      archived: false\n      emailOnly: $emailOnly\n    ) {\n      items {\n        id\n        name\n        company\n      }\n    }\n  }\n"): (typeof documents)["\n  query MentionsUserSearch($query: String!, $emailOnly: Boolean = false) {\n    userSearch(\n      query: $query\n      limit: 5\n      cursor: null\n      archived: false\n      emailOnly: $emailOnly\n    ) {\n      items {\n        id\n        name\n        company\n      }\n    }\n  }\n"];
/**
 * The graphql function is used to parse GraphQL queries into a document that can be used by GraphQL clients.
 */
export function graphql(source: "\n  query UserSearch($query: String!, $limit: Int, $cursor: String, $archived: Boolean) {\n    userSearch(query: $query, limit: $limit, cursor: $cursor, archived: $archived) {\n      cursor\n      items {\n        id\n        name\n        bio\n        company\n        avatar\n        verified\n        role\n      }\n    }\n  }\n"): (typeof documents)["\n  query UserSearch($query: String!, $limit: Int, $cursor: String, $archived: Boolean) {\n    userSearch(query: $query, limit: $limit, cursor: $cursor, archived: $archived) {\n      cursor\n      items {\n        id\n        name\n        bio\n        company\n        avatar\n        verified\n        role\n      }\n    }\n  }\n"];
/**
 * The graphql function is used to parse GraphQL queries into a document that can be used by GraphQL clients.
 */
export function graphql(source: "\n  query ServerInfoBlobSizeLimit {\n    serverInfo {\n      blobSizeLimitBytes\n    }\n  }\n"): (typeof documents)["\n  query ServerInfoBlobSizeLimit {\n    serverInfo {\n      blobSizeLimitBytes\n    }\n  }\n"];
/**
 * The graphql function is used to parse GraphQL queries into a document that can be used by GraphQL clients.
 */
export function graphql(source: "\n  query ServerInfoAllScopes {\n    serverInfo {\n      scopes {\n        name\n        description\n      }\n    }\n  }\n"): (typeof documents)["\n  query ServerInfoAllScopes {\n    serverInfo {\n      scopes {\n        name\n        description\n      }\n    }\n  }\n"];
/**
 * The graphql function is used to parse GraphQL queries into a document that can be used by GraphQL clients.
 */
export function graphql(source: "\n  query ProjectModelsSelectorValues($projectId: String!, $cursor: String) {\n    project(id: $projectId) {\n      id\n      models(limit: 100, cursor: $cursor) {\n        cursor\n        totalCount\n        items {\n          ...CommonModelSelectorModel\n        }\n      }\n    }\n  }\n"): (typeof documents)["\n  query ProjectModelsSelectorValues($projectId: String!, $cursor: String) {\n    project(id: $projectId) {\n      id\n      models(limit: 100, cursor: $cursor) {\n        cursor\n        totalCount\n        items {\n          ...CommonModelSelectorModel\n        }\n      }\n    }\n  }\n"];
/**
 * The graphql function is used to parse GraphQL queries into a document that can be used by GraphQL clients.
 */
export function graphql(source: "\n  query MainServerInfoData {\n    serverInfo {\n      adminContact\n      blobSizeLimitBytes\n      canonicalUrl\n      company\n      description\n      guestModeEnabled\n      inviteOnly\n      name\n      termsOfService\n      version\n      automateUrl\n    }\n  }\n"): (typeof documents)["\n  query MainServerInfoData {\n    serverInfo {\n      adminContact\n      blobSizeLimitBytes\n      canonicalUrl\n      company\n      description\n      guestModeEnabled\n      inviteOnly\n      name\n      termsOfService\n      version\n      automateUrl\n    }\n  }\n"];
/**
 * The graphql function is used to parse GraphQL queries into a document that can be used by GraphQL clients.
 */
export function graphql(source: "\n  mutation DashboardJoinWorkspace($input: JoinWorkspaceInput!) {\n    workspaceMutations {\n      join(input: $input) {\n        id\n      }\n    }\n  }\n"): (typeof documents)["\n  mutation DashboardJoinWorkspace($input: JoinWorkspaceInput!) {\n    workspaceMutations {\n      join(input: $input) {\n        id\n      }\n    }\n  }\n"];
/**
 * The graphql function is used to parse GraphQL queries into a document that can be used by GraphQL clients.
 */
export function graphql(source: "\n  query DashboardProjectsPageQuery {\n    activeUser {\n      id\n      projects(limit: 3) {\n        items {\n          ...DashboardProjectCard_Project\n        }\n      }\n      ...ProjectsDashboardHeaderProjects_User\n    }\n  }\n"): (typeof documents)["\n  query DashboardProjectsPageQuery {\n    activeUser {\n      id\n      projects(limit: 3) {\n        items {\n          ...DashboardProjectCard_Project\n        }\n      }\n      ...ProjectsDashboardHeaderProjects_User\n    }\n  }\n"];
/**
 * The graphql function is used to parse GraphQL queries into a document that can be used by GraphQL clients.
 */
export function graphql(source: "\n  query DashboardProjectsPageWorkspaceQuery {\n    activeUser {\n      id\n      ...ProjectsDashboardHeaderWorkspaces_User\n    }\n  }\n"): (typeof documents)["\n  query DashboardProjectsPageWorkspaceQuery {\n    activeUser {\n      id\n      ...ProjectsDashboardHeaderWorkspaces_User\n    }\n  }\n"];
/**
 * The graphql function is used to parse GraphQL queries into a document that can be used by GraphQL clients.
 */
export function graphql(source: "\n  mutation DeleteAccessToken($token: String!) {\n    apiTokenRevoke(token: $token)\n  }\n"): (typeof documents)["\n  mutation DeleteAccessToken($token: String!) {\n    apiTokenRevoke(token: $token)\n  }\n"];
/**
 * The graphql function is used to parse GraphQL queries into a document that can be used by GraphQL clients.
 */
export function graphql(source: "\n  mutation CreateAccessToken($token: ApiTokenCreateInput!) {\n    apiTokenCreate(token: $token)\n  }\n"): (typeof documents)["\n  mutation CreateAccessToken($token: ApiTokenCreateInput!) {\n    apiTokenCreate(token: $token)\n  }\n"];
/**
 * The graphql function is used to parse GraphQL queries into a document that can be used by GraphQL clients.
 */
export function graphql(source: "\n  mutation DeleteApplication($appId: String!) {\n    appDelete(appId: $appId)\n  }\n"): (typeof documents)["\n  mutation DeleteApplication($appId: String!) {\n    appDelete(appId: $appId)\n  }\n"];
/**
 * The graphql function is used to parse GraphQL queries into a document that can be used by GraphQL clients.
 */
export function graphql(source: "\n  mutation CreateApplication($app: AppCreateInput!) {\n    appCreate(app: $app)\n  }\n"): (typeof documents)["\n  mutation CreateApplication($app: AppCreateInput!) {\n    appCreate(app: $app)\n  }\n"];
/**
 * The graphql function is used to parse GraphQL queries into a document that can be used by GraphQL clients.
 */
export function graphql(source: "\n  mutation EditApplication($app: AppUpdateInput!) {\n    appUpdate(app: $app)\n  }\n"): (typeof documents)["\n  mutation EditApplication($app: AppUpdateInput!) {\n    appUpdate(app: $app)\n  }\n"];
/**
 * The graphql function is used to parse GraphQL queries into a document that can be used by GraphQL clients.
 */
export function graphql(source: "\n  mutation RevokeAppAccess($appId: String!) {\n    appRevokeAccess(appId: $appId)\n  }\n"): (typeof documents)["\n  mutation RevokeAppAccess($appId: String!) {\n    appRevokeAccess(appId: $appId)\n  }\n"];
/**
 * The graphql function is used to parse GraphQL queries into a document that can be used by GraphQL clients.
 */
export function graphql(source: "\n  query DeveloperSettingsAccessTokens {\n    activeUser {\n      id\n      apiTokens {\n        id\n        name\n        lastUsed\n        lastChars\n        createdAt\n        scopes\n      }\n    }\n  }\n"): (typeof documents)["\n  query DeveloperSettingsAccessTokens {\n    activeUser {\n      id\n      apiTokens {\n        id\n        name\n        lastUsed\n        lastChars\n        createdAt\n        scopes\n      }\n    }\n  }\n"];
/**
 * The graphql function is used to parse GraphQL queries into a document that can be used by GraphQL clients.
 */
export function graphql(source: "\n  query DeveloperSettingsApplications {\n    activeUser {\n      createdApps {\n        id\n        secret\n        name\n        description\n        redirectUrl\n        scopes {\n          name\n          description\n        }\n      }\n      id\n    }\n  }\n"): (typeof documents)["\n  query DeveloperSettingsApplications {\n    activeUser {\n      createdApps {\n        id\n        secret\n        name\n        description\n        redirectUrl\n        scopes {\n          name\n          description\n        }\n      }\n      id\n    }\n  }\n"];
/**
 * The graphql function is used to parse GraphQL queries into a document that can be used by GraphQL clients.
 */
export function graphql(source: "\n  query DeveloperSettingsAuthorizedApps {\n    activeUser {\n      id\n      authorizedApps {\n        id\n        description\n        name\n        author {\n          id\n          name\n          avatar\n        }\n      }\n    }\n  }\n"): (typeof documents)["\n  query DeveloperSettingsAuthorizedApps {\n    activeUser {\n      id\n      authorizedApps {\n        id\n        description\n        name\n        author {\n          id\n          name\n          avatar\n        }\n      }\n    }\n  }\n"];
/**
 * The graphql function is used to parse GraphQL queries into a document that can be used by GraphQL clients.
 */
export function graphql(source: "\n  query SearchProjects($search: String, $onlyWithRoles: [String!] = null) {\n    activeUser {\n      projects(limit: 10, filter: { search: $search, onlyWithRoles: $onlyWithRoles }) {\n        totalCount\n        items {\n          ...FormSelectProjects_Project\n        }\n      }\n    }\n  }\n"): (typeof documents)["\n  query SearchProjects($search: String, $onlyWithRoles: [String!] = null) {\n    activeUser {\n      projects(limit: 10, filter: { search: $search, onlyWithRoles: $onlyWithRoles }) {\n        totalCount\n        items {\n          ...FormSelectProjects_Project\n        }\n      }\n    }\n  }\n"];
/**
 * The graphql function is used to parse GraphQL queries into a document that can be used by GraphQL clients.
 */
export function graphql(source: "\n  query SearchProjectModels($search: String, $projectId: String!) {\n    project(id: $projectId) {\n      id\n      models(limit: 10, filter: { search: $search }) {\n        totalCount\n        items {\n          ...FormSelectModels_Model\n        }\n      }\n    }\n  }\n"): (typeof documents)["\n  query SearchProjectModels($search: String, $projectId: String!) {\n    project(id: $projectId) {\n      id\n      models(limit: 10, filter: { search: $search }) {\n        totalCount\n        items {\n          ...FormSelectModels_Model\n        }\n      }\n    }\n  }\n"];
/**
 * The graphql function is used to parse GraphQL queries into a document that can be used by GraphQL clients.
 */
export function graphql(source: "\n  mutation requestGendoAIRender($input: GendoAIRenderInput!) {\n    versionMutations {\n      requestGendoAIRender(input: $input)\n    }\n  }\n"): (typeof documents)["\n  mutation requestGendoAIRender($input: GendoAIRenderInput!) {\n    versionMutations {\n      requestGendoAIRender(input: $input)\n    }\n  }\n"];
/**
 * The graphql function is used to parse GraphQL queries into a document that can be used by GraphQL clients.
 */
export function graphql(source: "\n  query GendoAIRender(\n    $gendoAiRenderId: String!\n    $versionId: String!\n    $projectId: String!\n  ) {\n    project(id: $projectId) {\n      id\n      version(id: $versionId) {\n        id\n        gendoAIRender(id: $gendoAiRenderId) {\n          id\n          projectId\n          modelId\n          versionId\n          createdAt\n          updatedAt\n          gendoGenerationId\n          status\n          prompt\n          camera\n          responseImage\n          user {\n            name\n            avatar\n            id\n          }\n        }\n      }\n    }\n  }\n"): (typeof documents)["\n  query GendoAIRender(\n    $gendoAiRenderId: String!\n    $versionId: String!\n    $projectId: String!\n  ) {\n    project(id: $projectId) {\n      id\n      version(id: $versionId) {\n        id\n        gendoAIRender(id: $gendoAiRenderId) {\n          id\n          projectId\n          modelId\n          versionId\n          createdAt\n          updatedAt\n          gendoGenerationId\n          status\n          prompt\n          camera\n          responseImage\n          user {\n            name\n            avatar\n            id\n          }\n        }\n      }\n    }\n  }\n"];
/**
 * The graphql function is used to parse GraphQL queries into a document that can be used by GraphQL clients.
 */
export function graphql(source: "\n  query GendoAIRenders($versionId: String!, $projectId: String!) {\n    project(id: $projectId) {\n      id\n      version(id: $versionId) {\n        id\n        gendoAIRenders {\n          totalCount\n          items {\n            id\n            createdAt\n            updatedAt\n            status\n            gendoGenerationId\n            prompt\n            camera\n          }\n        }\n      }\n    }\n  }\n"): (typeof documents)["\n  query GendoAIRenders($versionId: String!, $projectId: String!) {\n    project(id: $projectId) {\n      id\n      version(id: $versionId) {\n        id\n        gendoAIRenders {\n          totalCount\n          items {\n            id\n            createdAt\n            updatedAt\n            status\n            gendoGenerationId\n            prompt\n            camera\n          }\n        }\n      }\n    }\n  }\n"];
/**
 * The graphql function is used to parse GraphQL queries into a document that can be used by GraphQL clients.
 */
export function graphql(source: "\n  subscription ProjectVersionGendoAIRenderCreated($id: String!, $versionId: String!) {\n    projectVersionGendoAIRenderCreated(id: $id, versionId: $versionId) {\n      id\n      createdAt\n      updatedAt\n      status\n      gendoGenerationId\n      prompt\n      camera\n    }\n  }\n"): (typeof documents)["\n  subscription ProjectVersionGendoAIRenderCreated($id: String!, $versionId: String!) {\n    projectVersionGendoAIRenderCreated(id: $id, versionId: $versionId) {\n      id\n      createdAt\n      updatedAt\n      status\n      gendoGenerationId\n      prompt\n      camera\n    }\n  }\n"];
/**
 * The graphql function is used to parse GraphQL queries into a document that can be used by GraphQL clients.
 */
export function graphql(source: "\n  subscription ProjectVersionGendoAIRenderUpdated($id: String!, $versionId: String!) {\n    projectVersionGendoAIRenderUpdated(id: $id, versionId: $versionId) {\n      id\n      projectId\n      modelId\n      versionId\n      createdAt\n      updatedAt\n      gendoGenerationId\n      status\n      prompt\n      camera\n      responseImage\n    }\n  }\n"): (typeof documents)["\n  subscription ProjectVersionGendoAIRenderUpdated($id: String!, $versionId: String!) {\n    projectVersionGendoAIRenderUpdated(id: $id, versionId: $versionId) {\n      id\n      projectId\n      modelId\n      versionId\n      createdAt\n      updatedAt\n      gendoGenerationId\n      status\n      prompt\n      camera\n      responseImage\n    }\n  }\n"];
/**
 * The graphql function is used to parse GraphQL queries into a document that can be used by GraphQL clients.
 */
export function graphql(source: "\n  fragment ProjectPageTeamInternals_Project on Project {\n    id\n    role\n    invitedTeam {\n      id\n      title\n      role\n      inviteId\n      user {\n        role\n        ...LimitedUserAvatar\n      }\n    }\n    team {\n      role\n      user {\n        id\n        role\n        ...LimitedUserAvatar\n      }\n    }\n  }\n"): (typeof documents)["\n  fragment ProjectPageTeamInternals_Project on Project {\n    id\n    role\n    invitedTeam {\n      id\n      title\n      role\n      inviteId\n      user {\n        role\n        ...LimitedUserAvatar\n      }\n    }\n    team {\n      role\n      user {\n        id\n        role\n        ...LimitedUserAvatar\n      }\n    }\n  }\n"];
/**
 * The graphql function is used to parse GraphQL queries into a document that can be used by GraphQL clients.
 */
export function graphql(source: "\n  fragment ProjectDashboardItemNoModels on Project {\n    id\n    name\n    createdAt\n    updatedAt\n    role\n    team {\n      id\n      user {\n        id\n        name\n        avatar\n      }\n    }\n    ...ProjectPageModelsCardProject\n  }\n"): (typeof documents)["\n  fragment ProjectDashboardItemNoModels on Project {\n    id\n    name\n    createdAt\n    updatedAt\n    role\n    team {\n      id\n      user {\n        id\n        name\n        avatar\n      }\n    }\n    ...ProjectPageModelsCardProject\n  }\n"];
/**
 * The graphql function is used to parse GraphQL queries into a document that can be used by GraphQL clients.
 */
export function graphql(source: "\n  fragment ProjectDashboardItem on Project {\n    id\n    ...ProjectDashboardItemNoModels\n    models(limit: 4) {\n      totalCount\n      items {\n        ...ProjectPageLatestItemsModelItem\n      }\n    }\n    pendingImportedModels(limit: 4) {\n      ...PendingFileUpload\n    }\n  }\n"): (typeof documents)["\n  fragment ProjectDashboardItem on Project {\n    id\n    ...ProjectDashboardItemNoModels\n    models(limit: 4) {\n      totalCount\n      items {\n        ...ProjectPageLatestItemsModelItem\n      }\n    }\n    pendingImportedModels(limit: 4) {\n      ...PendingFileUpload\n    }\n  }\n"];
/**
 * The graphql function is used to parse GraphQL queries into a document that can be used by GraphQL clients.
 */
export function graphql(source: "\n  fragment PendingFileUpload on FileUpload {\n    id\n    projectId\n    modelName\n    convertedStatus\n    convertedMessage\n    uploadDate\n    convertedLastUpdate\n    fileType\n    fileName\n  }\n"): (typeof documents)["\n  fragment PendingFileUpload on FileUpload {\n    id\n    projectId\n    modelName\n    convertedStatus\n    convertedMessage\n    uploadDate\n    convertedLastUpdate\n    fileType\n    fileName\n  }\n"];
/**
 * The graphql function is used to parse GraphQL queries into a document that can be used by GraphQL clients.
 */
export function graphql(source: "\n  fragment ProjectPageLatestItemsModelItem on Model {\n    id\n    name\n    displayName\n    versionCount: versions(limit: 0) {\n      totalCount\n    }\n    commentThreadCount: commentThreads(limit: 0) {\n      totalCount\n    }\n    pendingImportedVersions(limit: 1) {\n      ...PendingFileUpload\n    }\n    previewUrl\n    createdAt\n    updatedAt\n    ...ProjectPageModelsCardRenameDialog\n    ...ProjectPageModelsCardDeleteDialog\n    ...ProjectPageModelsActions\n    automationsStatus {\n      ...AutomateRunsTriggerStatus_TriggeredAutomationsStatus\n    }\n  }\n"): (typeof documents)["\n  fragment ProjectPageLatestItemsModelItem on Model {\n    id\n    name\n    displayName\n    versionCount: versions(limit: 0) {\n      totalCount\n    }\n    commentThreadCount: commentThreads(limit: 0) {\n      totalCount\n    }\n    pendingImportedVersions(limit: 1) {\n      ...PendingFileUpload\n    }\n    previewUrl\n    createdAt\n    updatedAt\n    ...ProjectPageModelsCardRenameDialog\n    ...ProjectPageModelsCardDeleteDialog\n    ...ProjectPageModelsActions\n    automationsStatus {\n      ...AutomateRunsTriggerStatus_TriggeredAutomationsStatus\n    }\n  }\n"];
/**
 * The graphql function is used to parse GraphQL queries into a document that can be used by GraphQL clients.
 */
export function graphql(source: "\n  fragment ProjectUpdatableMetadata on Project {\n    id\n    name\n    description\n    visibility\n    allowPublicComments\n  }\n"): (typeof documents)["\n  fragment ProjectUpdatableMetadata on Project {\n    id\n    name\n    description\n    visibility\n    allowPublicComments\n  }\n"];
/**
 * The graphql function is used to parse GraphQL queries into a document that can be used by GraphQL clients.
 */
export function graphql(source: "\n  fragment ProjectPageLatestItemsModels on Project {\n    id\n    role\n    visibility\n    modelCount: models(limit: 0) {\n      totalCount\n    }\n    ...ProjectPageModelsStructureItem_Project\n  }\n"): (typeof documents)["\n  fragment ProjectPageLatestItemsModels on Project {\n    id\n    role\n    visibility\n    modelCount: models(limit: 0) {\n      totalCount\n    }\n    ...ProjectPageModelsStructureItem_Project\n  }\n"];
/**
 * The graphql function is used to parse GraphQL queries into a document that can be used by GraphQL clients.
 */
export function graphql(source: "\n  fragment ProjectPageLatestItemsComments on Project {\n    id\n    commentThreadCount: commentThreads(limit: 0) {\n      totalCount\n    }\n  }\n"): (typeof documents)["\n  fragment ProjectPageLatestItemsComments on Project {\n    id\n    commentThreadCount: commentThreads(limit: 0) {\n      totalCount\n    }\n  }\n"];
/**
 * The graphql function is used to parse GraphQL queries into a document that can be used by GraphQL clients.
 */
export function graphql(source: "\n  fragment ProjectPageLatestItemsCommentItem on Comment {\n    id\n    author {\n      ...FormUsersSelectItem\n    }\n    screenshot\n    rawText\n    createdAt\n    updatedAt\n    archived\n    repliesCount: replies(limit: 0) {\n      totalCount\n    }\n    replyAuthors(limit: 4) {\n      totalCount\n      items {\n        ...FormUsersSelectItem\n      }\n    }\n  }\n"): (typeof documents)["\n  fragment ProjectPageLatestItemsCommentItem on Comment {\n    id\n    author {\n      ...FormUsersSelectItem\n    }\n    screenshot\n    rawText\n    createdAt\n    updatedAt\n    archived\n    repliesCount: replies(limit: 0) {\n      totalCount\n    }\n    replyAuthors(limit: 4) {\n      totalCount\n      items {\n        ...FormUsersSelectItem\n      }\n    }\n  }\n"];
/**
 * The graphql function is used to parse GraphQL queries into a document that can be used by GraphQL clients.
 */
export function graphql(source: "\n  mutation CreateModel($input: CreateModelInput!) {\n    modelMutations {\n      create(input: $input) {\n        ...ProjectPageLatestItemsModelItem\n      }\n    }\n  }\n"): (typeof documents)["\n  mutation CreateModel($input: CreateModelInput!) {\n    modelMutations {\n      create(input: $input) {\n        ...ProjectPageLatestItemsModelItem\n      }\n    }\n  }\n"];
/**
 * The graphql function is used to parse GraphQL queries into a document that can be used by GraphQL clients.
 */
export function graphql(source: "\n  mutation CreateProject($input: ProjectCreateInput) {\n    projectMutations {\n      create(input: $input) {\n        ...ProjectPageProject\n        ...ProjectDashboardItem\n      }\n    }\n  }\n"): (typeof documents)["\n  mutation CreateProject($input: ProjectCreateInput) {\n    projectMutations {\n      create(input: $input) {\n        ...ProjectPageProject\n        ...ProjectDashboardItem\n      }\n    }\n  }\n"];
/**
 * The graphql function is used to parse GraphQL queries into a document that can be used by GraphQL clients.
 */
export function graphql(source: "\n  mutation UpdateModel($input: UpdateModelInput!) {\n    modelMutations {\n      update(input: $input) {\n        ...ProjectPageLatestItemsModelItem\n      }\n    }\n  }\n"): (typeof documents)["\n  mutation UpdateModel($input: UpdateModelInput!) {\n    modelMutations {\n      update(input: $input) {\n        ...ProjectPageLatestItemsModelItem\n      }\n    }\n  }\n"];
/**
 * The graphql function is used to parse GraphQL queries into a document that can be used by GraphQL clients.
 */
export function graphql(source: "\n  mutation DeleteModel($input: DeleteModelInput!) {\n    modelMutations {\n      delete(input: $input)\n    }\n  }\n"): (typeof documents)["\n  mutation DeleteModel($input: DeleteModelInput!) {\n    modelMutations {\n      delete(input: $input)\n    }\n  }\n"];
/**
 * The graphql function is used to parse GraphQL queries into a document that can be used by GraphQL clients.
 */
export function graphql(source: "\n  mutation UpdateProjectRole($input: ProjectUpdateRoleInput!) {\n    projectMutations {\n      updateRole(input: $input) {\n        id\n        team {\n          id\n          role\n          user {\n            ...LimitedUserAvatar\n          }\n        }\n      }\n    }\n  }\n"): (typeof documents)["\n  mutation UpdateProjectRole($input: ProjectUpdateRoleInput!) {\n    projectMutations {\n      updateRole(input: $input) {\n        id\n        team {\n          id\n          role\n          user {\n            ...LimitedUserAvatar\n          }\n        }\n      }\n    }\n  }\n"];
/**
 * The graphql function is used to parse GraphQL queries into a document that can be used by GraphQL clients.
 */
export function graphql(source: "\n  mutation InviteProjectUser($projectId: ID!, $input: [ProjectInviteCreateInput!]!) {\n    projectMutations {\n      invites {\n        batchCreate(projectId: $projectId, input: $input) {\n          ...ProjectPageTeamDialog\n        }\n      }\n    }\n  }\n"): (typeof documents)["\n  mutation InviteProjectUser($projectId: ID!, $input: [ProjectInviteCreateInput!]!) {\n    projectMutations {\n      invites {\n        batchCreate(projectId: $projectId, input: $input) {\n          ...ProjectPageTeamDialog\n        }\n      }\n    }\n  }\n"];
/**
 * The graphql function is used to parse GraphQL queries into a document that can be used by GraphQL clients.
 */
export function graphql(source: "\n  mutation InviteWorkspaceProjectUser(\n    $projectId: ID!\n    $inputs: [WorkspaceProjectInviteCreateInput!]!\n  ) {\n    projectMutations {\n      invites {\n        createForWorkspace(projectId: $projectId, inputs: $inputs) {\n          ...ProjectPageTeamDialog\n        }\n      }\n    }\n  }\n"): (typeof documents)["\n  mutation InviteWorkspaceProjectUser(\n    $projectId: ID!\n    $inputs: [WorkspaceProjectInviteCreateInput!]!\n  ) {\n    projectMutations {\n      invites {\n        createForWorkspace(projectId: $projectId, inputs: $inputs) {\n          ...ProjectPageTeamDialog\n        }\n      }\n    }\n  }\n"];
/**
 * The graphql function is used to parse GraphQL queries into a document that can be used by GraphQL clients.
 */
export function graphql(source: "\n  mutation CancelProjectInvite($projectId: ID!, $inviteId: String!) {\n    projectMutations {\n      invites {\n        cancel(projectId: $projectId, inviteId: $inviteId) {\n          ...ProjectPageTeamDialog\n        }\n      }\n    }\n  }\n"): (typeof documents)["\n  mutation CancelProjectInvite($projectId: ID!, $inviteId: String!) {\n    projectMutations {\n      invites {\n        cancel(projectId: $projectId, inviteId: $inviteId) {\n          ...ProjectPageTeamDialog\n        }\n      }\n    }\n  }\n"];
/**
 * The graphql function is used to parse GraphQL queries into a document that can be used by GraphQL clients.
 */
export function graphql(source: "\n  mutation UpdateProjectMetadata($update: ProjectUpdateInput!) {\n    projectMutations {\n      update(update: $update) {\n        id\n        ...ProjectUpdatableMetadata\n      }\n    }\n  }\n"): (typeof documents)["\n  mutation UpdateProjectMetadata($update: ProjectUpdateInput!) {\n    projectMutations {\n      update(update: $update) {\n        id\n        ...ProjectUpdatableMetadata\n      }\n    }\n  }\n"];
/**
 * The graphql function is used to parse GraphQL queries into a document that can be used by GraphQL clients.
 */
export function graphql(source: "\n  mutation DeleteProject($id: String!) {\n    projectMutations {\n      delete(id: $id)\n    }\n  }\n"): (typeof documents)["\n  mutation DeleteProject($id: String!) {\n    projectMutations {\n      delete(id: $id)\n    }\n  }\n"];
/**
 * The graphql function is used to parse GraphQL queries into a document that can be used by GraphQL clients.
 */
export function graphql(source: "\n  mutation UseProjectInvite($input: ProjectInviteUseInput!) {\n    projectMutations {\n      invites {\n        use(input: $input)\n      }\n    }\n  }\n"): (typeof documents)["\n  mutation UseProjectInvite($input: ProjectInviteUseInput!) {\n    projectMutations {\n      invites {\n        use(input: $input)\n      }\n    }\n  }\n"];
/**
 * The graphql function is used to parse GraphQL queries into a document that can be used by GraphQL clients.
 */
export function graphql(source: "\n  mutation LeaveProject($projectId: String!) {\n    projectMutations {\n      leave(id: $projectId)\n    }\n  }\n"): (typeof documents)["\n  mutation LeaveProject($projectId: String!) {\n    projectMutations {\n      leave(id: $projectId)\n    }\n  }\n"];
/**
 * The graphql function is used to parse GraphQL queries into a document that can be used by GraphQL clients.
 */
export function graphql(source: "\n  mutation DeleteVersions($input: DeleteVersionsInput!) {\n    versionMutations {\n      delete(input: $input)\n    }\n  }\n"): (typeof documents)["\n  mutation DeleteVersions($input: DeleteVersionsInput!) {\n    versionMutations {\n      delete(input: $input)\n    }\n  }\n"];
/**
 * The graphql function is used to parse GraphQL queries into a document that can be used by GraphQL clients.
 */
export function graphql(source: "\n  mutation MoveVersions($input: MoveVersionsInput!) {\n    versionMutations {\n      moveToModel(input: $input) {\n        id\n      }\n    }\n  }\n"): (typeof documents)["\n  mutation MoveVersions($input: MoveVersionsInput!) {\n    versionMutations {\n      moveToModel(input: $input) {\n        id\n      }\n    }\n  }\n"];
/**
 * The graphql function is used to parse GraphQL queries into a document that can be used by GraphQL clients.
 */
export function graphql(source: "\n  mutation UpdateVersion($input: UpdateVersionInput!) {\n    versionMutations {\n      update(input: $input) {\n        id\n        message\n      }\n    }\n  }\n"): (typeof documents)["\n  mutation UpdateVersion($input: UpdateVersionInput!) {\n    versionMutations {\n      update(input: $input) {\n        id\n        message\n      }\n    }\n  }\n"];
/**
 * The graphql function is used to parse GraphQL queries into a document that can be used by GraphQL clients.
 */
export function graphql(source: "\n  mutation deleteWebhook($webhook: WebhookDeleteInput!) {\n    webhookDelete(webhook: $webhook)\n  }\n"): (typeof documents)["\n  mutation deleteWebhook($webhook: WebhookDeleteInput!) {\n    webhookDelete(webhook: $webhook)\n  }\n"];
/**
 * The graphql function is used to parse GraphQL queries into a document that can be used by GraphQL clients.
 */
export function graphql(source: "\n  mutation createWebhook($webhook: WebhookCreateInput!) {\n    webhookCreate(webhook: $webhook)\n  }\n"): (typeof documents)["\n  mutation createWebhook($webhook: WebhookCreateInput!) {\n    webhookCreate(webhook: $webhook)\n  }\n"];
/**
 * The graphql function is used to parse GraphQL queries into a document that can be used by GraphQL clients.
 */
export function graphql(source: "\n  mutation updateWebhook($webhook: WebhookUpdateInput!) {\n    webhookUpdate(webhook: $webhook)\n  }\n"): (typeof documents)["\n  mutation updateWebhook($webhook: WebhookUpdateInput!) {\n    webhookUpdate(webhook: $webhook)\n  }\n"];
/**
 * The graphql function is used to parse GraphQL queries into a document that can be used by GraphQL clients.
 */
export function graphql(source: "\n  mutation CreateAutomation($projectId: ID!, $input: ProjectAutomationCreateInput!) {\n    projectMutations {\n      automationMutations(projectId: $projectId) {\n        create(input: $input) {\n          id\n          ...ProjectPageAutomationsRow_Automation\n        }\n      }\n    }\n  }\n"): (typeof documents)["\n  mutation CreateAutomation($projectId: ID!, $input: ProjectAutomationCreateInput!) {\n    projectMutations {\n      automationMutations(projectId: $projectId) {\n        create(input: $input) {\n          id\n          ...ProjectPageAutomationsRow_Automation\n        }\n      }\n    }\n  }\n"];
/**
 * The graphql function is used to parse GraphQL queries into a document that can be used by GraphQL clients.
 */
export function graphql(source: "\n  mutation UpdateAutomation($projectId: ID!, $input: ProjectAutomationUpdateInput!) {\n    projectMutations {\n      automationMutations(projectId: $projectId) {\n        update(input: $input) {\n          id\n          name\n          enabled\n        }\n      }\n    }\n  }\n"): (typeof documents)["\n  mutation UpdateAutomation($projectId: ID!, $input: ProjectAutomationUpdateInput!) {\n    projectMutations {\n      automationMutations(projectId: $projectId) {\n        update(input: $input) {\n          id\n          name\n          enabled\n        }\n      }\n    }\n  }\n"];
/**
 * The graphql function is used to parse GraphQL queries into a document that can be used by GraphQL clients.
 */
export function graphql(source: "\n  mutation CreateAutomationRevision(\n    $projectId: ID!\n    $input: ProjectAutomationRevisionCreateInput!\n  ) {\n    projectMutations {\n      automationMutations(projectId: $projectId) {\n        createRevision(input: $input) {\n          id\n        }\n      }\n    }\n  }\n"): (typeof documents)["\n  mutation CreateAutomationRevision(\n    $projectId: ID!\n    $input: ProjectAutomationRevisionCreateInput!\n  ) {\n    projectMutations {\n      automationMutations(projectId: $projectId) {\n        createRevision(input: $input) {\n          id\n        }\n      }\n    }\n  }\n"];
/**
 * The graphql function is used to parse GraphQL queries into a document that can be used by GraphQL clients.
 */
export function graphql(source: "\n  mutation TriggerAutomation($projectId: ID!, $automationId: ID!) {\n    projectMutations {\n      automationMutations(projectId: $projectId) {\n        trigger(automationId: $automationId)\n      }\n    }\n  }\n"): (typeof documents)["\n  mutation TriggerAutomation($projectId: ID!, $automationId: ID!) {\n    projectMutations {\n      automationMutations(projectId: $projectId) {\n        trigger(automationId: $automationId)\n      }\n    }\n  }\n"];
/**
 * The graphql function is used to parse GraphQL queries into a document that can be used by GraphQL clients.
 */
export function graphql(source: "\n  mutation CreateTestAutomation(\n    $projectId: ID!\n    $input: ProjectTestAutomationCreateInput!\n  ) {\n    projectMutations {\n      automationMutations(projectId: $projectId) {\n        createTestAutomation(input: $input) {\n          id\n          ...ProjectPageAutomationsRow_Automation\n        }\n      }\n    }\n  }\n"): (typeof documents)["\n  mutation CreateTestAutomation(\n    $projectId: ID!\n    $input: ProjectTestAutomationCreateInput!\n  ) {\n    projectMutations {\n      automationMutations(projectId: $projectId) {\n        createTestAutomation(input: $input) {\n          id\n          ...ProjectPageAutomationsRow_Automation\n        }\n      }\n    }\n  }\n"];
/**
 * The graphql function is used to parse GraphQL queries into a document that can be used by GraphQL clients.
 */
export function graphql(source: "\n  query ProjectAccessCheck($id: String!) {\n    project(id: $id) {\n      id\n    }\n  }\n"): (typeof documents)["\n  query ProjectAccessCheck($id: String!) {\n    project(id: $id) {\n      id\n    }\n  }\n"];
/**
 * The graphql function is used to parse GraphQL queries into a document that can be used by GraphQL clients.
 */
export function graphql(source: "\n  query ProjectRoleCheck($id: String!) {\n    project(id: $id) {\n      id\n      role\n    }\n  }\n"): (typeof documents)["\n  query ProjectRoleCheck($id: String!) {\n    project(id: $id) {\n      id\n      role\n    }\n  }\n"];
/**
 * The graphql function is used to parse GraphQL queries into a document that can be used by GraphQL clients.
 */
export function graphql(source: "\n  query ProjectsDashboardQuery($filter: UserProjectsFilter, $cursor: String) {\n    activeUser {\n      id\n      projects(filter: $filter, limit: 6, cursor: $cursor) {\n        cursor\n        totalCount\n        items {\n          ...ProjectDashboardItem\n        }\n      }\n      ...ProjectsInviteBanners\n      ...ProjectsDashboardHeaderProjects_User\n    }\n  }\n"): (typeof documents)["\n  query ProjectsDashboardQuery($filter: UserProjectsFilter, $cursor: String) {\n    activeUser {\n      id\n      projects(filter: $filter, limit: 6, cursor: $cursor) {\n        cursor\n        totalCount\n        items {\n          ...ProjectDashboardItem\n        }\n      }\n      ...ProjectsInviteBanners\n      ...ProjectsDashboardHeaderProjects_User\n    }\n  }\n"];
/**
 * The graphql function is used to parse GraphQL queries into a document that can be used by GraphQL clients.
 */
export function graphql(source: "\n  query ProjectsDashboardWorkspaceQuery {\n    activeUser {\n      id\n      ...ProjectsDashboardHeaderWorkspaces_User\n    }\n  }\n"): (typeof documents)["\n  query ProjectsDashboardWorkspaceQuery {\n    activeUser {\n      id\n      ...ProjectsDashboardHeaderWorkspaces_User\n    }\n  }\n"];
/**
 * The graphql function is used to parse GraphQL queries into a document that can be used by GraphQL clients.
 */
export function graphql(source: "\n  query ProjectPageQuery($id: String!, $token: String) {\n    project(id: $id) {\n      ...ProjectPageProject\n    }\n    projectInvite(projectId: $id, token: $token) {\n      ...ProjectsInviteBanner\n    }\n  }\n"): (typeof documents)["\n  query ProjectPageQuery($id: String!, $token: String) {\n    project(id: $id) {\n      ...ProjectPageProject\n    }\n    projectInvite(projectId: $id, token: $token) {\n      ...ProjectsInviteBanner\n    }\n  }\n"];
/**
 * The graphql function is used to parse GraphQL queries into a document that can be used by GraphQL clients.
 */
export function graphql(source: "\n  query ProjectLatestModels($projectId: String!, $filter: ProjectModelsFilter) {\n    project(id: $projectId) {\n      id\n      models(cursor: null, limit: 16, filter: $filter) {\n        totalCount\n        cursor\n        items {\n          ...ProjectPageLatestItemsModelItem\n        }\n      }\n      pendingImportedModels {\n        ...PendingFileUpload\n      }\n    }\n  }\n"): (typeof documents)["\n  query ProjectLatestModels($projectId: String!, $filter: ProjectModelsFilter) {\n    project(id: $projectId) {\n      id\n      models(cursor: null, limit: 16, filter: $filter) {\n        totalCount\n        cursor\n        items {\n          ...ProjectPageLatestItemsModelItem\n        }\n      }\n      pendingImportedModels {\n        ...PendingFileUpload\n      }\n    }\n  }\n"];
/**
 * The graphql function is used to parse GraphQL queries into a document that can be used by GraphQL clients.
 */
export function graphql(source: "\n  query ProjectLatestModelsPagination(\n    $projectId: String!\n    $filter: ProjectModelsFilter\n    $cursor: String = null\n  ) {\n    project(id: $projectId) {\n      id\n      models(cursor: $cursor, limit: 16, filter: $filter) {\n        totalCount\n        cursor\n        items {\n          ...ProjectPageLatestItemsModelItem\n        }\n      }\n    }\n  }\n"): (typeof documents)["\n  query ProjectLatestModelsPagination(\n    $projectId: String!\n    $filter: ProjectModelsFilter\n    $cursor: String = null\n  ) {\n    project(id: $projectId) {\n      id\n      models(cursor: $cursor, limit: 16, filter: $filter) {\n        totalCount\n        cursor\n        items {\n          ...ProjectPageLatestItemsModelItem\n        }\n      }\n    }\n  }\n"];
/**
 * The graphql function is used to parse GraphQL queries into a document that can be used by GraphQL clients.
 */
export function graphql(source: "\n  query ProjectModelsTreeTopLevel(\n    $projectId: String!\n    $filter: ProjectModelsTreeFilter\n  ) {\n    project(id: $projectId) {\n      id\n      modelsTree(cursor: null, limit: 8, filter: $filter) {\n        totalCount\n        cursor\n        items {\n          ...SingleLevelModelTreeItem\n        }\n      }\n      pendingImportedModels {\n        ...PendingFileUpload\n      }\n    }\n  }\n"): (typeof documents)["\n  query ProjectModelsTreeTopLevel(\n    $projectId: String!\n    $filter: ProjectModelsTreeFilter\n  ) {\n    project(id: $projectId) {\n      id\n      modelsTree(cursor: null, limit: 8, filter: $filter) {\n        totalCount\n        cursor\n        items {\n          ...SingleLevelModelTreeItem\n        }\n      }\n      pendingImportedModels {\n        ...PendingFileUpload\n      }\n    }\n  }\n"];
/**
 * The graphql function is used to parse GraphQL queries into a document that can be used by GraphQL clients.
 */
export function graphql(source: "\n  query ProjectModelsTreeTopLevelPagination(\n    $projectId: String!\n    $filter: ProjectModelsTreeFilter\n    $cursor: String = null\n  ) {\n    project(id: $projectId) {\n      id\n      modelsTree(cursor: $cursor, limit: 8, filter: $filter) {\n        totalCount\n        cursor\n        items {\n          ...SingleLevelModelTreeItem\n        }\n      }\n    }\n  }\n"): (typeof documents)["\n  query ProjectModelsTreeTopLevelPagination(\n    $projectId: String!\n    $filter: ProjectModelsTreeFilter\n    $cursor: String = null\n  ) {\n    project(id: $projectId) {\n      id\n      modelsTree(cursor: $cursor, limit: 8, filter: $filter) {\n        totalCount\n        cursor\n        items {\n          ...SingleLevelModelTreeItem\n        }\n      }\n    }\n  }\n"];
/**
 * The graphql function is used to parse GraphQL queries into a document that can be used by GraphQL clients.
 */
export function graphql(source: "\n  query ProjectModelChildrenTree($projectId: String!, $parentName: String!) {\n    project(id: $projectId) {\n      id\n      modelChildrenTree(fullName: $parentName) {\n        ...SingleLevelModelTreeItem\n      }\n    }\n  }\n"): (typeof documents)["\n  query ProjectModelChildrenTree($projectId: String!, $parentName: String!) {\n    project(id: $projectId) {\n      id\n      modelChildrenTree(fullName: $parentName) {\n        ...SingleLevelModelTreeItem\n      }\n    }\n  }\n"];
/**
 * The graphql function is used to parse GraphQL queries into a document that can be used by GraphQL clients.
 */
export function graphql(source: "\n  query ProjectLatestCommentThreads(\n    $projectId: String!\n    $cursor: String = null\n    $filter: ProjectCommentsFilter = null\n  ) {\n    project(id: $projectId) {\n      id\n      commentThreads(cursor: $cursor, limit: 8, filter: $filter) {\n        totalCount\n        cursor\n        items {\n          ...ProjectPageLatestItemsCommentItem\n        }\n      }\n    }\n  }\n"): (typeof documents)["\n  query ProjectLatestCommentThreads(\n    $projectId: String!\n    $cursor: String = null\n    $filter: ProjectCommentsFilter = null\n  ) {\n    project(id: $projectId) {\n      id\n      commentThreads(cursor: $cursor, limit: 8, filter: $filter) {\n        totalCount\n        cursor\n        items {\n          ...ProjectPageLatestItemsCommentItem\n        }\n      }\n    }\n  }\n"];
/**
 * The graphql function is used to parse GraphQL queries into a document that can be used by GraphQL clients.
 */
export function graphql(source: "\n  query ProjectInvite($projectId: String!, $token: String) {\n    projectInvite(projectId: $projectId, token: $token) {\n      ...ProjectsInviteBanner\n    }\n  }\n"): (typeof documents)["\n  query ProjectInvite($projectId: String!, $token: String) {\n    projectInvite(projectId: $projectId, token: $token) {\n      ...ProjectsInviteBanner\n    }\n  }\n"];
/**
 * The graphql function is used to parse GraphQL queries into a document that can be used by GraphQL clients.
 */
export function graphql(source: "\n  query ProjectModelCheck($projectId: String!, $modelId: String!) {\n    project(id: $projectId) {\n      model(id: $modelId) {\n        id\n      }\n    }\n  }\n"): (typeof documents)["\n  query ProjectModelCheck($projectId: String!, $modelId: String!) {\n    project(id: $projectId) {\n      model(id: $modelId) {\n        id\n      }\n    }\n  }\n"];
/**
 * The graphql function is used to parse GraphQL queries into a document that can be used by GraphQL clients.
 */
export function graphql(source: "\n  query ProjectModelPage(\n    $projectId: String!\n    $modelId: String!\n    $versionsCursor: String\n  ) {\n    project(id: $projectId) {\n      id\n      ...ProjectModelPageHeaderProject\n      ...ProjectModelPageVersionsProject\n    }\n  }\n"): (typeof documents)["\n  query ProjectModelPage(\n    $projectId: String!\n    $modelId: String!\n    $versionsCursor: String\n  ) {\n    project(id: $projectId) {\n      id\n      ...ProjectModelPageHeaderProject\n      ...ProjectModelPageVersionsProject\n    }\n  }\n"];
/**
 * The graphql function is used to parse GraphQL queries into a document that can be used by GraphQL clients.
 */
export function graphql(source: "\n  query ProjectModelVersions(\n    $projectId: String!\n    $modelId: String!\n    $versionsCursor: String\n  ) {\n    project(id: $projectId) {\n      id\n      ...ProjectModelPageVersionsPagination\n    }\n  }\n"): (typeof documents)["\n  query ProjectModelVersions(\n    $projectId: String!\n    $modelId: String!\n    $versionsCursor: String\n  ) {\n    project(id: $projectId) {\n      id\n      ...ProjectModelPageVersionsPagination\n    }\n  }\n"];
/**
 * The graphql function is used to parse GraphQL queries into a document that can be used by GraphQL clients.
 */
export function graphql(source: "\n  query ProjectModelsPage($projectId: String!) {\n    project(id: $projectId) {\n      id\n      ...ProjectModelsPageHeader_Project\n      ...ProjectModelsPageResults_Project\n    }\n  }\n"): (typeof documents)["\n  query ProjectModelsPage($projectId: String!) {\n    project(id: $projectId) {\n      id\n      ...ProjectModelsPageHeader_Project\n      ...ProjectModelsPageResults_Project\n    }\n  }\n"];
/**
 * The graphql function is used to parse GraphQL queries into a document that can be used by GraphQL clients.
 */
export function graphql(source: "\n  query ProjectDiscussionsPage($projectId: String!) {\n    project(id: $projectId) {\n      id\n      ...ProjectDiscussionsPageHeader_Project\n      ...ProjectDiscussionsPageResults_Project\n    }\n  }\n"): (typeof documents)["\n  query ProjectDiscussionsPage($projectId: String!) {\n    project(id: $projectId) {\n      id\n      ...ProjectDiscussionsPageHeader_Project\n      ...ProjectDiscussionsPageResults_Project\n    }\n  }\n"];
/**
 * The graphql function is used to parse GraphQL queries into a document that can be used by GraphQL clients.
 */
export function graphql(source: "\n  query ProjectAutomationsTab($projectId: String!) {\n    project(id: $projectId) {\n      id\n      models(limit: 1) {\n        items {\n          id\n        }\n      }\n      automations(filter: null, cursor: null, limit: 5) {\n        totalCount\n        items {\n          id\n          ...ProjectPageAutomationsRow_Automation\n        }\n        cursor\n      }\n      ...FormSelectProjects_Project\n    }\n    ...ProjectPageAutomationsEmptyState_Query\n  }\n"): (typeof documents)["\n  query ProjectAutomationsTab($projectId: String!) {\n    project(id: $projectId) {\n      id\n      models(limit: 1) {\n        items {\n          id\n        }\n      }\n      automations(filter: null, cursor: null, limit: 5) {\n        totalCount\n        items {\n          id\n          ...ProjectPageAutomationsRow_Automation\n        }\n        cursor\n      }\n      ...FormSelectProjects_Project\n    }\n    ...ProjectPageAutomationsEmptyState_Query\n  }\n"];
/**
 * The graphql function is used to parse GraphQL queries into a document that can be used by GraphQL clients.
 */
export function graphql(source: "\n  query ProjectAutomationsTabAutomationsPagination(\n    $projectId: String!\n    $search: String = null\n    $cursor: String = null\n  ) {\n    project(id: $projectId) {\n      id\n      automations(filter: $search, cursor: $cursor, limit: 5) {\n        totalCount\n        cursor\n        items {\n          id\n          ...ProjectPageAutomationsRow_Automation\n        }\n      }\n    }\n  }\n"): (typeof documents)["\n  query ProjectAutomationsTabAutomationsPagination(\n    $projectId: String!\n    $search: String = null\n    $cursor: String = null\n  ) {\n    project(id: $projectId) {\n      id\n      automations(filter: $search, cursor: $cursor, limit: 5) {\n        totalCount\n        cursor\n        items {\n          id\n          ...ProjectPageAutomationsRow_Automation\n        }\n      }\n    }\n  }\n"];
/**
 * The graphql function is used to parse GraphQL queries into a document that can be used by GraphQL clients.
 */
export function graphql(source: "\n  query ProjectAutomationPage($projectId: String!, $automationId: String!) {\n    project(id: $projectId) {\n      id\n      ...ProjectPageAutomationPage_Project\n      automation(id: $automationId) {\n        id\n        ...ProjectPageAutomationPage_Automation\n      }\n    }\n  }\n"): (typeof documents)["\n  query ProjectAutomationPage($projectId: String!, $automationId: String!) {\n    project(id: $projectId) {\n      id\n      ...ProjectPageAutomationPage_Project\n      automation(id: $automationId) {\n        id\n        ...ProjectPageAutomationPage_Automation\n      }\n    }\n  }\n"];
/**
 * The graphql function is used to parse GraphQL queries into a document that can be used by GraphQL clients.
 */
export function graphql(source: "\n  query ProjectAutomationPagePaginatedRuns(\n    $projectId: String!\n    $automationId: String!\n    $cursor: String = null\n  ) {\n    project(id: $projectId) {\n      id\n      automation(id: $automationId) {\n        id\n        runs(cursor: $cursor, limit: 10) {\n          totalCount\n          cursor\n          items {\n            id\n            ...AutomationRunDetails\n          }\n        }\n      }\n    }\n  }\n"): (typeof documents)["\n  query ProjectAutomationPagePaginatedRuns(\n    $projectId: String!\n    $automationId: String!\n    $cursor: String = null\n  ) {\n    project(id: $projectId) {\n      id\n      automation(id: $automationId) {\n        id\n        runs(cursor: $cursor, limit: 10) {\n          totalCount\n          cursor\n          items {\n            id\n            ...AutomationRunDetails\n          }\n        }\n      }\n    }\n  }\n"];
/**
 * The graphql function is used to parse GraphQL queries into a document that can be used by GraphQL clients.
 */
export function graphql(source: "\n  query ProjectAutomationAccessCheck($projectId: String!) {\n    project(id: $projectId) {\n      id\n      automations(limit: 0) {\n        totalCount\n      }\n    }\n  }\n"): (typeof documents)["\n  query ProjectAutomationAccessCheck($projectId: String!) {\n    project(id: $projectId) {\n      id\n      automations(limit: 0) {\n        totalCount\n      }\n    }\n  }\n"];
/**
 * The graphql function is used to parse GraphQL queries into a document that can be used by GraphQL clients.
 */
export function graphql(source: "\n  query ProjectWebhooks($projectId: String!) {\n    project(id: $projectId) {\n      id\n      name\n      webhooks {\n        items {\n          streamId\n          triggers\n          enabled\n          url\n          id\n          description\n          history(limit: 5) {\n            items {\n              status\n              statusInfo\n            }\n          }\n        }\n        totalCount\n      }\n    }\n  }\n"): (typeof documents)["\n  query ProjectWebhooks($projectId: String!) {\n    project(id: $projectId) {\n      id\n      name\n      webhooks {\n        items {\n          streamId\n          triggers\n          enabled\n          url\n          id\n          description\n          history(limit: 5) {\n            items {\n              status\n              statusInfo\n            }\n          }\n        }\n        totalCount\n      }\n    }\n  }\n"];
/**
 * The graphql function is used to parse GraphQL queries into a document that can be used by GraphQL clients.
 */
export function graphql(source: "\n  query ProjectBlobInfo($blobId: String!, $projectId: String!) {\n    project(id: $projectId) {\n      id\n      blob(id: $blobId) {\n        id\n        fileName\n        fileType\n        fileSize\n        createdAt\n      }\n    }\n  }\n"): (typeof documents)["\n  query ProjectBlobInfo($blobId: String!, $projectId: String!) {\n    project(id: $projectId) {\n      id\n      blob(id: $blobId) {\n        id\n        fileName\n        fileType\n        fileSize\n        createdAt\n      }\n    }\n  }\n"];
/**
 * The graphql function is used to parse GraphQL queries into a document that can be used by GraphQL clients.
 */
export function graphql(source: "\n  subscription OnProjectUpdated($id: String!) {\n    projectUpdated(id: $id) {\n      id\n      type\n      project {\n        ...ProjectPageProject\n        ...ProjectDashboardItemNoModels\n      }\n    }\n  }\n"): (typeof documents)["\n  subscription OnProjectUpdated($id: String!) {\n    projectUpdated(id: $id) {\n      id\n      type\n      project {\n        ...ProjectPageProject\n        ...ProjectDashboardItemNoModels\n      }\n    }\n  }\n"];
/**
 * The graphql function is used to parse GraphQL queries into a document that can be used by GraphQL clients.
 */
export function graphql(source: "\n  subscription OnProjectModelsUpdate($id: String!) {\n    projectModelsUpdated(id: $id) {\n      id\n      type\n      model {\n        id\n        versions(limit: 1) {\n          items {\n            id\n            referencedObject\n          }\n        }\n        ...ProjectPageLatestItemsModelItem\n      }\n    }\n  }\n"): (typeof documents)["\n  subscription OnProjectModelsUpdate($id: String!) {\n    projectModelsUpdated(id: $id) {\n      id\n      type\n      model {\n        id\n        versions(limit: 1) {\n          items {\n            id\n            referencedObject\n          }\n        }\n        ...ProjectPageLatestItemsModelItem\n      }\n    }\n  }\n"];
/**
 * The graphql function is used to parse GraphQL queries into a document that can be used by GraphQL clients.
 */
export function graphql(source: "\n  subscription OnProjectVersionsUpdate($id: String!) {\n    projectVersionsUpdated(id: $id) {\n      id\n      modelId\n      type\n      version {\n        id\n        ...ViewerModelVersionCardItem\n        ...ProjectModelPageVersionsCardVersion\n        model {\n          id\n          ...ProjectPageLatestItemsModelItem\n        }\n      }\n    }\n  }\n"): (typeof documents)["\n  subscription OnProjectVersionsUpdate($id: String!) {\n    projectVersionsUpdated(id: $id) {\n      id\n      modelId\n      type\n      version {\n        id\n        ...ViewerModelVersionCardItem\n        ...ProjectModelPageVersionsCardVersion\n        model {\n          id\n          ...ProjectPageLatestItemsModelItem\n        }\n      }\n    }\n  }\n"];
/**
 * The graphql function is used to parse GraphQL queries into a document that can be used by GraphQL clients.
 */
export function graphql(source: "\n  subscription OnProjectVersionsPreviewGenerated($id: String!) {\n    projectVersionsPreviewGenerated(id: $id) {\n      projectId\n      objectId\n      versionId\n    }\n  }\n"): (typeof documents)["\n  subscription OnProjectVersionsPreviewGenerated($id: String!) {\n    projectVersionsPreviewGenerated(id: $id) {\n      projectId\n      objectId\n      versionId\n    }\n  }\n"];
/**
 * The graphql function is used to parse GraphQL queries into a document that can be used by GraphQL clients.
 */
export function graphql(source: "\n  subscription OnProjectPendingModelsUpdated($id: String!) {\n    projectPendingModelsUpdated(id: $id) {\n      id\n      type\n      model {\n        ...PendingFileUpload\n        model {\n          ...ProjectPageLatestItemsModelItem\n        }\n      }\n    }\n  }\n"): (typeof documents)["\n  subscription OnProjectPendingModelsUpdated($id: String!) {\n    projectPendingModelsUpdated(id: $id) {\n      id\n      type\n      model {\n        ...PendingFileUpload\n        model {\n          ...ProjectPageLatestItemsModelItem\n        }\n      }\n    }\n  }\n"];
/**
 * The graphql function is used to parse GraphQL queries into a document that can be used by GraphQL clients.
 */
export function graphql(source: "\n  subscription OnProjectPendingVersionsUpdated($id: String!) {\n    projectPendingVersionsUpdated(id: $id) {\n      id\n      type\n      version {\n        ...PendingFileUpload\n        model {\n          ...ProjectPageLatestItemsModelItem\n        }\n      }\n    }\n  }\n"): (typeof documents)["\n  subscription OnProjectPendingVersionsUpdated($id: String!) {\n    projectPendingVersionsUpdated(id: $id) {\n      id\n      type\n      version {\n        ...PendingFileUpload\n        model {\n          ...ProjectPageLatestItemsModelItem\n        }\n      }\n    }\n  }\n"];
/**
 * The graphql function is used to parse GraphQL queries into a document that can be used by GraphQL clients.
 */
export function graphql(source: "\n  subscription OnProjectTriggeredAutomationsStatusUpdated($id: String!) {\n    projectTriggeredAutomationsStatusUpdated(projectId: $id) {\n      type\n      version {\n        id\n        automationsStatus {\n          automationRuns {\n            ...AutomateViewerPanel_AutomateRun\n          }\n          ...TriggeredAutomationsStatusSummary\n          ...AutomateRunsTriggerStatusDialog_TriggeredAutomationsStatus\n        }\n      }\n      model {\n        id\n      }\n      run {\n        id\n        automationId\n        ...AutomationRunDetails\n      }\n    }\n  }\n"): (typeof documents)["\n  subscription OnProjectTriggeredAutomationsStatusUpdated($id: String!) {\n    projectTriggeredAutomationsStatusUpdated(projectId: $id) {\n      type\n      version {\n        id\n        automationsStatus {\n          automationRuns {\n            ...AutomateViewerPanel_AutomateRun\n          }\n          ...TriggeredAutomationsStatusSummary\n          ...AutomateRunsTriggerStatusDialog_TriggeredAutomationsStatus\n        }\n      }\n      model {\n        id\n      }\n      run {\n        id\n        automationId\n        ...AutomationRunDetails\n      }\n    }\n  }\n"];
/**
 * The graphql function is used to parse GraphQL queries into a document that can be used by GraphQL clients.
 */
export function graphql(source: "\n  subscription OnProjectAutomationsUpdated($id: String!) {\n    projectAutomationsUpdated(projectId: $id) {\n      type\n      automationId\n      automation {\n        id\n        ...ProjectPageAutomationPage_Automation\n        ...ProjectPageAutomationsRow_Automation\n      }\n    }\n  }\n"): (typeof documents)["\n  subscription OnProjectAutomationsUpdated($id: String!) {\n    projectAutomationsUpdated(projectId: $id) {\n      type\n      automationId\n      automation {\n        id\n        ...ProjectPageAutomationPage_Automation\n        ...ProjectPageAutomationsRow_Automation\n      }\n    }\n  }\n"];
/**
 * The graphql function is used to parse GraphQL queries into a document that can be used by GraphQL clients.
 */
export function graphql(source: "\n  mutation ServerInfoUpdate($info: ServerInfoUpdateInput!) {\n    serverInfoUpdate(info: $info)\n  }\n"): (typeof documents)["\n  mutation ServerInfoUpdate($info: ServerInfoUpdateInput!) {\n    serverInfoUpdate(info: $info)\n  }\n"];
/**
 * The graphql function is used to parse GraphQL queries into a document that can be used by GraphQL clients.
 */
export function graphql(source: "\n  mutation AdminPanelDeleteUser($userConfirmation: UserDeleteInput!) {\n    adminDeleteUser(userConfirmation: $userConfirmation)\n  }\n"): (typeof documents)["\n  mutation AdminPanelDeleteUser($userConfirmation: UserDeleteInput!) {\n    adminDeleteUser(userConfirmation: $userConfirmation)\n  }\n"];
/**
 * The graphql function is used to parse GraphQL queries into a document that can be used by GraphQL clients.
 */
export function graphql(source: "\n  mutation AdminPanelDeleteProject($ids: [String!]!) {\n    projectMutations {\n      batchDelete(ids: $ids)\n    }\n  }\n"): (typeof documents)["\n  mutation AdminPanelDeleteProject($ids: [String!]!) {\n    projectMutations {\n      batchDelete(ids: $ids)\n    }\n  }\n"];
/**
 * The graphql function is used to parse GraphQL queries into a document that can be used by GraphQL clients.
 */
export function graphql(source: "\n  mutation AdminPanelResendInvite($inviteId: String!) {\n    inviteResend(inviteId: $inviteId)\n  }\n"): (typeof documents)["\n  mutation AdminPanelResendInvite($inviteId: String!) {\n    inviteResend(inviteId: $inviteId)\n  }\n"];
/**
 * The graphql function is used to parse GraphQL queries into a document that can be used by GraphQL clients.
 */
export function graphql(source: "\n  mutation AdminPanelDeleteInvite($inviteId: String!) {\n    inviteDelete(inviteId: $inviteId)\n  }\n"): (typeof documents)["\n  mutation AdminPanelDeleteInvite($inviteId: String!) {\n    inviteDelete(inviteId: $inviteId)\n  }\n"];
/**
 * The graphql function is used to parse GraphQL queries into a document that can be used by GraphQL clients.
 */
export function graphql(source: "\n  mutation AdminChangeUseRole($userRoleInput: UserRoleInput!) {\n    userRoleChange(userRoleInput: $userRoleInput)\n  }\n"): (typeof documents)["\n  mutation AdminChangeUseRole($userRoleInput: UserRoleInput!) {\n    userRoleChange(userRoleInput: $userRoleInput)\n  }\n"];
/**
 * The graphql function is used to parse GraphQL queries into a document that can be used by GraphQL clients.
 */
export function graphql(source: "\n  query ServerManagementDataPage {\n    admin {\n      userList {\n        totalCount\n      }\n      projectList {\n        totalCount\n      }\n      inviteList {\n        totalCount\n      }\n    }\n    serverInfo {\n      name\n      version\n    }\n  }\n"): (typeof documents)["\n  query ServerManagementDataPage {\n    admin {\n      userList {\n        totalCount\n      }\n      projectList {\n        totalCount\n      }\n      inviteList {\n        totalCount\n      }\n    }\n    serverInfo {\n      name\n      version\n    }\n  }\n"];
/**
 * The graphql function is used to parse GraphQL queries into a document that can be used by GraphQL clients.
 */
export function graphql(source: "\n  query ServerSettingsDialogData {\n    serverInfo {\n      name\n      description\n      adminContact\n      company\n      termsOfService\n      inviteOnly\n      guestModeEnabled\n    }\n  }\n"): (typeof documents)["\n  query ServerSettingsDialogData {\n    serverInfo {\n      name\n      description\n      adminContact\n      company\n      termsOfService\n      inviteOnly\n      guestModeEnabled\n    }\n  }\n"];
/**
 * The graphql function is used to parse GraphQL queries into a document that can be used by GraphQL clients.
 */
export function graphql(source: "\n  query AdminPanelUsersList($limit: Int!, $cursor: String, $query: String) {\n    admin {\n      userList(limit: $limit, cursor: $cursor, query: $query) {\n        totalCount\n        cursor\n        items {\n          id\n          email\n          avatar\n          name\n          role\n          verified\n          company\n        }\n      }\n    }\n  }\n"): (typeof documents)["\n  query AdminPanelUsersList($limit: Int!, $cursor: String, $query: String) {\n    admin {\n      userList(limit: $limit, cursor: $cursor, query: $query) {\n        totalCount\n        cursor\n        items {\n          id\n          email\n          avatar\n          name\n          role\n          verified\n          company\n        }\n      }\n    }\n  }\n"];
/**
 * The graphql function is used to parse GraphQL queries into a document that can be used by GraphQL clients.
 */
export function graphql(source: "\n  query AdminPanelProjectsList(\n    $query: String\n    $orderBy: String\n    $limit: Int!\n    $visibility: String\n    $cursor: String\n  ) {\n    admin {\n      projectList(\n        query: $query\n        orderBy: $orderBy\n        limit: $limit\n        visibility: $visibility\n        cursor: $cursor\n      ) {\n        cursor\n        ...SettingsServerProjects_ProjectCollection\n      }\n    }\n  }\n"): (typeof documents)["\n  query AdminPanelProjectsList(\n    $query: String\n    $orderBy: String\n    $limit: Int!\n    $visibility: String\n    $cursor: String\n  ) {\n    admin {\n      projectList(\n        query: $query\n        orderBy: $orderBy\n        limit: $limit\n        visibility: $visibility\n        cursor: $cursor\n      ) {\n        cursor\n        ...SettingsServerProjects_ProjectCollection\n      }\n    }\n  }\n"];
/**
 * The graphql function is used to parse GraphQL queries into a document that can be used by GraphQL clients.
 */
export function graphql(source: "\n  query AdminPanelInvitesList($limit: Int!, $cursor: String, $query: String) {\n    admin {\n      inviteList(limit: $limit, cursor: $cursor, query: $query) {\n        cursor\n        items {\n          email\n          id\n          invitedBy {\n            id\n            name\n          }\n        }\n        totalCount\n      }\n    }\n  }\n"): (typeof documents)["\n  query AdminPanelInvitesList($limit: Int!, $cursor: String, $query: String) {\n    admin {\n      inviteList(limit: $limit, cursor: $cursor, query: $query) {\n        cursor\n        items {\n          email\n          id\n          invitedBy {\n            id\n            name\n          }\n        }\n        totalCount\n      }\n    }\n  }\n"];
/**
 * The graphql function is used to parse GraphQL queries into a document that can be used by GraphQL clients.
 */
export function graphql(source: "\n  mutation InviteServerUser($input: [ServerInviteCreateInput!]!) {\n    serverInviteBatchCreate(input: $input)\n  }\n"): (typeof documents)["\n  mutation InviteServerUser($input: [ServerInviteCreateInput!]!) {\n    serverInviteBatchCreate(input: $input)\n  }\n"];
/**
 * The graphql function is used to parse GraphQL queries into a document that can be used by GraphQL clients.
 */
export function graphql(source: "\n  mutation SettingsUpdateWorkspace($input: WorkspaceUpdateInput!) {\n    workspaceMutations {\n      update(input: $input) {\n        ...SettingsWorkspacesGeneral_Workspace\n      }\n    }\n  }\n"): (typeof documents)["\n  mutation SettingsUpdateWorkspace($input: WorkspaceUpdateInput!) {\n    workspaceMutations {\n      update(input: $input) {\n        ...SettingsWorkspacesGeneral_Workspace\n      }\n    }\n  }\n"];
/**
 * The graphql function is used to parse GraphQL queries into a document that can be used by GraphQL clients.
 */
export function graphql(source: "\n  mutation SettingsCreateUserEmail($input: CreateUserEmailInput!) {\n    activeUserMutations {\n      emailMutations {\n        create(input: $input) {\n          ...SettingsUserEmails_User\n        }\n      }\n    }\n  }\n"): (typeof documents)["\n  mutation SettingsCreateUserEmail($input: CreateUserEmailInput!) {\n    activeUserMutations {\n      emailMutations {\n        create(input: $input) {\n          ...SettingsUserEmails_User\n        }\n      }\n    }\n  }\n"];
/**
 * The graphql function is used to parse GraphQL queries into a document that can be used by GraphQL clients.
 */
export function graphql(source: "\n  mutation SettingsDeleteUserEmail($input: DeleteUserEmailInput!) {\n    activeUserMutations {\n      emailMutations {\n        delete(input: $input) {\n          ...SettingsUserEmails_User\n        }\n      }\n    }\n  }\n"): (typeof documents)["\n  mutation SettingsDeleteUserEmail($input: DeleteUserEmailInput!) {\n    activeUserMutations {\n      emailMutations {\n        delete(input: $input) {\n          ...SettingsUserEmails_User\n        }\n      }\n    }\n  }\n"];
/**
 * The graphql function is used to parse GraphQL queries into a document that can be used by GraphQL clients.
 */
export function graphql(source: "\n  mutation SettingsSetPrimaryUserEmail($input: SetPrimaryUserEmailInput!) {\n    activeUserMutations {\n      emailMutations {\n        setPrimary(input: $input) {\n          ...SettingsUserEmails_User\n        }\n      }\n    }\n  }\n"): (typeof documents)["\n  mutation SettingsSetPrimaryUserEmail($input: SetPrimaryUserEmailInput!) {\n    activeUserMutations {\n      emailMutations {\n        setPrimary(input: $input) {\n          ...SettingsUserEmails_User\n        }\n      }\n    }\n  }\n"];
/**
 * The graphql function is used to parse GraphQL queries into a document that can be used by GraphQL clients.
 */
export function graphql(source: "\n  mutation SettingsNewEmailVerification($input: EmailVerificationRequestInput!) {\n    activeUserMutations {\n      emailMutations {\n        requestNewEmailVerification(input: $input)\n      }\n    }\n  }\n"): (typeof documents)["\n  mutation SettingsNewEmailVerification($input: EmailVerificationRequestInput!) {\n    activeUserMutations {\n      emailMutations {\n        requestNewEmailVerification(input: $input)\n      }\n    }\n  }\n"];
/**
 * The graphql function is used to parse GraphQL queries into a document that can be used by GraphQL clients.
 */
export function graphql(source: "\n  mutation SettingsUpdateWorkspaceSecurity($input: WorkspaceUpdateInput!) {\n    workspaceMutations {\n      update(input: $input) {\n        id\n        domainBasedMembershipProtectionEnabled\n        discoverabilityEnabled\n      }\n    }\n  }\n"): (typeof documents)["\n  mutation SettingsUpdateWorkspaceSecurity($input: WorkspaceUpdateInput!) {\n    workspaceMutations {\n      update(input: $input) {\n        id\n        domainBasedMembershipProtectionEnabled\n        discoverabilityEnabled\n      }\n    }\n  }\n"];
/**
 * The graphql function is used to parse GraphQL queries into a document that can be used by GraphQL clients.
 */
export function graphql(source: "\n  mutation SettingsDeleteWorkspace($workspaceId: String!) {\n    workspaceMutations {\n      delete(workspaceId: $workspaceId)\n    }\n  }\n"): (typeof documents)["\n  mutation SettingsDeleteWorkspace($workspaceId: String!) {\n    workspaceMutations {\n      delete(workspaceId: $workspaceId)\n    }\n  }\n"];
/**
 * The graphql function is used to parse GraphQL queries into a document that can be used by GraphQL clients.
 */
export function graphql(source: "\n  mutation SettingsResendWorkspaceInvite($input: WorkspaceInviteResendInput!) {\n    workspaceMutations {\n      invites {\n        resend(input: $input)\n      }\n    }\n  }\n"): (typeof documents)["\n  mutation SettingsResendWorkspaceInvite($input: WorkspaceInviteResendInput!) {\n    workspaceMutations {\n      invites {\n        resend(input: $input)\n      }\n    }\n  }\n"];
/**
 * The graphql function is used to parse GraphQL queries into a document that can be used by GraphQL clients.
 */
export function graphql(source: "\n  mutation SettingsCancelWorkspaceInvite($workspaceId: String!, $inviteId: String!) {\n    workspaceMutations {\n      invites {\n        cancel(workspaceId: $workspaceId, inviteId: $inviteId) {\n          id\n        }\n      }\n    }\n  }\n"): (typeof documents)["\n  mutation SettingsCancelWorkspaceInvite($workspaceId: String!, $inviteId: String!) {\n    workspaceMutations {\n      invites {\n        cancel(workspaceId: $workspaceId, inviteId: $inviteId) {\n          id\n        }\n      }\n    }\n  }\n"];
/**
 * The graphql function is used to parse GraphQL queries into a document that can be used by GraphQL clients.
 */
export function graphql(source: "\n  mutation AddWorkspaceDomain($input: AddDomainToWorkspaceInput!) {\n    workspaceMutations {\n      addDomain(input: $input) {\n        ...SettingsWorkspacesSecurityDomainAddDialog_Workspace\n      }\n    }\n  }\n"): (typeof documents)["\n  mutation AddWorkspaceDomain($input: AddDomainToWorkspaceInput!) {\n    workspaceMutations {\n      addDomain(input: $input) {\n        ...SettingsWorkspacesSecurityDomainAddDialog_Workspace\n      }\n    }\n  }\n"];
/**
 * The graphql function is used to parse GraphQL queries into a document that can be used by GraphQL clients.
 */
export function graphql(source: "\n  mutation DeleteWorkspaceDomain($input: WorkspaceDomainDeleteInput!) {\n    workspaceMutations {\n      deleteDomain(input: $input) {\n        ...SettingsWorkspacesSecurityDomainRemoveDialog_Workspace\n      }\n    }\n  }\n"): (typeof documents)["\n  mutation DeleteWorkspaceDomain($input: WorkspaceDomainDeleteInput!) {\n    workspaceMutations {\n      deleteDomain(input: $input) {\n        ...SettingsWorkspacesSecurityDomainRemoveDialog_Workspace\n      }\n    }\n  }\n"];
/**
 * The graphql function is used to parse GraphQL queries into a document that can be used by GraphQL clients.
 */
export function graphql(source: "\n  query SettingsSidebar {\n    activeUser {\n      ...SettingsDialog_User\n    }\n  }\n"): (typeof documents)["\n  query SettingsSidebar {\n    activeUser {\n      ...SettingsDialog_User\n    }\n  }\n"];
/**
 * The graphql function is used to parse GraphQL queries into a document that can be used by GraphQL clients.
 */
export function graphql(source: "\n  query SettingsWorkspaceGeneral($id: String!) {\n    workspace(id: $id) {\n      ...SettingsWorkspacesGeneral_Workspace\n    }\n  }\n"): (typeof documents)["\n  query SettingsWorkspaceGeneral($id: String!) {\n    workspace(id: $id) {\n      ...SettingsWorkspacesGeneral_Workspace\n    }\n  }\n"];
/**
 * The graphql function is used to parse GraphQL queries into a document that can be used by GraphQL clients.
 */
export function graphql(source: "\n  query SettingsWorkspacesMembers(\n    $workspaceId: String!\n    $invitesFilter: PendingWorkspaceCollaboratorsFilter\n  ) {\n    workspace(id: $workspaceId) {\n      ...SettingsWorkspacesMembers_Workspace\n      ...SettingsWorkspacesMembersMembersTable_Workspace\n      ...SettingsWorkspacesMembersGuestsTable_Workspace\n      ...SettingsWorkspacesMembersInvitesTable_Workspace\n    }\n  }\n"): (typeof documents)["\n  query SettingsWorkspacesMembers(\n    $workspaceId: String!\n    $invitesFilter: PendingWorkspaceCollaboratorsFilter\n  ) {\n    workspace(id: $workspaceId) {\n      ...SettingsWorkspacesMembers_Workspace\n      ...SettingsWorkspacesMembersMembersTable_Workspace\n      ...SettingsWorkspacesMembersGuestsTable_Workspace\n      ...SettingsWorkspacesMembersInvitesTable_Workspace\n    }\n  }\n"];
/**
 * The graphql function is used to parse GraphQL queries into a document that can be used by GraphQL clients.
 */
export function graphql(source: "\n  query SettingsWorkspacesInvitesSearch(\n    $workspaceId: String!\n    $invitesFilter: PendingWorkspaceCollaboratorsFilter\n  ) {\n    workspace(id: $workspaceId) {\n      ...SettingsWorkspacesMembersInvitesTable_Workspace\n    }\n  }\n"): (typeof documents)["\n  query SettingsWorkspacesInvitesSearch(\n    $workspaceId: String!\n    $invitesFilter: PendingWorkspaceCollaboratorsFilter\n  ) {\n    workspace(id: $workspaceId) {\n      ...SettingsWorkspacesMembersInvitesTable_Workspace\n    }\n  }\n"];
/**
 * The graphql function is used to parse GraphQL queries into a document that can be used by GraphQL clients.
 */
export function graphql(source: "\n  query SettingsUserEmailsQuery {\n    activeUser {\n      ...SettingsUserEmails_User\n    }\n  }\n"): (typeof documents)["\n  query SettingsUserEmailsQuery {\n    activeUser {\n      ...SettingsUserEmails_User\n    }\n  }\n"];
/**
 * The graphql function is used to parse GraphQL queries into a document that can be used by GraphQL clients.
 */
export function graphql(source: "\n  query SettingsWorkspacesProjects(\n    $workspaceId: String!\n    $limit: Int!\n    $cursor: String\n    $filter: WorkspaceProjectsFilter\n  ) {\n    workspace(id: $workspaceId) {\n      id\n      projects(limit: $limit, cursor: $cursor, filter: $filter) {\n        cursor\n        ...SettingsWorkspacesProjects_ProjectCollection\n      }\n    }\n  }\n"): (typeof documents)["\n  query SettingsWorkspacesProjects(\n    $workspaceId: String!\n    $limit: Int!\n    $cursor: String\n    $filter: WorkspaceProjectsFilter\n  ) {\n    workspace(id: $workspaceId) {\n      id\n      projects(limit: $limit, cursor: $cursor, filter: $filter) {\n        cursor\n        ...SettingsWorkspacesProjects_ProjectCollection\n      }\n    }\n  }\n"];
/**
 * The graphql function is used to parse GraphQL queries into a document that can be used by GraphQL clients.
 */
export function graphql(source: "\n  query SettingsWorkspaceSecurity($workspaceId: String!) {\n    workspace(id: $workspaceId) {\n      ...SettingsWorkspacesSecurity_Workspace\n    }\n    activeUser {\n      ...SettingsWorkspacesSecurity_User\n    }\n  }\n"): (typeof documents)["\n  query SettingsWorkspaceSecurity($workspaceId: String!) {\n    workspace(id: $workspaceId) {\n      ...SettingsWorkspacesSecurity_Workspace\n    }\n    activeUser {\n      ...SettingsWorkspacesSecurity_User\n    }\n  }\n"];
/**
 * The graphql function is used to parse GraphQL queries into a document that can be used by GraphQL clients.
 */
export function graphql(source: "\n  fragment AppAuthorAvatar on AppAuthor {\n    id\n    name\n    avatar\n  }\n"): (typeof documents)["\n  fragment AppAuthorAvatar on AppAuthor {\n    id\n    name\n    avatar\n  }\n"];
/**
 * The graphql function is used to parse GraphQL queries into a document that can be used by GraphQL clients.
 */
export function graphql(source: "\n  fragment LimitedUserAvatar on LimitedUser {\n    id\n    name\n    avatar\n  }\n"): (typeof documents)["\n  fragment LimitedUserAvatar on LimitedUser {\n    id\n    name\n    avatar\n  }\n"];
/**
 * The graphql function is used to parse GraphQL queries into a document that can be used by GraphQL clients.
 */
export function graphql(source: "\n  fragment ActiveUserAvatar on User {\n    id\n    name\n    avatar\n  }\n"): (typeof documents)["\n  fragment ActiveUserAvatar on User {\n    id\n    name\n    avatar\n  }\n"];
/**
 * The graphql function is used to parse GraphQL queries into a document that can be used by GraphQL clients.
 */
export function graphql(source: "\n  mutation UpdateUser($input: UserUpdateInput!) {\n    activeUserMutations {\n      update(user: $input) {\n        id\n        name\n        bio\n        company\n        avatar\n      }\n    }\n  }\n"): (typeof documents)["\n  mutation UpdateUser($input: UserUpdateInput!) {\n    activeUserMutations {\n      update(user: $input) {\n        id\n        name\n        bio\n        company\n        avatar\n      }\n    }\n  }\n"];
/**
 * The graphql function is used to parse GraphQL queries into a document that can be used by GraphQL clients.
 */
export function graphql(source: "\n  mutation UpdateNotificationPreferences($input: JSONObject!) {\n    userNotificationPreferencesUpdate(preferences: $input)\n  }\n"): (typeof documents)["\n  mutation UpdateNotificationPreferences($input: JSONObject!) {\n    userNotificationPreferencesUpdate(preferences: $input)\n  }\n"];
/**
 * The graphql function is used to parse GraphQL queries into a document that can be used by GraphQL clients.
 */
export function graphql(source: "\n  mutation DeleteAccount($input: UserDeleteInput!) {\n    userDelete(userConfirmation: $input)\n  }\n"): (typeof documents)["\n  mutation DeleteAccount($input: UserDeleteInput!) {\n    userDelete(userConfirmation: $input)\n  }\n"];
/**
 * The graphql function is used to parse GraphQL queries into a document that can be used by GraphQL clients.
 */
export function graphql(source: "\n  query ProfileEditDialog {\n    activeUser {\n      ...SettingsUserProfileDetails_User\n      ...SettingsUserNotifications_User\n      ...SettingsUserProfileDeleteAccount_User\n    }\n  }\n"): (typeof documents)["\n  query ProfileEditDialog {\n    activeUser {\n      ...SettingsUserProfileDetails_User\n      ...SettingsUserNotifications_User\n      ...SettingsUserProfileDeleteAccount_User\n    }\n  }\n"];
/**
 * The graphql function is used to parse GraphQL queries into a document that can be used by GraphQL clients.
 */
export function graphql(source: "\n  fragment ViewerCommentBubblesData on Comment {\n    id\n    viewedAt\n    viewerState\n  }\n"): (typeof documents)["\n  fragment ViewerCommentBubblesData on Comment {\n    id\n    viewedAt\n    viewerState\n  }\n"];
/**
 * The graphql function is used to parse GraphQL queries into a document that can be used by GraphQL clients.
 */
export function graphql(source: "\n  fragment ViewerCommentThread on Comment {\n    ...ViewerCommentsListItem\n    ...ViewerCommentBubblesData\n    ...ViewerCommentsReplyItem\n  }\n"): (typeof documents)["\n  fragment ViewerCommentThread on Comment {\n    ...ViewerCommentsListItem\n    ...ViewerCommentBubblesData\n    ...ViewerCommentsReplyItem\n  }\n"];
/**
 * The graphql function is used to parse GraphQL queries into a document that can be used by GraphQL clients.
 */
export function graphql(source: "\n  fragment ViewerCommentsReplyItem on Comment {\n    id\n    archived\n    rawText\n    text {\n      doc\n    }\n    author {\n      ...LimitedUserAvatar\n    }\n    createdAt\n    ...ThreadCommentAttachment\n  }\n"): (typeof documents)["\n  fragment ViewerCommentsReplyItem on Comment {\n    id\n    archived\n    rawText\n    text {\n      doc\n    }\n    author {\n      ...LimitedUserAvatar\n    }\n    createdAt\n    ...ThreadCommentAttachment\n  }\n"];
/**
 * The graphql function is used to parse GraphQL queries into a document that can be used by GraphQL clients.
 */
export function graphql(source: "\n  mutation BroadcastViewerUserActivity(\n    $projectId: String!\n    $resourceIdString: String!\n    $message: ViewerUserActivityMessageInput!\n  ) {\n    broadcastViewerUserActivity(\n      projectId: $projectId\n      resourceIdString: $resourceIdString\n      message: $message\n    )\n  }\n"): (typeof documents)["\n  mutation BroadcastViewerUserActivity(\n    $projectId: String!\n    $resourceIdString: String!\n    $message: ViewerUserActivityMessageInput!\n  ) {\n    broadcastViewerUserActivity(\n      projectId: $projectId\n      resourceIdString: $resourceIdString\n      message: $message\n    )\n  }\n"];
/**
 * The graphql function is used to parse GraphQL queries into a document that can be used by GraphQL clients.
 */
export function graphql(source: "\n  mutation MarkCommentViewed($threadId: String!) {\n    commentMutations {\n      markViewed(commentId: $threadId)\n    }\n  }\n"): (typeof documents)["\n  mutation MarkCommentViewed($threadId: String!) {\n    commentMutations {\n      markViewed(commentId: $threadId)\n    }\n  }\n"];
/**
 * The graphql function is used to parse GraphQL queries into a document that can be used by GraphQL clients.
 */
export function graphql(source: "\n  mutation CreateCommentThread($input: CreateCommentInput!) {\n    commentMutations {\n      create(input: $input) {\n        ...ViewerCommentThread\n      }\n    }\n  }\n"): (typeof documents)["\n  mutation CreateCommentThread($input: CreateCommentInput!) {\n    commentMutations {\n      create(input: $input) {\n        ...ViewerCommentThread\n      }\n    }\n  }\n"];
/**
 * The graphql function is used to parse GraphQL queries into a document that can be used by GraphQL clients.
 */
export function graphql(source: "\n  mutation CreateCommentReply($input: CreateCommentReplyInput!) {\n    commentMutations {\n      reply(input: $input) {\n        ...ViewerCommentsReplyItem\n      }\n    }\n  }\n"): (typeof documents)["\n  mutation CreateCommentReply($input: CreateCommentReplyInput!) {\n    commentMutations {\n      reply(input: $input) {\n        ...ViewerCommentsReplyItem\n      }\n    }\n  }\n"];
/**
 * The graphql function is used to parse GraphQL queries into a document that can be used by GraphQL clients.
 */
export function graphql(source: "\n  mutation ArchiveComment($commentId: String!, $archived: Boolean) {\n    commentMutations {\n      archive(commentId: $commentId, archived: $archived)\n    }\n  }\n"): (typeof documents)["\n  mutation ArchiveComment($commentId: String!, $archived: Boolean) {\n    commentMutations {\n      archive(commentId: $commentId, archived: $archived)\n    }\n  }\n"];
/**
 * The graphql function is used to parse GraphQL queries into a document that can be used by GraphQL clients.
 */
export function graphql(source: "\n  query ProjectViewerResources($projectId: String!, $resourceUrlString: String!) {\n    project(id: $projectId) {\n      id\n      viewerResources(resourceIdString: $resourceUrlString) {\n        identifier\n        items {\n          modelId\n          versionId\n          objectId\n        }\n      }\n    }\n  }\n"): (typeof documents)["\n  query ProjectViewerResources($projectId: String!, $resourceUrlString: String!) {\n    project(id: $projectId) {\n      id\n      viewerResources(resourceIdString: $resourceUrlString) {\n        identifier\n        items {\n          modelId\n          versionId\n          objectId\n        }\n      }\n    }\n  }\n"];
/**
 * The graphql function is used to parse GraphQL queries into a document that can be used by GraphQL clients.
 */
export function graphql(source: "\n  query ViewerLoadedResources(\n    $projectId: String!\n    $modelIds: [String!]!\n    $versionIds: [String!]\n  ) {\n    project(id: $projectId) {\n      id\n      role\n      allowPublicComments\n      models(filter: { ids: $modelIds }) {\n        totalCount\n        items {\n          id\n          name\n          updatedAt\n          loadedVersion: versions(\n            filter: { priorityIds: $versionIds, priorityIdsOnly: true }\n          ) {\n            items {\n              ...ViewerModelVersionCardItem\n              automationsStatus {\n                id\n                automationRuns {\n                  ...AutomateViewerPanel_AutomateRun\n                }\n              }\n            }\n          }\n          versions(limit: 5) {\n            totalCount\n            cursor\n            items {\n              ...ViewerModelVersionCardItem\n            }\n          }\n        }\n      }\n      ...ProjectPageLatestItemsModels\n      ...ModelPageProject\n      ...HeaderNavShare_Project\n    }\n  }\n"): (typeof documents)["\n  query ViewerLoadedResources(\n    $projectId: String!\n    $modelIds: [String!]!\n    $versionIds: [String!]\n  ) {\n    project(id: $projectId) {\n      id\n      role\n      allowPublicComments\n      models(filter: { ids: $modelIds }) {\n        totalCount\n        items {\n          id\n          name\n          updatedAt\n          loadedVersion: versions(\n            filter: { priorityIds: $versionIds, priorityIdsOnly: true }\n          ) {\n            items {\n              ...ViewerModelVersionCardItem\n              automationsStatus {\n                id\n                automationRuns {\n                  ...AutomateViewerPanel_AutomateRun\n                }\n              }\n            }\n          }\n          versions(limit: 5) {\n            totalCount\n            cursor\n            items {\n              ...ViewerModelVersionCardItem\n            }\n          }\n        }\n      }\n      ...ProjectPageLatestItemsModels\n      ...ModelPageProject\n      ...HeaderNavShare_Project\n    }\n  }\n"];
/**
 * The graphql function is used to parse GraphQL queries into a document that can be used by GraphQL clients.
 */
export function graphql(source: "\n  query ViewerModelVersions(\n    $projectId: String!\n    $modelId: String!\n    $versionsCursor: String\n  ) {\n    project(id: $projectId) {\n      id\n      role\n      model(id: $modelId) {\n        id\n        versions(cursor: $versionsCursor, limit: 5) {\n          totalCount\n          cursor\n          items {\n            ...ViewerModelVersionCardItem\n          }\n        }\n      }\n    }\n  }\n"): (typeof documents)["\n  query ViewerModelVersions(\n    $projectId: String!\n    $modelId: String!\n    $versionsCursor: String\n  ) {\n    project(id: $projectId) {\n      id\n      role\n      model(id: $modelId) {\n        id\n        versions(cursor: $versionsCursor, limit: 5) {\n          totalCount\n          cursor\n          items {\n            ...ViewerModelVersionCardItem\n          }\n        }\n      }\n    }\n  }\n"];
/**
 * The graphql function is used to parse GraphQL queries into a document that can be used by GraphQL clients.
 */
export function graphql(source: "\n  query ViewerDiffVersions(\n    $projectId: String!\n    $modelId: String!\n    $versionAId: String!\n    $versionBId: String!\n  ) {\n    project(id: $projectId) {\n      id\n      model(id: $modelId) {\n        id\n        versionA: version(id: $versionAId) {\n          ...ViewerModelVersionCardItem\n        }\n        versionB: version(id: $versionBId) {\n          ...ViewerModelVersionCardItem\n        }\n      }\n    }\n  }\n"): (typeof documents)["\n  query ViewerDiffVersions(\n    $projectId: String!\n    $modelId: String!\n    $versionAId: String!\n    $versionBId: String!\n  ) {\n    project(id: $projectId) {\n      id\n      model(id: $modelId) {\n        id\n        versionA: version(id: $versionAId) {\n          ...ViewerModelVersionCardItem\n        }\n        versionB: version(id: $versionBId) {\n          ...ViewerModelVersionCardItem\n        }\n      }\n    }\n  }\n"];
/**
 * The graphql function is used to parse GraphQL queries into a document that can be used by GraphQL clients.
 */
export function graphql(source: "\n  query ViewerLoadedThreads(\n    $projectId: String!\n    $filter: ProjectCommentsFilter!\n    $cursor: String\n    $limit: Int = 25\n  ) {\n    project(id: $projectId) {\n      id\n      commentThreads(filter: $filter, cursor: $cursor, limit: $limit) {\n        totalCount\n        totalArchivedCount\n        items {\n          ...ViewerCommentThread\n          ...LinkableComment\n        }\n      }\n    }\n  }\n"): (typeof documents)["\n  query ViewerLoadedThreads(\n    $projectId: String!\n    $filter: ProjectCommentsFilter!\n    $cursor: String\n    $limit: Int = 25\n  ) {\n    project(id: $projectId) {\n      id\n      commentThreads(filter: $filter, cursor: $cursor, limit: $limit) {\n        totalCount\n        totalArchivedCount\n        items {\n          ...ViewerCommentThread\n          ...LinkableComment\n        }\n      }\n    }\n  }\n"];
/**
 * The graphql function is used to parse GraphQL queries into a document that can be used by GraphQL clients.
 */
export function graphql(source: "\n  query ViewerRawProjectObject($projectId: String!, $objectId: String!) {\n    project(id: $projectId) {\n      id\n      object(id: $objectId) {\n        id\n        data\n      }\n    }\n  }\n"): (typeof documents)["\n  query ViewerRawProjectObject($projectId: String!, $objectId: String!) {\n    project(id: $projectId) {\n      id\n      object(id: $objectId) {\n        id\n        data\n      }\n    }\n  }\n"];
/**
 * The graphql function is used to parse GraphQL queries into a document that can be used by GraphQL clients.
 */
export function graphql(source: "\n  subscription OnViewerUserActivityBroadcasted(\n    $target: ViewerUpdateTrackingTarget!\n    $sessionId: String!\n  ) {\n    viewerUserActivityBroadcasted(target: $target, sessionId: $sessionId) {\n      userName\n      userId\n      user {\n        ...LimitedUserAvatar\n      }\n      state\n      status\n      sessionId\n    }\n  }\n"): (typeof documents)["\n  subscription OnViewerUserActivityBroadcasted(\n    $target: ViewerUpdateTrackingTarget!\n    $sessionId: String!\n  ) {\n    viewerUserActivityBroadcasted(target: $target, sessionId: $sessionId) {\n      userName\n      userId\n      user {\n        ...LimitedUserAvatar\n      }\n      state\n      status\n      sessionId\n    }\n  }\n"];
/**
 * The graphql function is used to parse GraphQL queries into a document that can be used by GraphQL clients.
 */
export function graphql(source: "\n  subscription OnViewerCommentsUpdated($target: ViewerUpdateTrackingTarget!) {\n    projectCommentsUpdated(target: $target) {\n      id\n      type\n      comment {\n        id\n        parent {\n          id\n        }\n        ...ViewerCommentThread\n      }\n    }\n  }\n"): (typeof documents)["\n  subscription OnViewerCommentsUpdated($target: ViewerUpdateTrackingTarget!) {\n    projectCommentsUpdated(target: $target) {\n      id\n      type\n      comment {\n        id\n        parent {\n          id\n        }\n        ...ViewerCommentThread\n      }\n    }\n  }\n"];
/**
 * The graphql function is used to parse GraphQL queries into a document that can be used by GraphQL clients.
 */
export function graphql(source: "\n  fragment LinkableComment on Comment {\n    id\n    viewerResources {\n      modelId\n      versionId\n      objectId\n    }\n  }\n"): (typeof documents)["\n  fragment LinkableComment on Comment {\n    id\n    viewerResources {\n      modelId\n      versionId\n      objectId\n    }\n  }\n"];
/**
 * The graphql function is used to parse GraphQL queries into a document that can be used by GraphQL clients.
 */
export function graphql(source: "\n  fragment UseWorkspaceInviteManager_PendingWorkspaceCollaborator on PendingWorkspaceCollaborator {\n    id\n    token\n    workspaceId\n    user {\n      id\n    }\n  }\n"): (typeof documents)["\n  fragment UseWorkspaceInviteManager_PendingWorkspaceCollaborator on PendingWorkspaceCollaborator {\n    id\n    token\n    workspaceId\n    user {\n      id\n    }\n  }\n"];
/**
 * The graphql function is used to parse GraphQL queries into a document that can be used by GraphQL clients.
 */
export function graphql(source: "\n  mutation UpdateRole($input: WorkspaceRoleUpdateInput!) {\n    workspaceMutations {\n      updateRole(input: $input) {\n        id\n        team {\n          id\n          role\n        }\n      }\n    }\n  }\n"): (typeof documents)["\n  mutation UpdateRole($input: WorkspaceRoleUpdateInput!) {\n    workspaceMutations {\n      updateRole(input: $input) {\n        id\n        team {\n          id\n          role\n        }\n      }\n    }\n  }\n"];
/**
 * The graphql function is used to parse GraphQL queries into a document that can be used by GraphQL clients.
 */
export function graphql(source: "\n  mutation InviteToWorkspace(\n    $workspaceId: String!\n    $input: [WorkspaceInviteCreateInput!]!\n  ) {\n    workspaceMutations {\n      invites {\n        batchCreate(workspaceId: $workspaceId, input: $input) {\n          id\n          invitedTeam {\n            ...SettingsWorkspacesMembersInvitesTable_PendingWorkspaceCollaborator\n          }\n        }\n      }\n    }\n  }\n"): (typeof documents)["\n  mutation InviteToWorkspace(\n    $workspaceId: String!\n    $input: [WorkspaceInviteCreateInput!]!\n  ) {\n    workspaceMutations {\n      invites {\n        batchCreate(workspaceId: $workspaceId, input: $input) {\n          id\n          invitedTeam {\n            ...SettingsWorkspacesMembersInvitesTable_PendingWorkspaceCollaborator\n          }\n        }\n      }\n    }\n  }\n"];
/**
 * The graphql function is used to parse GraphQL queries into a document that can be used by GraphQL clients.
 */
export function graphql(source: "\n  mutation CreateWorkspace($input: WorkspaceCreateInput!) {\n    workspaceMutations {\n      create(input: $input) {\n        id\n      }\n    }\n  }\n"): (typeof documents)["\n  mutation CreateWorkspace($input: WorkspaceCreateInput!) {\n    workspaceMutations {\n      create(input: $input) {\n        id\n      }\n    }\n  }\n"];
/**
 * The graphql function is used to parse GraphQL queries into a document that can be used by GraphQL clients.
 */
export function graphql(source: "\n  mutation ProcessWorkspaceInvite($input: WorkspaceInviteUseInput!) {\n    workspaceMutations {\n      invites {\n        use(input: $input)\n      }\n    }\n  }\n"): (typeof documents)["\n  mutation ProcessWorkspaceInvite($input: WorkspaceInviteUseInput!) {\n    workspaceMutations {\n      invites {\n        use(input: $input)\n      }\n    }\n  }\n"];
/**
 * The graphql function is used to parse GraphQL queries into a document that can be used by GraphQL clients.
 */
export function graphql(source: "\n  query WorkspaceAccessCheck($id: String!) {\n    workspace(id: $id) {\n      id\n    }\n  }\n"): (typeof documents)["\n  query WorkspaceAccessCheck($id: String!) {\n    workspace(id: $id) {\n      id\n    }\n  }\n"];
/**
 * The graphql function is used to parse GraphQL queries into a document that can be used by GraphQL clients.
 */
export function graphql(source: "\n  query WorkspacePageQuery(\n    $workspaceId: String!\n    $filter: WorkspaceProjectsFilter\n    $cursor: String\n    $invitesFilter: PendingWorkspaceCollaboratorsFilter\n  ) {\n    workspace(id: $workspaceId) {\n      id\n      ...WorkspaceHeader_Workspace\n      projects(filter: $filter, cursor: $cursor, limit: 10) {\n        ...WorkspaceProjectList_ProjectCollection\n      }\n    }\n  }\n"): (typeof documents)["\n  query WorkspacePageQuery(\n    $workspaceId: String!\n    $filter: WorkspaceProjectsFilter\n    $cursor: String\n    $invitesFilter: PendingWorkspaceCollaboratorsFilter\n  ) {\n    workspace(id: $workspaceId) {\n      id\n      ...WorkspaceHeader_Workspace\n      projects(filter: $filter, cursor: $cursor, limit: 10) {\n        ...WorkspaceProjectList_ProjectCollection\n      }\n    }\n  }\n"];
/**
 * The graphql function is used to parse GraphQL queries into a document that can be used by GraphQL clients.
 */
export function graphql(source: "\n  query WorkspaceProjectsQuery(\n    $workspaceId: String!\n    $filter: WorkspaceProjectsFilter\n    $cursor: String\n  ) {\n    workspace(id: $workspaceId) {\n      id\n      projects(filter: $filter, cursor: $cursor, limit: 10) {\n        ...WorkspaceProjectList_ProjectCollection\n      }\n    }\n  }\n"): (typeof documents)["\n  query WorkspaceProjectsQuery(\n    $workspaceId: String!\n    $filter: WorkspaceProjectsFilter\n    $cursor: String\n  ) {\n    workspace(id: $workspaceId) {\n      id\n      projects(filter: $filter, cursor: $cursor, limit: 10) {\n        ...WorkspaceProjectList_ProjectCollection\n      }\n    }\n  }\n"];
/**
 * The graphql function is used to parse GraphQL queries into a document that can be used by GraphQL clients.
 */
export function graphql(source: "\n  query WorkspaceInvite($workspaceId: String, $token: String) {\n    workspaceInvite(workspaceId: $workspaceId, token: $token) {\n      ...WorkspaceInviteBanner_PendingWorkspaceCollaborator\n      ...WorkspaceInviteBlock_PendingWorkspaceCollaborator\n    }\n  }\n"): (typeof documents)["\n  query WorkspaceInvite($workspaceId: String, $token: String) {\n    workspaceInvite(workspaceId: $workspaceId, token: $token) {\n      ...WorkspaceInviteBanner_PendingWorkspaceCollaborator\n      ...WorkspaceInviteBlock_PendingWorkspaceCollaborator\n    }\n  }\n"];
/**
 * The graphql function is used to parse GraphQL queries into a document that can be used by GraphQL clients.
 */
export function graphql(source: "\n  query LegacyBranchRedirectMetadata($streamId: String!, $branchName: String!) {\n    project(id: $streamId) {\n      modelByName(name: $branchName) {\n        id\n      }\n    }\n  }\n"): (typeof documents)["\n  query LegacyBranchRedirectMetadata($streamId: String!, $branchName: String!) {\n    project(id: $streamId) {\n      modelByName(name: $branchName) {\n        id\n      }\n    }\n  }\n"];
/**
 * The graphql function is used to parse GraphQL queries into a document that can be used by GraphQL clients.
 */
export function graphql(source: "\n  query LegacyViewerCommitRedirectMetadata($streamId: String!, $commitId: String!) {\n    project(id: $streamId) {\n      version(id: $commitId) {\n        id\n        model {\n          id\n        }\n      }\n    }\n  }\n"): (typeof documents)["\n  query LegacyViewerCommitRedirectMetadata($streamId: String!, $commitId: String!) {\n    project(id: $streamId) {\n      version(id: $commitId) {\n        id\n        model {\n          id\n        }\n      }\n    }\n  }\n"];
/**
 * The graphql function is used to parse GraphQL queries into a document that can be used by GraphQL clients.
 */
export function graphql(source: "\n  query LegacyViewerStreamRedirectMetadata($streamId: String!) {\n    project(id: $streamId) {\n      id\n      versions(limit: 1) {\n        totalCount\n        items {\n          id\n          model {\n            id\n          }\n        }\n      }\n    }\n  }\n"): (typeof documents)["\n  query LegacyViewerStreamRedirectMetadata($streamId: String!) {\n    project(id: $streamId) {\n      id\n      versions(limit: 1) {\n        totalCount\n        items {\n          id\n          model {\n            id\n          }\n        }\n      }\n    }\n  }\n"];
/**
 * The graphql function is used to parse GraphQL queries into a document that can be used by GraphQL clients.
 */
export function graphql(source: "\n  query AutoAcceptableWorkspaceInvite($token: String!, $workspaceId: String!) {\n    workspaceInvite(token: $token, workspaceId: $workspaceId) {\n      id\n      ...UseWorkspaceInviteManager_PendingWorkspaceCollaborator\n    }\n  }\n"): (typeof documents)["\n  query AutoAcceptableWorkspaceInvite($token: String!, $workspaceId: String!) {\n    workspaceInvite(token: $token, workspaceId: $workspaceId) {\n      id\n      ...UseWorkspaceInviteManager_PendingWorkspaceCollaborator\n    }\n  }\n"];
/**
 * The graphql function is used to parse GraphQL queries into a document that can be used by GraphQL clients.
 */
export function graphql(source: "\n  query ResolveCommentLink($commentId: String!, $projectId: String!) {\n    project(id: $projectId) {\n      comment(id: $commentId) {\n        id\n        ...LinkableComment\n      }\n    }\n  }\n"): (typeof documents)["\n  query ResolveCommentLink($commentId: String!, $projectId: String!) {\n    project(id: $projectId) {\n      comment(id: $commentId) {\n        id\n        ...LinkableComment\n      }\n    }\n  }\n"];
/**
 * The graphql function is used to parse GraphQL queries into a document that can be used by GraphQL clients.
 */
export function graphql(source: "\n  fragment AutomateFunctionPage_AutomateFunction on AutomateFunction {\n    id\n    name\n    description\n    logo\n    supportedSourceApps\n    tags\n    ...AutomateFunctionPageHeader_Function\n    ...AutomateFunctionPageInfo_AutomateFunction\n    ...AutomateAutomationCreateDialog_AutomateFunction\n    creator {\n      id\n    }\n  }\n"): (typeof documents)["\n  fragment AutomateFunctionPage_AutomateFunction on AutomateFunction {\n    id\n    name\n    description\n    logo\n    supportedSourceApps\n    tags\n    ...AutomateFunctionPageHeader_Function\n    ...AutomateFunctionPageInfo_AutomateFunction\n    ...AutomateAutomationCreateDialog_AutomateFunction\n    creator {\n      id\n    }\n  }\n"];
/**
 * The graphql function is used to parse GraphQL queries into a document that can be used by GraphQL clients.
 */
export function graphql(source: "\n  query AutomateFunctionPage($functionId: ID!) {\n    automateFunction(id: $functionId) {\n      ...AutomateFunctionPage_AutomateFunction\n    }\n  }\n"): (typeof documents)["\n  query AutomateFunctionPage($functionId: ID!) {\n    automateFunction(id: $functionId) {\n      ...AutomateFunctionPage_AutomateFunction\n    }\n  }\n"];
/**
 * The graphql function is used to parse GraphQL queries into a document that can be used by GraphQL clients.
 */
export function graphql(source: "\n  query AutomateFunctionsPage($search: String, $cursor: String = null) {\n    ...AutomateFunctionsPageItems_Query\n    ...AutomateFunctionsPageHeader_Query\n  }\n"): (typeof documents)["\n  query AutomateFunctionsPage($search: String, $cursor: String = null) {\n    ...AutomateFunctionsPageItems_Query\n    ...AutomateFunctionsPageHeader_Query\n  }\n"];
/**
 * The graphql function is used to parse GraphQL queries into a document that can be used by GraphQL clients.
 */
export function graphql(source: "\n  fragment ProjectPageProject on Project {\n    id\n    createdAt\n    modelCount: models(limit: 0) {\n      totalCount\n    }\n    commentThreadCount: commentThreads(limit: 0) {\n      totalCount\n    }\n    ...ProjectPageProjectHeader\n    ...ProjectPageTeamDialog\n  }\n"): (typeof documents)["\n  fragment ProjectPageProject on Project {\n    id\n    createdAt\n    modelCount: models(limit: 0) {\n      totalCount\n    }\n    commentThreadCount: commentThreads(limit: 0) {\n      totalCount\n    }\n    ...ProjectPageProjectHeader\n    ...ProjectPageTeamDialog\n  }\n"];
/**
 * The graphql function is used to parse GraphQL queries into a document that can be used by GraphQL clients.
 */
export function graphql(source: "\n  fragment ProjectPageAutomationPage_Automation on Automation {\n    id\n    ...ProjectPageAutomationHeader_Automation\n    ...ProjectPageAutomationFunctions_Automation\n    ...ProjectPageAutomationRuns_Automation\n  }\n"): (typeof documents)["\n  fragment ProjectPageAutomationPage_Automation on Automation {\n    id\n    ...ProjectPageAutomationHeader_Automation\n    ...ProjectPageAutomationFunctions_Automation\n    ...ProjectPageAutomationRuns_Automation\n  }\n"];
/**
 * The graphql function is used to parse GraphQL queries into a document that can be used by GraphQL clients.
 */
export function graphql(source: "\n  fragment ProjectPageAutomationPage_Project on Project {\n    id\n    ...ProjectPageAutomationHeader_Project\n  }\n"): (typeof documents)["\n  fragment ProjectPageAutomationPage_Project on Project {\n    id\n    ...ProjectPageAutomationHeader_Project\n  }\n"];
/**
 * The graphql function is used to parse GraphQL queries into a document that can be used by GraphQL clients.
 */
export function graphql(source: "\n  fragment ProjectPageSettingsTab_Project on Project {\n    id\n    role\n  }\n"): (typeof documents)["\n  fragment ProjectPageSettingsTab_Project on Project {\n    id\n    role\n  }\n"];

export function graphql(source: string) {
  return (documents as any)[source] ?? {};
}

export type DocumentType<TDocumentNode extends DocumentNode<any, any>> = TDocumentNode extends DocumentNode<  infer TType,  any>  ? TType  : never;<|MERGE_RESOLUTION|>--- conflicted
+++ resolved
@@ -105,10 +105,7 @@
     "\n  fragment SettingsWorkspacesGeneralEditAvatar_Workspace on Workspace {\n    id\n    logo\n    name\n  }\n": types.SettingsWorkspacesGeneralEditAvatar_WorkspaceFragmentDoc,
     "\n  fragment SettingsWorkspacesMembers_Workspace on Workspace {\n    id\n    role\n  }\n": types.SettingsWorkspacesMembers_WorkspaceFragmentDoc,
     "\n  fragment SettingsWorkspacesProjects_ProjectCollection on ProjectCollection {\n    totalCount\n    items {\n      ...SettingsSharedProjects_Project\n    }\n  }\n": types.SettingsWorkspacesProjects_ProjectCollectionFragmentDoc,
-<<<<<<< HEAD
     "\n  fragment SettingsWorkspacesSecurity_Workspace on Workspace {\n    id\n    domains {\n      ...SettingsWorkspacesSecurityDomainRemoveDialog_WorkspaceDomain\n    }\n    domainBasedMembershipProtectionEnabled\n    discoverabilityEnabled\n  }\n  fragment SettingsWorkspacesSecurity_User on User {\n    ...SettingsWorkspacesSecurityDomainAddDialog_User\n  }\n": types.SettingsWorkspacesSecurity_WorkspaceFragmentDoc,
-=======
->>>>>>> e2f2a71b
     "\n  fragment SettingsWorkspacesMembersGuestsTable_WorkspaceCollaborator on WorkspaceCollaborator {\n    id\n    role\n    user {\n      id\n      avatar\n      name\n      company\n      verified\n    }\n  }\n": types.SettingsWorkspacesMembersGuestsTable_WorkspaceCollaboratorFragmentDoc,
     "\n  fragment SettingsWorkspacesMembersGuestsTable_Workspace on Workspace {\n    id\n    ...SettingsWorkspacesMembersTableHeader_Workspace\n    team {\n      id\n      ...SettingsWorkspacesMembersGuestsTable_WorkspaceCollaborator\n    }\n  }\n": types.SettingsWorkspacesMembersGuestsTable_WorkspaceFragmentDoc,
     "\n  fragment SettingsWorkspacesMembersInvitesTable_PendingWorkspaceCollaborator on PendingWorkspaceCollaborator {\n    id\n    inviteId\n    role\n    title\n    updatedAt\n    user {\n      id\n      ...LimitedUserAvatar\n    }\n    invitedBy {\n      id\n      ...LimitedUserAvatar\n    }\n  }\n": types.SettingsWorkspacesMembersInvitesTable_PendingWorkspaceCollaboratorFragmentDoc,
@@ -696,13 +693,10 @@
  * The graphql function is used to parse GraphQL queries into a document that can be used by GraphQL clients.
  */
 export function graphql(source: "\n  fragment SettingsWorkspacesProjects_ProjectCollection on ProjectCollection {\n    totalCount\n    items {\n      ...SettingsSharedProjects_Project\n    }\n  }\n"): (typeof documents)["\n  fragment SettingsWorkspacesProjects_ProjectCollection on ProjectCollection {\n    totalCount\n    items {\n      ...SettingsSharedProjects_Project\n    }\n  }\n"];
-<<<<<<< HEAD
 /**
  * The graphql function is used to parse GraphQL queries into a document that can be used by GraphQL clients.
  */
 export function graphql(source: "\n  fragment SettingsWorkspacesSecurity_Workspace on Workspace {\n    id\n    domains {\n      ...SettingsWorkspacesSecurityDomainRemoveDialog_WorkspaceDomain\n    }\n    domainBasedMembershipProtectionEnabled\n    discoverabilityEnabled\n  }\n  fragment SettingsWorkspacesSecurity_User on User {\n    ...SettingsWorkspacesSecurityDomainAddDialog_User\n  }\n"): (typeof documents)["\n  fragment SettingsWorkspacesSecurity_Workspace on Workspace {\n    id\n    domains {\n      ...SettingsWorkspacesSecurityDomainRemoveDialog_WorkspaceDomain\n    }\n    domainBasedMembershipProtectionEnabled\n    discoverabilityEnabled\n  }\n  fragment SettingsWorkspacesSecurity_User on User {\n    ...SettingsWorkspacesSecurityDomainAddDialog_User\n  }\n"];
-=======
->>>>>>> e2f2a71b
 /**
  * The graphql function is used to parse GraphQL queries into a document that can be used by GraphQL clients.
  */
