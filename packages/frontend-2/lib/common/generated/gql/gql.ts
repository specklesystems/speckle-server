/* eslint-disable */
import * as types from './graphql';
import type { TypedDocumentNode as DocumentNode } from '@graphql-typed-document-node/core';

/**
 * Map of all GraphQL operations in the project.
 *
 * This map has several performance disadvantages:
 * 1. It is not tree-shakeable, so it will include all operations in the project.
 * 2. It is not minifiable, so the string of a GraphQL query will be multiple times inside the bundle.
 * 3. It does not support dead code elimination, so it will add unused operations.
 *
 * Therefore it is highly recommended to use the babel or swc plugin for production.
 * Learn more about it here: https://the-guild.dev/graphql/codegen/plugins/presets/preset-client#reducing-bundle-size
 */
const documents = {
    "\n  fragment AuthLoginWithEmailBlock_PendingWorkspaceCollaborator on PendingWorkspaceCollaborator {\n    id\n    email\n    user {\n      id\n    }\n  }\n": types.AuthLoginWithEmailBlock_PendingWorkspaceCollaboratorFragmentDoc,
    "\n  query AuthRegisterPanelWorkspaceInvite($token: String) {\n    workspaceInvite(token: $token) {\n      id\n      ...AuthWorkspaceInviteHeader_PendingWorkspaceCollaborator\n    }\n  }\n": types.AuthRegisterPanelWorkspaceInviteDocument,
    "\n  fragment ServerTermsOfServicePrivacyPolicyFragment on ServerInfo {\n    termsOfService\n  }\n": types.ServerTermsOfServicePrivacyPolicyFragmentFragmentDoc,
    "\n  query EmailVerificationBannerState {\n    activeUser {\n      id\n      email\n      verified\n      hasPendingVerification\n    }\n  }\n": types.EmailVerificationBannerStateDocument,
    "\n  mutation RequestVerification {\n    requestVerification\n  }\n": types.RequestVerificationDocument,
    "\n  fragment AuthWorkspaceInviteHeader_PendingWorkspaceCollaborator on PendingWorkspaceCollaborator {\n    id\n    workspaceName\n    email\n    user {\n      id\n      ...LimitedUserAvatar\n    }\n  }\n": types.AuthWorkspaceInviteHeader_PendingWorkspaceCollaboratorFragmentDoc,
    "\n  fragment AuthSsoLogin_Workspace on LimitedWorkspace {\n    id\n    slug\n    name\n    logo\n    defaultLogoIndex\n  }\n": types.AuthSsoLogin_WorkspaceFragmentDoc,
    "\n  fragment AuthStategiesServerInfoFragment on ServerInfo {\n    authStrategies {\n      id\n      name\n      url\n    }\n    ...AuthThirdPartyLoginButtonOIDC_ServerInfo\n  }\n": types.AuthStategiesServerInfoFragmentFragmentDoc,
    "\n  fragment AuthThirdPartyLoginButtonOIDC_ServerInfo on ServerInfo {\n    authStrategies {\n      id\n      name\n    }\n  }\n": types.AuthThirdPartyLoginButtonOidc_ServerInfoFragmentDoc,
    "\n  fragment AutomateAutomationCreateDialog_AutomateFunction on AutomateFunction {\n    id\n    ...AutomationsFunctionsCard_AutomateFunction\n    ...AutomateAutomationCreateDialogFunctionParametersStep_AutomateFunction\n  }\n": types.AutomateAutomationCreateDialog_AutomateFunctionFragmentDoc,
    "\n  fragment AutomateAutomationCreateDialogFunctionParametersStep_AutomateFunction on AutomateFunction {\n    id\n    releases(limit: 1) {\n      items {\n        id\n        inputSchema\n      }\n    }\n  }\n": types.AutomateAutomationCreateDialogFunctionParametersStep_AutomateFunctionFragmentDoc,
    "\n  query AutomationCreateDialogFunctionsSearch(\n    $workspaceId: String!\n    $search: String\n    $cursor: String = null\n  ) {\n    workspace(id: $workspaceId) {\n      automateFunctions(limit: 20, filter: { search: $search }, cursor: $cursor) {\n        cursor\n        totalCount\n        items {\n          id\n          ...AutomateAutomationCreateDialog_AutomateFunction\n        }\n      }\n    }\n  }\n": types.AutomationCreateDialogFunctionsSearchDocument,
    "\n  fragment AutomationsFunctionsCard_AutomateFunction on AutomateFunction {\n    id\n    name\n    isFeatured\n    description\n    logo\n    repo {\n      id\n      url\n      owner\n      name\n    }\n  }\n": types.AutomationsFunctionsCard_AutomateFunctionFragmentDoc,
    "\n  fragment AutomateFunctionCreateDialog_Workspace on Workspace {\n    id\n    name\n  }\n": types.AutomateFunctionCreateDialog_WorkspaceFragmentDoc,
    "\n  fragment AutomateFunctionCreateDialogDoneStep_AutomateFunction on AutomateFunction {\n    id\n    repo {\n      id\n      url\n      owner\n      name\n    }\n    ...AutomationsFunctionsCard_AutomateFunction\n  }\n": types.AutomateFunctionCreateDialogDoneStep_AutomateFunctionFragmentDoc,
    "\n  fragment AutomateFunctionCreateDialogTemplateStep_AutomateFunctionTemplate on AutomateFunctionTemplate {\n    id\n    title\n    logo\n    url\n  }\n": types.AutomateFunctionCreateDialogTemplateStep_AutomateFunctionTemplateFragmentDoc,
    "\n  fragment AutomateFunctionPageHeader_Function on AutomateFunction {\n    id\n    name\n    logo\n    repo {\n      id\n      url\n      owner\n      name\n    }\n    releases(limit: 1) {\n      totalCount\n    }\n    workspaceIds\n  }\n": types.AutomateFunctionPageHeader_FunctionFragmentDoc,
    "\n  fragment AutomateFunctionPageInfo_AutomateFunction on AutomateFunction {\n    id\n    repo {\n      id\n      url\n      owner\n      name\n    }\n    description\n    releases(limit: 1) {\n      items {\n        id\n        inputSchema\n        createdAt\n        commitId\n        ...AutomateFunctionPageParametersDialog_AutomateFunctionRelease\n      }\n    }\n  }\n": types.AutomateFunctionPageInfo_AutomateFunctionFragmentDoc,
    "\n  fragment AutomateFunctionPageParametersDialog_AutomateFunctionRelease on AutomateFunctionRelease {\n    id\n    inputSchema\n  }\n": types.AutomateFunctionPageParametersDialog_AutomateFunctionReleaseFragmentDoc,
    "\n  fragment AutomateFunctionsPageHeader_Query on Query {\n    activeUser {\n      id\n      role\n      automateInfo {\n        hasAutomateGithubApp\n        availableGithubOrgs\n      }\n    }\n    serverInfo {\n      automate {\n        availableFunctionTemplates {\n          ...AutomateFunctionCreateDialogTemplateStep_AutomateFunctionTemplate\n        }\n      }\n    }\n  }\n": types.AutomateFunctionsPageHeader_QueryFragmentDoc,
    "\n  fragment AutomateFunctionsPageItems_Query on Query {\n    automateFunctions(limit: 6, filter: { search: $search }, cursor: $cursor) {\n      totalCount\n      items {\n        id\n        ...AutomationsFunctionsCard_AutomateFunction\n        ...AutomateAutomationCreateDialog_AutomateFunction\n      }\n      cursor\n    }\n  }\n": types.AutomateFunctionsPageItems_QueryFragmentDoc,
    "\n  fragment AutomateRunsTriggerStatus_TriggeredAutomationsStatus on TriggeredAutomationsStatus {\n    id\n    ...TriggeredAutomationsStatusSummary\n    ...AutomateRunsTriggerStatusDialog_TriggeredAutomationsStatus\n  }\n": types.AutomateRunsTriggerStatus_TriggeredAutomationsStatusFragmentDoc,
    "\n  fragment AutomateRunsTriggerStatusDialog_TriggeredAutomationsStatus on TriggeredAutomationsStatus {\n    id\n    automationRuns {\n      id\n      ...AutomateRunsTriggerStatusDialogRunsRows_AutomateRun\n    }\n  }\n": types.AutomateRunsTriggerStatusDialog_TriggeredAutomationsStatusFragmentDoc,
    "\n  fragment AutomateRunsTriggerStatusDialogFunctionRun_AutomateFunctionRun on AutomateFunctionRun {\n    id\n    results\n    status\n    statusMessage\n    contextView\n    function {\n      id\n      logo\n      name\n    }\n    createdAt\n    updatedAt\n  }\n": types.AutomateRunsTriggerStatusDialogFunctionRun_AutomateFunctionRunFragmentDoc,
    "\n  fragment AutomateRunsTriggerStatusDialogRunsRows_AutomateRun on AutomateRun {\n    id\n    functionRuns {\n      id\n      ...AutomateRunsTriggerStatusDialogFunctionRun_AutomateFunctionRun\n    }\n    ...AutomationsStatusOrderedRuns_AutomationRun\n  }\n": types.AutomateRunsTriggerStatusDialogRunsRows_AutomateRunFragmentDoc,
    "\n  fragment AutomateViewerPanel_AutomateRun on AutomateRun {\n    id\n    functionRuns {\n      id\n      ...AutomateViewerPanelFunctionRunRow_AutomateFunctionRun\n    }\n    ...AutomationsStatusOrderedRuns_AutomationRun\n  }\n": types.AutomateViewerPanel_AutomateRunFragmentDoc,
    "\n  fragment AutomateViewerPanelFunctionRunRow_AutomateFunctionRun on AutomateFunctionRun {\n    id\n    results\n    status\n    statusMessage\n    contextView\n    function {\n      id\n      logo\n      name\n    }\n    createdAt\n    updatedAt\n  }\n": types.AutomateViewerPanelFunctionRunRow_AutomateFunctionRunFragmentDoc,
    "\n  fragment BillingAlert_Workspace on Workspace {\n    id\n    plan {\n      name\n      status\n      createdAt\n    }\n    subscription {\n      billingInterval\n      currentBillingCycleEnd\n    }\n  }\n": types.BillingAlert_WorkspaceFragmentDoc,
    "\n  fragment CommonModelSelectorModel on Model {\n    id\n    name\n  }\n": types.CommonModelSelectorModelFragmentDoc,
    "\n  fragment DashboardProjectCard_Project on Project {\n    id\n    name\n    role\n    updatedAt\n    models {\n      totalCount\n    }\n    team {\n      user {\n        ...LimitedUserAvatar\n      }\n    }\n    workspace {\n      id\n      slug\n      name\n      ...WorkspaceAvatar_Workspace\n    }\n  }\n": types.DashboardProjectCard_ProjectFragmentDoc,
    "\n  fragment Sidebar_User on User {\n    id\n    automateFunctions {\n      items {\n        id\n        name\n        description\n        logo\n      }\n    }\n  }\n": types.Sidebar_UserFragmentDoc,
    "\n  fragment FormSelectModels_Model on Model {\n    id\n    name\n  }\n": types.FormSelectModels_ModelFragmentDoc,
    "\n  fragment FormSelectProjects_Project on Project {\n    id\n    name\n  }\n": types.FormSelectProjects_ProjectFragmentDoc,
    "\n  fragment FormUsersSelectItem on LimitedUser {\n    id\n    name\n    avatar\n  }\n": types.FormUsersSelectItemFragmentDoc,
    "\n  fragment HeaderNavShare_Project on Project {\n    id\n    visibility\n    ...ProjectsModelPageEmbed_Project\n  }\n": types.HeaderNavShare_ProjectFragmentDoc,
    "\n  fragment ProjectModelPageHeaderProject on Project {\n    id\n    name\n    model(id: $modelId) {\n      id\n      name\n      description\n    }\n    workspace {\n      id\n      slug\n      name\n    }\n  }\n": types.ProjectModelPageHeaderProjectFragmentDoc,
    "\n  fragment ProjectModelPageVersionsPagination on Project {\n    id\n    visibility\n    model(id: $modelId) {\n      id\n      versions(limit: 16, cursor: $versionsCursor) {\n        cursor\n        totalCount\n        items {\n          ...ProjectModelPageVersionsCardVersion\n        }\n      }\n    }\n    ...ProjectsModelPageEmbed_Project\n  }\n": types.ProjectModelPageVersionsPaginationFragmentDoc,
    "\n  fragment ProjectModelPageVersionsProject on Project {\n    ...ProjectPageProjectHeader\n    model(id: $modelId) {\n      id\n      name\n      pendingImportedVersions {\n        ...PendingFileUpload\n      }\n    }\n    ...ProjectModelPageVersionsPagination\n    ...ProjectsModelPageEmbed_Project\n  }\n": types.ProjectModelPageVersionsProjectFragmentDoc,
    "\n  fragment ProjectModelPageDialogDeleteVersion on Version {\n    id\n    message\n  }\n": types.ProjectModelPageDialogDeleteVersionFragmentDoc,
    "\n  fragment ProjectModelPageDialogEditMessageVersion on Version {\n    id\n    message\n  }\n": types.ProjectModelPageDialogEditMessageVersionFragmentDoc,
    "\n  fragment ProjectModelPageDialogMoveToVersion on Version {\n    id\n    message\n  }\n": types.ProjectModelPageDialogMoveToVersionFragmentDoc,
    "\n  fragment ProjectsModelPageEmbed_Project on Project {\n    id\n    ...ProjectsPageTeamDialogManagePermissions_Project\n  }\n": types.ProjectsModelPageEmbed_ProjectFragmentDoc,
    "\n  fragment ProjectModelPageVersionsCardVersion on Version {\n    id\n    message\n    authorUser {\n      ...LimitedUserAvatar\n    }\n    createdAt\n    previewUrl\n    sourceApplication\n    commentThreadCount: commentThreads(limit: 0) {\n      totalCount\n    }\n    ...ProjectModelPageDialogDeleteVersion\n    ...ProjectModelPageDialogMoveToVersion\n    automationsStatus {\n      ...AutomateRunsTriggerStatus_TriggeredAutomationsStatus\n    }\n  }\n": types.ProjectModelPageVersionsCardVersionFragmentDoc,
    "\n  fragment ProjectPageProjectHeader on Project {\n    id\n    role\n    name\n    description\n    visibility\n    allowPublicComments\n    workspace {\n      id\n      slug\n      name\n      ...WorkspaceAvatar_Workspace\n    }\n  }\n": types.ProjectPageProjectHeaderFragmentDoc,
    "\n  fragment ProjectPageInviteDialog_Project on Project {\n    id\n    workspaceId\n    workspace {\n      id\n      defaultProjectRole\n      team {\n        items {\n          role\n          user {\n            id\n            name\n            bio\n            company\n            avatar\n            verified\n            role\n          }\n        }\n      }\n    }\n    ...ProjectPageTeamInternals_Project\n    workspace {\n      id\n      domainBasedMembershipProtectionEnabled\n      domains {\n        domain\n        id\n      }\n    }\n  }\n": types.ProjectPageInviteDialog_ProjectFragmentDoc,
    "\n  fragment ProjectPageAutomationFunctionSettingsDialog_AutomationRevisionFunction on AutomationRevisionFunction {\n    parameters\n    release {\n      id\n      inputSchema\n      function {\n        id\n      }\n    }\n  }\n": types.ProjectPageAutomationFunctionSettingsDialog_AutomationRevisionFunctionFragmentDoc,
    "\n  fragment ProjectPageAutomationFunctionSettingsDialog_AutomationRevision on AutomationRevision {\n    id\n    triggerDefinitions {\n      ... on VersionCreatedTriggerDefinition {\n        type\n        model {\n          id\n          ...CommonModelSelectorModel\n        }\n      }\n    }\n  }\n": types.ProjectPageAutomationFunctionSettingsDialog_AutomationRevisionFragmentDoc,
    "\n  fragment ProjectPageAutomationFunctions_Automation on Automation {\n    id\n    currentRevision {\n      id\n      ...ProjectPageAutomationFunctionSettingsDialog_AutomationRevision\n      functions {\n        release {\n          id\n          function {\n            id\n            ...AutomationsFunctionsCard_AutomateFunction\n            releases(limit: 1) {\n              items {\n                id\n              }\n            }\n          }\n        }\n        ...ProjectPageAutomationFunctionSettingsDialog_AutomationRevisionFunction\n      }\n    }\n  }\n": types.ProjectPageAutomationFunctions_AutomationFragmentDoc,
    "\n  fragment ProjectPageAutomationHeader_Automation on Automation {\n    id\n    name\n    enabled\n    isTestAutomation\n    currentRevision {\n      id\n      triggerDefinitions {\n        ... on VersionCreatedTriggerDefinition {\n          model {\n            ...ProjectPageLatestItemsModelItem\n          }\n        }\n      }\n    }\n  }\n": types.ProjectPageAutomationHeader_AutomationFragmentDoc,
    "\n  fragment ProjectPageAutomationHeader_Project on Project {\n    id\n    role\n    workspaceId\n    ...ProjectPageModelsCardProject\n  }\n": types.ProjectPageAutomationHeader_ProjectFragmentDoc,
    "\n  fragment ProjectPageAutomationModels_Project on Project {\n    id\n    ...ProjectPageModelsCardProject\n  }\n": types.ProjectPageAutomationModels_ProjectFragmentDoc,
    "\n  fragment ProjectPageAutomationRuns_Automation on Automation {\n    id\n    name\n    enabled\n    isTestAutomation\n    runs(limit: 10) {\n      items {\n        ...AutomationRunDetails\n      }\n      totalCount\n      cursor\n    }\n  }\n": types.ProjectPageAutomationRuns_AutomationFragmentDoc,
    "\n  fragment ProjectPageAutomationsEmptyState_Query on Query {\n    automateFunctions(limit: 9) {\n      items {\n        ...AutomationsFunctionsCard_AutomateFunction\n        ...AutomateAutomationCreateDialog_AutomateFunction\n      }\n    }\n  }\n": types.ProjectPageAutomationsEmptyState_QueryFragmentDoc,
    "\n  fragment ProjectPageAutomationsRow_Automation on Automation {\n    id\n    name\n    enabled\n    isTestAutomation\n    currentRevision {\n      id\n      triggerDefinitions {\n        ... on VersionCreatedTriggerDefinition {\n          model {\n            id\n            name\n          }\n        }\n      }\n    }\n    runs(limit: 10) {\n      totalCount\n      items {\n        ...AutomationRunDetails\n      }\n      cursor\n    }\n  }\n": types.ProjectPageAutomationsRow_AutomationFragmentDoc,
    "\n  fragment ProjectDiscussionsPageHeader_Project on Project {\n    id\n    name\n  }\n": types.ProjectDiscussionsPageHeader_ProjectFragmentDoc,
    "\n  fragment ProjectDiscussionsPageResults_Project on Project {\n    id\n  }\n": types.ProjectDiscussionsPageResults_ProjectFragmentDoc,
    "\n  fragment ProjectPageModelsActions on Model {\n    id\n    name\n  }\n": types.ProjectPageModelsActionsFragmentDoc,
    "\n  fragment ProjectPageModelsActions_Project on Project {\n    id\n    ...ProjectsModelPageEmbed_Project\n  }\n": types.ProjectPageModelsActions_ProjectFragmentDoc,
    "\n  fragment ProjectPageModelsCardProject on Project {\n    id\n    role\n    visibility\n    ...ProjectPageModelsActions_Project\n  }\n": types.ProjectPageModelsCardProjectFragmentDoc,
    "\n  fragment ProjectModelsPageHeader_Project on Project {\n    id\n    name\n    sourceApps\n    role\n    models {\n      totalCount\n    }\n    team {\n      id\n      user {\n        ...FormUsersSelectItem\n      }\n    }\n  }\n": types.ProjectModelsPageHeader_ProjectFragmentDoc,
    "\n  fragment ProjectModelsPageResults_Project on Project {\n    ...ProjectPageLatestItemsModels\n  }\n": types.ProjectModelsPageResults_ProjectFragmentDoc,
    "\n  fragment ProjectPageModelsStructureItem_Project on Project {\n    id\n    ...ProjectPageModelsActions_Project\n  }\n": types.ProjectPageModelsStructureItem_ProjectFragmentDoc,
    "\n  fragment SingleLevelModelTreeItem on ModelsTreeItem {\n    id\n    name\n    fullName\n    model {\n      ...ProjectPageLatestItemsModelItem\n    }\n    hasChildren\n    updatedAt\n  }\n": types.SingleLevelModelTreeItemFragmentDoc,
    "\n  fragment ProjectPageModelsCardDeleteDialog on Model {\n    id\n    name\n  }\n": types.ProjectPageModelsCardDeleteDialogFragmentDoc,
    "\n  fragment ProjectPageModelsCardRenameDialog on Model {\n    id\n    name\n    description\n  }\n": types.ProjectPageModelsCardRenameDialogFragmentDoc,
    "\n  query ProjectPageSettingsCollaborators($projectId: String!) {\n    project(id: $projectId) {\n      id\n      ...ProjectPageTeamInternals_Project\n      ...ProjectPageInviteDialog_Project\n    }\n  }\n": types.ProjectPageSettingsCollaboratorsDocument,
    "\n  query ProjectPageSettingsCollaboratorsWorkspace($workspaceId: String!) {\n    workspace(id: $workspaceId) {\n      ...ProjectPageTeamInternals_Workspace\n    }\n  }\n": types.ProjectPageSettingsCollaboratorsWorkspaceDocument,
    "\n  query ProjectPageSettingsGeneral($projectId: String!) {\n    project(id: $projectId) {\n      id\n      role\n      ...ProjectPageSettingsGeneralBlockProjectInfo_Project\n      ...ProjectPageSettingsGeneralBlockAccess_Project\n      ...ProjectPageSettingsGeneralBlockDiscussions_Project\n      ...ProjectPageSettingsGeneralBlockLeave_Project\n      ...ProjectPageSettingsGeneralBlockDelete_Project\n      ...ProjectPageTeamInternals_Project\n    }\n  }\n": types.ProjectPageSettingsGeneralDocument,
    "\n  fragment ProjectPageSettingsGeneralBlockAccess_Project on Project {\n    id\n    visibility\n  }\n": types.ProjectPageSettingsGeneralBlockAccess_ProjectFragmentDoc,
    "\n  fragment ProjectPageSettingsGeneralBlockDelete_Project on Project {\n    id\n    name\n    role\n    models(limit: 0) {\n      totalCount\n    }\n    commentThreads(limit: 0) {\n      totalCount\n    }\n    workspace {\n      slug\n    }\n  }\n": types.ProjectPageSettingsGeneralBlockDelete_ProjectFragmentDoc,
    "\n  fragment ProjectPageSettingsGeneralBlockDiscussions_Project on Project {\n    id\n    visibility\n    allowPublicComments\n  }\n": types.ProjectPageSettingsGeneralBlockDiscussions_ProjectFragmentDoc,
    "\n  fragment ProjectPageSettingsGeneralBlockLeave_Project on Project {\n    id\n    name\n    role\n    team {\n      role\n      user {\n        ...LimitedUserAvatar\n        role\n      }\n    }\n    workspace {\n      id\n    }\n  }\n": types.ProjectPageSettingsGeneralBlockLeave_ProjectFragmentDoc,
    "\n  fragment ProjectPageSettingsGeneralBlockProjectInfo_Project on Project {\n    id\n    role\n    name\n    description\n  }\n": types.ProjectPageSettingsGeneralBlockProjectInfo_ProjectFragmentDoc,
    "\n  fragment ProjectPageTeamDialog on Project {\n    id\n    name\n    role\n    allowPublicComments\n    visibility\n    team {\n      id\n      role\n      user {\n        ...LimitedUserAvatar\n        role\n      }\n    }\n    invitedTeam {\n      id\n      title\n      inviteId\n      role\n      user {\n        ...LimitedUserAvatar\n        role\n      }\n    }\n    ...ProjectsPageTeamDialogManagePermissions_Project\n  }\n": types.ProjectPageTeamDialogFragmentDoc,
    "\n  fragment ProjectsPageTeamDialogManagePermissions_Project on Project {\n    id\n    visibility\n    role\n  }\n": types.ProjectsPageTeamDialogManagePermissions_ProjectFragmentDoc,
    "\n  fragment ProjectsAddDialog_Workspace on Workspace {\n    id\n    ...ProjectsWorkspaceSelect_Workspace\n  }\n": types.ProjectsAddDialog_WorkspaceFragmentDoc,
    "\n  fragment ProjectsAddDialog_User on User {\n    workspaces {\n      items {\n        ...ProjectsAddDialog_Workspace\n      }\n    }\n  }\n": types.ProjectsAddDialog_UserFragmentDoc,
    "\n  fragment ProjectsDashboard_UserProjectCollection on UserProjectCollection {\n    numberOfHidden\n  }\n": types.ProjectsDashboard_UserProjectCollectionFragmentDoc,
    "\n    subscription OnUserProjectsUpdate {\n      userProjectsUpdated {\n        type\n        id\n        project {\n          ...ProjectDashboardItem\n        }\n      }\n    }\n  ": types.OnUserProjectsUpdateDocument,
    "\n  fragment ProjectsDashboardFilledProject on ProjectCollection {\n    items {\n      ...ProjectDashboardItem\n    }\n  }\n": types.ProjectsDashboardFilledProjectFragmentDoc,
    "\n  fragment ProjectsDashboardFilledUser on UserProjectCollection {\n    items {\n      ...ProjectDashboardItem\n    }\n  }\n": types.ProjectsDashboardFilledUserFragmentDoc,
    "\n  fragment ProjectsDashboardHeaderProjects_User on User {\n    projectInvites {\n      ...ProjectsInviteBanner\n    }\n  }\n": types.ProjectsDashboardHeaderProjects_UserFragmentDoc,
    "\n  fragment ProjectsDashboardHeaderWorkspaces_User on User {\n    discoverableWorkspaces {\n      ...WorkspaceInviteDiscoverableWorkspaceBanner_LimitedWorkspace\n    }\n    workspaceInvites {\n      ...WorkspaceInviteBanner_PendingWorkspaceCollaborator\n    }\n  }\n": types.ProjectsDashboardHeaderWorkspaces_UserFragmentDoc,
<<<<<<< HEAD
    "\n  fragment ProjectsMoveToWorkspaceDialog_Workspace on Workspace {\n    id\n    role\n    name\n    defaultLogoIndex\n    logo\n    ...WorkspaceHasCustomDataResidency_Workspace\n    ...ProjectsWorkspaceSelect_Workspace\n  }\n": types.ProjectsMoveToWorkspaceDialog_WorkspaceFragmentDoc,
=======
    "\n  fragment ProjectsHiddenProjectWarning_User on User {\n    id\n    expiredSsoSessions {\n      id\n      slug\n      name\n      logo\n      defaultLogoIndex\n    }\n  }\n": types.ProjectsHiddenProjectWarning_UserFragmentDoc,
    "\n  fragment ProjectsMoveToWorkspaceDialog_Workspace on Workspace {\n    id\n    role\n    name\n    defaultLogoIndex\n    logo\n  }\n": types.ProjectsMoveToWorkspaceDialog_WorkspaceFragmentDoc,
>>>>>>> c68090a0
    "\n  fragment ProjectsMoveToWorkspaceDialog_User on User {\n    workspaces {\n      items {\n        ...ProjectsMoveToWorkspaceDialog_Workspace\n      }\n    }\n  }\n": types.ProjectsMoveToWorkspaceDialog_UserFragmentDoc,
    "\n  fragment ProjectsMoveToWorkspaceDialog_Project on Project {\n    id\n    name\n    modelCount: models(limit: 0) {\n      totalCount\n    }\n    versions(limit: 0) {\n      totalCount\n    }\n  }\n": types.ProjectsMoveToWorkspaceDialog_ProjectFragmentDoc,
    "\n  query ProjectsMoveToWorkspaceDialog {\n    activeUser {\n      id\n      ...ProjectsMoveToWorkspaceDialog_User\n    }\n  }\n": types.ProjectsMoveToWorkspaceDialogDocument,
    "\n  fragment ProjectsWorkspaceSelect_Workspace on Workspace {\n    id\n    role\n    name\n    defaultLogoIndex\n    logo\n  }\n": types.ProjectsWorkspaceSelect_WorkspaceFragmentDoc,
    "\n  fragment ProjectsInviteBanner on PendingStreamCollaborator {\n    id\n    invitedBy {\n      ...LimitedUserAvatar\n    }\n    projectId\n    projectName\n    token\n    user {\n      id\n    }\n  }\n": types.ProjectsInviteBannerFragmentDoc,
    "\n  fragment SettingsDialog_Workspace on Workspace {\n    ...WorkspaceAvatar_Workspace\n    ...SettingsMenu_Workspace\n    id\n    slug\n    role\n    name\n    plan {\n      status\n    }\n  }\n": types.SettingsDialog_WorkspaceFragmentDoc,
    "\n  fragment SettingsDialog_User on User {\n    id\n    workspaces {\n      items {\n        ...SettingsDialog_Workspace\n      }\n    }\n  }\n": types.SettingsDialog_UserFragmentDoc,
    "\n  fragment SettingsServerProjects_ProjectCollection on ProjectCollection {\n    totalCount\n    items {\n      ...SettingsSharedProjects_Project\n    }\n  }\n": types.SettingsServerProjects_ProjectCollectionFragmentDoc,
    "\n  query SettingsServerRegions {\n    serverInfo {\n      multiRegion {\n        regions {\n          id\n          ...SettingsServerRegionsTable_ServerRegionItem\n        }\n        availableKeys\n      }\n    }\n  }\n": types.SettingsServerRegionsDocument,
    "\n  fragment SettingsServerRegionsAddEditDialog_ServerRegionItem on ServerRegionItem {\n    id\n    name\n    description\n    key\n  }\n": types.SettingsServerRegionsAddEditDialog_ServerRegionItemFragmentDoc,
    "\n  fragment SettingsServerRegionsTable_ServerRegionItem on ServerRegionItem {\n    id\n    name\n    key\n    description\n  }\n": types.SettingsServerRegionsTable_ServerRegionItemFragmentDoc,
    "\n  fragment SettingsSharedProjects_Project on Project {\n    id\n    name\n    visibility\n    createdAt\n    updatedAt\n    models {\n      totalCount\n    }\n    versions {\n      totalCount\n    }\n    team {\n      id\n      user {\n        name\n        id\n        avatar\n      }\n    }\n  }\n": types.SettingsSharedProjects_ProjectFragmentDoc,
    "\n  fragment SettingsUserEmails_User on User {\n    id\n    emails {\n      ...SettingsUserEmailCards_UserEmail\n    }\n  }\n": types.SettingsUserEmails_UserFragmentDoc,
    "\n  fragment SettingsUserNotifications_User on User {\n    id\n    notificationPreferences\n  }\n": types.SettingsUserNotifications_UserFragmentDoc,
    "\n  fragment SettingsUserProfile_User on User {\n    ...SettingsUserProfileChangePassword_User\n    ...SettingsUserProfileDeleteAccount_User\n    ...SettingsUserProfileDetails_User\n  }\n": types.SettingsUserProfile_UserFragmentDoc,
    "\n  fragment SettingsUserEmailCards_UserEmail on UserEmail {\n    email\n    id\n    primary\n    verified\n  }\n": types.SettingsUserEmailCards_UserEmailFragmentDoc,
    "\n  fragment SettingsUserProfileChangePassword_User on User {\n    id\n    email\n  }\n": types.SettingsUserProfileChangePassword_UserFragmentDoc,
    "\n  fragment SettingsUserProfileDeleteAccount_User on User {\n    id\n    email\n  }\n": types.SettingsUserProfileDeleteAccount_UserFragmentDoc,
    "\n  fragment SettingsUserProfileDetails_User on User {\n    id\n    name\n    company\n    ...UserProfileEditDialogAvatar_User\n  }\n": types.SettingsUserProfileDetails_UserFragmentDoc,
    "\n  fragment UserProfileEditDialogAvatar_User on User {\n    id\n    avatar\n    ...ActiveUserAvatar\n  }\n": types.UserProfileEditDialogAvatar_UserFragmentDoc,
    "\n  fragment SettingsWorkspacesBilling_Workspace on Workspace {\n    ...BillingAlert_Workspace\n    id\n    role\n    plan {\n      name\n      status\n    }\n    subscription {\n      billingInterval\n      currentBillingCycleEnd\n    }\n    team {\n      items {\n        id\n        role\n      }\n    }\n  }\n": types.SettingsWorkspacesBilling_WorkspaceFragmentDoc,
    "\n  fragment SettingsWorkspacesGeneral_Workspace on Workspace {\n    ...SettingsWorkspacesGeneralEditAvatar_Workspace\n    ...SettingsWorkspaceGeneralDeleteDialog_Workspace\n    ...SettingsWorkspacesGeneralEditSlugDialog_Workspace\n    id\n    name\n    slug\n    description\n    logo\n    role\n    defaultProjectRole\n    plan {\n      status\n      name\n    }\n  }\n": types.SettingsWorkspacesGeneral_WorkspaceFragmentDoc,
    "\n  fragment SettingsWorkspaceGeneralDeleteDialog_Workspace on Workspace {\n    id\n    name\n  }\n": types.SettingsWorkspaceGeneralDeleteDialog_WorkspaceFragmentDoc,
    "\n  fragment SettingsWorkspacesGeneralEditAvatar_Workspace on Workspace {\n    id\n    logo\n    name\n    defaultLogoIndex\n  }\n": types.SettingsWorkspacesGeneralEditAvatar_WorkspaceFragmentDoc,
    "\n  fragment SettingsWorkspacesGeneralEditSlugDialog_Workspace on Workspace {\n    id\n    name\n    slug\n  }\n": types.SettingsWorkspacesGeneralEditSlugDialog_WorkspaceFragmentDoc,
    "\n  fragment SettingsWorkspacesMembers_Workspace on Workspace {\n    id\n    role\n    team {\n      items {\n        id\n        role\n      }\n    }\n    invitedTeam(filter: $invitesFilter) {\n      user {\n        id\n      }\n    }\n  }\n": types.SettingsWorkspacesMembers_WorkspaceFragmentDoc,
    "\n  fragment SettingsWorkspacesProjects_ProjectCollection on ProjectCollection {\n    totalCount\n    items {\n      ...SettingsSharedProjects_Project\n    }\n  }\n": types.SettingsWorkspacesProjects_ProjectCollectionFragmentDoc,
    "\n  fragment SettingsWorkspacesRegions_Workspace on Workspace {\n    id\n    role\n    defaultRegion {\n      id\n      ...SettingsWorkspacesRegionsSelect_ServerRegionItem\n    }\n    hasAccessToMultiRegion: hasAccessToFeature(\n      featureName: workspaceDataRegionSpecificity\n    )\n  }\n": types.SettingsWorkspacesRegions_WorkspaceFragmentDoc,
    "\n  fragment SettingsWorkspacesRegions_ServerInfo on ServerInfo {\n    multiRegion {\n      regions {\n        id\n        ...SettingsWorkspacesRegionsSelect_ServerRegionItem\n      }\n    }\n  }\n": types.SettingsWorkspacesRegions_ServerInfoFragmentDoc,
    "\n  fragment SettingsWorkspacesSecurity_Workspace on Workspace {\n    id\n    slug\n    domains {\n      id\n      domain\n      ...SettingsWorkspacesSecurityDomainRemoveDialog_WorkspaceDomain\n    }\n    ...SettingsWorkspacesSecuritySsoWrapper_Workspace\n    domainBasedMembershipProtectionEnabled\n    discoverabilityEnabled\n  }\n\n  fragment SettingsWorkspacesSecurity_User on User {\n    id\n    emails {\n      id\n      email\n      verified\n    }\n  }\n": types.SettingsWorkspacesSecurity_WorkspaceFragmentDoc,
    "\n  fragment SettingsWorkspacesMembersGuestsTable_WorkspaceCollaborator on WorkspaceCollaborator {\n    id\n    role\n    user {\n      id\n      avatar\n      name\n      company\n      verified\n    }\n    projectRoles {\n      role\n      project {\n        id\n        name\n      }\n    }\n  }\n": types.SettingsWorkspacesMembersGuestsTable_WorkspaceCollaboratorFragmentDoc,
    "\n  fragment SettingsWorkspacesMembersGuestsTable_Workspace on Workspace {\n    id\n    ...SettingsWorkspacesMembersTableHeader_Workspace\n    team {\n      items {\n        id\n        ...SettingsWorkspacesMembersGuestsTable_WorkspaceCollaborator\n      }\n    }\n  }\n": types.SettingsWorkspacesMembersGuestsTable_WorkspaceFragmentDoc,
    "\n  fragment SettingsWorkspacesMembersInvitesTable_PendingWorkspaceCollaborator on PendingWorkspaceCollaborator {\n    id\n    inviteId\n    role\n    title\n    updatedAt\n    user {\n      id\n      ...LimitedUserAvatar\n    }\n    invitedBy {\n      id\n      ...LimitedUserAvatar\n    }\n  }\n": types.SettingsWorkspacesMembersInvitesTable_PendingWorkspaceCollaboratorFragmentDoc,
    "\n  fragment SettingsWorkspacesMembersInvitesTable_Workspace on Workspace {\n    id\n    ...SettingsWorkspacesMembersTableHeader_Workspace\n    invitedTeam(filter: $invitesFilter) {\n      ...SettingsWorkspacesMembersInvitesTable_PendingWorkspaceCollaborator\n    }\n  }\n": types.SettingsWorkspacesMembersInvitesTable_WorkspaceFragmentDoc,
    "\n  fragment SettingsWorkspacesMembersMembersTable_WorkspaceCollaborator on WorkspaceCollaborator {\n    id\n    role\n    user {\n      id\n      avatar\n      name\n      company\n      verified\n      workspaceDomainPolicyCompliant(workspaceId: $workspaceId)\n    }\n  }\n": types.SettingsWorkspacesMembersMembersTable_WorkspaceCollaboratorFragmentDoc,
    "\n  fragment SettingsWorkspacesMembersMembersTable_Workspace on Workspace {\n    id\n    name\n    ...SettingsWorkspacesMembersTableHeader_Workspace\n    team {\n      items {\n        id\n        ...SettingsWorkspacesMembersMembersTable_WorkspaceCollaborator\n      }\n    }\n  }\n": types.SettingsWorkspacesMembersMembersTable_WorkspaceFragmentDoc,
    "\n  fragment SettingsWorkspacesMembersTableHeader_Workspace on Workspace {\n    id\n    role\n    ...WorkspaceInviteDialog_Workspace\n  }\n": types.SettingsWorkspacesMembersTableHeader_WorkspaceFragmentDoc,
    "\n  fragment SettingsWorkspacesRegionsSelect_ServerRegionItem on ServerRegionItem {\n    id\n    key\n    name\n    description\n  }\n": types.SettingsWorkspacesRegionsSelect_ServerRegionItemFragmentDoc,
    "\n  fragment SettingsWorkspacesSecurityDomainRemoveDialog_WorkspaceDomain on WorkspaceDomain {\n    id\n    domain\n  }\n": types.SettingsWorkspacesSecurityDomainRemoveDialog_WorkspaceDomainFragmentDoc,
    "\n  fragment SettingsWorkspacesSecurityDomainRemoveDialog_Workspace on Workspace {\n    id\n    domains {\n      ...SettingsWorkspacesSecurityDomainRemoveDialog_WorkspaceDomain\n    }\n  }\n": types.SettingsWorkspacesSecurityDomainRemoveDialog_WorkspaceFragmentDoc,
    "\n  fragment SettingsWorkspacesSecuritySsoWrapper_Workspace on Workspace {\n    id\n    role\n    slug\n    sso {\n      provider {\n        id\n        name\n        clientId\n        issuerUrl\n      }\n    }\n    hasAccessToSSO: hasAccessToFeature(featureName: oidcSso)\n  }\n": types.SettingsWorkspacesSecuritySsoWrapper_WorkspaceFragmentDoc,
    "\n  fragment ModelPageProject on Project {\n    id\n    createdAt\n    name\n    visibility\n    workspace {\n      id\n      slug\n      name\n    }\n  }\n": types.ModelPageProjectFragmentDoc,
    "\n  fragment ThreadCommentAttachment on Comment {\n    text {\n      attachments {\n        id\n        fileName\n        fileType\n        fileSize\n      }\n    }\n  }\n": types.ThreadCommentAttachmentFragmentDoc,
    "\n  fragment ViewerCommentsListItem on Comment {\n    id\n    rawText\n    archived\n    author {\n      ...LimitedUserAvatar\n    }\n    createdAt\n    viewedAt\n    replies {\n      totalCount\n      cursor\n      items {\n        ...ViewerCommentsReplyItem\n      }\n    }\n    replyAuthors(limit: 4) {\n      totalCount\n      items {\n        ...FormUsersSelectItem\n      }\n    }\n    resources {\n      resourceId\n      resourceType\n    }\n  }\n": types.ViewerCommentsListItemFragmentDoc,
    "\n  fragment ViewerModelVersionCardItem on Version {\n    id\n    message\n    referencedObject\n    sourceApplication\n    createdAt\n    previewUrl\n    authorUser {\n      ...LimitedUserAvatar\n    }\n  }\n": types.ViewerModelVersionCardItemFragmentDoc,
    "\n  fragment WorkspaceAvatar_Workspace on Workspace {\n    id\n    logo\n    defaultLogoIndex\n  }\n": types.WorkspaceAvatar_WorkspaceFragmentDoc,
    "\n  fragment WorkspaceInviteDialog_Workspace on Workspace {\n    domainBasedMembershipProtectionEnabled\n    domains {\n      domain\n      id\n    }\n    id\n    team {\n      items {\n        id\n        user {\n          id\n          role\n        }\n      }\n    }\n    invitedTeam(filter: $invitesFilter) {\n      title\n      user {\n        id\n      }\n    }\n  }\n": types.WorkspaceInviteDialog_WorkspaceFragmentDoc,
    "\n  fragment MoveProjectsDialog_Workspace on Workspace {\n    id\n    ...ProjectsMoveToWorkspaceDialog_Workspace\n    projects {\n      items {\n        id\n        modelCount: models(limit: 0) {\n          totalCount\n        }\n        versions(limit: 0) {\n          totalCount\n        }\n      }\n    }\n  }\n": types.MoveProjectsDialog_WorkspaceFragmentDoc,
    "\n  fragment MoveProjectsDialog_User on User {\n    projects {\n      items {\n        ...ProjectsMoveToWorkspaceDialog_Project\n        role\n        workspace {\n          id\n        }\n      }\n    }\n  }\n": types.MoveProjectsDialog_UserFragmentDoc,
    "\n  fragment WorkspaceProjectList_Workspace on Workspace {\n    id\n    ...MoveProjectsDialog_Workspace\n    ...WorkspaceHeader_Workspace\n    ...WorkspaceMixpanelUpdateGroup_Workspace\n    projects {\n      ...WorkspaceProjectList_ProjectCollection\n    }\n  }\n": types.WorkspaceProjectList_WorkspaceFragmentDoc,
    "\n  fragment WorkspaceProjectList_ProjectCollection on ProjectCollection {\n    totalCount\n    items {\n      ...ProjectDashboardItem\n    }\n    cursor\n  }\n": types.WorkspaceProjectList_ProjectCollectionFragmentDoc,
    "\n  fragment WorkspaceHeader_Workspace on Workspace {\n    ...WorkspaceAvatar_Workspace\n    ...BillingAlert_Workspace\n    id\n    slug\n    role\n    name\n    logo\n    description\n    totalProjects: projects {\n      totalCount\n    }\n    team {\n      items {\n        id\n        user {\n          id\n          name\n          ...LimitedUserAvatar\n        }\n      }\n    }\n    ...WorkspaceInviteDialog_Workspace\n  }\n": types.WorkspaceHeader_WorkspaceFragmentDoc,
    "\n  fragment WorkspaceInviteBanner_PendingWorkspaceCollaborator on PendingWorkspaceCollaborator {\n    id\n    invitedBy {\n      id\n      ...LimitedUserAvatar\n    }\n    workspaceId\n    workspaceName\n    token\n    user {\n      id\n    }\n    ...UseWorkspaceInviteManager_PendingWorkspaceCollaborator\n  }\n": types.WorkspaceInviteBanner_PendingWorkspaceCollaboratorFragmentDoc,
    "\n  fragment WorkspaceInviteBlock_PendingWorkspaceCollaborator on PendingWorkspaceCollaborator {\n    id\n    workspaceId\n    workspaceName\n    token\n    user {\n      id\n      name\n      ...LimitedUserAvatar\n    }\n    title\n    email\n    ...UseWorkspaceInviteManager_PendingWorkspaceCollaborator\n  }\n": types.WorkspaceInviteBlock_PendingWorkspaceCollaboratorFragmentDoc,
    "\n  fragment WorkspaceInviteDiscoverableWorkspaceBanner_LimitedWorkspace on LimitedWorkspace {\n    id\n    name\n    slug\n    description\n    logo\n    defaultLogoIndex\n  }\n  fragment WorkspaceInviteDiscoverableWorkspaceBanner_Workspace on Workspace {\n    id\n    name\n    description\n    createdAt\n    updatedAt\n    logo\n    defaultLogoIndex\n    domainBasedMembershipProtectionEnabled\n    discoverabilityEnabled\n  }\n": types.WorkspaceInviteDiscoverableWorkspaceBanner_LimitedWorkspaceFragmentDoc,
    "\n  query ActiveUserMainMetadata {\n    activeUser {\n      id\n      email\n      company\n      bio\n      name\n      role\n      avatar\n      isOnboardingFinished\n      createdAt\n      verified\n      notificationPreferences\n      versions(limit: 0) {\n        totalCount\n      }\n    }\n  }\n": types.ActiveUserMainMetadataDocument,
    "\n      mutation CreateOnboardingProject {\n        projectMutations {\n          createForOnboarding {\n            ...ProjectPageProject\n            ...ProjectDashboardItem\n          }\n        }\n      }\n    ": types.CreateOnboardingProjectDocument,
    "\n  mutation FinishOnboarding {\n    activeUserMutations {\n      finishOnboarding\n    }\n  }\n": types.FinishOnboardingDocument,
    "\n  mutation RequestVerificationByEmail($email: String!) {\n    requestVerificationByEmail(email: $email)\n  }\n": types.RequestVerificationByEmailDocument,
    "\n  query AuthLoginPanel {\n    serverInfo {\n      authStrategies {\n        id\n      }\n      ...AuthStategiesServerInfoFragment\n    }\n  }\n": types.AuthLoginPanelDocument,
    "\n  query AuthRegisterPanel($token: String) {\n    serverInfo {\n      inviteOnly\n      authStrategies {\n        id\n      }\n      ...AuthStategiesServerInfoFragment\n      ...ServerTermsOfServicePrivacyPolicyFragment\n    }\n    serverInviteByToken(token: $token) {\n      id\n      email\n    }\n  }\n": types.AuthRegisterPanelDocument,
    "\n  query AuthLoginPanelWorkspaceInvite($token: String) {\n    workspaceInvite(token: $token) {\n      id\n      email\n      ...AuthWorkspaceInviteHeader_PendingWorkspaceCollaborator\n      ...AuthLoginWithEmailBlock_PendingWorkspaceCollaborator\n    }\n  }\n": types.AuthLoginPanelWorkspaceInviteDocument,
    "\n  query AuthorizableAppMetadata($id: String!) {\n    app(id: $id) {\n      id\n      name\n      description\n      trustByDefault\n      redirectUrl\n      scopes {\n        name\n        description\n      }\n      author {\n        name\n        id\n        avatar\n      }\n    }\n  }\n": types.AuthorizableAppMetadataDocument,
    "\n  fragment FunctionRunStatusForSummary on AutomateFunctionRun {\n    id\n    status\n  }\n": types.FunctionRunStatusForSummaryFragmentDoc,
    "\n  fragment TriggeredAutomationsStatusSummary on TriggeredAutomationsStatus {\n    id\n    automationRuns {\n      id\n      functionRuns {\n        id\n        ...FunctionRunStatusForSummary\n      }\n    }\n  }\n": types.TriggeredAutomationsStatusSummaryFragmentDoc,
    "\n  fragment AutomationRunDetails on AutomateRun {\n    id\n    status\n    functionRuns {\n      ...FunctionRunStatusForSummary\n      statusMessage\n    }\n    trigger {\n      ... on VersionCreatedTrigger {\n        version {\n          id\n        }\n        model {\n          id\n        }\n      }\n    }\n    createdAt\n    updatedAt\n  }\n": types.AutomationRunDetailsFragmentDoc,
    "\n  fragment AutomationsStatusOrderedRuns_AutomationRun on AutomateRun {\n    id\n    automation {\n      id\n      name\n    }\n    functionRuns {\n      id\n      updatedAt\n    }\n  }\n": types.AutomationsStatusOrderedRuns_AutomationRunFragmentDoc,
    "\n  fragment SearchAutomateFunctionReleaseItem on AutomateFunctionRelease {\n    id\n    versionTag\n    createdAt\n    inputSchema\n  }\n": types.SearchAutomateFunctionReleaseItemFragmentDoc,
    "\n  mutation CreateAutomateFunction($input: CreateAutomateFunctionInput!) {\n    automateMutations {\n      createFunction(input: $input) {\n        id\n        ...AutomationsFunctionsCard_AutomateFunction\n        ...AutomateFunctionCreateDialogDoneStep_AutomateFunction\n      }\n    }\n  }\n": types.CreateAutomateFunctionDocument,
    "\n  mutation UpdateAutomateFunction($input: UpdateAutomateFunctionInput!) {\n    automateMutations {\n      updateFunction(input: $input) {\n        id\n        ...AutomateFunctionPage_AutomateFunction\n      }\n    }\n  }\n": types.UpdateAutomateFunctionDocument,
    "\n  query SearchAutomateFunctionReleases(\n    $functionId: ID!\n    $cursor: String\n    $limit: Int\n    $filter: AutomateFunctionReleasesFilter\n  ) {\n    automateFunction(id: $functionId) {\n      id\n      releases(cursor: $cursor, limit: $limit, filter: $filter) {\n        cursor\n        totalCount\n        items {\n          ...SearchAutomateFunctionReleaseItem\n        }\n      }\n    }\n  }\n": types.SearchAutomateFunctionReleasesDocument,
    "\n  query FunctionAccessCheck($id: ID!) {\n    automateFunction(id: $id) {\n      id\n    }\n  }\n": types.FunctionAccessCheckDocument,
    "\n  query ProjectAutomationCreationPublicKeys(\n    $projectId: String!\n    $automationId: String!\n  ) {\n    project(id: $projectId) {\n      id\n      automation(id: $automationId) {\n        id\n        creationPublicKeys\n      }\n    }\n  }\n": types.ProjectAutomationCreationPublicKeysDocument,
    "\n  query AutomateFunctionsPagePagination($search: String, $cursor: String) {\n    ...AutomateFunctionsPageItems_Query\n  }\n": types.AutomateFunctionsPagePaginationDocument,
    "\n  query ActiveUserFunctions {\n    activeUser {\n      automateFunctions(limit: 2) {\n        items {\n          id\n          ...AutomationsFunctionsCard_AutomateFunction\n        }\n      }\n    }\n  }\n": types.ActiveUserFunctionsDocument,
    "\n  mutation BillingCreateCheckoutSession($input: CheckoutSessionInput!) {\n    workspaceMutations {\n      billing {\n        createCheckoutSession(input: $input) {\n          url\n          id\n        }\n      }\n    }\n  }\n": types.BillingCreateCheckoutSessionDocument,
    "\n  mutation BillingUpgradePlan($input: UpgradePlanInput!) {\n    workspaceMutations {\n      billing {\n        upgradePlan(input: $input)\n      }\n    }\n  }\n": types.BillingUpgradePlanDocument,
    "\n  query MentionsUserSearch($query: String!, $emailOnly: Boolean = false) {\n    userSearch(\n      query: $query\n      limit: 5\n      cursor: null\n      archived: false\n      emailOnly: $emailOnly\n    ) {\n      items {\n        id\n        name\n        company\n      }\n    }\n  }\n": types.MentionsUserSearchDocument,
    "\n  query UserSearch(\n    $query: String!\n    $limit: Int\n    $cursor: String\n    $archived: Boolean\n    $workspaceId: String\n  ) {\n    userSearch(query: $query, limit: $limit, cursor: $cursor, archived: $archived) {\n      cursor\n      items {\n        id\n        name\n        bio\n        company\n        avatar\n        verified\n        role\n        workspaceDomainPolicyCompliant(workspaceId: $workspaceId)\n      }\n    }\n  }\n": types.UserSearchDocument,
    "\n  query ServerInfoBlobSizeLimit {\n    serverInfo {\n      configuration {\n        blobSizeLimitBytes\n      }\n    }\n  }\n": types.ServerInfoBlobSizeLimitDocument,
    "\n  query ServerInfoAllScopes {\n    serverInfo {\n      scopes {\n        name\n        description\n      }\n    }\n  }\n": types.ServerInfoAllScopesDocument,
    "\n  query ProjectModelsSelectorValues($projectId: String!, $cursor: String) {\n    project(id: $projectId) {\n      id\n      models(limit: 100, cursor: $cursor) {\n        cursor\n        totalCount\n        items {\n          ...CommonModelSelectorModel\n        }\n      }\n    }\n  }\n": types.ProjectModelsSelectorValuesDocument,
    "\n  query MainServerInfoData {\n    serverInfo {\n      adminContact\n      canonicalUrl\n      company\n      description\n      guestModeEnabled\n      inviteOnly\n      name\n      termsOfService\n      version\n      automateUrl\n    }\n  }\n": types.MainServerInfoDataDocument,
    "\n  mutation DashboardJoinWorkspace($input: JoinWorkspaceInput!) {\n    workspaceMutations {\n      join(input: $input) {\n        ...WorkspaceInviteDiscoverableWorkspaceBanner_Workspace\n      }\n    }\n  }\n": types.DashboardJoinWorkspaceDocument,
    "\n  query DashboardProjectsPageQuery {\n    activeUser {\n      id\n      projects(limit: 3) {\n        items {\n          ...DashboardProjectCard_Project\n        }\n      }\n      ...ProjectsDashboardHeaderProjects_User\n    }\n  }\n": types.DashboardProjectsPageQueryDocument,
    "\n  query DashboardProjectsPageWorkspaceQuery {\n    activeUser {\n      id\n      ...ProjectsDashboardHeaderWorkspaces_User\n    }\n  }\n": types.DashboardProjectsPageWorkspaceQueryDocument,
    "\n  mutation DeleteAccessToken($token: String!) {\n    apiTokenRevoke(token: $token)\n  }\n": types.DeleteAccessTokenDocument,
    "\n  mutation CreateAccessToken($token: ApiTokenCreateInput!) {\n    apiTokenCreate(token: $token)\n  }\n": types.CreateAccessTokenDocument,
    "\n  mutation DeleteApplication($appId: String!) {\n    appDelete(appId: $appId)\n  }\n": types.DeleteApplicationDocument,
    "\n  mutation CreateApplication($app: AppCreateInput!) {\n    appCreate(app: $app)\n  }\n": types.CreateApplicationDocument,
    "\n  mutation EditApplication($app: AppUpdateInput!) {\n    appUpdate(app: $app)\n  }\n": types.EditApplicationDocument,
    "\n  mutation RevokeAppAccess($appId: String!) {\n    appRevokeAccess(appId: $appId)\n  }\n": types.RevokeAppAccessDocument,
    "\n  query DeveloperSettingsAccessTokens {\n    activeUser {\n      id\n      apiTokens {\n        id\n        name\n        lastUsed\n        lastChars\n        createdAt\n        scopes\n      }\n    }\n  }\n": types.DeveloperSettingsAccessTokensDocument,
    "\n  query DeveloperSettingsApplications {\n    activeUser {\n      createdApps {\n        id\n        secret\n        name\n        description\n        redirectUrl\n        scopes {\n          name\n          description\n        }\n      }\n      id\n    }\n  }\n": types.DeveloperSettingsApplicationsDocument,
    "\n  query DeveloperSettingsAuthorizedApps {\n    activeUser {\n      id\n      authorizedApps {\n        id\n        description\n        name\n        author {\n          id\n          name\n          avatar\n        }\n      }\n    }\n  }\n": types.DeveloperSettingsAuthorizedAppsDocument,
    "\n  query SearchProjects($search: String, $onlyWithRoles: [String!] = null) {\n    activeUser {\n      projects(limit: 10, filter: { search: $search, onlyWithRoles: $onlyWithRoles }) {\n        totalCount\n        items {\n          ...FormSelectProjects_Project\n        }\n      }\n    }\n  }\n": types.SearchProjectsDocument,
    "\n  query SearchProjectModels($search: String, $projectId: String!) {\n    project(id: $projectId) {\n      id\n      models(limit: 10, filter: { search: $search }) {\n        totalCount\n        items {\n          ...FormSelectModels_Model\n        }\n      }\n    }\n  }\n": types.SearchProjectModelsDocument,
    "\n  query ActiveUserGendoLimits {\n    activeUser {\n      id\n      gendoAICredits {\n        used\n        limit\n        resetDate\n      }\n    }\n  }\n": types.ActiveUserGendoLimitsDocument,
    "\n  mutation requestGendoAIRender($input: GendoAIRenderInput!) {\n    versionMutations {\n      requestGendoAIRender(input: $input)\n    }\n  }\n": types.RequestGendoAiRenderDocument,
    "\n  query GendoAIRender(\n    $gendoAiRenderId: String!\n    $versionId: String!\n    $projectId: String!\n  ) {\n    project(id: $projectId) {\n      id\n      version(id: $versionId) {\n        id\n        gendoAIRender(id: $gendoAiRenderId) {\n          id\n          projectId\n          modelId\n          versionId\n          createdAt\n          updatedAt\n          gendoGenerationId\n          status\n          prompt\n          camera\n          responseImage\n          user {\n            name\n            avatar\n            id\n          }\n        }\n      }\n    }\n  }\n": types.GendoAiRenderDocument,
    "\n  query GendoAIRenders($versionId: String!, $projectId: String!) {\n    project(id: $projectId) {\n      id\n      version(id: $versionId) {\n        id\n        gendoAIRenders {\n          totalCount\n          items {\n            id\n            createdAt\n            updatedAt\n            status\n            gendoGenerationId\n            prompt\n            camera\n          }\n        }\n      }\n    }\n  }\n": types.GendoAiRendersDocument,
    "\n  subscription ProjectVersionGendoAIRenderCreated($id: String!, $versionId: String!) {\n    projectVersionGendoAIRenderCreated(id: $id, versionId: $versionId) {\n      id\n      createdAt\n      updatedAt\n      status\n      gendoGenerationId\n      prompt\n      camera\n    }\n  }\n": types.ProjectVersionGendoAiRenderCreatedDocument,
    "\n  subscription ProjectVersionGendoAIRenderUpdated($id: String!, $versionId: String!) {\n    projectVersionGendoAIRenderUpdated(id: $id, versionId: $versionId) {\n      id\n      projectId\n      modelId\n      versionId\n      createdAt\n      updatedAt\n      gendoGenerationId\n      status\n      prompt\n      camera\n      responseImage\n    }\n  }\n": types.ProjectVersionGendoAiRenderUpdatedDocument,
    "\n  mutation CreateNewRegion($input: CreateServerRegionInput!) {\n    serverInfoMutations {\n      multiRegion {\n        create(input: $input) {\n          id\n          ...SettingsServerRegionsAddEditDialog_ServerRegionItem\n          ...SettingsServerRegionsTable_ServerRegionItem\n        }\n      }\n    }\n  }\n": types.CreateNewRegionDocument,
    "\n  mutation UpdateRegion($input: UpdateServerRegionInput!) {\n    serverInfoMutations {\n      multiRegion {\n        update(input: $input) {\n          id\n          ...SettingsServerRegionsAddEditDialog_ServerRegionItem\n          ...SettingsServerRegionsTable_ServerRegionItem\n        }\n      }\n    }\n  }\n": types.UpdateRegionDocument,
    "\n  fragment ProjectPageTeamInternals_Project on Project {\n    id\n    role\n    invitedTeam {\n      id\n      title\n      role\n      inviteId\n      user {\n        role\n        ...LimitedUserAvatar\n      }\n    }\n    team {\n      role\n      user {\n        id\n        role\n        ...LimitedUserAvatar\n      }\n    }\n  }\n": types.ProjectPageTeamInternals_ProjectFragmentDoc,
    "\n  fragment ProjectPageTeamInternals_Workspace on Workspace {\n    id\n    team {\n      items {\n        id\n        role\n        user {\n          id\n        }\n      }\n    }\n  }\n": types.ProjectPageTeamInternals_WorkspaceFragmentDoc,
    "\n  fragment ProjectDashboardItemNoModels on Project {\n    id\n    name\n    createdAt\n    updatedAt\n    role\n    team {\n      id\n      user {\n        id\n        name\n        avatar\n      }\n    }\n    ...ProjectPageModelsCardProject\n  }\n": types.ProjectDashboardItemNoModelsFragmentDoc,
    "\n  fragment ProjectDashboardItem on Project {\n    id\n    ...ProjectDashboardItemNoModels\n    models(limit: 4) {\n      totalCount\n      items {\n        ...ProjectPageLatestItemsModelItem\n      }\n    }\n    workspace {\n      id\n      slug\n      name\n      ...WorkspaceAvatar_Workspace\n    }\n    pendingImportedModels(limit: 4) {\n      ...PendingFileUpload\n    }\n  }\n": types.ProjectDashboardItemFragmentDoc,
    "\n  fragment PendingFileUpload on FileUpload {\n    id\n    projectId\n    modelName\n    convertedStatus\n    convertedMessage\n    uploadDate\n    convertedLastUpdate\n    fileType\n    fileName\n  }\n": types.PendingFileUploadFragmentDoc,
    "\n  fragment ProjectPageLatestItemsModelItem on Model {\n    id\n    name\n    displayName\n    versionCount: versions(limit: 0) {\n      totalCount\n    }\n    commentThreadCount: commentThreads(limit: 0) {\n      totalCount\n    }\n    pendingImportedVersions(limit: 1) {\n      ...PendingFileUpload\n    }\n    previewUrl\n    createdAt\n    updatedAt\n    ...ProjectPageModelsCardRenameDialog\n    ...ProjectPageModelsCardDeleteDialog\n    ...ProjectPageModelsActions\n    automationsStatus {\n      ...AutomateRunsTriggerStatus_TriggeredAutomationsStatus\n    }\n  }\n": types.ProjectPageLatestItemsModelItemFragmentDoc,
    "\n  fragment ProjectUpdatableMetadata on Project {\n    id\n    name\n    description\n    visibility\n    allowPublicComments\n  }\n": types.ProjectUpdatableMetadataFragmentDoc,
    "\n  fragment ProjectPageLatestItemsModels on Project {\n    id\n    role\n    visibility\n    modelCount: models(limit: 0) {\n      totalCount\n    }\n    ...ProjectPageModelsStructureItem_Project\n  }\n": types.ProjectPageLatestItemsModelsFragmentDoc,
    "\n  fragment ProjectPageLatestItemsComments on Project {\n    id\n    commentThreadCount: commentThreads(limit: 0) {\n      totalCount\n    }\n  }\n": types.ProjectPageLatestItemsCommentsFragmentDoc,
    "\n  fragment ProjectPageLatestItemsCommentItem on Comment {\n    id\n    author {\n      ...FormUsersSelectItem\n    }\n    screenshot\n    rawText\n    createdAt\n    updatedAt\n    archived\n    repliesCount: replies(limit: 0) {\n      totalCount\n    }\n    replyAuthors(limit: 4) {\n      totalCount\n      items {\n        ...FormUsersSelectItem\n      }\n    }\n  }\n": types.ProjectPageLatestItemsCommentItemFragmentDoc,
    "\n  mutation CreateModel($input: CreateModelInput!) {\n    modelMutations {\n      create(input: $input) {\n        ...ProjectPageLatestItemsModelItem\n      }\n    }\n  }\n": types.CreateModelDocument,
    "\n  mutation CreateProject($input: ProjectCreateInput) {\n    projectMutations {\n      create(input: $input) {\n        ...ProjectPageProject\n        ...ProjectDashboardItem\n      }\n    }\n  }\n": types.CreateProjectDocument,
    "\n  mutation CreateWorkspaceProject($input: WorkspaceProjectCreateInput!) {\n    workspaceMutations {\n      projects {\n        create(input: $input) {\n          ...ProjectPageProject\n          ...ProjectDashboardItem\n        }\n      }\n    }\n  }\n": types.CreateWorkspaceProjectDocument,
    "\n  mutation UpdateModel($input: UpdateModelInput!) {\n    modelMutations {\n      update(input: $input) {\n        ...ProjectPageLatestItemsModelItem\n      }\n    }\n  }\n": types.UpdateModelDocument,
    "\n  mutation DeleteModel($input: DeleteModelInput!) {\n    modelMutations {\n      delete(input: $input)\n    }\n  }\n": types.DeleteModelDocument,
    "\n  mutation UpdateProjectRole($input: ProjectUpdateRoleInput!) {\n    projectMutations {\n      updateRole(input: $input) {\n        id\n        team {\n          id\n          role\n          user {\n            ...LimitedUserAvatar\n          }\n        }\n      }\n    }\n  }\n": types.UpdateProjectRoleDocument,
    "\n  mutation UpdateWorkspaceProjectRole($input: ProjectUpdateRoleInput!) {\n    workspaceMutations {\n      projects {\n        updateRole(input: $input) {\n          id\n          team {\n            id\n            role\n          }\n        }\n      }\n    }\n  }\n": types.UpdateWorkspaceProjectRoleDocument,
    "\n  mutation InviteProjectUser($projectId: ID!, $input: [ProjectInviteCreateInput!]!) {\n    projectMutations {\n      invites {\n        batchCreate(projectId: $projectId, input: $input) {\n          ...ProjectPageTeamDialog\n        }\n      }\n    }\n  }\n": types.InviteProjectUserDocument,
    "\n  mutation InviteWorkspaceProjectUser(\n    $projectId: ID!\n    $inputs: [WorkspaceProjectInviteCreateInput!]!\n  ) {\n    projectMutations {\n      invites {\n        createForWorkspace(projectId: $projectId, inputs: $inputs) {\n          ...ProjectPageTeamDialog\n        }\n      }\n    }\n  }\n": types.InviteWorkspaceProjectUserDocument,
    "\n  mutation CancelProjectInvite($projectId: ID!, $inviteId: String!) {\n    projectMutations {\n      invites {\n        cancel(projectId: $projectId, inviteId: $inviteId) {\n          ...ProjectPageTeamDialog\n        }\n      }\n    }\n  }\n": types.CancelProjectInviteDocument,
    "\n  mutation UpdateProjectMetadata($update: ProjectUpdateInput!) {\n    projectMutations {\n      update(update: $update) {\n        id\n        ...ProjectUpdatableMetadata\n      }\n    }\n  }\n": types.UpdateProjectMetadataDocument,
    "\n  mutation DeleteProject($id: String!) {\n    projectMutations {\n      delete(id: $id)\n    }\n  }\n": types.DeleteProjectDocument,
    "\n  mutation UseProjectInvite($input: ProjectInviteUseInput!) {\n    projectMutations {\n      invites {\n        use(input: $input)\n      }\n    }\n  }\n": types.UseProjectInviteDocument,
    "\n  mutation LeaveProject($projectId: String!) {\n    projectMutations {\n      leave(id: $projectId)\n    }\n  }\n": types.LeaveProjectDocument,
    "\n  mutation DeleteVersions($input: DeleteVersionsInput!) {\n    versionMutations {\n      delete(input: $input)\n    }\n  }\n": types.DeleteVersionsDocument,
    "\n  mutation MoveVersions($input: MoveVersionsInput!) {\n    versionMutations {\n      moveToModel(input: $input) {\n        id\n      }\n    }\n  }\n": types.MoveVersionsDocument,
    "\n  mutation UpdateVersion($input: UpdateVersionInput!) {\n    versionMutations {\n      update(input: $input) {\n        id\n        message\n      }\n    }\n  }\n": types.UpdateVersionDocument,
    "\n  mutation deleteWebhook($webhook: WebhookDeleteInput!) {\n    webhookDelete(webhook: $webhook)\n  }\n": types.DeleteWebhookDocument,
    "\n  mutation createWebhook($webhook: WebhookCreateInput!) {\n    webhookCreate(webhook: $webhook)\n  }\n": types.CreateWebhookDocument,
    "\n  mutation updateWebhook($webhook: WebhookUpdateInput!) {\n    webhookUpdate(webhook: $webhook)\n  }\n": types.UpdateWebhookDocument,
    "\n  mutation CreateAutomation($projectId: ID!, $input: ProjectAutomationCreateInput!) {\n    projectMutations {\n      automationMutations(projectId: $projectId) {\n        create(input: $input) {\n          id\n          ...ProjectPageAutomationsRow_Automation\n        }\n      }\n    }\n  }\n": types.CreateAutomationDocument,
    "\n  mutation UpdateAutomation($projectId: ID!, $input: ProjectAutomationUpdateInput!) {\n    projectMutations {\n      automationMutations(projectId: $projectId) {\n        update(input: $input) {\n          id\n          name\n          enabled\n        }\n      }\n    }\n  }\n": types.UpdateAutomationDocument,
    "\n  mutation CreateAutomationRevision(\n    $projectId: ID!\n    $input: ProjectAutomationRevisionCreateInput!\n  ) {\n    projectMutations {\n      automationMutations(projectId: $projectId) {\n        createRevision(input: $input) {\n          id\n        }\n      }\n    }\n  }\n": types.CreateAutomationRevisionDocument,
    "\n  mutation TriggerAutomation($projectId: ID!, $automationId: ID!) {\n    projectMutations {\n      automationMutations(projectId: $projectId) {\n        trigger(automationId: $automationId)\n      }\n    }\n  }\n": types.TriggerAutomationDocument,
    "\n  mutation CreateTestAutomation(\n    $projectId: ID!\n    $input: ProjectTestAutomationCreateInput!\n  ) {\n    projectMutations {\n      automationMutations(projectId: $projectId) {\n        createTestAutomation(input: $input) {\n          id\n          ...ProjectPageAutomationsRow_Automation\n        }\n      }\n    }\n  }\n": types.CreateTestAutomationDocument,
    "\n  mutation MoveProjectToWorkspace($workspaceId: String!, $projectId: String!) {\n    workspaceMutations {\n      projects {\n        moveToWorkspace(workspaceId: $workspaceId, projectId: $projectId) {\n          id\n          workspace {\n            id\n            projects {\n              items {\n                id\n              }\n            }\n            ...ProjectsMoveToWorkspaceDialog_Workspace\n            ...MoveProjectsDialog_Workspace\n          }\n        }\n      }\n    }\n  }\n": types.MoveProjectToWorkspaceDocument,
    "\n  query ProjectAccessCheck($id: String!) {\n    project(id: $id) {\n      id\n      visibility\n      workspace {\n        id\n        slug\n      }\n    }\n  }\n": types.ProjectAccessCheckDocument,
    "\n  query ProjectRoleCheck($id: String!) {\n    project(id: $id) {\n      id\n      role\n    }\n  }\n": types.ProjectRoleCheckDocument,
    "\n  query ProjectsDashboardQuery($filter: UserProjectsFilter, $cursor: String) {\n    activeUser {\n      id\n      projects(filter: $filter, limit: 6, cursor: $cursor) {\n        ...ProjectsDashboard_UserProjectCollection\n        cursor\n        totalCount\n        items {\n          ...ProjectDashboardItem\n        }\n      }\n      ...ProjectsHiddenProjectWarning_User\n      ...ProjectsDashboardHeaderProjects_User\n    }\n  }\n": types.ProjectsDashboardQueryDocument,
    "\n  query ProjectsDashboardWorkspaceQuery {\n    activeUser {\n      id\n      ...ProjectsDashboardHeaderWorkspaces_User\n    }\n  }\n": types.ProjectsDashboardWorkspaceQueryDocument,
    "\n  query ProjectPageQuery($id: String!, $token: String) {\n    project(id: $id) {\n      ...ProjectPageProject\n    }\n    projectInvite(projectId: $id, token: $token) {\n      ...ProjectsInviteBanner\n    }\n  }\n": types.ProjectPageQueryDocument,
    "\n  query ProjectLatestModels($projectId: String!, $filter: ProjectModelsFilter) {\n    project(id: $projectId) {\n      id\n      models(cursor: null, limit: 16, filter: $filter) {\n        totalCount\n        cursor\n        items {\n          ...ProjectPageLatestItemsModelItem\n        }\n      }\n      pendingImportedModels {\n        ...PendingFileUpload\n      }\n    }\n  }\n": types.ProjectLatestModelsDocument,
    "\n  query ProjectLatestModelsPagination(\n    $projectId: String!\n    $filter: ProjectModelsFilter\n    $cursor: String = null\n  ) {\n    project(id: $projectId) {\n      id\n      models(cursor: $cursor, limit: 16, filter: $filter) {\n        totalCount\n        cursor\n        items {\n          ...ProjectPageLatestItemsModelItem\n        }\n      }\n    }\n  }\n": types.ProjectLatestModelsPaginationDocument,
    "\n  query ProjectModelsTreeTopLevel(\n    $projectId: String!\n    $filter: ProjectModelsTreeFilter\n  ) {\n    project(id: $projectId) {\n      id\n      modelsTree(cursor: null, limit: 8, filter: $filter) {\n        totalCount\n        cursor\n        items {\n          ...SingleLevelModelTreeItem\n        }\n      }\n      pendingImportedModels {\n        ...PendingFileUpload\n      }\n    }\n  }\n": types.ProjectModelsTreeTopLevelDocument,
    "\n  query ProjectModelsTreeTopLevelPagination(\n    $projectId: String!\n    $filter: ProjectModelsTreeFilter\n    $cursor: String = null\n  ) {\n    project(id: $projectId) {\n      id\n      modelsTree(cursor: $cursor, limit: 8, filter: $filter) {\n        totalCount\n        cursor\n        items {\n          ...SingleLevelModelTreeItem\n        }\n      }\n    }\n  }\n": types.ProjectModelsTreeTopLevelPaginationDocument,
    "\n  query ProjectModelChildrenTree($projectId: String!, $parentName: String!) {\n    project(id: $projectId) {\n      id\n      modelChildrenTree(fullName: $parentName) {\n        ...SingleLevelModelTreeItem\n      }\n    }\n  }\n": types.ProjectModelChildrenTreeDocument,
    "\n  query ProjectLatestCommentThreads(\n    $projectId: String!\n    $cursor: String = null\n    $filter: ProjectCommentsFilter = null\n  ) {\n    project(id: $projectId) {\n      id\n      commentThreads(cursor: $cursor, limit: 8, filter: $filter) {\n        totalCount\n        cursor\n        items {\n          ...ProjectPageLatestItemsCommentItem\n        }\n      }\n    }\n  }\n": types.ProjectLatestCommentThreadsDocument,
    "\n  query ProjectInvite($projectId: String!, $token: String) {\n    projectInvite(projectId: $projectId, token: $token) {\n      ...ProjectsInviteBanner\n    }\n  }\n": types.ProjectInviteDocument,
    "\n  query ProjectModelCheck($projectId: String!, $modelId: String!) {\n    project(id: $projectId) {\n      visibility\n      model(id: $modelId) {\n        id\n      }\n    }\n  }\n": types.ProjectModelCheckDocument,
    "\n  query ProjectModelPage(\n    $projectId: String!\n    $modelId: String!\n    $versionsCursor: String\n  ) {\n    project(id: $projectId) {\n      id\n      ...ProjectModelPageHeaderProject\n      ...ProjectModelPageVersionsProject\n    }\n  }\n": types.ProjectModelPageDocument,
    "\n  query ProjectModelVersions(\n    $projectId: String!\n    $modelId: String!\n    $versionsCursor: String\n  ) {\n    project(id: $projectId) {\n      id\n      ...ProjectModelPageVersionsPagination\n    }\n  }\n": types.ProjectModelVersionsDocument,
    "\n  query ProjectModelsPage($projectId: String!) {\n    project(id: $projectId) {\n      id\n      ...ProjectModelsPageHeader_Project\n      ...ProjectModelsPageResults_Project\n    }\n  }\n": types.ProjectModelsPageDocument,
    "\n  query ProjectDiscussionsPage($projectId: String!) {\n    project(id: $projectId) {\n      id\n      ...ProjectDiscussionsPageHeader_Project\n      ...ProjectDiscussionsPageResults_Project\n    }\n  }\n": types.ProjectDiscussionsPageDocument,
    "\n  query ProjectAutomationsTab($projectId: String!) {\n    project(id: $projectId) {\n      id\n      role\n      models(limit: 1) {\n        items {\n          id\n        }\n      }\n      automations(filter: null, cursor: null, limit: 5) {\n        totalCount\n        items {\n          id\n          ...ProjectPageAutomationsRow_Automation\n        }\n        cursor\n      }\n      workspace {\n        id\n        slug\n      }\n      ...FormSelectProjects_Project\n    }\n    ...ProjectPageAutomationsEmptyState_Query\n  }\n": types.ProjectAutomationsTabDocument,
    "\n  query ProjectAutomationsTabAutomationsPagination(\n    $projectId: String!\n    $search: String = null\n    $cursor: String = null\n  ) {\n    project(id: $projectId) {\n      id\n      automations(filter: $search, cursor: $cursor, limit: 5) {\n        totalCount\n        cursor\n        items {\n          id\n          ...ProjectPageAutomationsRow_Automation\n        }\n      }\n    }\n  }\n": types.ProjectAutomationsTabAutomationsPaginationDocument,
    "\n  query ProjectAutomationPage($projectId: String!, $automationId: String!) {\n    project(id: $projectId) {\n      id\n      ...ProjectPageAutomationPage_Project\n      automation(id: $automationId) {\n        id\n        ...ProjectPageAutomationPage_Automation\n      }\n    }\n  }\n": types.ProjectAutomationPageDocument,
    "\n  query ProjectAutomationPagePaginatedRuns(\n    $projectId: String!\n    $automationId: String!\n    $cursor: String = null\n  ) {\n    project(id: $projectId) {\n      id\n      automation(id: $automationId) {\n        id\n        runs(cursor: $cursor, limit: 10) {\n          totalCount\n          cursor\n          items {\n            id\n            ...AutomationRunDetails\n          }\n        }\n      }\n    }\n  }\n": types.ProjectAutomationPagePaginatedRunsDocument,
    "\n  query ProjectAutomationAccessCheck($projectId: String!) {\n    project(id: $projectId) {\n      id\n      automations(limit: 0) {\n        totalCount\n      }\n    }\n  }\n": types.ProjectAutomationAccessCheckDocument,
    "\n  query ProjectWebhooks($projectId: String!) {\n    project(id: $projectId) {\n      id\n      name\n      webhooks {\n        items {\n          streamId\n          triggers\n          enabled\n          url\n          id\n          description\n          history(limit: 5) {\n            items {\n              status\n              statusInfo\n            }\n          }\n        }\n        totalCount\n      }\n    }\n  }\n": types.ProjectWebhooksDocument,
    "\n  query ProjectBlobInfo($blobId: String!, $projectId: String!) {\n    project(id: $projectId) {\n      id\n      blob(id: $blobId) {\n        id\n        fileName\n        fileType\n        fileSize\n        createdAt\n      }\n    }\n  }\n": types.ProjectBlobInfoDocument,
    "\n  query ProjectWorkspaceSelect {\n    activeUser {\n      id\n      ...ProjectsAddDialog_User\n    }\n  }\n": types.ProjectWorkspaceSelectDocument,
    "\n  subscription OnProjectUpdated($id: String!) {\n    projectUpdated(id: $id) {\n      id\n      type\n      project {\n        ...ProjectPageProject\n        ...ProjectDashboardItemNoModels\n      }\n    }\n  }\n": types.OnProjectUpdatedDocument,
    "\n  subscription OnProjectModelsUpdate($id: String!) {\n    projectModelsUpdated(id: $id) {\n      id\n      type\n      model {\n        id\n        versions(limit: 1) {\n          items {\n            id\n            referencedObject\n          }\n        }\n        ...ProjectPageLatestItemsModelItem\n      }\n    }\n  }\n": types.OnProjectModelsUpdateDocument,
    "\n  subscription OnProjectVersionsUpdate($id: String!) {\n    projectVersionsUpdated(id: $id) {\n      id\n      modelId\n      type\n      version {\n        id\n        ...ViewerModelVersionCardItem\n        ...ProjectModelPageVersionsCardVersion\n        model {\n          id\n          ...ProjectPageLatestItemsModelItem\n        }\n      }\n    }\n  }\n": types.OnProjectVersionsUpdateDocument,
    "\n  subscription OnProjectVersionsPreviewGenerated($id: String!) {\n    projectVersionsPreviewGenerated(id: $id) {\n      projectId\n      objectId\n      versionId\n    }\n  }\n": types.OnProjectVersionsPreviewGeneratedDocument,
    "\n  subscription OnProjectPendingModelsUpdated($id: String!) {\n    projectPendingModelsUpdated(id: $id) {\n      id\n      type\n      model {\n        ...PendingFileUpload\n        model {\n          ...ProjectPageLatestItemsModelItem\n        }\n      }\n    }\n  }\n": types.OnProjectPendingModelsUpdatedDocument,
    "\n  subscription OnProjectPendingVersionsUpdated($id: String!) {\n    projectPendingVersionsUpdated(id: $id) {\n      id\n      type\n      version {\n        ...PendingFileUpload\n        model {\n          ...ProjectPageLatestItemsModelItem\n        }\n      }\n    }\n  }\n": types.OnProjectPendingVersionsUpdatedDocument,
    "\n  subscription OnProjectTriggeredAutomationsStatusUpdated($id: String!) {\n    projectTriggeredAutomationsStatusUpdated(projectId: $id) {\n      type\n      version {\n        id\n        automationsStatus {\n          automationRuns {\n            ...AutomateViewerPanel_AutomateRun\n          }\n          ...TriggeredAutomationsStatusSummary\n          ...AutomateRunsTriggerStatusDialog_TriggeredAutomationsStatus\n        }\n      }\n      model {\n        id\n      }\n      run {\n        id\n        automationId\n        ...AutomationRunDetails\n      }\n    }\n  }\n": types.OnProjectTriggeredAutomationsStatusUpdatedDocument,
    "\n  subscription OnProjectAutomationsUpdated($id: String!) {\n    projectAutomationsUpdated(projectId: $id) {\n      type\n      automationId\n      automation {\n        id\n        ...ProjectPageAutomationPage_Automation\n        ...ProjectPageAutomationsRow_Automation\n      }\n    }\n  }\n": types.OnProjectAutomationsUpdatedDocument,
    "\n  mutation ServerInfoUpdate($info: ServerInfoUpdateInput!) {\n    serverInfoUpdate(info: $info)\n  }\n": types.ServerInfoUpdateDocument,
    "\n  mutation AdminPanelDeleteUser($userConfirmation: UserDeleteInput!) {\n    adminDeleteUser(userConfirmation: $userConfirmation)\n  }\n": types.AdminPanelDeleteUserDocument,
    "\n  mutation AdminPanelDeleteProject($ids: [String!]!) {\n    projectMutations {\n      batchDelete(ids: $ids)\n    }\n  }\n": types.AdminPanelDeleteProjectDocument,
    "\n  mutation AdminPanelResendInvite($inviteId: String!) {\n    inviteResend(inviteId: $inviteId)\n  }\n": types.AdminPanelResendInviteDocument,
    "\n  mutation AdminPanelDeleteInvite($inviteId: String!) {\n    inviteDelete(inviteId: $inviteId)\n  }\n": types.AdminPanelDeleteInviteDocument,
    "\n  mutation AdminChangeUseRole($userRoleInput: UserRoleInput!) {\n    userRoleChange(userRoleInput: $userRoleInput)\n  }\n": types.AdminChangeUseRoleDocument,
    "\n  query ServerManagementDataPage {\n    admin {\n      userList {\n        totalCount\n      }\n      projectList {\n        totalCount\n      }\n      inviteList {\n        totalCount\n      }\n    }\n    serverInfo {\n      name\n      version\n    }\n  }\n": types.ServerManagementDataPageDocument,
    "\n  query ServerSettingsDialogData {\n    serverInfo {\n      name\n      description\n      adminContact\n      company\n      termsOfService\n      inviteOnly\n      guestModeEnabled\n    }\n  }\n": types.ServerSettingsDialogDataDocument,
    "\n  query AdminPanelUsersList($limit: Int!, $cursor: String, $query: String) {\n    admin {\n      userList(limit: $limit, cursor: $cursor, query: $query) {\n        totalCount\n        cursor\n        items {\n          id\n          email\n          avatar\n          name\n          role\n          verified\n          company\n        }\n      }\n    }\n  }\n": types.AdminPanelUsersListDocument,
    "\n  query AdminPanelProjectsList(\n    $query: String\n    $orderBy: String\n    $limit: Int!\n    $visibility: String\n    $cursor: String\n  ) {\n    admin {\n      projectList(\n        query: $query\n        orderBy: $orderBy\n        limit: $limit\n        visibility: $visibility\n        cursor: $cursor\n      ) {\n        cursor\n        ...SettingsServerProjects_ProjectCollection\n      }\n    }\n  }\n": types.AdminPanelProjectsListDocument,
    "\n  query AdminPanelInvitesList($limit: Int!, $cursor: String, $query: String) {\n    admin {\n      inviteList(limit: $limit, cursor: $cursor, query: $query) {\n        cursor\n        items {\n          email\n          id\n          invitedBy {\n            id\n            name\n          }\n        }\n        totalCount\n      }\n    }\n  }\n": types.AdminPanelInvitesListDocument,
    "\n  query UsersCount {\n    admin {\n      userList {\n        totalCount\n      }\n    }\n  }\n": types.UsersCountDocument,
    "\n  query InvitesCount {\n    admin {\n      inviteList {\n        totalCount\n      }\n    }\n  }\n": types.InvitesCountDocument,
    "\n  mutation InviteServerUser($input: [ServerInviteCreateInput!]!) {\n    serverInviteBatchCreate(input: $input)\n  }\n": types.InviteServerUserDocument,
    "\n                      fragment AddDomainWorkspace on Workspace {\n                        slug\n                      }\n                    ": types.AddDomainWorkspaceFragmentDoc,
    "\n  fragment SettingsMenu_Workspace on Workspace {\n    id\n    sso {\n      provider {\n        id\n      }\n      session {\n        validUntil\n      }\n    }\n  }\n": types.SettingsMenu_WorkspaceFragmentDoc,
    "\n  mutation SettingsUpdateWorkspace($input: WorkspaceUpdateInput!) {\n    workspaceMutations {\n      update(input: $input) {\n        ...SettingsWorkspacesGeneral_Workspace\n      }\n    }\n  }\n": types.SettingsUpdateWorkspaceDocument,
    "\n  mutation SettingsCreateUserEmail($input: CreateUserEmailInput!) {\n    activeUserMutations {\n      emailMutations {\n        create(input: $input) {\n          ...SettingsUserEmails_User\n        }\n      }\n    }\n  }\n": types.SettingsCreateUserEmailDocument,
    "\n  mutation SettingsDeleteUserEmail($input: DeleteUserEmailInput!) {\n    activeUserMutations {\n      emailMutations {\n        delete(input: $input) {\n          ...SettingsUserEmails_User\n        }\n      }\n    }\n  }\n": types.SettingsDeleteUserEmailDocument,
    "\n  mutation SettingsSetPrimaryUserEmail($input: SetPrimaryUserEmailInput!) {\n    activeUserMutations {\n      emailMutations {\n        setPrimary(input: $input) {\n          ...SettingsUserEmails_User\n        }\n      }\n    }\n  }\n": types.SettingsSetPrimaryUserEmailDocument,
    "\n  mutation SettingsNewEmailVerification($input: EmailVerificationRequestInput!) {\n    activeUserMutations {\n      emailMutations {\n        requestNewEmailVerification(input: $input)\n      }\n    }\n  }\n": types.SettingsNewEmailVerificationDocument,
    "\n  mutation SettingsUpdateWorkspaceSecurity($input: WorkspaceUpdateInput!) {\n    workspaceMutations {\n      update(input: $input) {\n        id\n        domainBasedMembershipProtectionEnabled\n        discoverabilityEnabled\n      }\n    }\n  }\n": types.SettingsUpdateWorkspaceSecurityDocument,
    "\n  mutation SettingsDeleteWorkspace($workspaceId: String!) {\n    workspaceMutations {\n      delete(workspaceId: $workspaceId)\n    }\n  }\n": types.SettingsDeleteWorkspaceDocument,
    "\n  mutation SettingsResendWorkspaceInvite($input: WorkspaceInviteResendInput!) {\n    workspaceMutations {\n      invites {\n        resend(input: $input)\n      }\n    }\n  }\n": types.SettingsResendWorkspaceInviteDocument,
    "\n  mutation SettingsCancelWorkspaceInvite($workspaceId: String!, $inviteId: String!) {\n    workspaceMutations {\n      invites {\n        cancel(workspaceId: $workspaceId, inviteId: $inviteId) {\n          id\n        }\n      }\n    }\n  }\n": types.SettingsCancelWorkspaceInviteDocument,
    "\n  mutation AddWorkspaceDomain($input: AddDomainToWorkspaceInput!) {\n    workspaceMutations {\n      addDomain(input: $input) {\n        ...SettingsWorkspacesSecurity_Workspace\n      }\n    }\n  }\n": types.AddWorkspaceDomainDocument,
    "\n  mutation DeleteWorkspaceDomain($input: WorkspaceDomainDeleteInput!) {\n    workspaceMutations {\n      deleteDomain(input: $input) {\n        ...SettingsWorkspacesSecurityDomainRemoveDialog_Workspace\n      }\n    }\n  }\n": types.DeleteWorkspaceDomainDocument,
    "\n  mutation SettingsLeaveWorkspace($leaveId: ID!) {\n    workspaceMutations {\n      leave(id: $leaveId)\n    }\n  }\n": types.SettingsLeaveWorkspaceDocument,
    "\n  mutation SettingsBillingCancelCheckoutSession($input: CancelCheckoutSessionInput!) {\n    workspaceMutations {\n      billing {\n        cancelCheckoutSession(input: $input)\n      }\n    }\n  }\n": types.SettingsBillingCancelCheckoutSessionDocument,
    "\n  query SettingsSidebar {\n    activeUser {\n      ...SettingsDialog_User\n    }\n  }\n": types.SettingsSidebarDocument,
    "\n  query SettingsSidebarAutomateFunctions {\n    activeUser {\n      ...Sidebar_User\n    }\n  }\n": types.SettingsSidebarAutomateFunctionsDocument,
    "\n  query SettingsWorkspaceGeneral($id: String!) {\n    workspace(id: $id) {\n      ...SettingsWorkspacesGeneral_Workspace\n    }\n  }\n": types.SettingsWorkspaceGeneralDocument,
    "\n  query SettingsWorkspaceBilling($workspaceId: String!) {\n    workspace(id: $workspaceId) {\n      id\n      ...SettingsWorkspacesBilling_Workspace\n    }\n  }\n": types.SettingsWorkspaceBillingDocument,
    "\n  query SettingsWorkspaceBillingCustomerPortal($workspaceId: String!) {\n    workspace(id: $workspaceId) {\n      customerPortalUrl\n    }\n  }\n": types.SettingsWorkspaceBillingCustomerPortalDocument,
    "\n  query SettingsWorkspaceRegions($workspaceId: String!) {\n    workspace(id: $workspaceId) {\n      id\n      ...SettingsWorkspacesRegions_Workspace\n    }\n    serverInfo {\n      ...SettingsWorkspacesRegions_ServerInfo\n    }\n  }\n": types.SettingsWorkspaceRegionsDocument,
    "\n  query SettingsWorkspacesMembers(\n    $workspaceId: String!\n    $invitesFilter: PendingWorkspaceCollaboratorsFilter\n  ) {\n    workspace(id: $workspaceId) {\n      ...SettingsWorkspacesMembers_Workspace\n      ...SettingsWorkspacesMembersMembersTable_Workspace\n      ...SettingsWorkspacesMembersGuestsTable_Workspace\n      ...SettingsWorkspacesMembersInvitesTable_Workspace\n    }\n  }\n": types.SettingsWorkspacesMembersDocument,
    "\n  query SettingsWorkspacesMembersSearch(\n    $workspaceId: String!\n    $filter: WorkspaceTeamFilter\n  ) {\n    workspace(id: $workspaceId) {\n      id\n      team(filter: $filter) {\n        items {\n          id\n          ...SettingsWorkspacesMembersMembersTable_WorkspaceCollaborator\n        }\n      }\n    }\n  }\n": types.SettingsWorkspacesMembersSearchDocument,
    "\n  query SettingsWorkspacesInvitesSearch(\n    $workspaceId: String!\n    $invitesFilter: PendingWorkspaceCollaboratorsFilter\n  ) {\n    workspace(id: $workspaceId) {\n      ...SettingsWorkspacesMembersInvitesTable_Workspace\n    }\n  }\n": types.SettingsWorkspacesInvitesSearchDocument,
    "\n  query SettingsUserEmailsQuery {\n    activeUser {\n      ...SettingsUserEmails_User\n    }\n  }\n": types.SettingsUserEmailsQueryDocument,
    "\n  query SettingsWorkspacesProjects(\n    $workspaceId: String!\n    $limit: Int!\n    $cursor: String\n    $filter: WorkspaceProjectsFilter\n  ) {\n    workspace(id: $workspaceId) {\n      id\n      slug\n      projects(limit: $limit, cursor: $cursor, filter: $filter) {\n        cursor\n        ...SettingsWorkspacesProjects_ProjectCollection\n      }\n    }\n  }\n": types.SettingsWorkspacesProjectsDocument,
    "\n  query SettingsWorkspaceSecurity($workspaceId: String!) {\n    workspace(id: $workspaceId) {\n      ...SettingsWorkspacesSecurity_Workspace\n    }\n    activeUser {\n      ...SettingsWorkspacesSecurity_User\n    }\n  }\n": types.SettingsWorkspaceSecurityDocument,
    "\n  fragment AppAuthorAvatar on AppAuthor {\n    id\n    name\n    avatar\n  }\n": types.AppAuthorAvatarFragmentDoc,
    "\n  fragment LimitedUserAvatar on LimitedUser {\n    id\n    name\n    avatar\n  }\n": types.LimitedUserAvatarFragmentDoc,
    "\n  fragment ActiveUserAvatar on User {\n    id\n    name\n    avatar\n  }\n": types.ActiveUserAvatarFragmentDoc,
    "\n  mutation UpdateUser($input: UserUpdateInput!) {\n    activeUserMutations {\n      update(user: $input) {\n        id\n        name\n        bio\n        company\n        avatar\n      }\n    }\n  }\n": types.UpdateUserDocument,
    "\n  mutation UpdateNotificationPreferences($input: JSONObject!) {\n    userNotificationPreferencesUpdate(preferences: $input)\n  }\n": types.UpdateNotificationPreferencesDocument,
    "\n  mutation DeleteAccount($input: UserDeleteInput!) {\n    userDelete(userConfirmation: $input)\n  }\n": types.DeleteAccountDocument,
    "\n  query ProfileEditDialog {\n    activeUser {\n      ...SettingsUserProfileDetails_User\n      ...SettingsUserNotifications_User\n      ...SettingsUserProfileDeleteAccount_User\n    }\n  }\n": types.ProfileEditDialogDocument,
    "\n  fragment ViewerCommentBubblesData on Comment {\n    id\n    viewedAt\n    viewerState\n  }\n": types.ViewerCommentBubblesDataFragmentDoc,
    "\n  fragment ViewerCommentThread on Comment {\n    ...ViewerCommentsListItem\n    ...ViewerCommentBubblesData\n    ...ViewerCommentsReplyItem\n  }\n": types.ViewerCommentThreadFragmentDoc,
    "\n  fragment ViewerCommentsReplyItem on Comment {\n    id\n    archived\n    rawText\n    text {\n      doc\n    }\n    author {\n      ...LimitedUserAvatar\n    }\n    createdAt\n    ...ThreadCommentAttachment\n  }\n": types.ViewerCommentsReplyItemFragmentDoc,
    "\n  mutation BroadcastViewerUserActivity(\n    $projectId: String!\n    $resourceIdString: String!\n    $message: ViewerUserActivityMessageInput!\n  ) {\n    broadcastViewerUserActivity(\n      projectId: $projectId\n      resourceIdString: $resourceIdString\n      message: $message\n    )\n  }\n": types.BroadcastViewerUserActivityDocument,
    "\n  mutation MarkCommentViewed($input: MarkCommentViewedInput!) {\n    commentMutations {\n      markViewed(input: $input)\n    }\n  }\n": types.MarkCommentViewedDocument,
    "\n  mutation CreateCommentThread($input: CreateCommentInput!) {\n    commentMutations {\n      create(input: $input) {\n        ...ViewerCommentThread\n      }\n    }\n  }\n": types.CreateCommentThreadDocument,
    "\n  mutation CreateCommentReply($input: CreateCommentReplyInput!) {\n    commentMutations {\n      reply(input: $input) {\n        ...ViewerCommentsReplyItem\n      }\n    }\n  }\n": types.CreateCommentReplyDocument,
    "\n  mutation ArchiveComment($input: ArchiveCommentInput!) {\n    commentMutations {\n      archive(input: $input)\n    }\n  }\n": types.ArchiveCommentDocument,
    "\n  query ProjectViewerResources($projectId: String!, $resourceUrlString: String!) {\n    project(id: $projectId) {\n      id\n      viewerResources(resourceIdString: $resourceUrlString) {\n        identifier\n        items {\n          modelId\n          versionId\n          objectId\n        }\n      }\n    }\n  }\n": types.ProjectViewerResourcesDocument,
    "\n  query ViewerLoadedResources(\n    $projectId: String!\n    $modelIds: [String!]!\n    $versionIds: [String!]\n  ) {\n    project(id: $projectId) {\n      id\n      role\n      allowPublicComments\n      models(filter: { ids: $modelIds }) {\n        totalCount\n        items {\n          id\n          name\n          updatedAt\n          loadedVersion: versions(\n            filter: { priorityIds: $versionIds, priorityIdsOnly: true }\n          ) {\n            items {\n              ...ViewerModelVersionCardItem\n              automationsStatus {\n                id\n                automationRuns {\n                  ...AutomateViewerPanel_AutomateRun\n                }\n              }\n            }\n          }\n          versions(limit: 5) {\n            totalCount\n            cursor\n            items {\n              ...ViewerModelVersionCardItem\n            }\n          }\n        }\n      }\n      ...ProjectPageLatestItemsModels\n      ...ModelPageProject\n      ...HeaderNavShare_Project\n    }\n  }\n": types.ViewerLoadedResourcesDocument,
    "\n  query ViewerModelVersions(\n    $projectId: String!\n    $modelId: String!\n    $versionsCursor: String\n  ) {\n    project(id: $projectId) {\n      id\n      role\n      model(id: $modelId) {\n        id\n        versions(cursor: $versionsCursor, limit: 5) {\n          totalCount\n          cursor\n          items {\n            ...ViewerModelVersionCardItem\n          }\n        }\n      }\n    }\n  }\n": types.ViewerModelVersionsDocument,
    "\n  query ViewerDiffVersions(\n    $projectId: String!\n    $modelId: String!\n    $versionAId: String!\n    $versionBId: String!\n  ) {\n    project(id: $projectId) {\n      id\n      model(id: $modelId) {\n        id\n        versionA: version(id: $versionAId) {\n          ...ViewerModelVersionCardItem\n        }\n        versionB: version(id: $versionBId) {\n          ...ViewerModelVersionCardItem\n        }\n      }\n    }\n  }\n": types.ViewerDiffVersionsDocument,
    "\n  query ViewerLoadedThreads(\n    $projectId: String!\n    $filter: ProjectCommentsFilter!\n    $cursor: String\n    $limit: Int\n  ) {\n    project(id: $projectId) {\n      id\n      commentThreads(filter: $filter, cursor: $cursor, limit: $limit) {\n        totalCount\n        totalArchivedCount\n        items {\n          ...ViewerCommentThread\n          ...LinkableComment\n        }\n      }\n    }\n  }\n": types.ViewerLoadedThreadsDocument,
    "\n  query ViewerRawProjectObject($projectId: String!, $objectId: String!) {\n    project(id: $projectId) {\n      id\n      object(id: $objectId) {\n        id\n        data\n      }\n    }\n  }\n": types.ViewerRawProjectObjectDocument,
    "\n  subscription OnViewerUserActivityBroadcasted(\n    $target: ViewerUpdateTrackingTarget!\n    $sessionId: String!\n  ) {\n    viewerUserActivityBroadcasted(target: $target, sessionId: $sessionId) {\n      userName\n      userId\n      user {\n        ...LimitedUserAvatar\n      }\n      state\n      status\n      sessionId\n    }\n  }\n": types.OnViewerUserActivityBroadcastedDocument,
    "\n  subscription OnViewerCommentsUpdated($target: ViewerUpdateTrackingTarget!) {\n    projectCommentsUpdated(target: $target) {\n      id\n      type\n      comment {\n        id\n        parent {\n          id\n        }\n        ...ViewerCommentThread\n      }\n    }\n  }\n": types.OnViewerCommentsUpdatedDocument,
    "\n  fragment LinkableComment on Comment {\n    id\n    viewerResources {\n      modelId\n      versionId\n      objectId\n    }\n  }\n": types.LinkableCommentFragmentDoc,
    "\n  fragment UseWorkspaceInviteManager_PendingWorkspaceCollaborator on PendingWorkspaceCollaborator {\n    id\n    token\n    workspaceId\n    workspaceSlug\n    user {\n      id\n    }\n  }\n": types.UseWorkspaceInviteManager_PendingWorkspaceCollaboratorFragmentDoc,
    "\n  fragment WorkspaceMixpanelUpdateGroup_WorkspaceCollaborator on WorkspaceCollaborator {\n    id\n    role\n  }\n": types.WorkspaceMixpanelUpdateGroup_WorkspaceCollaboratorFragmentDoc,
    "\n  fragment WorkspaceMixpanelUpdateGroup_Workspace on Workspace {\n    id\n    name\n    description\n    domainBasedMembershipProtectionEnabled\n    discoverabilityEnabled\n    plan {\n      status\n      name\n    }\n    team {\n      totalCount\n      items {\n        ...WorkspaceMixpanelUpdateGroup_WorkspaceCollaborator\n      }\n    }\n  }\n": types.WorkspaceMixpanelUpdateGroup_WorkspaceFragmentDoc,
    "\n      subscription OnWorkspaceProjectsUpdate($slug: String!) {\n        workspaceProjectsUpdated(workspaceId: null, workspaceSlug: $slug) {\n          projectId\n          workspaceId\n          type\n          project {\n            ...ProjectDashboardItem\n          }\n        }\n      }\n    ": types.OnWorkspaceProjectsUpdateDocument,
    "\n  fragment WorkspaceHasCustomDataResidency_Workspace on Workspace {\n    id\n    defaultRegion {\n      id\n      name\n    }\n  }\n": types.WorkspaceHasCustomDataResidency_WorkspaceFragmentDoc,
    "\n  query CheckProjectWorkspaceDataResidency($projectId: String!) {\n    project(id: $projectId) {\n      id\n      workspace {\n        ...WorkspaceHasCustomDataResidency_Workspace\n      }\n    }\n  }\n": types.CheckProjectWorkspaceDataResidencyDocument,
    "\n    fragment WorkspaceSsoStatus_Workspace on Workspace {\n      id\n      sso {\n        provider {\n          id\n          name\n          clientId\n          issuerUrl\n        }\n        session {\n          validUntil\n        }\n      }\n    }\n  ": types.WorkspaceSsoStatus_WorkspaceFragmentDoc,
    "\n    fragment WorkspaceSsoStatus_User on User {\n      expiredSsoSessions {\n        id\n        slug\n      }\n    }\n  ": types.WorkspaceSsoStatus_UserFragmentDoc,
    "\n  mutation UpdateRole($input: WorkspaceRoleUpdateInput!) {\n    workspaceMutations {\n      updateRole(input: $input) {\n        team {\n          items {\n            id\n            role\n          }\n        }\n      }\n    }\n  }\n": types.UpdateRoleDocument,
    "\n  mutation InviteToWorkspace(\n    $workspaceId: String!\n    $input: [WorkspaceInviteCreateInput!]!\n  ) {\n    workspaceMutations {\n      invites {\n        batchCreate(workspaceId: $workspaceId, input: $input) {\n          id\n          invitedTeam {\n            ...SettingsWorkspacesMembersInvitesTable_PendingWorkspaceCollaborator\n          }\n        }\n      }\n    }\n  }\n": types.InviteToWorkspaceDocument,
    "\n  mutation CreateWorkspace($input: WorkspaceCreateInput!) {\n    workspaceMutations {\n      create(input: $input) {\n        id\n        ...SettingsDialog_Workspace\n      }\n    }\n  }\n": types.CreateWorkspaceDocument,
    "\n  mutation ProcessWorkspaceInvite($input: WorkspaceInviteUseInput!) {\n    workspaceMutations {\n      invites {\n        use(input: $input)\n      }\n    }\n  }\n": types.ProcessWorkspaceInviteDocument,
    "\n  mutation SetDefaultWorkspaceRegion($workspaceId: String!, $regionKey: String!) {\n    workspaceMutations {\n      setDefaultRegion(workspaceId: $workspaceId, regionKey: $regionKey) {\n        id\n        defaultRegion {\n          id\n          ...SettingsWorkspacesRegionsSelect_ServerRegionItem\n        }\n      }\n    }\n  }\n": types.SetDefaultWorkspaceRegionDocument,
    "\n  mutation DeleteWorkspaceSsoProvider($workspaceId: String!) {\n    workspaceMutations {\n      deleteSsoProvider(workspaceId: $workspaceId)\n    }\n  }\n": types.DeleteWorkspaceSsoProviderDocument,
    "\n  query WorkspaceAccessCheck($slug: String!) {\n    workspaceBySlug(slug: $slug) {\n      id\n    }\n  }\n": types.WorkspaceAccessCheckDocument,
    "\n  query WorkspacePageQuery(\n    $workspaceSlug: String!\n    $invitesFilter: PendingWorkspaceCollaboratorsFilter\n    $token: String\n  ) {\n    workspaceBySlug(slug: $workspaceSlug) {\n      ...WorkspaceProjectList_Workspace\n    }\n    workspaceInvite(\n      workspaceId: $workspaceSlug\n      token: $token\n      options: { useSlug: true }\n    ) {\n      id\n      ...WorkspaceInviteBanner_PendingWorkspaceCollaborator\n      ...WorkspaceInviteBlock_PendingWorkspaceCollaborator\n    }\n  }\n": types.WorkspacePageQueryDocument,
    "\n  query WorkspaceProjectsQuery(\n    $workspaceSlug: String!\n    $filter: WorkspaceProjectsFilter\n    $cursor: String\n  ) {\n    workspaceBySlug(slug: $workspaceSlug) {\n      id\n      projects(filter: $filter, cursor: $cursor, limit: 10) {\n        ...WorkspaceProjectList_ProjectCollection\n      }\n    }\n  }\n": types.WorkspaceProjectsQueryDocument,
    "\n  query WorkspaceFunctionsQuery($workspaceSlug: String!) {\n    ...AutomateFunctionsPageHeader_Query\n    workspaceBySlug(slug: $workspaceSlug) {\n      id\n      name\n      automateFunctions {\n        items {\n          id\n          ...AutomationsFunctionsCard_AutomateFunction\n          ...AutomateAutomationCreateDialog_AutomateFunction\n        }\n      }\n    }\n  }\n": types.WorkspaceFunctionsQueryDocument,
    "\n  query WorkspaceInvite(\n    $workspaceId: String\n    $token: String\n    $options: WorkspaceInviteLookupOptions\n  ) {\n    workspaceInvite(workspaceId: $workspaceId, token: $token, options: $options) {\n      ...WorkspaceInviteBanner_PendingWorkspaceCollaborator\n      ...WorkspaceInviteBlock_PendingWorkspaceCollaborator\n    }\n  }\n": types.WorkspaceInviteDocument,
    "\n  query MoveProjectsDialog {\n    activeUser {\n      ...MoveProjectsDialog_User\n    }\n  }\n": types.MoveProjectsDialogDocument,
    "\n  query ValidateWorkspaceSlug($slug: String!) {\n    validateWorkspaceSlug(slug: $slug)\n  }\n": types.ValidateWorkspaceSlugDocument,
    "\n  query WorkspaceSsoByEmail($email: String!) {\n    workspaceSsoByEmail(email: $email) {\n      ...AuthSsoLogin_Workspace\n    }\n  }\n": types.WorkspaceSsoByEmailDocument,
    "\n  query WorkspaceSsoCheck($slug: String!) {\n    workspaceBySlug(slug: $slug) {\n      ...WorkspaceSsoStatus_Workspace\n    }\n    activeUser {\n      ...WorkspaceSsoStatus_User\n    }\n  }\n": types.WorkspaceSsoCheckDocument,
    "\n  subscription onWorkspaceUpdated(\n    $workspaceId: String\n    $workspaceSlug: String\n    $invitesFilter: PendingWorkspaceCollaboratorsFilter\n  ) {\n    workspaceUpdated(workspaceId: $workspaceId, workspaceSlug: $workspaceSlug) {\n      id\n      workspace {\n        id\n        ...WorkspaceProjectList_Workspace\n      }\n    }\n  }\n": types.OnWorkspaceUpdatedDocument,
    "\n  query LegacyBranchRedirectMetadata($streamId: String!, $branchName: String!) {\n    project(id: $streamId) {\n      modelByName(name: $branchName) {\n        id\n      }\n    }\n  }\n": types.LegacyBranchRedirectMetadataDocument,
    "\n  query LegacyViewerCommitRedirectMetadata($streamId: String!, $commitId: String!) {\n    project(id: $streamId) {\n      version(id: $commitId) {\n        id\n        model {\n          id\n        }\n      }\n    }\n  }\n": types.LegacyViewerCommitRedirectMetadataDocument,
    "\n  query LegacyViewerStreamRedirectMetadata($streamId: String!) {\n    project(id: $streamId) {\n      id\n      versions(limit: 1) {\n        totalCount\n        items {\n          id\n          model {\n            id\n          }\n        }\n      }\n    }\n  }\n": types.LegacyViewerStreamRedirectMetadataDocument,
    "\n  query AutoAcceptableWorkspaceInvite(\n    $token: String!\n    $workspaceId: String!\n    $options: WorkspaceInviteLookupOptions\n  ) {\n    workspaceInvite(token: $token, workspaceId: $workspaceId, options: $options) {\n      id\n      ...UseWorkspaceInviteManager_PendingWorkspaceCollaborator\n    }\n  }\n": types.AutoAcceptableWorkspaceInviteDocument,
    "\n  query ResolveCommentLink($commentId: String!, $projectId: String!) {\n    project(id: $projectId) {\n      comment(id: $commentId) {\n        id\n        ...LinkableComment\n      }\n    }\n  }\n": types.ResolveCommentLinkDocument,
    "\n  fragment AutomateFunctionPage_AutomateFunction on AutomateFunction {\n    id\n    name\n    description\n    logo\n    supportedSourceApps\n    tags\n    ...AutomateFunctionPageHeader_Function\n    ...AutomateFunctionPageInfo_AutomateFunction\n    ...AutomateAutomationCreateDialog_AutomateFunction\n    creator {\n      id\n    }\n  }\n": types.AutomateFunctionPage_AutomateFunctionFragmentDoc,
    "\n  query AutomateFunctionPage($functionId: ID!) {\n    automateFunction(id: $functionId) {\n      ...AutomateFunctionPage_AutomateFunction\n    }\n    activeUser {\n      workspaces {\n        items {\n          ...AutomateFunctionCreateDialog_Workspace\n        }\n      }\n    }\n  }\n": types.AutomateFunctionPageDocument,
    "\n  query AutomateFunctionsPage($search: String, $cursor: String = null) {\n    ...AutomateFunctionsPageItems_Query\n    ...AutomateFunctionsPageHeader_Query\n  }\n": types.AutomateFunctionsPageDocument,
    "\n  fragment ProjectPageProject on Project {\n    id\n    createdAt\n    modelCount: models(limit: 0) {\n      totalCount\n    }\n    commentThreadCount: commentThreads(limit: 0) {\n      totalCount\n    }\n    workspace {\n      id\n    }\n    ...ProjectPageTeamInternals_Project\n    ...ProjectPageProjectHeader\n    ...ProjectPageTeamDialog\n    ...ProjectsMoveToWorkspaceDialog_Project\n  }\n": types.ProjectPageProjectFragmentDoc,
    "\n  fragment ProjectPageAutomationPage_Automation on Automation {\n    id\n    ...ProjectPageAutomationHeader_Automation\n    ...ProjectPageAutomationFunctions_Automation\n    ...ProjectPageAutomationRuns_Automation\n  }\n": types.ProjectPageAutomationPage_AutomationFragmentDoc,
    "\n  fragment ProjectPageAutomationPage_Project on Project {\n    id\n    workspaceId\n    ...ProjectPageAutomationHeader_Project\n  }\n": types.ProjectPageAutomationPage_ProjectFragmentDoc,
    "\n  fragment ProjectPageSettingsTab_Project on Project {\n    id\n    role\n  }\n": types.ProjectPageSettingsTab_ProjectFragmentDoc,
};

/**
 * The graphql function is used to parse GraphQL queries into a document that can be used by GraphQL clients.
 *
 *
 * @example
 * ```ts
 * const query = graphql(`query GetUser($id: ID!) { user(id: $id) { name } }`);
 * ```
 *
 * The query argument is unknown!
 * Please regenerate the types.
 */
export function graphql(source: string): unknown;

/**
 * The graphql function is used to parse GraphQL queries into a document that can be used by GraphQL clients.
 */
export function graphql(source: "\n  fragment AuthLoginWithEmailBlock_PendingWorkspaceCollaborator on PendingWorkspaceCollaborator {\n    id\n    email\n    user {\n      id\n    }\n  }\n"): (typeof documents)["\n  fragment AuthLoginWithEmailBlock_PendingWorkspaceCollaborator on PendingWorkspaceCollaborator {\n    id\n    email\n    user {\n      id\n    }\n  }\n"];
/**
 * The graphql function is used to parse GraphQL queries into a document that can be used by GraphQL clients.
 */
export function graphql(source: "\n  query AuthRegisterPanelWorkspaceInvite($token: String) {\n    workspaceInvite(token: $token) {\n      id\n      ...AuthWorkspaceInviteHeader_PendingWorkspaceCollaborator\n    }\n  }\n"): (typeof documents)["\n  query AuthRegisterPanelWorkspaceInvite($token: String) {\n    workspaceInvite(token: $token) {\n      id\n      ...AuthWorkspaceInviteHeader_PendingWorkspaceCollaborator\n    }\n  }\n"];
/**
 * The graphql function is used to parse GraphQL queries into a document that can be used by GraphQL clients.
 */
export function graphql(source: "\n  fragment ServerTermsOfServicePrivacyPolicyFragment on ServerInfo {\n    termsOfService\n  }\n"): (typeof documents)["\n  fragment ServerTermsOfServicePrivacyPolicyFragment on ServerInfo {\n    termsOfService\n  }\n"];
/**
 * The graphql function is used to parse GraphQL queries into a document that can be used by GraphQL clients.
 */
export function graphql(source: "\n  query EmailVerificationBannerState {\n    activeUser {\n      id\n      email\n      verified\n      hasPendingVerification\n    }\n  }\n"): (typeof documents)["\n  query EmailVerificationBannerState {\n    activeUser {\n      id\n      email\n      verified\n      hasPendingVerification\n    }\n  }\n"];
/**
 * The graphql function is used to parse GraphQL queries into a document that can be used by GraphQL clients.
 */
export function graphql(source: "\n  mutation RequestVerification {\n    requestVerification\n  }\n"): (typeof documents)["\n  mutation RequestVerification {\n    requestVerification\n  }\n"];
/**
 * The graphql function is used to parse GraphQL queries into a document that can be used by GraphQL clients.
 */
export function graphql(source: "\n  fragment AuthWorkspaceInviteHeader_PendingWorkspaceCollaborator on PendingWorkspaceCollaborator {\n    id\n    workspaceName\n    email\n    user {\n      id\n      ...LimitedUserAvatar\n    }\n  }\n"): (typeof documents)["\n  fragment AuthWorkspaceInviteHeader_PendingWorkspaceCollaborator on PendingWorkspaceCollaborator {\n    id\n    workspaceName\n    email\n    user {\n      id\n      ...LimitedUserAvatar\n    }\n  }\n"];
/**
 * The graphql function is used to parse GraphQL queries into a document that can be used by GraphQL clients.
 */
export function graphql(source: "\n  fragment AuthSsoLogin_Workspace on LimitedWorkspace {\n    id\n    slug\n    name\n    logo\n    defaultLogoIndex\n  }\n"): (typeof documents)["\n  fragment AuthSsoLogin_Workspace on LimitedWorkspace {\n    id\n    slug\n    name\n    logo\n    defaultLogoIndex\n  }\n"];
/**
 * The graphql function is used to parse GraphQL queries into a document that can be used by GraphQL clients.
 */
export function graphql(source: "\n  fragment AuthStategiesServerInfoFragment on ServerInfo {\n    authStrategies {\n      id\n      name\n      url\n    }\n    ...AuthThirdPartyLoginButtonOIDC_ServerInfo\n  }\n"): (typeof documents)["\n  fragment AuthStategiesServerInfoFragment on ServerInfo {\n    authStrategies {\n      id\n      name\n      url\n    }\n    ...AuthThirdPartyLoginButtonOIDC_ServerInfo\n  }\n"];
/**
 * The graphql function is used to parse GraphQL queries into a document that can be used by GraphQL clients.
 */
export function graphql(source: "\n  fragment AuthThirdPartyLoginButtonOIDC_ServerInfo on ServerInfo {\n    authStrategies {\n      id\n      name\n    }\n  }\n"): (typeof documents)["\n  fragment AuthThirdPartyLoginButtonOIDC_ServerInfo on ServerInfo {\n    authStrategies {\n      id\n      name\n    }\n  }\n"];
/**
 * The graphql function is used to parse GraphQL queries into a document that can be used by GraphQL clients.
 */
export function graphql(source: "\n  fragment AutomateAutomationCreateDialog_AutomateFunction on AutomateFunction {\n    id\n    ...AutomationsFunctionsCard_AutomateFunction\n    ...AutomateAutomationCreateDialogFunctionParametersStep_AutomateFunction\n  }\n"): (typeof documents)["\n  fragment AutomateAutomationCreateDialog_AutomateFunction on AutomateFunction {\n    id\n    ...AutomationsFunctionsCard_AutomateFunction\n    ...AutomateAutomationCreateDialogFunctionParametersStep_AutomateFunction\n  }\n"];
/**
 * The graphql function is used to parse GraphQL queries into a document that can be used by GraphQL clients.
 */
export function graphql(source: "\n  fragment AutomateAutomationCreateDialogFunctionParametersStep_AutomateFunction on AutomateFunction {\n    id\n    releases(limit: 1) {\n      items {\n        id\n        inputSchema\n      }\n    }\n  }\n"): (typeof documents)["\n  fragment AutomateAutomationCreateDialogFunctionParametersStep_AutomateFunction on AutomateFunction {\n    id\n    releases(limit: 1) {\n      items {\n        id\n        inputSchema\n      }\n    }\n  }\n"];
/**
 * The graphql function is used to parse GraphQL queries into a document that can be used by GraphQL clients.
 */
export function graphql(source: "\n  query AutomationCreateDialogFunctionsSearch(\n    $workspaceId: String!\n    $search: String\n    $cursor: String = null\n  ) {\n    workspace(id: $workspaceId) {\n      automateFunctions(limit: 20, filter: { search: $search }, cursor: $cursor) {\n        cursor\n        totalCount\n        items {\n          id\n          ...AutomateAutomationCreateDialog_AutomateFunction\n        }\n      }\n    }\n  }\n"): (typeof documents)["\n  query AutomationCreateDialogFunctionsSearch(\n    $workspaceId: String!\n    $search: String\n    $cursor: String = null\n  ) {\n    workspace(id: $workspaceId) {\n      automateFunctions(limit: 20, filter: { search: $search }, cursor: $cursor) {\n        cursor\n        totalCount\n        items {\n          id\n          ...AutomateAutomationCreateDialog_AutomateFunction\n        }\n      }\n    }\n  }\n"];
/**
 * The graphql function is used to parse GraphQL queries into a document that can be used by GraphQL clients.
 */
export function graphql(source: "\n  fragment AutomationsFunctionsCard_AutomateFunction on AutomateFunction {\n    id\n    name\n    isFeatured\n    description\n    logo\n    repo {\n      id\n      url\n      owner\n      name\n    }\n  }\n"): (typeof documents)["\n  fragment AutomationsFunctionsCard_AutomateFunction on AutomateFunction {\n    id\n    name\n    isFeatured\n    description\n    logo\n    repo {\n      id\n      url\n      owner\n      name\n    }\n  }\n"];
/**
 * The graphql function is used to parse GraphQL queries into a document that can be used by GraphQL clients.
 */
export function graphql(source: "\n  fragment AutomateFunctionCreateDialog_Workspace on Workspace {\n    id\n    name\n  }\n"): (typeof documents)["\n  fragment AutomateFunctionCreateDialog_Workspace on Workspace {\n    id\n    name\n  }\n"];
/**
 * The graphql function is used to parse GraphQL queries into a document that can be used by GraphQL clients.
 */
export function graphql(source: "\n  fragment AutomateFunctionCreateDialogDoneStep_AutomateFunction on AutomateFunction {\n    id\n    repo {\n      id\n      url\n      owner\n      name\n    }\n    ...AutomationsFunctionsCard_AutomateFunction\n  }\n"): (typeof documents)["\n  fragment AutomateFunctionCreateDialogDoneStep_AutomateFunction on AutomateFunction {\n    id\n    repo {\n      id\n      url\n      owner\n      name\n    }\n    ...AutomationsFunctionsCard_AutomateFunction\n  }\n"];
/**
 * The graphql function is used to parse GraphQL queries into a document that can be used by GraphQL clients.
 */
export function graphql(source: "\n  fragment AutomateFunctionCreateDialogTemplateStep_AutomateFunctionTemplate on AutomateFunctionTemplate {\n    id\n    title\n    logo\n    url\n  }\n"): (typeof documents)["\n  fragment AutomateFunctionCreateDialogTemplateStep_AutomateFunctionTemplate on AutomateFunctionTemplate {\n    id\n    title\n    logo\n    url\n  }\n"];
/**
 * The graphql function is used to parse GraphQL queries into a document that can be used by GraphQL clients.
 */
export function graphql(source: "\n  fragment AutomateFunctionPageHeader_Function on AutomateFunction {\n    id\n    name\n    logo\n    repo {\n      id\n      url\n      owner\n      name\n    }\n    releases(limit: 1) {\n      totalCount\n    }\n    workspaceIds\n  }\n"): (typeof documents)["\n  fragment AutomateFunctionPageHeader_Function on AutomateFunction {\n    id\n    name\n    logo\n    repo {\n      id\n      url\n      owner\n      name\n    }\n    releases(limit: 1) {\n      totalCount\n    }\n    workspaceIds\n  }\n"];
/**
 * The graphql function is used to parse GraphQL queries into a document that can be used by GraphQL clients.
 */
export function graphql(source: "\n  fragment AutomateFunctionPageInfo_AutomateFunction on AutomateFunction {\n    id\n    repo {\n      id\n      url\n      owner\n      name\n    }\n    description\n    releases(limit: 1) {\n      items {\n        id\n        inputSchema\n        createdAt\n        commitId\n        ...AutomateFunctionPageParametersDialog_AutomateFunctionRelease\n      }\n    }\n  }\n"): (typeof documents)["\n  fragment AutomateFunctionPageInfo_AutomateFunction on AutomateFunction {\n    id\n    repo {\n      id\n      url\n      owner\n      name\n    }\n    description\n    releases(limit: 1) {\n      items {\n        id\n        inputSchema\n        createdAt\n        commitId\n        ...AutomateFunctionPageParametersDialog_AutomateFunctionRelease\n      }\n    }\n  }\n"];
/**
 * The graphql function is used to parse GraphQL queries into a document that can be used by GraphQL clients.
 */
export function graphql(source: "\n  fragment AutomateFunctionPageParametersDialog_AutomateFunctionRelease on AutomateFunctionRelease {\n    id\n    inputSchema\n  }\n"): (typeof documents)["\n  fragment AutomateFunctionPageParametersDialog_AutomateFunctionRelease on AutomateFunctionRelease {\n    id\n    inputSchema\n  }\n"];
/**
 * The graphql function is used to parse GraphQL queries into a document that can be used by GraphQL clients.
 */
export function graphql(source: "\n  fragment AutomateFunctionsPageHeader_Query on Query {\n    activeUser {\n      id\n      role\n      automateInfo {\n        hasAutomateGithubApp\n        availableGithubOrgs\n      }\n    }\n    serverInfo {\n      automate {\n        availableFunctionTemplates {\n          ...AutomateFunctionCreateDialogTemplateStep_AutomateFunctionTemplate\n        }\n      }\n    }\n  }\n"): (typeof documents)["\n  fragment AutomateFunctionsPageHeader_Query on Query {\n    activeUser {\n      id\n      role\n      automateInfo {\n        hasAutomateGithubApp\n        availableGithubOrgs\n      }\n    }\n    serverInfo {\n      automate {\n        availableFunctionTemplates {\n          ...AutomateFunctionCreateDialogTemplateStep_AutomateFunctionTemplate\n        }\n      }\n    }\n  }\n"];
/**
 * The graphql function is used to parse GraphQL queries into a document that can be used by GraphQL clients.
 */
export function graphql(source: "\n  fragment AutomateFunctionsPageItems_Query on Query {\n    automateFunctions(limit: 6, filter: { search: $search }, cursor: $cursor) {\n      totalCount\n      items {\n        id\n        ...AutomationsFunctionsCard_AutomateFunction\n        ...AutomateAutomationCreateDialog_AutomateFunction\n      }\n      cursor\n    }\n  }\n"): (typeof documents)["\n  fragment AutomateFunctionsPageItems_Query on Query {\n    automateFunctions(limit: 6, filter: { search: $search }, cursor: $cursor) {\n      totalCount\n      items {\n        id\n        ...AutomationsFunctionsCard_AutomateFunction\n        ...AutomateAutomationCreateDialog_AutomateFunction\n      }\n      cursor\n    }\n  }\n"];
/**
 * The graphql function is used to parse GraphQL queries into a document that can be used by GraphQL clients.
 */
export function graphql(source: "\n  fragment AutomateRunsTriggerStatus_TriggeredAutomationsStatus on TriggeredAutomationsStatus {\n    id\n    ...TriggeredAutomationsStatusSummary\n    ...AutomateRunsTriggerStatusDialog_TriggeredAutomationsStatus\n  }\n"): (typeof documents)["\n  fragment AutomateRunsTriggerStatus_TriggeredAutomationsStatus on TriggeredAutomationsStatus {\n    id\n    ...TriggeredAutomationsStatusSummary\n    ...AutomateRunsTriggerStatusDialog_TriggeredAutomationsStatus\n  }\n"];
/**
 * The graphql function is used to parse GraphQL queries into a document that can be used by GraphQL clients.
 */
export function graphql(source: "\n  fragment AutomateRunsTriggerStatusDialog_TriggeredAutomationsStatus on TriggeredAutomationsStatus {\n    id\n    automationRuns {\n      id\n      ...AutomateRunsTriggerStatusDialogRunsRows_AutomateRun\n    }\n  }\n"): (typeof documents)["\n  fragment AutomateRunsTriggerStatusDialog_TriggeredAutomationsStatus on TriggeredAutomationsStatus {\n    id\n    automationRuns {\n      id\n      ...AutomateRunsTriggerStatusDialogRunsRows_AutomateRun\n    }\n  }\n"];
/**
 * The graphql function is used to parse GraphQL queries into a document that can be used by GraphQL clients.
 */
export function graphql(source: "\n  fragment AutomateRunsTriggerStatusDialogFunctionRun_AutomateFunctionRun on AutomateFunctionRun {\n    id\n    results\n    status\n    statusMessage\n    contextView\n    function {\n      id\n      logo\n      name\n    }\n    createdAt\n    updatedAt\n  }\n"): (typeof documents)["\n  fragment AutomateRunsTriggerStatusDialogFunctionRun_AutomateFunctionRun on AutomateFunctionRun {\n    id\n    results\n    status\n    statusMessage\n    contextView\n    function {\n      id\n      logo\n      name\n    }\n    createdAt\n    updatedAt\n  }\n"];
/**
 * The graphql function is used to parse GraphQL queries into a document that can be used by GraphQL clients.
 */
export function graphql(source: "\n  fragment AutomateRunsTriggerStatusDialogRunsRows_AutomateRun on AutomateRun {\n    id\n    functionRuns {\n      id\n      ...AutomateRunsTriggerStatusDialogFunctionRun_AutomateFunctionRun\n    }\n    ...AutomationsStatusOrderedRuns_AutomationRun\n  }\n"): (typeof documents)["\n  fragment AutomateRunsTriggerStatusDialogRunsRows_AutomateRun on AutomateRun {\n    id\n    functionRuns {\n      id\n      ...AutomateRunsTriggerStatusDialogFunctionRun_AutomateFunctionRun\n    }\n    ...AutomationsStatusOrderedRuns_AutomationRun\n  }\n"];
/**
 * The graphql function is used to parse GraphQL queries into a document that can be used by GraphQL clients.
 */
export function graphql(source: "\n  fragment AutomateViewerPanel_AutomateRun on AutomateRun {\n    id\n    functionRuns {\n      id\n      ...AutomateViewerPanelFunctionRunRow_AutomateFunctionRun\n    }\n    ...AutomationsStatusOrderedRuns_AutomationRun\n  }\n"): (typeof documents)["\n  fragment AutomateViewerPanel_AutomateRun on AutomateRun {\n    id\n    functionRuns {\n      id\n      ...AutomateViewerPanelFunctionRunRow_AutomateFunctionRun\n    }\n    ...AutomationsStatusOrderedRuns_AutomationRun\n  }\n"];
/**
 * The graphql function is used to parse GraphQL queries into a document that can be used by GraphQL clients.
 */
export function graphql(source: "\n  fragment AutomateViewerPanelFunctionRunRow_AutomateFunctionRun on AutomateFunctionRun {\n    id\n    results\n    status\n    statusMessage\n    contextView\n    function {\n      id\n      logo\n      name\n    }\n    createdAt\n    updatedAt\n  }\n"): (typeof documents)["\n  fragment AutomateViewerPanelFunctionRunRow_AutomateFunctionRun on AutomateFunctionRun {\n    id\n    results\n    status\n    statusMessage\n    contextView\n    function {\n      id\n      logo\n      name\n    }\n    createdAt\n    updatedAt\n  }\n"];
/**
 * The graphql function is used to parse GraphQL queries into a document that can be used by GraphQL clients.
 */
export function graphql(source: "\n  fragment BillingAlert_Workspace on Workspace {\n    id\n    plan {\n      name\n      status\n      createdAt\n    }\n    subscription {\n      billingInterval\n      currentBillingCycleEnd\n    }\n  }\n"): (typeof documents)["\n  fragment BillingAlert_Workspace on Workspace {\n    id\n    plan {\n      name\n      status\n      createdAt\n    }\n    subscription {\n      billingInterval\n      currentBillingCycleEnd\n    }\n  }\n"];
/**
 * The graphql function is used to parse GraphQL queries into a document that can be used by GraphQL clients.
 */
export function graphql(source: "\n  fragment CommonModelSelectorModel on Model {\n    id\n    name\n  }\n"): (typeof documents)["\n  fragment CommonModelSelectorModel on Model {\n    id\n    name\n  }\n"];
/**
 * The graphql function is used to parse GraphQL queries into a document that can be used by GraphQL clients.
 */
export function graphql(source: "\n  fragment DashboardProjectCard_Project on Project {\n    id\n    name\n    role\n    updatedAt\n    models {\n      totalCount\n    }\n    team {\n      user {\n        ...LimitedUserAvatar\n      }\n    }\n    workspace {\n      id\n      slug\n      name\n      ...WorkspaceAvatar_Workspace\n    }\n  }\n"): (typeof documents)["\n  fragment DashboardProjectCard_Project on Project {\n    id\n    name\n    role\n    updatedAt\n    models {\n      totalCount\n    }\n    team {\n      user {\n        ...LimitedUserAvatar\n      }\n    }\n    workspace {\n      id\n      slug\n      name\n      ...WorkspaceAvatar_Workspace\n    }\n  }\n"];
/**
 * The graphql function is used to parse GraphQL queries into a document that can be used by GraphQL clients.
 */
export function graphql(source: "\n  fragment Sidebar_User on User {\n    id\n    automateFunctions {\n      items {\n        id\n        name\n        description\n        logo\n      }\n    }\n  }\n"): (typeof documents)["\n  fragment Sidebar_User on User {\n    id\n    automateFunctions {\n      items {\n        id\n        name\n        description\n        logo\n      }\n    }\n  }\n"];
/**
 * The graphql function is used to parse GraphQL queries into a document that can be used by GraphQL clients.
 */
export function graphql(source: "\n  fragment FormSelectModels_Model on Model {\n    id\n    name\n  }\n"): (typeof documents)["\n  fragment FormSelectModels_Model on Model {\n    id\n    name\n  }\n"];
/**
 * The graphql function is used to parse GraphQL queries into a document that can be used by GraphQL clients.
 */
export function graphql(source: "\n  fragment FormSelectProjects_Project on Project {\n    id\n    name\n  }\n"): (typeof documents)["\n  fragment FormSelectProjects_Project on Project {\n    id\n    name\n  }\n"];
/**
 * The graphql function is used to parse GraphQL queries into a document that can be used by GraphQL clients.
 */
export function graphql(source: "\n  fragment FormUsersSelectItem on LimitedUser {\n    id\n    name\n    avatar\n  }\n"): (typeof documents)["\n  fragment FormUsersSelectItem on LimitedUser {\n    id\n    name\n    avatar\n  }\n"];
/**
 * The graphql function is used to parse GraphQL queries into a document that can be used by GraphQL clients.
 */
export function graphql(source: "\n  fragment HeaderNavShare_Project on Project {\n    id\n    visibility\n    ...ProjectsModelPageEmbed_Project\n  }\n"): (typeof documents)["\n  fragment HeaderNavShare_Project on Project {\n    id\n    visibility\n    ...ProjectsModelPageEmbed_Project\n  }\n"];
/**
 * The graphql function is used to parse GraphQL queries into a document that can be used by GraphQL clients.
 */
export function graphql(source: "\n  fragment ProjectModelPageHeaderProject on Project {\n    id\n    name\n    model(id: $modelId) {\n      id\n      name\n      description\n    }\n    workspace {\n      id\n      slug\n      name\n    }\n  }\n"): (typeof documents)["\n  fragment ProjectModelPageHeaderProject on Project {\n    id\n    name\n    model(id: $modelId) {\n      id\n      name\n      description\n    }\n    workspace {\n      id\n      slug\n      name\n    }\n  }\n"];
/**
 * The graphql function is used to parse GraphQL queries into a document that can be used by GraphQL clients.
 */
export function graphql(source: "\n  fragment ProjectModelPageVersionsPagination on Project {\n    id\n    visibility\n    model(id: $modelId) {\n      id\n      versions(limit: 16, cursor: $versionsCursor) {\n        cursor\n        totalCount\n        items {\n          ...ProjectModelPageVersionsCardVersion\n        }\n      }\n    }\n    ...ProjectsModelPageEmbed_Project\n  }\n"): (typeof documents)["\n  fragment ProjectModelPageVersionsPagination on Project {\n    id\n    visibility\n    model(id: $modelId) {\n      id\n      versions(limit: 16, cursor: $versionsCursor) {\n        cursor\n        totalCount\n        items {\n          ...ProjectModelPageVersionsCardVersion\n        }\n      }\n    }\n    ...ProjectsModelPageEmbed_Project\n  }\n"];
/**
 * The graphql function is used to parse GraphQL queries into a document that can be used by GraphQL clients.
 */
export function graphql(source: "\n  fragment ProjectModelPageVersionsProject on Project {\n    ...ProjectPageProjectHeader\n    model(id: $modelId) {\n      id\n      name\n      pendingImportedVersions {\n        ...PendingFileUpload\n      }\n    }\n    ...ProjectModelPageVersionsPagination\n    ...ProjectsModelPageEmbed_Project\n  }\n"): (typeof documents)["\n  fragment ProjectModelPageVersionsProject on Project {\n    ...ProjectPageProjectHeader\n    model(id: $modelId) {\n      id\n      name\n      pendingImportedVersions {\n        ...PendingFileUpload\n      }\n    }\n    ...ProjectModelPageVersionsPagination\n    ...ProjectsModelPageEmbed_Project\n  }\n"];
/**
 * The graphql function is used to parse GraphQL queries into a document that can be used by GraphQL clients.
 */
export function graphql(source: "\n  fragment ProjectModelPageDialogDeleteVersion on Version {\n    id\n    message\n  }\n"): (typeof documents)["\n  fragment ProjectModelPageDialogDeleteVersion on Version {\n    id\n    message\n  }\n"];
/**
 * The graphql function is used to parse GraphQL queries into a document that can be used by GraphQL clients.
 */
export function graphql(source: "\n  fragment ProjectModelPageDialogEditMessageVersion on Version {\n    id\n    message\n  }\n"): (typeof documents)["\n  fragment ProjectModelPageDialogEditMessageVersion on Version {\n    id\n    message\n  }\n"];
/**
 * The graphql function is used to parse GraphQL queries into a document that can be used by GraphQL clients.
 */
export function graphql(source: "\n  fragment ProjectModelPageDialogMoveToVersion on Version {\n    id\n    message\n  }\n"): (typeof documents)["\n  fragment ProjectModelPageDialogMoveToVersion on Version {\n    id\n    message\n  }\n"];
/**
 * The graphql function is used to parse GraphQL queries into a document that can be used by GraphQL clients.
 */
export function graphql(source: "\n  fragment ProjectsModelPageEmbed_Project on Project {\n    id\n    ...ProjectsPageTeamDialogManagePermissions_Project\n  }\n"): (typeof documents)["\n  fragment ProjectsModelPageEmbed_Project on Project {\n    id\n    ...ProjectsPageTeamDialogManagePermissions_Project\n  }\n"];
/**
 * The graphql function is used to parse GraphQL queries into a document that can be used by GraphQL clients.
 */
export function graphql(source: "\n  fragment ProjectModelPageVersionsCardVersion on Version {\n    id\n    message\n    authorUser {\n      ...LimitedUserAvatar\n    }\n    createdAt\n    previewUrl\n    sourceApplication\n    commentThreadCount: commentThreads(limit: 0) {\n      totalCount\n    }\n    ...ProjectModelPageDialogDeleteVersion\n    ...ProjectModelPageDialogMoveToVersion\n    automationsStatus {\n      ...AutomateRunsTriggerStatus_TriggeredAutomationsStatus\n    }\n  }\n"): (typeof documents)["\n  fragment ProjectModelPageVersionsCardVersion on Version {\n    id\n    message\n    authorUser {\n      ...LimitedUserAvatar\n    }\n    createdAt\n    previewUrl\n    sourceApplication\n    commentThreadCount: commentThreads(limit: 0) {\n      totalCount\n    }\n    ...ProjectModelPageDialogDeleteVersion\n    ...ProjectModelPageDialogMoveToVersion\n    automationsStatus {\n      ...AutomateRunsTriggerStatus_TriggeredAutomationsStatus\n    }\n  }\n"];
/**
 * The graphql function is used to parse GraphQL queries into a document that can be used by GraphQL clients.
 */
export function graphql(source: "\n  fragment ProjectPageProjectHeader on Project {\n    id\n    role\n    name\n    description\n    visibility\n    allowPublicComments\n    workspace {\n      id\n      slug\n      name\n      ...WorkspaceAvatar_Workspace\n    }\n  }\n"): (typeof documents)["\n  fragment ProjectPageProjectHeader on Project {\n    id\n    role\n    name\n    description\n    visibility\n    allowPublicComments\n    workspace {\n      id\n      slug\n      name\n      ...WorkspaceAvatar_Workspace\n    }\n  }\n"];
/**
 * The graphql function is used to parse GraphQL queries into a document that can be used by GraphQL clients.
 */
export function graphql(source: "\n  fragment ProjectPageInviteDialog_Project on Project {\n    id\n    workspaceId\n    workspace {\n      id\n      defaultProjectRole\n      team {\n        items {\n          role\n          user {\n            id\n            name\n            bio\n            company\n            avatar\n            verified\n            role\n          }\n        }\n      }\n    }\n    ...ProjectPageTeamInternals_Project\n    workspace {\n      id\n      domainBasedMembershipProtectionEnabled\n      domains {\n        domain\n        id\n      }\n    }\n  }\n"): (typeof documents)["\n  fragment ProjectPageInviteDialog_Project on Project {\n    id\n    workspaceId\n    workspace {\n      id\n      defaultProjectRole\n      team {\n        items {\n          role\n          user {\n            id\n            name\n            bio\n            company\n            avatar\n            verified\n            role\n          }\n        }\n      }\n    }\n    ...ProjectPageTeamInternals_Project\n    workspace {\n      id\n      domainBasedMembershipProtectionEnabled\n      domains {\n        domain\n        id\n      }\n    }\n  }\n"];
/**
 * The graphql function is used to parse GraphQL queries into a document that can be used by GraphQL clients.
 */
export function graphql(source: "\n  fragment ProjectPageAutomationFunctionSettingsDialog_AutomationRevisionFunction on AutomationRevisionFunction {\n    parameters\n    release {\n      id\n      inputSchema\n      function {\n        id\n      }\n    }\n  }\n"): (typeof documents)["\n  fragment ProjectPageAutomationFunctionSettingsDialog_AutomationRevisionFunction on AutomationRevisionFunction {\n    parameters\n    release {\n      id\n      inputSchema\n      function {\n        id\n      }\n    }\n  }\n"];
/**
 * The graphql function is used to parse GraphQL queries into a document that can be used by GraphQL clients.
 */
export function graphql(source: "\n  fragment ProjectPageAutomationFunctionSettingsDialog_AutomationRevision on AutomationRevision {\n    id\n    triggerDefinitions {\n      ... on VersionCreatedTriggerDefinition {\n        type\n        model {\n          id\n          ...CommonModelSelectorModel\n        }\n      }\n    }\n  }\n"): (typeof documents)["\n  fragment ProjectPageAutomationFunctionSettingsDialog_AutomationRevision on AutomationRevision {\n    id\n    triggerDefinitions {\n      ... on VersionCreatedTriggerDefinition {\n        type\n        model {\n          id\n          ...CommonModelSelectorModel\n        }\n      }\n    }\n  }\n"];
/**
 * The graphql function is used to parse GraphQL queries into a document that can be used by GraphQL clients.
 */
export function graphql(source: "\n  fragment ProjectPageAutomationFunctions_Automation on Automation {\n    id\n    currentRevision {\n      id\n      ...ProjectPageAutomationFunctionSettingsDialog_AutomationRevision\n      functions {\n        release {\n          id\n          function {\n            id\n            ...AutomationsFunctionsCard_AutomateFunction\n            releases(limit: 1) {\n              items {\n                id\n              }\n            }\n          }\n        }\n        ...ProjectPageAutomationFunctionSettingsDialog_AutomationRevisionFunction\n      }\n    }\n  }\n"): (typeof documents)["\n  fragment ProjectPageAutomationFunctions_Automation on Automation {\n    id\n    currentRevision {\n      id\n      ...ProjectPageAutomationFunctionSettingsDialog_AutomationRevision\n      functions {\n        release {\n          id\n          function {\n            id\n            ...AutomationsFunctionsCard_AutomateFunction\n            releases(limit: 1) {\n              items {\n                id\n              }\n            }\n          }\n        }\n        ...ProjectPageAutomationFunctionSettingsDialog_AutomationRevisionFunction\n      }\n    }\n  }\n"];
/**
 * The graphql function is used to parse GraphQL queries into a document that can be used by GraphQL clients.
 */
export function graphql(source: "\n  fragment ProjectPageAutomationHeader_Automation on Automation {\n    id\n    name\n    enabled\n    isTestAutomation\n    currentRevision {\n      id\n      triggerDefinitions {\n        ... on VersionCreatedTriggerDefinition {\n          model {\n            ...ProjectPageLatestItemsModelItem\n          }\n        }\n      }\n    }\n  }\n"): (typeof documents)["\n  fragment ProjectPageAutomationHeader_Automation on Automation {\n    id\n    name\n    enabled\n    isTestAutomation\n    currentRevision {\n      id\n      triggerDefinitions {\n        ... on VersionCreatedTriggerDefinition {\n          model {\n            ...ProjectPageLatestItemsModelItem\n          }\n        }\n      }\n    }\n  }\n"];
/**
 * The graphql function is used to parse GraphQL queries into a document that can be used by GraphQL clients.
 */
export function graphql(source: "\n  fragment ProjectPageAutomationHeader_Project on Project {\n    id\n    role\n    workspaceId\n    ...ProjectPageModelsCardProject\n  }\n"): (typeof documents)["\n  fragment ProjectPageAutomationHeader_Project on Project {\n    id\n    role\n    workspaceId\n    ...ProjectPageModelsCardProject\n  }\n"];
/**
 * The graphql function is used to parse GraphQL queries into a document that can be used by GraphQL clients.
 */
export function graphql(source: "\n  fragment ProjectPageAutomationModels_Project on Project {\n    id\n    ...ProjectPageModelsCardProject\n  }\n"): (typeof documents)["\n  fragment ProjectPageAutomationModels_Project on Project {\n    id\n    ...ProjectPageModelsCardProject\n  }\n"];
/**
 * The graphql function is used to parse GraphQL queries into a document that can be used by GraphQL clients.
 */
export function graphql(source: "\n  fragment ProjectPageAutomationRuns_Automation on Automation {\n    id\n    name\n    enabled\n    isTestAutomation\n    runs(limit: 10) {\n      items {\n        ...AutomationRunDetails\n      }\n      totalCount\n      cursor\n    }\n  }\n"): (typeof documents)["\n  fragment ProjectPageAutomationRuns_Automation on Automation {\n    id\n    name\n    enabled\n    isTestAutomation\n    runs(limit: 10) {\n      items {\n        ...AutomationRunDetails\n      }\n      totalCount\n      cursor\n    }\n  }\n"];
/**
 * The graphql function is used to parse GraphQL queries into a document that can be used by GraphQL clients.
 */
export function graphql(source: "\n  fragment ProjectPageAutomationsEmptyState_Query on Query {\n    automateFunctions(limit: 9) {\n      items {\n        ...AutomationsFunctionsCard_AutomateFunction\n        ...AutomateAutomationCreateDialog_AutomateFunction\n      }\n    }\n  }\n"): (typeof documents)["\n  fragment ProjectPageAutomationsEmptyState_Query on Query {\n    automateFunctions(limit: 9) {\n      items {\n        ...AutomationsFunctionsCard_AutomateFunction\n        ...AutomateAutomationCreateDialog_AutomateFunction\n      }\n    }\n  }\n"];
/**
 * The graphql function is used to parse GraphQL queries into a document that can be used by GraphQL clients.
 */
export function graphql(source: "\n  fragment ProjectPageAutomationsRow_Automation on Automation {\n    id\n    name\n    enabled\n    isTestAutomation\n    currentRevision {\n      id\n      triggerDefinitions {\n        ... on VersionCreatedTriggerDefinition {\n          model {\n            id\n            name\n          }\n        }\n      }\n    }\n    runs(limit: 10) {\n      totalCount\n      items {\n        ...AutomationRunDetails\n      }\n      cursor\n    }\n  }\n"): (typeof documents)["\n  fragment ProjectPageAutomationsRow_Automation on Automation {\n    id\n    name\n    enabled\n    isTestAutomation\n    currentRevision {\n      id\n      triggerDefinitions {\n        ... on VersionCreatedTriggerDefinition {\n          model {\n            id\n            name\n          }\n        }\n      }\n    }\n    runs(limit: 10) {\n      totalCount\n      items {\n        ...AutomationRunDetails\n      }\n      cursor\n    }\n  }\n"];
/**
 * The graphql function is used to parse GraphQL queries into a document that can be used by GraphQL clients.
 */
export function graphql(source: "\n  fragment ProjectDiscussionsPageHeader_Project on Project {\n    id\n    name\n  }\n"): (typeof documents)["\n  fragment ProjectDiscussionsPageHeader_Project on Project {\n    id\n    name\n  }\n"];
/**
 * The graphql function is used to parse GraphQL queries into a document that can be used by GraphQL clients.
 */
export function graphql(source: "\n  fragment ProjectDiscussionsPageResults_Project on Project {\n    id\n  }\n"): (typeof documents)["\n  fragment ProjectDiscussionsPageResults_Project on Project {\n    id\n  }\n"];
/**
 * The graphql function is used to parse GraphQL queries into a document that can be used by GraphQL clients.
 */
export function graphql(source: "\n  fragment ProjectPageModelsActions on Model {\n    id\n    name\n  }\n"): (typeof documents)["\n  fragment ProjectPageModelsActions on Model {\n    id\n    name\n  }\n"];
/**
 * The graphql function is used to parse GraphQL queries into a document that can be used by GraphQL clients.
 */
export function graphql(source: "\n  fragment ProjectPageModelsActions_Project on Project {\n    id\n    ...ProjectsModelPageEmbed_Project\n  }\n"): (typeof documents)["\n  fragment ProjectPageModelsActions_Project on Project {\n    id\n    ...ProjectsModelPageEmbed_Project\n  }\n"];
/**
 * The graphql function is used to parse GraphQL queries into a document that can be used by GraphQL clients.
 */
export function graphql(source: "\n  fragment ProjectPageModelsCardProject on Project {\n    id\n    role\n    visibility\n    ...ProjectPageModelsActions_Project\n  }\n"): (typeof documents)["\n  fragment ProjectPageModelsCardProject on Project {\n    id\n    role\n    visibility\n    ...ProjectPageModelsActions_Project\n  }\n"];
/**
 * The graphql function is used to parse GraphQL queries into a document that can be used by GraphQL clients.
 */
export function graphql(source: "\n  fragment ProjectModelsPageHeader_Project on Project {\n    id\n    name\n    sourceApps\n    role\n    models {\n      totalCount\n    }\n    team {\n      id\n      user {\n        ...FormUsersSelectItem\n      }\n    }\n  }\n"): (typeof documents)["\n  fragment ProjectModelsPageHeader_Project on Project {\n    id\n    name\n    sourceApps\n    role\n    models {\n      totalCount\n    }\n    team {\n      id\n      user {\n        ...FormUsersSelectItem\n      }\n    }\n  }\n"];
/**
 * The graphql function is used to parse GraphQL queries into a document that can be used by GraphQL clients.
 */
export function graphql(source: "\n  fragment ProjectModelsPageResults_Project on Project {\n    ...ProjectPageLatestItemsModels\n  }\n"): (typeof documents)["\n  fragment ProjectModelsPageResults_Project on Project {\n    ...ProjectPageLatestItemsModels\n  }\n"];
/**
 * The graphql function is used to parse GraphQL queries into a document that can be used by GraphQL clients.
 */
export function graphql(source: "\n  fragment ProjectPageModelsStructureItem_Project on Project {\n    id\n    ...ProjectPageModelsActions_Project\n  }\n"): (typeof documents)["\n  fragment ProjectPageModelsStructureItem_Project on Project {\n    id\n    ...ProjectPageModelsActions_Project\n  }\n"];
/**
 * The graphql function is used to parse GraphQL queries into a document that can be used by GraphQL clients.
 */
export function graphql(source: "\n  fragment SingleLevelModelTreeItem on ModelsTreeItem {\n    id\n    name\n    fullName\n    model {\n      ...ProjectPageLatestItemsModelItem\n    }\n    hasChildren\n    updatedAt\n  }\n"): (typeof documents)["\n  fragment SingleLevelModelTreeItem on ModelsTreeItem {\n    id\n    name\n    fullName\n    model {\n      ...ProjectPageLatestItemsModelItem\n    }\n    hasChildren\n    updatedAt\n  }\n"];
/**
 * The graphql function is used to parse GraphQL queries into a document that can be used by GraphQL clients.
 */
export function graphql(source: "\n  fragment ProjectPageModelsCardDeleteDialog on Model {\n    id\n    name\n  }\n"): (typeof documents)["\n  fragment ProjectPageModelsCardDeleteDialog on Model {\n    id\n    name\n  }\n"];
/**
 * The graphql function is used to parse GraphQL queries into a document that can be used by GraphQL clients.
 */
export function graphql(source: "\n  fragment ProjectPageModelsCardRenameDialog on Model {\n    id\n    name\n    description\n  }\n"): (typeof documents)["\n  fragment ProjectPageModelsCardRenameDialog on Model {\n    id\n    name\n    description\n  }\n"];
/**
 * The graphql function is used to parse GraphQL queries into a document that can be used by GraphQL clients.
 */
export function graphql(source: "\n  query ProjectPageSettingsCollaborators($projectId: String!) {\n    project(id: $projectId) {\n      id\n      ...ProjectPageTeamInternals_Project\n      ...ProjectPageInviteDialog_Project\n    }\n  }\n"): (typeof documents)["\n  query ProjectPageSettingsCollaborators($projectId: String!) {\n    project(id: $projectId) {\n      id\n      ...ProjectPageTeamInternals_Project\n      ...ProjectPageInviteDialog_Project\n    }\n  }\n"];
/**
 * The graphql function is used to parse GraphQL queries into a document that can be used by GraphQL clients.
 */
export function graphql(source: "\n  query ProjectPageSettingsCollaboratorsWorkspace($workspaceId: String!) {\n    workspace(id: $workspaceId) {\n      ...ProjectPageTeamInternals_Workspace\n    }\n  }\n"): (typeof documents)["\n  query ProjectPageSettingsCollaboratorsWorkspace($workspaceId: String!) {\n    workspace(id: $workspaceId) {\n      ...ProjectPageTeamInternals_Workspace\n    }\n  }\n"];
/**
 * The graphql function is used to parse GraphQL queries into a document that can be used by GraphQL clients.
 */
export function graphql(source: "\n  query ProjectPageSettingsGeneral($projectId: String!) {\n    project(id: $projectId) {\n      id\n      role\n      ...ProjectPageSettingsGeneralBlockProjectInfo_Project\n      ...ProjectPageSettingsGeneralBlockAccess_Project\n      ...ProjectPageSettingsGeneralBlockDiscussions_Project\n      ...ProjectPageSettingsGeneralBlockLeave_Project\n      ...ProjectPageSettingsGeneralBlockDelete_Project\n      ...ProjectPageTeamInternals_Project\n    }\n  }\n"): (typeof documents)["\n  query ProjectPageSettingsGeneral($projectId: String!) {\n    project(id: $projectId) {\n      id\n      role\n      ...ProjectPageSettingsGeneralBlockProjectInfo_Project\n      ...ProjectPageSettingsGeneralBlockAccess_Project\n      ...ProjectPageSettingsGeneralBlockDiscussions_Project\n      ...ProjectPageSettingsGeneralBlockLeave_Project\n      ...ProjectPageSettingsGeneralBlockDelete_Project\n      ...ProjectPageTeamInternals_Project\n    }\n  }\n"];
/**
 * The graphql function is used to parse GraphQL queries into a document that can be used by GraphQL clients.
 */
export function graphql(source: "\n  fragment ProjectPageSettingsGeneralBlockAccess_Project on Project {\n    id\n    visibility\n  }\n"): (typeof documents)["\n  fragment ProjectPageSettingsGeneralBlockAccess_Project on Project {\n    id\n    visibility\n  }\n"];
/**
 * The graphql function is used to parse GraphQL queries into a document that can be used by GraphQL clients.
 */
export function graphql(source: "\n  fragment ProjectPageSettingsGeneralBlockDelete_Project on Project {\n    id\n    name\n    role\n    models(limit: 0) {\n      totalCount\n    }\n    commentThreads(limit: 0) {\n      totalCount\n    }\n    workspace {\n      slug\n    }\n  }\n"): (typeof documents)["\n  fragment ProjectPageSettingsGeneralBlockDelete_Project on Project {\n    id\n    name\n    role\n    models(limit: 0) {\n      totalCount\n    }\n    commentThreads(limit: 0) {\n      totalCount\n    }\n    workspace {\n      slug\n    }\n  }\n"];
/**
 * The graphql function is used to parse GraphQL queries into a document that can be used by GraphQL clients.
 */
export function graphql(source: "\n  fragment ProjectPageSettingsGeneralBlockDiscussions_Project on Project {\n    id\n    visibility\n    allowPublicComments\n  }\n"): (typeof documents)["\n  fragment ProjectPageSettingsGeneralBlockDiscussions_Project on Project {\n    id\n    visibility\n    allowPublicComments\n  }\n"];
/**
 * The graphql function is used to parse GraphQL queries into a document that can be used by GraphQL clients.
 */
export function graphql(source: "\n  fragment ProjectPageSettingsGeneralBlockLeave_Project on Project {\n    id\n    name\n    role\n    team {\n      role\n      user {\n        ...LimitedUserAvatar\n        role\n      }\n    }\n    workspace {\n      id\n    }\n  }\n"): (typeof documents)["\n  fragment ProjectPageSettingsGeneralBlockLeave_Project on Project {\n    id\n    name\n    role\n    team {\n      role\n      user {\n        ...LimitedUserAvatar\n        role\n      }\n    }\n    workspace {\n      id\n    }\n  }\n"];
/**
 * The graphql function is used to parse GraphQL queries into a document that can be used by GraphQL clients.
 */
export function graphql(source: "\n  fragment ProjectPageSettingsGeneralBlockProjectInfo_Project on Project {\n    id\n    role\n    name\n    description\n  }\n"): (typeof documents)["\n  fragment ProjectPageSettingsGeneralBlockProjectInfo_Project on Project {\n    id\n    role\n    name\n    description\n  }\n"];
/**
 * The graphql function is used to parse GraphQL queries into a document that can be used by GraphQL clients.
 */
export function graphql(source: "\n  fragment ProjectPageTeamDialog on Project {\n    id\n    name\n    role\n    allowPublicComments\n    visibility\n    team {\n      id\n      role\n      user {\n        ...LimitedUserAvatar\n        role\n      }\n    }\n    invitedTeam {\n      id\n      title\n      inviteId\n      role\n      user {\n        ...LimitedUserAvatar\n        role\n      }\n    }\n    ...ProjectsPageTeamDialogManagePermissions_Project\n  }\n"): (typeof documents)["\n  fragment ProjectPageTeamDialog on Project {\n    id\n    name\n    role\n    allowPublicComments\n    visibility\n    team {\n      id\n      role\n      user {\n        ...LimitedUserAvatar\n        role\n      }\n    }\n    invitedTeam {\n      id\n      title\n      inviteId\n      role\n      user {\n        ...LimitedUserAvatar\n        role\n      }\n    }\n    ...ProjectsPageTeamDialogManagePermissions_Project\n  }\n"];
/**
 * The graphql function is used to parse GraphQL queries into a document that can be used by GraphQL clients.
 */
export function graphql(source: "\n  fragment ProjectsPageTeamDialogManagePermissions_Project on Project {\n    id\n    visibility\n    role\n  }\n"): (typeof documents)["\n  fragment ProjectsPageTeamDialogManagePermissions_Project on Project {\n    id\n    visibility\n    role\n  }\n"];
/**
 * The graphql function is used to parse GraphQL queries into a document that can be used by GraphQL clients.
 */
export function graphql(source: "\n  fragment ProjectsAddDialog_Workspace on Workspace {\n    id\n    ...ProjectsWorkspaceSelect_Workspace\n  }\n"): (typeof documents)["\n  fragment ProjectsAddDialog_Workspace on Workspace {\n    id\n    ...ProjectsWorkspaceSelect_Workspace\n  }\n"];
/**
 * The graphql function is used to parse GraphQL queries into a document that can be used by GraphQL clients.
 */
export function graphql(source: "\n  fragment ProjectsAddDialog_User on User {\n    workspaces {\n      items {\n        ...ProjectsAddDialog_Workspace\n      }\n    }\n  }\n"): (typeof documents)["\n  fragment ProjectsAddDialog_User on User {\n    workspaces {\n      items {\n        ...ProjectsAddDialog_Workspace\n      }\n    }\n  }\n"];
/**
 * The graphql function is used to parse GraphQL queries into a document that can be used by GraphQL clients.
 */
export function graphql(source: "\n  fragment ProjectsDashboard_UserProjectCollection on UserProjectCollection {\n    numberOfHidden\n  }\n"): (typeof documents)["\n  fragment ProjectsDashboard_UserProjectCollection on UserProjectCollection {\n    numberOfHidden\n  }\n"];
/**
 * The graphql function is used to parse GraphQL queries into a document that can be used by GraphQL clients.
 */
export function graphql(source: "\n    subscription OnUserProjectsUpdate {\n      userProjectsUpdated {\n        type\n        id\n        project {\n          ...ProjectDashboardItem\n        }\n      }\n    }\n  "): (typeof documents)["\n    subscription OnUserProjectsUpdate {\n      userProjectsUpdated {\n        type\n        id\n        project {\n          ...ProjectDashboardItem\n        }\n      }\n    }\n  "];
/**
 * The graphql function is used to parse GraphQL queries into a document that can be used by GraphQL clients.
 */
export function graphql(source: "\n  fragment ProjectsDashboardFilledProject on ProjectCollection {\n    items {\n      ...ProjectDashboardItem\n    }\n  }\n"): (typeof documents)["\n  fragment ProjectsDashboardFilledProject on ProjectCollection {\n    items {\n      ...ProjectDashboardItem\n    }\n  }\n"];
/**
 * The graphql function is used to parse GraphQL queries into a document that can be used by GraphQL clients.
 */
export function graphql(source: "\n  fragment ProjectsDashboardFilledUser on UserProjectCollection {\n    items {\n      ...ProjectDashboardItem\n    }\n  }\n"): (typeof documents)["\n  fragment ProjectsDashboardFilledUser on UserProjectCollection {\n    items {\n      ...ProjectDashboardItem\n    }\n  }\n"];
/**
 * The graphql function is used to parse GraphQL queries into a document that can be used by GraphQL clients.
 */
export function graphql(source: "\n  fragment ProjectsDashboardHeaderProjects_User on User {\n    projectInvites {\n      ...ProjectsInviteBanner\n    }\n  }\n"): (typeof documents)["\n  fragment ProjectsDashboardHeaderProjects_User on User {\n    projectInvites {\n      ...ProjectsInviteBanner\n    }\n  }\n"];
/**
 * The graphql function is used to parse GraphQL queries into a document that can be used by GraphQL clients.
 */
export function graphql(source: "\n  fragment ProjectsDashboardHeaderWorkspaces_User on User {\n    discoverableWorkspaces {\n      ...WorkspaceInviteDiscoverableWorkspaceBanner_LimitedWorkspace\n    }\n    workspaceInvites {\n      ...WorkspaceInviteBanner_PendingWorkspaceCollaborator\n    }\n  }\n"): (typeof documents)["\n  fragment ProjectsDashboardHeaderWorkspaces_User on User {\n    discoverableWorkspaces {\n      ...WorkspaceInviteDiscoverableWorkspaceBanner_LimitedWorkspace\n    }\n    workspaceInvites {\n      ...WorkspaceInviteBanner_PendingWorkspaceCollaborator\n    }\n  }\n"];
/**
 * The graphql function is used to parse GraphQL queries into a document that can be used by GraphQL clients.
 */
<<<<<<< HEAD
export function graphql(source: "\n  fragment ProjectsMoveToWorkspaceDialog_Workspace on Workspace {\n    id\n    role\n    name\n    defaultLogoIndex\n    logo\n    ...WorkspaceHasCustomDataResidency_Workspace\n    ...ProjectsWorkspaceSelect_Workspace\n  }\n"): (typeof documents)["\n  fragment ProjectsMoveToWorkspaceDialog_Workspace on Workspace {\n    id\n    role\n    name\n    defaultLogoIndex\n    logo\n    ...WorkspaceHasCustomDataResidency_Workspace\n    ...ProjectsWorkspaceSelect_Workspace\n  }\n"];
=======
export function graphql(source: "\n  fragment ProjectsHiddenProjectWarning_User on User {\n    id\n    expiredSsoSessions {\n      id\n      slug\n      name\n      logo\n      defaultLogoIndex\n    }\n  }\n"): (typeof documents)["\n  fragment ProjectsHiddenProjectWarning_User on User {\n    id\n    expiredSsoSessions {\n      id\n      slug\n      name\n      logo\n      defaultLogoIndex\n    }\n  }\n"];
/**
 * The graphql function is used to parse GraphQL queries into a document that can be used by GraphQL clients.
 */
export function graphql(source: "\n  fragment ProjectsMoveToWorkspaceDialog_Workspace on Workspace {\n    id\n    role\n    name\n    defaultLogoIndex\n    logo\n  }\n"): (typeof documents)["\n  fragment ProjectsMoveToWorkspaceDialog_Workspace on Workspace {\n    id\n    role\n    name\n    defaultLogoIndex\n    logo\n  }\n"];
>>>>>>> c68090a0
/**
 * The graphql function is used to parse GraphQL queries into a document that can be used by GraphQL clients.
 */
export function graphql(source: "\n  fragment ProjectsMoveToWorkspaceDialog_User on User {\n    workspaces {\n      items {\n        ...ProjectsMoveToWorkspaceDialog_Workspace\n      }\n    }\n  }\n"): (typeof documents)["\n  fragment ProjectsMoveToWorkspaceDialog_User on User {\n    workspaces {\n      items {\n        ...ProjectsMoveToWorkspaceDialog_Workspace\n      }\n    }\n  }\n"];
/**
 * The graphql function is used to parse GraphQL queries into a document that can be used by GraphQL clients.
 */
export function graphql(source: "\n  fragment ProjectsMoveToWorkspaceDialog_Project on Project {\n    id\n    name\n    modelCount: models(limit: 0) {\n      totalCount\n    }\n    versions(limit: 0) {\n      totalCount\n    }\n  }\n"): (typeof documents)["\n  fragment ProjectsMoveToWorkspaceDialog_Project on Project {\n    id\n    name\n    modelCount: models(limit: 0) {\n      totalCount\n    }\n    versions(limit: 0) {\n      totalCount\n    }\n  }\n"];
/**
 * The graphql function is used to parse GraphQL queries into a document that can be used by GraphQL clients.
 */
export function graphql(source: "\n  query ProjectsMoveToWorkspaceDialog {\n    activeUser {\n      id\n      ...ProjectsMoveToWorkspaceDialog_User\n    }\n  }\n"): (typeof documents)["\n  query ProjectsMoveToWorkspaceDialog {\n    activeUser {\n      id\n      ...ProjectsMoveToWorkspaceDialog_User\n    }\n  }\n"];
/**
 * The graphql function is used to parse GraphQL queries into a document that can be used by GraphQL clients.
 */
export function graphql(source: "\n  fragment ProjectsWorkspaceSelect_Workspace on Workspace {\n    id\n    role\n    name\n    defaultLogoIndex\n    logo\n  }\n"): (typeof documents)["\n  fragment ProjectsWorkspaceSelect_Workspace on Workspace {\n    id\n    role\n    name\n    defaultLogoIndex\n    logo\n  }\n"];
/**
 * The graphql function is used to parse GraphQL queries into a document that can be used by GraphQL clients.
 */
export function graphql(source: "\n  fragment ProjectsInviteBanner on PendingStreamCollaborator {\n    id\n    invitedBy {\n      ...LimitedUserAvatar\n    }\n    projectId\n    projectName\n    token\n    user {\n      id\n    }\n  }\n"): (typeof documents)["\n  fragment ProjectsInviteBanner on PendingStreamCollaborator {\n    id\n    invitedBy {\n      ...LimitedUserAvatar\n    }\n    projectId\n    projectName\n    token\n    user {\n      id\n    }\n  }\n"];
/**
 * The graphql function is used to parse GraphQL queries into a document that can be used by GraphQL clients.
 */
export function graphql(source: "\n  fragment SettingsDialog_Workspace on Workspace {\n    ...WorkspaceAvatar_Workspace\n    ...SettingsMenu_Workspace\n    id\n    slug\n    role\n    name\n    plan {\n      status\n    }\n  }\n"): (typeof documents)["\n  fragment SettingsDialog_Workspace on Workspace {\n    ...WorkspaceAvatar_Workspace\n    ...SettingsMenu_Workspace\n    id\n    slug\n    role\n    name\n    plan {\n      status\n    }\n  }\n"];
/**
 * The graphql function is used to parse GraphQL queries into a document that can be used by GraphQL clients.
 */
export function graphql(source: "\n  fragment SettingsDialog_User on User {\n    id\n    workspaces {\n      items {\n        ...SettingsDialog_Workspace\n      }\n    }\n  }\n"): (typeof documents)["\n  fragment SettingsDialog_User on User {\n    id\n    workspaces {\n      items {\n        ...SettingsDialog_Workspace\n      }\n    }\n  }\n"];
/**
 * The graphql function is used to parse GraphQL queries into a document that can be used by GraphQL clients.
 */
export function graphql(source: "\n  fragment SettingsServerProjects_ProjectCollection on ProjectCollection {\n    totalCount\n    items {\n      ...SettingsSharedProjects_Project\n    }\n  }\n"): (typeof documents)["\n  fragment SettingsServerProjects_ProjectCollection on ProjectCollection {\n    totalCount\n    items {\n      ...SettingsSharedProjects_Project\n    }\n  }\n"];
/**
 * The graphql function is used to parse GraphQL queries into a document that can be used by GraphQL clients.
 */
export function graphql(source: "\n  query SettingsServerRegions {\n    serverInfo {\n      multiRegion {\n        regions {\n          id\n          ...SettingsServerRegionsTable_ServerRegionItem\n        }\n        availableKeys\n      }\n    }\n  }\n"): (typeof documents)["\n  query SettingsServerRegions {\n    serverInfo {\n      multiRegion {\n        regions {\n          id\n          ...SettingsServerRegionsTable_ServerRegionItem\n        }\n        availableKeys\n      }\n    }\n  }\n"];
/**
 * The graphql function is used to parse GraphQL queries into a document that can be used by GraphQL clients.
 */
export function graphql(source: "\n  fragment SettingsServerRegionsAddEditDialog_ServerRegionItem on ServerRegionItem {\n    id\n    name\n    description\n    key\n  }\n"): (typeof documents)["\n  fragment SettingsServerRegionsAddEditDialog_ServerRegionItem on ServerRegionItem {\n    id\n    name\n    description\n    key\n  }\n"];
/**
 * The graphql function is used to parse GraphQL queries into a document that can be used by GraphQL clients.
 */
export function graphql(source: "\n  fragment SettingsServerRegionsTable_ServerRegionItem on ServerRegionItem {\n    id\n    name\n    key\n    description\n  }\n"): (typeof documents)["\n  fragment SettingsServerRegionsTable_ServerRegionItem on ServerRegionItem {\n    id\n    name\n    key\n    description\n  }\n"];
/**
 * The graphql function is used to parse GraphQL queries into a document that can be used by GraphQL clients.
 */
export function graphql(source: "\n  fragment SettingsSharedProjects_Project on Project {\n    id\n    name\n    visibility\n    createdAt\n    updatedAt\n    models {\n      totalCount\n    }\n    versions {\n      totalCount\n    }\n    team {\n      id\n      user {\n        name\n        id\n        avatar\n      }\n    }\n  }\n"): (typeof documents)["\n  fragment SettingsSharedProjects_Project on Project {\n    id\n    name\n    visibility\n    createdAt\n    updatedAt\n    models {\n      totalCount\n    }\n    versions {\n      totalCount\n    }\n    team {\n      id\n      user {\n        name\n        id\n        avatar\n      }\n    }\n  }\n"];
/**
 * The graphql function is used to parse GraphQL queries into a document that can be used by GraphQL clients.
 */
export function graphql(source: "\n  fragment SettingsUserEmails_User on User {\n    id\n    emails {\n      ...SettingsUserEmailCards_UserEmail\n    }\n  }\n"): (typeof documents)["\n  fragment SettingsUserEmails_User on User {\n    id\n    emails {\n      ...SettingsUserEmailCards_UserEmail\n    }\n  }\n"];
/**
 * The graphql function is used to parse GraphQL queries into a document that can be used by GraphQL clients.
 */
export function graphql(source: "\n  fragment SettingsUserNotifications_User on User {\n    id\n    notificationPreferences\n  }\n"): (typeof documents)["\n  fragment SettingsUserNotifications_User on User {\n    id\n    notificationPreferences\n  }\n"];
/**
 * The graphql function is used to parse GraphQL queries into a document that can be used by GraphQL clients.
 */
export function graphql(source: "\n  fragment SettingsUserProfile_User on User {\n    ...SettingsUserProfileChangePassword_User\n    ...SettingsUserProfileDeleteAccount_User\n    ...SettingsUserProfileDetails_User\n  }\n"): (typeof documents)["\n  fragment SettingsUserProfile_User on User {\n    ...SettingsUserProfileChangePassword_User\n    ...SettingsUserProfileDeleteAccount_User\n    ...SettingsUserProfileDetails_User\n  }\n"];
/**
 * The graphql function is used to parse GraphQL queries into a document that can be used by GraphQL clients.
 */
export function graphql(source: "\n  fragment SettingsUserEmailCards_UserEmail on UserEmail {\n    email\n    id\n    primary\n    verified\n  }\n"): (typeof documents)["\n  fragment SettingsUserEmailCards_UserEmail on UserEmail {\n    email\n    id\n    primary\n    verified\n  }\n"];
/**
 * The graphql function is used to parse GraphQL queries into a document that can be used by GraphQL clients.
 */
export function graphql(source: "\n  fragment SettingsUserProfileChangePassword_User on User {\n    id\n    email\n  }\n"): (typeof documents)["\n  fragment SettingsUserProfileChangePassword_User on User {\n    id\n    email\n  }\n"];
/**
 * The graphql function is used to parse GraphQL queries into a document that can be used by GraphQL clients.
 */
export function graphql(source: "\n  fragment SettingsUserProfileDeleteAccount_User on User {\n    id\n    email\n  }\n"): (typeof documents)["\n  fragment SettingsUserProfileDeleteAccount_User on User {\n    id\n    email\n  }\n"];
/**
 * The graphql function is used to parse GraphQL queries into a document that can be used by GraphQL clients.
 */
export function graphql(source: "\n  fragment SettingsUserProfileDetails_User on User {\n    id\n    name\n    company\n    ...UserProfileEditDialogAvatar_User\n  }\n"): (typeof documents)["\n  fragment SettingsUserProfileDetails_User on User {\n    id\n    name\n    company\n    ...UserProfileEditDialogAvatar_User\n  }\n"];
/**
 * The graphql function is used to parse GraphQL queries into a document that can be used by GraphQL clients.
 */
export function graphql(source: "\n  fragment UserProfileEditDialogAvatar_User on User {\n    id\n    avatar\n    ...ActiveUserAvatar\n  }\n"): (typeof documents)["\n  fragment UserProfileEditDialogAvatar_User on User {\n    id\n    avatar\n    ...ActiveUserAvatar\n  }\n"];
/**
 * The graphql function is used to parse GraphQL queries into a document that can be used by GraphQL clients.
 */
export function graphql(source: "\n  fragment SettingsWorkspacesBilling_Workspace on Workspace {\n    ...BillingAlert_Workspace\n    id\n    role\n    plan {\n      name\n      status\n    }\n    subscription {\n      billingInterval\n      currentBillingCycleEnd\n    }\n    team {\n      items {\n        id\n        role\n      }\n    }\n  }\n"): (typeof documents)["\n  fragment SettingsWorkspacesBilling_Workspace on Workspace {\n    ...BillingAlert_Workspace\n    id\n    role\n    plan {\n      name\n      status\n    }\n    subscription {\n      billingInterval\n      currentBillingCycleEnd\n    }\n    team {\n      items {\n        id\n        role\n      }\n    }\n  }\n"];
/**
 * The graphql function is used to parse GraphQL queries into a document that can be used by GraphQL clients.
 */
export function graphql(source: "\n  fragment SettingsWorkspacesGeneral_Workspace on Workspace {\n    ...SettingsWorkspacesGeneralEditAvatar_Workspace\n    ...SettingsWorkspaceGeneralDeleteDialog_Workspace\n    ...SettingsWorkspacesGeneralEditSlugDialog_Workspace\n    id\n    name\n    slug\n    description\n    logo\n    role\n    defaultProjectRole\n    plan {\n      status\n      name\n    }\n  }\n"): (typeof documents)["\n  fragment SettingsWorkspacesGeneral_Workspace on Workspace {\n    ...SettingsWorkspacesGeneralEditAvatar_Workspace\n    ...SettingsWorkspaceGeneralDeleteDialog_Workspace\n    ...SettingsWorkspacesGeneralEditSlugDialog_Workspace\n    id\n    name\n    slug\n    description\n    logo\n    role\n    defaultProjectRole\n    plan {\n      status\n      name\n    }\n  }\n"];
/**
 * The graphql function is used to parse GraphQL queries into a document that can be used by GraphQL clients.
 */
export function graphql(source: "\n  fragment SettingsWorkspaceGeneralDeleteDialog_Workspace on Workspace {\n    id\n    name\n  }\n"): (typeof documents)["\n  fragment SettingsWorkspaceGeneralDeleteDialog_Workspace on Workspace {\n    id\n    name\n  }\n"];
/**
 * The graphql function is used to parse GraphQL queries into a document that can be used by GraphQL clients.
 */
export function graphql(source: "\n  fragment SettingsWorkspacesGeneralEditAvatar_Workspace on Workspace {\n    id\n    logo\n    name\n    defaultLogoIndex\n  }\n"): (typeof documents)["\n  fragment SettingsWorkspacesGeneralEditAvatar_Workspace on Workspace {\n    id\n    logo\n    name\n    defaultLogoIndex\n  }\n"];
/**
 * The graphql function is used to parse GraphQL queries into a document that can be used by GraphQL clients.
 */
export function graphql(source: "\n  fragment SettingsWorkspacesGeneralEditSlugDialog_Workspace on Workspace {\n    id\n    name\n    slug\n  }\n"): (typeof documents)["\n  fragment SettingsWorkspacesGeneralEditSlugDialog_Workspace on Workspace {\n    id\n    name\n    slug\n  }\n"];
/**
 * The graphql function is used to parse GraphQL queries into a document that can be used by GraphQL clients.
 */
export function graphql(source: "\n  fragment SettingsWorkspacesMembers_Workspace on Workspace {\n    id\n    role\n    team {\n      items {\n        id\n        role\n      }\n    }\n    invitedTeam(filter: $invitesFilter) {\n      user {\n        id\n      }\n    }\n  }\n"): (typeof documents)["\n  fragment SettingsWorkspacesMembers_Workspace on Workspace {\n    id\n    role\n    team {\n      items {\n        id\n        role\n      }\n    }\n    invitedTeam(filter: $invitesFilter) {\n      user {\n        id\n      }\n    }\n  }\n"];
/**
 * The graphql function is used to parse GraphQL queries into a document that can be used by GraphQL clients.
 */
export function graphql(source: "\n  fragment SettingsWorkspacesProjects_ProjectCollection on ProjectCollection {\n    totalCount\n    items {\n      ...SettingsSharedProjects_Project\n    }\n  }\n"): (typeof documents)["\n  fragment SettingsWorkspacesProjects_ProjectCollection on ProjectCollection {\n    totalCount\n    items {\n      ...SettingsSharedProjects_Project\n    }\n  }\n"];
/**
 * The graphql function is used to parse GraphQL queries into a document that can be used by GraphQL clients.
 */
export function graphql(source: "\n  fragment SettingsWorkspacesRegions_Workspace on Workspace {\n    id\n    role\n    defaultRegion {\n      id\n      ...SettingsWorkspacesRegionsSelect_ServerRegionItem\n    }\n    hasAccessToMultiRegion: hasAccessToFeature(\n      featureName: workspaceDataRegionSpecificity\n    )\n  }\n"): (typeof documents)["\n  fragment SettingsWorkspacesRegions_Workspace on Workspace {\n    id\n    role\n    defaultRegion {\n      id\n      ...SettingsWorkspacesRegionsSelect_ServerRegionItem\n    }\n    hasAccessToMultiRegion: hasAccessToFeature(\n      featureName: workspaceDataRegionSpecificity\n    )\n  }\n"];
/**
 * The graphql function is used to parse GraphQL queries into a document that can be used by GraphQL clients.
 */
export function graphql(source: "\n  fragment SettingsWorkspacesRegions_ServerInfo on ServerInfo {\n    multiRegion {\n      regions {\n        id\n        ...SettingsWorkspacesRegionsSelect_ServerRegionItem\n      }\n    }\n  }\n"): (typeof documents)["\n  fragment SettingsWorkspacesRegions_ServerInfo on ServerInfo {\n    multiRegion {\n      regions {\n        id\n        ...SettingsWorkspacesRegionsSelect_ServerRegionItem\n      }\n    }\n  }\n"];
/**
 * The graphql function is used to parse GraphQL queries into a document that can be used by GraphQL clients.
 */
export function graphql(source: "\n  fragment SettingsWorkspacesSecurity_Workspace on Workspace {\n    id\n    slug\n    domains {\n      id\n      domain\n      ...SettingsWorkspacesSecurityDomainRemoveDialog_WorkspaceDomain\n    }\n    ...SettingsWorkspacesSecuritySsoWrapper_Workspace\n    domainBasedMembershipProtectionEnabled\n    discoverabilityEnabled\n  }\n\n  fragment SettingsWorkspacesSecurity_User on User {\n    id\n    emails {\n      id\n      email\n      verified\n    }\n  }\n"): (typeof documents)["\n  fragment SettingsWorkspacesSecurity_Workspace on Workspace {\n    id\n    slug\n    domains {\n      id\n      domain\n      ...SettingsWorkspacesSecurityDomainRemoveDialog_WorkspaceDomain\n    }\n    ...SettingsWorkspacesSecuritySsoWrapper_Workspace\n    domainBasedMembershipProtectionEnabled\n    discoverabilityEnabled\n  }\n\n  fragment SettingsWorkspacesSecurity_User on User {\n    id\n    emails {\n      id\n      email\n      verified\n    }\n  }\n"];
/**
 * The graphql function is used to parse GraphQL queries into a document that can be used by GraphQL clients.
 */
export function graphql(source: "\n  fragment SettingsWorkspacesMembersGuestsTable_WorkspaceCollaborator on WorkspaceCollaborator {\n    id\n    role\n    user {\n      id\n      avatar\n      name\n      company\n      verified\n    }\n    projectRoles {\n      role\n      project {\n        id\n        name\n      }\n    }\n  }\n"): (typeof documents)["\n  fragment SettingsWorkspacesMembersGuestsTable_WorkspaceCollaborator on WorkspaceCollaborator {\n    id\n    role\n    user {\n      id\n      avatar\n      name\n      company\n      verified\n    }\n    projectRoles {\n      role\n      project {\n        id\n        name\n      }\n    }\n  }\n"];
/**
 * The graphql function is used to parse GraphQL queries into a document that can be used by GraphQL clients.
 */
export function graphql(source: "\n  fragment SettingsWorkspacesMembersGuestsTable_Workspace on Workspace {\n    id\n    ...SettingsWorkspacesMembersTableHeader_Workspace\n    team {\n      items {\n        id\n        ...SettingsWorkspacesMembersGuestsTable_WorkspaceCollaborator\n      }\n    }\n  }\n"): (typeof documents)["\n  fragment SettingsWorkspacesMembersGuestsTable_Workspace on Workspace {\n    id\n    ...SettingsWorkspacesMembersTableHeader_Workspace\n    team {\n      items {\n        id\n        ...SettingsWorkspacesMembersGuestsTable_WorkspaceCollaborator\n      }\n    }\n  }\n"];
/**
 * The graphql function is used to parse GraphQL queries into a document that can be used by GraphQL clients.
 */
export function graphql(source: "\n  fragment SettingsWorkspacesMembersInvitesTable_PendingWorkspaceCollaborator on PendingWorkspaceCollaborator {\n    id\n    inviteId\n    role\n    title\n    updatedAt\n    user {\n      id\n      ...LimitedUserAvatar\n    }\n    invitedBy {\n      id\n      ...LimitedUserAvatar\n    }\n  }\n"): (typeof documents)["\n  fragment SettingsWorkspacesMembersInvitesTable_PendingWorkspaceCollaborator on PendingWorkspaceCollaborator {\n    id\n    inviteId\n    role\n    title\n    updatedAt\n    user {\n      id\n      ...LimitedUserAvatar\n    }\n    invitedBy {\n      id\n      ...LimitedUserAvatar\n    }\n  }\n"];
/**
 * The graphql function is used to parse GraphQL queries into a document that can be used by GraphQL clients.
 */
export function graphql(source: "\n  fragment SettingsWorkspacesMembersInvitesTable_Workspace on Workspace {\n    id\n    ...SettingsWorkspacesMembersTableHeader_Workspace\n    invitedTeam(filter: $invitesFilter) {\n      ...SettingsWorkspacesMembersInvitesTable_PendingWorkspaceCollaborator\n    }\n  }\n"): (typeof documents)["\n  fragment SettingsWorkspacesMembersInvitesTable_Workspace on Workspace {\n    id\n    ...SettingsWorkspacesMembersTableHeader_Workspace\n    invitedTeam(filter: $invitesFilter) {\n      ...SettingsWorkspacesMembersInvitesTable_PendingWorkspaceCollaborator\n    }\n  }\n"];
/**
 * The graphql function is used to parse GraphQL queries into a document that can be used by GraphQL clients.
 */
export function graphql(source: "\n  fragment SettingsWorkspacesMembersMembersTable_WorkspaceCollaborator on WorkspaceCollaborator {\n    id\n    role\n    user {\n      id\n      avatar\n      name\n      company\n      verified\n      workspaceDomainPolicyCompliant(workspaceId: $workspaceId)\n    }\n  }\n"): (typeof documents)["\n  fragment SettingsWorkspacesMembersMembersTable_WorkspaceCollaborator on WorkspaceCollaborator {\n    id\n    role\n    user {\n      id\n      avatar\n      name\n      company\n      verified\n      workspaceDomainPolicyCompliant(workspaceId: $workspaceId)\n    }\n  }\n"];
/**
 * The graphql function is used to parse GraphQL queries into a document that can be used by GraphQL clients.
 */
export function graphql(source: "\n  fragment SettingsWorkspacesMembersMembersTable_Workspace on Workspace {\n    id\n    name\n    ...SettingsWorkspacesMembersTableHeader_Workspace\n    team {\n      items {\n        id\n        ...SettingsWorkspacesMembersMembersTable_WorkspaceCollaborator\n      }\n    }\n  }\n"): (typeof documents)["\n  fragment SettingsWorkspacesMembersMembersTable_Workspace on Workspace {\n    id\n    name\n    ...SettingsWorkspacesMembersTableHeader_Workspace\n    team {\n      items {\n        id\n        ...SettingsWorkspacesMembersMembersTable_WorkspaceCollaborator\n      }\n    }\n  }\n"];
/**
 * The graphql function is used to parse GraphQL queries into a document that can be used by GraphQL clients.
 */
export function graphql(source: "\n  fragment SettingsWorkspacesMembersTableHeader_Workspace on Workspace {\n    id\n    role\n    ...WorkspaceInviteDialog_Workspace\n  }\n"): (typeof documents)["\n  fragment SettingsWorkspacesMembersTableHeader_Workspace on Workspace {\n    id\n    role\n    ...WorkspaceInviteDialog_Workspace\n  }\n"];
/**
 * The graphql function is used to parse GraphQL queries into a document that can be used by GraphQL clients.
 */
export function graphql(source: "\n  fragment SettingsWorkspacesRegionsSelect_ServerRegionItem on ServerRegionItem {\n    id\n    key\n    name\n    description\n  }\n"): (typeof documents)["\n  fragment SettingsWorkspacesRegionsSelect_ServerRegionItem on ServerRegionItem {\n    id\n    key\n    name\n    description\n  }\n"];
/**
 * The graphql function is used to parse GraphQL queries into a document that can be used by GraphQL clients.
 */
export function graphql(source: "\n  fragment SettingsWorkspacesSecurityDomainRemoveDialog_WorkspaceDomain on WorkspaceDomain {\n    id\n    domain\n  }\n"): (typeof documents)["\n  fragment SettingsWorkspacesSecurityDomainRemoveDialog_WorkspaceDomain on WorkspaceDomain {\n    id\n    domain\n  }\n"];
/**
 * The graphql function is used to parse GraphQL queries into a document that can be used by GraphQL clients.
 */
export function graphql(source: "\n  fragment SettingsWorkspacesSecurityDomainRemoveDialog_Workspace on Workspace {\n    id\n    domains {\n      ...SettingsWorkspacesSecurityDomainRemoveDialog_WorkspaceDomain\n    }\n  }\n"): (typeof documents)["\n  fragment SettingsWorkspacesSecurityDomainRemoveDialog_Workspace on Workspace {\n    id\n    domains {\n      ...SettingsWorkspacesSecurityDomainRemoveDialog_WorkspaceDomain\n    }\n  }\n"];
/**
 * The graphql function is used to parse GraphQL queries into a document that can be used by GraphQL clients.
 */
export function graphql(source: "\n  fragment SettingsWorkspacesSecuritySsoWrapper_Workspace on Workspace {\n    id\n    role\n    slug\n    sso {\n      provider {\n        id\n        name\n        clientId\n        issuerUrl\n      }\n    }\n    hasAccessToSSO: hasAccessToFeature(featureName: oidcSso)\n  }\n"): (typeof documents)["\n  fragment SettingsWorkspacesSecuritySsoWrapper_Workspace on Workspace {\n    id\n    role\n    slug\n    sso {\n      provider {\n        id\n        name\n        clientId\n        issuerUrl\n      }\n    }\n    hasAccessToSSO: hasAccessToFeature(featureName: oidcSso)\n  }\n"];
/**
 * The graphql function is used to parse GraphQL queries into a document that can be used by GraphQL clients.
 */
export function graphql(source: "\n  fragment ModelPageProject on Project {\n    id\n    createdAt\n    name\n    visibility\n    workspace {\n      id\n      slug\n      name\n    }\n  }\n"): (typeof documents)["\n  fragment ModelPageProject on Project {\n    id\n    createdAt\n    name\n    visibility\n    workspace {\n      id\n      slug\n      name\n    }\n  }\n"];
/**
 * The graphql function is used to parse GraphQL queries into a document that can be used by GraphQL clients.
 */
export function graphql(source: "\n  fragment ThreadCommentAttachment on Comment {\n    text {\n      attachments {\n        id\n        fileName\n        fileType\n        fileSize\n      }\n    }\n  }\n"): (typeof documents)["\n  fragment ThreadCommentAttachment on Comment {\n    text {\n      attachments {\n        id\n        fileName\n        fileType\n        fileSize\n      }\n    }\n  }\n"];
/**
 * The graphql function is used to parse GraphQL queries into a document that can be used by GraphQL clients.
 */
export function graphql(source: "\n  fragment ViewerCommentsListItem on Comment {\n    id\n    rawText\n    archived\n    author {\n      ...LimitedUserAvatar\n    }\n    createdAt\n    viewedAt\n    replies {\n      totalCount\n      cursor\n      items {\n        ...ViewerCommentsReplyItem\n      }\n    }\n    replyAuthors(limit: 4) {\n      totalCount\n      items {\n        ...FormUsersSelectItem\n      }\n    }\n    resources {\n      resourceId\n      resourceType\n    }\n  }\n"): (typeof documents)["\n  fragment ViewerCommentsListItem on Comment {\n    id\n    rawText\n    archived\n    author {\n      ...LimitedUserAvatar\n    }\n    createdAt\n    viewedAt\n    replies {\n      totalCount\n      cursor\n      items {\n        ...ViewerCommentsReplyItem\n      }\n    }\n    replyAuthors(limit: 4) {\n      totalCount\n      items {\n        ...FormUsersSelectItem\n      }\n    }\n    resources {\n      resourceId\n      resourceType\n    }\n  }\n"];
/**
 * The graphql function is used to parse GraphQL queries into a document that can be used by GraphQL clients.
 */
export function graphql(source: "\n  fragment ViewerModelVersionCardItem on Version {\n    id\n    message\n    referencedObject\n    sourceApplication\n    createdAt\n    previewUrl\n    authorUser {\n      ...LimitedUserAvatar\n    }\n  }\n"): (typeof documents)["\n  fragment ViewerModelVersionCardItem on Version {\n    id\n    message\n    referencedObject\n    sourceApplication\n    createdAt\n    previewUrl\n    authorUser {\n      ...LimitedUserAvatar\n    }\n  }\n"];
/**
 * The graphql function is used to parse GraphQL queries into a document that can be used by GraphQL clients.
 */
export function graphql(source: "\n  fragment WorkspaceAvatar_Workspace on Workspace {\n    id\n    logo\n    defaultLogoIndex\n  }\n"): (typeof documents)["\n  fragment WorkspaceAvatar_Workspace on Workspace {\n    id\n    logo\n    defaultLogoIndex\n  }\n"];
/**
 * The graphql function is used to parse GraphQL queries into a document that can be used by GraphQL clients.
 */
export function graphql(source: "\n  fragment WorkspaceInviteDialog_Workspace on Workspace {\n    domainBasedMembershipProtectionEnabled\n    domains {\n      domain\n      id\n    }\n    id\n    team {\n      items {\n        id\n        user {\n          id\n          role\n        }\n      }\n    }\n    invitedTeam(filter: $invitesFilter) {\n      title\n      user {\n        id\n      }\n    }\n  }\n"): (typeof documents)["\n  fragment WorkspaceInviteDialog_Workspace on Workspace {\n    domainBasedMembershipProtectionEnabled\n    domains {\n      domain\n      id\n    }\n    id\n    team {\n      items {\n        id\n        user {\n          id\n          role\n        }\n      }\n    }\n    invitedTeam(filter: $invitesFilter) {\n      title\n      user {\n        id\n      }\n    }\n  }\n"];
/**
 * The graphql function is used to parse GraphQL queries into a document that can be used by GraphQL clients.
 */
export function graphql(source: "\n  fragment MoveProjectsDialog_Workspace on Workspace {\n    id\n    ...ProjectsMoveToWorkspaceDialog_Workspace\n    projects {\n      items {\n        id\n        modelCount: models(limit: 0) {\n          totalCount\n        }\n        versions(limit: 0) {\n          totalCount\n        }\n      }\n    }\n  }\n"): (typeof documents)["\n  fragment MoveProjectsDialog_Workspace on Workspace {\n    id\n    ...ProjectsMoveToWorkspaceDialog_Workspace\n    projects {\n      items {\n        id\n        modelCount: models(limit: 0) {\n          totalCount\n        }\n        versions(limit: 0) {\n          totalCount\n        }\n      }\n    }\n  }\n"];
/**
 * The graphql function is used to parse GraphQL queries into a document that can be used by GraphQL clients.
 */
export function graphql(source: "\n  fragment MoveProjectsDialog_User on User {\n    projects {\n      items {\n        ...ProjectsMoveToWorkspaceDialog_Project\n        role\n        workspace {\n          id\n        }\n      }\n    }\n  }\n"): (typeof documents)["\n  fragment MoveProjectsDialog_User on User {\n    projects {\n      items {\n        ...ProjectsMoveToWorkspaceDialog_Project\n        role\n        workspace {\n          id\n        }\n      }\n    }\n  }\n"];
/**
 * The graphql function is used to parse GraphQL queries into a document that can be used by GraphQL clients.
 */
export function graphql(source: "\n  fragment WorkspaceProjectList_Workspace on Workspace {\n    id\n    ...MoveProjectsDialog_Workspace\n    ...WorkspaceHeader_Workspace\n    ...WorkspaceMixpanelUpdateGroup_Workspace\n    projects {\n      ...WorkspaceProjectList_ProjectCollection\n    }\n  }\n"): (typeof documents)["\n  fragment WorkspaceProjectList_Workspace on Workspace {\n    id\n    ...MoveProjectsDialog_Workspace\n    ...WorkspaceHeader_Workspace\n    ...WorkspaceMixpanelUpdateGroup_Workspace\n    projects {\n      ...WorkspaceProjectList_ProjectCollection\n    }\n  }\n"];
/**
 * The graphql function is used to parse GraphQL queries into a document that can be used by GraphQL clients.
 */
export function graphql(source: "\n  fragment WorkspaceProjectList_ProjectCollection on ProjectCollection {\n    totalCount\n    items {\n      ...ProjectDashboardItem\n    }\n    cursor\n  }\n"): (typeof documents)["\n  fragment WorkspaceProjectList_ProjectCollection on ProjectCollection {\n    totalCount\n    items {\n      ...ProjectDashboardItem\n    }\n    cursor\n  }\n"];
/**
 * The graphql function is used to parse GraphQL queries into a document that can be used by GraphQL clients.
 */
export function graphql(source: "\n  fragment WorkspaceHeader_Workspace on Workspace {\n    ...WorkspaceAvatar_Workspace\n    ...BillingAlert_Workspace\n    id\n    slug\n    role\n    name\n    logo\n    description\n    totalProjects: projects {\n      totalCount\n    }\n    team {\n      items {\n        id\n        user {\n          id\n          name\n          ...LimitedUserAvatar\n        }\n      }\n    }\n    ...WorkspaceInviteDialog_Workspace\n  }\n"): (typeof documents)["\n  fragment WorkspaceHeader_Workspace on Workspace {\n    ...WorkspaceAvatar_Workspace\n    ...BillingAlert_Workspace\n    id\n    slug\n    role\n    name\n    logo\n    description\n    totalProjects: projects {\n      totalCount\n    }\n    team {\n      items {\n        id\n        user {\n          id\n          name\n          ...LimitedUserAvatar\n        }\n      }\n    }\n    ...WorkspaceInviteDialog_Workspace\n  }\n"];
/**
 * The graphql function is used to parse GraphQL queries into a document that can be used by GraphQL clients.
 */
export function graphql(source: "\n  fragment WorkspaceInviteBanner_PendingWorkspaceCollaborator on PendingWorkspaceCollaborator {\n    id\n    invitedBy {\n      id\n      ...LimitedUserAvatar\n    }\n    workspaceId\n    workspaceName\n    token\n    user {\n      id\n    }\n    ...UseWorkspaceInviteManager_PendingWorkspaceCollaborator\n  }\n"): (typeof documents)["\n  fragment WorkspaceInviteBanner_PendingWorkspaceCollaborator on PendingWorkspaceCollaborator {\n    id\n    invitedBy {\n      id\n      ...LimitedUserAvatar\n    }\n    workspaceId\n    workspaceName\n    token\n    user {\n      id\n    }\n    ...UseWorkspaceInviteManager_PendingWorkspaceCollaborator\n  }\n"];
/**
 * The graphql function is used to parse GraphQL queries into a document that can be used by GraphQL clients.
 */
export function graphql(source: "\n  fragment WorkspaceInviteBlock_PendingWorkspaceCollaborator on PendingWorkspaceCollaborator {\n    id\n    workspaceId\n    workspaceName\n    token\n    user {\n      id\n      name\n      ...LimitedUserAvatar\n    }\n    title\n    email\n    ...UseWorkspaceInviteManager_PendingWorkspaceCollaborator\n  }\n"): (typeof documents)["\n  fragment WorkspaceInviteBlock_PendingWorkspaceCollaborator on PendingWorkspaceCollaborator {\n    id\n    workspaceId\n    workspaceName\n    token\n    user {\n      id\n      name\n      ...LimitedUserAvatar\n    }\n    title\n    email\n    ...UseWorkspaceInviteManager_PendingWorkspaceCollaborator\n  }\n"];
/**
 * The graphql function is used to parse GraphQL queries into a document that can be used by GraphQL clients.
 */
export function graphql(source: "\n  fragment WorkspaceInviteDiscoverableWorkspaceBanner_LimitedWorkspace on LimitedWorkspace {\n    id\n    name\n    slug\n    description\n    logo\n    defaultLogoIndex\n  }\n  fragment WorkspaceInviteDiscoverableWorkspaceBanner_Workspace on Workspace {\n    id\n    name\n    description\n    createdAt\n    updatedAt\n    logo\n    defaultLogoIndex\n    domainBasedMembershipProtectionEnabled\n    discoverabilityEnabled\n  }\n"): (typeof documents)["\n  fragment WorkspaceInviteDiscoverableWorkspaceBanner_LimitedWorkspace on LimitedWorkspace {\n    id\n    name\n    slug\n    description\n    logo\n    defaultLogoIndex\n  }\n  fragment WorkspaceInviteDiscoverableWorkspaceBanner_Workspace on Workspace {\n    id\n    name\n    description\n    createdAt\n    updatedAt\n    logo\n    defaultLogoIndex\n    domainBasedMembershipProtectionEnabled\n    discoverabilityEnabled\n  }\n"];
/**
 * The graphql function is used to parse GraphQL queries into a document that can be used by GraphQL clients.
 */
export function graphql(source: "\n  query ActiveUserMainMetadata {\n    activeUser {\n      id\n      email\n      company\n      bio\n      name\n      role\n      avatar\n      isOnboardingFinished\n      createdAt\n      verified\n      notificationPreferences\n      versions(limit: 0) {\n        totalCount\n      }\n    }\n  }\n"): (typeof documents)["\n  query ActiveUserMainMetadata {\n    activeUser {\n      id\n      email\n      company\n      bio\n      name\n      role\n      avatar\n      isOnboardingFinished\n      createdAt\n      verified\n      notificationPreferences\n      versions(limit: 0) {\n        totalCount\n      }\n    }\n  }\n"];
/**
 * The graphql function is used to parse GraphQL queries into a document that can be used by GraphQL clients.
 */
export function graphql(source: "\n      mutation CreateOnboardingProject {\n        projectMutations {\n          createForOnboarding {\n            ...ProjectPageProject\n            ...ProjectDashboardItem\n          }\n        }\n      }\n    "): (typeof documents)["\n      mutation CreateOnboardingProject {\n        projectMutations {\n          createForOnboarding {\n            ...ProjectPageProject\n            ...ProjectDashboardItem\n          }\n        }\n      }\n    "];
/**
 * The graphql function is used to parse GraphQL queries into a document that can be used by GraphQL clients.
 */
export function graphql(source: "\n  mutation FinishOnboarding {\n    activeUserMutations {\n      finishOnboarding\n    }\n  }\n"): (typeof documents)["\n  mutation FinishOnboarding {\n    activeUserMutations {\n      finishOnboarding\n    }\n  }\n"];
/**
 * The graphql function is used to parse GraphQL queries into a document that can be used by GraphQL clients.
 */
export function graphql(source: "\n  mutation RequestVerificationByEmail($email: String!) {\n    requestVerificationByEmail(email: $email)\n  }\n"): (typeof documents)["\n  mutation RequestVerificationByEmail($email: String!) {\n    requestVerificationByEmail(email: $email)\n  }\n"];
/**
 * The graphql function is used to parse GraphQL queries into a document that can be used by GraphQL clients.
 */
export function graphql(source: "\n  query AuthLoginPanel {\n    serverInfo {\n      authStrategies {\n        id\n      }\n      ...AuthStategiesServerInfoFragment\n    }\n  }\n"): (typeof documents)["\n  query AuthLoginPanel {\n    serverInfo {\n      authStrategies {\n        id\n      }\n      ...AuthStategiesServerInfoFragment\n    }\n  }\n"];
/**
 * The graphql function is used to parse GraphQL queries into a document that can be used by GraphQL clients.
 */
export function graphql(source: "\n  query AuthRegisterPanel($token: String) {\n    serverInfo {\n      inviteOnly\n      authStrategies {\n        id\n      }\n      ...AuthStategiesServerInfoFragment\n      ...ServerTermsOfServicePrivacyPolicyFragment\n    }\n    serverInviteByToken(token: $token) {\n      id\n      email\n    }\n  }\n"): (typeof documents)["\n  query AuthRegisterPanel($token: String) {\n    serverInfo {\n      inviteOnly\n      authStrategies {\n        id\n      }\n      ...AuthStategiesServerInfoFragment\n      ...ServerTermsOfServicePrivacyPolicyFragment\n    }\n    serverInviteByToken(token: $token) {\n      id\n      email\n    }\n  }\n"];
/**
 * The graphql function is used to parse GraphQL queries into a document that can be used by GraphQL clients.
 */
export function graphql(source: "\n  query AuthLoginPanelWorkspaceInvite($token: String) {\n    workspaceInvite(token: $token) {\n      id\n      email\n      ...AuthWorkspaceInviteHeader_PendingWorkspaceCollaborator\n      ...AuthLoginWithEmailBlock_PendingWorkspaceCollaborator\n    }\n  }\n"): (typeof documents)["\n  query AuthLoginPanelWorkspaceInvite($token: String) {\n    workspaceInvite(token: $token) {\n      id\n      email\n      ...AuthWorkspaceInviteHeader_PendingWorkspaceCollaborator\n      ...AuthLoginWithEmailBlock_PendingWorkspaceCollaborator\n    }\n  }\n"];
/**
 * The graphql function is used to parse GraphQL queries into a document that can be used by GraphQL clients.
 */
export function graphql(source: "\n  query AuthorizableAppMetadata($id: String!) {\n    app(id: $id) {\n      id\n      name\n      description\n      trustByDefault\n      redirectUrl\n      scopes {\n        name\n        description\n      }\n      author {\n        name\n        id\n        avatar\n      }\n    }\n  }\n"): (typeof documents)["\n  query AuthorizableAppMetadata($id: String!) {\n    app(id: $id) {\n      id\n      name\n      description\n      trustByDefault\n      redirectUrl\n      scopes {\n        name\n        description\n      }\n      author {\n        name\n        id\n        avatar\n      }\n    }\n  }\n"];
/**
 * The graphql function is used to parse GraphQL queries into a document that can be used by GraphQL clients.
 */
export function graphql(source: "\n  fragment FunctionRunStatusForSummary on AutomateFunctionRun {\n    id\n    status\n  }\n"): (typeof documents)["\n  fragment FunctionRunStatusForSummary on AutomateFunctionRun {\n    id\n    status\n  }\n"];
/**
 * The graphql function is used to parse GraphQL queries into a document that can be used by GraphQL clients.
 */
export function graphql(source: "\n  fragment TriggeredAutomationsStatusSummary on TriggeredAutomationsStatus {\n    id\n    automationRuns {\n      id\n      functionRuns {\n        id\n        ...FunctionRunStatusForSummary\n      }\n    }\n  }\n"): (typeof documents)["\n  fragment TriggeredAutomationsStatusSummary on TriggeredAutomationsStatus {\n    id\n    automationRuns {\n      id\n      functionRuns {\n        id\n        ...FunctionRunStatusForSummary\n      }\n    }\n  }\n"];
/**
 * The graphql function is used to parse GraphQL queries into a document that can be used by GraphQL clients.
 */
export function graphql(source: "\n  fragment AutomationRunDetails on AutomateRun {\n    id\n    status\n    functionRuns {\n      ...FunctionRunStatusForSummary\n      statusMessage\n    }\n    trigger {\n      ... on VersionCreatedTrigger {\n        version {\n          id\n        }\n        model {\n          id\n        }\n      }\n    }\n    createdAt\n    updatedAt\n  }\n"): (typeof documents)["\n  fragment AutomationRunDetails on AutomateRun {\n    id\n    status\n    functionRuns {\n      ...FunctionRunStatusForSummary\n      statusMessage\n    }\n    trigger {\n      ... on VersionCreatedTrigger {\n        version {\n          id\n        }\n        model {\n          id\n        }\n      }\n    }\n    createdAt\n    updatedAt\n  }\n"];
/**
 * The graphql function is used to parse GraphQL queries into a document that can be used by GraphQL clients.
 */
export function graphql(source: "\n  fragment AutomationsStatusOrderedRuns_AutomationRun on AutomateRun {\n    id\n    automation {\n      id\n      name\n    }\n    functionRuns {\n      id\n      updatedAt\n    }\n  }\n"): (typeof documents)["\n  fragment AutomationsStatusOrderedRuns_AutomationRun on AutomateRun {\n    id\n    automation {\n      id\n      name\n    }\n    functionRuns {\n      id\n      updatedAt\n    }\n  }\n"];
/**
 * The graphql function is used to parse GraphQL queries into a document that can be used by GraphQL clients.
 */
export function graphql(source: "\n  fragment SearchAutomateFunctionReleaseItem on AutomateFunctionRelease {\n    id\n    versionTag\n    createdAt\n    inputSchema\n  }\n"): (typeof documents)["\n  fragment SearchAutomateFunctionReleaseItem on AutomateFunctionRelease {\n    id\n    versionTag\n    createdAt\n    inputSchema\n  }\n"];
/**
 * The graphql function is used to parse GraphQL queries into a document that can be used by GraphQL clients.
 */
export function graphql(source: "\n  mutation CreateAutomateFunction($input: CreateAutomateFunctionInput!) {\n    automateMutations {\n      createFunction(input: $input) {\n        id\n        ...AutomationsFunctionsCard_AutomateFunction\n        ...AutomateFunctionCreateDialogDoneStep_AutomateFunction\n      }\n    }\n  }\n"): (typeof documents)["\n  mutation CreateAutomateFunction($input: CreateAutomateFunctionInput!) {\n    automateMutations {\n      createFunction(input: $input) {\n        id\n        ...AutomationsFunctionsCard_AutomateFunction\n        ...AutomateFunctionCreateDialogDoneStep_AutomateFunction\n      }\n    }\n  }\n"];
/**
 * The graphql function is used to parse GraphQL queries into a document that can be used by GraphQL clients.
 */
export function graphql(source: "\n  mutation UpdateAutomateFunction($input: UpdateAutomateFunctionInput!) {\n    automateMutations {\n      updateFunction(input: $input) {\n        id\n        ...AutomateFunctionPage_AutomateFunction\n      }\n    }\n  }\n"): (typeof documents)["\n  mutation UpdateAutomateFunction($input: UpdateAutomateFunctionInput!) {\n    automateMutations {\n      updateFunction(input: $input) {\n        id\n        ...AutomateFunctionPage_AutomateFunction\n      }\n    }\n  }\n"];
/**
 * The graphql function is used to parse GraphQL queries into a document that can be used by GraphQL clients.
 */
export function graphql(source: "\n  query SearchAutomateFunctionReleases(\n    $functionId: ID!\n    $cursor: String\n    $limit: Int\n    $filter: AutomateFunctionReleasesFilter\n  ) {\n    automateFunction(id: $functionId) {\n      id\n      releases(cursor: $cursor, limit: $limit, filter: $filter) {\n        cursor\n        totalCount\n        items {\n          ...SearchAutomateFunctionReleaseItem\n        }\n      }\n    }\n  }\n"): (typeof documents)["\n  query SearchAutomateFunctionReleases(\n    $functionId: ID!\n    $cursor: String\n    $limit: Int\n    $filter: AutomateFunctionReleasesFilter\n  ) {\n    automateFunction(id: $functionId) {\n      id\n      releases(cursor: $cursor, limit: $limit, filter: $filter) {\n        cursor\n        totalCount\n        items {\n          ...SearchAutomateFunctionReleaseItem\n        }\n      }\n    }\n  }\n"];
/**
 * The graphql function is used to parse GraphQL queries into a document that can be used by GraphQL clients.
 */
export function graphql(source: "\n  query FunctionAccessCheck($id: ID!) {\n    automateFunction(id: $id) {\n      id\n    }\n  }\n"): (typeof documents)["\n  query FunctionAccessCheck($id: ID!) {\n    automateFunction(id: $id) {\n      id\n    }\n  }\n"];
/**
 * The graphql function is used to parse GraphQL queries into a document that can be used by GraphQL clients.
 */
export function graphql(source: "\n  query ProjectAutomationCreationPublicKeys(\n    $projectId: String!\n    $automationId: String!\n  ) {\n    project(id: $projectId) {\n      id\n      automation(id: $automationId) {\n        id\n        creationPublicKeys\n      }\n    }\n  }\n"): (typeof documents)["\n  query ProjectAutomationCreationPublicKeys(\n    $projectId: String!\n    $automationId: String!\n  ) {\n    project(id: $projectId) {\n      id\n      automation(id: $automationId) {\n        id\n        creationPublicKeys\n      }\n    }\n  }\n"];
/**
 * The graphql function is used to parse GraphQL queries into a document that can be used by GraphQL clients.
 */
export function graphql(source: "\n  query AutomateFunctionsPagePagination($search: String, $cursor: String) {\n    ...AutomateFunctionsPageItems_Query\n  }\n"): (typeof documents)["\n  query AutomateFunctionsPagePagination($search: String, $cursor: String) {\n    ...AutomateFunctionsPageItems_Query\n  }\n"];
/**
 * The graphql function is used to parse GraphQL queries into a document that can be used by GraphQL clients.
 */
export function graphql(source: "\n  query ActiveUserFunctions {\n    activeUser {\n      automateFunctions(limit: 2) {\n        items {\n          id\n          ...AutomationsFunctionsCard_AutomateFunction\n        }\n      }\n    }\n  }\n"): (typeof documents)["\n  query ActiveUserFunctions {\n    activeUser {\n      automateFunctions(limit: 2) {\n        items {\n          id\n          ...AutomationsFunctionsCard_AutomateFunction\n        }\n      }\n    }\n  }\n"];
/**
 * The graphql function is used to parse GraphQL queries into a document that can be used by GraphQL clients.
 */
export function graphql(source: "\n  mutation BillingCreateCheckoutSession($input: CheckoutSessionInput!) {\n    workspaceMutations {\n      billing {\n        createCheckoutSession(input: $input) {\n          url\n          id\n        }\n      }\n    }\n  }\n"): (typeof documents)["\n  mutation BillingCreateCheckoutSession($input: CheckoutSessionInput!) {\n    workspaceMutations {\n      billing {\n        createCheckoutSession(input: $input) {\n          url\n          id\n        }\n      }\n    }\n  }\n"];
/**
 * The graphql function is used to parse GraphQL queries into a document that can be used by GraphQL clients.
 */
export function graphql(source: "\n  mutation BillingUpgradePlan($input: UpgradePlanInput!) {\n    workspaceMutations {\n      billing {\n        upgradePlan(input: $input)\n      }\n    }\n  }\n"): (typeof documents)["\n  mutation BillingUpgradePlan($input: UpgradePlanInput!) {\n    workspaceMutations {\n      billing {\n        upgradePlan(input: $input)\n      }\n    }\n  }\n"];
/**
 * The graphql function is used to parse GraphQL queries into a document that can be used by GraphQL clients.
 */
export function graphql(source: "\n  query MentionsUserSearch($query: String!, $emailOnly: Boolean = false) {\n    userSearch(\n      query: $query\n      limit: 5\n      cursor: null\n      archived: false\n      emailOnly: $emailOnly\n    ) {\n      items {\n        id\n        name\n        company\n      }\n    }\n  }\n"): (typeof documents)["\n  query MentionsUserSearch($query: String!, $emailOnly: Boolean = false) {\n    userSearch(\n      query: $query\n      limit: 5\n      cursor: null\n      archived: false\n      emailOnly: $emailOnly\n    ) {\n      items {\n        id\n        name\n        company\n      }\n    }\n  }\n"];
/**
 * The graphql function is used to parse GraphQL queries into a document that can be used by GraphQL clients.
 */
export function graphql(source: "\n  query UserSearch(\n    $query: String!\n    $limit: Int\n    $cursor: String\n    $archived: Boolean\n    $workspaceId: String\n  ) {\n    userSearch(query: $query, limit: $limit, cursor: $cursor, archived: $archived) {\n      cursor\n      items {\n        id\n        name\n        bio\n        company\n        avatar\n        verified\n        role\n        workspaceDomainPolicyCompliant(workspaceId: $workspaceId)\n      }\n    }\n  }\n"): (typeof documents)["\n  query UserSearch(\n    $query: String!\n    $limit: Int\n    $cursor: String\n    $archived: Boolean\n    $workspaceId: String\n  ) {\n    userSearch(query: $query, limit: $limit, cursor: $cursor, archived: $archived) {\n      cursor\n      items {\n        id\n        name\n        bio\n        company\n        avatar\n        verified\n        role\n        workspaceDomainPolicyCompliant(workspaceId: $workspaceId)\n      }\n    }\n  }\n"];
/**
 * The graphql function is used to parse GraphQL queries into a document that can be used by GraphQL clients.
 */
export function graphql(source: "\n  query ServerInfoBlobSizeLimit {\n    serverInfo {\n      configuration {\n        blobSizeLimitBytes\n      }\n    }\n  }\n"): (typeof documents)["\n  query ServerInfoBlobSizeLimit {\n    serverInfo {\n      configuration {\n        blobSizeLimitBytes\n      }\n    }\n  }\n"];
/**
 * The graphql function is used to parse GraphQL queries into a document that can be used by GraphQL clients.
 */
export function graphql(source: "\n  query ServerInfoAllScopes {\n    serverInfo {\n      scopes {\n        name\n        description\n      }\n    }\n  }\n"): (typeof documents)["\n  query ServerInfoAllScopes {\n    serverInfo {\n      scopes {\n        name\n        description\n      }\n    }\n  }\n"];
/**
 * The graphql function is used to parse GraphQL queries into a document that can be used by GraphQL clients.
 */
export function graphql(source: "\n  query ProjectModelsSelectorValues($projectId: String!, $cursor: String) {\n    project(id: $projectId) {\n      id\n      models(limit: 100, cursor: $cursor) {\n        cursor\n        totalCount\n        items {\n          ...CommonModelSelectorModel\n        }\n      }\n    }\n  }\n"): (typeof documents)["\n  query ProjectModelsSelectorValues($projectId: String!, $cursor: String) {\n    project(id: $projectId) {\n      id\n      models(limit: 100, cursor: $cursor) {\n        cursor\n        totalCount\n        items {\n          ...CommonModelSelectorModel\n        }\n      }\n    }\n  }\n"];
/**
 * The graphql function is used to parse GraphQL queries into a document that can be used by GraphQL clients.
 */
export function graphql(source: "\n  query MainServerInfoData {\n    serverInfo {\n      adminContact\n      canonicalUrl\n      company\n      description\n      guestModeEnabled\n      inviteOnly\n      name\n      termsOfService\n      version\n      automateUrl\n    }\n  }\n"): (typeof documents)["\n  query MainServerInfoData {\n    serverInfo {\n      adminContact\n      canonicalUrl\n      company\n      description\n      guestModeEnabled\n      inviteOnly\n      name\n      termsOfService\n      version\n      automateUrl\n    }\n  }\n"];
/**
 * The graphql function is used to parse GraphQL queries into a document that can be used by GraphQL clients.
 */
export function graphql(source: "\n  mutation DashboardJoinWorkspace($input: JoinWorkspaceInput!) {\n    workspaceMutations {\n      join(input: $input) {\n        ...WorkspaceInviteDiscoverableWorkspaceBanner_Workspace\n      }\n    }\n  }\n"): (typeof documents)["\n  mutation DashboardJoinWorkspace($input: JoinWorkspaceInput!) {\n    workspaceMutations {\n      join(input: $input) {\n        ...WorkspaceInviteDiscoverableWorkspaceBanner_Workspace\n      }\n    }\n  }\n"];
/**
 * The graphql function is used to parse GraphQL queries into a document that can be used by GraphQL clients.
 */
export function graphql(source: "\n  query DashboardProjectsPageQuery {\n    activeUser {\n      id\n      projects(limit: 3) {\n        items {\n          ...DashboardProjectCard_Project\n        }\n      }\n      ...ProjectsDashboardHeaderProjects_User\n    }\n  }\n"): (typeof documents)["\n  query DashboardProjectsPageQuery {\n    activeUser {\n      id\n      projects(limit: 3) {\n        items {\n          ...DashboardProjectCard_Project\n        }\n      }\n      ...ProjectsDashboardHeaderProjects_User\n    }\n  }\n"];
/**
 * The graphql function is used to parse GraphQL queries into a document that can be used by GraphQL clients.
 */
export function graphql(source: "\n  query DashboardProjectsPageWorkspaceQuery {\n    activeUser {\n      id\n      ...ProjectsDashboardHeaderWorkspaces_User\n    }\n  }\n"): (typeof documents)["\n  query DashboardProjectsPageWorkspaceQuery {\n    activeUser {\n      id\n      ...ProjectsDashboardHeaderWorkspaces_User\n    }\n  }\n"];
/**
 * The graphql function is used to parse GraphQL queries into a document that can be used by GraphQL clients.
 */
export function graphql(source: "\n  mutation DeleteAccessToken($token: String!) {\n    apiTokenRevoke(token: $token)\n  }\n"): (typeof documents)["\n  mutation DeleteAccessToken($token: String!) {\n    apiTokenRevoke(token: $token)\n  }\n"];
/**
 * The graphql function is used to parse GraphQL queries into a document that can be used by GraphQL clients.
 */
export function graphql(source: "\n  mutation CreateAccessToken($token: ApiTokenCreateInput!) {\n    apiTokenCreate(token: $token)\n  }\n"): (typeof documents)["\n  mutation CreateAccessToken($token: ApiTokenCreateInput!) {\n    apiTokenCreate(token: $token)\n  }\n"];
/**
 * The graphql function is used to parse GraphQL queries into a document that can be used by GraphQL clients.
 */
export function graphql(source: "\n  mutation DeleteApplication($appId: String!) {\n    appDelete(appId: $appId)\n  }\n"): (typeof documents)["\n  mutation DeleteApplication($appId: String!) {\n    appDelete(appId: $appId)\n  }\n"];
/**
 * The graphql function is used to parse GraphQL queries into a document that can be used by GraphQL clients.
 */
export function graphql(source: "\n  mutation CreateApplication($app: AppCreateInput!) {\n    appCreate(app: $app)\n  }\n"): (typeof documents)["\n  mutation CreateApplication($app: AppCreateInput!) {\n    appCreate(app: $app)\n  }\n"];
/**
 * The graphql function is used to parse GraphQL queries into a document that can be used by GraphQL clients.
 */
export function graphql(source: "\n  mutation EditApplication($app: AppUpdateInput!) {\n    appUpdate(app: $app)\n  }\n"): (typeof documents)["\n  mutation EditApplication($app: AppUpdateInput!) {\n    appUpdate(app: $app)\n  }\n"];
/**
 * The graphql function is used to parse GraphQL queries into a document that can be used by GraphQL clients.
 */
export function graphql(source: "\n  mutation RevokeAppAccess($appId: String!) {\n    appRevokeAccess(appId: $appId)\n  }\n"): (typeof documents)["\n  mutation RevokeAppAccess($appId: String!) {\n    appRevokeAccess(appId: $appId)\n  }\n"];
/**
 * The graphql function is used to parse GraphQL queries into a document that can be used by GraphQL clients.
 */
export function graphql(source: "\n  query DeveloperSettingsAccessTokens {\n    activeUser {\n      id\n      apiTokens {\n        id\n        name\n        lastUsed\n        lastChars\n        createdAt\n        scopes\n      }\n    }\n  }\n"): (typeof documents)["\n  query DeveloperSettingsAccessTokens {\n    activeUser {\n      id\n      apiTokens {\n        id\n        name\n        lastUsed\n        lastChars\n        createdAt\n        scopes\n      }\n    }\n  }\n"];
/**
 * The graphql function is used to parse GraphQL queries into a document that can be used by GraphQL clients.
 */
export function graphql(source: "\n  query DeveloperSettingsApplications {\n    activeUser {\n      createdApps {\n        id\n        secret\n        name\n        description\n        redirectUrl\n        scopes {\n          name\n          description\n        }\n      }\n      id\n    }\n  }\n"): (typeof documents)["\n  query DeveloperSettingsApplications {\n    activeUser {\n      createdApps {\n        id\n        secret\n        name\n        description\n        redirectUrl\n        scopes {\n          name\n          description\n        }\n      }\n      id\n    }\n  }\n"];
/**
 * The graphql function is used to parse GraphQL queries into a document that can be used by GraphQL clients.
 */
export function graphql(source: "\n  query DeveloperSettingsAuthorizedApps {\n    activeUser {\n      id\n      authorizedApps {\n        id\n        description\n        name\n        author {\n          id\n          name\n          avatar\n        }\n      }\n    }\n  }\n"): (typeof documents)["\n  query DeveloperSettingsAuthorizedApps {\n    activeUser {\n      id\n      authorizedApps {\n        id\n        description\n        name\n        author {\n          id\n          name\n          avatar\n        }\n      }\n    }\n  }\n"];
/**
 * The graphql function is used to parse GraphQL queries into a document that can be used by GraphQL clients.
 */
export function graphql(source: "\n  query SearchProjects($search: String, $onlyWithRoles: [String!] = null) {\n    activeUser {\n      projects(limit: 10, filter: { search: $search, onlyWithRoles: $onlyWithRoles }) {\n        totalCount\n        items {\n          ...FormSelectProjects_Project\n        }\n      }\n    }\n  }\n"): (typeof documents)["\n  query SearchProjects($search: String, $onlyWithRoles: [String!] = null) {\n    activeUser {\n      projects(limit: 10, filter: { search: $search, onlyWithRoles: $onlyWithRoles }) {\n        totalCount\n        items {\n          ...FormSelectProjects_Project\n        }\n      }\n    }\n  }\n"];
/**
 * The graphql function is used to parse GraphQL queries into a document that can be used by GraphQL clients.
 */
export function graphql(source: "\n  query SearchProjectModels($search: String, $projectId: String!) {\n    project(id: $projectId) {\n      id\n      models(limit: 10, filter: { search: $search }) {\n        totalCount\n        items {\n          ...FormSelectModels_Model\n        }\n      }\n    }\n  }\n"): (typeof documents)["\n  query SearchProjectModels($search: String, $projectId: String!) {\n    project(id: $projectId) {\n      id\n      models(limit: 10, filter: { search: $search }) {\n        totalCount\n        items {\n          ...FormSelectModels_Model\n        }\n      }\n    }\n  }\n"];
/**
 * The graphql function is used to parse GraphQL queries into a document that can be used by GraphQL clients.
 */
export function graphql(source: "\n  query ActiveUserGendoLimits {\n    activeUser {\n      id\n      gendoAICredits {\n        used\n        limit\n        resetDate\n      }\n    }\n  }\n"): (typeof documents)["\n  query ActiveUserGendoLimits {\n    activeUser {\n      id\n      gendoAICredits {\n        used\n        limit\n        resetDate\n      }\n    }\n  }\n"];
/**
 * The graphql function is used to parse GraphQL queries into a document that can be used by GraphQL clients.
 */
export function graphql(source: "\n  mutation requestGendoAIRender($input: GendoAIRenderInput!) {\n    versionMutations {\n      requestGendoAIRender(input: $input)\n    }\n  }\n"): (typeof documents)["\n  mutation requestGendoAIRender($input: GendoAIRenderInput!) {\n    versionMutations {\n      requestGendoAIRender(input: $input)\n    }\n  }\n"];
/**
 * The graphql function is used to parse GraphQL queries into a document that can be used by GraphQL clients.
 */
export function graphql(source: "\n  query GendoAIRender(\n    $gendoAiRenderId: String!\n    $versionId: String!\n    $projectId: String!\n  ) {\n    project(id: $projectId) {\n      id\n      version(id: $versionId) {\n        id\n        gendoAIRender(id: $gendoAiRenderId) {\n          id\n          projectId\n          modelId\n          versionId\n          createdAt\n          updatedAt\n          gendoGenerationId\n          status\n          prompt\n          camera\n          responseImage\n          user {\n            name\n            avatar\n            id\n          }\n        }\n      }\n    }\n  }\n"): (typeof documents)["\n  query GendoAIRender(\n    $gendoAiRenderId: String!\n    $versionId: String!\n    $projectId: String!\n  ) {\n    project(id: $projectId) {\n      id\n      version(id: $versionId) {\n        id\n        gendoAIRender(id: $gendoAiRenderId) {\n          id\n          projectId\n          modelId\n          versionId\n          createdAt\n          updatedAt\n          gendoGenerationId\n          status\n          prompt\n          camera\n          responseImage\n          user {\n            name\n            avatar\n            id\n          }\n        }\n      }\n    }\n  }\n"];
/**
 * The graphql function is used to parse GraphQL queries into a document that can be used by GraphQL clients.
 */
export function graphql(source: "\n  query GendoAIRenders($versionId: String!, $projectId: String!) {\n    project(id: $projectId) {\n      id\n      version(id: $versionId) {\n        id\n        gendoAIRenders {\n          totalCount\n          items {\n            id\n            createdAt\n            updatedAt\n            status\n            gendoGenerationId\n            prompt\n            camera\n          }\n        }\n      }\n    }\n  }\n"): (typeof documents)["\n  query GendoAIRenders($versionId: String!, $projectId: String!) {\n    project(id: $projectId) {\n      id\n      version(id: $versionId) {\n        id\n        gendoAIRenders {\n          totalCount\n          items {\n            id\n            createdAt\n            updatedAt\n            status\n            gendoGenerationId\n            prompt\n            camera\n          }\n        }\n      }\n    }\n  }\n"];
/**
 * The graphql function is used to parse GraphQL queries into a document that can be used by GraphQL clients.
 */
export function graphql(source: "\n  subscription ProjectVersionGendoAIRenderCreated($id: String!, $versionId: String!) {\n    projectVersionGendoAIRenderCreated(id: $id, versionId: $versionId) {\n      id\n      createdAt\n      updatedAt\n      status\n      gendoGenerationId\n      prompt\n      camera\n    }\n  }\n"): (typeof documents)["\n  subscription ProjectVersionGendoAIRenderCreated($id: String!, $versionId: String!) {\n    projectVersionGendoAIRenderCreated(id: $id, versionId: $versionId) {\n      id\n      createdAt\n      updatedAt\n      status\n      gendoGenerationId\n      prompt\n      camera\n    }\n  }\n"];
/**
 * The graphql function is used to parse GraphQL queries into a document that can be used by GraphQL clients.
 */
export function graphql(source: "\n  subscription ProjectVersionGendoAIRenderUpdated($id: String!, $versionId: String!) {\n    projectVersionGendoAIRenderUpdated(id: $id, versionId: $versionId) {\n      id\n      projectId\n      modelId\n      versionId\n      createdAt\n      updatedAt\n      gendoGenerationId\n      status\n      prompt\n      camera\n      responseImage\n    }\n  }\n"): (typeof documents)["\n  subscription ProjectVersionGendoAIRenderUpdated($id: String!, $versionId: String!) {\n    projectVersionGendoAIRenderUpdated(id: $id, versionId: $versionId) {\n      id\n      projectId\n      modelId\n      versionId\n      createdAt\n      updatedAt\n      gendoGenerationId\n      status\n      prompt\n      camera\n      responseImage\n    }\n  }\n"];
/**
 * The graphql function is used to parse GraphQL queries into a document that can be used by GraphQL clients.
 */
export function graphql(source: "\n  mutation CreateNewRegion($input: CreateServerRegionInput!) {\n    serverInfoMutations {\n      multiRegion {\n        create(input: $input) {\n          id\n          ...SettingsServerRegionsAddEditDialog_ServerRegionItem\n          ...SettingsServerRegionsTable_ServerRegionItem\n        }\n      }\n    }\n  }\n"): (typeof documents)["\n  mutation CreateNewRegion($input: CreateServerRegionInput!) {\n    serverInfoMutations {\n      multiRegion {\n        create(input: $input) {\n          id\n          ...SettingsServerRegionsAddEditDialog_ServerRegionItem\n          ...SettingsServerRegionsTable_ServerRegionItem\n        }\n      }\n    }\n  }\n"];
/**
 * The graphql function is used to parse GraphQL queries into a document that can be used by GraphQL clients.
 */
export function graphql(source: "\n  mutation UpdateRegion($input: UpdateServerRegionInput!) {\n    serverInfoMutations {\n      multiRegion {\n        update(input: $input) {\n          id\n          ...SettingsServerRegionsAddEditDialog_ServerRegionItem\n          ...SettingsServerRegionsTable_ServerRegionItem\n        }\n      }\n    }\n  }\n"): (typeof documents)["\n  mutation UpdateRegion($input: UpdateServerRegionInput!) {\n    serverInfoMutations {\n      multiRegion {\n        update(input: $input) {\n          id\n          ...SettingsServerRegionsAddEditDialog_ServerRegionItem\n          ...SettingsServerRegionsTable_ServerRegionItem\n        }\n      }\n    }\n  }\n"];
/**
 * The graphql function is used to parse GraphQL queries into a document that can be used by GraphQL clients.
 */
export function graphql(source: "\n  fragment ProjectPageTeamInternals_Project on Project {\n    id\n    role\n    invitedTeam {\n      id\n      title\n      role\n      inviteId\n      user {\n        role\n        ...LimitedUserAvatar\n      }\n    }\n    team {\n      role\n      user {\n        id\n        role\n        ...LimitedUserAvatar\n      }\n    }\n  }\n"): (typeof documents)["\n  fragment ProjectPageTeamInternals_Project on Project {\n    id\n    role\n    invitedTeam {\n      id\n      title\n      role\n      inviteId\n      user {\n        role\n        ...LimitedUserAvatar\n      }\n    }\n    team {\n      role\n      user {\n        id\n        role\n        ...LimitedUserAvatar\n      }\n    }\n  }\n"];
/**
 * The graphql function is used to parse GraphQL queries into a document that can be used by GraphQL clients.
 */
export function graphql(source: "\n  fragment ProjectPageTeamInternals_Workspace on Workspace {\n    id\n    team {\n      items {\n        id\n        role\n        user {\n          id\n        }\n      }\n    }\n  }\n"): (typeof documents)["\n  fragment ProjectPageTeamInternals_Workspace on Workspace {\n    id\n    team {\n      items {\n        id\n        role\n        user {\n          id\n        }\n      }\n    }\n  }\n"];
/**
 * The graphql function is used to parse GraphQL queries into a document that can be used by GraphQL clients.
 */
export function graphql(source: "\n  fragment ProjectDashboardItemNoModels on Project {\n    id\n    name\n    createdAt\n    updatedAt\n    role\n    team {\n      id\n      user {\n        id\n        name\n        avatar\n      }\n    }\n    ...ProjectPageModelsCardProject\n  }\n"): (typeof documents)["\n  fragment ProjectDashboardItemNoModels on Project {\n    id\n    name\n    createdAt\n    updatedAt\n    role\n    team {\n      id\n      user {\n        id\n        name\n        avatar\n      }\n    }\n    ...ProjectPageModelsCardProject\n  }\n"];
/**
 * The graphql function is used to parse GraphQL queries into a document that can be used by GraphQL clients.
 */
export function graphql(source: "\n  fragment ProjectDashboardItem on Project {\n    id\n    ...ProjectDashboardItemNoModels\n    models(limit: 4) {\n      totalCount\n      items {\n        ...ProjectPageLatestItemsModelItem\n      }\n    }\n    workspace {\n      id\n      slug\n      name\n      ...WorkspaceAvatar_Workspace\n    }\n    pendingImportedModels(limit: 4) {\n      ...PendingFileUpload\n    }\n  }\n"): (typeof documents)["\n  fragment ProjectDashboardItem on Project {\n    id\n    ...ProjectDashboardItemNoModels\n    models(limit: 4) {\n      totalCount\n      items {\n        ...ProjectPageLatestItemsModelItem\n      }\n    }\n    workspace {\n      id\n      slug\n      name\n      ...WorkspaceAvatar_Workspace\n    }\n    pendingImportedModels(limit: 4) {\n      ...PendingFileUpload\n    }\n  }\n"];
/**
 * The graphql function is used to parse GraphQL queries into a document that can be used by GraphQL clients.
 */
export function graphql(source: "\n  fragment PendingFileUpload on FileUpload {\n    id\n    projectId\n    modelName\n    convertedStatus\n    convertedMessage\n    uploadDate\n    convertedLastUpdate\n    fileType\n    fileName\n  }\n"): (typeof documents)["\n  fragment PendingFileUpload on FileUpload {\n    id\n    projectId\n    modelName\n    convertedStatus\n    convertedMessage\n    uploadDate\n    convertedLastUpdate\n    fileType\n    fileName\n  }\n"];
/**
 * The graphql function is used to parse GraphQL queries into a document that can be used by GraphQL clients.
 */
export function graphql(source: "\n  fragment ProjectPageLatestItemsModelItem on Model {\n    id\n    name\n    displayName\n    versionCount: versions(limit: 0) {\n      totalCount\n    }\n    commentThreadCount: commentThreads(limit: 0) {\n      totalCount\n    }\n    pendingImportedVersions(limit: 1) {\n      ...PendingFileUpload\n    }\n    previewUrl\n    createdAt\n    updatedAt\n    ...ProjectPageModelsCardRenameDialog\n    ...ProjectPageModelsCardDeleteDialog\n    ...ProjectPageModelsActions\n    automationsStatus {\n      ...AutomateRunsTriggerStatus_TriggeredAutomationsStatus\n    }\n  }\n"): (typeof documents)["\n  fragment ProjectPageLatestItemsModelItem on Model {\n    id\n    name\n    displayName\n    versionCount: versions(limit: 0) {\n      totalCount\n    }\n    commentThreadCount: commentThreads(limit: 0) {\n      totalCount\n    }\n    pendingImportedVersions(limit: 1) {\n      ...PendingFileUpload\n    }\n    previewUrl\n    createdAt\n    updatedAt\n    ...ProjectPageModelsCardRenameDialog\n    ...ProjectPageModelsCardDeleteDialog\n    ...ProjectPageModelsActions\n    automationsStatus {\n      ...AutomateRunsTriggerStatus_TriggeredAutomationsStatus\n    }\n  }\n"];
/**
 * The graphql function is used to parse GraphQL queries into a document that can be used by GraphQL clients.
 */
export function graphql(source: "\n  fragment ProjectUpdatableMetadata on Project {\n    id\n    name\n    description\n    visibility\n    allowPublicComments\n  }\n"): (typeof documents)["\n  fragment ProjectUpdatableMetadata on Project {\n    id\n    name\n    description\n    visibility\n    allowPublicComments\n  }\n"];
/**
 * The graphql function is used to parse GraphQL queries into a document that can be used by GraphQL clients.
 */
export function graphql(source: "\n  fragment ProjectPageLatestItemsModels on Project {\n    id\n    role\n    visibility\n    modelCount: models(limit: 0) {\n      totalCount\n    }\n    ...ProjectPageModelsStructureItem_Project\n  }\n"): (typeof documents)["\n  fragment ProjectPageLatestItemsModels on Project {\n    id\n    role\n    visibility\n    modelCount: models(limit: 0) {\n      totalCount\n    }\n    ...ProjectPageModelsStructureItem_Project\n  }\n"];
/**
 * The graphql function is used to parse GraphQL queries into a document that can be used by GraphQL clients.
 */
export function graphql(source: "\n  fragment ProjectPageLatestItemsComments on Project {\n    id\n    commentThreadCount: commentThreads(limit: 0) {\n      totalCount\n    }\n  }\n"): (typeof documents)["\n  fragment ProjectPageLatestItemsComments on Project {\n    id\n    commentThreadCount: commentThreads(limit: 0) {\n      totalCount\n    }\n  }\n"];
/**
 * The graphql function is used to parse GraphQL queries into a document that can be used by GraphQL clients.
 */
export function graphql(source: "\n  fragment ProjectPageLatestItemsCommentItem on Comment {\n    id\n    author {\n      ...FormUsersSelectItem\n    }\n    screenshot\n    rawText\n    createdAt\n    updatedAt\n    archived\n    repliesCount: replies(limit: 0) {\n      totalCount\n    }\n    replyAuthors(limit: 4) {\n      totalCount\n      items {\n        ...FormUsersSelectItem\n      }\n    }\n  }\n"): (typeof documents)["\n  fragment ProjectPageLatestItemsCommentItem on Comment {\n    id\n    author {\n      ...FormUsersSelectItem\n    }\n    screenshot\n    rawText\n    createdAt\n    updatedAt\n    archived\n    repliesCount: replies(limit: 0) {\n      totalCount\n    }\n    replyAuthors(limit: 4) {\n      totalCount\n      items {\n        ...FormUsersSelectItem\n      }\n    }\n  }\n"];
/**
 * The graphql function is used to parse GraphQL queries into a document that can be used by GraphQL clients.
 */
export function graphql(source: "\n  mutation CreateModel($input: CreateModelInput!) {\n    modelMutations {\n      create(input: $input) {\n        ...ProjectPageLatestItemsModelItem\n      }\n    }\n  }\n"): (typeof documents)["\n  mutation CreateModel($input: CreateModelInput!) {\n    modelMutations {\n      create(input: $input) {\n        ...ProjectPageLatestItemsModelItem\n      }\n    }\n  }\n"];
/**
 * The graphql function is used to parse GraphQL queries into a document that can be used by GraphQL clients.
 */
export function graphql(source: "\n  mutation CreateProject($input: ProjectCreateInput) {\n    projectMutations {\n      create(input: $input) {\n        ...ProjectPageProject\n        ...ProjectDashboardItem\n      }\n    }\n  }\n"): (typeof documents)["\n  mutation CreateProject($input: ProjectCreateInput) {\n    projectMutations {\n      create(input: $input) {\n        ...ProjectPageProject\n        ...ProjectDashboardItem\n      }\n    }\n  }\n"];
/**
 * The graphql function is used to parse GraphQL queries into a document that can be used by GraphQL clients.
 */
export function graphql(source: "\n  mutation CreateWorkspaceProject($input: WorkspaceProjectCreateInput!) {\n    workspaceMutations {\n      projects {\n        create(input: $input) {\n          ...ProjectPageProject\n          ...ProjectDashboardItem\n        }\n      }\n    }\n  }\n"): (typeof documents)["\n  mutation CreateWorkspaceProject($input: WorkspaceProjectCreateInput!) {\n    workspaceMutations {\n      projects {\n        create(input: $input) {\n          ...ProjectPageProject\n          ...ProjectDashboardItem\n        }\n      }\n    }\n  }\n"];
/**
 * The graphql function is used to parse GraphQL queries into a document that can be used by GraphQL clients.
 */
export function graphql(source: "\n  mutation UpdateModel($input: UpdateModelInput!) {\n    modelMutations {\n      update(input: $input) {\n        ...ProjectPageLatestItemsModelItem\n      }\n    }\n  }\n"): (typeof documents)["\n  mutation UpdateModel($input: UpdateModelInput!) {\n    modelMutations {\n      update(input: $input) {\n        ...ProjectPageLatestItemsModelItem\n      }\n    }\n  }\n"];
/**
 * The graphql function is used to parse GraphQL queries into a document that can be used by GraphQL clients.
 */
export function graphql(source: "\n  mutation DeleteModel($input: DeleteModelInput!) {\n    modelMutations {\n      delete(input: $input)\n    }\n  }\n"): (typeof documents)["\n  mutation DeleteModel($input: DeleteModelInput!) {\n    modelMutations {\n      delete(input: $input)\n    }\n  }\n"];
/**
 * The graphql function is used to parse GraphQL queries into a document that can be used by GraphQL clients.
 */
export function graphql(source: "\n  mutation UpdateProjectRole($input: ProjectUpdateRoleInput!) {\n    projectMutations {\n      updateRole(input: $input) {\n        id\n        team {\n          id\n          role\n          user {\n            ...LimitedUserAvatar\n          }\n        }\n      }\n    }\n  }\n"): (typeof documents)["\n  mutation UpdateProjectRole($input: ProjectUpdateRoleInput!) {\n    projectMutations {\n      updateRole(input: $input) {\n        id\n        team {\n          id\n          role\n          user {\n            ...LimitedUserAvatar\n          }\n        }\n      }\n    }\n  }\n"];
/**
 * The graphql function is used to parse GraphQL queries into a document that can be used by GraphQL clients.
 */
export function graphql(source: "\n  mutation UpdateWorkspaceProjectRole($input: ProjectUpdateRoleInput!) {\n    workspaceMutations {\n      projects {\n        updateRole(input: $input) {\n          id\n          team {\n            id\n            role\n          }\n        }\n      }\n    }\n  }\n"): (typeof documents)["\n  mutation UpdateWorkspaceProjectRole($input: ProjectUpdateRoleInput!) {\n    workspaceMutations {\n      projects {\n        updateRole(input: $input) {\n          id\n          team {\n            id\n            role\n          }\n        }\n      }\n    }\n  }\n"];
/**
 * The graphql function is used to parse GraphQL queries into a document that can be used by GraphQL clients.
 */
export function graphql(source: "\n  mutation InviteProjectUser($projectId: ID!, $input: [ProjectInviteCreateInput!]!) {\n    projectMutations {\n      invites {\n        batchCreate(projectId: $projectId, input: $input) {\n          ...ProjectPageTeamDialog\n        }\n      }\n    }\n  }\n"): (typeof documents)["\n  mutation InviteProjectUser($projectId: ID!, $input: [ProjectInviteCreateInput!]!) {\n    projectMutations {\n      invites {\n        batchCreate(projectId: $projectId, input: $input) {\n          ...ProjectPageTeamDialog\n        }\n      }\n    }\n  }\n"];
/**
 * The graphql function is used to parse GraphQL queries into a document that can be used by GraphQL clients.
 */
export function graphql(source: "\n  mutation InviteWorkspaceProjectUser(\n    $projectId: ID!\n    $inputs: [WorkspaceProjectInviteCreateInput!]!\n  ) {\n    projectMutations {\n      invites {\n        createForWorkspace(projectId: $projectId, inputs: $inputs) {\n          ...ProjectPageTeamDialog\n        }\n      }\n    }\n  }\n"): (typeof documents)["\n  mutation InviteWorkspaceProjectUser(\n    $projectId: ID!\n    $inputs: [WorkspaceProjectInviteCreateInput!]!\n  ) {\n    projectMutations {\n      invites {\n        createForWorkspace(projectId: $projectId, inputs: $inputs) {\n          ...ProjectPageTeamDialog\n        }\n      }\n    }\n  }\n"];
/**
 * The graphql function is used to parse GraphQL queries into a document that can be used by GraphQL clients.
 */
export function graphql(source: "\n  mutation CancelProjectInvite($projectId: ID!, $inviteId: String!) {\n    projectMutations {\n      invites {\n        cancel(projectId: $projectId, inviteId: $inviteId) {\n          ...ProjectPageTeamDialog\n        }\n      }\n    }\n  }\n"): (typeof documents)["\n  mutation CancelProjectInvite($projectId: ID!, $inviteId: String!) {\n    projectMutations {\n      invites {\n        cancel(projectId: $projectId, inviteId: $inviteId) {\n          ...ProjectPageTeamDialog\n        }\n      }\n    }\n  }\n"];
/**
 * The graphql function is used to parse GraphQL queries into a document that can be used by GraphQL clients.
 */
export function graphql(source: "\n  mutation UpdateProjectMetadata($update: ProjectUpdateInput!) {\n    projectMutations {\n      update(update: $update) {\n        id\n        ...ProjectUpdatableMetadata\n      }\n    }\n  }\n"): (typeof documents)["\n  mutation UpdateProjectMetadata($update: ProjectUpdateInput!) {\n    projectMutations {\n      update(update: $update) {\n        id\n        ...ProjectUpdatableMetadata\n      }\n    }\n  }\n"];
/**
 * The graphql function is used to parse GraphQL queries into a document that can be used by GraphQL clients.
 */
export function graphql(source: "\n  mutation DeleteProject($id: String!) {\n    projectMutations {\n      delete(id: $id)\n    }\n  }\n"): (typeof documents)["\n  mutation DeleteProject($id: String!) {\n    projectMutations {\n      delete(id: $id)\n    }\n  }\n"];
/**
 * The graphql function is used to parse GraphQL queries into a document that can be used by GraphQL clients.
 */
export function graphql(source: "\n  mutation UseProjectInvite($input: ProjectInviteUseInput!) {\n    projectMutations {\n      invites {\n        use(input: $input)\n      }\n    }\n  }\n"): (typeof documents)["\n  mutation UseProjectInvite($input: ProjectInviteUseInput!) {\n    projectMutations {\n      invites {\n        use(input: $input)\n      }\n    }\n  }\n"];
/**
 * The graphql function is used to parse GraphQL queries into a document that can be used by GraphQL clients.
 */
export function graphql(source: "\n  mutation LeaveProject($projectId: String!) {\n    projectMutations {\n      leave(id: $projectId)\n    }\n  }\n"): (typeof documents)["\n  mutation LeaveProject($projectId: String!) {\n    projectMutations {\n      leave(id: $projectId)\n    }\n  }\n"];
/**
 * The graphql function is used to parse GraphQL queries into a document that can be used by GraphQL clients.
 */
export function graphql(source: "\n  mutation DeleteVersions($input: DeleteVersionsInput!) {\n    versionMutations {\n      delete(input: $input)\n    }\n  }\n"): (typeof documents)["\n  mutation DeleteVersions($input: DeleteVersionsInput!) {\n    versionMutations {\n      delete(input: $input)\n    }\n  }\n"];
/**
 * The graphql function is used to parse GraphQL queries into a document that can be used by GraphQL clients.
 */
export function graphql(source: "\n  mutation MoveVersions($input: MoveVersionsInput!) {\n    versionMutations {\n      moveToModel(input: $input) {\n        id\n      }\n    }\n  }\n"): (typeof documents)["\n  mutation MoveVersions($input: MoveVersionsInput!) {\n    versionMutations {\n      moveToModel(input: $input) {\n        id\n      }\n    }\n  }\n"];
/**
 * The graphql function is used to parse GraphQL queries into a document that can be used by GraphQL clients.
 */
export function graphql(source: "\n  mutation UpdateVersion($input: UpdateVersionInput!) {\n    versionMutations {\n      update(input: $input) {\n        id\n        message\n      }\n    }\n  }\n"): (typeof documents)["\n  mutation UpdateVersion($input: UpdateVersionInput!) {\n    versionMutations {\n      update(input: $input) {\n        id\n        message\n      }\n    }\n  }\n"];
/**
 * The graphql function is used to parse GraphQL queries into a document that can be used by GraphQL clients.
 */
export function graphql(source: "\n  mutation deleteWebhook($webhook: WebhookDeleteInput!) {\n    webhookDelete(webhook: $webhook)\n  }\n"): (typeof documents)["\n  mutation deleteWebhook($webhook: WebhookDeleteInput!) {\n    webhookDelete(webhook: $webhook)\n  }\n"];
/**
 * The graphql function is used to parse GraphQL queries into a document that can be used by GraphQL clients.
 */
export function graphql(source: "\n  mutation createWebhook($webhook: WebhookCreateInput!) {\n    webhookCreate(webhook: $webhook)\n  }\n"): (typeof documents)["\n  mutation createWebhook($webhook: WebhookCreateInput!) {\n    webhookCreate(webhook: $webhook)\n  }\n"];
/**
 * The graphql function is used to parse GraphQL queries into a document that can be used by GraphQL clients.
 */
export function graphql(source: "\n  mutation updateWebhook($webhook: WebhookUpdateInput!) {\n    webhookUpdate(webhook: $webhook)\n  }\n"): (typeof documents)["\n  mutation updateWebhook($webhook: WebhookUpdateInput!) {\n    webhookUpdate(webhook: $webhook)\n  }\n"];
/**
 * The graphql function is used to parse GraphQL queries into a document that can be used by GraphQL clients.
 */
export function graphql(source: "\n  mutation CreateAutomation($projectId: ID!, $input: ProjectAutomationCreateInput!) {\n    projectMutations {\n      automationMutations(projectId: $projectId) {\n        create(input: $input) {\n          id\n          ...ProjectPageAutomationsRow_Automation\n        }\n      }\n    }\n  }\n"): (typeof documents)["\n  mutation CreateAutomation($projectId: ID!, $input: ProjectAutomationCreateInput!) {\n    projectMutations {\n      automationMutations(projectId: $projectId) {\n        create(input: $input) {\n          id\n          ...ProjectPageAutomationsRow_Automation\n        }\n      }\n    }\n  }\n"];
/**
 * The graphql function is used to parse GraphQL queries into a document that can be used by GraphQL clients.
 */
export function graphql(source: "\n  mutation UpdateAutomation($projectId: ID!, $input: ProjectAutomationUpdateInput!) {\n    projectMutations {\n      automationMutations(projectId: $projectId) {\n        update(input: $input) {\n          id\n          name\n          enabled\n        }\n      }\n    }\n  }\n"): (typeof documents)["\n  mutation UpdateAutomation($projectId: ID!, $input: ProjectAutomationUpdateInput!) {\n    projectMutations {\n      automationMutations(projectId: $projectId) {\n        update(input: $input) {\n          id\n          name\n          enabled\n        }\n      }\n    }\n  }\n"];
/**
 * The graphql function is used to parse GraphQL queries into a document that can be used by GraphQL clients.
 */
export function graphql(source: "\n  mutation CreateAutomationRevision(\n    $projectId: ID!\n    $input: ProjectAutomationRevisionCreateInput!\n  ) {\n    projectMutations {\n      automationMutations(projectId: $projectId) {\n        createRevision(input: $input) {\n          id\n        }\n      }\n    }\n  }\n"): (typeof documents)["\n  mutation CreateAutomationRevision(\n    $projectId: ID!\n    $input: ProjectAutomationRevisionCreateInput!\n  ) {\n    projectMutations {\n      automationMutations(projectId: $projectId) {\n        createRevision(input: $input) {\n          id\n        }\n      }\n    }\n  }\n"];
/**
 * The graphql function is used to parse GraphQL queries into a document that can be used by GraphQL clients.
 */
export function graphql(source: "\n  mutation TriggerAutomation($projectId: ID!, $automationId: ID!) {\n    projectMutations {\n      automationMutations(projectId: $projectId) {\n        trigger(automationId: $automationId)\n      }\n    }\n  }\n"): (typeof documents)["\n  mutation TriggerAutomation($projectId: ID!, $automationId: ID!) {\n    projectMutations {\n      automationMutations(projectId: $projectId) {\n        trigger(automationId: $automationId)\n      }\n    }\n  }\n"];
/**
 * The graphql function is used to parse GraphQL queries into a document that can be used by GraphQL clients.
 */
export function graphql(source: "\n  mutation CreateTestAutomation(\n    $projectId: ID!\n    $input: ProjectTestAutomationCreateInput!\n  ) {\n    projectMutations {\n      automationMutations(projectId: $projectId) {\n        createTestAutomation(input: $input) {\n          id\n          ...ProjectPageAutomationsRow_Automation\n        }\n      }\n    }\n  }\n"): (typeof documents)["\n  mutation CreateTestAutomation(\n    $projectId: ID!\n    $input: ProjectTestAutomationCreateInput!\n  ) {\n    projectMutations {\n      automationMutations(projectId: $projectId) {\n        createTestAutomation(input: $input) {\n          id\n          ...ProjectPageAutomationsRow_Automation\n        }\n      }\n    }\n  }\n"];
/**
 * The graphql function is used to parse GraphQL queries into a document that can be used by GraphQL clients.
 */
export function graphql(source: "\n  mutation MoveProjectToWorkspace($workspaceId: String!, $projectId: String!) {\n    workspaceMutations {\n      projects {\n        moveToWorkspace(workspaceId: $workspaceId, projectId: $projectId) {\n          id\n          workspace {\n            id\n            projects {\n              items {\n                id\n              }\n            }\n            ...ProjectsMoveToWorkspaceDialog_Workspace\n            ...MoveProjectsDialog_Workspace\n          }\n        }\n      }\n    }\n  }\n"): (typeof documents)["\n  mutation MoveProjectToWorkspace($workspaceId: String!, $projectId: String!) {\n    workspaceMutations {\n      projects {\n        moveToWorkspace(workspaceId: $workspaceId, projectId: $projectId) {\n          id\n          workspace {\n            id\n            projects {\n              items {\n                id\n              }\n            }\n            ...ProjectsMoveToWorkspaceDialog_Workspace\n            ...MoveProjectsDialog_Workspace\n          }\n        }\n      }\n    }\n  }\n"];
/**
 * The graphql function is used to parse GraphQL queries into a document that can be used by GraphQL clients.
 */
export function graphql(source: "\n  query ProjectAccessCheck($id: String!) {\n    project(id: $id) {\n      id\n      visibility\n      workspace {\n        id\n        slug\n      }\n    }\n  }\n"): (typeof documents)["\n  query ProjectAccessCheck($id: String!) {\n    project(id: $id) {\n      id\n      visibility\n      workspace {\n        id\n        slug\n      }\n    }\n  }\n"];
/**
 * The graphql function is used to parse GraphQL queries into a document that can be used by GraphQL clients.
 */
export function graphql(source: "\n  query ProjectRoleCheck($id: String!) {\n    project(id: $id) {\n      id\n      role\n    }\n  }\n"): (typeof documents)["\n  query ProjectRoleCheck($id: String!) {\n    project(id: $id) {\n      id\n      role\n    }\n  }\n"];
/**
 * The graphql function is used to parse GraphQL queries into a document that can be used by GraphQL clients.
 */
export function graphql(source: "\n  query ProjectsDashboardQuery($filter: UserProjectsFilter, $cursor: String) {\n    activeUser {\n      id\n      projects(filter: $filter, limit: 6, cursor: $cursor) {\n        ...ProjectsDashboard_UserProjectCollection\n        cursor\n        totalCount\n        items {\n          ...ProjectDashboardItem\n        }\n      }\n      ...ProjectsHiddenProjectWarning_User\n      ...ProjectsDashboardHeaderProjects_User\n    }\n  }\n"): (typeof documents)["\n  query ProjectsDashboardQuery($filter: UserProjectsFilter, $cursor: String) {\n    activeUser {\n      id\n      projects(filter: $filter, limit: 6, cursor: $cursor) {\n        ...ProjectsDashboard_UserProjectCollection\n        cursor\n        totalCount\n        items {\n          ...ProjectDashboardItem\n        }\n      }\n      ...ProjectsHiddenProjectWarning_User\n      ...ProjectsDashboardHeaderProjects_User\n    }\n  }\n"];
/**
 * The graphql function is used to parse GraphQL queries into a document that can be used by GraphQL clients.
 */
export function graphql(source: "\n  query ProjectsDashboardWorkspaceQuery {\n    activeUser {\n      id\n      ...ProjectsDashboardHeaderWorkspaces_User\n    }\n  }\n"): (typeof documents)["\n  query ProjectsDashboardWorkspaceQuery {\n    activeUser {\n      id\n      ...ProjectsDashboardHeaderWorkspaces_User\n    }\n  }\n"];
/**
 * The graphql function is used to parse GraphQL queries into a document that can be used by GraphQL clients.
 */
export function graphql(source: "\n  query ProjectPageQuery($id: String!, $token: String) {\n    project(id: $id) {\n      ...ProjectPageProject\n    }\n    projectInvite(projectId: $id, token: $token) {\n      ...ProjectsInviteBanner\n    }\n  }\n"): (typeof documents)["\n  query ProjectPageQuery($id: String!, $token: String) {\n    project(id: $id) {\n      ...ProjectPageProject\n    }\n    projectInvite(projectId: $id, token: $token) {\n      ...ProjectsInviteBanner\n    }\n  }\n"];
/**
 * The graphql function is used to parse GraphQL queries into a document that can be used by GraphQL clients.
 */
export function graphql(source: "\n  query ProjectLatestModels($projectId: String!, $filter: ProjectModelsFilter) {\n    project(id: $projectId) {\n      id\n      models(cursor: null, limit: 16, filter: $filter) {\n        totalCount\n        cursor\n        items {\n          ...ProjectPageLatestItemsModelItem\n        }\n      }\n      pendingImportedModels {\n        ...PendingFileUpload\n      }\n    }\n  }\n"): (typeof documents)["\n  query ProjectLatestModels($projectId: String!, $filter: ProjectModelsFilter) {\n    project(id: $projectId) {\n      id\n      models(cursor: null, limit: 16, filter: $filter) {\n        totalCount\n        cursor\n        items {\n          ...ProjectPageLatestItemsModelItem\n        }\n      }\n      pendingImportedModels {\n        ...PendingFileUpload\n      }\n    }\n  }\n"];
/**
 * The graphql function is used to parse GraphQL queries into a document that can be used by GraphQL clients.
 */
export function graphql(source: "\n  query ProjectLatestModelsPagination(\n    $projectId: String!\n    $filter: ProjectModelsFilter\n    $cursor: String = null\n  ) {\n    project(id: $projectId) {\n      id\n      models(cursor: $cursor, limit: 16, filter: $filter) {\n        totalCount\n        cursor\n        items {\n          ...ProjectPageLatestItemsModelItem\n        }\n      }\n    }\n  }\n"): (typeof documents)["\n  query ProjectLatestModelsPagination(\n    $projectId: String!\n    $filter: ProjectModelsFilter\n    $cursor: String = null\n  ) {\n    project(id: $projectId) {\n      id\n      models(cursor: $cursor, limit: 16, filter: $filter) {\n        totalCount\n        cursor\n        items {\n          ...ProjectPageLatestItemsModelItem\n        }\n      }\n    }\n  }\n"];
/**
 * The graphql function is used to parse GraphQL queries into a document that can be used by GraphQL clients.
 */
export function graphql(source: "\n  query ProjectModelsTreeTopLevel(\n    $projectId: String!\n    $filter: ProjectModelsTreeFilter\n  ) {\n    project(id: $projectId) {\n      id\n      modelsTree(cursor: null, limit: 8, filter: $filter) {\n        totalCount\n        cursor\n        items {\n          ...SingleLevelModelTreeItem\n        }\n      }\n      pendingImportedModels {\n        ...PendingFileUpload\n      }\n    }\n  }\n"): (typeof documents)["\n  query ProjectModelsTreeTopLevel(\n    $projectId: String!\n    $filter: ProjectModelsTreeFilter\n  ) {\n    project(id: $projectId) {\n      id\n      modelsTree(cursor: null, limit: 8, filter: $filter) {\n        totalCount\n        cursor\n        items {\n          ...SingleLevelModelTreeItem\n        }\n      }\n      pendingImportedModels {\n        ...PendingFileUpload\n      }\n    }\n  }\n"];
/**
 * The graphql function is used to parse GraphQL queries into a document that can be used by GraphQL clients.
 */
export function graphql(source: "\n  query ProjectModelsTreeTopLevelPagination(\n    $projectId: String!\n    $filter: ProjectModelsTreeFilter\n    $cursor: String = null\n  ) {\n    project(id: $projectId) {\n      id\n      modelsTree(cursor: $cursor, limit: 8, filter: $filter) {\n        totalCount\n        cursor\n        items {\n          ...SingleLevelModelTreeItem\n        }\n      }\n    }\n  }\n"): (typeof documents)["\n  query ProjectModelsTreeTopLevelPagination(\n    $projectId: String!\n    $filter: ProjectModelsTreeFilter\n    $cursor: String = null\n  ) {\n    project(id: $projectId) {\n      id\n      modelsTree(cursor: $cursor, limit: 8, filter: $filter) {\n        totalCount\n        cursor\n        items {\n          ...SingleLevelModelTreeItem\n        }\n      }\n    }\n  }\n"];
/**
 * The graphql function is used to parse GraphQL queries into a document that can be used by GraphQL clients.
 */
export function graphql(source: "\n  query ProjectModelChildrenTree($projectId: String!, $parentName: String!) {\n    project(id: $projectId) {\n      id\n      modelChildrenTree(fullName: $parentName) {\n        ...SingleLevelModelTreeItem\n      }\n    }\n  }\n"): (typeof documents)["\n  query ProjectModelChildrenTree($projectId: String!, $parentName: String!) {\n    project(id: $projectId) {\n      id\n      modelChildrenTree(fullName: $parentName) {\n        ...SingleLevelModelTreeItem\n      }\n    }\n  }\n"];
/**
 * The graphql function is used to parse GraphQL queries into a document that can be used by GraphQL clients.
 */
export function graphql(source: "\n  query ProjectLatestCommentThreads(\n    $projectId: String!\n    $cursor: String = null\n    $filter: ProjectCommentsFilter = null\n  ) {\n    project(id: $projectId) {\n      id\n      commentThreads(cursor: $cursor, limit: 8, filter: $filter) {\n        totalCount\n        cursor\n        items {\n          ...ProjectPageLatestItemsCommentItem\n        }\n      }\n    }\n  }\n"): (typeof documents)["\n  query ProjectLatestCommentThreads(\n    $projectId: String!\n    $cursor: String = null\n    $filter: ProjectCommentsFilter = null\n  ) {\n    project(id: $projectId) {\n      id\n      commentThreads(cursor: $cursor, limit: 8, filter: $filter) {\n        totalCount\n        cursor\n        items {\n          ...ProjectPageLatestItemsCommentItem\n        }\n      }\n    }\n  }\n"];
/**
 * The graphql function is used to parse GraphQL queries into a document that can be used by GraphQL clients.
 */
export function graphql(source: "\n  query ProjectInvite($projectId: String!, $token: String) {\n    projectInvite(projectId: $projectId, token: $token) {\n      ...ProjectsInviteBanner\n    }\n  }\n"): (typeof documents)["\n  query ProjectInvite($projectId: String!, $token: String) {\n    projectInvite(projectId: $projectId, token: $token) {\n      ...ProjectsInviteBanner\n    }\n  }\n"];
/**
 * The graphql function is used to parse GraphQL queries into a document that can be used by GraphQL clients.
 */
export function graphql(source: "\n  query ProjectModelCheck($projectId: String!, $modelId: String!) {\n    project(id: $projectId) {\n      visibility\n      model(id: $modelId) {\n        id\n      }\n    }\n  }\n"): (typeof documents)["\n  query ProjectModelCheck($projectId: String!, $modelId: String!) {\n    project(id: $projectId) {\n      visibility\n      model(id: $modelId) {\n        id\n      }\n    }\n  }\n"];
/**
 * The graphql function is used to parse GraphQL queries into a document that can be used by GraphQL clients.
 */
export function graphql(source: "\n  query ProjectModelPage(\n    $projectId: String!\n    $modelId: String!\n    $versionsCursor: String\n  ) {\n    project(id: $projectId) {\n      id\n      ...ProjectModelPageHeaderProject\n      ...ProjectModelPageVersionsProject\n    }\n  }\n"): (typeof documents)["\n  query ProjectModelPage(\n    $projectId: String!\n    $modelId: String!\n    $versionsCursor: String\n  ) {\n    project(id: $projectId) {\n      id\n      ...ProjectModelPageHeaderProject\n      ...ProjectModelPageVersionsProject\n    }\n  }\n"];
/**
 * The graphql function is used to parse GraphQL queries into a document that can be used by GraphQL clients.
 */
export function graphql(source: "\n  query ProjectModelVersions(\n    $projectId: String!\n    $modelId: String!\n    $versionsCursor: String\n  ) {\n    project(id: $projectId) {\n      id\n      ...ProjectModelPageVersionsPagination\n    }\n  }\n"): (typeof documents)["\n  query ProjectModelVersions(\n    $projectId: String!\n    $modelId: String!\n    $versionsCursor: String\n  ) {\n    project(id: $projectId) {\n      id\n      ...ProjectModelPageVersionsPagination\n    }\n  }\n"];
/**
 * The graphql function is used to parse GraphQL queries into a document that can be used by GraphQL clients.
 */
export function graphql(source: "\n  query ProjectModelsPage($projectId: String!) {\n    project(id: $projectId) {\n      id\n      ...ProjectModelsPageHeader_Project\n      ...ProjectModelsPageResults_Project\n    }\n  }\n"): (typeof documents)["\n  query ProjectModelsPage($projectId: String!) {\n    project(id: $projectId) {\n      id\n      ...ProjectModelsPageHeader_Project\n      ...ProjectModelsPageResults_Project\n    }\n  }\n"];
/**
 * The graphql function is used to parse GraphQL queries into a document that can be used by GraphQL clients.
 */
export function graphql(source: "\n  query ProjectDiscussionsPage($projectId: String!) {\n    project(id: $projectId) {\n      id\n      ...ProjectDiscussionsPageHeader_Project\n      ...ProjectDiscussionsPageResults_Project\n    }\n  }\n"): (typeof documents)["\n  query ProjectDiscussionsPage($projectId: String!) {\n    project(id: $projectId) {\n      id\n      ...ProjectDiscussionsPageHeader_Project\n      ...ProjectDiscussionsPageResults_Project\n    }\n  }\n"];
/**
 * The graphql function is used to parse GraphQL queries into a document that can be used by GraphQL clients.
 */
export function graphql(source: "\n  query ProjectAutomationsTab($projectId: String!) {\n    project(id: $projectId) {\n      id\n      role\n      models(limit: 1) {\n        items {\n          id\n        }\n      }\n      automations(filter: null, cursor: null, limit: 5) {\n        totalCount\n        items {\n          id\n          ...ProjectPageAutomationsRow_Automation\n        }\n        cursor\n      }\n      workspace {\n        id\n        slug\n      }\n      ...FormSelectProjects_Project\n    }\n    ...ProjectPageAutomationsEmptyState_Query\n  }\n"): (typeof documents)["\n  query ProjectAutomationsTab($projectId: String!) {\n    project(id: $projectId) {\n      id\n      role\n      models(limit: 1) {\n        items {\n          id\n        }\n      }\n      automations(filter: null, cursor: null, limit: 5) {\n        totalCount\n        items {\n          id\n          ...ProjectPageAutomationsRow_Automation\n        }\n        cursor\n      }\n      workspace {\n        id\n        slug\n      }\n      ...FormSelectProjects_Project\n    }\n    ...ProjectPageAutomationsEmptyState_Query\n  }\n"];
/**
 * The graphql function is used to parse GraphQL queries into a document that can be used by GraphQL clients.
 */
export function graphql(source: "\n  query ProjectAutomationsTabAutomationsPagination(\n    $projectId: String!\n    $search: String = null\n    $cursor: String = null\n  ) {\n    project(id: $projectId) {\n      id\n      automations(filter: $search, cursor: $cursor, limit: 5) {\n        totalCount\n        cursor\n        items {\n          id\n          ...ProjectPageAutomationsRow_Automation\n        }\n      }\n    }\n  }\n"): (typeof documents)["\n  query ProjectAutomationsTabAutomationsPagination(\n    $projectId: String!\n    $search: String = null\n    $cursor: String = null\n  ) {\n    project(id: $projectId) {\n      id\n      automations(filter: $search, cursor: $cursor, limit: 5) {\n        totalCount\n        cursor\n        items {\n          id\n          ...ProjectPageAutomationsRow_Automation\n        }\n      }\n    }\n  }\n"];
/**
 * The graphql function is used to parse GraphQL queries into a document that can be used by GraphQL clients.
 */
export function graphql(source: "\n  query ProjectAutomationPage($projectId: String!, $automationId: String!) {\n    project(id: $projectId) {\n      id\n      ...ProjectPageAutomationPage_Project\n      automation(id: $automationId) {\n        id\n        ...ProjectPageAutomationPage_Automation\n      }\n    }\n  }\n"): (typeof documents)["\n  query ProjectAutomationPage($projectId: String!, $automationId: String!) {\n    project(id: $projectId) {\n      id\n      ...ProjectPageAutomationPage_Project\n      automation(id: $automationId) {\n        id\n        ...ProjectPageAutomationPage_Automation\n      }\n    }\n  }\n"];
/**
 * The graphql function is used to parse GraphQL queries into a document that can be used by GraphQL clients.
 */
export function graphql(source: "\n  query ProjectAutomationPagePaginatedRuns(\n    $projectId: String!\n    $automationId: String!\n    $cursor: String = null\n  ) {\n    project(id: $projectId) {\n      id\n      automation(id: $automationId) {\n        id\n        runs(cursor: $cursor, limit: 10) {\n          totalCount\n          cursor\n          items {\n            id\n            ...AutomationRunDetails\n          }\n        }\n      }\n    }\n  }\n"): (typeof documents)["\n  query ProjectAutomationPagePaginatedRuns(\n    $projectId: String!\n    $automationId: String!\n    $cursor: String = null\n  ) {\n    project(id: $projectId) {\n      id\n      automation(id: $automationId) {\n        id\n        runs(cursor: $cursor, limit: 10) {\n          totalCount\n          cursor\n          items {\n            id\n            ...AutomationRunDetails\n          }\n        }\n      }\n    }\n  }\n"];
/**
 * The graphql function is used to parse GraphQL queries into a document that can be used by GraphQL clients.
 */
export function graphql(source: "\n  query ProjectAutomationAccessCheck($projectId: String!) {\n    project(id: $projectId) {\n      id\n      automations(limit: 0) {\n        totalCount\n      }\n    }\n  }\n"): (typeof documents)["\n  query ProjectAutomationAccessCheck($projectId: String!) {\n    project(id: $projectId) {\n      id\n      automations(limit: 0) {\n        totalCount\n      }\n    }\n  }\n"];
/**
 * The graphql function is used to parse GraphQL queries into a document that can be used by GraphQL clients.
 */
export function graphql(source: "\n  query ProjectWebhooks($projectId: String!) {\n    project(id: $projectId) {\n      id\n      name\n      webhooks {\n        items {\n          streamId\n          triggers\n          enabled\n          url\n          id\n          description\n          history(limit: 5) {\n            items {\n              status\n              statusInfo\n            }\n          }\n        }\n        totalCount\n      }\n    }\n  }\n"): (typeof documents)["\n  query ProjectWebhooks($projectId: String!) {\n    project(id: $projectId) {\n      id\n      name\n      webhooks {\n        items {\n          streamId\n          triggers\n          enabled\n          url\n          id\n          description\n          history(limit: 5) {\n            items {\n              status\n              statusInfo\n            }\n          }\n        }\n        totalCount\n      }\n    }\n  }\n"];
/**
 * The graphql function is used to parse GraphQL queries into a document that can be used by GraphQL clients.
 */
export function graphql(source: "\n  query ProjectBlobInfo($blobId: String!, $projectId: String!) {\n    project(id: $projectId) {\n      id\n      blob(id: $blobId) {\n        id\n        fileName\n        fileType\n        fileSize\n        createdAt\n      }\n    }\n  }\n"): (typeof documents)["\n  query ProjectBlobInfo($blobId: String!, $projectId: String!) {\n    project(id: $projectId) {\n      id\n      blob(id: $blobId) {\n        id\n        fileName\n        fileType\n        fileSize\n        createdAt\n      }\n    }\n  }\n"];
/**
 * The graphql function is used to parse GraphQL queries into a document that can be used by GraphQL clients.
 */
export function graphql(source: "\n  query ProjectWorkspaceSelect {\n    activeUser {\n      id\n      ...ProjectsAddDialog_User\n    }\n  }\n"): (typeof documents)["\n  query ProjectWorkspaceSelect {\n    activeUser {\n      id\n      ...ProjectsAddDialog_User\n    }\n  }\n"];
/**
 * The graphql function is used to parse GraphQL queries into a document that can be used by GraphQL clients.
 */
export function graphql(source: "\n  subscription OnProjectUpdated($id: String!) {\n    projectUpdated(id: $id) {\n      id\n      type\n      project {\n        ...ProjectPageProject\n        ...ProjectDashboardItemNoModels\n      }\n    }\n  }\n"): (typeof documents)["\n  subscription OnProjectUpdated($id: String!) {\n    projectUpdated(id: $id) {\n      id\n      type\n      project {\n        ...ProjectPageProject\n        ...ProjectDashboardItemNoModels\n      }\n    }\n  }\n"];
/**
 * The graphql function is used to parse GraphQL queries into a document that can be used by GraphQL clients.
 */
export function graphql(source: "\n  subscription OnProjectModelsUpdate($id: String!) {\n    projectModelsUpdated(id: $id) {\n      id\n      type\n      model {\n        id\n        versions(limit: 1) {\n          items {\n            id\n            referencedObject\n          }\n        }\n        ...ProjectPageLatestItemsModelItem\n      }\n    }\n  }\n"): (typeof documents)["\n  subscription OnProjectModelsUpdate($id: String!) {\n    projectModelsUpdated(id: $id) {\n      id\n      type\n      model {\n        id\n        versions(limit: 1) {\n          items {\n            id\n            referencedObject\n          }\n        }\n        ...ProjectPageLatestItemsModelItem\n      }\n    }\n  }\n"];
/**
 * The graphql function is used to parse GraphQL queries into a document that can be used by GraphQL clients.
 */
export function graphql(source: "\n  subscription OnProjectVersionsUpdate($id: String!) {\n    projectVersionsUpdated(id: $id) {\n      id\n      modelId\n      type\n      version {\n        id\n        ...ViewerModelVersionCardItem\n        ...ProjectModelPageVersionsCardVersion\n        model {\n          id\n          ...ProjectPageLatestItemsModelItem\n        }\n      }\n    }\n  }\n"): (typeof documents)["\n  subscription OnProjectVersionsUpdate($id: String!) {\n    projectVersionsUpdated(id: $id) {\n      id\n      modelId\n      type\n      version {\n        id\n        ...ViewerModelVersionCardItem\n        ...ProjectModelPageVersionsCardVersion\n        model {\n          id\n          ...ProjectPageLatestItemsModelItem\n        }\n      }\n    }\n  }\n"];
/**
 * The graphql function is used to parse GraphQL queries into a document that can be used by GraphQL clients.
 */
export function graphql(source: "\n  subscription OnProjectVersionsPreviewGenerated($id: String!) {\n    projectVersionsPreviewGenerated(id: $id) {\n      projectId\n      objectId\n      versionId\n    }\n  }\n"): (typeof documents)["\n  subscription OnProjectVersionsPreviewGenerated($id: String!) {\n    projectVersionsPreviewGenerated(id: $id) {\n      projectId\n      objectId\n      versionId\n    }\n  }\n"];
/**
 * The graphql function is used to parse GraphQL queries into a document that can be used by GraphQL clients.
 */
export function graphql(source: "\n  subscription OnProjectPendingModelsUpdated($id: String!) {\n    projectPendingModelsUpdated(id: $id) {\n      id\n      type\n      model {\n        ...PendingFileUpload\n        model {\n          ...ProjectPageLatestItemsModelItem\n        }\n      }\n    }\n  }\n"): (typeof documents)["\n  subscription OnProjectPendingModelsUpdated($id: String!) {\n    projectPendingModelsUpdated(id: $id) {\n      id\n      type\n      model {\n        ...PendingFileUpload\n        model {\n          ...ProjectPageLatestItemsModelItem\n        }\n      }\n    }\n  }\n"];
/**
 * The graphql function is used to parse GraphQL queries into a document that can be used by GraphQL clients.
 */
export function graphql(source: "\n  subscription OnProjectPendingVersionsUpdated($id: String!) {\n    projectPendingVersionsUpdated(id: $id) {\n      id\n      type\n      version {\n        ...PendingFileUpload\n        model {\n          ...ProjectPageLatestItemsModelItem\n        }\n      }\n    }\n  }\n"): (typeof documents)["\n  subscription OnProjectPendingVersionsUpdated($id: String!) {\n    projectPendingVersionsUpdated(id: $id) {\n      id\n      type\n      version {\n        ...PendingFileUpload\n        model {\n          ...ProjectPageLatestItemsModelItem\n        }\n      }\n    }\n  }\n"];
/**
 * The graphql function is used to parse GraphQL queries into a document that can be used by GraphQL clients.
 */
export function graphql(source: "\n  subscription OnProjectTriggeredAutomationsStatusUpdated($id: String!) {\n    projectTriggeredAutomationsStatusUpdated(projectId: $id) {\n      type\n      version {\n        id\n        automationsStatus {\n          automationRuns {\n            ...AutomateViewerPanel_AutomateRun\n          }\n          ...TriggeredAutomationsStatusSummary\n          ...AutomateRunsTriggerStatusDialog_TriggeredAutomationsStatus\n        }\n      }\n      model {\n        id\n      }\n      run {\n        id\n        automationId\n        ...AutomationRunDetails\n      }\n    }\n  }\n"): (typeof documents)["\n  subscription OnProjectTriggeredAutomationsStatusUpdated($id: String!) {\n    projectTriggeredAutomationsStatusUpdated(projectId: $id) {\n      type\n      version {\n        id\n        automationsStatus {\n          automationRuns {\n            ...AutomateViewerPanel_AutomateRun\n          }\n          ...TriggeredAutomationsStatusSummary\n          ...AutomateRunsTriggerStatusDialog_TriggeredAutomationsStatus\n        }\n      }\n      model {\n        id\n      }\n      run {\n        id\n        automationId\n        ...AutomationRunDetails\n      }\n    }\n  }\n"];
/**
 * The graphql function is used to parse GraphQL queries into a document that can be used by GraphQL clients.
 */
export function graphql(source: "\n  subscription OnProjectAutomationsUpdated($id: String!) {\n    projectAutomationsUpdated(projectId: $id) {\n      type\n      automationId\n      automation {\n        id\n        ...ProjectPageAutomationPage_Automation\n        ...ProjectPageAutomationsRow_Automation\n      }\n    }\n  }\n"): (typeof documents)["\n  subscription OnProjectAutomationsUpdated($id: String!) {\n    projectAutomationsUpdated(projectId: $id) {\n      type\n      automationId\n      automation {\n        id\n        ...ProjectPageAutomationPage_Automation\n        ...ProjectPageAutomationsRow_Automation\n      }\n    }\n  }\n"];
/**
 * The graphql function is used to parse GraphQL queries into a document that can be used by GraphQL clients.
 */
export function graphql(source: "\n  mutation ServerInfoUpdate($info: ServerInfoUpdateInput!) {\n    serverInfoUpdate(info: $info)\n  }\n"): (typeof documents)["\n  mutation ServerInfoUpdate($info: ServerInfoUpdateInput!) {\n    serverInfoUpdate(info: $info)\n  }\n"];
/**
 * The graphql function is used to parse GraphQL queries into a document that can be used by GraphQL clients.
 */
export function graphql(source: "\n  mutation AdminPanelDeleteUser($userConfirmation: UserDeleteInput!) {\n    adminDeleteUser(userConfirmation: $userConfirmation)\n  }\n"): (typeof documents)["\n  mutation AdminPanelDeleteUser($userConfirmation: UserDeleteInput!) {\n    adminDeleteUser(userConfirmation: $userConfirmation)\n  }\n"];
/**
 * The graphql function is used to parse GraphQL queries into a document that can be used by GraphQL clients.
 */
export function graphql(source: "\n  mutation AdminPanelDeleteProject($ids: [String!]!) {\n    projectMutations {\n      batchDelete(ids: $ids)\n    }\n  }\n"): (typeof documents)["\n  mutation AdminPanelDeleteProject($ids: [String!]!) {\n    projectMutations {\n      batchDelete(ids: $ids)\n    }\n  }\n"];
/**
 * The graphql function is used to parse GraphQL queries into a document that can be used by GraphQL clients.
 */
export function graphql(source: "\n  mutation AdminPanelResendInvite($inviteId: String!) {\n    inviteResend(inviteId: $inviteId)\n  }\n"): (typeof documents)["\n  mutation AdminPanelResendInvite($inviteId: String!) {\n    inviteResend(inviteId: $inviteId)\n  }\n"];
/**
 * The graphql function is used to parse GraphQL queries into a document that can be used by GraphQL clients.
 */
export function graphql(source: "\n  mutation AdminPanelDeleteInvite($inviteId: String!) {\n    inviteDelete(inviteId: $inviteId)\n  }\n"): (typeof documents)["\n  mutation AdminPanelDeleteInvite($inviteId: String!) {\n    inviteDelete(inviteId: $inviteId)\n  }\n"];
/**
 * The graphql function is used to parse GraphQL queries into a document that can be used by GraphQL clients.
 */
export function graphql(source: "\n  mutation AdminChangeUseRole($userRoleInput: UserRoleInput!) {\n    userRoleChange(userRoleInput: $userRoleInput)\n  }\n"): (typeof documents)["\n  mutation AdminChangeUseRole($userRoleInput: UserRoleInput!) {\n    userRoleChange(userRoleInput: $userRoleInput)\n  }\n"];
/**
 * The graphql function is used to parse GraphQL queries into a document that can be used by GraphQL clients.
 */
export function graphql(source: "\n  query ServerManagementDataPage {\n    admin {\n      userList {\n        totalCount\n      }\n      projectList {\n        totalCount\n      }\n      inviteList {\n        totalCount\n      }\n    }\n    serverInfo {\n      name\n      version\n    }\n  }\n"): (typeof documents)["\n  query ServerManagementDataPage {\n    admin {\n      userList {\n        totalCount\n      }\n      projectList {\n        totalCount\n      }\n      inviteList {\n        totalCount\n      }\n    }\n    serverInfo {\n      name\n      version\n    }\n  }\n"];
/**
 * The graphql function is used to parse GraphQL queries into a document that can be used by GraphQL clients.
 */
export function graphql(source: "\n  query ServerSettingsDialogData {\n    serverInfo {\n      name\n      description\n      adminContact\n      company\n      termsOfService\n      inviteOnly\n      guestModeEnabled\n    }\n  }\n"): (typeof documents)["\n  query ServerSettingsDialogData {\n    serverInfo {\n      name\n      description\n      adminContact\n      company\n      termsOfService\n      inviteOnly\n      guestModeEnabled\n    }\n  }\n"];
/**
 * The graphql function is used to parse GraphQL queries into a document that can be used by GraphQL clients.
 */
export function graphql(source: "\n  query AdminPanelUsersList($limit: Int!, $cursor: String, $query: String) {\n    admin {\n      userList(limit: $limit, cursor: $cursor, query: $query) {\n        totalCount\n        cursor\n        items {\n          id\n          email\n          avatar\n          name\n          role\n          verified\n          company\n        }\n      }\n    }\n  }\n"): (typeof documents)["\n  query AdminPanelUsersList($limit: Int!, $cursor: String, $query: String) {\n    admin {\n      userList(limit: $limit, cursor: $cursor, query: $query) {\n        totalCount\n        cursor\n        items {\n          id\n          email\n          avatar\n          name\n          role\n          verified\n          company\n        }\n      }\n    }\n  }\n"];
/**
 * The graphql function is used to parse GraphQL queries into a document that can be used by GraphQL clients.
 */
export function graphql(source: "\n  query AdminPanelProjectsList(\n    $query: String\n    $orderBy: String\n    $limit: Int!\n    $visibility: String\n    $cursor: String\n  ) {\n    admin {\n      projectList(\n        query: $query\n        orderBy: $orderBy\n        limit: $limit\n        visibility: $visibility\n        cursor: $cursor\n      ) {\n        cursor\n        ...SettingsServerProjects_ProjectCollection\n      }\n    }\n  }\n"): (typeof documents)["\n  query AdminPanelProjectsList(\n    $query: String\n    $orderBy: String\n    $limit: Int!\n    $visibility: String\n    $cursor: String\n  ) {\n    admin {\n      projectList(\n        query: $query\n        orderBy: $orderBy\n        limit: $limit\n        visibility: $visibility\n        cursor: $cursor\n      ) {\n        cursor\n        ...SettingsServerProjects_ProjectCollection\n      }\n    }\n  }\n"];
/**
 * The graphql function is used to parse GraphQL queries into a document that can be used by GraphQL clients.
 */
export function graphql(source: "\n  query AdminPanelInvitesList($limit: Int!, $cursor: String, $query: String) {\n    admin {\n      inviteList(limit: $limit, cursor: $cursor, query: $query) {\n        cursor\n        items {\n          email\n          id\n          invitedBy {\n            id\n            name\n          }\n        }\n        totalCount\n      }\n    }\n  }\n"): (typeof documents)["\n  query AdminPanelInvitesList($limit: Int!, $cursor: String, $query: String) {\n    admin {\n      inviteList(limit: $limit, cursor: $cursor, query: $query) {\n        cursor\n        items {\n          email\n          id\n          invitedBy {\n            id\n            name\n          }\n        }\n        totalCount\n      }\n    }\n  }\n"];
/**
 * The graphql function is used to parse GraphQL queries into a document that can be used by GraphQL clients.
 */
export function graphql(source: "\n  query UsersCount {\n    admin {\n      userList {\n        totalCount\n      }\n    }\n  }\n"): (typeof documents)["\n  query UsersCount {\n    admin {\n      userList {\n        totalCount\n      }\n    }\n  }\n"];
/**
 * The graphql function is used to parse GraphQL queries into a document that can be used by GraphQL clients.
 */
export function graphql(source: "\n  query InvitesCount {\n    admin {\n      inviteList {\n        totalCount\n      }\n    }\n  }\n"): (typeof documents)["\n  query InvitesCount {\n    admin {\n      inviteList {\n        totalCount\n      }\n    }\n  }\n"];
/**
 * The graphql function is used to parse GraphQL queries into a document that can be used by GraphQL clients.
 */
export function graphql(source: "\n  mutation InviteServerUser($input: [ServerInviteCreateInput!]!) {\n    serverInviteBatchCreate(input: $input)\n  }\n"): (typeof documents)["\n  mutation InviteServerUser($input: [ServerInviteCreateInput!]!) {\n    serverInviteBatchCreate(input: $input)\n  }\n"];
/**
 * The graphql function is used to parse GraphQL queries into a document that can be used by GraphQL clients.
 */
export function graphql(source: "\n                      fragment AddDomainWorkspace on Workspace {\n                        slug\n                      }\n                    "): (typeof documents)["\n                      fragment AddDomainWorkspace on Workspace {\n                        slug\n                      }\n                    "];
/**
 * The graphql function is used to parse GraphQL queries into a document that can be used by GraphQL clients.
 */
export function graphql(source: "\n  fragment SettingsMenu_Workspace on Workspace {\n    id\n    sso {\n      provider {\n        id\n      }\n      session {\n        validUntil\n      }\n    }\n  }\n"): (typeof documents)["\n  fragment SettingsMenu_Workspace on Workspace {\n    id\n    sso {\n      provider {\n        id\n      }\n      session {\n        validUntil\n      }\n    }\n  }\n"];
/**
 * The graphql function is used to parse GraphQL queries into a document that can be used by GraphQL clients.
 */
export function graphql(source: "\n  mutation SettingsUpdateWorkspace($input: WorkspaceUpdateInput!) {\n    workspaceMutations {\n      update(input: $input) {\n        ...SettingsWorkspacesGeneral_Workspace\n      }\n    }\n  }\n"): (typeof documents)["\n  mutation SettingsUpdateWorkspace($input: WorkspaceUpdateInput!) {\n    workspaceMutations {\n      update(input: $input) {\n        ...SettingsWorkspacesGeneral_Workspace\n      }\n    }\n  }\n"];
/**
 * The graphql function is used to parse GraphQL queries into a document that can be used by GraphQL clients.
 */
export function graphql(source: "\n  mutation SettingsCreateUserEmail($input: CreateUserEmailInput!) {\n    activeUserMutations {\n      emailMutations {\n        create(input: $input) {\n          ...SettingsUserEmails_User\n        }\n      }\n    }\n  }\n"): (typeof documents)["\n  mutation SettingsCreateUserEmail($input: CreateUserEmailInput!) {\n    activeUserMutations {\n      emailMutations {\n        create(input: $input) {\n          ...SettingsUserEmails_User\n        }\n      }\n    }\n  }\n"];
/**
 * The graphql function is used to parse GraphQL queries into a document that can be used by GraphQL clients.
 */
export function graphql(source: "\n  mutation SettingsDeleteUserEmail($input: DeleteUserEmailInput!) {\n    activeUserMutations {\n      emailMutations {\n        delete(input: $input) {\n          ...SettingsUserEmails_User\n        }\n      }\n    }\n  }\n"): (typeof documents)["\n  mutation SettingsDeleteUserEmail($input: DeleteUserEmailInput!) {\n    activeUserMutations {\n      emailMutations {\n        delete(input: $input) {\n          ...SettingsUserEmails_User\n        }\n      }\n    }\n  }\n"];
/**
 * The graphql function is used to parse GraphQL queries into a document that can be used by GraphQL clients.
 */
export function graphql(source: "\n  mutation SettingsSetPrimaryUserEmail($input: SetPrimaryUserEmailInput!) {\n    activeUserMutations {\n      emailMutations {\n        setPrimary(input: $input) {\n          ...SettingsUserEmails_User\n        }\n      }\n    }\n  }\n"): (typeof documents)["\n  mutation SettingsSetPrimaryUserEmail($input: SetPrimaryUserEmailInput!) {\n    activeUserMutations {\n      emailMutations {\n        setPrimary(input: $input) {\n          ...SettingsUserEmails_User\n        }\n      }\n    }\n  }\n"];
/**
 * The graphql function is used to parse GraphQL queries into a document that can be used by GraphQL clients.
 */
export function graphql(source: "\n  mutation SettingsNewEmailVerification($input: EmailVerificationRequestInput!) {\n    activeUserMutations {\n      emailMutations {\n        requestNewEmailVerification(input: $input)\n      }\n    }\n  }\n"): (typeof documents)["\n  mutation SettingsNewEmailVerification($input: EmailVerificationRequestInput!) {\n    activeUserMutations {\n      emailMutations {\n        requestNewEmailVerification(input: $input)\n      }\n    }\n  }\n"];
/**
 * The graphql function is used to parse GraphQL queries into a document that can be used by GraphQL clients.
 */
export function graphql(source: "\n  mutation SettingsUpdateWorkspaceSecurity($input: WorkspaceUpdateInput!) {\n    workspaceMutations {\n      update(input: $input) {\n        id\n        domainBasedMembershipProtectionEnabled\n        discoverabilityEnabled\n      }\n    }\n  }\n"): (typeof documents)["\n  mutation SettingsUpdateWorkspaceSecurity($input: WorkspaceUpdateInput!) {\n    workspaceMutations {\n      update(input: $input) {\n        id\n        domainBasedMembershipProtectionEnabled\n        discoverabilityEnabled\n      }\n    }\n  }\n"];
/**
 * The graphql function is used to parse GraphQL queries into a document that can be used by GraphQL clients.
 */
export function graphql(source: "\n  mutation SettingsDeleteWorkspace($workspaceId: String!) {\n    workspaceMutations {\n      delete(workspaceId: $workspaceId)\n    }\n  }\n"): (typeof documents)["\n  mutation SettingsDeleteWorkspace($workspaceId: String!) {\n    workspaceMutations {\n      delete(workspaceId: $workspaceId)\n    }\n  }\n"];
/**
 * The graphql function is used to parse GraphQL queries into a document that can be used by GraphQL clients.
 */
export function graphql(source: "\n  mutation SettingsResendWorkspaceInvite($input: WorkspaceInviteResendInput!) {\n    workspaceMutations {\n      invites {\n        resend(input: $input)\n      }\n    }\n  }\n"): (typeof documents)["\n  mutation SettingsResendWorkspaceInvite($input: WorkspaceInviteResendInput!) {\n    workspaceMutations {\n      invites {\n        resend(input: $input)\n      }\n    }\n  }\n"];
/**
 * The graphql function is used to parse GraphQL queries into a document that can be used by GraphQL clients.
 */
export function graphql(source: "\n  mutation SettingsCancelWorkspaceInvite($workspaceId: String!, $inviteId: String!) {\n    workspaceMutations {\n      invites {\n        cancel(workspaceId: $workspaceId, inviteId: $inviteId) {\n          id\n        }\n      }\n    }\n  }\n"): (typeof documents)["\n  mutation SettingsCancelWorkspaceInvite($workspaceId: String!, $inviteId: String!) {\n    workspaceMutations {\n      invites {\n        cancel(workspaceId: $workspaceId, inviteId: $inviteId) {\n          id\n        }\n      }\n    }\n  }\n"];
/**
 * The graphql function is used to parse GraphQL queries into a document that can be used by GraphQL clients.
 */
export function graphql(source: "\n  mutation AddWorkspaceDomain($input: AddDomainToWorkspaceInput!) {\n    workspaceMutations {\n      addDomain(input: $input) {\n        ...SettingsWorkspacesSecurity_Workspace\n      }\n    }\n  }\n"): (typeof documents)["\n  mutation AddWorkspaceDomain($input: AddDomainToWorkspaceInput!) {\n    workspaceMutations {\n      addDomain(input: $input) {\n        ...SettingsWorkspacesSecurity_Workspace\n      }\n    }\n  }\n"];
/**
 * The graphql function is used to parse GraphQL queries into a document that can be used by GraphQL clients.
 */
export function graphql(source: "\n  mutation DeleteWorkspaceDomain($input: WorkspaceDomainDeleteInput!) {\n    workspaceMutations {\n      deleteDomain(input: $input) {\n        ...SettingsWorkspacesSecurityDomainRemoveDialog_Workspace\n      }\n    }\n  }\n"): (typeof documents)["\n  mutation DeleteWorkspaceDomain($input: WorkspaceDomainDeleteInput!) {\n    workspaceMutations {\n      deleteDomain(input: $input) {\n        ...SettingsWorkspacesSecurityDomainRemoveDialog_Workspace\n      }\n    }\n  }\n"];
/**
 * The graphql function is used to parse GraphQL queries into a document that can be used by GraphQL clients.
 */
export function graphql(source: "\n  mutation SettingsLeaveWorkspace($leaveId: ID!) {\n    workspaceMutations {\n      leave(id: $leaveId)\n    }\n  }\n"): (typeof documents)["\n  mutation SettingsLeaveWorkspace($leaveId: ID!) {\n    workspaceMutations {\n      leave(id: $leaveId)\n    }\n  }\n"];
/**
 * The graphql function is used to parse GraphQL queries into a document that can be used by GraphQL clients.
 */
export function graphql(source: "\n  mutation SettingsBillingCancelCheckoutSession($input: CancelCheckoutSessionInput!) {\n    workspaceMutations {\n      billing {\n        cancelCheckoutSession(input: $input)\n      }\n    }\n  }\n"): (typeof documents)["\n  mutation SettingsBillingCancelCheckoutSession($input: CancelCheckoutSessionInput!) {\n    workspaceMutations {\n      billing {\n        cancelCheckoutSession(input: $input)\n      }\n    }\n  }\n"];
/**
 * The graphql function is used to parse GraphQL queries into a document that can be used by GraphQL clients.
 */
export function graphql(source: "\n  query SettingsSidebar {\n    activeUser {\n      ...SettingsDialog_User\n    }\n  }\n"): (typeof documents)["\n  query SettingsSidebar {\n    activeUser {\n      ...SettingsDialog_User\n    }\n  }\n"];
/**
 * The graphql function is used to parse GraphQL queries into a document that can be used by GraphQL clients.
 */
export function graphql(source: "\n  query SettingsSidebarAutomateFunctions {\n    activeUser {\n      ...Sidebar_User\n    }\n  }\n"): (typeof documents)["\n  query SettingsSidebarAutomateFunctions {\n    activeUser {\n      ...Sidebar_User\n    }\n  }\n"];
/**
 * The graphql function is used to parse GraphQL queries into a document that can be used by GraphQL clients.
 */
export function graphql(source: "\n  query SettingsWorkspaceGeneral($id: String!) {\n    workspace(id: $id) {\n      ...SettingsWorkspacesGeneral_Workspace\n    }\n  }\n"): (typeof documents)["\n  query SettingsWorkspaceGeneral($id: String!) {\n    workspace(id: $id) {\n      ...SettingsWorkspacesGeneral_Workspace\n    }\n  }\n"];
/**
 * The graphql function is used to parse GraphQL queries into a document that can be used by GraphQL clients.
 */
export function graphql(source: "\n  query SettingsWorkspaceBilling($workspaceId: String!) {\n    workspace(id: $workspaceId) {\n      id\n      ...SettingsWorkspacesBilling_Workspace\n    }\n  }\n"): (typeof documents)["\n  query SettingsWorkspaceBilling($workspaceId: String!) {\n    workspace(id: $workspaceId) {\n      id\n      ...SettingsWorkspacesBilling_Workspace\n    }\n  }\n"];
/**
 * The graphql function is used to parse GraphQL queries into a document that can be used by GraphQL clients.
 */
export function graphql(source: "\n  query SettingsWorkspaceBillingCustomerPortal($workspaceId: String!) {\n    workspace(id: $workspaceId) {\n      customerPortalUrl\n    }\n  }\n"): (typeof documents)["\n  query SettingsWorkspaceBillingCustomerPortal($workspaceId: String!) {\n    workspace(id: $workspaceId) {\n      customerPortalUrl\n    }\n  }\n"];
/**
 * The graphql function is used to parse GraphQL queries into a document that can be used by GraphQL clients.
 */
export function graphql(source: "\n  query SettingsWorkspaceRegions($workspaceId: String!) {\n    workspace(id: $workspaceId) {\n      id\n      ...SettingsWorkspacesRegions_Workspace\n    }\n    serverInfo {\n      ...SettingsWorkspacesRegions_ServerInfo\n    }\n  }\n"): (typeof documents)["\n  query SettingsWorkspaceRegions($workspaceId: String!) {\n    workspace(id: $workspaceId) {\n      id\n      ...SettingsWorkspacesRegions_Workspace\n    }\n    serverInfo {\n      ...SettingsWorkspacesRegions_ServerInfo\n    }\n  }\n"];
/**
 * The graphql function is used to parse GraphQL queries into a document that can be used by GraphQL clients.
 */
export function graphql(source: "\n  query SettingsWorkspacesMembers(\n    $workspaceId: String!\n    $invitesFilter: PendingWorkspaceCollaboratorsFilter\n  ) {\n    workspace(id: $workspaceId) {\n      ...SettingsWorkspacesMembers_Workspace\n      ...SettingsWorkspacesMembersMembersTable_Workspace\n      ...SettingsWorkspacesMembersGuestsTable_Workspace\n      ...SettingsWorkspacesMembersInvitesTable_Workspace\n    }\n  }\n"): (typeof documents)["\n  query SettingsWorkspacesMembers(\n    $workspaceId: String!\n    $invitesFilter: PendingWorkspaceCollaboratorsFilter\n  ) {\n    workspace(id: $workspaceId) {\n      ...SettingsWorkspacesMembers_Workspace\n      ...SettingsWorkspacesMembersMembersTable_Workspace\n      ...SettingsWorkspacesMembersGuestsTable_Workspace\n      ...SettingsWorkspacesMembersInvitesTable_Workspace\n    }\n  }\n"];
/**
 * The graphql function is used to parse GraphQL queries into a document that can be used by GraphQL clients.
 */
export function graphql(source: "\n  query SettingsWorkspacesMembersSearch(\n    $workspaceId: String!\n    $filter: WorkspaceTeamFilter\n  ) {\n    workspace(id: $workspaceId) {\n      id\n      team(filter: $filter) {\n        items {\n          id\n          ...SettingsWorkspacesMembersMembersTable_WorkspaceCollaborator\n        }\n      }\n    }\n  }\n"): (typeof documents)["\n  query SettingsWorkspacesMembersSearch(\n    $workspaceId: String!\n    $filter: WorkspaceTeamFilter\n  ) {\n    workspace(id: $workspaceId) {\n      id\n      team(filter: $filter) {\n        items {\n          id\n          ...SettingsWorkspacesMembersMembersTable_WorkspaceCollaborator\n        }\n      }\n    }\n  }\n"];
/**
 * The graphql function is used to parse GraphQL queries into a document that can be used by GraphQL clients.
 */
export function graphql(source: "\n  query SettingsWorkspacesInvitesSearch(\n    $workspaceId: String!\n    $invitesFilter: PendingWorkspaceCollaboratorsFilter\n  ) {\n    workspace(id: $workspaceId) {\n      ...SettingsWorkspacesMembersInvitesTable_Workspace\n    }\n  }\n"): (typeof documents)["\n  query SettingsWorkspacesInvitesSearch(\n    $workspaceId: String!\n    $invitesFilter: PendingWorkspaceCollaboratorsFilter\n  ) {\n    workspace(id: $workspaceId) {\n      ...SettingsWorkspacesMembersInvitesTable_Workspace\n    }\n  }\n"];
/**
 * The graphql function is used to parse GraphQL queries into a document that can be used by GraphQL clients.
 */
export function graphql(source: "\n  query SettingsUserEmailsQuery {\n    activeUser {\n      ...SettingsUserEmails_User\n    }\n  }\n"): (typeof documents)["\n  query SettingsUserEmailsQuery {\n    activeUser {\n      ...SettingsUserEmails_User\n    }\n  }\n"];
/**
 * The graphql function is used to parse GraphQL queries into a document that can be used by GraphQL clients.
 */
export function graphql(source: "\n  query SettingsWorkspacesProjects(\n    $workspaceId: String!\n    $limit: Int!\n    $cursor: String\n    $filter: WorkspaceProjectsFilter\n  ) {\n    workspace(id: $workspaceId) {\n      id\n      slug\n      projects(limit: $limit, cursor: $cursor, filter: $filter) {\n        cursor\n        ...SettingsWorkspacesProjects_ProjectCollection\n      }\n    }\n  }\n"): (typeof documents)["\n  query SettingsWorkspacesProjects(\n    $workspaceId: String!\n    $limit: Int!\n    $cursor: String\n    $filter: WorkspaceProjectsFilter\n  ) {\n    workspace(id: $workspaceId) {\n      id\n      slug\n      projects(limit: $limit, cursor: $cursor, filter: $filter) {\n        cursor\n        ...SettingsWorkspacesProjects_ProjectCollection\n      }\n    }\n  }\n"];
/**
 * The graphql function is used to parse GraphQL queries into a document that can be used by GraphQL clients.
 */
export function graphql(source: "\n  query SettingsWorkspaceSecurity($workspaceId: String!) {\n    workspace(id: $workspaceId) {\n      ...SettingsWorkspacesSecurity_Workspace\n    }\n    activeUser {\n      ...SettingsWorkspacesSecurity_User\n    }\n  }\n"): (typeof documents)["\n  query SettingsWorkspaceSecurity($workspaceId: String!) {\n    workspace(id: $workspaceId) {\n      ...SettingsWorkspacesSecurity_Workspace\n    }\n    activeUser {\n      ...SettingsWorkspacesSecurity_User\n    }\n  }\n"];
/**
 * The graphql function is used to parse GraphQL queries into a document that can be used by GraphQL clients.
 */
export function graphql(source: "\n  fragment AppAuthorAvatar on AppAuthor {\n    id\n    name\n    avatar\n  }\n"): (typeof documents)["\n  fragment AppAuthorAvatar on AppAuthor {\n    id\n    name\n    avatar\n  }\n"];
/**
 * The graphql function is used to parse GraphQL queries into a document that can be used by GraphQL clients.
 */
export function graphql(source: "\n  fragment LimitedUserAvatar on LimitedUser {\n    id\n    name\n    avatar\n  }\n"): (typeof documents)["\n  fragment LimitedUserAvatar on LimitedUser {\n    id\n    name\n    avatar\n  }\n"];
/**
 * The graphql function is used to parse GraphQL queries into a document that can be used by GraphQL clients.
 */
export function graphql(source: "\n  fragment ActiveUserAvatar on User {\n    id\n    name\n    avatar\n  }\n"): (typeof documents)["\n  fragment ActiveUserAvatar on User {\n    id\n    name\n    avatar\n  }\n"];
/**
 * The graphql function is used to parse GraphQL queries into a document that can be used by GraphQL clients.
 */
export function graphql(source: "\n  mutation UpdateUser($input: UserUpdateInput!) {\n    activeUserMutations {\n      update(user: $input) {\n        id\n        name\n        bio\n        company\n        avatar\n      }\n    }\n  }\n"): (typeof documents)["\n  mutation UpdateUser($input: UserUpdateInput!) {\n    activeUserMutations {\n      update(user: $input) {\n        id\n        name\n        bio\n        company\n        avatar\n      }\n    }\n  }\n"];
/**
 * The graphql function is used to parse GraphQL queries into a document that can be used by GraphQL clients.
 */
export function graphql(source: "\n  mutation UpdateNotificationPreferences($input: JSONObject!) {\n    userNotificationPreferencesUpdate(preferences: $input)\n  }\n"): (typeof documents)["\n  mutation UpdateNotificationPreferences($input: JSONObject!) {\n    userNotificationPreferencesUpdate(preferences: $input)\n  }\n"];
/**
 * The graphql function is used to parse GraphQL queries into a document that can be used by GraphQL clients.
 */
export function graphql(source: "\n  mutation DeleteAccount($input: UserDeleteInput!) {\n    userDelete(userConfirmation: $input)\n  }\n"): (typeof documents)["\n  mutation DeleteAccount($input: UserDeleteInput!) {\n    userDelete(userConfirmation: $input)\n  }\n"];
/**
 * The graphql function is used to parse GraphQL queries into a document that can be used by GraphQL clients.
 */
export function graphql(source: "\n  query ProfileEditDialog {\n    activeUser {\n      ...SettingsUserProfileDetails_User\n      ...SettingsUserNotifications_User\n      ...SettingsUserProfileDeleteAccount_User\n    }\n  }\n"): (typeof documents)["\n  query ProfileEditDialog {\n    activeUser {\n      ...SettingsUserProfileDetails_User\n      ...SettingsUserNotifications_User\n      ...SettingsUserProfileDeleteAccount_User\n    }\n  }\n"];
/**
 * The graphql function is used to parse GraphQL queries into a document that can be used by GraphQL clients.
 */
export function graphql(source: "\n  fragment ViewerCommentBubblesData on Comment {\n    id\n    viewedAt\n    viewerState\n  }\n"): (typeof documents)["\n  fragment ViewerCommentBubblesData on Comment {\n    id\n    viewedAt\n    viewerState\n  }\n"];
/**
 * The graphql function is used to parse GraphQL queries into a document that can be used by GraphQL clients.
 */
export function graphql(source: "\n  fragment ViewerCommentThread on Comment {\n    ...ViewerCommentsListItem\n    ...ViewerCommentBubblesData\n    ...ViewerCommentsReplyItem\n  }\n"): (typeof documents)["\n  fragment ViewerCommentThread on Comment {\n    ...ViewerCommentsListItem\n    ...ViewerCommentBubblesData\n    ...ViewerCommentsReplyItem\n  }\n"];
/**
 * The graphql function is used to parse GraphQL queries into a document that can be used by GraphQL clients.
 */
export function graphql(source: "\n  fragment ViewerCommentsReplyItem on Comment {\n    id\n    archived\n    rawText\n    text {\n      doc\n    }\n    author {\n      ...LimitedUserAvatar\n    }\n    createdAt\n    ...ThreadCommentAttachment\n  }\n"): (typeof documents)["\n  fragment ViewerCommentsReplyItem on Comment {\n    id\n    archived\n    rawText\n    text {\n      doc\n    }\n    author {\n      ...LimitedUserAvatar\n    }\n    createdAt\n    ...ThreadCommentAttachment\n  }\n"];
/**
 * The graphql function is used to parse GraphQL queries into a document that can be used by GraphQL clients.
 */
export function graphql(source: "\n  mutation BroadcastViewerUserActivity(\n    $projectId: String!\n    $resourceIdString: String!\n    $message: ViewerUserActivityMessageInput!\n  ) {\n    broadcastViewerUserActivity(\n      projectId: $projectId\n      resourceIdString: $resourceIdString\n      message: $message\n    )\n  }\n"): (typeof documents)["\n  mutation BroadcastViewerUserActivity(\n    $projectId: String!\n    $resourceIdString: String!\n    $message: ViewerUserActivityMessageInput!\n  ) {\n    broadcastViewerUserActivity(\n      projectId: $projectId\n      resourceIdString: $resourceIdString\n      message: $message\n    )\n  }\n"];
/**
 * The graphql function is used to parse GraphQL queries into a document that can be used by GraphQL clients.
 */
export function graphql(source: "\n  mutation MarkCommentViewed($input: MarkCommentViewedInput!) {\n    commentMutations {\n      markViewed(input: $input)\n    }\n  }\n"): (typeof documents)["\n  mutation MarkCommentViewed($input: MarkCommentViewedInput!) {\n    commentMutations {\n      markViewed(input: $input)\n    }\n  }\n"];
/**
 * The graphql function is used to parse GraphQL queries into a document that can be used by GraphQL clients.
 */
export function graphql(source: "\n  mutation CreateCommentThread($input: CreateCommentInput!) {\n    commentMutations {\n      create(input: $input) {\n        ...ViewerCommentThread\n      }\n    }\n  }\n"): (typeof documents)["\n  mutation CreateCommentThread($input: CreateCommentInput!) {\n    commentMutations {\n      create(input: $input) {\n        ...ViewerCommentThread\n      }\n    }\n  }\n"];
/**
 * The graphql function is used to parse GraphQL queries into a document that can be used by GraphQL clients.
 */
export function graphql(source: "\n  mutation CreateCommentReply($input: CreateCommentReplyInput!) {\n    commentMutations {\n      reply(input: $input) {\n        ...ViewerCommentsReplyItem\n      }\n    }\n  }\n"): (typeof documents)["\n  mutation CreateCommentReply($input: CreateCommentReplyInput!) {\n    commentMutations {\n      reply(input: $input) {\n        ...ViewerCommentsReplyItem\n      }\n    }\n  }\n"];
/**
 * The graphql function is used to parse GraphQL queries into a document that can be used by GraphQL clients.
 */
export function graphql(source: "\n  mutation ArchiveComment($input: ArchiveCommentInput!) {\n    commentMutations {\n      archive(input: $input)\n    }\n  }\n"): (typeof documents)["\n  mutation ArchiveComment($input: ArchiveCommentInput!) {\n    commentMutations {\n      archive(input: $input)\n    }\n  }\n"];
/**
 * The graphql function is used to parse GraphQL queries into a document that can be used by GraphQL clients.
 */
export function graphql(source: "\n  query ProjectViewerResources($projectId: String!, $resourceUrlString: String!) {\n    project(id: $projectId) {\n      id\n      viewerResources(resourceIdString: $resourceUrlString) {\n        identifier\n        items {\n          modelId\n          versionId\n          objectId\n        }\n      }\n    }\n  }\n"): (typeof documents)["\n  query ProjectViewerResources($projectId: String!, $resourceUrlString: String!) {\n    project(id: $projectId) {\n      id\n      viewerResources(resourceIdString: $resourceUrlString) {\n        identifier\n        items {\n          modelId\n          versionId\n          objectId\n        }\n      }\n    }\n  }\n"];
/**
 * The graphql function is used to parse GraphQL queries into a document that can be used by GraphQL clients.
 */
export function graphql(source: "\n  query ViewerLoadedResources(\n    $projectId: String!\n    $modelIds: [String!]!\n    $versionIds: [String!]\n  ) {\n    project(id: $projectId) {\n      id\n      role\n      allowPublicComments\n      models(filter: { ids: $modelIds }) {\n        totalCount\n        items {\n          id\n          name\n          updatedAt\n          loadedVersion: versions(\n            filter: { priorityIds: $versionIds, priorityIdsOnly: true }\n          ) {\n            items {\n              ...ViewerModelVersionCardItem\n              automationsStatus {\n                id\n                automationRuns {\n                  ...AutomateViewerPanel_AutomateRun\n                }\n              }\n            }\n          }\n          versions(limit: 5) {\n            totalCount\n            cursor\n            items {\n              ...ViewerModelVersionCardItem\n            }\n          }\n        }\n      }\n      ...ProjectPageLatestItemsModels\n      ...ModelPageProject\n      ...HeaderNavShare_Project\n    }\n  }\n"): (typeof documents)["\n  query ViewerLoadedResources(\n    $projectId: String!\n    $modelIds: [String!]!\n    $versionIds: [String!]\n  ) {\n    project(id: $projectId) {\n      id\n      role\n      allowPublicComments\n      models(filter: { ids: $modelIds }) {\n        totalCount\n        items {\n          id\n          name\n          updatedAt\n          loadedVersion: versions(\n            filter: { priorityIds: $versionIds, priorityIdsOnly: true }\n          ) {\n            items {\n              ...ViewerModelVersionCardItem\n              automationsStatus {\n                id\n                automationRuns {\n                  ...AutomateViewerPanel_AutomateRun\n                }\n              }\n            }\n          }\n          versions(limit: 5) {\n            totalCount\n            cursor\n            items {\n              ...ViewerModelVersionCardItem\n            }\n          }\n        }\n      }\n      ...ProjectPageLatestItemsModels\n      ...ModelPageProject\n      ...HeaderNavShare_Project\n    }\n  }\n"];
/**
 * The graphql function is used to parse GraphQL queries into a document that can be used by GraphQL clients.
 */
export function graphql(source: "\n  query ViewerModelVersions(\n    $projectId: String!\n    $modelId: String!\n    $versionsCursor: String\n  ) {\n    project(id: $projectId) {\n      id\n      role\n      model(id: $modelId) {\n        id\n        versions(cursor: $versionsCursor, limit: 5) {\n          totalCount\n          cursor\n          items {\n            ...ViewerModelVersionCardItem\n          }\n        }\n      }\n    }\n  }\n"): (typeof documents)["\n  query ViewerModelVersions(\n    $projectId: String!\n    $modelId: String!\n    $versionsCursor: String\n  ) {\n    project(id: $projectId) {\n      id\n      role\n      model(id: $modelId) {\n        id\n        versions(cursor: $versionsCursor, limit: 5) {\n          totalCount\n          cursor\n          items {\n            ...ViewerModelVersionCardItem\n          }\n        }\n      }\n    }\n  }\n"];
/**
 * The graphql function is used to parse GraphQL queries into a document that can be used by GraphQL clients.
 */
export function graphql(source: "\n  query ViewerDiffVersions(\n    $projectId: String!\n    $modelId: String!\n    $versionAId: String!\n    $versionBId: String!\n  ) {\n    project(id: $projectId) {\n      id\n      model(id: $modelId) {\n        id\n        versionA: version(id: $versionAId) {\n          ...ViewerModelVersionCardItem\n        }\n        versionB: version(id: $versionBId) {\n          ...ViewerModelVersionCardItem\n        }\n      }\n    }\n  }\n"): (typeof documents)["\n  query ViewerDiffVersions(\n    $projectId: String!\n    $modelId: String!\n    $versionAId: String!\n    $versionBId: String!\n  ) {\n    project(id: $projectId) {\n      id\n      model(id: $modelId) {\n        id\n        versionA: version(id: $versionAId) {\n          ...ViewerModelVersionCardItem\n        }\n        versionB: version(id: $versionBId) {\n          ...ViewerModelVersionCardItem\n        }\n      }\n    }\n  }\n"];
/**
 * The graphql function is used to parse GraphQL queries into a document that can be used by GraphQL clients.
 */
export function graphql(source: "\n  query ViewerLoadedThreads(\n    $projectId: String!\n    $filter: ProjectCommentsFilter!\n    $cursor: String\n    $limit: Int\n  ) {\n    project(id: $projectId) {\n      id\n      commentThreads(filter: $filter, cursor: $cursor, limit: $limit) {\n        totalCount\n        totalArchivedCount\n        items {\n          ...ViewerCommentThread\n          ...LinkableComment\n        }\n      }\n    }\n  }\n"): (typeof documents)["\n  query ViewerLoadedThreads(\n    $projectId: String!\n    $filter: ProjectCommentsFilter!\n    $cursor: String\n    $limit: Int\n  ) {\n    project(id: $projectId) {\n      id\n      commentThreads(filter: $filter, cursor: $cursor, limit: $limit) {\n        totalCount\n        totalArchivedCount\n        items {\n          ...ViewerCommentThread\n          ...LinkableComment\n        }\n      }\n    }\n  }\n"];
/**
 * The graphql function is used to parse GraphQL queries into a document that can be used by GraphQL clients.
 */
export function graphql(source: "\n  query ViewerRawProjectObject($projectId: String!, $objectId: String!) {\n    project(id: $projectId) {\n      id\n      object(id: $objectId) {\n        id\n        data\n      }\n    }\n  }\n"): (typeof documents)["\n  query ViewerRawProjectObject($projectId: String!, $objectId: String!) {\n    project(id: $projectId) {\n      id\n      object(id: $objectId) {\n        id\n        data\n      }\n    }\n  }\n"];
/**
 * The graphql function is used to parse GraphQL queries into a document that can be used by GraphQL clients.
 */
export function graphql(source: "\n  subscription OnViewerUserActivityBroadcasted(\n    $target: ViewerUpdateTrackingTarget!\n    $sessionId: String!\n  ) {\n    viewerUserActivityBroadcasted(target: $target, sessionId: $sessionId) {\n      userName\n      userId\n      user {\n        ...LimitedUserAvatar\n      }\n      state\n      status\n      sessionId\n    }\n  }\n"): (typeof documents)["\n  subscription OnViewerUserActivityBroadcasted(\n    $target: ViewerUpdateTrackingTarget!\n    $sessionId: String!\n  ) {\n    viewerUserActivityBroadcasted(target: $target, sessionId: $sessionId) {\n      userName\n      userId\n      user {\n        ...LimitedUserAvatar\n      }\n      state\n      status\n      sessionId\n    }\n  }\n"];
/**
 * The graphql function is used to parse GraphQL queries into a document that can be used by GraphQL clients.
 */
export function graphql(source: "\n  subscription OnViewerCommentsUpdated($target: ViewerUpdateTrackingTarget!) {\n    projectCommentsUpdated(target: $target) {\n      id\n      type\n      comment {\n        id\n        parent {\n          id\n        }\n        ...ViewerCommentThread\n      }\n    }\n  }\n"): (typeof documents)["\n  subscription OnViewerCommentsUpdated($target: ViewerUpdateTrackingTarget!) {\n    projectCommentsUpdated(target: $target) {\n      id\n      type\n      comment {\n        id\n        parent {\n          id\n        }\n        ...ViewerCommentThread\n      }\n    }\n  }\n"];
/**
 * The graphql function is used to parse GraphQL queries into a document that can be used by GraphQL clients.
 */
export function graphql(source: "\n  fragment LinkableComment on Comment {\n    id\n    viewerResources {\n      modelId\n      versionId\n      objectId\n    }\n  }\n"): (typeof documents)["\n  fragment LinkableComment on Comment {\n    id\n    viewerResources {\n      modelId\n      versionId\n      objectId\n    }\n  }\n"];
/**
 * The graphql function is used to parse GraphQL queries into a document that can be used by GraphQL clients.
 */
export function graphql(source: "\n  fragment UseWorkspaceInviteManager_PendingWorkspaceCollaborator on PendingWorkspaceCollaborator {\n    id\n    token\n    workspaceId\n    workspaceSlug\n    user {\n      id\n    }\n  }\n"): (typeof documents)["\n  fragment UseWorkspaceInviteManager_PendingWorkspaceCollaborator on PendingWorkspaceCollaborator {\n    id\n    token\n    workspaceId\n    workspaceSlug\n    user {\n      id\n    }\n  }\n"];
/**
 * The graphql function is used to parse GraphQL queries into a document that can be used by GraphQL clients.
 */
export function graphql(source: "\n  fragment WorkspaceMixpanelUpdateGroup_WorkspaceCollaborator on WorkspaceCollaborator {\n    id\n    role\n  }\n"): (typeof documents)["\n  fragment WorkspaceMixpanelUpdateGroup_WorkspaceCollaborator on WorkspaceCollaborator {\n    id\n    role\n  }\n"];
/**
 * The graphql function is used to parse GraphQL queries into a document that can be used by GraphQL clients.
 */
export function graphql(source: "\n  fragment WorkspaceMixpanelUpdateGroup_Workspace on Workspace {\n    id\n    name\n    description\n    domainBasedMembershipProtectionEnabled\n    discoverabilityEnabled\n    plan {\n      status\n      name\n    }\n    team {\n      totalCount\n      items {\n        ...WorkspaceMixpanelUpdateGroup_WorkspaceCollaborator\n      }\n    }\n  }\n"): (typeof documents)["\n  fragment WorkspaceMixpanelUpdateGroup_Workspace on Workspace {\n    id\n    name\n    description\n    domainBasedMembershipProtectionEnabled\n    discoverabilityEnabled\n    plan {\n      status\n      name\n    }\n    team {\n      totalCount\n      items {\n        ...WorkspaceMixpanelUpdateGroup_WorkspaceCollaborator\n      }\n    }\n  }\n"];
/**
 * The graphql function is used to parse GraphQL queries into a document that can be used by GraphQL clients.
 */
export function graphql(source: "\n      subscription OnWorkspaceProjectsUpdate($slug: String!) {\n        workspaceProjectsUpdated(workspaceId: null, workspaceSlug: $slug) {\n          projectId\n          workspaceId\n          type\n          project {\n            ...ProjectDashboardItem\n          }\n        }\n      }\n    "): (typeof documents)["\n      subscription OnWorkspaceProjectsUpdate($slug: String!) {\n        workspaceProjectsUpdated(workspaceId: null, workspaceSlug: $slug) {\n          projectId\n          workspaceId\n          type\n          project {\n            ...ProjectDashboardItem\n          }\n        }\n      }\n    "];
/**
 * The graphql function is used to parse GraphQL queries into a document that can be used by GraphQL clients.
 */
export function graphql(source: "\n  fragment WorkspaceHasCustomDataResidency_Workspace on Workspace {\n    id\n    defaultRegion {\n      id\n      name\n    }\n  }\n"): (typeof documents)["\n  fragment WorkspaceHasCustomDataResidency_Workspace on Workspace {\n    id\n    defaultRegion {\n      id\n      name\n    }\n  }\n"];
/**
 * The graphql function is used to parse GraphQL queries into a document that can be used by GraphQL clients.
 */
export function graphql(source: "\n  query CheckProjectWorkspaceDataResidency($projectId: String!) {\n    project(id: $projectId) {\n      id\n      workspace {\n        ...WorkspaceHasCustomDataResidency_Workspace\n      }\n    }\n  }\n"): (typeof documents)["\n  query CheckProjectWorkspaceDataResidency($projectId: String!) {\n    project(id: $projectId) {\n      id\n      workspace {\n        ...WorkspaceHasCustomDataResidency_Workspace\n      }\n    }\n  }\n"];
/**
 * The graphql function is used to parse GraphQL queries into a document that can be used by GraphQL clients.
 */
export function graphql(source: "\n    fragment WorkspaceSsoStatus_Workspace on Workspace {\n      id\n      sso {\n        provider {\n          id\n          name\n          clientId\n          issuerUrl\n        }\n        session {\n          validUntil\n        }\n      }\n    }\n  "): (typeof documents)["\n    fragment WorkspaceSsoStatus_Workspace on Workspace {\n      id\n      sso {\n        provider {\n          id\n          name\n          clientId\n          issuerUrl\n        }\n        session {\n          validUntil\n        }\n      }\n    }\n  "];
/**
 * The graphql function is used to parse GraphQL queries into a document that can be used by GraphQL clients.
 */
export function graphql(source: "\n    fragment WorkspaceSsoStatus_User on User {\n      expiredSsoSessions {\n        id\n        slug\n      }\n    }\n  "): (typeof documents)["\n    fragment WorkspaceSsoStatus_User on User {\n      expiredSsoSessions {\n        id\n        slug\n      }\n    }\n  "];
/**
 * The graphql function is used to parse GraphQL queries into a document that can be used by GraphQL clients.
 */
export function graphql(source: "\n  mutation UpdateRole($input: WorkspaceRoleUpdateInput!) {\n    workspaceMutations {\n      updateRole(input: $input) {\n        team {\n          items {\n            id\n            role\n          }\n        }\n      }\n    }\n  }\n"): (typeof documents)["\n  mutation UpdateRole($input: WorkspaceRoleUpdateInput!) {\n    workspaceMutations {\n      updateRole(input: $input) {\n        team {\n          items {\n            id\n            role\n          }\n        }\n      }\n    }\n  }\n"];
/**
 * The graphql function is used to parse GraphQL queries into a document that can be used by GraphQL clients.
 */
export function graphql(source: "\n  mutation InviteToWorkspace(\n    $workspaceId: String!\n    $input: [WorkspaceInviteCreateInput!]!\n  ) {\n    workspaceMutations {\n      invites {\n        batchCreate(workspaceId: $workspaceId, input: $input) {\n          id\n          invitedTeam {\n            ...SettingsWorkspacesMembersInvitesTable_PendingWorkspaceCollaborator\n          }\n        }\n      }\n    }\n  }\n"): (typeof documents)["\n  mutation InviteToWorkspace(\n    $workspaceId: String!\n    $input: [WorkspaceInviteCreateInput!]!\n  ) {\n    workspaceMutations {\n      invites {\n        batchCreate(workspaceId: $workspaceId, input: $input) {\n          id\n          invitedTeam {\n            ...SettingsWorkspacesMembersInvitesTable_PendingWorkspaceCollaborator\n          }\n        }\n      }\n    }\n  }\n"];
/**
 * The graphql function is used to parse GraphQL queries into a document that can be used by GraphQL clients.
 */
export function graphql(source: "\n  mutation CreateWorkspace($input: WorkspaceCreateInput!) {\n    workspaceMutations {\n      create(input: $input) {\n        id\n        ...SettingsDialog_Workspace\n      }\n    }\n  }\n"): (typeof documents)["\n  mutation CreateWorkspace($input: WorkspaceCreateInput!) {\n    workspaceMutations {\n      create(input: $input) {\n        id\n        ...SettingsDialog_Workspace\n      }\n    }\n  }\n"];
/**
 * The graphql function is used to parse GraphQL queries into a document that can be used by GraphQL clients.
 */
export function graphql(source: "\n  mutation ProcessWorkspaceInvite($input: WorkspaceInviteUseInput!) {\n    workspaceMutations {\n      invites {\n        use(input: $input)\n      }\n    }\n  }\n"): (typeof documents)["\n  mutation ProcessWorkspaceInvite($input: WorkspaceInviteUseInput!) {\n    workspaceMutations {\n      invites {\n        use(input: $input)\n      }\n    }\n  }\n"];
/**
 * The graphql function is used to parse GraphQL queries into a document that can be used by GraphQL clients.
 */
export function graphql(source: "\n  mutation SetDefaultWorkspaceRegion($workspaceId: String!, $regionKey: String!) {\n    workspaceMutations {\n      setDefaultRegion(workspaceId: $workspaceId, regionKey: $regionKey) {\n        id\n        defaultRegion {\n          id\n          ...SettingsWorkspacesRegionsSelect_ServerRegionItem\n        }\n      }\n    }\n  }\n"): (typeof documents)["\n  mutation SetDefaultWorkspaceRegion($workspaceId: String!, $regionKey: String!) {\n    workspaceMutations {\n      setDefaultRegion(workspaceId: $workspaceId, regionKey: $regionKey) {\n        id\n        defaultRegion {\n          id\n          ...SettingsWorkspacesRegionsSelect_ServerRegionItem\n        }\n      }\n    }\n  }\n"];
/**
 * The graphql function is used to parse GraphQL queries into a document that can be used by GraphQL clients.
 */
export function graphql(source: "\n  mutation DeleteWorkspaceSsoProvider($workspaceId: String!) {\n    workspaceMutations {\n      deleteSsoProvider(workspaceId: $workspaceId)\n    }\n  }\n"): (typeof documents)["\n  mutation DeleteWorkspaceSsoProvider($workspaceId: String!) {\n    workspaceMutations {\n      deleteSsoProvider(workspaceId: $workspaceId)\n    }\n  }\n"];
/**
 * The graphql function is used to parse GraphQL queries into a document that can be used by GraphQL clients.
 */
export function graphql(source: "\n  query WorkspaceAccessCheck($slug: String!) {\n    workspaceBySlug(slug: $slug) {\n      id\n    }\n  }\n"): (typeof documents)["\n  query WorkspaceAccessCheck($slug: String!) {\n    workspaceBySlug(slug: $slug) {\n      id\n    }\n  }\n"];
/**
 * The graphql function is used to parse GraphQL queries into a document that can be used by GraphQL clients.
 */
export function graphql(source: "\n  query WorkspacePageQuery(\n    $workspaceSlug: String!\n    $invitesFilter: PendingWorkspaceCollaboratorsFilter\n    $token: String\n  ) {\n    workspaceBySlug(slug: $workspaceSlug) {\n      ...WorkspaceProjectList_Workspace\n    }\n    workspaceInvite(\n      workspaceId: $workspaceSlug\n      token: $token\n      options: { useSlug: true }\n    ) {\n      id\n      ...WorkspaceInviteBanner_PendingWorkspaceCollaborator\n      ...WorkspaceInviteBlock_PendingWorkspaceCollaborator\n    }\n  }\n"): (typeof documents)["\n  query WorkspacePageQuery(\n    $workspaceSlug: String!\n    $invitesFilter: PendingWorkspaceCollaboratorsFilter\n    $token: String\n  ) {\n    workspaceBySlug(slug: $workspaceSlug) {\n      ...WorkspaceProjectList_Workspace\n    }\n    workspaceInvite(\n      workspaceId: $workspaceSlug\n      token: $token\n      options: { useSlug: true }\n    ) {\n      id\n      ...WorkspaceInviteBanner_PendingWorkspaceCollaborator\n      ...WorkspaceInviteBlock_PendingWorkspaceCollaborator\n    }\n  }\n"];
/**
 * The graphql function is used to parse GraphQL queries into a document that can be used by GraphQL clients.
 */
export function graphql(source: "\n  query WorkspaceProjectsQuery(\n    $workspaceSlug: String!\n    $filter: WorkspaceProjectsFilter\n    $cursor: String\n  ) {\n    workspaceBySlug(slug: $workspaceSlug) {\n      id\n      projects(filter: $filter, cursor: $cursor, limit: 10) {\n        ...WorkspaceProjectList_ProjectCollection\n      }\n    }\n  }\n"): (typeof documents)["\n  query WorkspaceProjectsQuery(\n    $workspaceSlug: String!\n    $filter: WorkspaceProjectsFilter\n    $cursor: String\n  ) {\n    workspaceBySlug(slug: $workspaceSlug) {\n      id\n      projects(filter: $filter, cursor: $cursor, limit: 10) {\n        ...WorkspaceProjectList_ProjectCollection\n      }\n    }\n  }\n"];
/**
 * The graphql function is used to parse GraphQL queries into a document that can be used by GraphQL clients.
 */
export function graphql(source: "\n  query WorkspaceFunctionsQuery($workspaceSlug: String!) {\n    ...AutomateFunctionsPageHeader_Query\n    workspaceBySlug(slug: $workspaceSlug) {\n      id\n      name\n      automateFunctions {\n        items {\n          id\n          ...AutomationsFunctionsCard_AutomateFunction\n          ...AutomateAutomationCreateDialog_AutomateFunction\n        }\n      }\n    }\n  }\n"): (typeof documents)["\n  query WorkspaceFunctionsQuery($workspaceSlug: String!) {\n    ...AutomateFunctionsPageHeader_Query\n    workspaceBySlug(slug: $workspaceSlug) {\n      id\n      name\n      automateFunctions {\n        items {\n          id\n          ...AutomationsFunctionsCard_AutomateFunction\n          ...AutomateAutomationCreateDialog_AutomateFunction\n        }\n      }\n    }\n  }\n"];
/**
 * The graphql function is used to parse GraphQL queries into a document that can be used by GraphQL clients.
 */
export function graphql(source: "\n  query WorkspaceInvite(\n    $workspaceId: String\n    $token: String\n    $options: WorkspaceInviteLookupOptions\n  ) {\n    workspaceInvite(workspaceId: $workspaceId, token: $token, options: $options) {\n      ...WorkspaceInviteBanner_PendingWorkspaceCollaborator\n      ...WorkspaceInviteBlock_PendingWorkspaceCollaborator\n    }\n  }\n"): (typeof documents)["\n  query WorkspaceInvite(\n    $workspaceId: String\n    $token: String\n    $options: WorkspaceInviteLookupOptions\n  ) {\n    workspaceInvite(workspaceId: $workspaceId, token: $token, options: $options) {\n      ...WorkspaceInviteBanner_PendingWorkspaceCollaborator\n      ...WorkspaceInviteBlock_PendingWorkspaceCollaborator\n    }\n  }\n"];
/**
 * The graphql function is used to parse GraphQL queries into a document that can be used by GraphQL clients.
 */
export function graphql(source: "\n  query MoveProjectsDialog {\n    activeUser {\n      ...MoveProjectsDialog_User\n    }\n  }\n"): (typeof documents)["\n  query MoveProjectsDialog {\n    activeUser {\n      ...MoveProjectsDialog_User\n    }\n  }\n"];
/**
 * The graphql function is used to parse GraphQL queries into a document that can be used by GraphQL clients.
 */
export function graphql(source: "\n  query ValidateWorkspaceSlug($slug: String!) {\n    validateWorkspaceSlug(slug: $slug)\n  }\n"): (typeof documents)["\n  query ValidateWorkspaceSlug($slug: String!) {\n    validateWorkspaceSlug(slug: $slug)\n  }\n"];
/**
 * The graphql function is used to parse GraphQL queries into a document that can be used by GraphQL clients.
 */
export function graphql(source: "\n  query WorkspaceSsoByEmail($email: String!) {\n    workspaceSsoByEmail(email: $email) {\n      ...AuthSsoLogin_Workspace\n    }\n  }\n"): (typeof documents)["\n  query WorkspaceSsoByEmail($email: String!) {\n    workspaceSsoByEmail(email: $email) {\n      ...AuthSsoLogin_Workspace\n    }\n  }\n"];
/**
 * The graphql function is used to parse GraphQL queries into a document that can be used by GraphQL clients.
 */
export function graphql(source: "\n  query WorkspaceSsoCheck($slug: String!) {\n    workspaceBySlug(slug: $slug) {\n      ...WorkspaceSsoStatus_Workspace\n    }\n    activeUser {\n      ...WorkspaceSsoStatus_User\n    }\n  }\n"): (typeof documents)["\n  query WorkspaceSsoCheck($slug: String!) {\n    workspaceBySlug(slug: $slug) {\n      ...WorkspaceSsoStatus_Workspace\n    }\n    activeUser {\n      ...WorkspaceSsoStatus_User\n    }\n  }\n"];
/**
 * The graphql function is used to parse GraphQL queries into a document that can be used by GraphQL clients.
 */
export function graphql(source: "\n  subscription onWorkspaceUpdated(\n    $workspaceId: String\n    $workspaceSlug: String\n    $invitesFilter: PendingWorkspaceCollaboratorsFilter\n  ) {\n    workspaceUpdated(workspaceId: $workspaceId, workspaceSlug: $workspaceSlug) {\n      id\n      workspace {\n        id\n        ...WorkspaceProjectList_Workspace\n      }\n    }\n  }\n"): (typeof documents)["\n  subscription onWorkspaceUpdated(\n    $workspaceId: String\n    $workspaceSlug: String\n    $invitesFilter: PendingWorkspaceCollaboratorsFilter\n  ) {\n    workspaceUpdated(workspaceId: $workspaceId, workspaceSlug: $workspaceSlug) {\n      id\n      workspace {\n        id\n        ...WorkspaceProjectList_Workspace\n      }\n    }\n  }\n"];
/**
 * The graphql function is used to parse GraphQL queries into a document that can be used by GraphQL clients.
 */
export function graphql(source: "\n  query LegacyBranchRedirectMetadata($streamId: String!, $branchName: String!) {\n    project(id: $streamId) {\n      modelByName(name: $branchName) {\n        id\n      }\n    }\n  }\n"): (typeof documents)["\n  query LegacyBranchRedirectMetadata($streamId: String!, $branchName: String!) {\n    project(id: $streamId) {\n      modelByName(name: $branchName) {\n        id\n      }\n    }\n  }\n"];
/**
 * The graphql function is used to parse GraphQL queries into a document that can be used by GraphQL clients.
 */
export function graphql(source: "\n  query LegacyViewerCommitRedirectMetadata($streamId: String!, $commitId: String!) {\n    project(id: $streamId) {\n      version(id: $commitId) {\n        id\n        model {\n          id\n        }\n      }\n    }\n  }\n"): (typeof documents)["\n  query LegacyViewerCommitRedirectMetadata($streamId: String!, $commitId: String!) {\n    project(id: $streamId) {\n      version(id: $commitId) {\n        id\n        model {\n          id\n        }\n      }\n    }\n  }\n"];
/**
 * The graphql function is used to parse GraphQL queries into a document that can be used by GraphQL clients.
 */
export function graphql(source: "\n  query LegacyViewerStreamRedirectMetadata($streamId: String!) {\n    project(id: $streamId) {\n      id\n      versions(limit: 1) {\n        totalCount\n        items {\n          id\n          model {\n            id\n          }\n        }\n      }\n    }\n  }\n"): (typeof documents)["\n  query LegacyViewerStreamRedirectMetadata($streamId: String!) {\n    project(id: $streamId) {\n      id\n      versions(limit: 1) {\n        totalCount\n        items {\n          id\n          model {\n            id\n          }\n        }\n      }\n    }\n  }\n"];
/**
 * The graphql function is used to parse GraphQL queries into a document that can be used by GraphQL clients.
 */
export function graphql(source: "\n  query AutoAcceptableWorkspaceInvite(\n    $token: String!\n    $workspaceId: String!\n    $options: WorkspaceInviteLookupOptions\n  ) {\n    workspaceInvite(token: $token, workspaceId: $workspaceId, options: $options) {\n      id\n      ...UseWorkspaceInviteManager_PendingWorkspaceCollaborator\n    }\n  }\n"): (typeof documents)["\n  query AutoAcceptableWorkspaceInvite(\n    $token: String!\n    $workspaceId: String!\n    $options: WorkspaceInviteLookupOptions\n  ) {\n    workspaceInvite(token: $token, workspaceId: $workspaceId, options: $options) {\n      id\n      ...UseWorkspaceInviteManager_PendingWorkspaceCollaborator\n    }\n  }\n"];
/**
 * The graphql function is used to parse GraphQL queries into a document that can be used by GraphQL clients.
 */
export function graphql(source: "\n  query ResolveCommentLink($commentId: String!, $projectId: String!) {\n    project(id: $projectId) {\n      comment(id: $commentId) {\n        id\n        ...LinkableComment\n      }\n    }\n  }\n"): (typeof documents)["\n  query ResolveCommentLink($commentId: String!, $projectId: String!) {\n    project(id: $projectId) {\n      comment(id: $commentId) {\n        id\n        ...LinkableComment\n      }\n    }\n  }\n"];
/**
 * The graphql function is used to parse GraphQL queries into a document that can be used by GraphQL clients.
 */
export function graphql(source: "\n  fragment AutomateFunctionPage_AutomateFunction on AutomateFunction {\n    id\n    name\n    description\n    logo\n    supportedSourceApps\n    tags\n    ...AutomateFunctionPageHeader_Function\n    ...AutomateFunctionPageInfo_AutomateFunction\n    ...AutomateAutomationCreateDialog_AutomateFunction\n    creator {\n      id\n    }\n  }\n"): (typeof documents)["\n  fragment AutomateFunctionPage_AutomateFunction on AutomateFunction {\n    id\n    name\n    description\n    logo\n    supportedSourceApps\n    tags\n    ...AutomateFunctionPageHeader_Function\n    ...AutomateFunctionPageInfo_AutomateFunction\n    ...AutomateAutomationCreateDialog_AutomateFunction\n    creator {\n      id\n    }\n  }\n"];
/**
 * The graphql function is used to parse GraphQL queries into a document that can be used by GraphQL clients.
 */
export function graphql(source: "\n  query AutomateFunctionPage($functionId: ID!) {\n    automateFunction(id: $functionId) {\n      ...AutomateFunctionPage_AutomateFunction\n    }\n    activeUser {\n      workspaces {\n        items {\n          ...AutomateFunctionCreateDialog_Workspace\n        }\n      }\n    }\n  }\n"): (typeof documents)["\n  query AutomateFunctionPage($functionId: ID!) {\n    automateFunction(id: $functionId) {\n      ...AutomateFunctionPage_AutomateFunction\n    }\n    activeUser {\n      workspaces {\n        items {\n          ...AutomateFunctionCreateDialog_Workspace\n        }\n      }\n    }\n  }\n"];
/**
 * The graphql function is used to parse GraphQL queries into a document that can be used by GraphQL clients.
 */
export function graphql(source: "\n  query AutomateFunctionsPage($search: String, $cursor: String = null) {\n    ...AutomateFunctionsPageItems_Query\n    ...AutomateFunctionsPageHeader_Query\n  }\n"): (typeof documents)["\n  query AutomateFunctionsPage($search: String, $cursor: String = null) {\n    ...AutomateFunctionsPageItems_Query\n    ...AutomateFunctionsPageHeader_Query\n  }\n"];
/**
 * The graphql function is used to parse GraphQL queries into a document that can be used by GraphQL clients.
 */
export function graphql(source: "\n  fragment ProjectPageProject on Project {\n    id\n    createdAt\n    modelCount: models(limit: 0) {\n      totalCount\n    }\n    commentThreadCount: commentThreads(limit: 0) {\n      totalCount\n    }\n    workspace {\n      id\n    }\n    ...ProjectPageTeamInternals_Project\n    ...ProjectPageProjectHeader\n    ...ProjectPageTeamDialog\n    ...ProjectsMoveToWorkspaceDialog_Project\n  }\n"): (typeof documents)["\n  fragment ProjectPageProject on Project {\n    id\n    createdAt\n    modelCount: models(limit: 0) {\n      totalCount\n    }\n    commentThreadCount: commentThreads(limit: 0) {\n      totalCount\n    }\n    workspace {\n      id\n    }\n    ...ProjectPageTeamInternals_Project\n    ...ProjectPageProjectHeader\n    ...ProjectPageTeamDialog\n    ...ProjectsMoveToWorkspaceDialog_Project\n  }\n"];
/**
 * The graphql function is used to parse GraphQL queries into a document that can be used by GraphQL clients.
 */
export function graphql(source: "\n  fragment ProjectPageAutomationPage_Automation on Automation {\n    id\n    ...ProjectPageAutomationHeader_Automation\n    ...ProjectPageAutomationFunctions_Automation\n    ...ProjectPageAutomationRuns_Automation\n  }\n"): (typeof documents)["\n  fragment ProjectPageAutomationPage_Automation on Automation {\n    id\n    ...ProjectPageAutomationHeader_Automation\n    ...ProjectPageAutomationFunctions_Automation\n    ...ProjectPageAutomationRuns_Automation\n  }\n"];
/**
 * The graphql function is used to parse GraphQL queries into a document that can be used by GraphQL clients.
 */
export function graphql(source: "\n  fragment ProjectPageAutomationPage_Project on Project {\n    id\n    workspaceId\n    ...ProjectPageAutomationHeader_Project\n  }\n"): (typeof documents)["\n  fragment ProjectPageAutomationPage_Project on Project {\n    id\n    workspaceId\n    ...ProjectPageAutomationHeader_Project\n  }\n"];
/**
 * The graphql function is used to parse GraphQL queries into a document that can be used by GraphQL clients.
 */
export function graphql(source: "\n  fragment ProjectPageSettingsTab_Project on Project {\n    id\n    role\n  }\n"): (typeof documents)["\n  fragment ProjectPageSettingsTab_Project on Project {\n    id\n    role\n  }\n"];

export function graphql(source: string) {
  return (documents as any)[source] ?? {};
}

export type DocumentType<TDocumentNode extends DocumentNode<any, any>> = TDocumentNode extends DocumentNode<  infer TType,  any>  ? TType  : never;<|MERGE_RESOLUTION|>--- conflicted
+++ resolved
@@ -97,12 +97,8 @@
     "\n  fragment ProjectsDashboardFilledUser on UserProjectCollection {\n    items {\n      ...ProjectDashboardItem\n    }\n  }\n": types.ProjectsDashboardFilledUserFragmentDoc,
     "\n  fragment ProjectsDashboardHeaderProjects_User on User {\n    projectInvites {\n      ...ProjectsInviteBanner\n    }\n  }\n": types.ProjectsDashboardHeaderProjects_UserFragmentDoc,
     "\n  fragment ProjectsDashboardHeaderWorkspaces_User on User {\n    discoverableWorkspaces {\n      ...WorkspaceInviteDiscoverableWorkspaceBanner_LimitedWorkspace\n    }\n    workspaceInvites {\n      ...WorkspaceInviteBanner_PendingWorkspaceCollaborator\n    }\n  }\n": types.ProjectsDashboardHeaderWorkspaces_UserFragmentDoc,
-<<<<<<< HEAD
+    "\n  fragment ProjectsHiddenProjectWarning_User on User {\n    id\n    expiredSsoSessions {\n      id\n      slug\n      name\n      logo\n      defaultLogoIndex\n    }\n  }\n": types.ProjectsHiddenProjectWarning_UserFragmentDoc,
     "\n  fragment ProjectsMoveToWorkspaceDialog_Workspace on Workspace {\n    id\n    role\n    name\n    defaultLogoIndex\n    logo\n    ...WorkspaceHasCustomDataResidency_Workspace\n    ...ProjectsWorkspaceSelect_Workspace\n  }\n": types.ProjectsMoveToWorkspaceDialog_WorkspaceFragmentDoc,
-=======
-    "\n  fragment ProjectsHiddenProjectWarning_User on User {\n    id\n    expiredSsoSessions {\n      id\n      slug\n      name\n      logo\n      defaultLogoIndex\n    }\n  }\n": types.ProjectsHiddenProjectWarning_UserFragmentDoc,
-    "\n  fragment ProjectsMoveToWorkspaceDialog_Workspace on Workspace {\n    id\n    role\n    name\n    defaultLogoIndex\n    logo\n  }\n": types.ProjectsMoveToWorkspaceDialog_WorkspaceFragmentDoc,
->>>>>>> c68090a0
     "\n  fragment ProjectsMoveToWorkspaceDialog_User on User {\n    workspaces {\n      items {\n        ...ProjectsMoveToWorkspaceDialog_Workspace\n      }\n    }\n  }\n": types.ProjectsMoveToWorkspaceDialog_UserFragmentDoc,
     "\n  fragment ProjectsMoveToWorkspaceDialog_Project on Project {\n    id\n    name\n    modelCount: models(limit: 0) {\n      totalCount\n    }\n    versions(limit: 0) {\n      totalCount\n    }\n  }\n": types.ProjectsMoveToWorkspaceDialog_ProjectFragmentDoc,
     "\n  query ProjectsMoveToWorkspaceDialog {\n    activeUser {\n      id\n      ...ProjectsMoveToWorkspaceDialog_User\n    }\n  }\n": types.ProjectsMoveToWorkspaceDialogDocument,
@@ -729,15 +725,11 @@
 /**
  * The graphql function is used to parse GraphQL queries into a document that can be used by GraphQL clients.
  */
-<<<<<<< HEAD
+export function graphql(source: "\n  fragment ProjectsHiddenProjectWarning_User on User {\n    id\n    expiredSsoSessions {\n      id\n      slug\n      name\n      logo\n      defaultLogoIndex\n    }\n  }\n"): (typeof documents)["\n  fragment ProjectsHiddenProjectWarning_User on User {\n    id\n    expiredSsoSessions {\n      id\n      slug\n      name\n      logo\n      defaultLogoIndex\n    }\n  }\n"];
+/**
+ * The graphql function is used to parse GraphQL queries into a document that can be used by GraphQL clients.
+ */
 export function graphql(source: "\n  fragment ProjectsMoveToWorkspaceDialog_Workspace on Workspace {\n    id\n    role\n    name\n    defaultLogoIndex\n    logo\n    ...WorkspaceHasCustomDataResidency_Workspace\n    ...ProjectsWorkspaceSelect_Workspace\n  }\n"): (typeof documents)["\n  fragment ProjectsMoveToWorkspaceDialog_Workspace on Workspace {\n    id\n    role\n    name\n    defaultLogoIndex\n    logo\n    ...WorkspaceHasCustomDataResidency_Workspace\n    ...ProjectsWorkspaceSelect_Workspace\n  }\n"];
-=======
-export function graphql(source: "\n  fragment ProjectsHiddenProjectWarning_User on User {\n    id\n    expiredSsoSessions {\n      id\n      slug\n      name\n      logo\n      defaultLogoIndex\n    }\n  }\n"): (typeof documents)["\n  fragment ProjectsHiddenProjectWarning_User on User {\n    id\n    expiredSsoSessions {\n      id\n      slug\n      name\n      logo\n      defaultLogoIndex\n    }\n  }\n"];
-/**
- * The graphql function is used to parse GraphQL queries into a document that can be used by GraphQL clients.
- */
-export function graphql(source: "\n  fragment ProjectsMoveToWorkspaceDialog_Workspace on Workspace {\n    id\n    role\n    name\n    defaultLogoIndex\n    logo\n  }\n"): (typeof documents)["\n  fragment ProjectsMoveToWorkspaceDialog_Workspace on Workspace {\n    id\n    role\n    name\n    defaultLogoIndex\n    logo\n  }\n"];
->>>>>>> c68090a0
 /**
  * The graphql function is used to parse GraphQL queries into a document that can be used by GraphQL clients.
  */
