/* eslint-disable */
import * as types from './graphql';
import type { TypedDocumentNode as DocumentNode } from '@graphql-typed-document-node/core';

/**
 * Map of all GraphQL operations in the project.
 *
 * This map has several performance disadvantages:
 * 1. It is not tree-shakeable, so it will include all operations in the project.
 * 2. It is not minifiable, so the string of a GraphQL query will be multiple times inside the bundle.
 * 3. It does not support dead code elimination, so it will add unused operations.
 *
 * Therefore it is highly recommended to use the babel or swc plugin for production.
 * Learn more about it here: https://the-guild.dev/graphql/codegen/plugins/presets/preset-client#reducing-bundle-size
 */
const documents = {
    "\n  fragment AuthLoginWithEmailBlock_PendingWorkspaceCollaborator on PendingWorkspaceCollaborator {\n    id\n    email\n    user {\n      id\n    }\n  }\n": types.AuthLoginWithEmailBlock_PendingWorkspaceCollaboratorFragmentDoc,
    "\n  query AuthRegisterPanelWorkspaceInvite($token: String) {\n    workspaceInvite(token: $token) {\n      id\n      ...AuthWorkspaceInviteHeader_PendingWorkspaceCollaborator\n    }\n  }\n": types.AuthRegisterPanelWorkspaceInviteDocument,
    "\n  fragment ServerTermsOfServicePrivacyPolicyFragment on ServerInfo {\n    termsOfService\n  }\n": types.ServerTermsOfServicePrivacyPolicyFragmentFragmentDoc,
    "\n  query EmailVerificationBannerState {\n    activeUser {\n      id\n      email\n      verified\n      hasPendingVerification\n    }\n  }\n": types.EmailVerificationBannerStateDocument,
    "\n  mutation RequestVerification {\n    requestVerification\n  }\n": types.RequestVerificationDocument,
    "\n  fragment AuthWorkspaceInviteHeader_PendingWorkspaceCollaborator on PendingWorkspaceCollaborator {\n    id\n    workspaceName\n    email\n    user {\n      id\n      ...LimitedUserAvatar\n    }\n  }\n": types.AuthWorkspaceInviteHeader_PendingWorkspaceCollaboratorFragmentDoc,
    "\n  fragment AuthSsoLogin_Workspace on LimitedWorkspace {\n    id\n    slug\n    name\n    logo\n    defaultLogoIndex\n  }\n": types.AuthSsoLogin_WorkspaceFragmentDoc,
    "\n  fragment AuthStategiesServerInfoFragment on ServerInfo {\n    authStrategies {\n      id\n      name\n      url\n    }\n    ...AuthThirdPartyLoginButtonOIDC_ServerInfo\n  }\n": types.AuthStategiesServerInfoFragmentFragmentDoc,
    "\n  fragment AuthThirdPartyLoginButtonOIDC_ServerInfo on ServerInfo {\n    authStrategies {\n      id\n      name\n    }\n  }\n": types.AuthThirdPartyLoginButtonOidc_ServerInfoFragmentDoc,
    "\n  fragment AutomateAutomationCreateDialog_AutomateFunction on AutomateFunction {\n    id\n    ...AutomationsFunctionsCard_AutomateFunction\n    ...AutomateAutomationCreateDialogFunctionParametersStep_AutomateFunction\n  }\n": types.AutomateAutomationCreateDialog_AutomateFunctionFragmentDoc,
    "\n  fragment AutomateAutomationCreateDialogFunctionParametersStep_AutomateFunction on AutomateFunction {\n    id\n    releases(limit: 1) {\n      items {\n        id\n        inputSchema\n      }\n    }\n  }\n": types.AutomateAutomationCreateDialogFunctionParametersStep_AutomateFunctionFragmentDoc,
    "\n  query AutomationCreateDialogFunctionsSearch(\n    $workspaceId: String!\n    $search: String\n    $cursor: String = null\n  ) {\n    workspace(id: $workspaceId) {\n      automateFunctions(limit: 20, filter: { search: $search }, cursor: $cursor) {\n        cursor\n        totalCount\n        items {\n          id\n          ...AutomateAutomationCreateDialog_AutomateFunction\n        }\n      }\n    }\n  }\n": types.AutomationCreateDialogFunctionsSearchDocument,
    "\n  fragment AutomationsFunctionsCard_AutomateFunction on AutomateFunction {\n    id\n    name\n    isFeatured\n    description\n    logo\n    repo {\n      id\n      url\n      owner\n      name\n    }\n  }\n": types.AutomationsFunctionsCard_AutomateFunctionFragmentDoc,
    "\n  fragment AutomateFunctionCreateDialog_Workspace on Workspace {\n    id\n    name\n  }\n": types.AutomateFunctionCreateDialog_WorkspaceFragmentDoc,
    "\n  fragment AutomateFunctionCreateDialogDoneStep_AutomateFunction on AutomateFunction {\n    id\n    repo {\n      id\n      url\n      owner\n      name\n    }\n    ...AutomationsFunctionsCard_AutomateFunction\n  }\n": types.AutomateFunctionCreateDialogDoneStep_AutomateFunctionFragmentDoc,
    "\n  fragment AutomateFunctionCreateDialogTemplateStep_AutomateFunctionTemplate on AutomateFunctionTemplate {\n    id\n    title\n    logo\n    url\n  }\n": types.AutomateFunctionCreateDialogTemplateStep_AutomateFunctionTemplateFragmentDoc,
    "\n  fragment AutomateFunctionPageHeader_Function on AutomateFunction {\n    id\n    name\n    logo\n    repo {\n      id\n      url\n      owner\n      name\n    }\n    releases(limit: 1) {\n      totalCount\n    }\n    workspaceIds\n  }\n": types.AutomateFunctionPageHeader_FunctionFragmentDoc,
    "\n  fragment AutomateFunctionPageInfo_AutomateFunction on AutomateFunction {\n    id\n    repo {\n      id\n      url\n      owner\n      name\n    }\n    description\n    releases(limit: 1) {\n      items {\n        id\n        inputSchema\n        createdAt\n        commitId\n        ...AutomateFunctionPageParametersDialog_AutomateFunctionRelease\n      }\n    }\n  }\n": types.AutomateFunctionPageInfo_AutomateFunctionFragmentDoc,
    "\n  fragment AutomateFunctionPageParametersDialog_AutomateFunctionRelease on AutomateFunctionRelease {\n    id\n    inputSchema\n  }\n": types.AutomateFunctionPageParametersDialog_AutomateFunctionReleaseFragmentDoc,
    "\n  fragment AutomateFunctionsPageHeader_Query on Query {\n    activeUser {\n      id\n      role\n      automateInfo {\n        hasAutomateGithubApp\n        availableGithubOrgs\n      }\n    }\n    serverInfo {\n      automate {\n        availableFunctionTemplates {\n          ...AutomateFunctionCreateDialogTemplateStep_AutomateFunctionTemplate\n        }\n      }\n    }\n  }\n": types.AutomateFunctionsPageHeader_QueryFragmentDoc,
    "\n  fragment AutomateFunctionsPageItems_Query on Query {\n    automateFunctions(limit: 6, filter: { search: $search }, cursor: $cursor) {\n      totalCount\n      items {\n        id\n        ...AutomationsFunctionsCard_AutomateFunction\n        ...AutomateAutomationCreateDialog_AutomateFunction\n      }\n      cursor\n    }\n  }\n": types.AutomateFunctionsPageItems_QueryFragmentDoc,
    "\n  fragment AutomateRunsTriggerStatus_TriggeredAutomationsStatus on TriggeredAutomationsStatus {\n    id\n    ...TriggeredAutomationsStatusSummary\n    ...AutomateRunsTriggerStatusDialog_TriggeredAutomationsStatus\n  }\n": types.AutomateRunsTriggerStatus_TriggeredAutomationsStatusFragmentDoc,
    "\n  fragment AutomateRunsTriggerStatusDialog_TriggeredAutomationsStatus on TriggeredAutomationsStatus {\n    id\n    automationRuns {\n      id\n      ...AutomateRunsTriggerStatusDialogRunsRows_AutomateRun\n    }\n  }\n": types.AutomateRunsTriggerStatusDialog_TriggeredAutomationsStatusFragmentDoc,
    "\n  fragment AutomateRunsTriggerStatusDialogFunctionRun_AutomateFunctionRun on AutomateFunctionRun {\n    id\n    results\n    status\n    statusMessage\n    contextView\n    function {\n      id\n      logo\n      name\n    }\n    createdAt\n    updatedAt\n  }\n": types.AutomateRunsTriggerStatusDialogFunctionRun_AutomateFunctionRunFragmentDoc,
    "\n  fragment AutomateRunsTriggerStatusDialogRunsRows_AutomateRun on AutomateRun {\n    id\n    functionRuns {\n      id\n      ...AutomateRunsTriggerStatusDialogFunctionRun_AutomateFunctionRun\n    }\n    ...AutomationsStatusOrderedRuns_AutomationRun\n  }\n": types.AutomateRunsTriggerStatusDialogRunsRows_AutomateRunFragmentDoc,
    "\n  fragment AutomateViewerPanel_AutomateRun on AutomateRun {\n    id\n    functionRuns {\n      id\n      ...AutomateViewerPanelFunctionRunRow_AutomateFunctionRun\n    }\n    ...AutomationsStatusOrderedRuns_AutomationRun\n  }\n": types.AutomateViewerPanel_AutomateRunFragmentDoc,
    "\n  fragment AutomateViewerPanelFunctionRunRow_AutomateFunctionRun on AutomateFunctionRun {\n    id\n    results\n    status\n    statusMessage\n    contextView\n    function {\n      id\n      logo\n      name\n    }\n    createdAt\n    updatedAt\n  }\n": types.AutomateViewerPanelFunctionRunRow_AutomateFunctionRunFragmentDoc,
    "\n  fragment BillingAlert_Workspace on Workspace {\n    id\n    plan {\n      name\n      status\n      createdAt\n    }\n    subscription {\n      billingInterval\n      currentBillingCycleEnd\n    }\n  }\n": types.BillingAlert_WorkspaceFragmentDoc,
    "\n  fragment CommonModelSelectorModel on Model {\n    id\n    name\n  }\n": types.CommonModelSelectorModelFragmentDoc,
    "\n  fragment DashboardProjectCard_Project on Project {\n    id\n    name\n    role\n    updatedAt\n    models {\n      totalCount\n    }\n    team {\n      user {\n        ...LimitedUserAvatar\n      }\n    }\n    workspace {\n      id\n      slug\n      name\n      ...WorkspaceAvatar_Workspace\n    }\n  }\n": types.DashboardProjectCard_ProjectFragmentDoc,
    "\n  fragment Sidebar_User on User {\n    id\n    automateFunctions {\n      items {\n        id\n        name\n        description\n        logo\n      }\n    }\n  }\n": types.Sidebar_UserFragmentDoc,
    "\n  fragment FormSelectModels_Model on Model {\n    id\n    name\n  }\n": types.FormSelectModels_ModelFragmentDoc,
    "\n  fragment FormSelectProjects_Project on Project {\n    id\n    name\n  }\n": types.FormSelectProjects_ProjectFragmentDoc,
    "\n  fragment FormUsersSelectItem on LimitedUser {\n    id\n    name\n    avatar\n  }\n": types.FormUsersSelectItemFragmentDoc,
    "\n  fragment HeaderNavShare_Project on Project {\n    id\n    visibility\n    ...ProjectsModelPageEmbed_Project\n  }\n": types.HeaderNavShare_ProjectFragmentDoc,
    "\n  fragment ProjectModelPageHeaderProject on Project {\n    id\n    name\n    model(id: $modelId) {\n      id\n      name\n      description\n    }\n    workspace {\n      id\n      slug\n      name\n    }\n  }\n": types.ProjectModelPageHeaderProjectFragmentDoc,
    "\n  fragment ProjectModelPageVersionsPagination on Project {\n    id\n    visibility\n    model(id: $modelId) {\n      id\n      versions(limit: 16, cursor: $versionsCursor) {\n        cursor\n        totalCount\n        items {\n          ...ProjectModelPageVersionsCardVersion\n        }\n      }\n    }\n    ...ProjectsModelPageEmbed_Project\n  }\n": types.ProjectModelPageVersionsPaginationFragmentDoc,
    "\n  fragment ProjectModelPageVersionsProject on Project {\n    ...ProjectPageProjectHeader\n    model(id: $modelId) {\n      id\n      name\n      pendingImportedVersions {\n        ...PendingFileUpload\n      }\n    }\n    ...ProjectModelPageVersionsPagination\n    ...ProjectsModelPageEmbed_Project\n  }\n": types.ProjectModelPageVersionsProjectFragmentDoc,
    "\n  fragment ProjectModelPageDialogDeleteVersion on Version {\n    id\n    message\n  }\n": types.ProjectModelPageDialogDeleteVersionFragmentDoc,
    "\n  fragment ProjectModelPageDialogEditMessageVersion on Version {\n    id\n    message\n  }\n": types.ProjectModelPageDialogEditMessageVersionFragmentDoc,
    "\n  fragment ProjectModelPageDialogMoveToVersion on Version {\n    id\n    message\n  }\n": types.ProjectModelPageDialogMoveToVersionFragmentDoc,
    "\n  fragment ProjectsModelPageEmbed_Project on Project {\n    id\n    ...ProjectsPageTeamDialogManagePermissions_Project\n  }\n": types.ProjectsModelPageEmbed_ProjectFragmentDoc,
    "\n  fragment ProjectModelPageVersionsCardVersion on Version {\n    id\n    message\n    authorUser {\n      ...LimitedUserAvatar\n    }\n    createdAt\n    previewUrl\n    sourceApplication\n    commentThreadCount: commentThreads(limit: 0) {\n      totalCount\n    }\n    ...ProjectModelPageDialogDeleteVersion\n    ...ProjectModelPageDialogMoveToVersion\n    automationsStatus {\n      ...AutomateRunsTriggerStatus_TriggeredAutomationsStatus\n    }\n  }\n": types.ProjectModelPageVersionsCardVersionFragmentDoc,
    "\n  fragment ProjectPageProjectHeader on Project {\n    id\n    role\n    name\n    description\n    visibility\n    allowPublicComments\n    workspace {\n      id\n      slug\n      name\n      ...WorkspaceAvatar_Workspace\n    }\n  }\n": types.ProjectPageProjectHeaderFragmentDoc,
    "\n  fragment ProjectPageInviteDialog_Project on Project {\n    id\n    workspaceId\n    workspace {\n      id\n      defaultProjectRole\n      team {\n        items {\n          role\n          user {\n            id\n            name\n            bio\n            company\n            avatar\n            verified\n            role\n          }\n        }\n      }\n    }\n    ...ProjectPageTeamInternals_Project\n    workspace {\n      id\n      domainBasedMembershipProtectionEnabled\n      domains {\n        domain\n        id\n      }\n    }\n  }\n": types.ProjectPageInviteDialog_ProjectFragmentDoc,
    "\n  fragment ProjectPageAutomationFunctionSettingsDialog_AutomationRevisionFunction on AutomationRevisionFunction {\n    parameters\n    release {\n      id\n      inputSchema\n      function {\n        id\n      }\n    }\n  }\n": types.ProjectPageAutomationFunctionSettingsDialog_AutomationRevisionFunctionFragmentDoc,
    "\n  fragment ProjectPageAutomationFunctionSettingsDialog_AutomationRevision on AutomationRevision {\n    id\n    triggerDefinitions {\n      ... on VersionCreatedTriggerDefinition {\n        type\n        model {\n          id\n          ...CommonModelSelectorModel\n        }\n      }\n    }\n  }\n": types.ProjectPageAutomationFunctionSettingsDialog_AutomationRevisionFragmentDoc,
    "\n  fragment ProjectPageAutomationFunctions_Automation on Automation {\n    id\n    currentRevision {\n      id\n      ...ProjectPageAutomationFunctionSettingsDialog_AutomationRevision\n      functions {\n        release {\n          id\n          function {\n            id\n            ...AutomationsFunctionsCard_AutomateFunction\n            releases(limit: 1) {\n              items {\n                id\n              }\n            }\n          }\n        }\n        ...ProjectPageAutomationFunctionSettingsDialog_AutomationRevisionFunction\n      }\n    }\n  }\n": types.ProjectPageAutomationFunctions_AutomationFragmentDoc,
    "\n  fragment ProjectPageAutomationHeader_Automation on Automation {\n    id\n    name\n    enabled\n    isTestAutomation\n    currentRevision {\n      id\n      triggerDefinitions {\n        ... on VersionCreatedTriggerDefinition {\n          model {\n            ...ProjectPageLatestItemsModelItem\n          }\n        }\n      }\n    }\n  }\n": types.ProjectPageAutomationHeader_AutomationFragmentDoc,
    "\n  fragment ProjectPageAutomationHeader_Project on Project {\n    id\n    role\n    workspaceId\n    ...ProjectPageModelsCardProject\n  }\n": types.ProjectPageAutomationHeader_ProjectFragmentDoc,
    "\n  fragment ProjectPageAutomationModels_Project on Project {\n    id\n    ...ProjectPageModelsCardProject\n  }\n": types.ProjectPageAutomationModels_ProjectFragmentDoc,
    "\n  fragment ProjectPageAutomationRuns_Automation on Automation {\n    id\n    name\n    enabled\n    isTestAutomation\n    runs(limit: 10) {\n      items {\n        ...AutomationRunDetails\n      }\n      totalCount\n      cursor\n    }\n  }\n": types.ProjectPageAutomationRuns_AutomationFragmentDoc,
    "\n  fragment ProjectPageAutomationsEmptyState_Query on Query {\n    automateFunctions(limit: 9) {\n      items {\n        ...AutomationsFunctionsCard_AutomateFunction\n        ...AutomateAutomationCreateDialog_AutomateFunction\n      }\n    }\n  }\n": types.ProjectPageAutomationsEmptyState_QueryFragmentDoc,
    "\n  fragment ProjectPageAutomationsRow_Automation on Automation {\n    id\n    name\n    enabled\n    isTestAutomation\n    currentRevision {\n      id\n      triggerDefinitions {\n        ... on VersionCreatedTriggerDefinition {\n          model {\n            id\n            name\n          }\n        }\n      }\n    }\n    runs(limit: 10) {\n      totalCount\n      items {\n        ...AutomationRunDetails\n      }\n      cursor\n    }\n  }\n": types.ProjectPageAutomationsRow_AutomationFragmentDoc,
    "\n  fragment ProjectDiscussionsPageHeader_Project on Project {\n    id\n    name\n  }\n": types.ProjectDiscussionsPageHeader_ProjectFragmentDoc,
    "\n  fragment ProjectDiscussionsPageResults_Project on Project {\n    id\n  }\n": types.ProjectDiscussionsPageResults_ProjectFragmentDoc,
    "\n  fragment ProjectPageModelsActions on Model {\n    id\n    name\n  }\n": types.ProjectPageModelsActionsFragmentDoc,
    "\n  fragment ProjectPageModelsActions_Project on Project {\n    id\n    ...ProjectsModelPageEmbed_Project\n  }\n": types.ProjectPageModelsActions_ProjectFragmentDoc,
    "\n  fragment ProjectPageModelsCardProject on Project {\n    id\n    role\n    visibility\n    ...ProjectPageModelsActions_Project\n  }\n": types.ProjectPageModelsCardProjectFragmentDoc,
    "\n  fragment ProjectModelsPageHeader_Project on Project {\n    id\n    name\n    sourceApps\n    role\n    models {\n      totalCount\n    }\n    team {\n      id\n      user {\n        ...FormUsersSelectItem\n      }\n    }\n  }\n": types.ProjectModelsPageHeader_ProjectFragmentDoc,
    "\n  fragment ProjectModelsPageResults_Project on Project {\n    ...ProjectPageLatestItemsModels\n  }\n": types.ProjectModelsPageResults_ProjectFragmentDoc,
    "\n  fragment ProjectPageModelsStructureItem_Project on Project {\n    id\n    ...ProjectPageModelsActions_Project\n  }\n": types.ProjectPageModelsStructureItem_ProjectFragmentDoc,
    "\n  fragment SingleLevelModelTreeItem on ModelsTreeItem {\n    id\n    name\n    fullName\n    model {\n      ...ProjectPageLatestItemsModelItem\n    }\n    hasChildren\n    updatedAt\n  }\n": types.SingleLevelModelTreeItemFragmentDoc,
    "\n  fragment ProjectPageModelsCardDeleteDialog on Model {\n    id\n    name\n  }\n": types.ProjectPageModelsCardDeleteDialogFragmentDoc,
    "\n  fragment ProjectPageModelsCardRenameDialog on Model {\n    id\n    name\n    description\n  }\n": types.ProjectPageModelsCardRenameDialogFragmentDoc,
    "\n  query ProjectPageSettingsCollaborators($projectId: String!) {\n    project(id: $projectId) {\n      id\n      ...ProjectPageTeamInternals_Project\n      ...ProjectPageInviteDialog_Project\n    }\n  }\n": types.ProjectPageSettingsCollaboratorsDocument,
    "\n  query ProjectPageSettingsCollaboratorsWorkspace($workspaceId: String!) {\n    workspace(id: $workspaceId) {\n      ...ProjectPageTeamInternals_Workspace\n    }\n  }\n": types.ProjectPageSettingsCollaboratorsWorkspaceDocument,
    "\n  query ProjectPageSettingsGeneral($projectId: String!) {\n    project(id: $projectId) {\n      id\n      role\n      ...ProjectPageSettingsGeneralBlockProjectInfo_Project\n      ...ProjectPageSettingsGeneralBlockAccess_Project\n      ...ProjectPageSettingsGeneralBlockDiscussions_Project\n      ...ProjectPageSettingsGeneralBlockLeave_Project\n      ...ProjectPageSettingsGeneralBlockDelete_Project\n      ...ProjectPageTeamInternals_Project\n    }\n  }\n": types.ProjectPageSettingsGeneralDocument,
    "\n  fragment ProjectPageSettingsGeneralBlockAccess_Project on Project {\n    id\n    visibility\n  }\n": types.ProjectPageSettingsGeneralBlockAccess_ProjectFragmentDoc,
    "\n  fragment ProjectPageSettingsGeneralBlockDelete_Project on Project {\n    id\n    name\n    role\n    models(limit: 0) {\n      totalCount\n    }\n    commentThreads(limit: 0) {\n      totalCount\n    }\n    workspace {\n      slug\n    }\n  }\n": types.ProjectPageSettingsGeneralBlockDelete_ProjectFragmentDoc,
    "\n  fragment ProjectPageSettingsGeneralBlockDiscussions_Project on Project {\n    id\n    visibility\n    allowPublicComments\n  }\n": types.ProjectPageSettingsGeneralBlockDiscussions_ProjectFragmentDoc,
    "\n  fragment ProjectPageSettingsGeneralBlockLeave_Project on Project {\n    id\n    name\n    role\n    team {\n      role\n      user {\n        ...LimitedUserAvatar\n        role\n      }\n    }\n    workspace {\n      id\n    }\n  }\n": types.ProjectPageSettingsGeneralBlockLeave_ProjectFragmentDoc,
    "\n  fragment ProjectPageSettingsGeneralBlockProjectInfo_Project on Project {\n    id\n    role\n    name\n    description\n  }\n": types.ProjectPageSettingsGeneralBlockProjectInfo_ProjectFragmentDoc,
    "\n  fragment ProjectPageTeamDialog on Project {\n    id\n    name\n    role\n    allowPublicComments\n    visibility\n    team {\n      id\n      role\n      user {\n        ...LimitedUserAvatar\n        role\n      }\n    }\n    invitedTeam {\n      id\n      title\n      inviteId\n      role\n      user {\n        ...LimitedUserAvatar\n        role\n      }\n    }\n    ...ProjectsPageTeamDialogManagePermissions_Project\n  }\n": types.ProjectPageTeamDialogFragmentDoc,
    "\n  fragment ProjectsPageTeamDialogManagePermissions_Project on Project {\n    id\n    visibility\n    role\n  }\n": types.ProjectsPageTeamDialogManagePermissions_ProjectFragmentDoc,
    "\n  fragment ProjectsAddDialog_Workspace on Workspace {\n    id\n    ...ProjectsWorkspaceSelect_Workspace\n  }\n": types.ProjectsAddDialog_WorkspaceFragmentDoc,
    "\n  fragment ProjectsAddDialog_User on User {\n    workspaces {\n      items {\n        ...ProjectsAddDialog_Workspace\n      }\n    }\n  }\n": types.ProjectsAddDialog_UserFragmentDoc,
    "\n    subscription OnUserProjectsUpdate {\n      userProjectsUpdated {\n        type\n        id\n        project {\n          ...ProjectDashboardItem\n        }\n      }\n    }\n  ": types.OnUserProjectsUpdateDocument,
    "\n  fragment ProjectsDashboardFilled on ProjectCollection {\n    items {\n      ...ProjectDashboardItem\n    }\n  }\n": types.ProjectsDashboardFilledFragmentDoc,
    "\n  fragment ProjectsDashboardHeaderProjects_User on User {\n    projectInvites {\n      ...ProjectsInviteBanner\n    }\n  }\n": types.ProjectsDashboardHeaderProjects_UserFragmentDoc,
    "\n  fragment ProjectsDashboardHeaderWorkspaces_User on User {\n    discoverableWorkspaces {\n      ...WorkspaceInviteDiscoverableWorkspaceBanner_LimitedWorkspace\n    }\n    workspaceInvites {\n      ...WorkspaceInviteBanner_PendingWorkspaceCollaborator\n    }\n  }\n": types.ProjectsDashboardHeaderWorkspaces_UserFragmentDoc,
    "\n  fragment ProjectsMoveToWorkspaceDialog_Workspace on Workspace {\n    id\n    role\n    name\n    defaultLogoIndex\n    logo\n    ...WorkspaceHasCustomDataResidency_Workspace\n    ...ProjectsWorkspaceSelect_Workspace\n  }\n": types.ProjectsMoveToWorkspaceDialog_WorkspaceFragmentDoc,
    "\n  fragment ProjectsMoveToWorkspaceDialog_User on User {\n    workspaces {\n      items {\n        ...ProjectsMoveToWorkspaceDialog_Workspace\n      }\n    }\n  }\n": types.ProjectsMoveToWorkspaceDialog_UserFragmentDoc,
    "\n  fragment ProjectsMoveToWorkspaceDialog_Project on Project {\n    id\n    name\n    modelCount: models(limit: 0) {\n      totalCount\n    }\n    versions(limit: 0) {\n      totalCount\n    }\n  }\n": types.ProjectsMoveToWorkspaceDialog_ProjectFragmentDoc,
<<<<<<< HEAD
    "\n  query ProjectsMoveToWorkspaceDialog {\n    activeUser {\n      id\n      ...ProjectsMoveToWorkspaceDialog_User\n    }\n  }\n": types.ProjectsMoveToWorkspaceDialogDocument,
=======
>>>>>>> 0c044c63
    "\n  fragment ProjectsWorkspaceSelect_Workspace on Workspace {\n    id\n    role\n    name\n    defaultLogoIndex\n    logo\n  }\n": types.ProjectsWorkspaceSelect_WorkspaceFragmentDoc,
    "\n  fragment ProjectsInviteBanner on PendingStreamCollaborator {\n    id\n    invitedBy {\n      ...LimitedUserAvatar\n    }\n    projectId\n    projectName\n    token\n    user {\n      id\n    }\n  }\n": types.ProjectsInviteBannerFragmentDoc,
    "\n  fragment SettingsDialog_Workspace on Workspace {\n    ...WorkspaceAvatar_Workspace\n    ...SettingsMenu_Workspace\n    id\n    slug\n    role\n    name\n    plan {\n      status\n    }\n  }\n": types.SettingsDialog_WorkspaceFragmentDoc,
    "\n  fragment SettingsDialog_User on User {\n    id\n    workspaces {\n      items {\n        ...SettingsDialog_Workspace\n      }\n    }\n  }\n": types.SettingsDialog_UserFragmentDoc,
    "\n  fragment SettingsServerProjects_ProjectCollection on ProjectCollection {\n    totalCount\n    items {\n      ...SettingsSharedProjects_Project\n    }\n  }\n": types.SettingsServerProjects_ProjectCollectionFragmentDoc,
    "\n  query SettingsServerRegions {\n    serverInfo {\n      multiRegion {\n        regions {\n          id\n          ...SettingsServerRegionsTable_ServerRegionItem\n        }\n        availableKeys\n      }\n    }\n  }\n": types.SettingsServerRegionsDocument,
    "\n  fragment SettingsServerRegionsAddEditDialog_ServerRegionItem on ServerRegionItem {\n    id\n    name\n    description\n    key\n  }\n": types.SettingsServerRegionsAddEditDialog_ServerRegionItemFragmentDoc,
    "\n  fragment SettingsServerRegionsTable_ServerRegionItem on ServerRegionItem {\n    id\n    name\n    key\n    description\n  }\n": types.SettingsServerRegionsTable_ServerRegionItemFragmentDoc,
    "\n  fragment SettingsSharedProjects_Project on Project {\n    id\n    name\n    visibility\n    createdAt\n    updatedAt\n    models {\n      totalCount\n    }\n    versions {\n      totalCount\n    }\n    team {\n      id\n      user {\n        name\n        id\n        avatar\n      }\n    }\n  }\n": types.SettingsSharedProjects_ProjectFragmentDoc,
    "\n  fragment SettingsUserEmails_User on User {\n    id\n    emails {\n      ...SettingsUserEmailCards_UserEmail\n    }\n  }\n": types.SettingsUserEmails_UserFragmentDoc,
    "\n  fragment SettingsUserNotifications_User on User {\n    id\n    notificationPreferences\n  }\n": types.SettingsUserNotifications_UserFragmentDoc,
    "\n  fragment SettingsUserProfile_User on User {\n    ...SettingsUserProfileChangePassword_User\n    ...SettingsUserProfileDeleteAccount_User\n    ...SettingsUserProfileDetails_User\n  }\n": types.SettingsUserProfile_UserFragmentDoc,
    "\n  fragment SettingsUserEmailCards_UserEmail on UserEmail {\n    email\n    id\n    primary\n    verified\n  }\n": types.SettingsUserEmailCards_UserEmailFragmentDoc,
    "\n  fragment SettingsUserProfileChangePassword_User on User {\n    id\n    email\n  }\n": types.SettingsUserProfileChangePassword_UserFragmentDoc,
    "\n  fragment SettingsUserProfileDeleteAccount_User on User {\n    id\n    email\n  }\n": types.SettingsUserProfileDeleteAccount_UserFragmentDoc,
    "\n  fragment SettingsUserProfileDetails_User on User {\n    id\n    name\n    company\n    ...UserProfileEditDialogAvatar_User\n  }\n": types.SettingsUserProfileDetails_UserFragmentDoc,
    "\n  fragment UserProfileEditDialogAvatar_User on User {\n    id\n    avatar\n    ...ActiveUserAvatar\n  }\n": types.UserProfileEditDialogAvatar_UserFragmentDoc,
    "\n  fragment SettingsWorkspacesBilling_Workspace on Workspace {\n    ...BillingAlert_Workspace\n    id\n    role\n    plan {\n      name\n      status\n    }\n    subscription {\n      billingInterval\n      currentBillingCycleEnd\n    }\n    team {\n      items {\n        id\n        role\n      }\n    }\n  }\n": types.SettingsWorkspacesBilling_WorkspaceFragmentDoc,
    "\n  fragment SettingsWorkspacesGeneral_Workspace on Workspace {\n    ...SettingsWorkspacesGeneralEditAvatar_Workspace\n    ...SettingsWorkspaceGeneralDeleteDialog_Workspace\n    ...SettingsWorkspacesGeneralEditSlugDialog_Workspace\n    id\n    name\n    slug\n    description\n    logo\n    role\n    defaultProjectRole\n    plan {\n      status\n      name\n    }\n  }\n": types.SettingsWorkspacesGeneral_WorkspaceFragmentDoc,
    "\n  fragment SettingsWorkspaceGeneralDeleteDialog_Workspace on Workspace {\n    id\n    name\n  }\n": types.SettingsWorkspaceGeneralDeleteDialog_WorkspaceFragmentDoc,
    "\n  fragment SettingsWorkspacesGeneralEditAvatar_Workspace on Workspace {\n    id\n    logo\n    name\n    defaultLogoIndex\n  }\n": types.SettingsWorkspacesGeneralEditAvatar_WorkspaceFragmentDoc,
    "\n  fragment SettingsWorkspacesGeneralEditSlugDialog_Workspace on Workspace {\n    id\n    name\n    slug\n  }\n": types.SettingsWorkspacesGeneralEditSlugDialog_WorkspaceFragmentDoc,
    "\n  fragment SettingsWorkspacesMembers_Workspace on Workspace {\n    id\n    role\n    team {\n      items {\n        id\n        role\n      }\n    }\n    invitedTeam(filter: $invitesFilter) {\n      user {\n        id\n      }\n    }\n  }\n": types.SettingsWorkspacesMembers_WorkspaceFragmentDoc,
    "\n  fragment SettingsWorkspacesProjects_ProjectCollection on ProjectCollection {\n    totalCount\n    items {\n      ...SettingsSharedProjects_Project\n    }\n  }\n": types.SettingsWorkspacesProjects_ProjectCollectionFragmentDoc,
    "\n  fragment SettingsWorkspacesRegions_Workspace on Workspace {\n    id\n    role\n    defaultRegion {\n      id\n      ...SettingsWorkspacesRegionsSelect_ServerRegionItem\n    }\n    hasAccessToMultiRegion: hasAccessToFeature(\n      featureName: workspaceDataRegionSpecificity\n    )\n  }\n": types.SettingsWorkspacesRegions_WorkspaceFragmentDoc,
    "\n  fragment SettingsWorkspacesRegions_ServerInfo on ServerInfo {\n    multiRegion {\n      regions {\n        id\n        ...SettingsWorkspacesRegionsSelect_ServerRegionItem\n      }\n    }\n  }\n": types.SettingsWorkspacesRegions_ServerInfoFragmentDoc,
    "\n  fragment SettingsWorkspacesSecurity_Workspace on Workspace {\n    id\n    slug\n    domains {\n      id\n      domain\n      ...SettingsWorkspacesSecurityDomainRemoveDialog_WorkspaceDomain\n    }\n    ...SettingsWorkspacesSecuritySsoWrapper_Workspace\n    domainBasedMembershipProtectionEnabled\n    discoverabilityEnabled\n  }\n\n  fragment SettingsWorkspacesSecurity_User on User {\n    id\n    emails {\n      id\n      email\n      verified\n    }\n  }\n": types.SettingsWorkspacesSecurity_WorkspaceFragmentDoc,
    "\n  fragment SettingsWorkspacesMembersGuestsTable_WorkspaceCollaborator on WorkspaceCollaborator {\n    id\n    role\n    user {\n      id\n      avatar\n      name\n      company\n      verified\n    }\n    projectRoles {\n      role\n      project {\n        id\n        name\n      }\n    }\n  }\n": types.SettingsWorkspacesMembersGuestsTable_WorkspaceCollaboratorFragmentDoc,
    "\n  fragment SettingsWorkspacesMembersGuestsTable_Workspace on Workspace {\n    id\n    ...SettingsWorkspacesMembersTableHeader_Workspace\n    team {\n      items {\n        id\n        ...SettingsWorkspacesMembersGuestsTable_WorkspaceCollaborator\n      }\n    }\n  }\n": types.SettingsWorkspacesMembersGuestsTable_WorkspaceFragmentDoc,
    "\n  fragment SettingsWorkspacesMembersInvitesTable_PendingWorkspaceCollaborator on PendingWorkspaceCollaborator {\n    id\n    inviteId\n    role\n    title\n    updatedAt\n    user {\n      id\n      ...LimitedUserAvatar\n    }\n    invitedBy {\n      id\n      ...LimitedUserAvatar\n    }\n  }\n": types.SettingsWorkspacesMembersInvitesTable_PendingWorkspaceCollaboratorFragmentDoc,
    "\n  fragment SettingsWorkspacesMembersInvitesTable_Workspace on Workspace {\n    id\n    ...SettingsWorkspacesMembersTableHeader_Workspace\n    invitedTeam(filter: $invitesFilter) {\n      ...SettingsWorkspacesMembersInvitesTable_PendingWorkspaceCollaborator\n    }\n  }\n": types.SettingsWorkspacesMembersInvitesTable_WorkspaceFragmentDoc,
    "\n  fragment SettingsWorkspacesMembersMembersTable_WorkspaceCollaborator on WorkspaceCollaborator {\n    id\n    role\n    user {\n      id\n      avatar\n      name\n      company\n      verified\n      workspaceDomainPolicyCompliant(workspaceId: $workspaceId)\n    }\n  }\n": types.SettingsWorkspacesMembersMembersTable_WorkspaceCollaboratorFragmentDoc,
    "\n  fragment SettingsWorkspacesMembersMembersTable_Workspace on Workspace {\n    id\n    name\n    ...SettingsWorkspacesMembersTableHeader_Workspace\n    team {\n      items {\n        id\n        ...SettingsWorkspacesMembersMembersTable_WorkspaceCollaborator\n      }\n    }\n  }\n": types.SettingsWorkspacesMembersMembersTable_WorkspaceFragmentDoc,
    "\n  fragment SettingsWorkspacesMembersTableHeader_Workspace on Workspace {\n    id\n    role\n    ...WorkspaceInviteDialog_Workspace\n  }\n": types.SettingsWorkspacesMembersTableHeader_WorkspaceFragmentDoc,
    "\n  fragment SettingsWorkspacesRegionsSelect_ServerRegionItem on ServerRegionItem {\n    id\n    key\n    name\n    description\n  }\n": types.SettingsWorkspacesRegionsSelect_ServerRegionItemFragmentDoc,
    "\n  fragment SettingsWorkspacesSecurityDomainRemoveDialog_WorkspaceDomain on WorkspaceDomain {\n    id\n    domain\n  }\n": types.SettingsWorkspacesSecurityDomainRemoveDialog_WorkspaceDomainFragmentDoc,
    "\n  fragment SettingsWorkspacesSecurityDomainRemoveDialog_Workspace on Workspace {\n    id\n    domains {\n      ...SettingsWorkspacesSecurityDomainRemoveDialog_WorkspaceDomain\n    }\n  }\n": types.SettingsWorkspacesSecurityDomainRemoveDialog_WorkspaceFragmentDoc,
    "\n  fragment SettingsWorkspacesSecuritySsoWrapper_Workspace on Workspace {\n    id\n    role\n    slug\n    sso {\n      provider {\n        id\n        name\n        clientId\n        issuerUrl\n      }\n    }\n    hasAccessToSSO: hasAccessToFeature(featureName: oidcSso)\n  }\n": types.SettingsWorkspacesSecuritySsoWrapper_WorkspaceFragmentDoc,
    "\n  fragment ModelPageProject on Project {\n    id\n    createdAt\n    name\n    visibility\n    workspace {\n      id\n      slug\n      name\n    }\n  }\n": types.ModelPageProjectFragmentDoc,
    "\n  fragment ThreadCommentAttachment on Comment {\n    text {\n      attachments {\n        id\n        fileName\n        fileType\n        fileSize\n      }\n    }\n  }\n": types.ThreadCommentAttachmentFragmentDoc,
    "\n  fragment ViewerCommentsListItem on Comment {\n    id\n    rawText\n    archived\n    author {\n      ...LimitedUserAvatar\n    }\n    createdAt\n    viewedAt\n    replies {\n      totalCount\n      cursor\n      items {\n        ...ViewerCommentsReplyItem\n      }\n    }\n    replyAuthors(limit: 4) {\n      totalCount\n      items {\n        ...FormUsersSelectItem\n      }\n    }\n    resources {\n      resourceId\n      resourceType\n    }\n  }\n": types.ViewerCommentsListItemFragmentDoc,
    "\n  fragment ViewerModelVersionCardItem on Version {\n    id\n    message\n    referencedObject\n    sourceApplication\n    createdAt\n    previewUrl\n    authorUser {\n      ...LimitedUserAvatar\n    }\n  }\n": types.ViewerModelVersionCardItemFragmentDoc,
    "\n  fragment WorkspaceAvatar_Workspace on Workspace {\n    id\n    logo\n    defaultLogoIndex\n  }\n": types.WorkspaceAvatar_WorkspaceFragmentDoc,
    "\n  fragment WorkspaceInviteDialog_Workspace on Workspace {\n    domainBasedMembershipProtectionEnabled\n    domains {\n      domain\n      id\n    }\n    id\n    team {\n      items {\n        id\n        user {\n          id\n          role\n        }\n      }\n    }\n    invitedTeam(filter: $invitesFilter) {\n      title\n      user {\n        id\n      }\n    }\n  }\n": types.WorkspaceInviteDialog_WorkspaceFragmentDoc,
    "\n  fragment MoveProjectsDialog_Workspace on Workspace {\n    id\n    ...ProjectsMoveToWorkspaceDialog_Workspace\n    projects {\n      items {\n        id\n        modelCount: models(limit: 0) {\n          totalCount\n        }\n        versions(limit: 0) {\n          totalCount\n        }\n      }\n    }\n  }\n": types.MoveProjectsDialog_WorkspaceFragmentDoc,
    "\n  fragment MoveProjectsDialog_User on User {\n    projects {\n      items {\n        ...ProjectsMoveToWorkspaceDialog_Project\n        role\n        workspace {\n          id\n        }\n      }\n    }\n  }\n": types.MoveProjectsDialog_UserFragmentDoc,
    "\n  fragment WorkspaceProjectList_Workspace on Workspace {\n    id\n    ...MoveProjectsDialog_Workspace\n    ...WorkspaceHeader_Workspace\n    ...WorkspaceMixpanelUpdateGroup_Workspace\n    projects {\n      ...WorkspaceProjectList_ProjectCollection\n    }\n  }\n": types.WorkspaceProjectList_WorkspaceFragmentDoc,
    "\n  fragment WorkspaceProjectList_ProjectCollection on ProjectCollection {\n    totalCount\n    items {\n      ...ProjectDashboardItem\n    }\n    cursor\n  }\n": types.WorkspaceProjectList_ProjectCollectionFragmentDoc,
    "\n  fragment WorkspaceHeader_Workspace on Workspace {\n    ...WorkspaceAvatar_Workspace\n    ...BillingAlert_Workspace\n    id\n    slug\n    role\n    name\n    logo\n    description\n    totalProjects: projects {\n      totalCount\n    }\n    team {\n      items {\n        id\n        user {\n          id\n          name\n          ...LimitedUserAvatar\n        }\n      }\n    }\n    ...WorkspaceInviteDialog_Workspace\n  }\n": types.WorkspaceHeader_WorkspaceFragmentDoc,
    "\n  fragment WorkspaceInviteBanner_PendingWorkspaceCollaborator on PendingWorkspaceCollaborator {\n    id\n    invitedBy {\n      id\n      ...LimitedUserAvatar\n    }\n    workspaceId\n    workspaceName\n    token\n    user {\n      id\n    }\n    ...UseWorkspaceInviteManager_PendingWorkspaceCollaborator\n  }\n": types.WorkspaceInviteBanner_PendingWorkspaceCollaboratorFragmentDoc,
    "\n  fragment WorkspaceInviteBlock_PendingWorkspaceCollaborator on PendingWorkspaceCollaborator {\n    id\n    workspaceId\n    workspaceName\n    token\n    user {\n      id\n      name\n      ...LimitedUserAvatar\n    }\n    title\n    email\n    ...UseWorkspaceInviteManager_PendingWorkspaceCollaborator\n  }\n": types.WorkspaceInviteBlock_PendingWorkspaceCollaboratorFragmentDoc,
    "\n  fragment WorkspaceInviteDiscoverableWorkspaceBanner_LimitedWorkspace on LimitedWorkspace {\n    id\n    name\n    slug\n    description\n    logo\n    defaultLogoIndex\n  }\n  fragment WorkspaceInviteDiscoverableWorkspaceBanner_Workspace on Workspace {\n    id\n    name\n    description\n    createdAt\n    updatedAt\n    logo\n    defaultLogoIndex\n    domainBasedMembershipProtectionEnabled\n    discoverabilityEnabled\n  }\n": types.WorkspaceInviteDiscoverableWorkspaceBanner_LimitedWorkspaceFragmentDoc,
    "\n  query ActiveUserMainMetadata {\n    activeUser {\n      id\n      email\n      company\n      bio\n      name\n      role\n      avatar\n      isOnboardingFinished\n      createdAt\n      verified\n      notificationPreferences\n      versions(limit: 0) {\n        totalCount\n      }\n    }\n  }\n": types.ActiveUserMainMetadataDocument,
    "\n      mutation CreateOnboardingProject {\n        projectMutations {\n          createForOnboarding {\n            ...ProjectPageProject\n            ...ProjectDashboardItem\n          }\n        }\n      }\n    ": types.CreateOnboardingProjectDocument,
    "\n  mutation FinishOnboarding {\n    activeUserMutations {\n      finishOnboarding\n    }\n  }\n": types.FinishOnboardingDocument,
    "\n  mutation RequestVerificationByEmail($email: String!) {\n    requestVerificationByEmail(email: $email)\n  }\n": types.RequestVerificationByEmailDocument,
    "\n  query AuthLoginPanel {\n    serverInfo {\n      authStrategies {\n        id\n      }\n      ...AuthStategiesServerInfoFragment\n    }\n  }\n": types.AuthLoginPanelDocument,
    "\n  query AuthRegisterPanel($token: String) {\n    serverInfo {\n      inviteOnly\n      authStrategies {\n        id\n      }\n      ...AuthStategiesServerInfoFragment\n      ...ServerTermsOfServicePrivacyPolicyFragment\n    }\n    serverInviteByToken(token: $token) {\n      id\n      email\n    }\n  }\n": types.AuthRegisterPanelDocument,
    "\n  query AuthLoginPanelWorkspaceInvite($token: String) {\n    workspaceInvite(token: $token) {\n      id\n      email\n      ...AuthWorkspaceInviteHeader_PendingWorkspaceCollaborator\n      ...AuthLoginWithEmailBlock_PendingWorkspaceCollaborator\n    }\n  }\n": types.AuthLoginPanelWorkspaceInviteDocument,
    "\n  query AuthorizableAppMetadata($id: String!) {\n    app(id: $id) {\n      id\n      name\n      description\n      trustByDefault\n      redirectUrl\n      scopes {\n        name\n        description\n      }\n      author {\n        name\n        id\n        avatar\n      }\n    }\n  }\n": types.AuthorizableAppMetadataDocument,
    "\n  fragment FunctionRunStatusForSummary on AutomateFunctionRun {\n    id\n    status\n  }\n": types.FunctionRunStatusForSummaryFragmentDoc,
    "\n  fragment TriggeredAutomationsStatusSummary on TriggeredAutomationsStatus {\n    id\n    automationRuns {\n      id\n      functionRuns {\n        id\n        ...FunctionRunStatusForSummary\n      }\n    }\n  }\n": types.TriggeredAutomationsStatusSummaryFragmentDoc,
    "\n  fragment AutomationRunDetails on AutomateRun {\n    id\n    status\n    functionRuns {\n      ...FunctionRunStatusForSummary\n      statusMessage\n    }\n    trigger {\n      ... on VersionCreatedTrigger {\n        version {\n          id\n        }\n        model {\n          id\n        }\n      }\n    }\n    createdAt\n    updatedAt\n  }\n": types.AutomationRunDetailsFragmentDoc,
    "\n  fragment AutomationsStatusOrderedRuns_AutomationRun on AutomateRun {\n    id\n    automation {\n      id\n      name\n    }\n    functionRuns {\n      id\n      updatedAt\n    }\n  }\n": types.AutomationsStatusOrderedRuns_AutomationRunFragmentDoc,
    "\n  fragment SearchAutomateFunctionReleaseItem on AutomateFunctionRelease {\n    id\n    versionTag\n    createdAt\n    inputSchema\n  }\n": types.SearchAutomateFunctionReleaseItemFragmentDoc,
    "\n  mutation CreateAutomateFunction($input: CreateAutomateFunctionInput!) {\n    automateMutations {\n      createFunction(input: $input) {\n        id\n        ...AutomationsFunctionsCard_AutomateFunction\n        ...AutomateFunctionCreateDialogDoneStep_AutomateFunction\n      }\n    }\n  }\n": types.CreateAutomateFunctionDocument,
    "\n  mutation UpdateAutomateFunction($input: UpdateAutomateFunctionInput!) {\n    automateMutations {\n      updateFunction(input: $input) {\n        id\n        ...AutomateFunctionPage_AutomateFunction\n      }\n    }\n  }\n": types.UpdateAutomateFunctionDocument,
    "\n  query SearchAutomateFunctionReleases(\n    $functionId: ID!\n    $cursor: String\n    $limit: Int\n    $filter: AutomateFunctionReleasesFilter\n  ) {\n    automateFunction(id: $functionId) {\n      id\n      releases(cursor: $cursor, limit: $limit, filter: $filter) {\n        cursor\n        totalCount\n        items {\n          ...SearchAutomateFunctionReleaseItem\n        }\n      }\n    }\n  }\n": types.SearchAutomateFunctionReleasesDocument,
    "\n  query FunctionAccessCheck($id: ID!) {\n    automateFunction(id: $id) {\n      id\n    }\n  }\n": types.FunctionAccessCheckDocument,
    "\n  query ProjectAutomationCreationPublicKeys(\n    $projectId: String!\n    $automationId: String!\n  ) {\n    project(id: $projectId) {\n      id\n      automation(id: $automationId) {\n        id\n        creationPublicKeys\n      }\n    }\n  }\n": types.ProjectAutomationCreationPublicKeysDocument,
    "\n  query AutomateFunctionsPagePagination($search: String, $cursor: String) {\n    ...AutomateFunctionsPageItems_Query\n  }\n": types.AutomateFunctionsPagePaginationDocument,
    "\n  query ActiveUserFunctions {\n    activeUser {\n      automateFunctions(limit: 2) {\n        items {\n          id\n          ...AutomationsFunctionsCard_AutomateFunction\n        }\n      }\n    }\n  }\n": types.ActiveUserFunctionsDocument,
    "\n  mutation BillingCreateCheckoutSession($input: CheckoutSessionInput!) {\n    workspaceMutations {\n      billing {\n        createCheckoutSession(input: $input) {\n          url\n          id\n        }\n      }\n    }\n  }\n": types.BillingCreateCheckoutSessionDocument,
    "\n  mutation BillingUpgradePlan($input: UpgradePlanInput!) {\n    workspaceMutations {\n      billing {\n        upgradePlan(input: $input)\n      }\n    }\n  }\n": types.BillingUpgradePlanDocument,
    "\n  query MentionsUserSearch($query: String!, $emailOnly: Boolean = false) {\n    userSearch(\n      query: $query\n      limit: 5\n      cursor: null\n      archived: false\n      emailOnly: $emailOnly\n    ) {\n      items {\n        id\n        name\n        company\n      }\n    }\n  }\n": types.MentionsUserSearchDocument,
    "\n  query UserSearch(\n    $query: String!\n    $limit: Int\n    $cursor: String\n    $archived: Boolean\n    $workspaceId: String\n  ) {\n    userSearch(query: $query, limit: $limit, cursor: $cursor, archived: $archived) {\n      cursor\n      items {\n        id\n        name\n        bio\n        company\n        avatar\n        verified\n        role\n        workspaceDomainPolicyCompliant(workspaceId: $workspaceId)\n      }\n    }\n  }\n": types.UserSearchDocument,
    "\n  query ServerInfoBlobSizeLimit {\n    serverInfo {\n      configuration {\n        blobSizeLimitBytes\n      }\n    }\n  }\n": types.ServerInfoBlobSizeLimitDocument,
    "\n  query ServerInfoAllScopes {\n    serverInfo {\n      scopes {\n        name\n        description\n      }\n    }\n  }\n": types.ServerInfoAllScopesDocument,
    "\n  query ProjectModelsSelectorValues($projectId: String!, $cursor: String) {\n    project(id: $projectId) {\n      id\n      models(limit: 100, cursor: $cursor) {\n        cursor\n        totalCount\n        items {\n          ...CommonModelSelectorModel\n        }\n      }\n    }\n  }\n": types.ProjectModelsSelectorValuesDocument,
    "\n  query MainServerInfoData {\n    serverInfo {\n      adminContact\n      canonicalUrl\n      company\n      description\n      guestModeEnabled\n      inviteOnly\n      name\n      termsOfService\n      version\n      automateUrl\n    }\n  }\n": types.MainServerInfoDataDocument,
    "\n  mutation DashboardJoinWorkspace($input: JoinWorkspaceInput!) {\n    workspaceMutations {\n      join(input: $input) {\n        ...WorkspaceInviteDiscoverableWorkspaceBanner_Workspace\n      }\n    }\n  }\n": types.DashboardJoinWorkspaceDocument,
    "\n  query DashboardProjectsPageQuery {\n    activeUser {\n      id\n      projects(limit: 3) {\n        items {\n          ...DashboardProjectCard_Project\n        }\n      }\n      ...ProjectsDashboardHeaderProjects_User\n    }\n  }\n": types.DashboardProjectsPageQueryDocument,
    "\n  query DashboardProjectsPageWorkspaceQuery {\n    activeUser {\n      id\n      ...ProjectsDashboardHeaderWorkspaces_User\n    }\n  }\n": types.DashboardProjectsPageWorkspaceQueryDocument,
    "\n  mutation DeleteAccessToken($token: String!) {\n    apiTokenRevoke(token: $token)\n  }\n": types.DeleteAccessTokenDocument,
    "\n  mutation CreateAccessToken($token: ApiTokenCreateInput!) {\n    apiTokenCreate(token: $token)\n  }\n": types.CreateAccessTokenDocument,
    "\n  mutation DeleteApplication($appId: String!) {\n    appDelete(appId: $appId)\n  }\n": types.DeleteApplicationDocument,
    "\n  mutation CreateApplication($app: AppCreateInput!) {\n    appCreate(app: $app)\n  }\n": types.CreateApplicationDocument,
    "\n  mutation EditApplication($app: AppUpdateInput!) {\n    appUpdate(app: $app)\n  }\n": types.EditApplicationDocument,
    "\n  mutation RevokeAppAccess($appId: String!) {\n    appRevokeAccess(appId: $appId)\n  }\n": types.RevokeAppAccessDocument,
    "\n  query DeveloperSettingsAccessTokens {\n    activeUser {\n      id\n      apiTokens {\n        id\n        name\n        lastUsed\n        lastChars\n        createdAt\n        scopes\n      }\n    }\n  }\n": types.DeveloperSettingsAccessTokensDocument,
    "\n  query DeveloperSettingsApplications {\n    activeUser {\n      createdApps {\n        id\n        secret\n        name\n        description\n        redirectUrl\n        scopes {\n          name\n          description\n        }\n      }\n      id\n    }\n  }\n": types.DeveloperSettingsApplicationsDocument,
    "\n  query DeveloperSettingsAuthorizedApps {\n    activeUser {\n      id\n      authorizedApps {\n        id\n        description\n        name\n        author {\n          id\n          name\n          avatar\n        }\n      }\n    }\n  }\n": types.DeveloperSettingsAuthorizedAppsDocument,
    "\n  query SearchProjects($search: String, $onlyWithRoles: [String!] = null) {\n    activeUser {\n      projects(limit: 10, filter: { search: $search, onlyWithRoles: $onlyWithRoles }) {\n        totalCount\n        items {\n          ...FormSelectProjects_Project\n        }\n      }\n    }\n  }\n": types.SearchProjectsDocument,
    "\n  query SearchProjectModels($search: String, $projectId: String!) {\n    project(id: $projectId) {\n      id\n      models(limit: 10, filter: { search: $search }) {\n        totalCount\n        items {\n          ...FormSelectModels_Model\n        }\n      }\n    }\n  }\n": types.SearchProjectModelsDocument,
    "\n  query ActiveUserGendoLimits {\n    activeUser {\n      id\n      gendoAICredits {\n        used\n        limit\n        resetDate\n      }\n    }\n  }\n": types.ActiveUserGendoLimitsDocument,
    "\n  mutation requestGendoAIRender($input: GendoAIRenderInput!) {\n    versionMutations {\n      requestGendoAIRender(input: $input)\n    }\n  }\n": types.RequestGendoAiRenderDocument,
    "\n  query GendoAIRender(\n    $gendoAiRenderId: String!\n    $versionId: String!\n    $projectId: String!\n  ) {\n    project(id: $projectId) {\n      id\n      version(id: $versionId) {\n        id\n        gendoAIRender(id: $gendoAiRenderId) {\n          id\n          projectId\n          modelId\n          versionId\n          createdAt\n          updatedAt\n          gendoGenerationId\n          status\n          prompt\n          camera\n          responseImage\n          user {\n            name\n            avatar\n            id\n          }\n        }\n      }\n    }\n  }\n": types.GendoAiRenderDocument,
    "\n  query GendoAIRenders($versionId: String!, $projectId: String!) {\n    project(id: $projectId) {\n      id\n      version(id: $versionId) {\n        id\n        gendoAIRenders {\n          totalCount\n          items {\n            id\n            createdAt\n            updatedAt\n            status\n            gendoGenerationId\n            prompt\n            camera\n          }\n        }\n      }\n    }\n  }\n": types.GendoAiRendersDocument,
    "\n  subscription ProjectVersionGendoAIRenderCreated($id: String!, $versionId: String!) {\n    projectVersionGendoAIRenderCreated(id: $id, versionId: $versionId) {\n      id\n      createdAt\n      updatedAt\n      status\n      gendoGenerationId\n      prompt\n      camera\n    }\n  }\n": types.ProjectVersionGendoAiRenderCreatedDocument,
    "\n  subscription ProjectVersionGendoAIRenderUpdated($id: String!, $versionId: String!) {\n    projectVersionGendoAIRenderUpdated(id: $id, versionId: $versionId) {\n      id\n      projectId\n      modelId\n      versionId\n      createdAt\n      updatedAt\n      gendoGenerationId\n      status\n      prompt\n      camera\n      responseImage\n    }\n  }\n": types.ProjectVersionGendoAiRenderUpdatedDocument,
    "\n  mutation CreateNewRegion($input: CreateServerRegionInput!) {\n    serverInfoMutations {\n      multiRegion {\n        create(input: $input) {\n          id\n          ...SettingsServerRegionsAddEditDialog_ServerRegionItem\n          ...SettingsServerRegionsTable_ServerRegionItem\n        }\n      }\n    }\n  }\n": types.CreateNewRegionDocument,
    "\n  mutation UpdateRegion($input: UpdateServerRegionInput!) {\n    serverInfoMutations {\n      multiRegion {\n        update(input: $input) {\n          id\n          ...SettingsServerRegionsAddEditDialog_ServerRegionItem\n          ...SettingsServerRegionsTable_ServerRegionItem\n        }\n      }\n    }\n  }\n": types.UpdateRegionDocument,
    "\n  fragment ProjectPageTeamInternals_Project on Project {\n    id\n    role\n    invitedTeam {\n      id\n      title\n      role\n      inviteId\n      user {\n        role\n        ...LimitedUserAvatar\n      }\n    }\n    team {\n      role\n      user {\n        id\n        role\n        ...LimitedUserAvatar\n      }\n    }\n  }\n": types.ProjectPageTeamInternals_ProjectFragmentDoc,
    "\n  fragment ProjectPageTeamInternals_Workspace on Workspace {\n    id\n    team {\n      items {\n        id\n        role\n        user {\n          id\n        }\n      }\n    }\n  }\n": types.ProjectPageTeamInternals_WorkspaceFragmentDoc,
    "\n  fragment ProjectDashboardItemNoModels on Project {\n    id\n    name\n    createdAt\n    updatedAt\n    role\n    team {\n      id\n      user {\n        id\n        name\n        avatar\n      }\n    }\n    ...ProjectPageModelsCardProject\n  }\n": types.ProjectDashboardItemNoModelsFragmentDoc,
    "\n  fragment ProjectDashboardItem on Project {\n    id\n    ...ProjectDashboardItemNoModels\n    models(limit: 4) {\n      totalCount\n      items {\n        ...ProjectPageLatestItemsModelItem\n      }\n    }\n    workspace {\n      id\n      slug\n      name\n      ...WorkspaceAvatar_Workspace\n    }\n    pendingImportedModels(limit: 4) {\n      ...PendingFileUpload\n    }\n  }\n": types.ProjectDashboardItemFragmentDoc,
    "\n  fragment PendingFileUpload on FileUpload {\n    id\n    projectId\n    modelName\n    convertedStatus\n    convertedMessage\n    uploadDate\n    convertedLastUpdate\n    fileType\n    fileName\n  }\n": types.PendingFileUploadFragmentDoc,
    "\n  fragment ProjectPageLatestItemsModelItem on Model {\n    id\n    name\n    displayName\n    versionCount: versions(limit: 0) {\n      totalCount\n    }\n    commentThreadCount: commentThreads(limit: 0) {\n      totalCount\n    }\n    pendingImportedVersions(limit: 1) {\n      ...PendingFileUpload\n    }\n    previewUrl\n    createdAt\n    updatedAt\n    ...ProjectPageModelsCardRenameDialog\n    ...ProjectPageModelsCardDeleteDialog\n    ...ProjectPageModelsActions\n    automationsStatus {\n      ...AutomateRunsTriggerStatus_TriggeredAutomationsStatus\n    }\n  }\n": types.ProjectPageLatestItemsModelItemFragmentDoc,
    "\n  fragment ProjectUpdatableMetadata on Project {\n    id\n    name\n    description\n    visibility\n    allowPublicComments\n  }\n": types.ProjectUpdatableMetadataFragmentDoc,
    "\n  fragment ProjectPageLatestItemsModels on Project {\n    id\n    role\n    visibility\n    modelCount: models(limit: 0) {\n      totalCount\n    }\n    ...ProjectPageModelsStructureItem_Project\n  }\n": types.ProjectPageLatestItemsModelsFragmentDoc,
    "\n  fragment ProjectPageLatestItemsComments on Project {\n    id\n    commentThreadCount: commentThreads(limit: 0) {\n      totalCount\n    }\n  }\n": types.ProjectPageLatestItemsCommentsFragmentDoc,
    "\n  fragment ProjectPageLatestItemsCommentItem on Comment {\n    id\n    author {\n      ...FormUsersSelectItem\n    }\n    screenshot\n    rawText\n    createdAt\n    updatedAt\n    archived\n    repliesCount: replies(limit: 0) {\n      totalCount\n    }\n    replyAuthors(limit: 4) {\n      totalCount\n      items {\n        ...FormUsersSelectItem\n      }\n    }\n  }\n": types.ProjectPageLatestItemsCommentItemFragmentDoc,
    "\n  mutation CreateModel($input: CreateModelInput!) {\n    modelMutations {\n      create(input: $input) {\n        ...ProjectPageLatestItemsModelItem\n      }\n    }\n  }\n": types.CreateModelDocument,
    "\n  mutation CreateProject($input: ProjectCreateInput) {\n    projectMutations {\n      create(input: $input) {\n        ...ProjectPageProject\n        ...ProjectDashboardItem\n      }\n    }\n  }\n": types.CreateProjectDocument,
    "\n  mutation CreateWorkspaceProject($input: WorkspaceProjectCreateInput!) {\n    workspaceMutations {\n      projects {\n        create(input: $input) {\n          ...ProjectPageProject\n          ...ProjectDashboardItem\n        }\n      }\n    }\n  }\n": types.CreateWorkspaceProjectDocument,
    "\n  mutation UpdateModel($input: UpdateModelInput!) {\n    modelMutations {\n      update(input: $input) {\n        ...ProjectPageLatestItemsModelItem\n      }\n    }\n  }\n": types.UpdateModelDocument,
    "\n  mutation DeleteModel($input: DeleteModelInput!) {\n    modelMutations {\n      delete(input: $input)\n    }\n  }\n": types.DeleteModelDocument,
    "\n  mutation UpdateProjectRole($input: ProjectUpdateRoleInput!) {\n    projectMutations {\n      updateRole(input: $input) {\n        id\n        team {\n          id\n          role\n          user {\n            ...LimitedUserAvatar\n          }\n        }\n      }\n    }\n  }\n": types.UpdateProjectRoleDocument,
    "\n  mutation UpdateWorkspaceProjectRole($input: ProjectUpdateRoleInput!) {\n    workspaceMutations {\n      projects {\n        updateRole(input: $input) {\n          id\n          team {\n            id\n            role\n          }\n        }\n      }\n    }\n  }\n": types.UpdateWorkspaceProjectRoleDocument,
    "\n  mutation InviteProjectUser($projectId: ID!, $input: [ProjectInviteCreateInput!]!) {\n    projectMutations {\n      invites {\n        batchCreate(projectId: $projectId, input: $input) {\n          ...ProjectPageTeamDialog\n        }\n      }\n    }\n  }\n": types.InviteProjectUserDocument,
    "\n  mutation InviteWorkspaceProjectUser(\n    $projectId: ID!\n    $inputs: [WorkspaceProjectInviteCreateInput!]!\n  ) {\n    projectMutations {\n      invites {\n        createForWorkspace(projectId: $projectId, inputs: $inputs) {\n          ...ProjectPageTeamDialog\n        }\n      }\n    }\n  }\n": types.InviteWorkspaceProjectUserDocument,
    "\n  mutation CancelProjectInvite($projectId: ID!, $inviteId: String!) {\n    projectMutations {\n      invites {\n        cancel(projectId: $projectId, inviteId: $inviteId) {\n          ...ProjectPageTeamDialog\n        }\n      }\n    }\n  }\n": types.CancelProjectInviteDocument,
    "\n  mutation UpdateProjectMetadata($update: ProjectUpdateInput!) {\n    projectMutations {\n      update(update: $update) {\n        id\n        ...ProjectUpdatableMetadata\n      }\n    }\n  }\n": types.UpdateProjectMetadataDocument,
    "\n  mutation DeleteProject($id: String!) {\n    projectMutations {\n      delete(id: $id)\n    }\n  }\n": types.DeleteProjectDocument,
    "\n  mutation UseProjectInvite($input: ProjectInviteUseInput!) {\n    projectMutations {\n      invites {\n        use(input: $input)\n      }\n    }\n  }\n": types.UseProjectInviteDocument,
    "\n  mutation LeaveProject($projectId: String!) {\n    projectMutations {\n      leave(id: $projectId)\n    }\n  }\n": types.LeaveProjectDocument,
    "\n  mutation DeleteVersions($input: DeleteVersionsInput!) {\n    versionMutations {\n      delete(input: $input)\n    }\n  }\n": types.DeleteVersionsDocument,
    "\n  mutation MoveVersions($input: MoveVersionsInput!) {\n    versionMutations {\n      moveToModel(input: $input) {\n        id\n      }\n    }\n  }\n": types.MoveVersionsDocument,
    "\n  mutation UpdateVersion($input: UpdateVersionInput!) {\n    versionMutations {\n      update(input: $input) {\n        id\n        message\n      }\n    }\n  }\n": types.UpdateVersionDocument,
    "\n  mutation deleteWebhook($webhook: WebhookDeleteInput!) {\n    webhookDelete(webhook: $webhook)\n  }\n": types.DeleteWebhookDocument,
    "\n  mutation createWebhook($webhook: WebhookCreateInput!) {\n    webhookCreate(webhook: $webhook)\n  }\n": types.CreateWebhookDocument,
    "\n  mutation updateWebhook($webhook: WebhookUpdateInput!) {\n    webhookUpdate(webhook: $webhook)\n  }\n": types.UpdateWebhookDocument,
    "\n  mutation CreateAutomation($projectId: ID!, $input: ProjectAutomationCreateInput!) {\n    projectMutations {\n      automationMutations(projectId: $projectId) {\n        create(input: $input) {\n          id\n          ...ProjectPageAutomationsRow_Automation\n        }\n      }\n    }\n  }\n": types.CreateAutomationDocument,
    "\n  mutation UpdateAutomation($projectId: ID!, $input: ProjectAutomationUpdateInput!) {\n    projectMutations {\n      automationMutations(projectId: $projectId) {\n        update(input: $input) {\n          id\n          name\n          enabled\n        }\n      }\n    }\n  }\n": types.UpdateAutomationDocument,
    "\n  mutation CreateAutomationRevision(\n    $projectId: ID!\n    $input: ProjectAutomationRevisionCreateInput!\n  ) {\n    projectMutations {\n      automationMutations(projectId: $projectId) {\n        createRevision(input: $input) {\n          id\n        }\n      }\n    }\n  }\n": types.CreateAutomationRevisionDocument,
    "\n  mutation TriggerAutomation($projectId: ID!, $automationId: ID!) {\n    projectMutations {\n      automationMutations(projectId: $projectId) {\n        trigger(automationId: $automationId)\n      }\n    }\n  }\n": types.TriggerAutomationDocument,
    "\n  mutation CreateTestAutomation(\n    $projectId: ID!\n    $input: ProjectTestAutomationCreateInput!\n  ) {\n    projectMutations {\n      automationMutations(projectId: $projectId) {\n        createTestAutomation(input: $input) {\n          id\n          ...ProjectPageAutomationsRow_Automation\n        }\n      }\n    }\n  }\n": types.CreateTestAutomationDocument,
    "\n  mutation MoveProjectToWorkspace($workspaceId: String!, $projectId: String!) {\n    workspaceMutations {\n      projects {\n        moveToWorkspace(workspaceId: $workspaceId, projectId: $projectId) {\n          id\n          workspace {\n            id\n            projects {\n              items {\n                id\n              }\n            }\n            ...ProjectsMoveToWorkspaceDialog_Workspace\n            ...MoveProjectsDialog_Workspace\n          }\n        }\n      }\n    }\n  }\n": types.MoveProjectToWorkspaceDocument,
    "\n  query ProjectAccessCheck($id: String!) {\n    project(id: $id) {\n      id\n      visibility\n      workspace {\n        id\n        slug\n      }\n    }\n  }\n": types.ProjectAccessCheckDocument,
    "\n  query ProjectRoleCheck($id: String!) {\n    project(id: $id) {\n      id\n      role\n    }\n  }\n": types.ProjectRoleCheckDocument,
    "\n  query ProjectsDashboardQuery($filter: UserProjectsFilter, $cursor: String) {\n    activeUser {\n      id\n      projects(filter: $filter, limit: 6, cursor: $cursor) {\n        cursor\n        totalCount\n        items {\n          ...ProjectDashboardItem\n        }\n      }\n      ...ProjectsDashboardHeaderProjects_User\n    }\n  }\n": types.ProjectsDashboardQueryDocument,
    "\n  query ProjectsDashboardWorkspaceQuery {\n    activeUser {\n      id\n      ...ProjectsDashboardHeaderWorkspaces_User\n    }\n  }\n": types.ProjectsDashboardWorkspaceQueryDocument,
    "\n  query ProjectPageQuery($id: String!, $token: String) {\n    project(id: $id) {\n      ...ProjectPageProject\n    }\n    projectInvite(projectId: $id, token: $token) {\n      ...ProjectsInviteBanner\n    }\n  }\n": types.ProjectPageQueryDocument,
    "\n  query ProjectLatestModels($projectId: String!, $filter: ProjectModelsFilter) {\n    project(id: $projectId) {\n      id\n      models(cursor: null, limit: 16, filter: $filter) {\n        totalCount\n        cursor\n        items {\n          ...ProjectPageLatestItemsModelItem\n        }\n      }\n      pendingImportedModels {\n        ...PendingFileUpload\n      }\n    }\n  }\n": types.ProjectLatestModelsDocument,
    "\n  query ProjectLatestModelsPagination(\n    $projectId: String!\n    $filter: ProjectModelsFilter\n    $cursor: String = null\n  ) {\n    project(id: $projectId) {\n      id\n      models(cursor: $cursor, limit: 16, filter: $filter) {\n        totalCount\n        cursor\n        items {\n          ...ProjectPageLatestItemsModelItem\n        }\n      }\n    }\n  }\n": types.ProjectLatestModelsPaginationDocument,
    "\n  query ProjectModelsTreeTopLevel(\n    $projectId: String!\n    $filter: ProjectModelsTreeFilter\n  ) {\n    project(id: $projectId) {\n      id\n      modelsTree(cursor: null, limit: 8, filter: $filter) {\n        totalCount\n        cursor\n        items {\n          ...SingleLevelModelTreeItem\n        }\n      }\n      pendingImportedModels {\n        ...PendingFileUpload\n      }\n    }\n  }\n": types.ProjectModelsTreeTopLevelDocument,
    "\n  query ProjectModelsTreeTopLevelPagination(\n    $projectId: String!\n    $filter: ProjectModelsTreeFilter\n    $cursor: String = null\n  ) {\n    project(id: $projectId) {\n      id\n      modelsTree(cursor: $cursor, limit: 8, filter: $filter) {\n        totalCount\n        cursor\n        items {\n          ...SingleLevelModelTreeItem\n        }\n      }\n    }\n  }\n": types.ProjectModelsTreeTopLevelPaginationDocument,
    "\n  query ProjectModelChildrenTree($projectId: String!, $parentName: String!) {\n    project(id: $projectId) {\n      id\n      modelChildrenTree(fullName: $parentName) {\n        ...SingleLevelModelTreeItem\n      }\n    }\n  }\n": types.ProjectModelChildrenTreeDocument,
    "\n  query ProjectLatestCommentThreads(\n    $projectId: String!\n    $cursor: String = null\n    $filter: ProjectCommentsFilter = null\n  ) {\n    project(id: $projectId) {\n      id\n      commentThreads(cursor: $cursor, limit: 8, filter: $filter) {\n        totalCount\n        cursor\n        items {\n          ...ProjectPageLatestItemsCommentItem\n        }\n      }\n    }\n  }\n": types.ProjectLatestCommentThreadsDocument,
    "\n  query ProjectInvite($projectId: String!, $token: String) {\n    projectInvite(projectId: $projectId, token: $token) {\n      ...ProjectsInviteBanner\n    }\n  }\n": types.ProjectInviteDocument,
    "\n  query ProjectModelCheck($projectId: String!, $modelId: String!) {\n    project(id: $projectId) {\n      visibility\n      model(id: $modelId) {\n        id\n      }\n    }\n  }\n": types.ProjectModelCheckDocument,
    "\n  query ProjectModelPage(\n    $projectId: String!\n    $modelId: String!\n    $versionsCursor: String\n  ) {\n    project(id: $projectId) {\n      id\n      ...ProjectModelPageHeaderProject\n      ...ProjectModelPageVersionsProject\n    }\n  }\n": types.ProjectModelPageDocument,
    "\n  query ProjectModelVersions(\n    $projectId: String!\n    $modelId: String!\n    $versionsCursor: String\n  ) {\n    project(id: $projectId) {\n      id\n      ...ProjectModelPageVersionsPagination\n    }\n  }\n": types.ProjectModelVersionsDocument,
    "\n  query ProjectModelsPage($projectId: String!) {\n    project(id: $projectId) {\n      id\n      ...ProjectModelsPageHeader_Project\n      ...ProjectModelsPageResults_Project\n    }\n  }\n": types.ProjectModelsPageDocument,
    "\n  query ProjectDiscussionsPage($projectId: String!) {\n    project(id: $projectId) {\n      id\n      ...ProjectDiscussionsPageHeader_Project\n      ...ProjectDiscussionsPageResults_Project\n    }\n  }\n": types.ProjectDiscussionsPageDocument,
    "\n  query ProjectAutomationsTab($projectId: String!) {\n    project(id: $projectId) {\n      id\n      role\n      models(limit: 1) {\n        items {\n          id\n        }\n      }\n      automations(filter: null, cursor: null, limit: 5) {\n        totalCount\n        items {\n          id\n          ...ProjectPageAutomationsRow_Automation\n        }\n        cursor\n      }\n      workspace {\n        id\n        slug\n      }\n      ...FormSelectProjects_Project\n    }\n    ...ProjectPageAutomationsEmptyState_Query\n  }\n": types.ProjectAutomationsTabDocument,
    "\n  query ProjectAutomationsTabAutomationsPagination(\n    $projectId: String!\n    $search: String = null\n    $cursor: String = null\n  ) {\n    project(id: $projectId) {\n      id\n      automations(filter: $search, cursor: $cursor, limit: 5) {\n        totalCount\n        cursor\n        items {\n          id\n          ...ProjectPageAutomationsRow_Automation\n        }\n      }\n    }\n  }\n": types.ProjectAutomationsTabAutomationsPaginationDocument,
    "\n  query ProjectAutomationPage($projectId: String!, $automationId: String!) {\n    project(id: $projectId) {\n      id\n      ...ProjectPageAutomationPage_Project\n      automation(id: $automationId) {\n        id\n        ...ProjectPageAutomationPage_Automation\n      }\n    }\n  }\n": types.ProjectAutomationPageDocument,
    "\n  query ProjectAutomationPagePaginatedRuns(\n    $projectId: String!\n    $automationId: String!\n    $cursor: String = null\n  ) {\n    project(id: $projectId) {\n      id\n      automation(id: $automationId) {\n        id\n        runs(cursor: $cursor, limit: 10) {\n          totalCount\n          cursor\n          items {\n            id\n            ...AutomationRunDetails\n          }\n        }\n      }\n    }\n  }\n": types.ProjectAutomationPagePaginatedRunsDocument,
    "\n  query ProjectAutomationAccessCheck($projectId: String!) {\n    project(id: $projectId) {\n      id\n      automations(limit: 0) {\n        totalCount\n      }\n    }\n  }\n": types.ProjectAutomationAccessCheckDocument,
    "\n  query ProjectWebhooks($projectId: String!) {\n    project(id: $projectId) {\n      id\n      name\n      webhooks {\n        items {\n          streamId\n          triggers\n          enabled\n          url\n          id\n          description\n          history(limit: 5) {\n            items {\n              status\n              statusInfo\n            }\n          }\n        }\n        totalCount\n      }\n    }\n  }\n": types.ProjectWebhooksDocument,
    "\n  query ProjectBlobInfo($blobId: String!, $projectId: String!) {\n    project(id: $projectId) {\n      id\n      blob(id: $blobId) {\n        id\n        fileName\n        fileType\n        fileSize\n        createdAt\n      }\n    }\n  }\n": types.ProjectBlobInfoDocument,
    "\n  query ProjectWorkspaceSelect {\n    activeUser {\n      id\n      ...ProjectsAddDialog_User\n    }\n  }\n": types.ProjectWorkspaceSelectDocument,
    "\n  subscription OnProjectUpdated($id: String!) {\n    projectUpdated(id: $id) {\n      id\n      type\n      project {\n        ...ProjectPageProject\n        ...ProjectDashboardItemNoModels\n      }\n    }\n  }\n": types.OnProjectUpdatedDocument,
    "\n  subscription OnProjectModelsUpdate($id: String!) {\n    projectModelsUpdated(id: $id) {\n      id\n      type\n      model {\n        id\n        versions(limit: 1) {\n          items {\n            id\n            referencedObject\n          }\n        }\n        ...ProjectPageLatestItemsModelItem\n      }\n    }\n  }\n": types.OnProjectModelsUpdateDocument,
    "\n  subscription OnProjectVersionsUpdate($id: String!) {\n    projectVersionsUpdated(id: $id) {\n      id\n      modelId\n      type\n      version {\n        id\n        ...ViewerModelVersionCardItem\n        ...ProjectModelPageVersionsCardVersion\n        model {\n          id\n          ...ProjectPageLatestItemsModelItem\n        }\n      }\n    }\n  }\n": types.OnProjectVersionsUpdateDocument,
    "\n  subscription OnProjectVersionsPreviewGenerated($id: String!) {\n    projectVersionsPreviewGenerated(id: $id) {\n      projectId\n      objectId\n      versionId\n    }\n  }\n": types.OnProjectVersionsPreviewGeneratedDocument,
    "\n  subscription OnProjectPendingModelsUpdated($id: String!) {\n    projectPendingModelsUpdated(id: $id) {\n      id\n      type\n      model {\n        ...PendingFileUpload\n        model {\n          ...ProjectPageLatestItemsModelItem\n        }\n      }\n    }\n  }\n": types.OnProjectPendingModelsUpdatedDocument,
    "\n  subscription OnProjectPendingVersionsUpdated($id: String!) {\n    projectPendingVersionsUpdated(id: $id) {\n      id\n      type\n      version {\n        ...PendingFileUpload\n        model {\n          ...ProjectPageLatestItemsModelItem\n        }\n      }\n    }\n  }\n": types.OnProjectPendingVersionsUpdatedDocument,
    "\n  subscription OnProjectTriggeredAutomationsStatusUpdated($id: String!) {\n    projectTriggeredAutomationsStatusUpdated(projectId: $id) {\n      type\n      version {\n        id\n        automationsStatus {\n          automationRuns {\n            ...AutomateViewerPanel_AutomateRun\n          }\n          ...TriggeredAutomationsStatusSummary\n          ...AutomateRunsTriggerStatusDialog_TriggeredAutomationsStatus\n        }\n      }\n      model {\n        id\n      }\n      run {\n        id\n        automationId\n        ...AutomationRunDetails\n      }\n    }\n  }\n": types.OnProjectTriggeredAutomationsStatusUpdatedDocument,
    "\n  subscription OnProjectAutomationsUpdated($id: String!) {\n    projectAutomationsUpdated(projectId: $id) {\n      type\n      automationId\n      automation {\n        id\n        ...ProjectPageAutomationPage_Automation\n        ...ProjectPageAutomationsRow_Automation\n      }\n    }\n  }\n": types.OnProjectAutomationsUpdatedDocument,
    "\n  mutation ServerInfoUpdate($info: ServerInfoUpdateInput!) {\n    serverInfoUpdate(info: $info)\n  }\n": types.ServerInfoUpdateDocument,
    "\n  mutation AdminPanelDeleteUser($userConfirmation: UserDeleteInput!) {\n    adminDeleteUser(userConfirmation: $userConfirmation)\n  }\n": types.AdminPanelDeleteUserDocument,
    "\n  mutation AdminPanelDeleteProject($ids: [String!]!) {\n    projectMutations {\n      batchDelete(ids: $ids)\n    }\n  }\n": types.AdminPanelDeleteProjectDocument,
    "\n  mutation AdminPanelResendInvite($inviteId: String!) {\n    inviteResend(inviteId: $inviteId)\n  }\n": types.AdminPanelResendInviteDocument,
    "\n  mutation AdminPanelDeleteInvite($inviteId: String!) {\n    inviteDelete(inviteId: $inviteId)\n  }\n": types.AdminPanelDeleteInviteDocument,
    "\n  mutation AdminChangeUseRole($userRoleInput: UserRoleInput!) {\n    userRoleChange(userRoleInput: $userRoleInput)\n  }\n": types.AdminChangeUseRoleDocument,
    "\n  query ServerManagementDataPage {\n    admin {\n      userList {\n        totalCount\n      }\n      projectList {\n        totalCount\n      }\n      inviteList {\n        totalCount\n      }\n    }\n    serverInfo {\n      name\n      version\n    }\n  }\n": types.ServerManagementDataPageDocument,
    "\n  query ServerSettingsDialogData {\n    serverInfo {\n      name\n      description\n      adminContact\n      company\n      termsOfService\n      inviteOnly\n      guestModeEnabled\n    }\n  }\n": types.ServerSettingsDialogDataDocument,
    "\n  query AdminPanelUsersList($limit: Int!, $cursor: String, $query: String) {\n    admin {\n      userList(limit: $limit, cursor: $cursor, query: $query) {\n        totalCount\n        cursor\n        items {\n          id\n          email\n          avatar\n          name\n          role\n          verified\n          company\n        }\n      }\n    }\n  }\n": types.AdminPanelUsersListDocument,
    "\n  query AdminPanelProjectsList(\n    $query: String\n    $orderBy: String\n    $limit: Int!\n    $visibility: String\n    $cursor: String\n  ) {\n    admin {\n      projectList(\n        query: $query\n        orderBy: $orderBy\n        limit: $limit\n        visibility: $visibility\n        cursor: $cursor\n      ) {\n        cursor\n        ...SettingsServerProjects_ProjectCollection\n      }\n    }\n  }\n": types.AdminPanelProjectsListDocument,
    "\n  query AdminPanelInvitesList($limit: Int!, $cursor: String, $query: String) {\n    admin {\n      inviteList(limit: $limit, cursor: $cursor, query: $query) {\n        cursor\n        items {\n          email\n          id\n          invitedBy {\n            id\n            name\n          }\n        }\n        totalCount\n      }\n    }\n  }\n": types.AdminPanelInvitesListDocument,
    "\n  query UsersCount {\n    admin {\n      userList {\n        totalCount\n      }\n    }\n  }\n": types.UsersCountDocument,
    "\n  query InvitesCount {\n    admin {\n      inviteList {\n        totalCount\n      }\n    }\n  }\n": types.InvitesCountDocument,
    "\n  mutation InviteServerUser($input: [ServerInviteCreateInput!]!) {\n    serverInviteBatchCreate(input: $input)\n  }\n": types.InviteServerUserDocument,
    "\n                      fragment AddDomainWorkspace on Workspace {\n                        slug\n                      }\n                    ": types.AddDomainWorkspaceFragmentDoc,
    "\n  fragment SettingsMenu_Workspace on Workspace {\n    id\n    sso {\n      provider {\n        id\n      }\n      session {\n        validUntil\n      }\n    }\n  }\n": types.SettingsMenu_WorkspaceFragmentDoc,
    "\n  mutation SettingsUpdateWorkspace($input: WorkspaceUpdateInput!) {\n    workspaceMutations {\n      update(input: $input) {\n        ...SettingsWorkspacesGeneral_Workspace\n      }\n    }\n  }\n": types.SettingsUpdateWorkspaceDocument,
    "\n  mutation SettingsCreateUserEmail($input: CreateUserEmailInput!) {\n    activeUserMutations {\n      emailMutations {\n        create(input: $input) {\n          ...SettingsUserEmails_User\n        }\n      }\n    }\n  }\n": types.SettingsCreateUserEmailDocument,
    "\n  mutation SettingsDeleteUserEmail($input: DeleteUserEmailInput!) {\n    activeUserMutations {\n      emailMutations {\n        delete(input: $input) {\n          ...SettingsUserEmails_User\n        }\n      }\n    }\n  }\n": types.SettingsDeleteUserEmailDocument,
    "\n  mutation SettingsSetPrimaryUserEmail($input: SetPrimaryUserEmailInput!) {\n    activeUserMutations {\n      emailMutations {\n        setPrimary(input: $input) {\n          ...SettingsUserEmails_User\n        }\n      }\n    }\n  }\n": types.SettingsSetPrimaryUserEmailDocument,
    "\n  mutation SettingsNewEmailVerification($input: EmailVerificationRequestInput!) {\n    activeUserMutations {\n      emailMutations {\n        requestNewEmailVerification(input: $input)\n      }\n    }\n  }\n": types.SettingsNewEmailVerificationDocument,
    "\n  mutation SettingsUpdateWorkspaceSecurity($input: WorkspaceUpdateInput!) {\n    workspaceMutations {\n      update(input: $input) {\n        id\n        domainBasedMembershipProtectionEnabled\n        discoverabilityEnabled\n      }\n    }\n  }\n": types.SettingsUpdateWorkspaceSecurityDocument,
    "\n  mutation SettingsDeleteWorkspace($workspaceId: String!) {\n    workspaceMutations {\n      delete(workspaceId: $workspaceId)\n    }\n  }\n": types.SettingsDeleteWorkspaceDocument,
    "\n  mutation SettingsResendWorkspaceInvite($input: WorkspaceInviteResendInput!) {\n    workspaceMutations {\n      invites {\n        resend(input: $input)\n      }\n    }\n  }\n": types.SettingsResendWorkspaceInviteDocument,
    "\n  mutation SettingsCancelWorkspaceInvite($workspaceId: String!, $inviteId: String!) {\n    workspaceMutations {\n      invites {\n        cancel(workspaceId: $workspaceId, inviteId: $inviteId) {\n          id\n        }\n      }\n    }\n  }\n": types.SettingsCancelWorkspaceInviteDocument,
    "\n  mutation AddWorkspaceDomain($input: AddDomainToWorkspaceInput!) {\n    workspaceMutations {\n      addDomain(input: $input) {\n        ...SettingsWorkspacesSecurity_Workspace\n      }\n    }\n  }\n": types.AddWorkspaceDomainDocument,
    "\n  mutation DeleteWorkspaceDomain($input: WorkspaceDomainDeleteInput!) {\n    workspaceMutations {\n      deleteDomain(input: $input) {\n        ...SettingsWorkspacesSecurityDomainRemoveDialog_Workspace\n      }\n    }\n  }\n": types.DeleteWorkspaceDomainDocument,
    "\n  mutation SettingsLeaveWorkspace($leaveId: ID!) {\n    workspaceMutations {\n      leave(id: $leaveId)\n    }\n  }\n": types.SettingsLeaveWorkspaceDocument,
    "\n  mutation SettingsBillingCancelCheckoutSession($input: CancelCheckoutSessionInput!) {\n    workspaceMutations {\n      billing {\n        cancelCheckoutSession(input: $input)\n      }\n    }\n  }\n": types.SettingsBillingCancelCheckoutSessionDocument,
    "\n  query SettingsSidebar {\n    activeUser {\n      ...SettingsDialog_User\n    }\n  }\n": types.SettingsSidebarDocument,
    "\n  query SettingsSidebarAutomateFunctions {\n    activeUser {\n      ...Sidebar_User\n    }\n  }\n": types.SettingsSidebarAutomateFunctionsDocument,
    "\n  query SettingsWorkspaceGeneral($id: String!) {\n    workspace(id: $id) {\n      ...SettingsWorkspacesGeneral_Workspace\n    }\n  }\n": types.SettingsWorkspaceGeneralDocument,
    "\n  query SettingsWorkspaceBilling($workspaceId: String!) {\n    workspace(id: $workspaceId) {\n      id\n      ...SettingsWorkspacesBilling_Workspace\n    }\n  }\n": types.SettingsWorkspaceBillingDocument,
    "\n  query SettingsWorkspaceBillingCustomerPortal($workspaceId: String!) {\n    workspace(id: $workspaceId) {\n      customerPortalUrl\n    }\n  }\n": types.SettingsWorkspaceBillingCustomerPortalDocument,
    "\n  query SettingsWorkspaceRegions($workspaceId: String!) {\n    workspace(id: $workspaceId) {\n      id\n      ...SettingsWorkspacesRegions_Workspace\n    }\n    serverInfo {\n      ...SettingsWorkspacesRegions_ServerInfo\n    }\n  }\n": types.SettingsWorkspaceRegionsDocument,
    "\n  query SettingsWorkspacesMembers(\n    $workspaceId: String!\n    $invitesFilter: PendingWorkspaceCollaboratorsFilter\n  ) {\n    workspace(id: $workspaceId) {\n      ...SettingsWorkspacesMembers_Workspace\n      ...SettingsWorkspacesMembersMembersTable_Workspace\n      ...SettingsWorkspacesMembersGuestsTable_Workspace\n      ...SettingsWorkspacesMembersInvitesTable_Workspace\n    }\n  }\n": types.SettingsWorkspacesMembersDocument,
    "\n  query SettingsWorkspacesMembersSearch(\n    $workspaceId: String!\n    $filter: WorkspaceTeamFilter\n  ) {\n    workspace(id: $workspaceId) {\n      id\n      team(filter: $filter) {\n        items {\n          id\n          ...SettingsWorkspacesMembersMembersTable_WorkspaceCollaborator\n        }\n      }\n    }\n  }\n": types.SettingsWorkspacesMembersSearchDocument,
    "\n  query SettingsWorkspacesInvitesSearch(\n    $workspaceId: String!\n    $invitesFilter: PendingWorkspaceCollaboratorsFilter\n  ) {\n    workspace(id: $workspaceId) {\n      ...SettingsWorkspacesMembersInvitesTable_Workspace\n    }\n  }\n": types.SettingsWorkspacesInvitesSearchDocument,
    "\n  query SettingsUserEmailsQuery {\n    activeUser {\n      ...SettingsUserEmails_User\n    }\n  }\n": types.SettingsUserEmailsQueryDocument,
    "\n  query SettingsWorkspacesProjects(\n    $workspaceId: String!\n    $limit: Int!\n    $cursor: String\n    $filter: WorkspaceProjectsFilter\n  ) {\n    workspace(id: $workspaceId) {\n      id\n      slug\n      projects(limit: $limit, cursor: $cursor, filter: $filter) {\n        cursor\n        ...SettingsWorkspacesProjects_ProjectCollection\n      }\n    }\n  }\n": types.SettingsWorkspacesProjectsDocument,
    "\n  query SettingsWorkspaceSecurity($workspaceId: String!) {\n    workspace(id: $workspaceId) {\n      ...SettingsWorkspacesSecurity_Workspace\n    }\n    activeUser {\n      ...SettingsWorkspacesSecurity_User\n    }\n  }\n": types.SettingsWorkspaceSecurityDocument,
    "\n  fragment AppAuthorAvatar on AppAuthor {\n    id\n    name\n    avatar\n  }\n": types.AppAuthorAvatarFragmentDoc,
    "\n  fragment LimitedUserAvatar on LimitedUser {\n    id\n    name\n    avatar\n  }\n": types.LimitedUserAvatarFragmentDoc,
    "\n  fragment ActiveUserAvatar on User {\n    id\n    name\n    avatar\n  }\n": types.ActiveUserAvatarFragmentDoc,
    "\n  mutation UpdateUser($input: UserUpdateInput!) {\n    activeUserMutations {\n      update(user: $input) {\n        id\n        name\n        bio\n        company\n        avatar\n      }\n    }\n  }\n": types.UpdateUserDocument,
    "\n  mutation UpdateNotificationPreferences($input: JSONObject!) {\n    userNotificationPreferencesUpdate(preferences: $input)\n  }\n": types.UpdateNotificationPreferencesDocument,
    "\n  mutation DeleteAccount($input: UserDeleteInput!) {\n    userDelete(userConfirmation: $input)\n  }\n": types.DeleteAccountDocument,
    "\n  query ProfileEditDialog {\n    activeUser {\n      ...SettingsUserProfileDetails_User\n      ...SettingsUserNotifications_User\n      ...SettingsUserProfileDeleteAccount_User\n    }\n  }\n": types.ProfileEditDialogDocument,
    "\n  fragment ViewerCommentBubblesData on Comment {\n    id\n    viewedAt\n    viewerState\n  }\n": types.ViewerCommentBubblesDataFragmentDoc,
    "\n  fragment ViewerCommentThread on Comment {\n    ...ViewerCommentsListItem\n    ...ViewerCommentBubblesData\n    ...ViewerCommentsReplyItem\n  }\n": types.ViewerCommentThreadFragmentDoc,
    "\n  fragment ViewerCommentsReplyItem on Comment {\n    id\n    archived\n    rawText\n    text {\n      doc\n    }\n    author {\n      ...LimitedUserAvatar\n    }\n    createdAt\n    ...ThreadCommentAttachment\n  }\n": types.ViewerCommentsReplyItemFragmentDoc,
    "\n  mutation BroadcastViewerUserActivity(\n    $projectId: String!\n    $resourceIdString: String!\n    $message: ViewerUserActivityMessageInput!\n  ) {\n    broadcastViewerUserActivity(\n      projectId: $projectId\n      resourceIdString: $resourceIdString\n      message: $message\n    )\n  }\n": types.BroadcastViewerUserActivityDocument,
    "\n  mutation MarkCommentViewed($input: MarkCommentViewedInput!) {\n    commentMutations {\n      markViewed(input: $input)\n    }\n  }\n": types.MarkCommentViewedDocument,
    "\n  mutation CreateCommentThread($input: CreateCommentInput!) {\n    commentMutations {\n      create(input: $input) {\n        ...ViewerCommentThread\n      }\n    }\n  }\n": types.CreateCommentThreadDocument,
    "\n  mutation CreateCommentReply($input: CreateCommentReplyInput!) {\n    commentMutations {\n      reply(input: $input) {\n        ...ViewerCommentsReplyItem\n      }\n    }\n  }\n": types.CreateCommentReplyDocument,
    "\n  mutation ArchiveComment($input: ArchiveCommentInput!) {\n    commentMutations {\n      archive(input: $input)\n    }\n  }\n": types.ArchiveCommentDocument,
    "\n  query ProjectViewerResources($projectId: String!, $resourceUrlString: String!) {\n    project(id: $projectId) {\n      id\n      viewerResources(resourceIdString: $resourceUrlString) {\n        identifier\n        items {\n          modelId\n          versionId\n          objectId\n        }\n      }\n    }\n  }\n": types.ProjectViewerResourcesDocument,
    "\n  query ViewerLoadedResources(\n    $projectId: String!\n    $modelIds: [String!]!\n    $versionIds: [String!]\n  ) {\n    project(id: $projectId) {\n      id\n      role\n      allowPublicComments\n      models(filter: { ids: $modelIds }) {\n        totalCount\n        items {\n          id\n          name\n          updatedAt\n          loadedVersion: versions(\n            filter: { priorityIds: $versionIds, priorityIdsOnly: true }\n          ) {\n            items {\n              ...ViewerModelVersionCardItem\n              automationsStatus {\n                id\n                automationRuns {\n                  ...AutomateViewerPanel_AutomateRun\n                }\n              }\n            }\n          }\n          versions(limit: 5) {\n            totalCount\n            cursor\n            items {\n              ...ViewerModelVersionCardItem\n            }\n          }\n        }\n      }\n      ...ProjectPageLatestItemsModels\n      ...ModelPageProject\n      ...HeaderNavShare_Project\n    }\n  }\n": types.ViewerLoadedResourcesDocument,
    "\n  query ViewerModelVersions(\n    $projectId: String!\n    $modelId: String!\n    $versionsCursor: String\n  ) {\n    project(id: $projectId) {\n      id\n      role\n      model(id: $modelId) {\n        id\n        versions(cursor: $versionsCursor, limit: 5) {\n          totalCount\n          cursor\n          items {\n            ...ViewerModelVersionCardItem\n          }\n        }\n      }\n    }\n  }\n": types.ViewerModelVersionsDocument,
    "\n  query ViewerDiffVersions(\n    $projectId: String!\n    $modelId: String!\n    $versionAId: String!\n    $versionBId: String!\n  ) {\n    project(id: $projectId) {\n      id\n      model(id: $modelId) {\n        id\n        versionA: version(id: $versionAId) {\n          ...ViewerModelVersionCardItem\n        }\n        versionB: version(id: $versionBId) {\n          ...ViewerModelVersionCardItem\n        }\n      }\n    }\n  }\n": types.ViewerDiffVersionsDocument,
    "\n  query ViewerLoadedThreads(\n    $projectId: String!\n    $filter: ProjectCommentsFilter!\n    $cursor: String\n    $limit: Int\n  ) {\n    project(id: $projectId) {\n      id\n      commentThreads(filter: $filter, cursor: $cursor, limit: $limit) {\n        totalCount\n        totalArchivedCount\n        items {\n          ...ViewerCommentThread\n          ...LinkableComment\n        }\n      }\n    }\n  }\n": types.ViewerLoadedThreadsDocument,
    "\n  query ViewerRawProjectObject($projectId: String!, $objectId: String!) {\n    project(id: $projectId) {\n      id\n      object(id: $objectId) {\n        id\n        data\n      }\n    }\n  }\n": types.ViewerRawProjectObjectDocument,
    "\n  subscription OnViewerUserActivityBroadcasted(\n    $target: ViewerUpdateTrackingTarget!\n    $sessionId: String!\n  ) {\n    viewerUserActivityBroadcasted(target: $target, sessionId: $sessionId) {\n      userName\n      userId\n      user {\n        ...LimitedUserAvatar\n      }\n      state\n      status\n      sessionId\n    }\n  }\n": types.OnViewerUserActivityBroadcastedDocument,
    "\n  subscription OnViewerCommentsUpdated($target: ViewerUpdateTrackingTarget!) {\n    projectCommentsUpdated(target: $target) {\n      id\n      type\n      comment {\n        id\n        parent {\n          id\n        }\n        ...ViewerCommentThread\n      }\n    }\n  }\n": types.OnViewerCommentsUpdatedDocument,
    "\n  fragment LinkableComment on Comment {\n    id\n    viewerResources {\n      modelId\n      versionId\n      objectId\n    }\n  }\n": types.LinkableCommentFragmentDoc,
    "\n  fragment UseWorkspaceInviteManager_PendingWorkspaceCollaborator on PendingWorkspaceCollaborator {\n    id\n    token\n    workspaceId\n    workspaceSlug\n    user {\n      id\n    }\n  }\n": types.UseWorkspaceInviteManager_PendingWorkspaceCollaboratorFragmentDoc,
    "\n  fragment WorkspaceMixpanelUpdateGroup_WorkspaceCollaborator on WorkspaceCollaborator {\n    id\n    role\n  }\n": types.WorkspaceMixpanelUpdateGroup_WorkspaceCollaboratorFragmentDoc,
    "\n  fragment WorkspaceMixpanelUpdateGroup_Workspace on Workspace {\n    id\n    name\n    description\n    domainBasedMembershipProtectionEnabled\n    discoverabilityEnabled\n    plan {\n      status\n      name\n    }\n    team {\n      totalCount\n      items {\n        ...WorkspaceMixpanelUpdateGroup_WorkspaceCollaborator\n      }\n    }\n  }\n": types.WorkspaceMixpanelUpdateGroup_WorkspaceFragmentDoc,
    "\n      subscription OnWorkspaceProjectsUpdate($slug: String!) {\n        workspaceProjectsUpdated(workspaceId: null, workspaceSlug: $slug) {\n          projectId\n          workspaceId\n          type\n          project {\n            ...ProjectDashboardItem\n          }\n        }\n      }\n    ": types.OnWorkspaceProjectsUpdateDocument,
    "\n  fragment WorkspaceHasCustomDataResidency_Workspace on Workspace {\n    id\n    defaultRegion {\n      id\n      name\n    }\n  }\n": types.WorkspaceHasCustomDataResidency_WorkspaceFragmentDoc,
    "\n  query CheckProjectWorkspaceDataResidency($projectId: String!) {\n    project(id: $projectId) {\n      id\n      workspace {\n        ...WorkspaceHasCustomDataResidency_Workspace\n      }\n    }\n  }\n": types.CheckProjectWorkspaceDataResidencyDocument,
    "\n    fragment WorkspaceSsoStatus_Workspace on Workspace {\n      id\n      sso {\n        provider {\n          id\n          name\n          clientId\n          issuerUrl\n        }\n        session {\n          validUntil\n        }\n      }\n    }\n  ": types.WorkspaceSsoStatus_WorkspaceFragmentDoc,
    "\n    fragment WorkspaceSsoStatus_User on User {\n      expiredSsoSessions {\n        id\n        slug\n      }\n    }\n  ": types.WorkspaceSsoStatus_UserFragmentDoc,
    "\n  mutation UpdateRole($input: WorkspaceRoleUpdateInput!) {\n    workspaceMutations {\n      updateRole(input: $input) {\n        team {\n          items {\n            id\n            role\n          }\n        }\n      }\n    }\n  }\n": types.UpdateRoleDocument,
    "\n  mutation InviteToWorkspace(\n    $workspaceId: String!\n    $input: [WorkspaceInviteCreateInput!]!\n  ) {\n    workspaceMutations {\n      invites {\n        batchCreate(workspaceId: $workspaceId, input: $input) {\n          id\n          invitedTeam {\n            ...SettingsWorkspacesMembersInvitesTable_PendingWorkspaceCollaborator\n          }\n        }\n      }\n    }\n  }\n": types.InviteToWorkspaceDocument,
    "\n  mutation CreateWorkspace($input: WorkspaceCreateInput!) {\n    workspaceMutations {\n      create(input: $input) {\n        id\n        ...SettingsDialog_Workspace\n      }\n    }\n  }\n": types.CreateWorkspaceDocument,
    "\n  mutation ProcessWorkspaceInvite($input: WorkspaceInviteUseInput!) {\n    workspaceMutations {\n      invites {\n        use(input: $input)\n      }\n    }\n  }\n": types.ProcessWorkspaceInviteDocument,
    "\n  mutation SetDefaultWorkspaceRegion($workspaceId: String!, $regionKey: String!) {\n    workspaceMutations {\n      setDefaultRegion(workspaceId: $workspaceId, regionKey: $regionKey) {\n        id\n        defaultRegion {\n          id\n          ...SettingsWorkspacesRegionsSelect_ServerRegionItem\n        }\n      }\n    }\n  }\n": types.SetDefaultWorkspaceRegionDocument,
    "\n  mutation DeleteWorkspaceSsoProvider($workspaceId: String!) {\n    workspaceMutations {\n      deleteSsoProvider(workspaceId: $workspaceId)\n    }\n  }\n": types.DeleteWorkspaceSsoProviderDocument,
    "\n  query WorkspaceAccessCheck($slug: String!) {\n    workspaceBySlug(slug: $slug) {\n      id\n    }\n  }\n": types.WorkspaceAccessCheckDocument,
    "\n  query WorkspacePageQuery(\n    $workspaceSlug: String!\n    $invitesFilter: PendingWorkspaceCollaboratorsFilter\n    $token: String\n  ) {\n    workspaceBySlug(slug: $workspaceSlug) {\n      ...WorkspaceProjectList_Workspace\n    }\n    workspaceInvite(\n      workspaceId: $workspaceSlug\n      token: $token\n      options: { useSlug: true }\n    ) {\n      id\n      ...WorkspaceInviteBanner_PendingWorkspaceCollaborator\n      ...WorkspaceInviteBlock_PendingWorkspaceCollaborator\n    }\n  }\n": types.WorkspacePageQueryDocument,
    "\n  query WorkspaceProjectsQuery(\n    $workspaceSlug: String!\n    $filter: WorkspaceProjectsFilter\n    $cursor: String\n  ) {\n    workspaceBySlug(slug: $workspaceSlug) {\n      id\n      projects(filter: $filter, cursor: $cursor, limit: 10) {\n        ...WorkspaceProjectList_ProjectCollection\n      }\n    }\n  }\n": types.WorkspaceProjectsQueryDocument,
    "\n  query WorkspaceFunctionsQuery($workspaceSlug: String!) {\n    ...AutomateFunctionsPageHeader_Query\n    workspaceBySlug(slug: $workspaceSlug) {\n      id\n      name\n      automateFunctions {\n        items {\n          id\n          ...AutomationsFunctionsCard_AutomateFunction\n          ...AutomateAutomationCreateDialog_AutomateFunction\n        }\n      }\n    }\n  }\n": types.WorkspaceFunctionsQueryDocument,
    "\n  query WorkspaceInvite(\n    $workspaceId: String\n    $token: String\n    $options: WorkspaceInviteLookupOptions\n  ) {\n    workspaceInvite(workspaceId: $workspaceId, token: $token, options: $options) {\n      ...WorkspaceInviteBanner_PendingWorkspaceCollaborator\n      ...WorkspaceInviteBlock_PendingWorkspaceCollaborator\n    }\n  }\n": types.WorkspaceInviteDocument,
    "\n  query MoveProjectsDialog {\n    activeUser {\n      ...MoveProjectsDialog_User\n    }\n  }\n": types.MoveProjectsDialogDocument,
    "\n  query ValidateWorkspaceSlug($slug: String!) {\n    validateWorkspaceSlug(slug: $slug)\n  }\n": types.ValidateWorkspaceSlugDocument,
    "\n  query WorkspaceSsoByEmail($email: String!) {\n    workspaceSsoByEmail(email: $email) {\n      ...AuthSsoLogin_Workspace\n    }\n  }\n": types.WorkspaceSsoByEmailDocument,
    "\n  query WorkspaceSsoCheck($slug: String!) {\n    workspaceBySlug(slug: $slug) {\n      ...WorkspaceSsoStatus_Workspace\n    }\n    activeUser {\n      ...WorkspaceSsoStatus_User\n    }\n  }\n": types.WorkspaceSsoCheckDocument,
    "\n  subscription onWorkspaceUpdated(\n    $workspaceId: String\n    $workspaceSlug: String\n    $invitesFilter: PendingWorkspaceCollaboratorsFilter\n  ) {\n    workspaceUpdated(workspaceId: $workspaceId, workspaceSlug: $workspaceSlug) {\n      id\n      workspace {\n        id\n        ...WorkspaceProjectList_Workspace\n      }\n    }\n  }\n": types.OnWorkspaceUpdatedDocument,
    "\n  query LegacyBranchRedirectMetadata($streamId: String!, $branchName: String!) {\n    project(id: $streamId) {\n      modelByName(name: $branchName) {\n        id\n      }\n    }\n  }\n": types.LegacyBranchRedirectMetadataDocument,
    "\n  query LegacyViewerCommitRedirectMetadata($streamId: String!, $commitId: String!) {\n    project(id: $streamId) {\n      version(id: $commitId) {\n        id\n        model {\n          id\n        }\n      }\n    }\n  }\n": types.LegacyViewerCommitRedirectMetadataDocument,
    "\n  query LegacyViewerStreamRedirectMetadata($streamId: String!) {\n    project(id: $streamId) {\n      id\n      versions(limit: 1) {\n        totalCount\n        items {\n          id\n          model {\n            id\n          }\n        }\n      }\n    }\n  }\n": types.LegacyViewerStreamRedirectMetadataDocument,
    "\n  query AutoAcceptableWorkspaceInvite(\n    $token: String!\n    $workspaceId: String!\n    $options: WorkspaceInviteLookupOptions\n  ) {\n    workspaceInvite(token: $token, workspaceId: $workspaceId, options: $options) {\n      id\n      ...UseWorkspaceInviteManager_PendingWorkspaceCollaborator\n    }\n  }\n": types.AutoAcceptableWorkspaceInviteDocument,
    "\n  query ResolveCommentLink($commentId: String!, $projectId: String!) {\n    project(id: $projectId) {\n      comment(id: $commentId) {\n        id\n        ...LinkableComment\n      }\n    }\n  }\n": types.ResolveCommentLinkDocument,
    "\n  fragment AutomateFunctionPage_AutomateFunction on AutomateFunction {\n    id\n    name\n    description\n    logo\n    supportedSourceApps\n    tags\n    ...AutomateFunctionPageHeader_Function\n    ...AutomateFunctionPageInfo_AutomateFunction\n    ...AutomateAutomationCreateDialog_AutomateFunction\n    creator {\n      id\n    }\n  }\n": types.AutomateFunctionPage_AutomateFunctionFragmentDoc,
    "\n  query AutomateFunctionPage($functionId: ID!) {\n    automateFunction(id: $functionId) {\n      ...AutomateFunctionPage_AutomateFunction\n    }\n    activeUser {\n      workspaces {\n        items {\n          ...AutomateFunctionCreateDialog_Workspace\n        }\n      }\n    }\n  }\n": types.AutomateFunctionPageDocument,
    "\n  query AutomateFunctionsPage($search: String, $cursor: String = null) {\n    ...AutomateFunctionsPageItems_Query\n    ...AutomateFunctionsPageHeader_Query\n  }\n": types.AutomateFunctionsPageDocument,
    "\n  fragment ProjectPageProject on Project {\n    id\n    createdAt\n    modelCount: models(limit: 0) {\n      totalCount\n    }\n    commentThreadCount: commentThreads(limit: 0) {\n      totalCount\n    }\n    workspace {\n      id\n    }\n    ...ProjectPageTeamInternals_Project\n    ...ProjectPageProjectHeader\n    ...ProjectPageTeamDialog\n    ...ProjectsMoveToWorkspaceDialog_Project\n  }\n": types.ProjectPageProjectFragmentDoc,
    "\n  fragment ProjectPageAutomationPage_Automation on Automation {\n    id\n    ...ProjectPageAutomationHeader_Automation\n    ...ProjectPageAutomationFunctions_Automation\n    ...ProjectPageAutomationRuns_Automation\n  }\n": types.ProjectPageAutomationPage_AutomationFragmentDoc,
    "\n  fragment ProjectPageAutomationPage_Project on Project {\n    id\n    workspaceId\n    ...ProjectPageAutomationHeader_Project\n  }\n": types.ProjectPageAutomationPage_ProjectFragmentDoc,
    "\n  fragment ProjectPageSettingsTab_Project on Project {\n    id\n    role\n  }\n": types.ProjectPageSettingsTab_ProjectFragmentDoc,
};

/**
 * The graphql function is used to parse GraphQL queries into a document that can be used by GraphQL clients.
 *
 *
 * @example
 * ```ts
 * const query = graphql(`query GetUser($id: ID!) { user(id: $id) { name } }`);
 * ```
 *
 * The query argument is unknown!
 * Please regenerate the types.
 */
export function graphql(source: string): unknown;

/**
 * The graphql function is used to parse GraphQL queries into a document that can be used by GraphQL clients.
 */
export function graphql(source: "\n  fragment AuthLoginWithEmailBlock_PendingWorkspaceCollaborator on PendingWorkspaceCollaborator {\n    id\n    email\n    user {\n      id\n    }\n  }\n"): (typeof documents)["\n  fragment AuthLoginWithEmailBlock_PendingWorkspaceCollaborator on PendingWorkspaceCollaborator {\n    id\n    email\n    user {\n      id\n    }\n  }\n"];
/**
 * The graphql function is used to parse GraphQL queries into a document that can be used by GraphQL clients.
 */
export function graphql(source: "\n  query AuthRegisterPanelWorkspaceInvite($token: String) {\n    workspaceInvite(token: $token) {\n      id\n      ...AuthWorkspaceInviteHeader_PendingWorkspaceCollaborator\n    }\n  }\n"): (typeof documents)["\n  query AuthRegisterPanelWorkspaceInvite($token: String) {\n    workspaceInvite(token: $token) {\n      id\n      ...AuthWorkspaceInviteHeader_PendingWorkspaceCollaborator\n    }\n  }\n"];
/**
 * The graphql function is used to parse GraphQL queries into a document that can be used by GraphQL clients.
 */
export function graphql(source: "\n  fragment ServerTermsOfServicePrivacyPolicyFragment on ServerInfo {\n    termsOfService\n  }\n"): (typeof documents)["\n  fragment ServerTermsOfServicePrivacyPolicyFragment on ServerInfo {\n    termsOfService\n  }\n"];
/**
 * The graphql function is used to parse GraphQL queries into a document that can be used by GraphQL clients.
 */
export function graphql(source: "\n  query EmailVerificationBannerState {\n    activeUser {\n      id\n      email\n      verified\n      hasPendingVerification\n    }\n  }\n"): (typeof documents)["\n  query EmailVerificationBannerState {\n    activeUser {\n      id\n      email\n      verified\n      hasPendingVerification\n    }\n  }\n"];
/**
 * The graphql function is used to parse GraphQL queries into a document that can be used by GraphQL clients.
 */
export function graphql(source: "\n  mutation RequestVerification {\n    requestVerification\n  }\n"): (typeof documents)["\n  mutation RequestVerification {\n    requestVerification\n  }\n"];
/**
 * The graphql function is used to parse GraphQL queries into a document that can be used by GraphQL clients.
 */
export function graphql(source: "\n  fragment AuthWorkspaceInviteHeader_PendingWorkspaceCollaborator on PendingWorkspaceCollaborator {\n    id\n    workspaceName\n    email\n    user {\n      id\n      ...LimitedUserAvatar\n    }\n  }\n"): (typeof documents)["\n  fragment AuthWorkspaceInviteHeader_PendingWorkspaceCollaborator on PendingWorkspaceCollaborator {\n    id\n    workspaceName\n    email\n    user {\n      id\n      ...LimitedUserAvatar\n    }\n  }\n"];
/**
 * The graphql function is used to parse GraphQL queries into a document that can be used by GraphQL clients.
 */
export function graphql(source: "\n  fragment AuthSsoLogin_Workspace on LimitedWorkspace {\n    id\n    slug\n    name\n    logo\n    defaultLogoIndex\n  }\n"): (typeof documents)["\n  fragment AuthSsoLogin_Workspace on LimitedWorkspace {\n    id\n    slug\n    name\n    logo\n    defaultLogoIndex\n  }\n"];
/**
 * The graphql function is used to parse GraphQL queries into a document that can be used by GraphQL clients.
 */
export function graphql(source: "\n  fragment AuthStategiesServerInfoFragment on ServerInfo {\n    authStrategies {\n      id\n      name\n      url\n    }\n    ...AuthThirdPartyLoginButtonOIDC_ServerInfo\n  }\n"): (typeof documents)["\n  fragment AuthStategiesServerInfoFragment on ServerInfo {\n    authStrategies {\n      id\n      name\n      url\n    }\n    ...AuthThirdPartyLoginButtonOIDC_ServerInfo\n  }\n"];
/**
 * The graphql function is used to parse GraphQL queries into a document that can be used by GraphQL clients.
 */
export function graphql(source: "\n  fragment AuthThirdPartyLoginButtonOIDC_ServerInfo on ServerInfo {\n    authStrategies {\n      id\n      name\n    }\n  }\n"): (typeof documents)["\n  fragment AuthThirdPartyLoginButtonOIDC_ServerInfo on ServerInfo {\n    authStrategies {\n      id\n      name\n    }\n  }\n"];
/**
 * The graphql function is used to parse GraphQL queries into a document that can be used by GraphQL clients.
 */
export function graphql(source: "\n  fragment AutomateAutomationCreateDialog_AutomateFunction on AutomateFunction {\n    id\n    ...AutomationsFunctionsCard_AutomateFunction\n    ...AutomateAutomationCreateDialogFunctionParametersStep_AutomateFunction\n  }\n"): (typeof documents)["\n  fragment AutomateAutomationCreateDialog_AutomateFunction on AutomateFunction {\n    id\n    ...AutomationsFunctionsCard_AutomateFunction\n    ...AutomateAutomationCreateDialogFunctionParametersStep_AutomateFunction\n  }\n"];
/**
 * The graphql function is used to parse GraphQL queries into a document that can be used by GraphQL clients.
 */
export function graphql(source: "\n  fragment AutomateAutomationCreateDialogFunctionParametersStep_AutomateFunction on AutomateFunction {\n    id\n    releases(limit: 1) {\n      items {\n        id\n        inputSchema\n      }\n    }\n  }\n"): (typeof documents)["\n  fragment AutomateAutomationCreateDialogFunctionParametersStep_AutomateFunction on AutomateFunction {\n    id\n    releases(limit: 1) {\n      items {\n        id\n        inputSchema\n      }\n    }\n  }\n"];
/**
 * The graphql function is used to parse GraphQL queries into a document that can be used by GraphQL clients.
 */
export function graphql(source: "\n  query AutomationCreateDialogFunctionsSearch(\n    $workspaceId: String!\n    $search: String\n    $cursor: String = null\n  ) {\n    workspace(id: $workspaceId) {\n      automateFunctions(limit: 20, filter: { search: $search }, cursor: $cursor) {\n        cursor\n        totalCount\n        items {\n          id\n          ...AutomateAutomationCreateDialog_AutomateFunction\n        }\n      }\n    }\n  }\n"): (typeof documents)["\n  query AutomationCreateDialogFunctionsSearch(\n    $workspaceId: String!\n    $search: String\n    $cursor: String = null\n  ) {\n    workspace(id: $workspaceId) {\n      automateFunctions(limit: 20, filter: { search: $search }, cursor: $cursor) {\n        cursor\n        totalCount\n        items {\n          id\n          ...AutomateAutomationCreateDialog_AutomateFunction\n        }\n      }\n    }\n  }\n"];
/**
 * The graphql function is used to parse GraphQL queries into a document that can be used by GraphQL clients.
 */
export function graphql(source: "\n  fragment AutomationsFunctionsCard_AutomateFunction on AutomateFunction {\n    id\n    name\n    isFeatured\n    description\n    logo\n    repo {\n      id\n      url\n      owner\n      name\n    }\n  }\n"): (typeof documents)["\n  fragment AutomationsFunctionsCard_AutomateFunction on AutomateFunction {\n    id\n    name\n    isFeatured\n    description\n    logo\n    repo {\n      id\n      url\n      owner\n      name\n    }\n  }\n"];
/**
 * The graphql function is used to parse GraphQL queries into a document that can be used by GraphQL clients.
 */
export function graphql(source: "\n  fragment AutomateFunctionCreateDialog_Workspace on Workspace {\n    id\n    name\n  }\n"): (typeof documents)["\n  fragment AutomateFunctionCreateDialog_Workspace on Workspace {\n    id\n    name\n  }\n"];
/**
 * The graphql function is used to parse GraphQL queries into a document that can be used by GraphQL clients.
 */
export function graphql(source: "\n  fragment AutomateFunctionCreateDialogDoneStep_AutomateFunction on AutomateFunction {\n    id\n    repo {\n      id\n      url\n      owner\n      name\n    }\n    ...AutomationsFunctionsCard_AutomateFunction\n  }\n"): (typeof documents)["\n  fragment AutomateFunctionCreateDialogDoneStep_AutomateFunction on AutomateFunction {\n    id\n    repo {\n      id\n      url\n      owner\n      name\n    }\n    ...AutomationsFunctionsCard_AutomateFunction\n  }\n"];
/**
 * The graphql function is used to parse GraphQL queries into a document that can be used by GraphQL clients.
 */
export function graphql(source: "\n  fragment AutomateFunctionCreateDialogTemplateStep_AutomateFunctionTemplate on AutomateFunctionTemplate {\n    id\n    title\n    logo\n    url\n  }\n"): (typeof documents)["\n  fragment AutomateFunctionCreateDialogTemplateStep_AutomateFunctionTemplate on AutomateFunctionTemplate {\n    id\n    title\n    logo\n    url\n  }\n"];
/**
 * The graphql function is used to parse GraphQL queries into a document that can be used by GraphQL clients.
 */
export function graphql(source: "\n  fragment AutomateFunctionPageHeader_Function on AutomateFunction {\n    id\n    name\n    logo\n    repo {\n      id\n      url\n      owner\n      name\n    }\n    releases(limit: 1) {\n      totalCount\n    }\n    workspaceIds\n  }\n"): (typeof documents)["\n  fragment AutomateFunctionPageHeader_Function on AutomateFunction {\n    id\n    name\n    logo\n    repo {\n      id\n      url\n      owner\n      name\n    }\n    releases(limit: 1) {\n      totalCount\n    }\n    workspaceIds\n  }\n"];
/**
 * The graphql function is used to parse GraphQL queries into a document that can be used by GraphQL clients.
 */
export function graphql(source: "\n  fragment AutomateFunctionPageInfo_AutomateFunction on AutomateFunction {\n    id\n    repo {\n      id\n      url\n      owner\n      name\n    }\n    description\n    releases(limit: 1) {\n      items {\n        id\n        inputSchema\n        createdAt\n        commitId\n        ...AutomateFunctionPageParametersDialog_AutomateFunctionRelease\n      }\n    }\n  }\n"): (typeof documents)["\n  fragment AutomateFunctionPageInfo_AutomateFunction on AutomateFunction {\n    id\n    repo {\n      id\n      url\n      owner\n      name\n    }\n    description\n    releases(limit: 1) {\n      items {\n        id\n        inputSchema\n        createdAt\n        commitId\n        ...AutomateFunctionPageParametersDialog_AutomateFunctionRelease\n      }\n    }\n  }\n"];
/**
 * The graphql function is used to parse GraphQL queries into a document that can be used by GraphQL clients.
 */
export function graphql(source: "\n  fragment AutomateFunctionPageParametersDialog_AutomateFunctionRelease on AutomateFunctionRelease {\n    id\n    inputSchema\n  }\n"): (typeof documents)["\n  fragment AutomateFunctionPageParametersDialog_AutomateFunctionRelease on AutomateFunctionRelease {\n    id\n    inputSchema\n  }\n"];
/**
 * The graphql function is used to parse GraphQL queries into a document that can be used by GraphQL clients.
 */
export function graphql(source: "\n  fragment AutomateFunctionsPageHeader_Query on Query {\n    activeUser {\n      id\n      role\n      automateInfo {\n        hasAutomateGithubApp\n        availableGithubOrgs\n      }\n    }\n    serverInfo {\n      automate {\n        availableFunctionTemplates {\n          ...AutomateFunctionCreateDialogTemplateStep_AutomateFunctionTemplate\n        }\n      }\n    }\n  }\n"): (typeof documents)["\n  fragment AutomateFunctionsPageHeader_Query on Query {\n    activeUser {\n      id\n      role\n      automateInfo {\n        hasAutomateGithubApp\n        availableGithubOrgs\n      }\n    }\n    serverInfo {\n      automate {\n        availableFunctionTemplates {\n          ...AutomateFunctionCreateDialogTemplateStep_AutomateFunctionTemplate\n        }\n      }\n    }\n  }\n"];
/**
 * The graphql function is used to parse GraphQL queries into a document that can be used by GraphQL clients.
 */
export function graphql(source: "\n  fragment AutomateFunctionsPageItems_Query on Query {\n    automateFunctions(limit: 6, filter: { search: $search }, cursor: $cursor) {\n      totalCount\n      items {\n        id\n        ...AutomationsFunctionsCard_AutomateFunction\n        ...AutomateAutomationCreateDialog_AutomateFunction\n      }\n      cursor\n    }\n  }\n"): (typeof documents)["\n  fragment AutomateFunctionsPageItems_Query on Query {\n    automateFunctions(limit: 6, filter: { search: $search }, cursor: $cursor) {\n      totalCount\n      items {\n        id\n        ...AutomationsFunctionsCard_AutomateFunction\n        ...AutomateAutomationCreateDialog_AutomateFunction\n      }\n      cursor\n    }\n  }\n"];
/**
 * The graphql function is used to parse GraphQL queries into a document that can be used by GraphQL clients.
 */
export function graphql(source: "\n  fragment AutomateRunsTriggerStatus_TriggeredAutomationsStatus on TriggeredAutomationsStatus {\n    id\n    ...TriggeredAutomationsStatusSummary\n    ...AutomateRunsTriggerStatusDialog_TriggeredAutomationsStatus\n  }\n"): (typeof documents)["\n  fragment AutomateRunsTriggerStatus_TriggeredAutomationsStatus on TriggeredAutomationsStatus {\n    id\n    ...TriggeredAutomationsStatusSummary\n    ...AutomateRunsTriggerStatusDialog_TriggeredAutomationsStatus\n  }\n"];
/**
 * The graphql function is used to parse GraphQL queries into a document that can be used by GraphQL clients.
 */
export function graphql(source: "\n  fragment AutomateRunsTriggerStatusDialog_TriggeredAutomationsStatus on TriggeredAutomationsStatus {\n    id\n    automationRuns {\n      id\n      ...AutomateRunsTriggerStatusDialogRunsRows_AutomateRun\n    }\n  }\n"): (typeof documents)["\n  fragment AutomateRunsTriggerStatusDialog_TriggeredAutomationsStatus on TriggeredAutomationsStatus {\n    id\n    automationRuns {\n      id\n      ...AutomateRunsTriggerStatusDialogRunsRows_AutomateRun\n    }\n  }\n"];
/**
 * The graphql function is used to parse GraphQL queries into a document that can be used by GraphQL clients.
 */
export function graphql(source: "\n  fragment AutomateRunsTriggerStatusDialogFunctionRun_AutomateFunctionRun on AutomateFunctionRun {\n    id\n    results\n    status\n    statusMessage\n    contextView\n    function {\n      id\n      logo\n      name\n    }\n    createdAt\n    updatedAt\n  }\n"): (typeof documents)["\n  fragment AutomateRunsTriggerStatusDialogFunctionRun_AutomateFunctionRun on AutomateFunctionRun {\n    id\n    results\n    status\n    statusMessage\n    contextView\n    function {\n      id\n      logo\n      name\n    }\n    createdAt\n    updatedAt\n  }\n"];
/**
 * The graphql function is used to parse GraphQL queries into a document that can be used by GraphQL clients.
 */
export function graphql(source: "\n  fragment AutomateRunsTriggerStatusDialogRunsRows_AutomateRun on AutomateRun {\n    id\n    functionRuns {\n      id\n      ...AutomateRunsTriggerStatusDialogFunctionRun_AutomateFunctionRun\n    }\n    ...AutomationsStatusOrderedRuns_AutomationRun\n  }\n"): (typeof documents)["\n  fragment AutomateRunsTriggerStatusDialogRunsRows_AutomateRun on AutomateRun {\n    id\n    functionRuns {\n      id\n      ...AutomateRunsTriggerStatusDialogFunctionRun_AutomateFunctionRun\n    }\n    ...AutomationsStatusOrderedRuns_AutomationRun\n  }\n"];
/**
 * The graphql function is used to parse GraphQL queries into a document that can be used by GraphQL clients.
 */
export function graphql(source: "\n  fragment AutomateViewerPanel_AutomateRun on AutomateRun {\n    id\n    functionRuns {\n      id\n      ...AutomateViewerPanelFunctionRunRow_AutomateFunctionRun\n    }\n    ...AutomationsStatusOrderedRuns_AutomationRun\n  }\n"): (typeof documents)["\n  fragment AutomateViewerPanel_AutomateRun on AutomateRun {\n    id\n    functionRuns {\n      id\n      ...AutomateViewerPanelFunctionRunRow_AutomateFunctionRun\n    }\n    ...AutomationsStatusOrderedRuns_AutomationRun\n  }\n"];
/**
 * The graphql function is used to parse GraphQL queries into a document that can be used by GraphQL clients.
 */
export function graphql(source: "\n  fragment AutomateViewerPanelFunctionRunRow_AutomateFunctionRun on AutomateFunctionRun {\n    id\n    results\n    status\n    statusMessage\n    contextView\n    function {\n      id\n      logo\n      name\n    }\n    createdAt\n    updatedAt\n  }\n"): (typeof documents)["\n  fragment AutomateViewerPanelFunctionRunRow_AutomateFunctionRun on AutomateFunctionRun {\n    id\n    results\n    status\n    statusMessage\n    contextView\n    function {\n      id\n      logo\n      name\n    }\n    createdAt\n    updatedAt\n  }\n"];
/**
 * The graphql function is used to parse GraphQL queries into a document that can be used by GraphQL clients.
 */
export function graphql(source: "\n  fragment BillingAlert_Workspace on Workspace {\n    id\n    plan {\n      name\n      status\n      createdAt\n    }\n    subscription {\n      billingInterval\n      currentBillingCycleEnd\n    }\n  }\n"): (typeof documents)["\n  fragment BillingAlert_Workspace on Workspace {\n    id\n    plan {\n      name\n      status\n      createdAt\n    }\n    subscription {\n      billingInterval\n      currentBillingCycleEnd\n    }\n  }\n"];
/**
 * The graphql function is used to parse GraphQL queries into a document that can be used by GraphQL clients.
 */
export function graphql(source: "\n  fragment CommonModelSelectorModel on Model {\n    id\n    name\n  }\n"): (typeof documents)["\n  fragment CommonModelSelectorModel on Model {\n    id\n    name\n  }\n"];
/**
 * The graphql function is used to parse GraphQL queries into a document that can be used by GraphQL clients.
 */
export function graphql(source: "\n  fragment DashboardProjectCard_Project on Project {\n    id\n    name\n    role\n    updatedAt\n    models {\n      totalCount\n    }\n    team {\n      user {\n        ...LimitedUserAvatar\n      }\n    }\n    workspace {\n      id\n      slug\n      name\n      ...WorkspaceAvatar_Workspace\n    }\n  }\n"): (typeof documents)["\n  fragment DashboardProjectCard_Project on Project {\n    id\n    name\n    role\n    updatedAt\n    models {\n      totalCount\n    }\n    team {\n      user {\n        ...LimitedUserAvatar\n      }\n    }\n    workspace {\n      id\n      slug\n      name\n      ...WorkspaceAvatar_Workspace\n    }\n  }\n"];
/**
 * The graphql function is used to parse GraphQL queries into a document that can be used by GraphQL clients.
 */
export function graphql(source: "\n  fragment Sidebar_User on User {\n    id\n    automateFunctions {\n      items {\n        id\n        name\n        description\n        logo\n      }\n    }\n  }\n"): (typeof documents)["\n  fragment Sidebar_User on User {\n    id\n    automateFunctions {\n      items {\n        id\n        name\n        description\n        logo\n      }\n    }\n  }\n"];
/**
 * The graphql function is used to parse GraphQL queries into a document that can be used by GraphQL clients.
 */
export function graphql(source: "\n  fragment FormSelectModels_Model on Model {\n    id\n    name\n  }\n"): (typeof documents)["\n  fragment FormSelectModels_Model on Model {\n    id\n    name\n  }\n"];
/**
 * The graphql function is used to parse GraphQL queries into a document that can be used by GraphQL clients.
 */
export function graphql(source: "\n  fragment FormSelectProjects_Project on Project {\n    id\n    name\n  }\n"): (typeof documents)["\n  fragment FormSelectProjects_Project on Project {\n    id\n    name\n  }\n"];
/**
 * The graphql function is used to parse GraphQL queries into a document that can be used by GraphQL clients.
 */
export function graphql(source: "\n  fragment FormUsersSelectItem on LimitedUser {\n    id\n    name\n    avatar\n  }\n"): (typeof documents)["\n  fragment FormUsersSelectItem on LimitedUser {\n    id\n    name\n    avatar\n  }\n"];
/**
 * The graphql function is used to parse GraphQL queries into a document that can be used by GraphQL clients.
 */
export function graphql(source: "\n  fragment HeaderNavShare_Project on Project {\n    id\n    visibility\n    ...ProjectsModelPageEmbed_Project\n  }\n"): (typeof documents)["\n  fragment HeaderNavShare_Project on Project {\n    id\n    visibility\n    ...ProjectsModelPageEmbed_Project\n  }\n"];
/**
 * The graphql function is used to parse GraphQL queries into a document that can be used by GraphQL clients.
 */
export function graphql(source: "\n  fragment ProjectModelPageHeaderProject on Project {\n    id\n    name\n    model(id: $modelId) {\n      id\n      name\n      description\n    }\n    workspace {\n      id\n      slug\n      name\n    }\n  }\n"): (typeof documents)["\n  fragment ProjectModelPageHeaderProject on Project {\n    id\n    name\n    model(id: $modelId) {\n      id\n      name\n      description\n    }\n    workspace {\n      id\n      slug\n      name\n    }\n  }\n"];
/**
 * The graphql function is used to parse GraphQL queries into a document that can be used by GraphQL clients.
 */
export function graphql(source: "\n  fragment ProjectModelPageVersionsPagination on Project {\n    id\n    visibility\n    model(id: $modelId) {\n      id\n      versions(limit: 16, cursor: $versionsCursor) {\n        cursor\n        totalCount\n        items {\n          ...ProjectModelPageVersionsCardVersion\n        }\n      }\n    }\n    ...ProjectsModelPageEmbed_Project\n  }\n"): (typeof documents)["\n  fragment ProjectModelPageVersionsPagination on Project {\n    id\n    visibility\n    model(id: $modelId) {\n      id\n      versions(limit: 16, cursor: $versionsCursor) {\n        cursor\n        totalCount\n        items {\n          ...ProjectModelPageVersionsCardVersion\n        }\n      }\n    }\n    ...ProjectsModelPageEmbed_Project\n  }\n"];
/**
 * The graphql function is used to parse GraphQL queries into a document that can be used by GraphQL clients.
 */
export function graphql(source: "\n  fragment ProjectModelPageVersionsProject on Project {\n    ...ProjectPageProjectHeader\n    model(id: $modelId) {\n      id\n      name\n      pendingImportedVersions {\n        ...PendingFileUpload\n      }\n    }\n    ...ProjectModelPageVersionsPagination\n    ...ProjectsModelPageEmbed_Project\n  }\n"): (typeof documents)["\n  fragment ProjectModelPageVersionsProject on Project {\n    ...ProjectPageProjectHeader\n    model(id: $modelId) {\n      id\n      name\n      pendingImportedVersions {\n        ...PendingFileUpload\n      }\n    }\n    ...ProjectModelPageVersionsPagination\n    ...ProjectsModelPageEmbed_Project\n  }\n"];
/**
 * The graphql function is used to parse GraphQL queries into a document that can be used by GraphQL clients.
 */
export function graphql(source: "\n  fragment ProjectModelPageDialogDeleteVersion on Version {\n    id\n    message\n  }\n"): (typeof documents)["\n  fragment ProjectModelPageDialogDeleteVersion on Version {\n    id\n    message\n  }\n"];
/**
 * The graphql function is used to parse GraphQL queries into a document that can be used by GraphQL clients.
 */
export function graphql(source: "\n  fragment ProjectModelPageDialogEditMessageVersion on Version {\n    id\n    message\n  }\n"): (typeof documents)["\n  fragment ProjectModelPageDialogEditMessageVersion on Version {\n    id\n    message\n  }\n"];
/**
 * The graphql function is used to parse GraphQL queries into a document that can be used by GraphQL clients.
 */
export function graphql(source: "\n  fragment ProjectModelPageDialogMoveToVersion on Version {\n    id\n    message\n  }\n"): (typeof documents)["\n  fragment ProjectModelPageDialogMoveToVersion on Version {\n    id\n    message\n  }\n"];
/**
 * The graphql function is used to parse GraphQL queries into a document that can be used by GraphQL clients.
 */
export function graphql(source: "\n  fragment ProjectsModelPageEmbed_Project on Project {\n    id\n    ...ProjectsPageTeamDialogManagePermissions_Project\n  }\n"): (typeof documents)["\n  fragment ProjectsModelPageEmbed_Project on Project {\n    id\n    ...ProjectsPageTeamDialogManagePermissions_Project\n  }\n"];
/**
 * The graphql function is used to parse GraphQL queries into a document that can be used by GraphQL clients.
 */
export function graphql(source: "\n  fragment ProjectModelPageVersionsCardVersion on Version {\n    id\n    message\n    authorUser {\n      ...LimitedUserAvatar\n    }\n    createdAt\n    previewUrl\n    sourceApplication\n    commentThreadCount: commentThreads(limit: 0) {\n      totalCount\n    }\n    ...ProjectModelPageDialogDeleteVersion\n    ...ProjectModelPageDialogMoveToVersion\n    automationsStatus {\n      ...AutomateRunsTriggerStatus_TriggeredAutomationsStatus\n    }\n  }\n"): (typeof documents)["\n  fragment ProjectModelPageVersionsCardVersion on Version {\n    id\n    message\n    authorUser {\n      ...LimitedUserAvatar\n    }\n    createdAt\n    previewUrl\n    sourceApplication\n    commentThreadCount: commentThreads(limit: 0) {\n      totalCount\n    }\n    ...ProjectModelPageDialogDeleteVersion\n    ...ProjectModelPageDialogMoveToVersion\n    automationsStatus {\n      ...AutomateRunsTriggerStatus_TriggeredAutomationsStatus\n    }\n  }\n"];
/**
 * The graphql function is used to parse GraphQL queries into a document that can be used by GraphQL clients.
 */
export function graphql(source: "\n  fragment ProjectPageProjectHeader on Project {\n    id\n    role\n    name\n    description\n    visibility\n    allowPublicComments\n    workspace {\n      id\n      slug\n      name\n      ...WorkspaceAvatar_Workspace\n    }\n  }\n"): (typeof documents)["\n  fragment ProjectPageProjectHeader on Project {\n    id\n    role\n    name\n    description\n    visibility\n    allowPublicComments\n    workspace {\n      id\n      slug\n      name\n      ...WorkspaceAvatar_Workspace\n    }\n  }\n"];
/**
 * The graphql function is used to parse GraphQL queries into a document that can be used by GraphQL clients.
 */
export function graphql(source: "\n  fragment ProjectPageInviteDialog_Project on Project {\n    id\n    workspaceId\n    workspace {\n      id\n      defaultProjectRole\n      team {\n        items {\n          role\n          user {\n            id\n            name\n            bio\n            company\n            avatar\n            verified\n            role\n          }\n        }\n      }\n    }\n    ...ProjectPageTeamInternals_Project\n    workspace {\n      id\n      domainBasedMembershipProtectionEnabled\n      domains {\n        domain\n        id\n      }\n    }\n  }\n"): (typeof documents)["\n  fragment ProjectPageInviteDialog_Project on Project {\n    id\n    workspaceId\n    workspace {\n      id\n      defaultProjectRole\n      team {\n        items {\n          role\n          user {\n            id\n            name\n            bio\n            company\n            avatar\n            verified\n            role\n          }\n        }\n      }\n    }\n    ...ProjectPageTeamInternals_Project\n    workspace {\n      id\n      domainBasedMembershipProtectionEnabled\n      domains {\n        domain\n        id\n      }\n    }\n  }\n"];
/**
 * The graphql function is used to parse GraphQL queries into a document that can be used by GraphQL clients.
 */
export function graphql(source: "\n  fragment ProjectPageAutomationFunctionSettingsDialog_AutomationRevisionFunction on AutomationRevisionFunction {\n    parameters\n    release {\n      id\n      inputSchema\n      function {\n        id\n      }\n    }\n  }\n"): (typeof documents)["\n  fragment ProjectPageAutomationFunctionSettingsDialog_AutomationRevisionFunction on AutomationRevisionFunction {\n    parameters\n    release {\n      id\n      inputSchema\n      function {\n        id\n      }\n    }\n  }\n"];
/**
 * The graphql function is used to parse GraphQL queries into a document that can be used by GraphQL clients.
 */
export function graphql(source: "\n  fragment ProjectPageAutomationFunctionSettingsDialog_AutomationRevision on AutomationRevision {\n    id\n    triggerDefinitions {\n      ... on VersionCreatedTriggerDefinition {\n        type\n        model {\n          id\n          ...CommonModelSelectorModel\n        }\n      }\n    }\n  }\n"): (typeof documents)["\n  fragment ProjectPageAutomationFunctionSettingsDialog_AutomationRevision on AutomationRevision {\n    id\n    triggerDefinitions {\n      ... on VersionCreatedTriggerDefinition {\n        type\n        model {\n          id\n          ...CommonModelSelectorModel\n        }\n      }\n    }\n  }\n"];
/**
 * The graphql function is used to parse GraphQL queries into a document that can be used by GraphQL clients.
 */
export function graphql(source: "\n  fragment ProjectPageAutomationFunctions_Automation on Automation {\n    id\n    currentRevision {\n      id\n      ...ProjectPageAutomationFunctionSettingsDialog_AutomationRevision\n      functions {\n        release {\n          id\n          function {\n            id\n            ...AutomationsFunctionsCard_AutomateFunction\n            releases(limit: 1) {\n              items {\n                id\n              }\n            }\n          }\n        }\n        ...ProjectPageAutomationFunctionSettingsDialog_AutomationRevisionFunction\n      }\n    }\n  }\n"): (typeof documents)["\n  fragment ProjectPageAutomationFunctions_Automation on Automation {\n    id\n    currentRevision {\n      id\n      ...ProjectPageAutomationFunctionSettingsDialog_AutomationRevision\n      functions {\n        release {\n          id\n          function {\n            id\n            ...AutomationsFunctionsCard_AutomateFunction\n            releases(limit: 1) {\n              items {\n                id\n              }\n            }\n          }\n        }\n        ...ProjectPageAutomationFunctionSettingsDialog_AutomationRevisionFunction\n      }\n    }\n  }\n"];
/**
 * The graphql function is used to parse GraphQL queries into a document that can be used by GraphQL clients.
 */
export function graphql(source: "\n  fragment ProjectPageAutomationHeader_Automation on Automation {\n    id\n    name\n    enabled\n    isTestAutomation\n    currentRevision {\n      id\n      triggerDefinitions {\n        ... on VersionCreatedTriggerDefinition {\n          model {\n            ...ProjectPageLatestItemsModelItem\n          }\n        }\n      }\n    }\n  }\n"): (typeof documents)["\n  fragment ProjectPageAutomationHeader_Automation on Automation {\n    id\n    name\n    enabled\n    isTestAutomation\n    currentRevision {\n      id\n      triggerDefinitions {\n        ... on VersionCreatedTriggerDefinition {\n          model {\n            ...ProjectPageLatestItemsModelItem\n          }\n        }\n      }\n    }\n  }\n"];
/**
 * The graphql function is used to parse GraphQL queries into a document that can be used by GraphQL clients.
 */
export function graphql(source: "\n  fragment ProjectPageAutomationHeader_Project on Project {\n    id\n    role\n    workspaceId\n    ...ProjectPageModelsCardProject\n  }\n"): (typeof documents)["\n  fragment ProjectPageAutomationHeader_Project on Project {\n    id\n    role\n    workspaceId\n    ...ProjectPageModelsCardProject\n  }\n"];
/**
 * The graphql function is used to parse GraphQL queries into a document that can be used by GraphQL clients.
 */
export function graphql(source: "\n  fragment ProjectPageAutomationModels_Project on Project {\n    id\n    ...ProjectPageModelsCardProject\n  }\n"): (typeof documents)["\n  fragment ProjectPageAutomationModels_Project on Project {\n    id\n    ...ProjectPageModelsCardProject\n  }\n"];
/**
 * The graphql function is used to parse GraphQL queries into a document that can be used by GraphQL clients.
 */
export function graphql(source: "\n  fragment ProjectPageAutomationRuns_Automation on Automation {\n    id\n    name\n    enabled\n    isTestAutomation\n    runs(limit: 10) {\n      items {\n        ...AutomationRunDetails\n      }\n      totalCount\n      cursor\n    }\n  }\n"): (typeof documents)["\n  fragment ProjectPageAutomationRuns_Automation on Automation {\n    id\n    name\n    enabled\n    isTestAutomation\n    runs(limit: 10) {\n      items {\n        ...AutomationRunDetails\n      }\n      totalCount\n      cursor\n    }\n  }\n"];
/**
 * The graphql function is used to parse GraphQL queries into a document that can be used by GraphQL clients.
 */
export function graphql(source: "\n  fragment ProjectPageAutomationsEmptyState_Query on Query {\n    automateFunctions(limit: 9) {\n      items {\n        ...AutomationsFunctionsCard_AutomateFunction\n        ...AutomateAutomationCreateDialog_AutomateFunction\n      }\n    }\n  }\n"): (typeof documents)["\n  fragment ProjectPageAutomationsEmptyState_Query on Query {\n    automateFunctions(limit: 9) {\n      items {\n        ...AutomationsFunctionsCard_AutomateFunction\n        ...AutomateAutomationCreateDialog_AutomateFunction\n      }\n    }\n  }\n"];
/**
 * The graphql function is used to parse GraphQL queries into a document that can be used by GraphQL clients.
 */
export function graphql(source: "\n  fragment ProjectPageAutomationsRow_Automation on Automation {\n    id\n    name\n    enabled\n    isTestAutomation\n    currentRevision {\n      id\n      triggerDefinitions {\n        ... on VersionCreatedTriggerDefinition {\n          model {\n            id\n            name\n          }\n        }\n      }\n    }\n    runs(limit: 10) {\n      totalCount\n      items {\n        ...AutomationRunDetails\n      }\n      cursor\n    }\n  }\n"): (typeof documents)["\n  fragment ProjectPageAutomationsRow_Automation on Automation {\n    id\n    name\n    enabled\n    isTestAutomation\n    currentRevision {\n      id\n      triggerDefinitions {\n        ... on VersionCreatedTriggerDefinition {\n          model {\n            id\n            name\n          }\n        }\n      }\n    }\n    runs(limit: 10) {\n      totalCount\n      items {\n        ...AutomationRunDetails\n      }\n      cursor\n    }\n  }\n"];
/**
 * The graphql function is used to parse GraphQL queries into a document that can be used by GraphQL clients.
 */
export function graphql(source: "\n  fragment ProjectDiscussionsPageHeader_Project on Project {\n    id\n    name\n  }\n"): (typeof documents)["\n  fragment ProjectDiscussionsPageHeader_Project on Project {\n    id\n    name\n  }\n"];
/**
 * The graphql function is used to parse GraphQL queries into a document that can be used by GraphQL clients.
 */
export function graphql(source: "\n  fragment ProjectDiscussionsPageResults_Project on Project {\n    id\n  }\n"): (typeof documents)["\n  fragment ProjectDiscussionsPageResults_Project on Project {\n    id\n  }\n"];
/**
 * The graphql function is used to parse GraphQL queries into a document that can be used by GraphQL clients.
 */
export function graphql(source: "\n  fragment ProjectPageModelsActions on Model {\n    id\n    name\n  }\n"): (typeof documents)["\n  fragment ProjectPageModelsActions on Model {\n    id\n    name\n  }\n"];
/**
 * The graphql function is used to parse GraphQL queries into a document that can be used by GraphQL clients.
 */
export function graphql(source: "\n  fragment ProjectPageModelsActions_Project on Project {\n    id\n    ...ProjectsModelPageEmbed_Project\n  }\n"): (typeof documents)["\n  fragment ProjectPageModelsActions_Project on Project {\n    id\n    ...ProjectsModelPageEmbed_Project\n  }\n"];
/**
 * The graphql function is used to parse GraphQL queries into a document that can be used by GraphQL clients.
 */
export function graphql(source: "\n  fragment ProjectPageModelsCardProject on Project {\n    id\n    role\n    visibility\n    ...ProjectPageModelsActions_Project\n  }\n"): (typeof documents)["\n  fragment ProjectPageModelsCardProject on Project {\n    id\n    role\n    visibility\n    ...ProjectPageModelsActions_Project\n  }\n"];
/**
 * The graphql function is used to parse GraphQL queries into a document that can be used by GraphQL clients.
 */
export function graphql(source: "\n  fragment ProjectModelsPageHeader_Project on Project {\n    id\n    name\n    sourceApps\n    role\n    models {\n      totalCount\n    }\n    team {\n      id\n      user {\n        ...FormUsersSelectItem\n      }\n    }\n  }\n"): (typeof documents)["\n  fragment ProjectModelsPageHeader_Project on Project {\n    id\n    name\n    sourceApps\n    role\n    models {\n      totalCount\n    }\n    team {\n      id\n      user {\n        ...FormUsersSelectItem\n      }\n    }\n  }\n"];
/**
 * The graphql function is used to parse GraphQL queries into a document that can be used by GraphQL clients.
 */
export function graphql(source: "\n  fragment ProjectModelsPageResults_Project on Project {\n    ...ProjectPageLatestItemsModels\n  }\n"): (typeof documents)["\n  fragment ProjectModelsPageResults_Project on Project {\n    ...ProjectPageLatestItemsModels\n  }\n"];
/**
 * The graphql function is used to parse GraphQL queries into a document that can be used by GraphQL clients.
 */
export function graphql(source: "\n  fragment ProjectPageModelsStructureItem_Project on Project {\n    id\n    ...ProjectPageModelsActions_Project\n  }\n"): (typeof documents)["\n  fragment ProjectPageModelsStructureItem_Project on Project {\n    id\n    ...ProjectPageModelsActions_Project\n  }\n"];
/**
 * The graphql function is used to parse GraphQL queries into a document that can be used by GraphQL clients.
 */
export function graphql(source: "\n  fragment SingleLevelModelTreeItem on ModelsTreeItem {\n    id\n    name\n    fullName\n    model {\n      ...ProjectPageLatestItemsModelItem\n    }\n    hasChildren\n    updatedAt\n  }\n"): (typeof documents)["\n  fragment SingleLevelModelTreeItem on ModelsTreeItem {\n    id\n    name\n    fullName\n    model {\n      ...ProjectPageLatestItemsModelItem\n    }\n    hasChildren\n    updatedAt\n  }\n"];
/**
 * The graphql function is used to parse GraphQL queries into a document that can be used by GraphQL clients.
 */
export function graphql(source: "\n  fragment ProjectPageModelsCardDeleteDialog on Model {\n    id\n    name\n  }\n"): (typeof documents)["\n  fragment ProjectPageModelsCardDeleteDialog on Model {\n    id\n    name\n  }\n"];
/**
 * The graphql function is used to parse GraphQL queries into a document that can be used by GraphQL clients.
 */
export function graphql(source: "\n  fragment ProjectPageModelsCardRenameDialog on Model {\n    id\n    name\n    description\n  }\n"): (typeof documents)["\n  fragment ProjectPageModelsCardRenameDialog on Model {\n    id\n    name\n    description\n  }\n"];
/**
 * The graphql function is used to parse GraphQL queries into a document that can be used by GraphQL clients.
 */
export function graphql(source: "\n  query ProjectPageSettingsCollaborators($projectId: String!) {\n    project(id: $projectId) {\n      id\n      ...ProjectPageTeamInternals_Project\n      ...ProjectPageInviteDialog_Project\n    }\n  }\n"): (typeof documents)["\n  query ProjectPageSettingsCollaborators($projectId: String!) {\n    project(id: $projectId) {\n      id\n      ...ProjectPageTeamInternals_Project\n      ...ProjectPageInviteDialog_Project\n    }\n  }\n"];
/**
 * The graphql function is used to parse GraphQL queries into a document that can be used by GraphQL clients.
 */
export function graphql(source: "\n  query ProjectPageSettingsCollaboratorsWorkspace($workspaceId: String!) {\n    workspace(id: $workspaceId) {\n      ...ProjectPageTeamInternals_Workspace\n    }\n  }\n"): (typeof documents)["\n  query ProjectPageSettingsCollaboratorsWorkspace($workspaceId: String!) {\n    workspace(id: $workspaceId) {\n      ...ProjectPageTeamInternals_Workspace\n    }\n  }\n"];
/**
 * The graphql function is used to parse GraphQL queries into a document that can be used by GraphQL clients.
 */
export function graphql(source: "\n  query ProjectPageSettingsGeneral($projectId: String!) {\n    project(id: $projectId) {\n      id\n      role\n      ...ProjectPageSettingsGeneralBlockProjectInfo_Project\n      ...ProjectPageSettingsGeneralBlockAccess_Project\n      ...ProjectPageSettingsGeneralBlockDiscussions_Project\n      ...ProjectPageSettingsGeneralBlockLeave_Project\n      ...ProjectPageSettingsGeneralBlockDelete_Project\n      ...ProjectPageTeamInternals_Project\n    }\n  }\n"): (typeof documents)["\n  query ProjectPageSettingsGeneral($projectId: String!) {\n    project(id: $projectId) {\n      id\n      role\n      ...ProjectPageSettingsGeneralBlockProjectInfo_Project\n      ...ProjectPageSettingsGeneralBlockAccess_Project\n      ...ProjectPageSettingsGeneralBlockDiscussions_Project\n      ...ProjectPageSettingsGeneralBlockLeave_Project\n      ...ProjectPageSettingsGeneralBlockDelete_Project\n      ...ProjectPageTeamInternals_Project\n    }\n  }\n"];
/**
 * The graphql function is used to parse GraphQL queries into a document that can be used by GraphQL clients.
 */
export function graphql(source: "\n  fragment ProjectPageSettingsGeneralBlockAccess_Project on Project {\n    id\n    visibility\n  }\n"): (typeof documents)["\n  fragment ProjectPageSettingsGeneralBlockAccess_Project on Project {\n    id\n    visibility\n  }\n"];
/**
 * The graphql function is used to parse GraphQL queries into a document that can be used by GraphQL clients.
 */
export function graphql(source: "\n  fragment ProjectPageSettingsGeneralBlockDelete_Project on Project {\n    id\n    name\n    role\n    models(limit: 0) {\n      totalCount\n    }\n    commentThreads(limit: 0) {\n      totalCount\n    }\n    workspace {\n      slug\n    }\n  }\n"): (typeof documents)["\n  fragment ProjectPageSettingsGeneralBlockDelete_Project on Project {\n    id\n    name\n    role\n    models(limit: 0) {\n      totalCount\n    }\n    commentThreads(limit: 0) {\n      totalCount\n    }\n    workspace {\n      slug\n    }\n  }\n"];
/**
 * The graphql function is used to parse GraphQL queries into a document that can be used by GraphQL clients.
 */
export function graphql(source: "\n  fragment ProjectPageSettingsGeneralBlockDiscussions_Project on Project {\n    id\n    visibility\n    allowPublicComments\n  }\n"): (typeof documents)["\n  fragment ProjectPageSettingsGeneralBlockDiscussions_Project on Project {\n    id\n    visibility\n    allowPublicComments\n  }\n"];
/**
 * The graphql function is used to parse GraphQL queries into a document that can be used by GraphQL clients.
 */
export function graphql(source: "\n  fragment ProjectPageSettingsGeneralBlockLeave_Project on Project {\n    id\n    name\n    role\n    team {\n      role\n      user {\n        ...LimitedUserAvatar\n        role\n      }\n    }\n    workspace {\n      id\n    }\n  }\n"): (typeof documents)["\n  fragment ProjectPageSettingsGeneralBlockLeave_Project on Project {\n    id\n    name\n    role\n    team {\n      role\n      user {\n        ...LimitedUserAvatar\n        role\n      }\n    }\n    workspace {\n      id\n    }\n  }\n"];
/**
 * The graphql function is used to parse GraphQL queries into a document that can be used by GraphQL clients.
 */
export function graphql(source: "\n  fragment ProjectPageSettingsGeneralBlockProjectInfo_Project on Project {\n    id\n    role\n    name\n    description\n  }\n"): (typeof documents)["\n  fragment ProjectPageSettingsGeneralBlockProjectInfo_Project on Project {\n    id\n    role\n    name\n    description\n  }\n"];
/**
 * The graphql function is used to parse GraphQL queries into a document that can be used by GraphQL clients.
 */
export function graphql(source: "\n  fragment ProjectPageTeamDialog on Project {\n    id\n    name\n    role\n    allowPublicComments\n    visibility\n    team {\n      id\n      role\n      user {\n        ...LimitedUserAvatar\n        role\n      }\n    }\n    invitedTeam {\n      id\n      title\n      inviteId\n      role\n      user {\n        ...LimitedUserAvatar\n        role\n      }\n    }\n    ...ProjectsPageTeamDialogManagePermissions_Project\n  }\n"): (typeof documents)["\n  fragment ProjectPageTeamDialog on Project {\n    id\n    name\n    role\n    allowPublicComments\n    visibility\n    team {\n      id\n      role\n      user {\n        ...LimitedUserAvatar\n        role\n      }\n    }\n    invitedTeam {\n      id\n      title\n      inviteId\n      role\n      user {\n        ...LimitedUserAvatar\n        role\n      }\n    }\n    ...ProjectsPageTeamDialogManagePermissions_Project\n  }\n"];
/**
 * The graphql function is used to parse GraphQL queries into a document that can be used by GraphQL clients.
 */
export function graphql(source: "\n  fragment ProjectsPageTeamDialogManagePermissions_Project on Project {\n    id\n    visibility\n    role\n  }\n"): (typeof documents)["\n  fragment ProjectsPageTeamDialogManagePermissions_Project on Project {\n    id\n    visibility\n    role\n  }\n"];
/**
 * The graphql function is used to parse GraphQL queries into a document that can be used by GraphQL clients.
 */
export function graphql(source: "\n  fragment ProjectsAddDialog_Workspace on Workspace {\n    id\n    ...ProjectsWorkspaceSelect_Workspace\n  }\n"): (typeof documents)["\n  fragment ProjectsAddDialog_Workspace on Workspace {\n    id\n    ...ProjectsWorkspaceSelect_Workspace\n  }\n"];
/**
 * The graphql function is used to parse GraphQL queries into a document that can be used by GraphQL clients.
 */
export function graphql(source: "\n  fragment ProjectsAddDialog_User on User {\n    workspaces {\n      items {\n        ...ProjectsAddDialog_Workspace\n      }\n    }\n  }\n"): (typeof documents)["\n  fragment ProjectsAddDialog_User on User {\n    workspaces {\n      items {\n        ...ProjectsAddDialog_Workspace\n      }\n    }\n  }\n"];
/**
 * The graphql function is used to parse GraphQL queries into a document that can be used by GraphQL clients.
 */
export function graphql(source: "\n    subscription OnUserProjectsUpdate {\n      userProjectsUpdated {\n        type\n        id\n        project {\n          ...ProjectDashboardItem\n        }\n      }\n    }\n  "): (typeof documents)["\n    subscription OnUserProjectsUpdate {\n      userProjectsUpdated {\n        type\n        id\n        project {\n          ...ProjectDashboardItem\n        }\n      }\n    }\n  "];
/**
 * The graphql function is used to parse GraphQL queries into a document that can be used by GraphQL clients.
 */
export function graphql(source: "\n  fragment ProjectsDashboardFilled on ProjectCollection {\n    items {\n      ...ProjectDashboardItem\n    }\n  }\n"): (typeof documents)["\n  fragment ProjectsDashboardFilled on ProjectCollection {\n    items {\n      ...ProjectDashboardItem\n    }\n  }\n"];
/**
 * The graphql function is used to parse GraphQL queries into a document that can be used by GraphQL clients.
 */
export function graphql(source: "\n  fragment ProjectsDashboardHeaderProjects_User on User {\n    projectInvites {\n      ...ProjectsInviteBanner\n    }\n  }\n"): (typeof documents)["\n  fragment ProjectsDashboardHeaderProjects_User on User {\n    projectInvites {\n      ...ProjectsInviteBanner\n    }\n  }\n"];
/**
 * The graphql function is used to parse GraphQL queries into a document that can be used by GraphQL clients.
 */
export function graphql(source: "\n  fragment ProjectsDashboardHeaderWorkspaces_User on User {\n    discoverableWorkspaces {\n      ...WorkspaceInviteDiscoverableWorkspaceBanner_LimitedWorkspace\n    }\n    workspaceInvites {\n      ...WorkspaceInviteBanner_PendingWorkspaceCollaborator\n    }\n  }\n"): (typeof documents)["\n  fragment ProjectsDashboardHeaderWorkspaces_User on User {\n    discoverableWorkspaces {\n      ...WorkspaceInviteDiscoverableWorkspaceBanner_LimitedWorkspace\n    }\n    workspaceInvites {\n      ...WorkspaceInviteBanner_PendingWorkspaceCollaborator\n    }\n  }\n"];
/**
 * The graphql function is used to parse GraphQL queries into a document that can be used by GraphQL clients.
 */
export function graphql(source: "\n  fragment ProjectsMoveToWorkspaceDialog_Workspace on Workspace {\n    id\n    role\n    name\n    defaultLogoIndex\n    logo\n    ...WorkspaceHasCustomDataResidency_Workspace\n    ...ProjectsWorkspaceSelect_Workspace\n  }\n"): (typeof documents)["\n  fragment ProjectsMoveToWorkspaceDialog_Workspace on Workspace {\n    id\n    role\n    name\n    defaultLogoIndex\n    logo\n    ...WorkspaceHasCustomDataResidency_Workspace\n    ...ProjectsWorkspaceSelect_Workspace\n  }\n"];
/**
 * The graphql function is used to parse GraphQL queries into a document that can be used by GraphQL clients.
 */
export function graphql(source: "\n  fragment ProjectsMoveToWorkspaceDialog_User on User {\n    workspaces {\n      items {\n        ...ProjectsMoveToWorkspaceDialog_Workspace\n      }\n    }\n  }\n"): (typeof documents)["\n  fragment ProjectsMoveToWorkspaceDialog_User on User {\n    workspaces {\n      items {\n        ...ProjectsMoveToWorkspaceDialog_Workspace\n      }\n    }\n  }\n"];
/**
 * The graphql function is used to parse GraphQL queries into a document that can be used by GraphQL clients.
 */
export function graphql(source: "\n  fragment ProjectsMoveToWorkspaceDialog_Project on Project {\n    id\n    name\n    modelCount: models(limit: 0) {\n      totalCount\n    }\n    versions(limit: 0) {\n      totalCount\n    }\n  }\n"): (typeof documents)["\n  fragment ProjectsMoveToWorkspaceDialog_Project on Project {\n    id\n    name\n    modelCount: models(limit: 0) {\n      totalCount\n    }\n    versions(limit: 0) {\n      totalCount\n    }\n  }\n"];
/**
 * The graphql function is used to parse GraphQL queries into a document that can be used by GraphQL clients.
 */
<<<<<<< HEAD
export function graphql(source: "\n  query ProjectsMoveToWorkspaceDialog {\n    activeUser {\n      id\n      ...ProjectsMoveToWorkspaceDialog_User\n    }\n  }\n"): (typeof documents)["\n  query ProjectsMoveToWorkspaceDialog {\n    activeUser {\n      id\n      ...ProjectsMoveToWorkspaceDialog_User\n    }\n  }\n"];
/**
 * The graphql function is used to parse GraphQL queries into a document that can be used by GraphQL clients.
 */
=======
>>>>>>> 0c044c63
export function graphql(source: "\n  fragment ProjectsWorkspaceSelect_Workspace on Workspace {\n    id\n    role\n    name\n    defaultLogoIndex\n    logo\n  }\n"): (typeof documents)["\n  fragment ProjectsWorkspaceSelect_Workspace on Workspace {\n    id\n    role\n    name\n    defaultLogoIndex\n    logo\n  }\n"];
/**
 * The graphql function is used to parse GraphQL queries into a document that can be used by GraphQL clients.
 */
export function graphql(source: "\n  fragment ProjectsInviteBanner on PendingStreamCollaborator {\n    id\n    invitedBy {\n      ...LimitedUserAvatar\n    }\n    projectId\n    projectName\n    token\n    user {\n      id\n    }\n  }\n"): (typeof documents)["\n  fragment ProjectsInviteBanner on PendingStreamCollaborator {\n    id\n    invitedBy {\n      ...LimitedUserAvatar\n    }\n    projectId\n    projectName\n    token\n    user {\n      id\n    }\n  }\n"];
/**
 * The graphql function is used to parse GraphQL queries into a document that can be used by GraphQL clients.
 */
export function graphql(source: "\n  fragment SettingsDialog_Workspace on Workspace {\n    ...WorkspaceAvatar_Workspace\n    ...SettingsMenu_Workspace\n    id\n    slug\n    role\n    name\n    plan {\n      status\n    }\n  }\n"): (typeof documents)["\n  fragment SettingsDialog_Workspace on Workspace {\n    ...WorkspaceAvatar_Workspace\n    ...SettingsMenu_Workspace\n    id\n    slug\n    role\n    name\n    plan {\n      status\n    }\n  }\n"];
/**
 * The graphql function is used to parse GraphQL queries into a document that can be used by GraphQL clients.
 */
export function graphql(source: "\n  fragment SettingsDialog_User on User {\n    id\n    workspaces {\n      items {\n        ...SettingsDialog_Workspace\n      }\n    }\n  }\n"): (typeof documents)["\n  fragment SettingsDialog_User on User {\n    id\n    workspaces {\n      items {\n        ...SettingsDialog_Workspace\n      }\n    }\n  }\n"];
/**
 * The graphql function is used to parse GraphQL queries into a document that can be used by GraphQL clients.
 */
export function graphql(source: "\n  fragment SettingsServerProjects_ProjectCollection on ProjectCollection {\n    totalCount\n    items {\n      ...SettingsSharedProjects_Project\n    }\n  }\n"): (typeof documents)["\n  fragment SettingsServerProjects_ProjectCollection on ProjectCollection {\n    totalCount\n    items {\n      ...SettingsSharedProjects_Project\n    }\n  }\n"];
/**
 * The graphql function is used to parse GraphQL queries into a document that can be used by GraphQL clients.
 */
export function graphql(source: "\n  query SettingsServerRegions {\n    serverInfo {\n      multiRegion {\n        regions {\n          id\n          ...SettingsServerRegionsTable_ServerRegionItem\n        }\n        availableKeys\n      }\n    }\n  }\n"): (typeof documents)["\n  query SettingsServerRegions {\n    serverInfo {\n      multiRegion {\n        regions {\n          id\n          ...SettingsServerRegionsTable_ServerRegionItem\n        }\n        availableKeys\n      }\n    }\n  }\n"];
/**
 * The graphql function is used to parse GraphQL queries into a document that can be used by GraphQL clients.
 */
export function graphql(source: "\n  fragment SettingsServerRegionsAddEditDialog_ServerRegionItem on ServerRegionItem {\n    id\n    name\n    description\n    key\n  }\n"): (typeof documents)["\n  fragment SettingsServerRegionsAddEditDialog_ServerRegionItem on ServerRegionItem {\n    id\n    name\n    description\n    key\n  }\n"];
/**
 * The graphql function is used to parse GraphQL queries into a document that can be used by GraphQL clients.
 */
export function graphql(source: "\n  fragment SettingsServerRegionsTable_ServerRegionItem on ServerRegionItem {\n    id\n    name\n    key\n    description\n  }\n"): (typeof documents)["\n  fragment SettingsServerRegionsTable_ServerRegionItem on ServerRegionItem {\n    id\n    name\n    key\n    description\n  }\n"];
/**
 * The graphql function is used to parse GraphQL queries into a document that can be used by GraphQL clients.
 */
export function graphql(source: "\n  fragment SettingsSharedProjects_Project on Project {\n    id\n    name\n    visibility\n    createdAt\n    updatedAt\n    models {\n      totalCount\n    }\n    versions {\n      totalCount\n    }\n    team {\n      id\n      user {\n        name\n        id\n        avatar\n      }\n    }\n  }\n"): (typeof documents)["\n  fragment SettingsSharedProjects_Project on Project {\n    id\n    name\n    visibility\n    createdAt\n    updatedAt\n    models {\n      totalCount\n    }\n    versions {\n      totalCount\n    }\n    team {\n      id\n      user {\n        name\n        id\n        avatar\n      }\n    }\n  }\n"];
/**
 * The graphql function is used to parse GraphQL queries into a document that can be used by GraphQL clients.
 */
export function graphql(source: "\n  fragment SettingsUserEmails_User on User {\n    id\n    emails {\n      ...SettingsUserEmailCards_UserEmail\n    }\n  }\n"): (typeof documents)["\n  fragment SettingsUserEmails_User on User {\n    id\n    emails {\n      ...SettingsUserEmailCards_UserEmail\n    }\n  }\n"];
/**
 * The graphql function is used to parse GraphQL queries into a document that can be used by GraphQL clients.
 */
export function graphql(source: "\n  fragment SettingsUserNotifications_User on User {\n    id\n    notificationPreferences\n  }\n"): (typeof documents)["\n  fragment SettingsUserNotifications_User on User {\n    id\n    notificationPreferences\n  }\n"];
/**
 * The graphql function is used to parse GraphQL queries into a document that can be used by GraphQL clients.
 */
export function graphql(source: "\n  fragment SettingsUserProfile_User on User {\n    ...SettingsUserProfileChangePassword_User\n    ...SettingsUserProfileDeleteAccount_User\n    ...SettingsUserProfileDetails_User\n  }\n"): (typeof documents)["\n  fragment SettingsUserProfile_User on User {\n    ...SettingsUserProfileChangePassword_User\n    ...SettingsUserProfileDeleteAccount_User\n    ...SettingsUserProfileDetails_User\n  }\n"];
/**
 * The graphql function is used to parse GraphQL queries into a document that can be used by GraphQL clients.
 */
export function graphql(source: "\n  fragment SettingsUserEmailCards_UserEmail on UserEmail {\n    email\n    id\n    primary\n    verified\n  }\n"): (typeof documents)["\n  fragment SettingsUserEmailCards_UserEmail on UserEmail {\n    email\n    id\n    primary\n    verified\n  }\n"];
/**
 * The graphql function is used to parse GraphQL queries into a document that can be used by GraphQL clients.
 */
export function graphql(source: "\n  fragment SettingsUserProfileChangePassword_User on User {\n    id\n    email\n  }\n"): (typeof documents)["\n  fragment SettingsUserProfileChangePassword_User on User {\n    id\n    email\n  }\n"];
/**
 * The graphql function is used to parse GraphQL queries into a document that can be used by GraphQL clients.
 */
export function graphql(source: "\n  fragment SettingsUserProfileDeleteAccount_User on User {\n    id\n    email\n  }\n"): (typeof documents)["\n  fragment SettingsUserProfileDeleteAccount_User on User {\n    id\n    email\n  }\n"];
/**
 * The graphql function is used to parse GraphQL queries into a document that can be used by GraphQL clients.
 */
export function graphql(source: "\n  fragment SettingsUserProfileDetails_User on User {\n    id\n    name\n    company\n    ...UserProfileEditDialogAvatar_User\n  }\n"): (typeof documents)["\n  fragment SettingsUserProfileDetails_User on User {\n    id\n    name\n    company\n    ...UserProfileEditDialogAvatar_User\n  }\n"];
/**
 * The graphql function is used to parse GraphQL queries into a document that can be used by GraphQL clients.
 */
export function graphql(source: "\n  fragment UserProfileEditDialogAvatar_User on User {\n    id\n    avatar\n    ...ActiveUserAvatar\n  }\n"): (typeof documents)["\n  fragment UserProfileEditDialogAvatar_User on User {\n    id\n    avatar\n    ...ActiveUserAvatar\n  }\n"];
/**
 * The graphql function is used to parse GraphQL queries into a document that can be used by GraphQL clients.
 */
export function graphql(source: "\n  fragment SettingsWorkspacesBilling_Workspace on Workspace {\n    ...BillingAlert_Workspace\n    id\n    role\n    plan {\n      name\n      status\n    }\n    subscription {\n      billingInterval\n      currentBillingCycleEnd\n    }\n    team {\n      items {\n        id\n        role\n      }\n    }\n  }\n"): (typeof documents)["\n  fragment SettingsWorkspacesBilling_Workspace on Workspace {\n    ...BillingAlert_Workspace\n    id\n    role\n    plan {\n      name\n      status\n    }\n    subscription {\n      billingInterval\n      currentBillingCycleEnd\n    }\n    team {\n      items {\n        id\n        role\n      }\n    }\n  }\n"];
/**
 * The graphql function is used to parse GraphQL queries into a document that can be used by GraphQL clients.
 */
export function graphql(source: "\n  fragment SettingsWorkspacesGeneral_Workspace on Workspace {\n    ...SettingsWorkspacesGeneralEditAvatar_Workspace\n    ...SettingsWorkspaceGeneralDeleteDialog_Workspace\n    ...SettingsWorkspacesGeneralEditSlugDialog_Workspace\n    id\n    name\n    slug\n    description\n    logo\n    role\n    defaultProjectRole\n    plan {\n      status\n      name\n    }\n  }\n"): (typeof documents)["\n  fragment SettingsWorkspacesGeneral_Workspace on Workspace {\n    ...SettingsWorkspacesGeneralEditAvatar_Workspace\n    ...SettingsWorkspaceGeneralDeleteDialog_Workspace\n    ...SettingsWorkspacesGeneralEditSlugDialog_Workspace\n    id\n    name\n    slug\n    description\n    logo\n    role\n    defaultProjectRole\n    plan {\n      status\n      name\n    }\n  }\n"];
/**
 * The graphql function is used to parse GraphQL queries into a document that can be used by GraphQL clients.
 */
export function graphql(source: "\n  fragment SettingsWorkspaceGeneralDeleteDialog_Workspace on Workspace {\n    id\n    name\n  }\n"): (typeof documents)["\n  fragment SettingsWorkspaceGeneralDeleteDialog_Workspace on Workspace {\n    id\n    name\n  }\n"];
/**
 * The graphql function is used to parse GraphQL queries into a document that can be used by GraphQL clients.
 */
export function graphql(source: "\n  fragment SettingsWorkspacesGeneralEditAvatar_Workspace on Workspace {\n    id\n    logo\n    name\n    defaultLogoIndex\n  }\n"): (typeof documents)["\n  fragment SettingsWorkspacesGeneralEditAvatar_Workspace on Workspace {\n    id\n    logo\n    name\n    defaultLogoIndex\n  }\n"];
/**
 * The graphql function is used to parse GraphQL queries into a document that can be used by GraphQL clients.
 */
export function graphql(source: "\n  fragment SettingsWorkspacesGeneralEditSlugDialog_Workspace on Workspace {\n    id\n    name\n    slug\n  }\n"): (typeof documents)["\n  fragment SettingsWorkspacesGeneralEditSlugDialog_Workspace on Workspace {\n    id\n    name\n    slug\n  }\n"];
/**
 * The graphql function is used to parse GraphQL queries into a document that can be used by GraphQL clients.
 */
export function graphql(source: "\n  fragment SettingsWorkspacesMembers_Workspace on Workspace {\n    id\n    role\n    team {\n      items {\n        id\n        role\n      }\n    }\n    invitedTeam(filter: $invitesFilter) {\n      user {\n        id\n      }\n    }\n  }\n"): (typeof documents)["\n  fragment SettingsWorkspacesMembers_Workspace on Workspace {\n    id\n    role\n    team {\n      items {\n        id\n        role\n      }\n    }\n    invitedTeam(filter: $invitesFilter) {\n      user {\n        id\n      }\n    }\n  }\n"];
/**
 * The graphql function is used to parse GraphQL queries into a document that can be used by GraphQL clients.
 */
export function graphql(source: "\n  fragment SettingsWorkspacesProjects_ProjectCollection on ProjectCollection {\n    totalCount\n    items {\n      ...SettingsSharedProjects_Project\n    }\n  }\n"): (typeof documents)["\n  fragment SettingsWorkspacesProjects_ProjectCollection on ProjectCollection {\n    totalCount\n    items {\n      ...SettingsSharedProjects_Project\n    }\n  }\n"];
/**
 * The graphql function is used to parse GraphQL queries into a document that can be used by GraphQL clients.
 */
export function graphql(source: "\n  fragment SettingsWorkspacesRegions_Workspace on Workspace {\n    id\n    role\n    defaultRegion {\n      id\n      ...SettingsWorkspacesRegionsSelect_ServerRegionItem\n    }\n    hasAccessToMultiRegion: hasAccessToFeature(\n      featureName: workspaceDataRegionSpecificity\n    )\n  }\n"): (typeof documents)["\n  fragment SettingsWorkspacesRegions_Workspace on Workspace {\n    id\n    role\n    defaultRegion {\n      id\n      ...SettingsWorkspacesRegionsSelect_ServerRegionItem\n    }\n    hasAccessToMultiRegion: hasAccessToFeature(\n      featureName: workspaceDataRegionSpecificity\n    )\n  }\n"];
/**
 * The graphql function is used to parse GraphQL queries into a document that can be used by GraphQL clients.
 */
export function graphql(source: "\n  fragment SettingsWorkspacesRegions_ServerInfo on ServerInfo {\n    multiRegion {\n      regions {\n        id\n        ...SettingsWorkspacesRegionsSelect_ServerRegionItem\n      }\n    }\n  }\n"): (typeof documents)["\n  fragment SettingsWorkspacesRegions_ServerInfo on ServerInfo {\n    multiRegion {\n      regions {\n        id\n        ...SettingsWorkspacesRegionsSelect_ServerRegionItem\n      }\n    }\n  }\n"];
/**
 * The graphql function is used to parse GraphQL queries into a document that can be used by GraphQL clients.
 */
export function graphql(source: "\n  fragment SettingsWorkspacesSecurity_Workspace on Workspace {\n    id\n    slug\n    domains {\n      id\n      domain\n      ...SettingsWorkspacesSecurityDomainRemoveDialog_WorkspaceDomain\n    }\n    ...SettingsWorkspacesSecuritySsoWrapper_Workspace\n    domainBasedMembershipProtectionEnabled\n    discoverabilityEnabled\n  }\n\n  fragment SettingsWorkspacesSecurity_User on User {\n    id\n    emails {\n      id\n      email\n      verified\n    }\n  }\n"): (typeof documents)["\n  fragment SettingsWorkspacesSecurity_Workspace on Workspace {\n    id\n    slug\n    domains {\n      id\n      domain\n      ...SettingsWorkspacesSecurityDomainRemoveDialog_WorkspaceDomain\n    }\n    ...SettingsWorkspacesSecuritySsoWrapper_Workspace\n    domainBasedMembershipProtectionEnabled\n    discoverabilityEnabled\n  }\n\n  fragment SettingsWorkspacesSecurity_User on User {\n    id\n    emails {\n      id\n      email\n      verified\n    }\n  }\n"];
/**
 * The graphql function is used to parse GraphQL queries into a document that can be used by GraphQL clients.
 */
export function graphql(source: "\n  fragment SettingsWorkspacesMembersGuestsTable_WorkspaceCollaborator on WorkspaceCollaborator {\n    id\n    role\n    user {\n      id\n      avatar\n      name\n      company\n      verified\n    }\n    projectRoles {\n      role\n      project {\n        id\n        name\n      }\n    }\n  }\n"): (typeof documents)["\n  fragment SettingsWorkspacesMembersGuestsTable_WorkspaceCollaborator on WorkspaceCollaborator {\n    id\n    role\n    user {\n      id\n      avatar\n      name\n      company\n      verified\n    }\n    projectRoles {\n      role\n      project {\n        id\n        name\n      }\n    }\n  }\n"];
/**
 * The graphql function is used to parse GraphQL queries into a document that can be used by GraphQL clients.
 */
export function graphql(source: "\n  fragment SettingsWorkspacesMembersGuestsTable_Workspace on Workspace {\n    id\n    ...SettingsWorkspacesMembersTableHeader_Workspace\n    team {\n      items {\n        id\n        ...SettingsWorkspacesMembersGuestsTable_WorkspaceCollaborator\n      }\n    }\n  }\n"): (typeof documents)["\n  fragment SettingsWorkspacesMembersGuestsTable_Workspace on Workspace {\n    id\n    ...SettingsWorkspacesMembersTableHeader_Workspace\n    team {\n      items {\n        id\n        ...SettingsWorkspacesMembersGuestsTable_WorkspaceCollaborator\n      }\n    }\n  }\n"];
/**
 * The graphql function is used to parse GraphQL queries into a document that can be used by GraphQL clients.
 */
export function graphql(source: "\n  fragment SettingsWorkspacesMembersInvitesTable_PendingWorkspaceCollaborator on PendingWorkspaceCollaborator {\n    id\n    inviteId\n    role\n    title\n    updatedAt\n    user {\n      id\n      ...LimitedUserAvatar\n    }\n    invitedBy {\n      id\n      ...LimitedUserAvatar\n    }\n  }\n"): (typeof documents)["\n  fragment SettingsWorkspacesMembersInvitesTable_PendingWorkspaceCollaborator on PendingWorkspaceCollaborator {\n    id\n    inviteId\n    role\n    title\n    updatedAt\n    user {\n      id\n      ...LimitedUserAvatar\n    }\n    invitedBy {\n      id\n      ...LimitedUserAvatar\n    }\n  }\n"];
/**
 * The graphql function is used to parse GraphQL queries into a document that can be used by GraphQL clients.
 */
export function graphql(source: "\n  fragment SettingsWorkspacesMembersInvitesTable_Workspace on Workspace {\n    id\n    ...SettingsWorkspacesMembersTableHeader_Workspace\n    invitedTeam(filter: $invitesFilter) {\n      ...SettingsWorkspacesMembersInvitesTable_PendingWorkspaceCollaborator\n    }\n  }\n"): (typeof documents)["\n  fragment SettingsWorkspacesMembersInvitesTable_Workspace on Workspace {\n    id\n    ...SettingsWorkspacesMembersTableHeader_Workspace\n    invitedTeam(filter: $invitesFilter) {\n      ...SettingsWorkspacesMembersInvitesTable_PendingWorkspaceCollaborator\n    }\n  }\n"];
/**
 * The graphql function is used to parse GraphQL queries into a document that can be used by GraphQL clients.
 */
export function graphql(source: "\n  fragment SettingsWorkspacesMembersMembersTable_WorkspaceCollaborator on WorkspaceCollaborator {\n    id\n    role\n    user {\n      id\n      avatar\n      name\n      company\n      verified\n      workspaceDomainPolicyCompliant(workspaceId: $workspaceId)\n    }\n  }\n"): (typeof documents)["\n  fragment SettingsWorkspacesMembersMembersTable_WorkspaceCollaborator on WorkspaceCollaborator {\n    id\n    role\n    user {\n      id\n      avatar\n      name\n      company\n      verified\n      workspaceDomainPolicyCompliant(workspaceId: $workspaceId)\n    }\n  }\n"];
/**
 * The graphql function is used to parse GraphQL queries into a document that can be used by GraphQL clients.
 */
export function graphql(source: "\n  fragment SettingsWorkspacesMembersMembersTable_Workspace on Workspace {\n    id\n    name\n    ...SettingsWorkspacesMembersTableHeader_Workspace\n    team {\n      items {\n        id\n        ...SettingsWorkspacesMembersMembersTable_WorkspaceCollaborator\n      }\n    }\n  }\n"): (typeof documents)["\n  fragment SettingsWorkspacesMembersMembersTable_Workspace on Workspace {\n    id\n    name\n    ...SettingsWorkspacesMembersTableHeader_Workspace\n    team {\n      items {\n        id\n        ...SettingsWorkspacesMembersMembersTable_WorkspaceCollaborator\n      }\n    }\n  }\n"];
/**
 * The graphql function is used to parse GraphQL queries into a document that can be used by GraphQL clients.
 */
export function graphql(source: "\n  fragment SettingsWorkspacesMembersTableHeader_Workspace on Workspace {\n    id\n    role\n    ...WorkspaceInviteDialog_Workspace\n  }\n"): (typeof documents)["\n  fragment SettingsWorkspacesMembersTableHeader_Workspace on Workspace {\n    id\n    role\n    ...WorkspaceInviteDialog_Workspace\n  }\n"];
/**
 * The graphql function is used to parse GraphQL queries into a document that can be used by GraphQL clients.
 */
export function graphql(source: "\n  fragment SettingsWorkspacesRegionsSelect_ServerRegionItem on ServerRegionItem {\n    id\n    key\n    name\n    description\n  }\n"): (typeof documents)["\n  fragment SettingsWorkspacesRegionsSelect_ServerRegionItem on ServerRegionItem {\n    id\n    key\n    name\n    description\n  }\n"];
/**
 * The graphql function is used to parse GraphQL queries into a document that can be used by GraphQL clients.
 */
export function graphql(source: "\n  fragment SettingsWorkspacesSecurityDomainRemoveDialog_WorkspaceDomain on WorkspaceDomain {\n    id\n    domain\n  }\n"): (typeof documents)["\n  fragment SettingsWorkspacesSecurityDomainRemoveDialog_WorkspaceDomain on WorkspaceDomain {\n    id\n    domain\n  }\n"];
/**
 * The graphql function is used to parse GraphQL queries into a document that can be used by GraphQL clients.
 */
export function graphql(source: "\n  fragment SettingsWorkspacesSecurityDomainRemoveDialog_Workspace on Workspace {\n    id\n    domains {\n      ...SettingsWorkspacesSecurityDomainRemoveDialog_WorkspaceDomain\n    }\n  }\n"): (typeof documents)["\n  fragment SettingsWorkspacesSecurityDomainRemoveDialog_Workspace on Workspace {\n    id\n    domains {\n      ...SettingsWorkspacesSecurityDomainRemoveDialog_WorkspaceDomain\n    }\n  }\n"];
/**
 * The graphql function is used to parse GraphQL queries into a document that can be used by GraphQL clients.
 */
export function graphql(source: "\n  fragment SettingsWorkspacesSecuritySsoWrapper_Workspace on Workspace {\n    id\n    role\n    slug\n    sso {\n      provider {\n        id\n        name\n        clientId\n        issuerUrl\n      }\n    }\n    hasAccessToSSO: hasAccessToFeature(featureName: oidcSso)\n  }\n"): (typeof documents)["\n  fragment SettingsWorkspacesSecuritySsoWrapper_Workspace on Workspace {\n    id\n    role\n    slug\n    sso {\n      provider {\n        id\n        name\n        clientId\n        issuerUrl\n      }\n    }\n    hasAccessToSSO: hasAccessToFeature(featureName: oidcSso)\n  }\n"];
/**
 * The graphql function is used to parse GraphQL queries into a document that can be used by GraphQL clients.
 */
export function graphql(source: "\n  fragment ModelPageProject on Project {\n    id\n    createdAt\n    name\n    visibility\n    workspace {\n      id\n      slug\n      name\n    }\n  }\n"): (typeof documents)["\n  fragment ModelPageProject on Project {\n    id\n    createdAt\n    name\n    visibility\n    workspace {\n      id\n      slug\n      name\n    }\n  }\n"];
/**
 * The graphql function is used to parse GraphQL queries into a document that can be used by GraphQL clients.
 */
export function graphql(source: "\n  fragment ThreadCommentAttachment on Comment {\n    text {\n      attachments {\n        id\n        fileName\n        fileType\n        fileSize\n      }\n    }\n  }\n"): (typeof documents)["\n  fragment ThreadCommentAttachment on Comment {\n    text {\n      attachments {\n        id\n        fileName\n        fileType\n        fileSize\n      }\n    }\n  }\n"];
/**
 * The graphql function is used to parse GraphQL queries into a document that can be used by GraphQL clients.
 */
export function graphql(source: "\n  fragment ViewerCommentsListItem on Comment {\n    id\n    rawText\n    archived\n    author {\n      ...LimitedUserAvatar\n    }\n    createdAt\n    viewedAt\n    replies {\n      totalCount\n      cursor\n      items {\n        ...ViewerCommentsReplyItem\n      }\n    }\n    replyAuthors(limit: 4) {\n      totalCount\n      items {\n        ...FormUsersSelectItem\n      }\n    }\n    resources {\n      resourceId\n      resourceType\n    }\n  }\n"): (typeof documents)["\n  fragment ViewerCommentsListItem on Comment {\n    id\n    rawText\n    archived\n    author {\n      ...LimitedUserAvatar\n    }\n    createdAt\n    viewedAt\n    replies {\n      totalCount\n      cursor\n      items {\n        ...ViewerCommentsReplyItem\n      }\n    }\n    replyAuthors(limit: 4) {\n      totalCount\n      items {\n        ...FormUsersSelectItem\n      }\n    }\n    resources {\n      resourceId\n      resourceType\n    }\n  }\n"];
/**
 * The graphql function is used to parse GraphQL queries into a document that can be used by GraphQL clients.
 */
export function graphql(source: "\n  fragment ViewerModelVersionCardItem on Version {\n    id\n    message\n    referencedObject\n    sourceApplication\n    createdAt\n    previewUrl\n    authorUser {\n      ...LimitedUserAvatar\n    }\n  }\n"): (typeof documents)["\n  fragment ViewerModelVersionCardItem on Version {\n    id\n    message\n    referencedObject\n    sourceApplication\n    createdAt\n    previewUrl\n    authorUser {\n      ...LimitedUserAvatar\n    }\n  }\n"];
/**
 * The graphql function is used to parse GraphQL queries into a document that can be used by GraphQL clients.
 */
export function graphql(source: "\n  fragment WorkspaceAvatar_Workspace on Workspace {\n    id\n    logo\n    defaultLogoIndex\n  }\n"): (typeof documents)["\n  fragment WorkspaceAvatar_Workspace on Workspace {\n    id\n    logo\n    defaultLogoIndex\n  }\n"];
/**
 * The graphql function is used to parse GraphQL queries into a document that can be used by GraphQL clients.
 */
export function graphql(source: "\n  fragment WorkspaceInviteDialog_Workspace on Workspace {\n    domainBasedMembershipProtectionEnabled\n    domains {\n      domain\n      id\n    }\n    id\n    team {\n      items {\n        id\n        user {\n          id\n          role\n        }\n      }\n    }\n    invitedTeam(filter: $invitesFilter) {\n      title\n      user {\n        id\n      }\n    }\n  }\n"): (typeof documents)["\n  fragment WorkspaceInviteDialog_Workspace on Workspace {\n    domainBasedMembershipProtectionEnabled\n    domains {\n      domain\n      id\n    }\n    id\n    team {\n      items {\n        id\n        user {\n          id\n          role\n        }\n      }\n    }\n    invitedTeam(filter: $invitesFilter) {\n      title\n      user {\n        id\n      }\n    }\n  }\n"];
/**
 * The graphql function is used to parse GraphQL queries into a document that can be used by GraphQL clients.
 */
export function graphql(source: "\n  fragment MoveProjectsDialog_Workspace on Workspace {\n    id\n    ...ProjectsMoveToWorkspaceDialog_Workspace\n    projects {\n      items {\n        id\n        modelCount: models(limit: 0) {\n          totalCount\n        }\n        versions(limit: 0) {\n          totalCount\n        }\n      }\n    }\n  }\n"): (typeof documents)["\n  fragment MoveProjectsDialog_Workspace on Workspace {\n    id\n    ...ProjectsMoveToWorkspaceDialog_Workspace\n    projects {\n      items {\n        id\n        modelCount: models(limit: 0) {\n          totalCount\n        }\n        versions(limit: 0) {\n          totalCount\n        }\n      }\n    }\n  }\n"];
/**
 * The graphql function is used to parse GraphQL queries into a document that can be used by GraphQL clients.
 */
export function graphql(source: "\n  fragment MoveProjectsDialog_User on User {\n    projects {\n      items {\n        ...ProjectsMoveToWorkspaceDialog_Project\n        role\n        workspace {\n          id\n        }\n      }\n    }\n  }\n"): (typeof documents)["\n  fragment MoveProjectsDialog_User on User {\n    projects {\n      items {\n        ...ProjectsMoveToWorkspaceDialog_Project\n        role\n        workspace {\n          id\n        }\n      }\n    }\n  }\n"];
/**
 * The graphql function is used to parse GraphQL queries into a document that can be used by GraphQL clients.
 */
export function graphql(source: "\n  fragment WorkspaceProjectList_Workspace on Workspace {\n    id\n    ...MoveProjectsDialog_Workspace\n    ...WorkspaceHeader_Workspace\n    ...WorkspaceMixpanelUpdateGroup_Workspace\n    projects {\n      ...WorkspaceProjectList_ProjectCollection\n    }\n  }\n"): (typeof documents)["\n  fragment WorkspaceProjectList_Workspace on Workspace {\n    id\n    ...MoveProjectsDialog_Workspace\n    ...WorkspaceHeader_Workspace\n    ...WorkspaceMixpanelUpdateGroup_Workspace\n    projects {\n      ...WorkspaceProjectList_ProjectCollection\n    }\n  }\n"];
/**
 * The graphql function is used to parse GraphQL queries into a document that can be used by GraphQL clients.
 */
export function graphql(source: "\n  fragment WorkspaceProjectList_ProjectCollection on ProjectCollection {\n    totalCount\n    items {\n      ...ProjectDashboardItem\n    }\n    cursor\n  }\n"): (typeof documents)["\n  fragment WorkspaceProjectList_ProjectCollection on ProjectCollection {\n    totalCount\n    items {\n      ...ProjectDashboardItem\n    }\n    cursor\n  }\n"];
/**
 * The graphql function is used to parse GraphQL queries into a document that can be used by GraphQL clients.
 */
export function graphql(source: "\n  fragment WorkspaceHeader_Workspace on Workspace {\n    ...WorkspaceAvatar_Workspace\n    ...BillingAlert_Workspace\n    id\n    slug\n    role\n    name\n    logo\n    description\n    totalProjects: projects {\n      totalCount\n    }\n    team {\n      items {\n        id\n        user {\n          id\n          name\n          ...LimitedUserAvatar\n        }\n      }\n    }\n    ...WorkspaceInviteDialog_Workspace\n  }\n"): (typeof documents)["\n  fragment WorkspaceHeader_Workspace on Workspace {\n    ...WorkspaceAvatar_Workspace\n    ...BillingAlert_Workspace\n    id\n    slug\n    role\n    name\n    logo\n    description\n    totalProjects: projects {\n      totalCount\n    }\n    team {\n      items {\n        id\n        user {\n          id\n          name\n          ...LimitedUserAvatar\n        }\n      }\n    }\n    ...WorkspaceInviteDialog_Workspace\n  }\n"];
/**
 * The graphql function is used to parse GraphQL queries into a document that can be used by GraphQL clients.
 */
export function graphql(source: "\n  fragment WorkspaceInviteBanner_PendingWorkspaceCollaborator on PendingWorkspaceCollaborator {\n    id\n    invitedBy {\n      id\n      ...LimitedUserAvatar\n    }\n    workspaceId\n    workspaceName\n    token\n    user {\n      id\n    }\n    ...UseWorkspaceInviteManager_PendingWorkspaceCollaborator\n  }\n"): (typeof documents)["\n  fragment WorkspaceInviteBanner_PendingWorkspaceCollaborator on PendingWorkspaceCollaborator {\n    id\n    invitedBy {\n      id\n      ...LimitedUserAvatar\n    }\n    workspaceId\n    workspaceName\n    token\n    user {\n      id\n    }\n    ...UseWorkspaceInviteManager_PendingWorkspaceCollaborator\n  }\n"];
/**
 * The graphql function is used to parse GraphQL queries into a document that can be used by GraphQL clients.
 */
export function graphql(source: "\n  fragment WorkspaceInviteBlock_PendingWorkspaceCollaborator on PendingWorkspaceCollaborator {\n    id\n    workspaceId\n    workspaceName\n    token\n    user {\n      id\n      name\n      ...LimitedUserAvatar\n    }\n    title\n    email\n    ...UseWorkspaceInviteManager_PendingWorkspaceCollaborator\n  }\n"): (typeof documents)["\n  fragment WorkspaceInviteBlock_PendingWorkspaceCollaborator on PendingWorkspaceCollaborator {\n    id\n    workspaceId\n    workspaceName\n    token\n    user {\n      id\n      name\n      ...LimitedUserAvatar\n    }\n    title\n    email\n    ...UseWorkspaceInviteManager_PendingWorkspaceCollaborator\n  }\n"];
/**
 * The graphql function is used to parse GraphQL queries into a document that can be used by GraphQL clients.
 */
export function graphql(source: "\n  fragment WorkspaceInviteDiscoverableWorkspaceBanner_LimitedWorkspace on LimitedWorkspace {\n    id\n    name\n    slug\n    description\n    logo\n    defaultLogoIndex\n  }\n  fragment WorkspaceInviteDiscoverableWorkspaceBanner_Workspace on Workspace {\n    id\n    name\n    description\n    createdAt\n    updatedAt\n    logo\n    defaultLogoIndex\n    domainBasedMembershipProtectionEnabled\n    discoverabilityEnabled\n  }\n"): (typeof documents)["\n  fragment WorkspaceInviteDiscoverableWorkspaceBanner_LimitedWorkspace on LimitedWorkspace {\n    id\n    name\n    slug\n    description\n    logo\n    defaultLogoIndex\n  }\n  fragment WorkspaceInviteDiscoverableWorkspaceBanner_Workspace on Workspace {\n    id\n    name\n    description\n    createdAt\n    updatedAt\n    logo\n    defaultLogoIndex\n    domainBasedMembershipProtectionEnabled\n    discoverabilityEnabled\n  }\n"];
/**
 * The graphql function is used to parse GraphQL queries into a document that can be used by GraphQL clients.
 */
export function graphql(source: "\n  query ActiveUserMainMetadata {\n    activeUser {\n      id\n      email\n      company\n      bio\n      name\n      role\n      avatar\n      isOnboardingFinished\n      createdAt\n      verified\n      notificationPreferences\n      versions(limit: 0) {\n        totalCount\n      }\n    }\n  }\n"): (typeof documents)["\n  query ActiveUserMainMetadata {\n    activeUser {\n      id\n      email\n      company\n      bio\n      name\n      role\n      avatar\n      isOnboardingFinished\n      createdAt\n      verified\n      notificationPreferences\n      versions(limit: 0) {\n        totalCount\n      }\n    }\n  }\n"];
/**
 * The graphql function is used to parse GraphQL queries into a document that can be used by GraphQL clients.
 */
export function graphql(source: "\n      mutation CreateOnboardingProject {\n        projectMutations {\n          createForOnboarding {\n            ...ProjectPageProject\n            ...ProjectDashboardItem\n          }\n        }\n      }\n    "): (typeof documents)["\n      mutation CreateOnboardingProject {\n        projectMutations {\n          createForOnboarding {\n            ...ProjectPageProject\n            ...ProjectDashboardItem\n          }\n        }\n      }\n    "];
/**
 * The graphql function is used to parse GraphQL queries into a document that can be used by GraphQL clients.
 */
export function graphql(source: "\n  mutation FinishOnboarding {\n    activeUserMutations {\n      finishOnboarding\n    }\n  }\n"): (typeof documents)["\n  mutation FinishOnboarding {\n    activeUserMutations {\n      finishOnboarding\n    }\n  }\n"];
/**
 * The graphql function is used to parse GraphQL queries into a document that can be used by GraphQL clients.
 */
export function graphql(source: "\n  mutation RequestVerificationByEmail($email: String!) {\n    requestVerificationByEmail(email: $email)\n  }\n"): (typeof documents)["\n  mutation RequestVerificationByEmail($email: String!) {\n    requestVerificationByEmail(email: $email)\n  }\n"];
/**
 * The graphql function is used to parse GraphQL queries into a document that can be used by GraphQL clients.
 */
export function graphql(source: "\n  query AuthLoginPanel {\n    serverInfo {\n      authStrategies {\n        id\n      }\n      ...AuthStategiesServerInfoFragment\n    }\n  }\n"): (typeof documents)["\n  query AuthLoginPanel {\n    serverInfo {\n      authStrategies {\n        id\n      }\n      ...AuthStategiesServerInfoFragment\n    }\n  }\n"];
/**
 * The graphql function is used to parse GraphQL queries into a document that can be used by GraphQL clients.
 */
export function graphql(source: "\n  query AuthRegisterPanel($token: String) {\n    serverInfo {\n      inviteOnly\n      authStrategies {\n        id\n      }\n      ...AuthStategiesServerInfoFragment\n      ...ServerTermsOfServicePrivacyPolicyFragment\n    }\n    serverInviteByToken(token: $token) {\n      id\n      email\n    }\n  }\n"): (typeof documents)["\n  query AuthRegisterPanel($token: String) {\n    serverInfo {\n      inviteOnly\n      authStrategies {\n        id\n      }\n      ...AuthStategiesServerInfoFragment\n      ...ServerTermsOfServicePrivacyPolicyFragment\n    }\n    serverInviteByToken(token: $token) {\n      id\n      email\n    }\n  }\n"];
/**
 * The graphql function is used to parse GraphQL queries into a document that can be used by GraphQL clients.
 */
export function graphql(source: "\n  query AuthLoginPanelWorkspaceInvite($token: String) {\n    workspaceInvite(token: $token) {\n      id\n      email\n      ...AuthWorkspaceInviteHeader_PendingWorkspaceCollaborator\n      ...AuthLoginWithEmailBlock_PendingWorkspaceCollaborator\n    }\n  }\n"): (typeof documents)["\n  query AuthLoginPanelWorkspaceInvite($token: String) {\n    workspaceInvite(token: $token) {\n      id\n      email\n      ...AuthWorkspaceInviteHeader_PendingWorkspaceCollaborator\n      ...AuthLoginWithEmailBlock_PendingWorkspaceCollaborator\n    }\n  }\n"];
/**
 * The graphql function is used to parse GraphQL queries into a document that can be used by GraphQL clients.
 */
export function graphql(source: "\n  query AuthorizableAppMetadata($id: String!) {\n    app(id: $id) {\n      id\n      name\n      description\n      trustByDefault\n      redirectUrl\n      scopes {\n        name\n        description\n      }\n      author {\n        name\n        id\n        avatar\n      }\n    }\n  }\n"): (typeof documents)["\n  query AuthorizableAppMetadata($id: String!) {\n    app(id: $id) {\n      id\n      name\n      description\n      trustByDefault\n      redirectUrl\n      scopes {\n        name\n        description\n      }\n      author {\n        name\n        id\n        avatar\n      }\n    }\n  }\n"];
/**
 * The graphql function is used to parse GraphQL queries into a document that can be used by GraphQL clients.
 */
export function graphql(source: "\n  fragment FunctionRunStatusForSummary on AutomateFunctionRun {\n    id\n    status\n  }\n"): (typeof documents)["\n  fragment FunctionRunStatusForSummary on AutomateFunctionRun {\n    id\n    status\n  }\n"];
/**
 * The graphql function is used to parse GraphQL queries into a document that can be used by GraphQL clients.
 */
export function graphql(source: "\n  fragment TriggeredAutomationsStatusSummary on TriggeredAutomationsStatus {\n    id\n    automationRuns {\n      id\n      functionRuns {\n        id\n        ...FunctionRunStatusForSummary\n      }\n    }\n  }\n"): (typeof documents)["\n  fragment TriggeredAutomationsStatusSummary on TriggeredAutomationsStatus {\n    id\n    automationRuns {\n      id\n      functionRuns {\n        id\n        ...FunctionRunStatusForSummary\n      }\n    }\n  }\n"];
/**
 * The graphql function is used to parse GraphQL queries into a document that can be used by GraphQL clients.
 */
export function graphql(source: "\n  fragment AutomationRunDetails on AutomateRun {\n    id\n    status\n    functionRuns {\n      ...FunctionRunStatusForSummary\n      statusMessage\n    }\n    trigger {\n      ... on VersionCreatedTrigger {\n        version {\n          id\n        }\n        model {\n          id\n        }\n      }\n    }\n    createdAt\n    updatedAt\n  }\n"): (typeof documents)["\n  fragment AutomationRunDetails on AutomateRun {\n    id\n    status\n    functionRuns {\n      ...FunctionRunStatusForSummary\n      statusMessage\n    }\n    trigger {\n      ... on VersionCreatedTrigger {\n        version {\n          id\n        }\n        model {\n          id\n        }\n      }\n    }\n    createdAt\n    updatedAt\n  }\n"];
/**
 * The graphql function is used to parse GraphQL queries into a document that can be used by GraphQL clients.
 */
export function graphql(source: "\n  fragment AutomationsStatusOrderedRuns_AutomationRun on AutomateRun {\n    id\n    automation {\n      id\n      name\n    }\n    functionRuns {\n      id\n      updatedAt\n    }\n  }\n"): (typeof documents)["\n  fragment AutomationsStatusOrderedRuns_AutomationRun on AutomateRun {\n    id\n    automation {\n      id\n      name\n    }\n    functionRuns {\n      id\n      updatedAt\n    }\n  }\n"];
/**
 * The graphql function is used to parse GraphQL queries into a document that can be used by GraphQL clients.
 */
export function graphql(source: "\n  fragment SearchAutomateFunctionReleaseItem on AutomateFunctionRelease {\n    id\n    versionTag\n    createdAt\n    inputSchema\n  }\n"): (typeof documents)["\n  fragment SearchAutomateFunctionReleaseItem on AutomateFunctionRelease {\n    id\n    versionTag\n    createdAt\n    inputSchema\n  }\n"];
/**
 * The graphql function is used to parse GraphQL queries into a document that can be used by GraphQL clients.
 */
export function graphql(source: "\n  mutation CreateAutomateFunction($input: CreateAutomateFunctionInput!) {\n    automateMutations {\n      createFunction(input: $input) {\n        id\n        ...AutomationsFunctionsCard_AutomateFunction\n        ...AutomateFunctionCreateDialogDoneStep_AutomateFunction\n      }\n    }\n  }\n"): (typeof documents)["\n  mutation CreateAutomateFunction($input: CreateAutomateFunctionInput!) {\n    automateMutations {\n      createFunction(input: $input) {\n        id\n        ...AutomationsFunctionsCard_AutomateFunction\n        ...AutomateFunctionCreateDialogDoneStep_AutomateFunction\n      }\n    }\n  }\n"];
/**
 * The graphql function is used to parse GraphQL queries into a document that can be used by GraphQL clients.
 */
export function graphql(source: "\n  mutation UpdateAutomateFunction($input: UpdateAutomateFunctionInput!) {\n    automateMutations {\n      updateFunction(input: $input) {\n        id\n        ...AutomateFunctionPage_AutomateFunction\n      }\n    }\n  }\n"): (typeof documents)["\n  mutation UpdateAutomateFunction($input: UpdateAutomateFunctionInput!) {\n    automateMutations {\n      updateFunction(input: $input) {\n        id\n        ...AutomateFunctionPage_AutomateFunction\n      }\n    }\n  }\n"];
/**
 * The graphql function is used to parse GraphQL queries into a document that can be used by GraphQL clients.
 */
export function graphql(source: "\n  query SearchAutomateFunctionReleases(\n    $functionId: ID!\n    $cursor: String\n    $limit: Int\n    $filter: AutomateFunctionReleasesFilter\n  ) {\n    automateFunction(id: $functionId) {\n      id\n      releases(cursor: $cursor, limit: $limit, filter: $filter) {\n        cursor\n        totalCount\n        items {\n          ...SearchAutomateFunctionReleaseItem\n        }\n      }\n    }\n  }\n"): (typeof documents)["\n  query SearchAutomateFunctionReleases(\n    $functionId: ID!\n    $cursor: String\n    $limit: Int\n    $filter: AutomateFunctionReleasesFilter\n  ) {\n    automateFunction(id: $functionId) {\n      id\n      releases(cursor: $cursor, limit: $limit, filter: $filter) {\n        cursor\n        totalCount\n        items {\n          ...SearchAutomateFunctionReleaseItem\n        }\n      }\n    }\n  }\n"];
/**
 * The graphql function is used to parse GraphQL queries into a document that can be used by GraphQL clients.
 */
export function graphql(source: "\n  query FunctionAccessCheck($id: ID!) {\n    automateFunction(id: $id) {\n      id\n    }\n  }\n"): (typeof documents)["\n  query FunctionAccessCheck($id: ID!) {\n    automateFunction(id: $id) {\n      id\n    }\n  }\n"];
/**
 * The graphql function is used to parse GraphQL queries into a document that can be used by GraphQL clients.
 */
export function graphql(source: "\n  query ProjectAutomationCreationPublicKeys(\n    $projectId: String!\n    $automationId: String!\n  ) {\n    project(id: $projectId) {\n      id\n      automation(id: $automationId) {\n        id\n        creationPublicKeys\n      }\n    }\n  }\n"): (typeof documents)["\n  query ProjectAutomationCreationPublicKeys(\n    $projectId: String!\n    $automationId: String!\n  ) {\n    project(id: $projectId) {\n      id\n      automation(id: $automationId) {\n        id\n        creationPublicKeys\n      }\n    }\n  }\n"];
/**
 * The graphql function is used to parse GraphQL queries into a document that can be used by GraphQL clients.
 */
export function graphql(source: "\n  query AutomateFunctionsPagePagination($search: String, $cursor: String) {\n    ...AutomateFunctionsPageItems_Query\n  }\n"): (typeof documents)["\n  query AutomateFunctionsPagePagination($search: String, $cursor: String) {\n    ...AutomateFunctionsPageItems_Query\n  }\n"];
/**
 * The graphql function is used to parse GraphQL queries into a document that can be used by GraphQL clients.
 */
export function graphql(source: "\n  query ActiveUserFunctions {\n    activeUser {\n      automateFunctions(limit: 2) {\n        items {\n          id\n          ...AutomationsFunctionsCard_AutomateFunction\n        }\n      }\n    }\n  }\n"): (typeof documents)["\n  query ActiveUserFunctions {\n    activeUser {\n      automateFunctions(limit: 2) {\n        items {\n          id\n          ...AutomationsFunctionsCard_AutomateFunction\n        }\n      }\n    }\n  }\n"];
/**
 * The graphql function is used to parse GraphQL queries into a document that can be used by GraphQL clients.
 */
export function graphql(source: "\n  mutation BillingCreateCheckoutSession($input: CheckoutSessionInput!) {\n    workspaceMutations {\n      billing {\n        createCheckoutSession(input: $input) {\n          url\n          id\n        }\n      }\n    }\n  }\n"): (typeof documents)["\n  mutation BillingCreateCheckoutSession($input: CheckoutSessionInput!) {\n    workspaceMutations {\n      billing {\n        createCheckoutSession(input: $input) {\n          url\n          id\n        }\n      }\n    }\n  }\n"];
/**
 * The graphql function is used to parse GraphQL queries into a document that can be used by GraphQL clients.
 */
export function graphql(source: "\n  mutation BillingUpgradePlan($input: UpgradePlanInput!) {\n    workspaceMutations {\n      billing {\n        upgradePlan(input: $input)\n      }\n    }\n  }\n"): (typeof documents)["\n  mutation BillingUpgradePlan($input: UpgradePlanInput!) {\n    workspaceMutations {\n      billing {\n        upgradePlan(input: $input)\n      }\n    }\n  }\n"];
/**
 * The graphql function is used to parse GraphQL queries into a document that can be used by GraphQL clients.
 */
export function graphql(source: "\n  query MentionsUserSearch($query: String!, $emailOnly: Boolean = false) {\n    userSearch(\n      query: $query\n      limit: 5\n      cursor: null\n      archived: false\n      emailOnly: $emailOnly\n    ) {\n      items {\n        id\n        name\n        company\n      }\n    }\n  }\n"): (typeof documents)["\n  query MentionsUserSearch($query: String!, $emailOnly: Boolean = false) {\n    userSearch(\n      query: $query\n      limit: 5\n      cursor: null\n      archived: false\n      emailOnly: $emailOnly\n    ) {\n      items {\n        id\n        name\n        company\n      }\n    }\n  }\n"];
/**
 * The graphql function is used to parse GraphQL queries into a document that can be used by GraphQL clients.
 */
export function graphql(source: "\n  query UserSearch(\n    $query: String!\n    $limit: Int\n    $cursor: String\n    $archived: Boolean\n    $workspaceId: String\n  ) {\n    userSearch(query: $query, limit: $limit, cursor: $cursor, archived: $archived) {\n      cursor\n      items {\n        id\n        name\n        bio\n        company\n        avatar\n        verified\n        role\n        workspaceDomainPolicyCompliant(workspaceId: $workspaceId)\n      }\n    }\n  }\n"): (typeof documents)["\n  query UserSearch(\n    $query: String!\n    $limit: Int\n    $cursor: String\n    $archived: Boolean\n    $workspaceId: String\n  ) {\n    userSearch(query: $query, limit: $limit, cursor: $cursor, archived: $archived) {\n      cursor\n      items {\n        id\n        name\n        bio\n        company\n        avatar\n        verified\n        role\n        workspaceDomainPolicyCompliant(workspaceId: $workspaceId)\n      }\n    }\n  }\n"];
/**
 * The graphql function is used to parse GraphQL queries into a document that can be used by GraphQL clients.
 */
export function graphql(source: "\n  query ServerInfoBlobSizeLimit {\n    serverInfo {\n      configuration {\n        blobSizeLimitBytes\n      }\n    }\n  }\n"): (typeof documents)["\n  query ServerInfoBlobSizeLimit {\n    serverInfo {\n      configuration {\n        blobSizeLimitBytes\n      }\n    }\n  }\n"];
/**
 * The graphql function is used to parse GraphQL queries into a document that can be used by GraphQL clients.
 */
export function graphql(source: "\n  query ServerInfoAllScopes {\n    serverInfo {\n      scopes {\n        name\n        description\n      }\n    }\n  }\n"): (typeof documents)["\n  query ServerInfoAllScopes {\n    serverInfo {\n      scopes {\n        name\n        description\n      }\n    }\n  }\n"];
/**
 * The graphql function is used to parse GraphQL queries into a document that can be used by GraphQL clients.
 */
export function graphql(source: "\n  query ProjectModelsSelectorValues($projectId: String!, $cursor: String) {\n    project(id: $projectId) {\n      id\n      models(limit: 100, cursor: $cursor) {\n        cursor\n        totalCount\n        items {\n          ...CommonModelSelectorModel\n        }\n      }\n    }\n  }\n"): (typeof documents)["\n  query ProjectModelsSelectorValues($projectId: String!, $cursor: String) {\n    project(id: $projectId) {\n      id\n      models(limit: 100, cursor: $cursor) {\n        cursor\n        totalCount\n        items {\n          ...CommonModelSelectorModel\n        }\n      }\n    }\n  }\n"];
/**
 * The graphql function is used to parse GraphQL queries into a document that can be used by GraphQL clients.
 */
export function graphql(source: "\n  query MainServerInfoData {\n    serverInfo {\n      adminContact\n      canonicalUrl\n      company\n      description\n      guestModeEnabled\n      inviteOnly\n      name\n      termsOfService\n      version\n      automateUrl\n    }\n  }\n"): (typeof documents)["\n  query MainServerInfoData {\n    serverInfo {\n      adminContact\n      canonicalUrl\n      company\n      description\n      guestModeEnabled\n      inviteOnly\n      name\n      termsOfService\n      version\n      automateUrl\n    }\n  }\n"];
/**
 * The graphql function is used to parse GraphQL queries into a document that can be used by GraphQL clients.
 */
export function graphql(source: "\n  mutation DashboardJoinWorkspace($input: JoinWorkspaceInput!) {\n    workspaceMutations {\n      join(input: $input) {\n        ...WorkspaceInviteDiscoverableWorkspaceBanner_Workspace\n      }\n    }\n  }\n"): (typeof documents)["\n  mutation DashboardJoinWorkspace($input: JoinWorkspaceInput!) {\n    workspaceMutations {\n      join(input: $input) {\n        ...WorkspaceInviteDiscoverableWorkspaceBanner_Workspace\n      }\n    }\n  }\n"];
/**
 * The graphql function is used to parse GraphQL queries into a document that can be used by GraphQL clients.
 */
export function graphql(source: "\n  query DashboardProjectsPageQuery {\n    activeUser {\n      id\n      projects(limit: 3) {\n        items {\n          ...DashboardProjectCard_Project\n        }\n      }\n      ...ProjectsDashboardHeaderProjects_User\n    }\n  }\n"): (typeof documents)["\n  query DashboardProjectsPageQuery {\n    activeUser {\n      id\n      projects(limit: 3) {\n        items {\n          ...DashboardProjectCard_Project\n        }\n      }\n      ...ProjectsDashboardHeaderProjects_User\n    }\n  }\n"];
/**
 * The graphql function is used to parse GraphQL queries into a document that can be used by GraphQL clients.
 */
export function graphql(source: "\n  query DashboardProjectsPageWorkspaceQuery {\n    activeUser {\n      id\n      ...ProjectsDashboardHeaderWorkspaces_User\n    }\n  }\n"): (typeof documents)["\n  query DashboardProjectsPageWorkspaceQuery {\n    activeUser {\n      id\n      ...ProjectsDashboardHeaderWorkspaces_User\n    }\n  }\n"];
/**
 * The graphql function is used to parse GraphQL queries into a document that can be used by GraphQL clients.
 */
export function graphql(source: "\n  mutation DeleteAccessToken($token: String!) {\n    apiTokenRevoke(token: $token)\n  }\n"): (typeof documents)["\n  mutation DeleteAccessToken($token: String!) {\n    apiTokenRevoke(token: $token)\n  }\n"];
/**
 * The graphql function is used to parse GraphQL queries into a document that can be used by GraphQL clients.
 */
export function graphql(source: "\n  mutation CreateAccessToken($token: ApiTokenCreateInput!) {\n    apiTokenCreate(token: $token)\n  }\n"): (typeof documents)["\n  mutation CreateAccessToken($token: ApiTokenCreateInput!) {\n    apiTokenCreate(token: $token)\n  }\n"];
/**
 * The graphql function is used to parse GraphQL queries into a document that can be used by GraphQL clients.
 */
export function graphql(source: "\n  mutation DeleteApplication($appId: String!) {\n    appDelete(appId: $appId)\n  }\n"): (typeof documents)["\n  mutation DeleteApplication($appId: String!) {\n    appDelete(appId: $appId)\n  }\n"];
/**
 * The graphql function is used to parse GraphQL queries into a document that can be used by GraphQL clients.
 */
export function graphql(source: "\n  mutation CreateApplication($app: AppCreateInput!) {\n    appCreate(app: $app)\n  }\n"): (typeof documents)["\n  mutation CreateApplication($app: AppCreateInput!) {\n    appCreate(app: $app)\n  }\n"];
/**
 * The graphql function is used to parse GraphQL queries into a document that can be used by GraphQL clients.
 */
export function graphql(source: "\n  mutation EditApplication($app: AppUpdateInput!) {\n    appUpdate(app: $app)\n  }\n"): (typeof documents)["\n  mutation EditApplication($app: AppUpdateInput!) {\n    appUpdate(app: $app)\n  }\n"];
/**
 * The graphql function is used to parse GraphQL queries into a document that can be used by GraphQL clients.
 */
export function graphql(source: "\n  mutation RevokeAppAccess($appId: String!) {\n    appRevokeAccess(appId: $appId)\n  }\n"): (typeof documents)["\n  mutation RevokeAppAccess($appId: String!) {\n    appRevokeAccess(appId: $appId)\n  }\n"];
/**
 * The graphql function is used to parse GraphQL queries into a document that can be used by GraphQL clients.
 */
export function graphql(source: "\n  query DeveloperSettingsAccessTokens {\n    activeUser {\n      id\n      apiTokens {\n        id\n        name\n        lastUsed\n        lastChars\n        createdAt\n        scopes\n      }\n    }\n  }\n"): (typeof documents)["\n  query DeveloperSettingsAccessTokens {\n    activeUser {\n      id\n      apiTokens {\n        id\n        name\n        lastUsed\n        lastChars\n        createdAt\n        scopes\n      }\n    }\n  }\n"];
/**
 * The graphql function is used to parse GraphQL queries into a document that can be used by GraphQL clients.
 */
export function graphql(source: "\n  query DeveloperSettingsApplications {\n    activeUser {\n      createdApps {\n        id\n        secret\n        name\n        description\n        redirectUrl\n        scopes {\n          name\n          description\n        }\n      }\n      id\n    }\n  }\n"): (typeof documents)["\n  query DeveloperSettingsApplications {\n    activeUser {\n      createdApps {\n        id\n        secret\n        name\n        description\n        redirectUrl\n        scopes {\n          name\n          description\n        }\n      }\n      id\n    }\n  }\n"];
/**
 * The graphql function is used to parse GraphQL queries into a document that can be used by GraphQL clients.
 */
export function graphql(source: "\n  query DeveloperSettingsAuthorizedApps {\n    activeUser {\n      id\n      authorizedApps {\n        id\n        description\n        name\n        author {\n          id\n          name\n          avatar\n        }\n      }\n    }\n  }\n"): (typeof documents)["\n  query DeveloperSettingsAuthorizedApps {\n    activeUser {\n      id\n      authorizedApps {\n        id\n        description\n        name\n        author {\n          id\n          name\n          avatar\n        }\n      }\n    }\n  }\n"];
/**
 * The graphql function is used to parse GraphQL queries into a document that can be used by GraphQL clients.
 */
export function graphql(source: "\n  query SearchProjects($search: String, $onlyWithRoles: [String!] = null) {\n    activeUser {\n      projects(limit: 10, filter: { search: $search, onlyWithRoles: $onlyWithRoles }) {\n        totalCount\n        items {\n          ...FormSelectProjects_Project\n        }\n      }\n    }\n  }\n"): (typeof documents)["\n  query SearchProjects($search: String, $onlyWithRoles: [String!] = null) {\n    activeUser {\n      projects(limit: 10, filter: { search: $search, onlyWithRoles: $onlyWithRoles }) {\n        totalCount\n        items {\n          ...FormSelectProjects_Project\n        }\n      }\n    }\n  }\n"];
/**
 * The graphql function is used to parse GraphQL queries into a document that can be used by GraphQL clients.
 */
export function graphql(source: "\n  query SearchProjectModels($search: String, $projectId: String!) {\n    project(id: $projectId) {\n      id\n      models(limit: 10, filter: { search: $search }) {\n        totalCount\n        items {\n          ...FormSelectModels_Model\n        }\n      }\n    }\n  }\n"): (typeof documents)["\n  query SearchProjectModels($search: String, $projectId: String!) {\n    project(id: $projectId) {\n      id\n      models(limit: 10, filter: { search: $search }) {\n        totalCount\n        items {\n          ...FormSelectModels_Model\n        }\n      }\n    }\n  }\n"];
/**
 * The graphql function is used to parse GraphQL queries into a document that can be used by GraphQL clients.
 */
export function graphql(source: "\n  query ActiveUserGendoLimits {\n    activeUser {\n      id\n      gendoAICredits {\n        used\n        limit\n        resetDate\n      }\n    }\n  }\n"): (typeof documents)["\n  query ActiveUserGendoLimits {\n    activeUser {\n      id\n      gendoAICredits {\n        used\n        limit\n        resetDate\n      }\n    }\n  }\n"];
/**
 * The graphql function is used to parse GraphQL queries into a document that can be used by GraphQL clients.
 */
export function graphql(source: "\n  mutation requestGendoAIRender($input: GendoAIRenderInput!) {\n    versionMutations {\n      requestGendoAIRender(input: $input)\n    }\n  }\n"): (typeof documents)["\n  mutation requestGendoAIRender($input: GendoAIRenderInput!) {\n    versionMutations {\n      requestGendoAIRender(input: $input)\n    }\n  }\n"];
/**
 * The graphql function is used to parse GraphQL queries into a document that can be used by GraphQL clients.
 */
export function graphql(source: "\n  query GendoAIRender(\n    $gendoAiRenderId: String!\n    $versionId: String!\n    $projectId: String!\n  ) {\n    project(id: $projectId) {\n      id\n      version(id: $versionId) {\n        id\n        gendoAIRender(id: $gendoAiRenderId) {\n          id\n          projectId\n          modelId\n          versionId\n          createdAt\n          updatedAt\n          gendoGenerationId\n          status\n          prompt\n          camera\n          responseImage\n          user {\n            name\n            avatar\n            id\n          }\n        }\n      }\n    }\n  }\n"): (typeof documents)["\n  query GendoAIRender(\n    $gendoAiRenderId: String!\n    $versionId: String!\n    $projectId: String!\n  ) {\n    project(id: $projectId) {\n      id\n      version(id: $versionId) {\n        id\n        gendoAIRender(id: $gendoAiRenderId) {\n          id\n          projectId\n          modelId\n          versionId\n          createdAt\n          updatedAt\n          gendoGenerationId\n          status\n          prompt\n          camera\n          responseImage\n          user {\n            name\n            avatar\n            id\n          }\n        }\n      }\n    }\n  }\n"];
/**
 * The graphql function is used to parse GraphQL queries into a document that can be used by GraphQL clients.
 */
export function graphql(source: "\n  query GendoAIRenders($versionId: String!, $projectId: String!) {\n    project(id: $projectId) {\n      id\n      version(id: $versionId) {\n        id\n        gendoAIRenders {\n          totalCount\n          items {\n            id\n            createdAt\n            updatedAt\n            status\n            gendoGenerationId\n            prompt\n            camera\n          }\n        }\n      }\n    }\n  }\n"): (typeof documents)["\n  query GendoAIRenders($versionId: String!, $projectId: String!) {\n    project(id: $projectId) {\n      id\n      version(id: $versionId) {\n        id\n        gendoAIRenders {\n          totalCount\n          items {\n            id\n            createdAt\n            updatedAt\n            status\n            gendoGenerationId\n            prompt\n            camera\n          }\n        }\n      }\n    }\n  }\n"];
/**
 * The graphql function is used to parse GraphQL queries into a document that can be used by GraphQL clients.
 */
export function graphql(source: "\n  subscription ProjectVersionGendoAIRenderCreated($id: String!, $versionId: String!) {\n    projectVersionGendoAIRenderCreated(id: $id, versionId: $versionId) {\n      id\n      createdAt\n      updatedAt\n      status\n      gendoGenerationId\n      prompt\n      camera\n    }\n  }\n"): (typeof documents)["\n  subscription ProjectVersionGendoAIRenderCreated($id: String!, $versionId: String!) {\n    projectVersionGendoAIRenderCreated(id: $id, versionId: $versionId) {\n      id\n      createdAt\n      updatedAt\n      status\n      gendoGenerationId\n      prompt\n      camera\n    }\n  }\n"];
/**
 * The graphql function is used to parse GraphQL queries into a document that can be used by GraphQL clients.
 */
export function graphql(source: "\n  subscription ProjectVersionGendoAIRenderUpdated($id: String!, $versionId: String!) {\n    projectVersionGendoAIRenderUpdated(id: $id, versionId: $versionId) {\n      id\n      projectId\n      modelId\n      versionId\n      createdAt\n      updatedAt\n      gendoGenerationId\n      status\n      prompt\n      camera\n      responseImage\n    }\n  }\n"): (typeof documents)["\n  subscription ProjectVersionGendoAIRenderUpdated($id: String!, $versionId: String!) {\n    projectVersionGendoAIRenderUpdated(id: $id, versionId: $versionId) {\n      id\n      projectId\n      modelId\n      versionId\n      createdAt\n      updatedAt\n      gendoGenerationId\n      status\n      prompt\n      camera\n      responseImage\n    }\n  }\n"];
/**
 * The graphql function is used to parse GraphQL queries into a document that can be used by GraphQL clients.
 */
export function graphql(source: "\n  mutation CreateNewRegion($input: CreateServerRegionInput!) {\n    serverInfoMutations {\n      multiRegion {\n        create(input: $input) {\n          id\n          ...SettingsServerRegionsAddEditDialog_ServerRegionItem\n          ...SettingsServerRegionsTable_ServerRegionItem\n        }\n      }\n    }\n  }\n"): (typeof documents)["\n  mutation CreateNewRegion($input: CreateServerRegionInput!) {\n    serverInfoMutations {\n      multiRegion {\n        create(input: $input) {\n          id\n          ...SettingsServerRegionsAddEditDialog_ServerRegionItem\n          ...SettingsServerRegionsTable_ServerRegionItem\n        }\n      }\n    }\n  }\n"];
/**
 * The graphql function is used to parse GraphQL queries into a document that can be used by GraphQL clients.
 */
export function graphql(source: "\n  mutation UpdateRegion($input: UpdateServerRegionInput!) {\n    serverInfoMutations {\n      multiRegion {\n        update(input: $input) {\n          id\n          ...SettingsServerRegionsAddEditDialog_ServerRegionItem\n          ...SettingsServerRegionsTable_ServerRegionItem\n        }\n      }\n    }\n  }\n"): (typeof documents)["\n  mutation UpdateRegion($input: UpdateServerRegionInput!) {\n    serverInfoMutations {\n      multiRegion {\n        update(input: $input) {\n          id\n          ...SettingsServerRegionsAddEditDialog_ServerRegionItem\n          ...SettingsServerRegionsTable_ServerRegionItem\n        }\n      }\n    }\n  }\n"];
/**
 * The graphql function is used to parse GraphQL queries into a document that can be used by GraphQL clients.
 */
export function graphql(source: "\n  fragment ProjectPageTeamInternals_Project on Project {\n    id\n    role\n    invitedTeam {\n      id\n      title\n      role\n      inviteId\n      user {\n        role\n        ...LimitedUserAvatar\n      }\n    }\n    team {\n      role\n      user {\n        id\n        role\n        ...LimitedUserAvatar\n      }\n    }\n  }\n"): (typeof documents)["\n  fragment ProjectPageTeamInternals_Project on Project {\n    id\n    role\n    invitedTeam {\n      id\n      title\n      role\n      inviteId\n      user {\n        role\n        ...LimitedUserAvatar\n      }\n    }\n    team {\n      role\n      user {\n        id\n        role\n        ...LimitedUserAvatar\n      }\n    }\n  }\n"];
/**
 * The graphql function is used to parse GraphQL queries into a document that can be used by GraphQL clients.
 */
export function graphql(source: "\n  fragment ProjectPageTeamInternals_Workspace on Workspace {\n    id\n    team {\n      items {\n        id\n        role\n        user {\n          id\n        }\n      }\n    }\n  }\n"): (typeof documents)["\n  fragment ProjectPageTeamInternals_Workspace on Workspace {\n    id\n    team {\n      items {\n        id\n        role\n        user {\n          id\n        }\n      }\n    }\n  }\n"];
/**
 * The graphql function is used to parse GraphQL queries into a document that can be used by GraphQL clients.
 */
export function graphql(source: "\n  fragment ProjectDashboardItemNoModels on Project {\n    id\n    name\n    createdAt\n    updatedAt\n    role\n    team {\n      id\n      user {\n        id\n        name\n        avatar\n      }\n    }\n    ...ProjectPageModelsCardProject\n  }\n"): (typeof documents)["\n  fragment ProjectDashboardItemNoModels on Project {\n    id\n    name\n    createdAt\n    updatedAt\n    role\n    team {\n      id\n      user {\n        id\n        name\n        avatar\n      }\n    }\n    ...ProjectPageModelsCardProject\n  }\n"];
/**
 * The graphql function is used to parse GraphQL queries into a document that can be used by GraphQL clients.
 */
export function graphql(source: "\n  fragment ProjectDashboardItem on Project {\n    id\n    ...ProjectDashboardItemNoModels\n    models(limit: 4) {\n      totalCount\n      items {\n        ...ProjectPageLatestItemsModelItem\n      }\n    }\n    workspace {\n      id\n      slug\n      name\n      ...WorkspaceAvatar_Workspace\n    }\n    pendingImportedModels(limit: 4) {\n      ...PendingFileUpload\n    }\n  }\n"): (typeof documents)["\n  fragment ProjectDashboardItem on Project {\n    id\n    ...ProjectDashboardItemNoModels\n    models(limit: 4) {\n      totalCount\n      items {\n        ...ProjectPageLatestItemsModelItem\n      }\n    }\n    workspace {\n      id\n      slug\n      name\n      ...WorkspaceAvatar_Workspace\n    }\n    pendingImportedModels(limit: 4) {\n      ...PendingFileUpload\n    }\n  }\n"];
/**
 * The graphql function is used to parse GraphQL queries into a document that can be used by GraphQL clients.
 */
export function graphql(source: "\n  fragment PendingFileUpload on FileUpload {\n    id\n    projectId\n    modelName\n    convertedStatus\n    convertedMessage\n    uploadDate\n    convertedLastUpdate\n    fileType\n    fileName\n  }\n"): (typeof documents)["\n  fragment PendingFileUpload on FileUpload {\n    id\n    projectId\n    modelName\n    convertedStatus\n    convertedMessage\n    uploadDate\n    convertedLastUpdate\n    fileType\n    fileName\n  }\n"];
/**
 * The graphql function is used to parse GraphQL queries into a document that can be used by GraphQL clients.
 */
export function graphql(source: "\n  fragment ProjectPageLatestItemsModelItem on Model {\n    id\n    name\n    displayName\n    versionCount: versions(limit: 0) {\n      totalCount\n    }\n    commentThreadCount: commentThreads(limit: 0) {\n      totalCount\n    }\n    pendingImportedVersions(limit: 1) {\n      ...PendingFileUpload\n    }\n    previewUrl\n    createdAt\n    updatedAt\n    ...ProjectPageModelsCardRenameDialog\n    ...ProjectPageModelsCardDeleteDialog\n    ...ProjectPageModelsActions\n    automationsStatus {\n      ...AutomateRunsTriggerStatus_TriggeredAutomationsStatus\n    }\n  }\n"): (typeof documents)["\n  fragment ProjectPageLatestItemsModelItem on Model {\n    id\n    name\n    displayName\n    versionCount: versions(limit: 0) {\n      totalCount\n    }\n    commentThreadCount: commentThreads(limit: 0) {\n      totalCount\n    }\n    pendingImportedVersions(limit: 1) {\n      ...PendingFileUpload\n    }\n    previewUrl\n    createdAt\n    updatedAt\n    ...ProjectPageModelsCardRenameDialog\n    ...ProjectPageModelsCardDeleteDialog\n    ...ProjectPageModelsActions\n    automationsStatus {\n      ...AutomateRunsTriggerStatus_TriggeredAutomationsStatus\n    }\n  }\n"];
/**
 * The graphql function is used to parse GraphQL queries into a document that can be used by GraphQL clients.
 */
export function graphql(source: "\n  fragment ProjectUpdatableMetadata on Project {\n    id\n    name\n    description\n    visibility\n    allowPublicComments\n  }\n"): (typeof documents)["\n  fragment ProjectUpdatableMetadata on Project {\n    id\n    name\n    description\n    visibility\n    allowPublicComments\n  }\n"];
/**
 * The graphql function is used to parse GraphQL queries into a document that can be used by GraphQL clients.
 */
export function graphql(source: "\n  fragment ProjectPageLatestItemsModels on Project {\n    id\n    role\n    visibility\n    modelCount: models(limit: 0) {\n      totalCount\n    }\n    ...ProjectPageModelsStructureItem_Project\n  }\n"): (typeof documents)["\n  fragment ProjectPageLatestItemsModels on Project {\n    id\n    role\n    visibility\n    modelCount: models(limit: 0) {\n      totalCount\n    }\n    ...ProjectPageModelsStructureItem_Project\n  }\n"];
/**
 * The graphql function is used to parse GraphQL queries into a document that can be used by GraphQL clients.
 */
export function graphql(source: "\n  fragment ProjectPageLatestItemsComments on Project {\n    id\n    commentThreadCount: commentThreads(limit: 0) {\n      totalCount\n    }\n  }\n"): (typeof documents)["\n  fragment ProjectPageLatestItemsComments on Project {\n    id\n    commentThreadCount: commentThreads(limit: 0) {\n      totalCount\n    }\n  }\n"];
/**
 * The graphql function is used to parse GraphQL queries into a document that can be used by GraphQL clients.
 */
export function graphql(source: "\n  fragment ProjectPageLatestItemsCommentItem on Comment {\n    id\n    author {\n      ...FormUsersSelectItem\n    }\n    screenshot\n    rawText\n    createdAt\n    updatedAt\n    archived\n    repliesCount: replies(limit: 0) {\n      totalCount\n    }\n    replyAuthors(limit: 4) {\n      totalCount\n      items {\n        ...FormUsersSelectItem\n      }\n    }\n  }\n"): (typeof documents)["\n  fragment ProjectPageLatestItemsCommentItem on Comment {\n    id\n    author {\n      ...FormUsersSelectItem\n    }\n    screenshot\n    rawText\n    createdAt\n    updatedAt\n    archived\n    repliesCount: replies(limit: 0) {\n      totalCount\n    }\n    replyAuthors(limit: 4) {\n      totalCount\n      items {\n        ...FormUsersSelectItem\n      }\n    }\n  }\n"];
/**
 * The graphql function is used to parse GraphQL queries into a document that can be used by GraphQL clients.
 */
export function graphql(source: "\n  mutation CreateModel($input: CreateModelInput!) {\n    modelMutations {\n      create(input: $input) {\n        ...ProjectPageLatestItemsModelItem\n      }\n    }\n  }\n"): (typeof documents)["\n  mutation CreateModel($input: CreateModelInput!) {\n    modelMutations {\n      create(input: $input) {\n        ...ProjectPageLatestItemsModelItem\n      }\n    }\n  }\n"];
/**
 * The graphql function is used to parse GraphQL queries into a document that can be used by GraphQL clients.
 */
export function graphql(source: "\n  mutation CreateProject($input: ProjectCreateInput) {\n    projectMutations {\n      create(input: $input) {\n        ...ProjectPageProject\n        ...ProjectDashboardItem\n      }\n    }\n  }\n"): (typeof documents)["\n  mutation CreateProject($input: ProjectCreateInput) {\n    projectMutations {\n      create(input: $input) {\n        ...ProjectPageProject\n        ...ProjectDashboardItem\n      }\n    }\n  }\n"];
/**
 * The graphql function is used to parse GraphQL queries into a document that can be used by GraphQL clients.
 */
export function graphql(source: "\n  mutation CreateWorkspaceProject($input: WorkspaceProjectCreateInput!) {\n    workspaceMutations {\n      projects {\n        create(input: $input) {\n          ...ProjectPageProject\n          ...ProjectDashboardItem\n        }\n      }\n    }\n  }\n"): (typeof documents)["\n  mutation CreateWorkspaceProject($input: WorkspaceProjectCreateInput!) {\n    workspaceMutations {\n      projects {\n        create(input: $input) {\n          ...ProjectPageProject\n          ...ProjectDashboardItem\n        }\n      }\n    }\n  }\n"];
/**
 * The graphql function is used to parse GraphQL queries into a document that can be used by GraphQL clients.
 */
export function graphql(source: "\n  mutation UpdateModel($input: UpdateModelInput!) {\n    modelMutations {\n      update(input: $input) {\n        ...ProjectPageLatestItemsModelItem\n      }\n    }\n  }\n"): (typeof documents)["\n  mutation UpdateModel($input: UpdateModelInput!) {\n    modelMutations {\n      update(input: $input) {\n        ...ProjectPageLatestItemsModelItem\n      }\n    }\n  }\n"];
/**
 * The graphql function is used to parse GraphQL queries into a document that can be used by GraphQL clients.
 */
export function graphql(source: "\n  mutation DeleteModel($input: DeleteModelInput!) {\n    modelMutations {\n      delete(input: $input)\n    }\n  }\n"): (typeof documents)["\n  mutation DeleteModel($input: DeleteModelInput!) {\n    modelMutations {\n      delete(input: $input)\n    }\n  }\n"];
/**
 * The graphql function is used to parse GraphQL queries into a document that can be used by GraphQL clients.
 */
export function graphql(source: "\n  mutation UpdateProjectRole($input: ProjectUpdateRoleInput!) {\n    projectMutations {\n      updateRole(input: $input) {\n        id\n        team {\n          id\n          role\n          user {\n            ...LimitedUserAvatar\n          }\n        }\n      }\n    }\n  }\n"): (typeof documents)["\n  mutation UpdateProjectRole($input: ProjectUpdateRoleInput!) {\n    projectMutations {\n      updateRole(input: $input) {\n        id\n        team {\n          id\n          role\n          user {\n            ...LimitedUserAvatar\n          }\n        }\n      }\n    }\n  }\n"];
/**
 * The graphql function is used to parse GraphQL queries into a document that can be used by GraphQL clients.
 */
export function graphql(source: "\n  mutation UpdateWorkspaceProjectRole($input: ProjectUpdateRoleInput!) {\n    workspaceMutations {\n      projects {\n        updateRole(input: $input) {\n          id\n          team {\n            id\n            role\n          }\n        }\n      }\n    }\n  }\n"): (typeof documents)["\n  mutation UpdateWorkspaceProjectRole($input: ProjectUpdateRoleInput!) {\n    workspaceMutations {\n      projects {\n        updateRole(input: $input) {\n          id\n          team {\n            id\n            role\n          }\n        }\n      }\n    }\n  }\n"];
/**
 * The graphql function is used to parse GraphQL queries into a document that can be used by GraphQL clients.
 */
export function graphql(source: "\n  mutation InviteProjectUser($projectId: ID!, $input: [ProjectInviteCreateInput!]!) {\n    projectMutations {\n      invites {\n        batchCreate(projectId: $projectId, input: $input) {\n          ...ProjectPageTeamDialog\n        }\n      }\n    }\n  }\n"): (typeof documents)["\n  mutation InviteProjectUser($projectId: ID!, $input: [ProjectInviteCreateInput!]!) {\n    projectMutations {\n      invites {\n        batchCreate(projectId: $projectId, input: $input) {\n          ...ProjectPageTeamDialog\n        }\n      }\n    }\n  }\n"];
/**
 * The graphql function is used to parse GraphQL queries into a document that can be used by GraphQL clients.
 */
export function graphql(source: "\n  mutation InviteWorkspaceProjectUser(\n    $projectId: ID!\n    $inputs: [WorkspaceProjectInviteCreateInput!]!\n  ) {\n    projectMutations {\n      invites {\n        createForWorkspace(projectId: $projectId, inputs: $inputs) {\n          ...ProjectPageTeamDialog\n        }\n      }\n    }\n  }\n"): (typeof documents)["\n  mutation InviteWorkspaceProjectUser(\n    $projectId: ID!\n    $inputs: [WorkspaceProjectInviteCreateInput!]!\n  ) {\n    projectMutations {\n      invites {\n        createForWorkspace(projectId: $projectId, inputs: $inputs) {\n          ...ProjectPageTeamDialog\n        }\n      }\n    }\n  }\n"];
/**
 * The graphql function is used to parse GraphQL queries into a document that can be used by GraphQL clients.
 */
export function graphql(source: "\n  mutation CancelProjectInvite($projectId: ID!, $inviteId: String!) {\n    projectMutations {\n      invites {\n        cancel(projectId: $projectId, inviteId: $inviteId) {\n          ...ProjectPageTeamDialog\n        }\n      }\n    }\n  }\n"): (typeof documents)["\n  mutation CancelProjectInvite($projectId: ID!, $inviteId: String!) {\n    projectMutations {\n      invites {\n        cancel(projectId: $projectId, inviteId: $inviteId) {\n          ...ProjectPageTeamDialog\n        }\n      }\n    }\n  }\n"];
/**
 * The graphql function is used to parse GraphQL queries into a document that can be used by GraphQL clients.
 */
export function graphql(source: "\n  mutation UpdateProjectMetadata($update: ProjectUpdateInput!) {\n    projectMutations {\n      update(update: $update) {\n        id\n        ...ProjectUpdatableMetadata\n      }\n    }\n  }\n"): (typeof documents)["\n  mutation UpdateProjectMetadata($update: ProjectUpdateInput!) {\n    projectMutations {\n      update(update: $update) {\n        id\n        ...ProjectUpdatableMetadata\n      }\n    }\n  }\n"];
/**
 * The graphql function is used to parse GraphQL queries into a document that can be used by GraphQL clients.
 */
export function graphql(source: "\n  mutation DeleteProject($id: String!) {\n    projectMutations {\n      delete(id: $id)\n    }\n  }\n"): (typeof documents)["\n  mutation DeleteProject($id: String!) {\n    projectMutations {\n      delete(id: $id)\n    }\n  }\n"];
/**
 * The graphql function is used to parse GraphQL queries into a document that can be used by GraphQL clients.
 */
export function graphql(source: "\n  mutation UseProjectInvite($input: ProjectInviteUseInput!) {\n    projectMutations {\n      invites {\n        use(input: $input)\n      }\n    }\n  }\n"): (typeof documents)["\n  mutation UseProjectInvite($input: ProjectInviteUseInput!) {\n    projectMutations {\n      invites {\n        use(input: $input)\n      }\n    }\n  }\n"];
/**
 * The graphql function is used to parse GraphQL queries into a document that can be used by GraphQL clients.
 */
export function graphql(source: "\n  mutation LeaveProject($projectId: String!) {\n    projectMutations {\n      leave(id: $projectId)\n    }\n  }\n"): (typeof documents)["\n  mutation LeaveProject($projectId: String!) {\n    projectMutations {\n      leave(id: $projectId)\n    }\n  }\n"];
/**
 * The graphql function is used to parse GraphQL queries into a document that can be used by GraphQL clients.
 */
export function graphql(source: "\n  mutation DeleteVersions($input: DeleteVersionsInput!) {\n    versionMutations {\n      delete(input: $input)\n    }\n  }\n"): (typeof documents)["\n  mutation DeleteVersions($input: DeleteVersionsInput!) {\n    versionMutations {\n      delete(input: $input)\n    }\n  }\n"];
/**
 * The graphql function is used to parse GraphQL queries into a document that can be used by GraphQL clients.
 */
export function graphql(source: "\n  mutation MoveVersions($input: MoveVersionsInput!) {\n    versionMutations {\n      moveToModel(input: $input) {\n        id\n      }\n    }\n  }\n"): (typeof documents)["\n  mutation MoveVersions($input: MoveVersionsInput!) {\n    versionMutations {\n      moveToModel(input: $input) {\n        id\n      }\n    }\n  }\n"];
/**
 * The graphql function is used to parse GraphQL queries into a document that can be used by GraphQL clients.
 */
export function graphql(source: "\n  mutation UpdateVersion($input: UpdateVersionInput!) {\n    versionMutations {\n      update(input: $input) {\n        id\n        message\n      }\n    }\n  }\n"): (typeof documents)["\n  mutation UpdateVersion($input: UpdateVersionInput!) {\n    versionMutations {\n      update(input: $input) {\n        id\n        message\n      }\n    }\n  }\n"];
/**
 * The graphql function is used to parse GraphQL queries into a document that can be used by GraphQL clients.
 */
export function graphql(source: "\n  mutation deleteWebhook($webhook: WebhookDeleteInput!) {\n    webhookDelete(webhook: $webhook)\n  }\n"): (typeof documents)["\n  mutation deleteWebhook($webhook: WebhookDeleteInput!) {\n    webhookDelete(webhook: $webhook)\n  }\n"];
/**
 * The graphql function is used to parse GraphQL queries into a document that can be used by GraphQL clients.
 */
export function graphql(source: "\n  mutation createWebhook($webhook: WebhookCreateInput!) {\n    webhookCreate(webhook: $webhook)\n  }\n"): (typeof documents)["\n  mutation createWebhook($webhook: WebhookCreateInput!) {\n    webhookCreate(webhook: $webhook)\n  }\n"];
/**
 * The graphql function is used to parse GraphQL queries into a document that can be used by GraphQL clients.
 */
export function graphql(source: "\n  mutation updateWebhook($webhook: WebhookUpdateInput!) {\n    webhookUpdate(webhook: $webhook)\n  }\n"): (typeof documents)["\n  mutation updateWebhook($webhook: WebhookUpdateInput!) {\n    webhookUpdate(webhook: $webhook)\n  }\n"];
/**
 * The graphql function is used to parse GraphQL queries into a document that can be used by GraphQL clients.
 */
export function graphql(source: "\n  mutation CreateAutomation($projectId: ID!, $input: ProjectAutomationCreateInput!) {\n    projectMutations {\n      automationMutations(projectId: $projectId) {\n        create(input: $input) {\n          id\n          ...ProjectPageAutomationsRow_Automation\n        }\n      }\n    }\n  }\n"): (typeof documents)["\n  mutation CreateAutomation($projectId: ID!, $input: ProjectAutomationCreateInput!) {\n    projectMutations {\n      automationMutations(projectId: $projectId) {\n        create(input: $input) {\n          id\n          ...ProjectPageAutomationsRow_Automation\n        }\n      }\n    }\n  }\n"];
/**
 * The graphql function is used to parse GraphQL queries into a document that can be used by GraphQL clients.
 */
export function graphql(source: "\n  mutation UpdateAutomation($projectId: ID!, $input: ProjectAutomationUpdateInput!) {\n    projectMutations {\n      automationMutations(projectId: $projectId) {\n        update(input: $input) {\n          id\n          name\n          enabled\n        }\n      }\n    }\n  }\n"): (typeof documents)["\n  mutation UpdateAutomation($projectId: ID!, $input: ProjectAutomationUpdateInput!) {\n    projectMutations {\n      automationMutations(projectId: $projectId) {\n        update(input: $input) {\n          id\n          name\n          enabled\n        }\n      }\n    }\n  }\n"];
/**
 * The graphql function is used to parse GraphQL queries into a document that can be used by GraphQL clients.
 */
export function graphql(source: "\n  mutation CreateAutomationRevision(\n    $projectId: ID!\n    $input: ProjectAutomationRevisionCreateInput!\n  ) {\n    projectMutations {\n      automationMutations(projectId: $projectId) {\n        createRevision(input: $input) {\n          id\n        }\n      }\n    }\n  }\n"): (typeof documents)["\n  mutation CreateAutomationRevision(\n    $projectId: ID!\n    $input: ProjectAutomationRevisionCreateInput!\n  ) {\n    projectMutations {\n      automationMutations(projectId: $projectId) {\n        createRevision(input: $input) {\n          id\n        }\n      }\n    }\n  }\n"];
/**
 * The graphql function is used to parse GraphQL queries into a document that can be used by GraphQL clients.
 */
export function graphql(source: "\n  mutation TriggerAutomation($projectId: ID!, $automationId: ID!) {\n    projectMutations {\n      automationMutations(projectId: $projectId) {\n        trigger(automationId: $automationId)\n      }\n    }\n  }\n"): (typeof documents)["\n  mutation TriggerAutomation($projectId: ID!, $automationId: ID!) {\n    projectMutations {\n      automationMutations(projectId: $projectId) {\n        trigger(automationId: $automationId)\n      }\n    }\n  }\n"];
/**
 * The graphql function is used to parse GraphQL queries into a document that can be used by GraphQL clients.
 */
export function graphql(source: "\n  mutation CreateTestAutomation(\n    $projectId: ID!\n    $input: ProjectTestAutomationCreateInput!\n  ) {\n    projectMutations {\n      automationMutations(projectId: $projectId) {\n        createTestAutomation(input: $input) {\n          id\n          ...ProjectPageAutomationsRow_Automation\n        }\n      }\n    }\n  }\n"): (typeof documents)["\n  mutation CreateTestAutomation(\n    $projectId: ID!\n    $input: ProjectTestAutomationCreateInput!\n  ) {\n    projectMutations {\n      automationMutations(projectId: $projectId) {\n        createTestAutomation(input: $input) {\n          id\n          ...ProjectPageAutomationsRow_Automation\n        }\n      }\n    }\n  }\n"];
/**
 * The graphql function is used to parse GraphQL queries into a document that can be used by GraphQL clients.
 */
export function graphql(source: "\n  mutation MoveProjectToWorkspace($workspaceId: String!, $projectId: String!) {\n    workspaceMutations {\n      projects {\n        moveToWorkspace(workspaceId: $workspaceId, projectId: $projectId) {\n          id\n          workspace {\n            id\n            projects {\n              items {\n                id\n              }\n            }\n            ...ProjectsMoveToWorkspaceDialog_Workspace\n            ...MoveProjectsDialog_Workspace\n          }\n        }\n      }\n    }\n  }\n"): (typeof documents)["\n  mutation MoveProjectToWorkspace($workspaceId: String!, $projectId: String!) {\n    workspaceMutations {\n      projects {\n        moveToWorkspace(workspaceId: $workspaceId, projectId: $projectId) {\n          id\n          workspace {\n            id\n            projects {\n              items {\n                id\n              }\n            }\n            ...ProjectsMoveToWorkspaceDialog_Workspace\n            ...MoveProjectsDialog_Workspace\n          }\n        }\n      }\n    }\n  }\n"];
/**
 * The graphql function is used to parse GraphQL queries into a document that can be used by GraphQL clients.
 */
export function graphql(source: "\n  query ProjectAccessCheck($id: String!) {\n    project(id: $id) {\n      id\n      visibility\n      workspace {\n        id\n        slug\n      }\n    }\n  }\n"): (typeof documents)["\n  query ProjectAccessCheck($id: String!) {\n    project(id: $id) {\n      id\n      visibility\n      workspace {\n        id\n        slug\n      }\n    }\n  }\n"];
/**
 * The graphql function is used to parse GraphQL queries into a document that can be used by GraphQL clients.
 */
export function graphql(source: "\n  query ProjectRoleCheck($id: String!) {\n    project(id: $id) {\n      id\n      role\n    }\n  }\n"): (typeof documents)["\n  query ProjectRoleCheck($id: String!) {\n    project(id: $id) {\n      id\n      role\n    }\n  }\n"];
/**
 * The graphql function is used to parse GraphQL queries into a document that can be used by GraphQL clients.
 */
export function graphql(source: "\n  query ProjectsDashboardQuery($filter: UserProjectsFilter, $cursor: String) {\n    activeUser {\n      id\n      projects(filter: $filter, limit: 6, cursor: $cursor) {\n        cursor\n        totalCount\n        items {\n          ...ProjectDashboardItem\n        }\n      }\n      ...ProjectsDashboardHeaderProjects_User\n    }\n  }\n"): (typeof documents)["\n  query ProjectsDashboardQuery($filter: UserProjectsFilter, $cursor: String) {\n    activeUser {\n      id\n      projects(filter: $filter, limit: 6, cursor: $cursor) {\n        cursor\n        totalCount\n        items {\n          ...ProjectDashboardItem\n        }\n      }\n      ...ProjectsDashboardHeaderProjects_User\n    }\n  }\n"];
/**
 * The graphql function is used to parse GraphQL queries into a document that can be used by GraphQL clients.
 */
export function graphql(source: "\n  query ProjectsDashboardWorkspaceQuery {\n    activeUser {\n      id\n      ...ProjectsDashboardHeaderWorkspaces_User\n    }\n  }\n"): (typeof documents)["\n  query ProjectsDashboardWorkspaceQuery {\n    activeUser {\n      id\n      ...ProjectsDashboardHeaderWorkspaces_User\n    }\n  }\n"];
/**
 * The graphql function is used to parse GraphQL queries into a document that can be used by GraphQL clients.
 */
export function graphql(source: "\n  query ProjectPageQuery($id: String!, $token: String) {\n    project(id: $id) {\n      ...ProjectPageProject\n    }\n    projectInvite(projectId: $id, token: $token) {\n      ...ProjectsInviteBanner\n    }\n  }\n"): (typeof documents)["\n  query ProjectPageQuery($id: String!, $token: String) {\n    project(id: $id) {\n      ...ProjectPageProject\n    }\n    projectInvite(projectId: $id, token: $token) {\n      ...ProjectsInviteBanner\n    }\n  }\n"];
/**
 * The graphql function is used to parse GraphQL queries into a document that can be used by GraphQL clients.
 */
export function graphql(source: "\n  query ProjectLatestModels($projectId: String!, $filter: ProjectModelsFilter) {\n    project(id: $projectId) {\n      id\n      models(cursor: null, limit: 16, filter: $filter) {\n        totalCount\n        cursor\n        items {\n          ...ProjectPageLatestItemsModelItem\n        }\n      }\n      pendingImportedModels {\n        ...PendingFileUpload\n      }\n    }\n  }\n"): (typeof documents)["\n  query ProjectLatestModels($projectId: String!, $filter: ProjectModelsFilter) {\n    project(id: $projectId) {\n      id\n      models(cursor: null, limit: 16, filter: $filter) {\n        totalCount\n        cursor\n        items {\n          ...ProjectPageLatestItemsModelItem\n        }\n      }\n      pendingImportedModels {\n        ...PendingFileUpload\n      }\n    }\n  }\n"];
/**
 * The graphql function is used to parse GraphQL queries into a document that can be used by GraphQL clients.
 */
export function graphql(source: "\n  query ProjectLatestModelsPagination(\n    $projectId: String!\n    $filter: ProjectModelsFilter\n    $cursor: String = null\n  ) {\n    project(id: $projectId) {\n      id\n      models(cursor: $cursor, limit: 16, filter: $filter) {\n        totalCount\n        cursor\n        items {\n          ...ProjectPageLatestItemsModelItem\n        }\n      }\n    }\n  }\n"): (typeof documents)["\n  query ProjectLatestModelsPagination(\n    $projectId: String!\n    $filter: ProjectModelsFilter\n    $cursor: String = null\n  ) {\n    project(id: $projectId) {\n      id\n      models(cursor: $cursor, limit: 16, filter: $filter) {\n        totalCount\n        cursor\n        items {\n          ...ProjectPageLatestItemsModelItem\n        }\n      }\n    }\n  }\n"];
/**
 * The graphql function is used to parse GraphQL queries into a document that can be used by GraphQL clients.
 */
export function graphql(source: "\n  query ProjectModelsTreeTopLevel(\n    $projectId: String!\n    $filter: ProjectModelsTreeFilter\n  ) {\n    project(id: $projectId) {\n      id\n      modelsTree(cursor: null, limit: 8, filter: $filter) {\n        totalCount\n        cursor\n        items {\n          ...SingleLevelModelTreeItem\n        }\n      }\n      pendingImportedModels {\n        ...PendingFileUpload\n      }\n    }\n  }\n"): (typeof documents)["\n  query ProjectModelsTreeTopLevel(\n    $projectId: String!\n    $filter: ProjectModelsTreeFilter\n  ) {\n    project(id: $projectId) {\n      id\n      modelsTree(cursor: null, limit: 8, filter: $filter) {\n        totalCount\n        cursor\n        items {\n          ...SingleLevelModelTreeItem\n        }\n      }\n      pendingImportedModels {\n        ...PendingFileUpload\n      }\n    }\n  }\n"];
/**
 * The graphql function is used to parse GraphQL queries into a document that can be used by GraphQL clients.
 */
export function graphql(source: "\n  query ProjectModelsTreeTopLevelPagination(\n    $projectId: String!\n    $filter: ProjectModelsTreeFilter\n    $cursor: String = null\n  ) {\n    project(id: $projectId) {\n      id\n      modelsTree(cursor: $cursor, limit: 8, filter: $filter) {\n        totalCount\n        cursor\n        items {\n          ...SingleLevelModelTreeItem\n        }\n      }\n    }\n  }\n"): (typeof documents)["\n  query ProjectModelsTreeTopLevelPagination(\n    $projectId: String!\n    $filter: ProjectModelsTreeFilter\n    $cursor: String = null\n  ) {\n    project(id: $projectId) {\n      id\n      modelsTree(cursor: $cursor, limit: 8, filter: $filter) {\n        totalCount\n        cursor\n        items {\n          ...SingleLevelModelTreeItem\n        }\n      }\n    }\n  }\n"];
/**
 * The graphql function is used to parse GraphQL queries into a document that can be used by GraphQL clients.
 */
export function graphql(source: "\n  query ProjectModelChildrenTree($projectId: String!, $parentName: String!) {\n    project(id: $projectId) {\n      id\n      modelChildrenTree(fullName: $parentName) {\n        ...SingleLevelModelTreeItem\n      }\n    }\n  }\n"): (typeof documents)["\n  query ProjectModelChildrenTree($projectId: String!, $parentName: String!) {\n    project(id: $projectId) {\n      id\n      modelChildrenTree(fullName: $parentName) {\n        ...SingleLevelModelTreeItem\n      }\n    }\n  }\n"];
/**
 * The graphql function is used to parse GraphQL queries into a document that can be used by GraphQL clients.
 */
export function graphql(source: "\n  query ProjectLatestCommentThreads(\n    $projectId: String!\n    $cursor: String = null\n    $filter: ProjectCommentsFilter = null\n  ) {\n    project(id: $projectId) {\n      id\n      commentThreads(cursor: $cursor, limit: 8, filter: $filter) {\n        totalCount\n        cursor\n        items {\n          ...ProjectPageLatestItemsCommentItem\n        }\n      }\n    }\n  }\n"): (typeof documents)["\n  query ProjectLatestCommentThreads(\n    $projectId: String!\n    $cursor: String = null\n    $filter: ProjectCommentsFilter = null\n  ) {\n    project(id: $projectId) {\n      id\n      commentThreads(cursor: $cursor, limit: 8, filter: $filter) {\n        totalCount\n        cursor\n        items {\n          ...ProjectPageLatestItemsCommentItem\n        }\n      }\n    }\n  }\n"];
/**
 * The graphql function is used to parse GraphQL queries into a document that can be used by GraphQL clients.
 */
export function graphql(source: "\n  query ProjectInvite($projectId: String!, $token: String) {\n    projectInvite(projectId: $projectId, token: $token) {\n      ...ProjectsInviteBanner\n    }\n  }\n"): (typeof documents)["\n  query ProjectInvite($projectId: String!, $token: String) {\n    projectInvite(projectId: $projectId, token: $token) {\n      ...ProjectsInviteBanner\n    }\n  }\n"];
/**
 * The graphql function is used to parse GraphQL queries into a document that can be used by GraphQL clients.
 */
export function graphql(source: "\n  query ProjectModelCheck($projectId: String!, $modelId: String!) {\n    project(id: $projectId) {\n      visibility\n      model(id: $modelId) {\n        id\n      }\n    }\n  }\n"): (typeof documents)["\n  query ProjectModelCheck($projectId: String!, $modelId: String!) {\n    project(id: $projectId) {\n      visibility\n      model(id: $modelId) {\n        id\n      }\n    }\n  }\n"];
/**
 * The graphql function is used to parse GraphQL queries into a document that can be used by GraphQL clients.
 */
export function graphql(source: "\n  query ProjectModelPage(\n    $projectId: String!\n    $modelId: String!\n    $versionsCursor: String\n  ) {\n    project(id: $projectId) {\n      id\n      ...ProjectModelPageHeaderProject\n      ...ProjectModelPageVersionsProject\n    }\n  }\n"): (typeof documents)["\n  query ProjectModelPage(\n    $projectId: String!\n    $modelId: String!\n    $versionsCursor: String\n  ) {\n    project(id: $projectId) {\n      id\n      ...ProjectModelPageHeaderProject\n      ...ProjectModelPageVersionsProject\n    }\n  }\n"];
/**
 * The graphql function is used to parse GraphQL queries into a document that can be used by GraphQL clients.
 */
export function graphql(source: "\n  query ProjectModelVersions(\n    $projectId: String!\n    $modelId: String!\n    $versionsCursor: String\n  ) {\n    project(id: $projectId) {\n      id\n      ...ProjectModelPageVersionsPagination\n    }\n  }\n"): (typeof documents)["\n  query ProjectModelVersions(\n    $projectId: String!\n    $modelId: String!\n    $versionsCursor: String\n  ) {\n    project(id: $projectId) {\n      id\n      ...ProjectModelPageVersionsPagination\n    }\n  }\n"];
/**
 * The graphql function is used to parse GraphQL queries into a document that can be used by GraphQL clients.
 */
export function graphql(source: "\n  query ProjectModelsPage($projectId: String!) {\n    project(id: $projectId) {\n      id\n      ...ProjectModelsPageHeader_Project\n      ...ProjectModelsPageResults_Project\n    }\n  }\n"): (typeof documents)["\n  query ProjectModelsPage($projectId: String!) {\n    project(id: $projectId) {\n      id\n      ...ProjectModelsPageHeader_Project\n      ...ProjectModelsPageResults_Project\n    }\n  }\n"];
/**
 * The graphql function is used to parse GraphQL queries into a document that can be used by GraphQL clients.
 */
export function graphql(source: "\n  query ProjectDiscussionsPage($projectId: String!) {\n    project(id: $projectId) {\n      id\n      ...ProjectDiscussionsPageHeader_Project\n      ...ProjectDiscussionsPageResults_Project\n    }\n  }\n"): (typeof documents)["\n  query ProjectDiscussionsPage($projectId: String!) {\n    project(id: $projectId) {\n      id\n      ...ProjectDiscussionsPageHeader_Project\n      ...ProjectDiscussionsPageResults_Project\n    }\n  }\n"];
/**
 * The graphql function is used to parse GraphQL queries into a document that can be used by GraphQL clients.
 */
export function graphql(source: "\n  query ProjectAutomationsTab($projectId: String!) {\n    project(id: $projectId) {\n      id\n      role\n      models(limit: 1) {\n        items {\n          id\n        }\n      }\n      automations(filter: null, cursor: null, limit: 5) {\n        totalCount\n        items {\n          id\n          ...ProjectPageAutomationsRow_Automation\n        }\n        cursor\n      }\n      workspace {\n        id\n        slug\n      }\n      ...FormSelectProjects_Project\n    }\n    ...ProjectPageAutomationsEmptyState_Query\n  }\n"): (typeof documents)["\n  query ProjectAutomationsTab($projectId: String!) {\n    project(id: $projectId) {\n      id\n      role\n      models(limit: 1) {\n        items {\n          id\n        }\n      }\n      automations(filter: null, cursor: null, limit: 5) {\n        totalCount\n        items {\n          id\n          ...ProjectPageAutomationsRow_Automation\n        }\n        cursor\n      }\n      workspace {\n        id\n        slug\n      }\n      ...FormSelectProjects_Project\n    }\n    ...ProjectPageAutomationsEmptyState_Query\n  }\n"];
/**
 * The graphql function is used to parse GraphQL queries into a document that can be used by GraphQL clients.
 */
export function graphql(source: "\n  query ProjectAutomationsTabAutomationsPagination(\n    $projectId: String!\n    $search: String = null\n    $cursor: String = null\n  ) {\n    project(id: $projectId) {\n      id\n      automations(filter: $search, cursor: $cursor, limit: 5) {\n        totalCount\n        cursor\n        items {\n          id\n          ...ProjectPageAutomationsRow_Automation\n        }\n      }\n    }\n  }\n"): (typeof documents)["\n  query ProjectAutomationsTabAutomationsPagination(\n    $projectId: String!\n    $search: String = null\n    $cursor: String = null\n  ) {\n    project(id: $projectId) {\n      id\n      automations(filter: $search, cursor: $cursor, limit: 5) {\n        totalCount\n        cursor\n        items {\n          id\n          ...ProjectPageAutomationsRow_Automation\n        }\n      }\n    }\n  }\n"];
/**
 * The graphql function is used to parse GraphQL queries into a document that can be used by GraphQL clients.
 */
export function graphql(source: "\n  query ProjectAutomationPage($projectId: String!, $automationId: String!) {\n    project(id: $projectId) {\n      id\n      ...ProjectPageAutomationPage_Project\n      automation(id: $automationId) {\n        id\n        ...ProjectPageAutomationPage_Automation\n      }\n    }\n  }\n"): (typeof documents)["\n  query ProjectAutomationPage($projectId: String!, $automationId: String!) {\n    project(id: $projectId) {\n      id\n      ...ProjectPageAutomationPage_Project\n      automation(id: $automationId) {\n        id\n        ...ProjectPageAutomationPage_Automation\n      }\n    }\n  }\n"];
/**
 * The graphql function is used to parse GraphQL queries into a document that can be used by GraphQL clients.
 */
export function graphql(source: "\n  query ProjectAutomationPagePaginatedRuns(\n    $projectId: String!\n    $automationId: String!\n    $cursor: String = null\n  ) {\n    project(id: $projectId) {\n      id\n      automation(id: $automationId) {\n        id\n        runs(cursor: $cursor, limit: 10) {\n          totalCount\n          cursor\n          items {\n            id\n            ...AutomationRunDetails\n          }\n        }\n      }\n    }\n  }\n"): (typeof documents)["\n  query ProjectAutomationPagePaginatedRuns(\n    $projectId: String!\n    $automationId: String!\n    $cursor: String = null\n  ) {\n    project(id: $projectId) {\n      id\n      automation(id: $automationId) {\n        id\n        runs(cursor: $cursor, limit: 10) {\n          totalCount\n          cursor\n          items {\n            id\n            ...AutomationRunDetails\n          }\n        }\n      }\n    }\n  }\n"];
/**
 * The graphql function is used to parse GraphQL queries into a document that can be used by GraphQL clients.
 */
export function graphql(source: "\n  query ProjectAutomationAccessCheck($projectId: String!) {\n    project(id: $projectId) {\n      id\n      automations(limit: 0) {\n        totalCount\n      }\n    }\n  }\n"): (typeof documents)["\n  query ProjectAutomationAccessCheck($projectId: String!) {\n    project(id: $projectId) {\n      id\n      automations(limit: 0) {\n        totalCount\n      }\n    }\n  }\n"];
/**
 * The graphql function is used to parse GraphQL queries into a document that can be used by GraphQL clients.
 */
export function graphql(source: "\n  query ProjectWebhooks($projectId: String!) {\n    project(id: $projectId) {\n      id\n      name\n      webhooks {\n        items {\n          streamId\n          triggers\n          enabled\n          url\n          id\n          description\n          history(limit: 5) {\n            items {\n              status\n              statusInfo\n            }\n          }\n        }\n        totalCount\n      }\n    }\n  }\n"): (typeof documents)["\n  query ProjectWebhooks($projectId: String!) {\n    project(id: $projectId) {\n      id\n      name\n      webhooks {\n        items {\n          streamId\n          triggers\n          enabled\n          url\n          id\n          description\n          history(limit: 5) {\n            items {\n              status\n              statusInfo\n            }\n          }\n        }\n        totalCount\n      }\n    }\n  }\n"];
/**
 * The graphql function is used to parse GraphQL queries into a document that can be used by GraphQL clients.
 */
export function graphql(source: "\n  query ProjectBlobInfo($blobId: String!, $projectId: String!) {\n    project(id: $projectId) {\n      id\n      blob(id: $blobId) {\n        id\n        fileName\n        fileType\n        fileSize\n        createdAt\n      }\n    }\n  }\n"): (typeof documents)["\n  query ProjectBlobInfo($blobId: String!, $projectId: String!) {\n    project(id: $projectId) {\n      id\n      blob(id: $blobId) {\n        id\n        fileName\n        fileType\n        fileSize\n        createdAt\n      }\n    }\n  }\n"];
/**
 * The graphql function is used to parse GraphQL queries into a document that can be used by GraphQL clients.
 */
export function graphql(source: "\n  query ProjectWorkspaceSelect {\n    activeUser {\n      id\n      ...ProjectsAddDialog_User\n    }\n  }\n"): (typeof documents)["\n  query ProjectWorkspaceSelect {\n    activeUser {\n      id\n      ...ProjectsAddDialog_User\n    }\n  }\n"];
/**
 * The graphql function is used to parse GraphQL queries into a document that can be used by GraphQL clients.
 */
export function graphql(source: "\n  subscription OnProjectUpdated($id: String!) {\n    projectUpdated(id: $id) {\n      id\n      type\n      project {\n        ...ProjectPageProject\n        ...ProjectDashboardItemNoModels\n      }\n    }\n  }\n"): (typeof documents)["\n  subscription OnProjectUpdated($id: String!) {\n    projectUpdated(id: $id) {\n      id\n      type\n      project {\n        ...ProjectPageProject\n        ...ProjectDashboardItemNoModels\n      }\n    }\n  }\n"];
/**
 * The graphql function is used to parse GraphQL queries into a document that can be used by GraphQL clients.
 */
export function graphql(source: "\n  subscription OnProjectModelsUpdate($id: String!) {\n    projectModelsUpdated(id: $id) {\n      id\n      type\n      model {\n        id\n        versions(limit: 1) {\n          items {\n            id\n            referencedObject\n          }\n        }\n        ...ProjectPageLatestItemsModelItem\n      }\n    }\n  }\n"): (typeof documents)["\n  subscription OnProjectModelsUpdate($id: String!) {\n    projectModelsUpdated(id: $id) {\n      id\n      type\n      model {\n        id\n        versions(limit: 1) {\n          items {\n            id\n            referencedObject\n          }\n        }\n        ...ProjectPageLatestItemsModelItem\n      }\n    }\n  }\n"];
/**
 * The graphql function is used to parse GraphQL queries into a document that can be used by GraphQL clients.
 */
export function graphql(source: "\n  subscription OnProjectVersionsUpdate($id: String!) {\n    projectVersionsUpdated(id: $id) {\n      id\n      modelId\n      type\n      version {\n        id\n        ...ViewerModelVersionCardItem\n        ...ProjectModelPageVersionsCardVersion\n        model {\n          id\n          ...ProjectPageLatestItemsModelItem\n        }\n      }\n    }\n  }\n"): (typeof documents)["\n  subscription OnProjectVersionsUpdate($id: String!) {\n    projectVersionsUpdated(id: $id) {\n      id\n      modelId\n      type\n      version {\n        id\n        ...ViewerModelVersionCardItem\n        ...ProjectModelPageVersionsCardVersion\n        model {\n          id\n          ...ProjectPageLatestItemsModelItem\n        }\n      }\n    }\n  }\n"];
/**
 * The graphql function is used to parse GraphQL queries into a document that can be used by GraphQL clients.
 */
export function graphql(source: "\n  subscription OnProjectVersionsPreviewGenerated($id: String!) {\n    projectVersionsPreviewGenerated(id: $id) {\n      projectId\n      objectId\n      versionId\n    }\n  }\n"): (typeof documents)["\n  subscription OnProjectVersionsPreviewGenerated($id: String!) {\n    projectVersionsPreviewGenerated(id: $id) {\n      projectId\n      objectId\n      versionId\n    }\n  }\n"];
/**
 * The graphql function is used to parse GraphQL queries into a document that can be used by GraphQL clients.
 */
export function graphql(source: "\n  subscription OnProjectPendingModelsUpdated($id: String!) {\n    projectPendingModelsUpdated(id: $id) {\n      id\n      type\n      model {\n        ...PendingFileUpload\n        model {\n          ...ProjectPageLatestItemsModelItem\n        }\n      }\n    }\n  }\n"): (typeof documents)["\n  subscription OnProjectPendingModelsUpdated($id: String!) {\n    projectPendingModelsUpdated(id: $id) {\n      id\n      type\n      model {\n        ...PendingFileUpload\n        model {\n          ...ProjectPageLatestItemsModelItem\n        }\n      }\n    }\n  }\n"];
/**
 * The graphql function is used to parse GraphQL queries into a document that can be used by GraphQL clients.
 */
export function graphql(source: "\n  subscription OnProjectPendingVersionsUpdated($id: String!) {\n    projectPendingVersionsUpdated(id: $id) {\n      id\n      type\n      version {\n        ...PendingFileUpload\n        model {\n          ...ProjectPageLatestItemsModelItem\n        }\n      }\n    }\n  }\n"): (typeof documents)["\n  subscription OnProjectPendingVersionsUpdated($id: String!) {\n    projectPendingVersionsUpdated(id: $id) {\n      id\n      type\n      version {\n        ...PendingFileUpload\n        model {\n          ...ProjectPageLatestItemsModelItem\n        }\n      }\n    }\n  }\n"];
/**
 * The graphql function is used to parse GraphQL queries into a document that can be used by GraphQL clients.
 */
export function graphql(source: "\n  subscription OnProjectTriggeredAutomationsStatusUpdated($id: String!) {\n    projectTriggeredAutomationsStatusUpdated(projectId: $id) {\n      type\n      version {\n        id\n        automationsStatus {\n          automationRuns {\n            ...AutomateViewerPanel_AutomateRun\n          }\n          ...TriggeredAutomationsStatusSummary\n          ...AutomateRunsTriggerStatusDialog_TriggeredAutomationsStatus\n        }\n      }\n      model {\n        id\n      }\n      run {\n        id\n        automationId\n        ...AutomationRunDetails\n      }\n    }\n  }\n"): (typeof documents)["\n  subscription OnProjectTriggeredAutomationsStatusUpdated($id: String!) {\n    projectTriggeredAutomationsStatusUpdated(projectId: $id) {\n      type\n      version {\n        id\n        automationsStatus {\n          automationRuns {\n            ...AutomateViewerPanel_AutomateRun\n          }\n          ...TriggeredAutomationsStatusSummary\n          ...AutomateRunsTriggerStatusDialog_TriggeredAutomationsStatus\n        }\n      }\n      model {\n        id\n      }\n      run {\n        id\n        automationId\n        ...AutomationRunDetails\n      }\n    }\n  }\n"];
/**
 * The graphql function is used to parse GraphQL queries into a document that can be used by GraphQL clients.
 */
export function graphql(source: "\n  subscription OnProjectAutomationsUpdated($id: String!) {\n    projectAutomationsUpdated(projectId: $id) {\n      type\n      automationId\n      automation {\n        id\n        ...ProjectPageAutomationPage_Automation\n        ...ProjectPageAutomationsRow_Automation\n      }\n    }\n  }\n"): (typeof documents)["\n  subscription OnProjectAutomationsUpdated($id: String!) {\n    projectAutomationsUpdated(projectId: $id) {\n      type\n      automationId\n      automation {\n        id\n        ...ProjectPageAutomationPage_Automation\n        ...ProjectPageAutomationsRow_Automation\n      }\n    }\n  }\n"];
/**
 * The graphql function is used to parse GraphQL queries into a document that can be used by GraphQL clients.
 */
export function graphql(source: "\n  mutation ServerInfoUpdate($info: ServerInfoUpdateInput!) {\n    serverInfoUpdate(info: $info)\n  }\n"): (typeof documents)["\n  mutation ServerInfoUpdate($info: ServerInfoUpdateInput!) {\n    serverInfoUpdate(info: $info)\n  }\n"];
/**
 * The graphql function is used to parse GraphQL queries into a document that can be used by GraphQL clients.
 */
export function graphql(source: "\n  mutation AdminPanelDeleteUser($userConfirmation: UserDeleteInput!) {\n    adminDeleteUser(userConfirmation: $userConfirmation)\n  }\n"): (typeof documents)["\n  mutation AdminPanelDeleteUser($userConfirmation: UserDeleteInput!) {\n    adminDeleteUser(userConfirmation: $userConfirmation)\n  }\n"];
/**
 * The graphql function is used to parse GraphQL queries into a document that can be used by GraphQL clients.
 */
export function graphql(source: "\n  mutation AdminPanelDeleteProject($ids: [String!]!) {\n    projectMutations {\n      batchDelete(ids: $ids)\n    }\n  }\n"): (typeof documents)["\n  mutation AdminPanelDeleteProject($ids: [String!]!) {\n    projectMutations {\n      batchDelete(ids: $ids)\n    }\n  }\n"];
/**
 * The graphql function is used to parse GraphQL queries into a document that can be used by GraphQL clients.
 */
export function graphql(source: "\n  mutation AdminPanelResendInvite($inviteId: String!) {\n    inviteResend(inviteId: $inviteId)\n  }\n"): (typeof documents)["\n  mutation AdminPanelResendInvite($inviteId: String!) {\n    inviteResend(inviteId: $inviteId)\n  }\n"];
/**
 * The graphql function is used to parse GraphQL queries into a document that can be used by GraphQL clients.
 */
export function graphql(source: "\n  mutation AdminPanelDeleteInvite($inviteId: String!) {\n    inviteDelete(inviteId: $inviteId)\n  }\n"): (typeof documents)["\n  mutation AdminPanelDeleteInvite($inviteId: String!) {\n    inviteDelete(inviteId: $inviteId)\n  }\n"];
/**
 * The graphql function is used to parse GraphQL queries into a document that can be used by GraphQL clients.
 */
export function graphql(source: "\n  mutation AdminChangeUseRole($userRoleInput: UserRoleInput!) {\n    userRoleChange(userRoleInput: $userRoleInput)\n  }\n"): (typeof documents)["\n  mutation AdminChangeUseRole($userRoleInput: UserRoleInput!) {\n    userRoleChange(userRoleInput: $userRoleInput)\n  }\n"];
/**
 * The graphql function is used to parse GraphQL queries into a document that can be used by GraphQL clients.
 */
export function graphql(source: "\n  query ServerManagementDataPage {\n    admin {\n      userList {\n        totalCount\n      }\n      projectList {\n        totalCount\n      }\n      inviteList {\n        totalCount\n      }\n    }\n    serverInfo {\n      name\n      version\n    }\n  }\n"): (typeof documents)["\n  query ServerManagementDataPage {\n    admin {\n      userList {\n        totalCount\n      }\n      projectList {\n        totalCount\n      }\n      inviteList {\n        totalCount\n      }\n    }\n    serverInfo {\n      name\n      version\n    }\n  }\n"];
/**
 * The graphql function is used to parse GraphQL queries into a document that can be used by GraphQL clients.
 */
export function graphql(source: "\n  query ServerSettingsDialogData {\n    serverInfo {\n      name\n      description\n      adminContact\n      company\n      termsOfService\n      inviteOnly\n      guestModeEnabled\n    }\n  }\n"): (typeof documents)["\n  query ServerSettingsDialogData {\n    serverInfo {\n      name\n      description\n      adminContact\n      company\n      termsOfService\n      inviteOnly\n      guestModeEnabled\n    }\n  }\n"];
/**
 * The graphql function is used to parse GraphQL queries into a document that can be used by GraphQL clients.
 */
export function graphql(source: "\n  query AdminPanelUsersList($limit: Int!, $cursor: String, $query: String) {\n    admin {\n      userList(limit: $limit, cursor: $cursor, query: $query) {\n        totalCount\n        cursor\n        items {\n          id\n          email\n          avatar\n          name\n          role\n          verified\n          company\n        }\n      }\n    }\n  }\n"): (typeof documents)["\n  query AdminPanelUsersList($limit: Int!, $cursor: String, $query: String) {\n    admin {\n      userList(limit: $limit, cursor: $cursor, query: $query) {\n        totalCount\n        cursor\n        items {\n          id\n          email\n          avatar\n          name\n          role\n          verified\n          company\n        }\n      }\n    }\n  }\n"];
/**
 * The graphql function is used to parse GraphQL queries into a document that can be used by GraphQL clients.
 */
export function graphql(source: "\n  query AdminPanelProjectsList(\n    $query: String\n    $orderBy: String\n    $limit: Int!\n    $visibility: String\n    $cursor: String\n  ) {\n    admin {\n      projectList(\n        query: $query\n        orderBy: $orderBy\n        limit: $limit\n        visibility: $visibility\n        cursor: $cursor\n      ) {\n        cursor\n        ...SettingsServerProjects_ProjectCollection\n      }\n    }\n  }\n"): (typeof documents)["\n  query AdminPanelProjectsList(\n    $query: String\n    $orderBy: String\n    $limit: Int!\n    $visibility: String\n    $cursor: String\n  ) {\n    admin {\n      projectList(\n        query: $query\n        orderBy: $orderBy\n        limit: $limit\n        visibility: $visibility\n        cursor: $cursor\n      ) {\n        cursor\n        ...SettingsServerProjects_ProjectCollection\n      }\n    }\n  }\n"];
/**
 * The graphql function is used to parse GraphQL queries into a document that can be used by GraphQL clients.
 */
export function graphql(source: "\n  query AdminPanelInvitesList($limit: Int!, $cursor: String, $query: String) {\n    admin {\n      inviteList(limit: $limit, cursor: $cursor, query: $query) {\n        cursor\n        items {\n          email\n          id\n          invitedBy {\n            id\n            name\n          }\n        }\n        totalCount\n      }\n    }\n  }\n"): (typeof documents)["\n  query AdminPanelInvitesList($limit: Int!, $cursor: String, $query: String) {\n    admin {\n      inviteList(limit: $limit, cursor: $cursor, query: $query) {\n        cursor\n        items {\n          email\n          id\n          invitedBy {\n            id\n            name\n          }\n        }\n        totalCount\n      }\n    }\n  }\n"];
/**
 * The graphql function is used to parse GraphQL queries into a document that can be used by GraphQL clients.
 */
export function graphql(source: "\n  query UsersCount {\n    admin {\n      userList {\n        totalCount\n      }\n    }\n  }\n"): (typeof documents)["\n  query UsersCount {\n    admin {\n      userList {\n        totalCount\n      }\n    }\n  }\n"];
/**
 * The graphql function is used to parse GraphQL queries into a document that can be used by GraphQL clients.
 */
export function graphql(source: "\n  query InvitesCount {\n    admin {\n      inviteList {\n        totalCount\n      }\n    }\n  }\n"): (typeof documents)["\n  query InvitesCount {\n    admin {\n      inviteList {\n        totalCount\n      }\n    }\n  }\n"];
/**
 * The graphql function is used to parse GraphQL queries into a document that can be used by GraphQL clients.
 */
export function graphql(source: "\n  mutation InviteServerUser($input: [ServerInviteCreateInput!]!) {\n    serverInviteBatchCreate(input: $input)\n  }\n"): (typeof documents)["\n  mutation InviteServerUser($input: [ServerInviteCreateInput!]!) {\n    serverInviteBatchCreate(input: $input)\n  }\n"];
/**
 * The graphql function is used to parse GraphQL queries into a document that can be used by GraphQL clients.
 */
export function graphql(source: "\n                      fragment AddDomainWorkspace on Workspace {\n                        slug\n                      }\n                    "): (typeof documents)["\n                      fragment AddDomainWorkspace on Workspace {\n                        slug\n                      }\n                    "];
/**
 * The graphql function is used to parse GraphQL queries into a document that can be used by GraphQL clients.
 */
export function graphql(source: "\n  fragment SettingsMenu_Workspace on Workspace {\n    id\n    sso {\n      provider {\n        id\n      }\n      session {\n        validUntil\n      }\n    }\n  }\n"): (typeof documents)["\n  fragment SettingsMenu_Workspace on Workspace {\n    id\n    sso {\n      provider {\n        id\n      }\n      session {\n        validUntil\n      }\n    }\n  }\n"];
/**
 * The graphql function is used to parse GraphQL queries into a document that can be used by GraphQL clients.
 */
export function graphql(source: "\n  mutation SettingsUpdateWorkspace($input: WorkspaceUpdateInput!) {\n    workspaceMutations {\n      update(input: $input) {\n        ...SettingsWorkspacesGeneral_Workspace\n      }\n    }\n  }\n"): (typeof documents)["\n  mutation SettingsUpdateWorkspace($input: WorkspaceUpdateInput!) {\n    workspaceMutations {\n      update(input: $input) {\n        ...SettingsWorkspacesGeneral_Workspace\n      }\n    }\n  }\n"];
/**
 * The graphql function is used to parse GraphQL queries into a document that can be used by GraphQL clients.
 */
export function graphql(source: "\n  mutation SettingsCreateUserEmail($input: CreateUserEmailInput!) {\n    activeUserMutations {\n      emailMutations {\n        create(input: $input) {\n          ...SettingsUserEmails_User\n        }\n      }\n    }\n  }\n"): (typeof documents)["\n  mutation SettingsCreateUserEmail($input: CreateUserEmailInput!) {\n    activeUserMutations {\n      emailMutations {\n        create(input: $input) {\n          ...SettingsUserEmails_User\n        }\n      }\n    }\n  }\n"];
/**
 * The graphql function is used to parse GraphQL queries into a document that can be used by GraphQL clients.
 */
export function graphql(source: "\n  mutation SettingsDeleteUserEmail($input: DeleteUserEmailInput!) {\n    activeUserMutations {\n      emailMutations {\n        delete(input: $input) {\n          ...SettingsUserEmails_User\n        }\n      }\n    }\n  }\n"): (typeof documents)["\n  mutation SettingsDeleteUserEmail($input: DeleteUserEmailInput!) {\n    activeUserMutations {\n      emailMutations {\n        delete(input: $input) {\n          ...SettingsUserEmails_User\n        }\n      }\n    }\n  }\n"];
/**
 * The graphql function is used to parse GraphQL queries into a document that can be used by GraphQL clients.
 */
export function graphql(source: "\n  mutation SettingsSetPrimaryUserEmail($input: SetPrimaryUserEmailInput!) {\n    activeUserMutations {\n      emailMutations {\n        setPrimary(input: $input) {\n          ...SettingsUserEmails_User\n        }\n      }\n    }\n  }\n"): (typeof documents)["\n  mutation SettingsSetPrimaryUserEmail($input: SetPrimaryUserEmailInput!) {\n    activeUserMutations {\n      emailMutations {\n        setPrimary(input: $input) {\n          ...SettingsUserEmails_User\n        }\n      }\n    }\n  }\n"];
/**
 * The graphql function is used to parse GraphQL queries into a document that can be used by GraphQL clients.
 */
export function graphql(source: "\n  mutation SettingsNewEmailVerification($input: EmailVerificationRequestInput!) {\n    activeUserMutations {\n      emailMutations {\n        requestNewEmailVerification(input: $input)\n      }\n    }\n  }\n"): (typeof documents)["\n  mutation SettingsNewEmailVerification($input: EmailVerificationRequestInput!) {\n    activeUserMutations {\n      emailMutations {\n        requestNewEmailVerification(input: $input)\n      }\n    }\n  }\n"];
/**
 * The graphql function is used to parse GraphQL queries into a document that can be used by GraphQL clients.
 */
export function graphql(source: "\n  mutation SettingsUpdateWorkspaceSecurity($input: WorkspaceUpdateInput!) {\n    workspaceMutations {\n      update(input: $input) {\n        id\n        domainBasedMembershipProtectionEnabled\n        discoverabilityEnabled\n      }\n    }\n  }\n"): (typeof documents)["\n  mutation SettingsUpdateWorkspaceSecurity($input: WorkspaceUpdateInput!) {\n    workspaceMutations {\n      update(input: $input) {\n        id\n        domainBasedMembershipProtectionEnabled\n        discoverabilityEnabled\n      }\n    }\n  }\n"];
/**
 * The graphql function is used to parse GraphQL queries into a document that can be used by GraphQL clients.
 */
export function graphql(source: "\n  mutation SettingsDeleteWorkspace($workspaceId: String!) {\n    workspaceMutations {\n      delete(workspaceId: $workspaceId)\n    }\n  }\n"): (typeof documents)["\n  mutation SettingsDeleteWorkspace($workspaceId: String!) {\n    workspaceMutations {\n      delete(workspaceId: $workspaceId)\n    }\n  }\n"];
/**
 * The graphql function is used to parse GraphQL queries into a document that can be used by GraphQL clients.
 */
export function graphql(source: "\n  mutation SettingsResendWorkspaceInvite($input: WorkspaceInviteResendInput!) {\n    workspaceMutations {\n      invites {\n        resend(input: $input)\n      }\n    }\n  }\n"): (typeof documents)["\n  mutation SettingsResendWorkspaceInvite($input: WorkspaceInviteResendInput!) {\n    workspaceMutations {\n      invites {\n        resend(input: $input)\n      }\n    }\n  }\n"];
/**
 * The graphql function is used to parse GraphQL queries into a document that can be used by GraphQL clients.
 */
export function graphql(source: "\n  mutation SettingsCancelWorkspaceInvite($workspaceId: String!, $inviteId: String!) {\n    workspaceMutations {\n      invites {\n        cancel(workspaceId: $workspaceId, inviteId: $inviteId) {\n          id\n        }\n      }\n    }\n  }\n"): (typeof documents)["\n  mutation SettingsCancelWorkspaceInvite($workspaceId: String!, $inviteId: String!) {\n    workspaceMutations {\n      invites {\n        cancel(workspaceId: $workspaceId, inviteId: $inviteId) {\n          id\n        }\n      }\n    }\n  }\n"];
/**
 * The graphql function is used to parse GraphQL queries into a document that can be used by GraphQL clients.
 */
export function graphql(source: "\n  mutation AddWorkspaceDomain($input: AddDomainToWorkspaceInput!) {\n    workspaceMutations {\n      addDomain(input: $input) {\n        ...SettingsWorkspacesSecurity_Workspace\n      }\n    }\n  }\n"): (typeof documents)["\n  mutation AddWorkspaceDomain($input: AddDomainToWorkspaceInput!) {\n    workspaceMutations {\n      addDomain(input: $input) {\n        ...SettingsWorkspacesSecurity_Workspace\n      }\n    }\n  }\n"];
/**
 * The graphql function is used to parse GraphQL queries into a document that can be used by GraphQL clients.
 */
export function graphql(source: "\n  mutation DeleteWorkspaceDomain($input: WorkspaceDomainDeleteInput!) {\n    workspaceMutations {\n      deleteDomain(input: $input) {\n        ...SettingsWorkspacesSecurityDomainRemoveDialog_Workspace\n      }\n    }\n  }\n"): (typeof documents)["\n  mutation DeleteWorkspaceDomain($input: WorkspaceDomainDeleteInput!) {\n    workspaceMutations {\n      deleteDomain(input: $input) {\n        ...SettingsWorkspacesSecurityDomainRemoveDialog_Workspace\n      }\n    }\n  }\n"];
/**
 * The graphql function is used to parse GraphQL queries into a document that can be used by GraphQL clients.
 */
export function graphql(source: "\n  mutation SettingsLeaveWorkspace($leaveId: ID!) {\n    workspaceMutations {\n      leave(id: $leaveId)\n    }\n  }\n"): (typeof documents)["\n  mutation SettingsLeaveWorkspace($leaveId: ID!) {\n    workspaceMutations {\n      leave(id: $leaveId)\n    }\n  }\n"];
/**
 * The graphql function is used to parse GraphQL queries into a document that can be used by GraphQL clients.
 */
export function graphql(source: "\n  mutation SettingsBillingCancelCheckoutSession($input: CancelCheckoutSessionInput!) {\n    workspaceMutations {\n      billing {\n        cancelCheckoutSession(input: $input)\n      }\n    }\n  }\n"): (typeof documents)["\n  mutation SettingsBillingCancelCheckoutSession($input: CancelCheckoutSessionInput!) {\n    workspaceMutations {\n      billing {\n        cancelCheckoutSession(input: $input)\n      }\n    }\n  }\n"];
/**
 * The graphql function is used to parse GraphQL queries into a document that can be used by GraphQL clients.
 */
export function graphql(source: "\n  query SettingsSidebar {\n    activeUser {\n      ...SettingsDialog_User\n    }\n  }\n"): (typeof documents)["\n  query SettingsSidebar {\n    activeUser {\n      ...SettingsDialog_User\n    }\n  }\n"];
/**
 * The graphql function is used to parse GraphQL queries into a document that can be used by GraphQL clients.
 */
export function graphql(source: "\n  query SettingsSidebarAutomateFunctions {\n    activeUser {\n      ...Sidebar_User\n    }\n  }\n"): (typeof documents)["\n  query SettingsSidebarAutomateFunctions {\n    activeUser {\n      ...Sidebar_User\n    }\n  }\n"];
/**
 * The graphql function is used to parse GraphQL queries into a document that can be used by GraphQL clients.
 */
export function graphql(source: "\n  query SettingsWorkspaceGeneral($id: String!) {\n    workspace(id: $id) {\n      ...SettingsWorkspacesGeneral_Workspace\n    }\n  }\n"): (typeof documents)["\n  query SettingsWorkspaceGeneral($id: String!) {\n    workspace(id: $id) {\n      ...SettingsWorkspacesGeneral_Workspace\n    }\n  }\n"];
/**
 * The graphql function is used to parse GraphQL queries into a document that can be used by GraphQL clients.
 */
export function graphql(source: "\n  query SettingsWorkspaceBilling($workspaceId: String!) {\n    workspace(id: $workspaceId) {\n      id\n      ...SettingsWorkspacesBilling_Workspace\n    }\n  }\n"): (typeof documents)["\n  query SettingsWorkspaceBilling($workspaceId: String!) {\n    workspace(id: $workspaceId) {\n      id\n      ...SettingsWorkspacesBilling_Workspace\n    }\n  }\n"];
/**
 * The graphql function is used to parse GraphQL queries into a document that can be used by GraphQL clients.
 */
export function graphql(source: "\n  query SettingsWorkspaceBillingCustomerPortal($workspaceId: String!) {\n    workspace(id: $workspaceId) {\n      customerPortalUrl\n    }\n  }\n"): (typeof documents)["\n  query SettingsWorkspaceBillingCustomerPortal($workspaceId: String!) {\n    workspace(id: $workspaceId) {\n      customerPortalUrl\n    }\n  }\n"];
/**
 * The graphql function is used to parse GraphQL queries into a document that can be used by GraphQL clients.
 */
export function graphql(source: "\n  query SettingsWorkspaceRegions($workspaceId: String!) {\n    workspace(id: $workspaceId) {\n      id\n      ...SettingsWorkspacesRegions_Workspace\n    }\n    serverInfo {\n      ...SettingsWorkspacesRegions_ServerInfo\n    }\n  }\n"): (typeof documents)["\n  query SettingsWorkspaceRegions($workspaceId: String!) {\n    workspace(id: $workspaceId) {\n      id\n      ...SettingsWorkspacesRegions_Workspace\n    }\n    serverInfo {\n      ...SettingsWorkspacesRegions_ServerInfo\n    }\n  }\n"];
/**
 * The graphql function is used to parse GraphQL queries into a document that can be used by GraphQL clients.
 */
export function graphql(source: "\n  query SettingsWorkspacesMembers(\n    $workspaceId: String!\n    $invitesFilter: PendingWorkspaceCollaboratorsFilter\n  ) {\n    workspace(id: $workspaceId) {\n      ...SettingsWorkspacesMembers_Workspace\n      ...SettingsWorkspacesMembersMembersTable_Workspace\n      ...SettingsWorkspacesMembersGuestsTable_Workspace\n      ...SettingsWorkspacesMembersInvitesTable_Workspace\n    }\n  }\n"): (typeof documents)["\n  query SettingsWorkspacesMembers(\n    $workspaceId: String!\n    $invitesFilter: PendingWorkspaceCollaboratorsFilter\n  ) {\n    workspace(id: $workspaceId) {\n      ...SettingsWorkspacesMembers_Workspace\n      ...SettingsWorkspacesMembersMembersTable_Workspace\n      ...SettingsWorkspacesMembersGuestsTable_Workspace\n      ...SettingsWorkspacesMembersInvitesTable_Workspace\n    }\n  }\n"];
/**
 * The graphql function is used to parse GraphQL queries into a document that can be used by GraphQL clients.
 */
export function graphql(source: "\n  query SettingsWorkspacesMembersSearch(\n    $workspaceId: String!\n    $filter: WorkspaceTeamFilter\n  ) {\n    workspace(id: $workspaceId) {\n      id\n      team(filter: $filter) {\n        items {\n          id\n          ...SettingsWorkspacesMembersMembersTable_WorkspaceCollaborator\n        }\n      }\n    }\n  }\n"): (typeof documents)["\n  query SettingsWorkspacesMembersSearch(\n    $workspaceId: String!\n    $filter: WorkspaceTeamFilter\n  ) {\n    workspace(id: $workspaceId) {\n      id\n      team(filter: $filter) {\n        items {\n          id\n          ...SettingsWorkspacesMembersMembersTable_WorkspaceCollaborator\n        }\n      }\n    }\n  }\n"];
/**
 * The graphql function is used to parse GraphQL queries into a document that can be used by GraphQL clients.
 */
export function graphql(source: "\n  query SettingsWorkspacesInvitesSearch(\n    $workspaceId: String!\n    $invitesFilter: PendingWorkspaceCollaboratorsFilter\n  ) {\n    workspace(id: $workspaceId) {\n      ...SettingsWorkspacesMembersInvitesTable_Workspace\n    }\n  }\n"): (typeof documents)["\n  query SettingsWorkspacesInvitesSearch(\n    $workspaceId: String!\n    $invitesFilter: PendingWorkspaceCollaboratorsFilter\n  ) {\n    workspace(id: $workspaceId) {\n      ...SettingsWorkspacesMembersInvitesTable_Workspace\n    }\n  }\n"];
/**
 * The graphql function is used to parse GraphQL queries into a document that can be used by GraphQL clients.
 */
export function graphql(source: "\n  query SettingsUserEmailsQuery {\n    activeUser {\n      ...SettingsUserEmails_User\n    }\n  }\n"): (typeof documents)["\n  query SettingsUserEmailsQuery {\n    activeUser {\n      ...SettingsUserEmails_User\n    }\n  }\n"];
/**
 * The graphql function is used to parse GraphQL queries into a document that can be used by GraphQL clients.
 */
export function graphql(source: "\n  query SettingsWorkspacesProjects(\n    $workspaceId: String!\n    $limit: Int!\n    $cursor: String\n    $filter: WorkspaceProjectsFilter\n  ) {\n    workspace(id: $workspaceId) {\n      id\n      slug\n      projects(limit: $limit, cursor: $cursor, filter: $filter) {\n        cursor\n        ...SettingsWorkspacesProjects_ProjectCollection\n      }\n    }\n  }\n"): (typeof documents)["\n  query SettingsWorkspacesProjects(\n    $workspaceId: String!\n    $limit: Int!\n    $cursor: String\n    $filter: WorkspaceProjectsFilter\n  ) {\n    workspace(id: $workspaceId) {\n      id\n      slug\n      projects(limit: $limit, cursor: $cursor, filter: $filter) {\n        cursor\n        ...SettingsWorkspacesProjects_ProjectCollection\n      }\n    }\n  }\n"];
/**
 * The graphql function is used to parse GraphQL queries into a document that can be used by GraphQL clients.
 */
export function graphql(source: "\n  query SettingsWorkspaceSecurity($workspaceId: String!) {\n    workspace(id: $workspaceId) {\n      ...SettingsWorkspacesSecurity_Workspace\n    }\n    activeUser {\n      ...SettingsWorkspacesSecurity_User\n    }\n  }\n"): (typeof documents)["\n  query SettingsWorkspaceSecurity($workspaceId: String!) {\n    workspace(id: $workspaceId) {\n      ...SettingsWorkspacesSecurity_Workspace\n    }\n    activeUser {\n      ...SettingsWorkspacesSecurity_User\n    }\n  }\n"];
/**
 * The graphql function is used to parse GraphQL queries into a document that can be used by GraphQL clients.
 */
export function graphql(source: "\n  fragment AppAuthorAvatar on AppAuthor {\n    id\n    name\n    avatar\n  }\n"): (typeof documents)["\n  fragment AppAuthorAvatar on AppAuthor {\n    id\n    name\n    avatar\n  }\n"];
/**
 * The graphql function is used to parse GraphQL queries into a document that can be used by GraphQL clients.
 */
export function graphql(source: "\n  fragment LimitedUserAvatar on LimitedUser {\n    id\n    name\n    avatar\n  }\n"): (typeof documents)["\n  fragment LimitedUserAvatar on LimitedUser {\n    id\n    name\n    avatar\n  }\n"];
/**
 * The graphql function is used to parse GraphQL queries into a document that can be used by GraphQL clients.
 */
export function graphql(source: "\n  fragment ActiveUserAvatar on User {\n    id\n    name\n    avatar\n  }\n"): (typeof documents)["\n  fragment ActiveUserAvatar on User {\n    id\n    name\n    avatar\n  }\n"];
/**
 * The graphql function is used to parse GraphQL queries into a document that can be used by GraphQL clients.
 */
export function graphql(source: "\n  mutation UpdateUser($input: UserUpdateInput!) {\n    activeUserMutations {\n      update(user: $input) {\n        id\n        name\n        bio\n        company\n        avatar\n      }\n    }\n  }\n"): (typeof documents)["\n  mutation UpdateUser($input: UserUpdateInput!) {\n    activeUserMutations {\n      update(user: $input) {\n        id\n        name\n        bio\n        company\n        avatar\n      }\n    }\n  }\n"];
/**
 * The graphql function is used to parse GraphQL queries into a document that can be used by GraphQL clients.
 */
export function graphql(source: "\n  mutation UpdateNotificationPreferences($input: JSONObject!) {\n    userNotificationPreferencesUpdate(preferences: $input)\n  }\n"): (typeof documents)["\n  mutation UpdateNotificationPreferences($input: JSONObject!) {\n    userNotificationPreferencesUpdate(preferences: $input)\n  }\n"];
/**
 * The graphql function is used to parse GraphQL queries into a document that can be used by GraphQL clients.
 */
export function graphql(source: "\n  mutation DeleteAccount($input: UserDeleteInput!) {\n    userDelete(userConfirmation: $input)\n  }\n"): (typeof documents)["\n  mutation DeleteAccount($input: UserDeleteInput!) {\n    userDelete(userConfirmation: $input)\n  }\n"];
/**
 * The graphql function is used to parse GraphQL queries into a document that can be used by GraphQL clients.
 */
export function graphql(source: "\n  query ProfileEditDialog {\n    activeUser {\n      ...SettingsUserProfileDetails_User\n      ...SettingsUserNotifications_User\n      ...SettingsUserProfileDeleteAccount_User\n    }\n  }\n"): (typeof documents)["\n  query ProfileEditDialog {\n    activeUser {\n      ...SettingsUserProfileDetails_User\n      ...SettingsUserNotifications_User\n      ...SettingsUserProfileDeleteAccount_User\n    }\n  }\n"];
/**
 * The graphql function is used to parse GraphQL queries into a document that can be used by GraphQL clients.
 */
export function graphql(source: "\n  fragment ViewerCommentBubblesData on Comment {\n    id\n    viewedAt\n    viewerState\n  }\n"): (typeof documents)["\n  fragment ViewerCommentBubblesData on Comment {\n    id\n    viewedAt\n    viewerState\n  }\n"];
/**
 * The graphql function is used to parse GraphQL queries into a document that can be used by GraphQL clients.
 */
export function graphql(source: "\n  fragment ViewerCommentThread on Comment {\n    ...ViewerCommentsListItem\n    ...ViewerCommentBubblesData\n    ...ViewerCommentsReplyItem\n  }\n"): (typeof documents)["\n  fragment ViewerCommentThread on Comment {\n    ...ViewerCommentsListItem\n    ...ViewerCommentBubblesData\n    ...ViewerCommentsReplyItem\n  }\n"];
/**
 * The graphql function is used to parse GraphQL queries into a document that can be used by GraphQL clients.
 */
export function graphql(source: "\n  fragment ViewerCommentsReplyItem on Comment {\n    id\n    archived\n    rawText\n    text {\n      doc\n    }\n    author {\n      ...LimitedUserAvatar\n    }\n    createdAt\n    ...ThreadCommentAttachment\n  }\n"): (typeof documents)["\n  fragment ViewerCommentsReplyItem on Comment {\n    id\n    archived\n    rawText\n    text {\n      doc\n    }\n    author {\n      ...LimitedUserAvatar\n    }\n    createdAt\n    ...ThreadCommentAttachment\n  }\n"];
/**
 * The graphql function is used to parse GraphQL queries into a document that can be used by GraphQL clients.
 */
export function graphql(source: "\n  mutation BroadcastViewerUserActivity(\n    $projectId: String!\n    $resourceIdString: String!\n    $message: ViewerUserActivityMessageInput!\n  ) {\n    broadcastViewerUserActivity(\n      projectId: $projectId\n      resourceIdString: $resourceIdString\n      message: $message\n    )\n  }\n"): (typeof documents)["\n  mutation BroadcastViewerUserActivity(\n    $projectId: String!\n    $resourceIdString: String!\n    $message: ViewerUserActivityMessageInput!\n  ) {\n    broadcastViewerUserActivity(\n      projectId: $projectId\n      resourceIdString: $resourceIdString\n      message: $message\n    )\n  }\n"];
/**
 * The graphql function is used to parse GraphQL queries into a document that can be used by GraphQL clients.
 */
export function graphql(source: "\n  mutation MarkCommentViewed($input: MarkCommentViewedInput!) {\n    commentMutations {\n      markViewed(input: $input)\n    }\n  }\n"): (typeof documents)["\n  mutation MarkCommentViewed($input: MarkCommentViewedInput!) {\n    commentMutations {\n      markViewed(input: $input)\n    }\n  }\n"];
/**
 * The graphql function is used to parse GraphQL queries into a document that can be used by GraphQL clients.
 */
export function graphql(source: "\n  mutation CreateCommentThread($input: CreateCommentInput!) {\n    commentMutations {\n      create(input: $input) {\n        ...ViewerCommentThread\n      }\n    }\n  }\n"): (typeof documents)["\n  mutation CreateCommentThread($input: CreateCommentInput!) {\n    commentMutations {\n      create(input: $input) {\n        ...ViewerCommentThread\n      }\n    }\n  }\n"];
/**
 * The graphql function is used to parse GraphQL queries into a document that can be used by GraphQL clients.
 */
export function graphql(source: "\n  mutation CreateCommentReply($input: CreateCommentReplyInput!) {\n    commentMutations {\n      reply(input: $input) {\n        ...ViewerCommentsReplyItem\n      }\n    }\n  }\n"): (typeof documents)["\n  mutation CreateCommentReply($input: CreateCommentReplyInput!) {\n    commentMutations {\n      reply(input: $input) {\n        ...ViewerCommentsReplyItem\n      }\n    }\n  }\n"];
/**
 * The graphql function is used to parse GraphQL queries into a document that can be used by GraphQL clients.
 */
export function graphql(source: "\n  mutation ArchiveComment($input: ArchiveCommentInput!) {\n    commentMutations {\n      archive(input: $input)\n    }\n  }\n"): (typeof documents)["\n  mutation ArchiveComment($input: ArchiveCommentInput!) {\n    commentMutations {\n      archive(input: $input)\n    }\n  }\n"];
/**
 * The graphql function is used to parse GraphQL queries into a document that can be used by GraphQL clients.
 */
export function graphql(source: "\n  query ProjectViewerResources($projectId: String!, $resourceUrlString: String!) {\n    project(id: $projectId) {\n      id\n      viewerResources(resourceIdString: $resourceUrlString) {\n        identifier\n        items {\n          modelId\n          versionId\n          objectId\n        }\n      }\n    }\n  }\n"): (typeof documents)["\n  query ProjectViewerResources($projectId: String!, $resourceUrlString: String!) {\n    project(id: $projectId) {\n      id\n      viewerResources(resourceIdString: $resourceUrlString) {\n        identifier\n        items {\n          modelId\n          versionId\n          objectId\n        }\n      }\n    }\n  }\n"];
/**
 * The graphql function is used to parse GraphQL queries into a document that can be used by GraphQL clients.
 */
export function graphql(source: "\n  query ViewerLoadedResources(\n    $projectId: String!\n    $modelIds: [String!]!\n    $versionIds: [String!]\n  ) {\n    project(id: $projectId) {\n      id\n      role\n      allowPublicComments\n      models(filter: { ids: $modelIds }) {\n        totalCount\n        items {\n          id\n          name\n          updatedAt\n          loadedVersion: versions(\n            filter: { priorityIds: $versionIds, priorityIdsOnly: true }\n          ) {\n            items {\n              ...ViewerModelVersionCardItem\n              automationsStatus {\n                id\n                automationRuns {\n                  ...AutomateViewerPanel_AutomateRun\n                }\n              }\n            }\n          }\n          versions(limit: 5) {\n            totalCount\n            cursor\n            items {\n              ...ViewerModelVersionCardItem\n            }\n          }\n        }\n      }\n      ...ProjectPageLatestItemsModels\n      ...ModelPageProject\n      ...HeaderNavShare_Project\n    }\n  }\n"): (typeof documents)["\n  query ViewerLoadedResources(\n    $projectId: String!\n    $modelIds: [String!]!\n    $versionIds: [String!]\n  ) {\n    project(id: $projectId) {\n      id\n      role\n      allowPublicComments\n      models(filter: { ids: $modelIds }) {\n        totalCount\n        items {\n          id\n          name\n          updatedAt\n          loadedVersion: versions(\n            filter: { priorityIds: $versionIds, priorityIdsOnly: true }\n          ) {\n            items {\n              ...ViewerModelVersionCardItem\n              automationsStatus {\n                id\n                automationRuns {\n                  ...AutomateViewerPanel_AutomateRun\n                }\n              }\n            }\n          }\n          versions(limit: 5) {\n            totalCount\n            cursor\n            items {\n              ...ViewerModelVersionCardItem\n            }\n          }\n        }\n      }\n      ...ProjectPageLatestItemsModels\n      ...ModelPageProject\n      ...HeaderNavShare_Project\n    }\n  }\n"];
/**
 * The graphql function is used to parse GraphQL queries into a document that can be used by GraphQL clients.
 */
export function graphql(source: "\n  query ViewerModelVersions(\n    $projectId: String!\n    $modelId: String!\n    $versionsCursor: String\n  ) {\n    project(id: $projectId) {\n      id\n      role\n      model(id: $modelId) {\n        id\n        versions(cursor: $versionsCursor, limit: 5) {\n          totalCount\n          cursor\n          items {\n            ...ViewerModelVersionCardItem\n          }\n        }\n      }\n    }\n  }\n"): (typeof documents)["\n  query ViewerModelVersions(\n    $projectId: String!\n    $modelId: String!\n    $versionsCursor: String\n  ) {\n    project(id: $projectId) {\n      id\n      role\n      model(id: $modelId) {\n        id\n        versions(cursor: $versionsCursor, limit: 5) {\n          totalCount\n          cursor\n          items {\n            ...ViewerModelVersionCardItem\n          }\n        }\n      }\n    }\n  }\n"];
/**
 * The graphql function is used to parse GraphQL queries into a document that can be used by GraphQL clients.
 */
export function graphql(source: "\n  query ViewerDiffVersions(\n    $projectId: String!\n    $modelId: String!\n    $versionAId: String!\n    $versionBId: String!\n  ) {\n    project(id: $projectId) {\n      id\n      model(id: $modelId) {\n        id\n        versionA: version(id: $versionAId) {\n          ...ViewerModelVersionCardItem\n        }\n        versionB: version(id: $versionBId) {\n          ...ViewerModelVersionCardItem\n        }\n      }\n    }\n  }\n"): (typeof documents)["\n  query ViewerDiffVersions(\n    $projectId: String!\n    $modelId: String!\n    $versionAId: String!\n    $versionBId: String!\n  ) {\n    project(id: $projectId) {\n      id\n      model(id: $modelId) {\n        id\n        versionA: version(id: $versionAId) {\n          ...ViewerModelVersionCardItem\n        }\n        versionB: version(id: $versionBId) {\n          ...ViewerModelVersionCardItem\n        }\n      }\n    }\n  }\n"];
/**
 * The graphql function is used to parse GraphQL queries into a document that can be used by GraphQL clients.
 */
export function graphql(source: "\n  query ViewerLoadedThreads(\n    $projectId: String!\n    $filter: ProjectCommentsFilter!\n    $cursor: String\n    $limit: Int\n  ) {\n    project(id: $projectId) {\n      id\n      commentThreads(filter: $filter, cursor: $cursor, limit: $limit) {\n        totalCount\n        totalArchivedCount\n        items {\n          ...ViewerCommentThread\n          ...LinkableComment\n        }\n      }\n    }\n  }\n"): (typeof documents)["\n  query ViewerLoadedThreads(\n    $projectId: String!\n    $filter: ProjectCommentsFilter!\n    $cursor: String\n    $limit: Int\n  ) {\n    project(id: $projectId) {\n      id\n      commentThreads(filter: $filter, cursor: $cursor, limit: $limit) {\n        totalCount\n        totalArchivedCount\n        items {\n          ...ViewerCommentThread\n          ...LinkableComment\n        }\n      }\n    }\n  }\n"];
/**
 * The graphql function is used to parse GraphQL queries into a document that can be used by GraphQL clients.
 */
export function graphql(source: "\n  query ViewerRawProjectObject($projectId: String!, $objectId: String!) {\n    project(id: $projectId) {\n      id\n      object(id: $objectId) {\n        id\n        data\n      }\n    }\n  }\n"): (typeof documents)["\n  query ViewerRawProjectObject($projectId: String!, $objectId: String!) {\n    project(id: $projectId) {\n      id\n      object(id: $objectId) {\n        id\n        data\n      }\n    }\n  }\n"];
/**
 * The graphql function is used to parse GraphQL queries into a document that can be used by GraphQL clients.
 */
export function graphql(source: "\n  subscription OnViewerUserActivityBroadcasted(\n    $target: ViewerUpdateTrackingTarget!\n    $sessionId: String!\n  ) {\n    viewerUserActivityBroadcasted(target: $target, sessionId: $sessionId) {\n      userName\n      userId\n      user {\n        ...LimitedUserAvatar\n      }\n      state\n      status\n      sessionId\n    }\n  }\n"): (typeof documents)["\n  subscription OnViewerUserActivityBroadcasted(\n    $target: ViewerUpdateTrackingTarget!\n    $sessionId: String!\n  ) {\n    viewerUserActivityBroadcasted(target: $target, sessionId: $sessionId) {\n      userName\n      userId\n      user {\n        ...LimitedUserAvatar\n      }\n      state\n      status\n      sessionId\n    }\n  }\n"];
/**
 * The graphql function is used to parse GraphQL queries into a document that can be used by GraphQL clients.
 */
export function graphql(source: "\n  subscription OnViewerCommentsUpdated($target: ViewerUpdateTrackingTarget!) {\n    projectCommentsUpdated(target: $target) {\n      id\n      type\n      comment {\n        id\n        parent {\n          id\n        }\n        ...ViewerCommentThread\n      }\n    }\n  }\n"): (typeof documents)["\n  subscription OnViewerCommentsUpdated($target: ViewerUpdateTrackingTarget!) {\n    projectCommentsUpdated(target: $target) {\n      id\n      type\n      comment {\n        id\n        parent {\n          id\n        }\n        ...ViewerCommentThread\n      }\n    }\n  }\n"];
/**
 * The graphql function is used to parse GraphQL queries into a document that can be used by GraphQL clients.
 */
export function graphql(source: "\n  fragment LinkableComment on Comment {\n    id\n    viewerResources {\n      modelId\n      versionId\n      objectId\n    }\n  }\n"): (typeof documents)["\n  fragment LinkableComment on Comment {\n    id\n    viewerResources {\n      modelId\n      versionId\n      objectId\n    }\n  }\n"];
/**
 * The graphql function is used to parse GraphQL queries into a document that can be used by GraphQL clients.
 */
export function graphql(source: "\n  fragment UseWorkspaceInviteManager_PendingWorkspaceCollaborator on PendingWorkspaceCollaborator {\n    id\n    token\n    workspaceId\n    workspaceSlug\n    user {\n      id\n    }\n  }\n"): (typeof documents)["\n  fragment UseWorkspaceInviteManager_PendingWorkspaceCollaborator on PendingWorkspaceCollaborator {\n    id\n    token\n    workspaceId\n    workspaceSlug\n    user {\n      id\n    }\n  }\n"];
/**
 * The graphql function is used to parse GraphQL queries into a document that can be used by GraphQL clients.
 */
export function graphql(source: "\n  fragment WorkspaceMixpanelUpdateGroup_WorkspaceCollaborator on WorkspaceCollaborator {\n    id\n    role\n  }\n"): (typeof documents)["\n  fragment WorkspaceMixpanelUpdateGroup_WorkspaceCollaborator on WorkspaceCollaborator {\n    id\n    role\n  }\n"];
/**
 * The graphql function is used to parse GraphQL queries into a document that can be used by GraphQL clients.
 */
export function graphql(source: "\n  fragment WorkspaceMixpanelUpdateGroup_Workspace on Workspace {\n    id\n    name\n    description\n    domainBasedMembershipProtectionEnabled\n    discoverabilityEnabled\n    plan {\n      status\n      name\n    }\n    team {\n      totalCount\n      items {\n        ...WorkspaceMixpanelUpdateGroup_WorkspaceCollaborator\n      }\n    }\n  }\n"): (typeof documents)["\n  fragment WorkspaceMixpanelUpdateGroup_Workspace on Workspace {\n    id\n    name\n    description\n    domainBasedMembershipProtectionEnabled\n    discoverabilityEnabled\n    plan {\n      status\n      name\n    }\n    team {\n      totalCount\n      items {\n        ...WorkspaceMixpanelUpdateGroup_WorkspaceCollaborator\n      }\n    }\n  }\n"];
/**
 * The graphql function is used to parse GraphQL queries into a document that can be used by GraphQL clients.
 */
export function graphql(source: "\n      subscription OnWorkspaceProjectsUpdate($slug: String!) {\n        workspaceProjectsUpdated(workspaceId: null, workspaceSlug: $slug) {\n          projectId\n          workspaceId\n          type\n          project {\n            ...ProjectDashboardItem\n          }\n        }\n      }\n    "): (typeof documents)["\n      subscription OnWorkspaceProjectsUpdate($slug: String!) {\n        workspaceProjectsUpdated(workspaceId: null, workspaceSlug: $slug) {\n          projectId\n          workspaceId\n          type\n          project {\n            ...ProjectDashboardItem\n          }\n        }\n      }\n    "];
/**
 * The graphql function is used to parse GraphQL queries into a document that can be used by GraphQL clients.
 */
export function graphql(source: "\n  fragment WorkspaceHasCustomDataResidency_Workspace on Workspace {\n    id\n    defaultRegion {\n      id\n      name\n    }\n  }\n"): (typeof documents)["\n  fragment WorkspaceHasCustomDataResidency_Workspace on Workspace {\n    id\n    defaultRegion {\n      id\n      name\n    }\n  }\n"];
/**
 * The graphql function is used to parse GraphQL queries into a document that can be used by GraphQL clients.
 */
export function graphql(source: "\n  query CheckProjectWorkspaceDataResidency($projectId: String!) {\n    project(id: $projectId) {\n      id\n      workspace {\n        ...WorkspaceHasCustomDataResidency_Workspace\n      }\n    }\n  }\n"): (typeof documents)["\n  query CheckProjectWorkspaceDataResidency($projectId: String!) {\n    project(id: $projectId) {\n      id\n      workspace {\n        ...WorkspaceHasCustomDataResidency_Workspace\n      }\n    }\n  }\n"];
/**
 * The graphql function is used to parse GraphQL queries into a document that can be used by GraphQL clients.
 */
export function graphql(source: "\n    fragment WorkspaceSsoStatus_Workspace on Workspace {\n      id\n      sso {\n        provider {\n          id\n          name\n          clientId\n          issuerUrl\n        }\n        session {\n          validUntil\n        }\n      }\n    }\n  "): (typeof documents)["\n    fragment WorkspaceSsoStatus_Workspace on Workspace {\n      id\n      sso {\n        provider {\n          id\n          name\n          clientId\n          issuerUrl\n        }\n        session {\n          validUntil\n        }\n      }\n    }\n  "];
/**
 * The graphql function is used to parse GraphQL queries into a document that can be used by GraphQL clients.
 */
export function graphql(source: "\n    fragment WorkspaceSsoStatus_User on User {\n      expiredSsoSessions {\n        id\n        slug\n      }\n    }\n  "): (typeof documents)["\n    fragment WorkspaceSsoStatus_User on User {\n      expiredSsoSessions {\n        id\n        slug\n      }\n    }\n  "];
/**
 * The graphql function is used to parse GraphQL queries into a document that can be used by GraphQL clients.
 */
export function graphql(source: "\n  mutation UpdateRole($input: WorkspaceRoleUpdateInput!) {\n    workspaceMutations {\n      updateRole(input: $input) {\n        team {\n          items {\n            id\n            role\n          }\n        }\n      }\n    }\n  }\n"): (typeof documents)["\n  mutation UpdateRole($input: WorkspaceRoleUpdateInput!) {\n    workspaceMutations {\n      updateRole(input: $input) {\n        team {\n          items {\n            id\n            role\n          }\n        }\n      }\n    }\n  }\n"];
/**
 * The graphql function is used to parse GraphQL queries into a document that can be used by GraphQL clients.
 */
export function graphql(source: "\n  mutation InviteToWorkspace(\n    $workspaceId: String!\n    $input: [WorkspaceInviteCreateInput!]!\n  ) {\n    workspaceMutations {\n      invites {\n        batchCreate(workspaceId: $workspaceId, input: $input) {\n          id\n          invitedTeam {\n            ...SettingsWorkspacesMembersInvitesTable_PendingWorkspaceCollaborator\n          }\n        }\n      }\n    }\n  }\n"): (typeof documents)["\n  mutation InviteToWorkspace(\n    $workspaceId: String!\n    $input: [WorkspaceInviteCreateInput!]!\n  ) {\n    workspaceMutations {\n      invites {\n        batchCreate(workspaceId: $workspaceId, input: $input) {\n          id\n          invitedTeam {\n            ...SettingsWorkspacesMembersInvitesTable_PendingWorkspaceCollaborator\n          }\n        }\n      }\n    }\n  }\n"];
/**
 * The graphql function is used to parse GraphQL queries into a document that can be used by GraphQL clients.
 */
export function graphql(source: "\n  mutation CreateWorkspace($input: WorkspaceCreateInput!) {\n    workspaceMutations {\n      create(input: $input) {\n        id\n        ...SettingsDialog_Workspace\n      }\n    }\n  }\n"): (typeof documents)["\n  mutation CreateWorkspace($input: WorkspaceCreateInput!) {\n    workspaceMutations {\n      create(input: $input) {\n        id\n        ...SettingsDialog_Workspace\n      }\n    }\n  }\n"];
/**
 * The graphql function is used to parse GraphQL queries into a document that can be used by GraphQL clients.
 */
export function graphql(source: "\n  mutation ProcessWorkspaceInvite($input: WorkspaceInviteUseInput!) {\n    workspaceMutations {\n      invites {\n        use(input: $input)\n      }\n    }\n  }\n"): (typeof documents)["\n  mutation ProcessWorkspaceInvite($input: WorkspaceInviteUseInput!) {\n    workspaceMutations {\n      invites {\n        use(input: $input)\n      }\n    }\n  }\n"];
/**
 * The graphql function is used to parse GraphQL queries into a document that can be used by GraphQL clients.
 */
export function graphql(source: "\n  mutation SetDefaultWorkspaceRegion($workspaceId: String!, $regionKey: String!) {\n    workspaceMutations {\n      setDefaultRegion(workspaceId: $workspaceId, regionKey: $regionKey) {\n        id\n        defaultRegion {\n          id\n          ...SettingsWorkspacesRegionsSelect_ServerRegionItem\n        }\n      }\n    }\n  }\n"): (typeof documents)["\n  mutation SetDefaultWorkspaceRegion($workspaceId: String!, $regionKey: String!) {\n    workspaceMutations {\n      setDefaultRegion(workspaceId: $workspaceId, regionKey: $regionKey) {\n        id\n        defaultRegion {\n          id\n          ...SettingsWorkspacesRegionsSelect_ServerRegionItem\n        }\n      }\n    }\n  }\n"];
/**
 * The graphql function is used to parse GraphQL queries into a document that can be used by GraphQL clients.
 */
export function graphql(source: "\n  mutation DeleteWorkspaceSsoProvider($workspaceId: String!) {\n    workspaceMutations {\n      deleteSsoProvider(workspaceId: $workspaceId)\n    }\n  }\n"): (typeof documents)["\n  mutation DeleteWorkspaceSsoProvider($workspaceId: String!) {\n    workspaceMutations {\n      deleteSsoProvider(workspaceId: $workspaceId)\n    }\n  }\n"];
/**
 * The graphql function is used to parse GraphQL queries into a document that can be used by GraphQL clients.
 */
export function graphql(source: "\n  query WorkspaceAccessCheck($slug: String!) {\n    workspaceBySlug(slug: $slug) {\n      id\n    }\n  }\n"): (typeof documents)["\n  query WorkspaceAccessCheck($slug: String!) {\n    workspaceBySlug(slug: $slug) {\n      id\n    }\n  }\n"];
/**
 * The graphql function is used to parse GraphQL queries into a document that can be used by GraphQL clients.
 */
export function graphql(source: "\n  query WorkspacePageQuery(\n    $workspaceSlug: String!\n    $invitesFilter: PendingWorkspaceCollaboratorsFilter\n    $token: String\n  ) {\n    workspaceBySlug(slug: $workspaceSlug) {\n      ...WorkspaceProjectList_Workspace\n    }\n    workspaceInvite(\n      workspaceId: $workspaceSlug\n      token: $token\n      options: { useSlug: true }\n    ) {\n      id\n      ...WorkspaceInviteBanner_PendingWorkspaceCollaborator\n      ...WorkspaceInviteBlock_PendingWorkspaceCollaborator\n    }\n  }\n"): (typeof documents)["\n  query WorkspacePageQuery(\n    $workspaceSlug: String!\n    $invitesFilter: PendingWorkspaceCollaboratorsFilter\n    $token: String\n  ) {\n    workspaceBySlug(slug: $workspaceSlug) {\n      ...WorkspaceProjectList_Workspace\n    }\n    workspaceInvite(\n      workspaceId: $workspaceSlug\n      token: $token\n      options: { useSlug: true }\n    ) {\n      id\n      ...WorkspaceInviteBanner_PendingWorkspaceCollaborator\n      ...WorkspaceInviteBlock_PendingWorkspaceCollaborator\n    }\n  }\n"];
/**
 * The graphql function is used to parse GraphQL queries into a document that can be used by GraphQL clients.
 */
export function graphql(source: "\n  query WorkspaceProjectsQuery(\n    $workspaceSlug: String!\n    $filter: WorkspaceProjectsFilter\n    $cursor: String\n  ) {\n    workspaceBySlug(slug: $workspaceSlug) {\n      id\n      projects(filter: $filter, cursor: $cursor, limit: 10) {\n        ...WorkspaceProjectList_ProjectCollection\n      }\n    }\n  }\n"): (typeof documents)["\n  query WorkspaceProjectsQuery(\n    $workspaceSlug: String!\n    $filter: WorkspaceProjectsFilter\n    $cursor: String\n  ) {\n    workspaceBySlug(slug: $workspaceSlug) {\n      id\n      projects(filter: $filter, cursor: $cursor, limit: 10) {\n        ...WorkspaceProjectList_ProjectCollection\n      }\n    }\n  }\n"];
/**
 * The graphql function is used to parse GraphQL queries into a document that can be used by GraphQL clients.
 */
export function graphql(source: "\n  query WorkspaceFunctionsQuery($workspaceSlug: String!) {\n    ...AutomateFunctionsPageHeader_Query\n    workspaceBySlug(slug: $workspaceSlug) {\n      id\n      name\n      automateFunctions {\n        items {\n          id\n          ...AutomationsFunctionsCard_AutomateFunction\n          ...AutomateAutomationCreateDialog_AutomateFunction\n        }\n      }\n    }\n  }\n"): (typeof documents)["\n  query WorkspaceFunctionsQuery($workspaceSlug: String!) {\n    ...AutomateFunctionsPageHeader_Query\n    workspaceBySlug(slug: $workspaceSlug) {\n      id\n      name\n      automateFunctions {\n        items {\n          id\n          ...AutomationsFunctionsCard_AutomateFunction\n          ...AutomateAutomationCreateDialog_AutomateFunction\n        }\n      }\n    }\n  }\n"];
/**
 * The graphql function is used to parse GraphQL queries into a document that can be used by GraphQL clients.
 */
export function graphql(source: "\n  query WorkspaceInvite(\n    $workspaceId: String\n    $token: String\n    $options: WorkspaceInviteLookupOptions\n  ) {\n    workspaceInvite(workspaceId: $workspaceId, token: $token, options: $options) {\n      ...WorkspaceInviteBanner_PendingWorkspaceCollaborator\n      ...WorkspaceInviteBlock_PendingWorkspaceCollaborator\n    }\n  }\n"): (typeof documents)["\n  query WorkspaceInvite(\n    $workspaceId: String\n    $token: String\n    $options: WorkspaceInviteLookupOptions\n  ) {\n    workspaceInvite(workspaceId: $workspaceId, token: $token, options: $options) {\n      ...WorkspaceInviteBanner_PendingWorkspaceCollaborator\n      ...WorkspaceInviteBlock_PendingWorkspaceCollaborator\n    }\n  }\n"];
/**
 * The graphql function is used to parse GraphQL queries into a document that can be used by GraphQL clients.
 */
export function graphql(source: "\n  query MoveProjectsDialog {\n    activeUser {\n      ...MoveProjectsDialog_User\n    }\n  }\n"): (typeof documents)["\n  query MoveProjectsDialog {\n    activeUser {\n      ...MoveProjectsDialog_User\n    }\n  }\n"];
/**
 * The graphql function is used to parse GraphQL queries into a document that can be used by GraphQL clients.
 */
export function graphql(source: "\n  query ValidateWorkspaceSlug($slug: String!) {\n    validateWorkspaceSlug(slug: $slug)\n  }\n"): (typeof documents)["\n  query ValidateWorkspaceSlug($slug: String!) {\n    validateWorkspaceSlug(slug: $slug)\n  }\n"];
/**
 * The graphql function is used to parse GraphQL queries into a document that can be used by GraphQL clients.
 */
export function graphql(source: "\n  query WorkspaceSsoByEmail($email: String!) {\n    workspaceSsoByEmail(email: $email) {\n      ...AuthSsoLogin_Workspace\n    }\n  }\n"): (typeof documents)["\n  query WorkspaceSsoByEmail($email: String!) {\n    workspaceSsoByEmail(email: $email) {\n      ...AuthSsoLogin_Workspace\n    }\n  }\n"];
/**
 * The graphql function is used to parse GraphQL queries into a document that can be used by GraphQL clients.
 */
export function graphql(source: "\n  query WorkspaceSsoCheck($slug: String!) {\n    workspaceBySlug(slug: $slug) {\n      ...WorkspaceSsoStatus_Workspace\n    }\n    activeUser {\n      ...WorkspaceSsoStatus_User\n    }\n  }\n"): (typeof documents)["\n  query WorkspaceSsoCheck($slug: String!) {\n    workspaceBySlug(slug: $slug) {\n      ...WorkspaceSsoStatus_Workspace\n    }\n    activeUser {\n      ...WorkspaceSsoStatus_User\n    }\n  }\n"];
/**
 * The graphql function is used to parse GraphQL queries into a document that can be used by GraphQL clients.
 */
export function graphql(source: "\n  subscription onWorkspaceUpdated(\n    $workspaceId: String\n    $workspaceSlug: String\n    $invitesFilter: PendingWorkspaceCollaboratorsFilter\n  ) {\n    workspaceUpdated(workspaceId: $workspaceId, workspaceSlug: $workspaceSlug) {\n      id\n      workspace {\n        id\n        ...WorkspaceProjectList_Workspace\n      }\n    }\n  }\n"): (typeof documents)["\n  subscription onWorkspaceUpdated(\n    $workspaceId: String\n    $workspaceSlug: String\n    $invitesFilter: PendingWorkspaceCollaboratorsFilter\n  ) {\n    workspaceUpdated(workspaceId: $workspaceId, workspaceSlug: $workspaceSlug) {\n      id\n      workspace {\n        id\n        ...WorkspaceProjectList_Workspace\n      }\n    }\n  }\n"];
/**
 * The graphql function is used to parse GraphQL queries into a document that can be used by GraphQL clients.
 */
export function graphql(source: "\n  query LegacyBranchRedirectMetadata($streamId: String!, $branchName: String!) {\n    project(id: $streamId) {\n      modelByName(name: $branchName) {\n        id\n      }\n    }\n  }\n"): (typeof documents)["\n  query LegacyBranchRedirectMetadata($streamId: String!, $branchName: String!) {\n    project(id: $streamId) {\n      modelByName(name: $branchName) {\n        id\n      }\n    }\n  }\n"];
/**
 * The graphql function is used to parse GraphQL queries into a document that can be used by GraphQL clients.
 */
export function graphql(source: "\n  query LegacyViewerCommitRedirectMetadata($streamId: String!, $commitId: String!) {\n    project(id: $streamId) {\n      version(id: $commitId) {\n        id\n        model {\n          id\n        }\n      }\n    }\n  }\n"): (typeof documents)["\n  query LegacyViewerCommitRedirectMetadata($streamId: String!, $commitId: String!) {\n    project(id: $streamId) {\n      version(id: $commitId) {\n        id\n        model {\n          id\n        }\n      }\n    }\n  }\n"];
/**
 * The graphql function is used to parse GraphQL queries into a document that can be used by GraphQL clients.
 */
export function graphql(source: "\n  query LegacyViewerStreamRedirectMetadata($streamId: String!) {\n    project(id: $streamId) {\n      id\n      versions(limit: 1) {\n        totalCount\n        items {\n          id\n          model {\n            id\n          }\n        }\n      }\n    }\n  }\n"): (typeof documents)["\n  query LegacyViewerStreamRedirectMetadata($streamId: String!) {\n    project(id: $streamId) {\n      id\n      versions(limit: 1) {\n        totalCount\n        items {\n          id\n          model {\n            id\n          }\n        }\n      }\n    }\n  }\n"];
/**
 * The graphql function is used to parse GraphQL queries into a document that can be used by GraphQL clients.
 */
export function graphql(source: "\n  query AutoAcceptableWorkspaceInvite(\n    $token: String!\n    $workspaceId: String!\n    $options: WorkspaceInviteLookupOptions\n  ) {\n    workspaceInvite(token: $token, workspaceId: $workspaceId, options: $options) {\n      id\n      ...UseWorkspaceInviteManager_PendingWorkspaceCollaborator\n    }\n  }\n"): (typeof documents)["\n  query AutoAcceptableWorkspaceInvite(\n    $token: String!\n    $workspaceId: String!\n    $options: WorkspaceInviteLookupOptions\n  ) {\n    workspaceInvite(token: $token, workspaceId: $workspaceId, options: $options) {\n      id\n      ...UseWorkspaceInviteManager_PendingWorkspaceCollaborator\n    }\n  }\n"];
/**
 * The graphql function is used to parse GraphQL queries into a document that can be used by GraphQL clients.
 */
export function graphql(source: "\n  query ResolveCommentLink($commentId: String!, $projectId: String!) {\n    project(id: $projectId) {\n      comment(id: $commentId) {\n        id\n        ...LinkableComment\n      }\n    }\n  }\n"): (typeof documents)["\n  query ResolveCommentLink($commentId: String!, $projectId: String!) {\n    project(id: $projectId) {\n      comment(id: $commentId) {\n        id\n        ...LinkableComment\n      }\n    }\n  }\n"];
/**
 * The graphql function is used to parse GraphQL queries into a document that can be used by GraphQL clients.
 */
export function graphql(source: "\n  fragment AutomateFunctionPage_AutomateFunction on AutomateFunction {\n    id\n    name\n    description\n    logo\n    supportedSourceApps\n    tags\n    ...AutomateFunctionPageHeader_Function\n    ...AutomateFunctionPageInfo_AutomateFunction\n    ...AutomateAutomationCreateDialog_AutomateFunction\n    creator {\n      id\n    }\n  }\n"): (typeof documents)["\n  fragment AutomateFunctionPage_AutomateFunction on AutomateFunction {\n    id\n    name\n    description\n    logo\n    supportedSourceApps\n    tags\n    ...AutomateFunctionPageHeader_Function\n    ...AutomateFunctionPageInfo_AutomateFunction\n    ...AutomateAutomationCreateDialog_AutomateFunction\n    creator {\n      id\n    }\n  }\n"];
/**
 * The graphql function is used to parse GraphQL queries into a document that can be used by GraphQL clients.
 */
export function graphql(source: "\n  query AutomateFunctionPage($functionId: ID!) {\n    automateFunction(id: $functionId) {\n      ...AutomateFunctionPage_AutomateFunction\n    }\n    activeUser {\n      workspaces {\n        items {\n          ...AutomateFunctionCreateDialog_Workspace\n        }\n      }\n    }\n  }\n"): (typeof documents)["\n  query AutomateFunctionPage($functionId: ID!) {\n    automateFunction(id: $functionId) {\n      ...AutomateFunctionPage_AutomateFunction\n    }\n    activeUser {\n      workspaces {\n        items {\n          ...AutomateFunctionCreateDialog_Workspace\n        }\n      }\n    }\n  }\n"];
/**
 * The graphql function is used to parse GraphQL queries into a document that can be used by GraphQL clients.
 */
export function graphql(source: "\n  query AutomateFunctionsPage($search: String, $cursor: String = null) {\n    ...AutomateFunctionsPageItems_Query\n    ...AutomateFunctionsPageHeader_Query\n  }\n"): (typeof documents)["\n  query AutomateFunctionsPage($search: String, $cursor: String = null) {\n    ...AutomateFunctionsPageItems_Query\n    ...AutomateFunctionsPageHeader_Query\n  }\n"];
/**
 * The graphql function is used to parse GraphQL queries into a document that can be used by GraphQL clients.
 */
export function graphql(source: "\n  fragment ProjectPageProject on Project {\n    id\n    createdAt\n    modelCount: models(limit: 0) {\n      totalCount\n    }\n    commentThreadCount: commentThreads(limit: 0) {\n      totalCount\n    }\n    workspace {\n      id\n    }\n    ...ProjectPageTeamInternals_Project\n    ...ProjectPageProjectHeader\n    ...ProjectPageTeamDialog\n    ...ProjectsMoveToWorkspaceDialog_Project\n  }\n"): (typeof documents)["\n  fragment ProjectPageProject on Project {\n    id\n    createdAt\n    modelCount: models(limit: 0) {\n      totalCount\n    }\n    commentThreadCount: commentThreads(limit: 0) {\n      totalCount\n    }\n    workspace {\n      id\n    }\n    ...ProjectPageTeamInternals_Project\n    ...ProjectPageProjectHeader\n    ...ProjectPageTeamDialog\n    ...ProjectsMoveToWorkspaceDialog_Project\n  }\n"];
/**
 * The graphql function is used to parse GraphQL queries into a document that can be used by GraphQL clients.
 */
export function graphql(source: "\n  fragment ProjectPageAutomationPage_Automation on Automation {\n    id\n    ...ProjectPageAutomationHeader_Automation\n    ...ProjectPageAutomationFunctions_Automation\n    ...ProjectPageAutomationRuns_Automation\n  }\n"): (typeof documents)["\n  fragment ProjectPageAutomationPage_Automation on Automation {\n    id\n    ...ProjectPageAutomationHeader_Automation\n    ...ProjectPageAutomationFunctions_Automation\n    ...ProjectPageAutomationRuns_Automation\n  }\n"];
/**
 * The graphql function is used to parse GraphQL queries into a document that can be used by GraphQL clients.
 */
export function graphql(source: "\n  fragment ProjectPageAutomationPage_Project on Project {\n    id\n    workspaceId\n    ...ProjectPageAutomationHeader_Project\n  }\n"): (typeof documents)["\n  fragment ProjectPageAutomationPage_Project on Project {\n    id\n    workspaceId\n    ...ProjectPageAutomationHeader_Project\n  }\n"];
/**
 * The graphql function is used to parse GraphQL queries into a document that can be used by GraphQL clients.
 */
export function graphql(source: "\n  fragment ProjectPageSettingsTab_Project on Project {\n    id\n    role\n  }\n"): (typeof documents)["\n  fragment ProjectPageSettingsTab_Project on Project {\n    id\n    role\n  }\n"];

export function graphql(source: string) {
  return (documents as any)[source] ?? {};
}

export type DocumentType<TDocumentNode extends DocumentNode<any, any>> = TDocumentNode extends DocumentNode<  infer TType,  any>  ? TType  : never;<|MERGE_RESOLUTION|>--- conflicted
+++ resolved
@@ -98,10 +98,7 @@
     "\n  fragment ProjectsMoveToWorkspaceDialog_Workspace on Workspace {\n    id\n    role\n    name\n    defaultLogoIndex\n    logo\n    ...WorkspaceHasCustomDataResidency_Workspace\n    ...ProjectsWorkspaceSelect_Workspace\n  }\n": types.ProjectsMoveToWorkspaceDialog_WorkspaceFragmentDoc,
     "\n  fragment ProjectsMoveToWorkspaceDialog_User on User {\n    workspaces {\n      items {\n        ...ProjectsMoveToWorkspaceDialog_Workspace\n      }\n    }\n  }\n": types.ProjectsMoveToWorkspaceDialog_UserFragmentDoc,
     "\n  fragment ProjectsMoveToWorkspaceDialog_Project on Project {\n    id\n    name\n    modelCount: models(limit: 0) {\n      totalCount\n    }\n    versions(limit: 0) {\n      totalCount\n    }\n  }\n": types.ProjectsMoveToWorkspaceDialog_ProjectFragmentDoc,
-<<<<<<< HEAD
     "\n  query ProjectsMoveToWorkspaceDialog {\n    activeUser {\n      id\n      ...ProjectsMoveToWorkspaceDialog_User\n    }\n  }\n": types.ProjectsMoveToWorkspaceDialogDocument,
-=======
->>>>>>> 0c044c63
     "\n  fragment ProjectsWorkspaceSelect_Workspace on Workspace {\n    id\n    role\n    name\n    defaultLogoIndex\n    logo\n  }\n": types.ProjectsWorkspaceSelect_WorkspaceFragmentDoc,
     "\n  fragment ProjectsInviteBanner on PendingStreamCollaborator {\n    id\n    invitedBy {\n      ...LimitedUserAvatar\n    }\n    projectId\n    projectName\n    token\n    user {\n      id\n    }\n  }\n": types.ProjectsInviteBannerFragmentDoc,
     "\n  fragment SettingsDialog_Workspace on Workspace {\n    ...WorkspaceAvatar_Workspace\n    ...SettingsMenu_Workspace\n    id\n    slug\n    role\n    name\n    plan {\n      status\n    }\n  }\n": types.SettingsDialog_WorkspaceFragmentDoc,
@@ -729,13 +726,10 @@
 /**
  * The graphql function is used to parse GraphQL queries into a document that can be used by GraphQL clients.
  */
-<<<<<<< HEAD
 export function graphql(source: "\n  query ProjectsMoveToWorkspaceDialog {\n    activeUser {\n      id\n      ...ProjectsMoveToWorkspaceDialog_User\n    }\n  }\n"): (typeof documents)["\n  query ProjectsMoveToWorkspaceDialog {\n    activeUser {\n      id\n      ...ProjectsMoveToWorkspaceDialog_User\n    }\n  }\n"];
 /**
  * The graphql function is used to parse GraphQL queries into a document that can be used by GraphQL clients.
  */
-=======
->>>>>>> 0c044c63
 export function graphql(source: "\n  fragment ProjectsWorkspaceSelect_Workspace on Workspace {\n    id\n    role\n    name\n    defaultLogoIndex\n    logo\n  }\n"): (typeof documents)["\n  fragment ProjectsWorkspaceSelect_Workspace on Workspace {\n    id\n    role\n    name\n    defaultLogoIndex\n    logo\n  }\n"];
 /**
  * The graphql function is used to parse GraphQL queries into a document that can be used by GraphQL clients.
