--- conflicted
+++ resolved
@@ -45,14 +45,14 @@
     "\n  fragment FormSelectModels_Model on Model {\n    id\n    name\n  }\n": typeof types.FormSelectModels_ModelFragmentDoc,
     "\n  fragment FormSelectProjects_Project on Project {\n    id\n    name\n  }\n": typeof types.FormSelectProjects_ProjectFragmentDoc,
     "\n  fragment FormUsersSelectItem on LimitedUser {\n    id\n    name\n    avatar\n  }\n": typeof types.FormUsersSelectItemFragmentDoc,
-    "\n  fragment HeaderNavShare_Project on Project {\n    id\n    visibility\n    ...ProjectsModelPageEmbed_Project\n  }\n": typeof types.HeaderNavShare_ProjectFragmentDoc,
-    "\n  fragment HeaderNavNotificationsProjectInvite_PendingStreamCollaborator on PendingStreamCollaborator {\n    id\n    invitedBy {\n      ...LimitedUserAvatar\n    }\n    projectId\n    projectName\n    token\n    user {\n      id\n    }\n  }\n": typeof types.HeaderNavNotificationsProjectInvite_PendingStreamCollaboratorFragmentDoc,
-    "\n  fragment HeaderNavNotificationsWorkspaceInvite_PendingWorkspaceCollaborator on PendingWorkspaceCollaborator {\n    id\n    invitedBy {\n      id\n      ...LimitedUserAvatar\n    }\n    workspaceId\n    workspaceName\n    token\n    user {\n      id\n    }\n    ...UseWorkspaceInviteManager_PendingWorkspaceCollaborator\n  }\n": typeof types.HeaderNavNotificationsWorkspaceInvite_PendingWorkspaceCollaboratorFragmentDoc,
     "\n  fragment HeaderWorkspaceSwitcherActiveWorkspace_Workspace on Workspace {\n    id\n    name\n    logo\n    ...HeaderWorkspaceSwitcherHeaderWorkspace_Workspace\n  }\n": typeof types.HeaderWorkspaceSwitcherActiveWorkspace_WorkspaceFragmentDoc,
     "\n  fragment HeaderWorkspaceSwitcherWorkspaceList_Workspace on Workspace {\n    id\n    name\n    logo\n    role\n    slug\n    creationState {\n      completed\n    }\n    plan {\n      name\n    }\n  }\n": typeof types.HeaderWorkspaceSwitcherWorkspaceList_WorkspaceFragmentDoc,
     "\n  fragment HeaderWorkspaceSwitcherWorkspaceList_User on User {\n    id\n    expiredSsoSessions {\n      id\n      ...HeaderWorkspaceSwitcherHeaderExpiredSso_LimitedWorkspace\n    }\n    workspaces {\n      items {\n        id\n        ...HeaderWorkspaceSwitcherWorkspaceList_Workspace\n      }\n    }\n  }\n": typeof types.HeaderWorkspaceSwitcherWorkspaceList_UserFragmentDoc,
     "\n  fragment HeaderWorkspaceSwitcherHeaderExpiredSso_LimitedWorkspace on LimitedWorkspace {\n    id\n    slug\n    name\n    logo\n  }\n": typeof types.HeaderWorkspaceSwitcherHeaderExpiredSso_LimitedWorkspaceFragmentDoc,
     "\n  fragment HeaderWorkspaceSwitcherHeaderWorkspace_Workspace on Workspace {\n    ...InviteDialogWorkspace_Workspace\n    id\n    name\n    logo\n    role\n    plan {\n      name\n    }\n    team {\n      totalCount\n    }\n  }\n": typeof types.HeaderWorkspaceSwitcherHeaderWorkspace_WorkspaceFragmentDoc,
+    "\n  fragment HeaderNavShare_Project on Project {\n    id\n    visibility\n    ...ProjectsModelPageEmbed_Project\n  }\n": typeof types.HeaderNavShare_ProjectFragmentDoc,
+    "\n  fragment HeaderNavNotificationsProjectInvite_PendingStreamCollaborator on PendingStreamCollaborator {\n    id\n    invitedBy {\n      ...LimitedUserAvatar\n    }\n    projectId\n    projectName\n    token\n    user {\n      id\n    }\n  }\n": typeof types.HeaderNavNotificationsProjectInvite_PendingStreamCollaboratorFragmentDoc,
+    "\n  fragment HeaderNavNotificationsWorkspaceInvite_PendingWorkspaceCollaborator on PendingWorkspaceCollaborator {\n    id\n    invitedBy {\n      id\n      ...LimitedUserAvatar\n    }\n    workspaceId\n    workspaceName\n    token\n    user {\n      id\n    }\n    ...UseWorkspaceInviteManager_PendingWorkspaceCollaborator\n  }\n": typeof types.HeaderNavNotificationsWorkspaceInvite_PendingWorkspaceCollaboratorFragmentDoc,
     "\n  fragment InviteDialogWorkspace_Workspace on Workspace {\n    id\n    name\n    domainBasedMembershipProtectionEnabled\n    domains {\n      domain\n      id\n    }\n  }\n": typeof types.InviteDialogWorkspace_WorkspaceFragmentDoc,
     "\n  fragment InviteDialogProject_Project on Project {\n    id\n    name\n    ...InviteDialogProjectWorkspaceMembers_Project\n    workspace {\n      id\n      name\n      role\n      domainBasedMembershipProtectionEnabled\n      domains {\n        domain\n        id\n      }\n    }\n  }\n": typeof types.InviteDialogProject_ProjectFragmentDoc,
     "\n  fragment InviteDialogProjectWorkspaceMembersRow_WorkspaceCollaborator on WorkspaceCollaborator {\n    role\n    id\n    user {\n      id\n      name\n      bio\n      company\n      avatar\n      verified\n      role\n    }\n  }\n": typeof types.InviteDialogProjectWorkspaceMembersRow_WorkspaceCollaboratorFragmentDoc,
@@ -307,10 +307,6 @@
     "\n  mutation SettingsLeaveWorkspace($leaveId: ID!) {\n    workspaceMutations {\n      leave(id: $leaveId)\n    }\n  }\n": typeof types.SettingsLeaveWorkspaceDocument,
     "\n  mutation SettingsBillingCancelCheckoutSession($input: CancelCheckoutSessionInput!) {\n    workspaceMutations {\n      billing {\n        cancelCheckoutSession(input: $input)\n      }\n    }\n  }\n": typeof types.SettingsBillingCancelCheckoutSessionDocument,
     "\n  query SettingsSidebar {\n    activeUser {\n      ...SettingsSidebar_User\n    }\n  }\n": typeof types.SettingsSidebarDocument,
-<<<<<<< HEAD
-    "\n  query SettingsSidebarAutomateFunctions {\n    activeUser {\n      ...SettingsSidebar_User\n    }\n  }\n": typeof types.SettingsSidebarAutomateFunctionsDocument,
-=======
->>>>>>> 9798c9be
     "\n  query SettingsWorkspaceGeneral($slug: String!) {\n    workspaceBySlug(slug: $slug) {\n      ...SettingsWorkspacesGeneral_Workspace\n    }\n  }\n": typeof types.SettingsWorkspaceGeneralDocument,
     "\n  query SettingsWorkspaceBilling($slug: String!) {\n    workspaceBySlug(slug: $slug) {\n      id\n      ...WorkspaceBillingPage_Workspace\n    }\n  }\n": typeof types.SettingsWorkspaceBillingDocument,
     "\n  query SettingsWorkspaceBillingCustomerPortal($workspaceId: String!) {\n    workspace(id: $workspaceId) {\n      customerPortalUrl\n    }\n  }\n": typeof types.SettingsWorkspaceBillingCustomerPortalDocument,
@@ -451,14 +447,14 @@
     "\n  fragment FormSelectModels_Model on Model {\n    id\n    name\n  }\n": types.FormSelectModels_ModelFragmentDoc,
     "\n  fragment FormSelectProjects_Project on Project {\n    id\n    name\n  }\n": types.FormSelectProjects_ProjectFragmentDoc,
     "\n  fragment FormUsersSelectItem on LimitedUser {\n    id\n    name\n    avatar\n  }\n": types.FormUsersSelectItemFragmentDoc,
-    "\n  fragment HeaderNavShare_Project on Project {\n    id\n    visibility\n    ...ProjectsModelPageEmbed_Project\n  }\n": types.HeaderNavShare_ProjectFragmentDoc,
-    "\n  fragment HeaderNavNotificationsProjectInvite_PendingStreamCollaborator on PendingStreamCollaborator {\n    id\n    invitedBy {\n      ...LimitedUserAvatar\n    }\n    projectId\n    projectName\n    token\n    user {\n      id\n    }\n  }\n": types.HeaderNavNotificationsProjectInvite_PendingStreamCollaboratorFragmentDoc,
-    "\n  fragment HeaderNavNotificationsWorkspaceInvite_PendingWorkspaceCollaborator on PendingWorkspaceCollaborator {\n    id\n    invitedBy {\n      id\n      ...LimitedUserAvatar\n    }\n    workspaceId\n    workspaceName\n    token\n    user {\n      id\n    }\n    ...UseWorkspaceInviteManager_PendingWorkspaceCollaborator\n  }\n": types.HeaderNavNotificationsWorkspaceInvite_PendingWorkspaceCollaboratorFragmentDoc,
     "\n  fragment HeaderWorkspaceSwitcherActiveWorkspace_Workspace on Workspace {\n    id\n    name\n    logo\n    ...HeaderWorkspaceSwitcherHeaderWorkspace_Workspace\n  }\n": types.HeaderWorkspaceSwitcherActiveWorkspace_WorkspaceFragmentDoc,
     "\n  fragment HeaderWorkspaceSwitcherWorkspaceList_Workspace on Workspace {\n    id\n    name\n    logo\n    role\n    slug\n    creationState {\n      completed\n    }\n    plan {\n      name\n    }\n  }\n": types.HeaderWorkspaceSwitcherWorkspaceList_WorkspaceFragmentDoc,
     "\n  fragment HeaderWorkspaceSwitcherWorkspaceList_User on User {\n    id\n    expiredSsoSessions {\n      id\n      ...HeaderWorkspaceSwitcherHeaderExpiredSso_LimitedWorkspace\n    }\n    workspaces {\n      items {\n        id\n        ...HeaderWorkspaceSwitcherWorkspaceList_Workspace\n      }\n    }\n  }\n": types.HeaderWorkspaceSwitcherWorkspaceList_UserFragmentDoc,
     "\n  fragment HeaderWorkspaceSwitcherHeaderExpiredSso_LimitedWorkspace on LimitedWorkspace {\n    id\n    slug\n    name\n    logo\n  }\n": types.HeaderWorkspaceSwitcherHeaderExpiredSso_LimitedWorkspaceFragmentDoc,
     "\n  fragment HeaderWorkspaceSwitcherHeaderWorkspace_Workspace on Workspace {\n    ...InviteDialogWorkspace_Workspace\n    id\n    name\n    logo\n    role\n    plan {\n      name\n    }\n    team {\n      totalCount\n    }\n  }\n": types.HeaderWorkspaceSwitcherHeaderWorkspace_WorkspaceFragmentDoc,
+    "\n  fragment HeaderNavShare_Project on Project {\n    id\n    visibility\n    ...ProjectsModelPageEmbed_Project\n  }\n": types.HeaderNavShare_ProjectFragmentDoc,
+    "\n  fragment HeaderNavNotificationsProjectInvite_PendingStreamCollaborator on PendingStreamCollaborator {\n    id\n    invitedBy {\n      ...LimitedUserAvatar\n    }\n    projectId\n    projectName\n    token\n    user {\n      id\n    }\n  }\n": types.HeaderNavNotificationsProjectInvite_PendingStreamCollaboratorFragmentDoc,
+    "\n  fragment HeaderNavNotificationsWorkspaceInvite_PendingWorkspaceCollaborator on PendingWorkspaceCollaborator {\n    id\n    invitedBy {\n      id\n      ...LimitedUserAvatar\n    }\n    workspaceId\n    workspaceName\n    token\n    user {\n      id\n    }\n    ...UseWorkspaceInviteManager_PendingWorkspaceCollaborator\n  }\n": types.HeaderNavNotificationsWorkspaceInvite_PendingWorkspaceCollaboratorFragmentDoc,
     "\n  fragment InviteDialogWorkspace_Workspace on Workspace {\n    id\n    name\n    domainBasedMembershipProtectionEnabled\n    domains {\n      domain\n      id\n    }\n  }\n": types.InviteDialogWorkspace_WorkspaceFragmentDoc,
     "\n  fragment InviteDialogProject_Project on Project {\n    id\n    name\n    ...InviteDialogProjectWorkspaceMembers_Project\n    workspace {\n      id\n      name\n      role\n      domainBasedMembershipProtectionEnabled\n      domains {\n        domain\n        id\n      }\n    }\n  }\n": types.InviteDialogProject_ProjectFragmentDoc,
     "\n  fragment InviteDialogProjectWorkspaceMembersRow_WorkspaceCollaborator on WorkspaceCollaborator {\n    role\n    id\n    user {\n      id\n      name\n      bio\n      company\n      avatar\n      verified\n      role\n    }\n  }\n": types.InviteDialogProjectWorkspaceMembersRow_WorkspaceCollaboratorFragmentDoc,
@@ -713,10 +709,6 @@
     "\n  mutation SettingsLeaveWorkspace($leaveId: ID!) {\n    workspaceMutations {\n      leave(id: $leaveId)\n    }\n  }\n": types.SettingsLeaveWorkspaceDocument,
     "\n  mutation SettingsBillingCancelCheckoutSession($input: CancelCheckoutSessionInput!) {\n    workspaceMutations {\n      billing {\n        cancelCheckoutSession(input: $input)\n      }\n    }\n  }\n": types.SettingsBillingCancelCheckoutSessionDocument,
     "\n  query SettingsSidebar {\n    activeUser {\n      ...SettingsSidebar_User\n    }\n  }\n": types.SettingsSidebarDocument,
-<<<<<<< HEAD
-    "\n  query SettingsSidebarAutomateFunctions {\n    activeUser {\n      ...SettingsSidebar_User\n    }\n  }\n": types.SettingsSidebarAutomateFunctionsDocument,
-=======
->>>>>>> 9798c9be
     "\n  query SettingsWorkspaceGeneral($slug: String!) {\n    workspaceBySlug(slug: $slug) {\n      ...SettingsWorkspacesGeneral_Workspace\n    }\n  }\n": types.SettingsWorkspaceGeneralDocument,
     "\n  query SettingsWorkspaceBilling($slug: String!) {\n    workspaceBySlug(slug: $slug) {\n      id\n      ...WorkspaceBillingPage_Workspace\n    }\n  }\n": types.SettingsWorkspaceBillingDocument,
     "\n  query SettingsWorkspaceBillingCustomerPortal($workspaceId: String!) {\n    workspace(id: $workspaceId) {\n      customerPortalUrl\n    }\n  }\n": types.SettingsWorkspaceBillingCustomerPortalDocument,
@@ -967,6 +959,26 @@
 /**
  * The graphql function is used to parse GraphQL queries into a document that can be used by GraphQL clients.
  */
+export function graphql(source: "\n  fragment HeaderWorkspaceSwitcherActiveWorkspace_Workspace on Workspace {\n    id\n    name\n    logo\n    ...HeaderWorkspaceSwitcherHeaderWorkspace_Workspace\n  }\n"): (typeof documents)["\n  fragment HeaderWorkspaceSwitcherActiveWorkspace_Workspace on Workspace {\n    id\n    name\n    logo\n    ...HeaderWorkspaceSwitcherHeaderWorkspace_Workspace\n  }\n"];
+/**
+ * The graphql function is used to parse GraphQL queries into a document that can be used by GraphQL clients.
+ */
+export function graphql(source: "\n  fragment HeaderWorkspaceSwitcherWorkspaceList_Workspace on Workspace {\n    id\n    name\n    logo\n    role\n    slug\n    creationState {\n      completed\n    }\n    plan {\n      name\n    }\n  }\n"): (typeof documents)["\n  fragment HeaderWorkspaceSwitcherWorkspaceList_Workspace on Workspace {\n    id\n    name\n    logo\n    role\n    slug\n    creationState {\n      completed\n    }\n    plan {\n      name\n    }\n  }\n"];
+/**
+ * The graphql function is used to parse GraphQL queries into a document that can be used by GraphQL clients.
+ */
+export function graphql(source: "\n  fragment HeaderWorkspaceSwitcherWorkspaceList_User on User {\n    id\n    expiredSsoSessions {\n      id\n      ...HeaderWorkspaceSwitcherHeaderExpiredSso_LimitedWorkspace\n    }\n    workspaces {\n      items {\n        id\n        ...HeaderWorkspaceSwitcherWorkspaceList_Workspace\n      }\n    }\n  }\n"): (typeof documents)["\n  fragment HeaderWorkspaceSwitcherWorkspaceList_User on User {\n    id\n    expiredSsoSessions {\n      id\n      ...HeaderWorkspaceSwitcherHeaderExpiredSso_LimitedWorkspace\n    }\n    workspaces {\n      items {\n        id\n        ...HeaderWorkspaceSwitcherWorkspaceList_Workspace\n      }\n    }\n  }\n"];
+/**
+ * The graphql function is used to parse GraphQL queries into a document that can be used by GraphQL clients.
+ */
+export function graphql(source: "\n  fragment HeaderWorkspaceSwitcherHeaderExpiredSso_LimitedWorkspace on LimitedWorkspace {\n    id\n    slug\n    name\n    logo\n  }\n"): (typeof documents)["\n  fragment HeaderWorkspaceSwitcherHeaderExpiredSso_LimitedWorkspace on LimitedWorkspace {\n    id\n    slug\n    name\n    logo\n  }\n"];
+/**
+ * The graphql function is used to parse GraphQL queries into a document that can be used by GraphQL clients.
+ */
+export function graphql(source: "\n  fragment HeaderWorkspaceSwitcherHeaderWorkspace_Workspace on Workspace {\n    ...InviteDialogWorkspace_Workspace\n    id\n    name\n    logo\n    role\n    plan {\n      name\n    }\n    team {\n      totalCount\n    }\n  }\n"): (typeof documents)["\n  fragment HeaderWorkspaceSwitcherHeaderWorkspace_Workspace on Workspace {\n    ...InviteDialogWorkspace_Workspace\n    id\n    name\n    logo\n    role\n    plan {\n      name\n    }\n    team {\n      totalCount\n    }\n  }\n"];
+/**
+ * The graphql function is used to parse GraphQL queries into a document that can be used by GraphQL clients.
+ */
 export function graphql(source: "\n  fragment HeaderNavShare_Project on Project {\n    id\n    visibility\n    ...ProjectsModelPageEmbed_Project\n  }\n"): (typeof documents)["\n  fragment HeaderNavShare_Project on Project {\n    id\n    visibility\n    ...ProjectsModelPageEmbed_Project\n  }\n"];
 /**
  * The graphql function is used to parse GraphQL queries into a document that can be used by GraphQL clients.
@@ -979,26 +991,6 @@
 /**
  * The graphql function is used to parse GraphQL queries into a document that can be used by GraphQL clients.
  */
-export function graphql(source: "\n  fragment HeaderWorkspaceSwitcherActiveWorkspace_Workspace on Workspace {\n    id\n    name\n    logo\n    ...HeaderWorkspaceSwitcherHeaderWorkspace_Workspace\n  }\n"): (typeof documents)["\n  fragment HeaderWorkspaceSwitcherActiveWorkspace_Workspace on Workspace {\n    id\n    name\n    logo\n    ...HeaderWorkspaceSwitcherHeaderWorkspace_Workspace\n  }\n"];
-/**
- * The graphql function is used to parse GraphQL queries into a document that can be used by GraphQL clients.
- */
-export function graphql(source: "\n  fragment HeaderWorkspaceSwitcherWorkspaceList_Workspace on Workspace {\n    id\n    name\n    logo\n    role\n    slug\n    creationState {\n      completed\n    }\n    plan {\n      name\n    }\n  }\n"): (typeof documents)["\n  fragment HeaderWorkspaceSwitcherWorkspaceList_Workspace on Workspace {\n    id\n    name\n    logo\n    role\n    slug\n    creationState {\n      completed\n    }\n    plan {\n      name\n    }\n  }\n"];
-/**
- * The graphql function is used to parse GraphQL queries into a document that can be used by GraphQL clients.
- */
-export function graphql(source: "\n  fragment HeaderWorkspaceSwitcherWorkspaceList_User on User {\n    id\n    expiredSsoSessions {\n      id\n      ...HeaderWorkspaceSwitcherHeaderExpiredSso_LimitedWorkspace\n    }\n    workspaces {\n      items {\n        id\n        ...HeaderWorkspaceSwitcherWorkspaceList_Workspace\n      }\n    }\n  }\n"): (typeof documents)["\n  fragment HeaderWorkspaceSwitcherWorkspaceList_User on User {\n    id\n    expiredSsoSessions {\n      id\n      ...HeaderWorkspaceSwitcherHeaderExpiredSso_LimitedWorkspace\n    }\n    workspaces {\n      items {\n        id\n        ...HeaderWorkspaceSwitcherWorkspaceList_Workspace\n      }\n    }\n  }\n"];
-/**
- * The graphql function is used to parse GraphQL queries into a document that can be used by GraphQL clients.
- */
-export function graphql(source: "\n  fragment HeaderWorkspaceSwitcherHeaderExpiredSso_LimitedWorkspace on LimitedWorkspace {\n    id\n    slug\n    name\n    logo\n  }\n"): (typeof documents)["\n  fragment HeaderWorkspaceSwitcherHeaderExpiredSso_LimitedWorkspace on LimitedWorkspace {\n    id\n    slug\n    name\n    logo\n  }\n"];
-/**
- * The graphql function is used to parse GraphQL queries into a document that can be used by GraphQL clients.
- */
-export function graphql(source: "\n  fragment HeaderWorkspaceSwitcherHeaderWorkspace_Workspace on Workspace {\n    ...InviteDialogWorkspace_Workspace\n    id\n    name\n    logo\n    role\n    plan {\n      name\n    }\n    team {\n      totalCount\n    }\n  }\n"): (typeof documents)["\n  fragment HeaderWorkspaceSwitcherHeaderWorkspace_Workspace on Workspace {\n    ...InviteDialogWorkspace_Workspace\n    id\n    name\n    logo\n    role\n    plan {\n      name\n    }\n    team {\n      totalCount\n    }\n  }\n"];
-/**
- * The graphql function is used to parse GraphQL queries into a document that can be used by GraphQL clients.
- */
 export function graphql(source: "\n  fragment InviteDialogWorkspace_Workspace on Workspace {\n    id\n    name\n    domainBasedMembershipProtectionEnabled\n    domains {\n      domain\n      id\n    }\n  }\n"): (typeof documents)["\n  fragment InviteDialogWorkspace_Workspace on Workspace {\n    id\n    name\n    domainBasedMembershipProtectionEnabled\n    domains {\n      domain\n      id\n    }\n  }\n"];
 /**
  * The graphql function is used to parse GraphQL queries into a document that can be used by GraphQL clients.
@@ -2015,13 +2007,6 @@
 /**
  * The graphql function is used to parse GraphQL queries into a document that can be used by GraphQL clients.
  */
-<<<<<<< HEAD
-export function graphql(source: "\n  query SettingsSidebarAutomateFunctions {\n    activeUser {\n      ...SettingsSidebar_User\n    }\n  }\n"): (typeof documents)["\n  query SettingsSidebarAutomateFunctions {\n    activeUser {\n      ...SettingsSidebar_User\n    }\n  }\n"];
-/**
- * The graphql function is used to parse GraphQL queries into a document that can be used by GraphQL clients.
- */
-=======
->>>>>>> 9798c9be
 export function graphql(source: "\n  query SettingsWorkspaceGeneral($slug: String!) {\n    workspaceBySlug(slug: $slug) {\n      ...SettingsWorkspacesGeneral_Workspace\n    }\n  }\n"): (typeof documents)["\n  query SettingsWorkspaceGeneral($slug: String!) {\n    workspaceBySlug(slug: $slug) {\n      ...SettingsWorkspacesGeneral_Workspace\n    }\n  }\n"];
 /**
  * The graphql function is used to parse GraphQL queries into a document that can be used by GraphQL clients.
