--- conflicted
+++ resolved
@@ -219,13 +219,9 @@
     "\n  mutation SettingsSetPrimaryUserEmail($input: SetPrimaryUserEmailInput!) {\n    activeUserMutations {\n      emailMutations {\n        setPrimary(input: $input) {\n          ...SettingsUserEmails_User\n        }\n      }\n    }\n  }\n": types.SettingsSetPrimaryUserEmailDocument,
     "\n  mutation SettingsNewEmailVerification($input: EmailVerificationRequestInput!) {\n    activeUserMutations {\n      emailMutations {\n        requestNewEmailVerification(input: $input)\n      }\n    }\n  }\n": types.SettingsNewEmailVerificationDocument,
     "\n  query SettingsSidebarWorkspaces {\n    activeUser {\n      workspaces {\n        items {\n          id\n          name\n        }\n      }\n    }\n  }\n": types.SettingsSidebarWorkspacesDocument,
-<<<<<<< HEAD
     "\n  query SettingsWorkspacesMembers($workspaceId: String!, $invitesSearch: String) {\n    workspace(id: $workspaceId) {\n      ...SettingsWorkspacesMembers_Workspace\n      ...SettingsWorkspacesMembersMembersTable_Workspace\n      ...SettingsWorkspacesMembersInvitesTable_Workspace\n    }\n  }\n": types.SettingsWorkspacesMembersDocument,
     "\n  query SettingsWorkspacesInvitesSearch($workspaceId: String!, $invitesSearch: String) {\n    workspace(id: $workspaceId) {\n      ...SettingsWorkspacesMembersInvitesTable_Workspace\n    }\n  }\n": types.SettingsWorkspacesInvitesSearchDocument,
-=======
-    "\n  query SettingsWorkspacesMembers($workspaceId: String!) {\n    workspace(id: $workspaceId) {\n      team {\n        role\n        id\n        user {\n          id\n          avatar\n          name\n          company\n          verified\n        }\n      }\n    }\n  }\n": types.SettingsWorkspacesMembersDocument,
     "\n  query SettingsUserEmailsQuery {\n    activeUser {\n      ...SettingsUserEmails_User\n    }\n  }\n": types.SettingsUserEmailsQueryDocument,
->>>>>>> 03db1cca
     "\n  fragment AppAuthorAvatar on AppAuthor {\n    id\n    name\n    avatar\n  }\n": types.AppAuthorAvatarFragmentDoc,
     "\n  fragment LimitedUserAvatar on LimitedUser {\n    id\n    name\n    avatar\n  }\n": types.LimitedUserAvatarFragmentDoc,
     "\n  fragment ActiveUserAvatar on User {\n    id\n    name\n    avatar\n  }\n": types.ActiveUserAvatarFragmentDoc,
