/* eslint-disable */
import * as types from './graphql';
import type { TypedDocumentNode as DocumentNode } from '@graphql-typed-document-node/core';

/**
 * Map of all GraphQL operations in the project.
 *
 * This map has several performance disadvantages:
 * 1. It is not tree-shakeable, so it will include all operations in the project.
 * 2. It is not minifiable, so the string of a GraphQL query will be multiple times inside the bundle.
 * 3. It does not support dead code elimination, so it will add unused operations.
 *
 * Therefore it is highly recommended to use the babel or swc plugin for production.
 */
const documents = {
    "\n  fragment AuthRegisterPanelServerInfo on ServerInfo {\n    inviteOnly\n  }\n": types.AuthRegisterPanelServerInfoFragmentDoc,
    "\n  query RegisterPanelServerInvite($token: String!) {\n    serverInviteByToken(token: $token) {\n      id\n      email\n    }\n  }\n": types.RegisterPanelServerInviteDocument,
    "\n  fragment ServerTermsOfServicePrivacyPolicyFragment on ServerInfo {\n    termsOfService\n  }\n": types.ServerTermsOfServicePrivacyPolicyFragmentFragmentDoc,
    "\n  query EmailVerificationBannerState {\n    activeUser {\n      id\n      email\n      verified\n      hasPendingVerification\n    }\n  }\n": types.EmailVerificationBannerStateDocument,
    "\n  mutation RequestVerification {\n    requestVerification\n  }\n": types.RequestVerificationDocument,
    "\n  fragment AuthStategiesServerInfoFragment on ServerInfo {\n    authStrategies {\n      id\n      name\n      url\n    }\n  }\n": types.AuthStategiesServerInfoFragmentFragmentDoc,
    "\n  fragment AutomateAutomationCreateDialog_AutomateFunction on AutomateFunction {\n    id\n    ...AutomationsFunctionsCard_AutomateFunction\n    ...AutomateAutomationCreateDialogFunctionParametersStep_AutomateFunction\n  }\n": types.AutomateAutomationCreateDialog_AutomateFunctionFragmentDoc,
    "\n  fragment AutomateAutomationCreateDialogFunctionParametersStep_AutomateFunction on AutomateFunction {\n    id\n    releases(limit: 1) {\n      items {\n        id\n        inputSchema\n      }\n    }\n  }\n": types.AutomateAutomationCreateDialogFunctionParametersStep_AutomateFunctionFragmentDoc,
    "\n  query AutomationCreateDialogFunctionsSearch($search: String, $cursor: String = null) {\n    automateFunctions(limit: 20, filter: { search: $search }, cursor: $cursor) {\n      cursor\n      totalCount\n      items {\n        id\n        ...AutomateAutomationCreateDialog_AutomateFunction\n      }\n    }\n  }\n": types.AutomationCreateDialogFunctionsSearchDocument,
    "\n  fragment AutomationsFunctionsCard_AutomateFunction on AutomateFunction {\n    id\n    name\n    isFeatured\n    description\n    logo\n    repo {\n      id\n      url\n      owner\n      name\n    }\n  }\n": types.AutomationsFunctionsCard_AutomateFunctionFragmentDoc,
    "\n  fragment AutomateFunctionCreateDialogDoneStep_AutomateFunction on AutomateFunction {\n    id\n    repo {\n      id\n      url\n      owner\n      name\n    }\n    ...AutomationsFunctionsCard_AutomateFunction\n  }\n": types.AutomateFunctionCreateDialogDoneStep_AutomateFunctionFragmentDoc,
    "\n  fragment AutomateFunctionCreateDialogTemplateStep_AutomateFunctionTemplate on AutomateFunctionTemplate {\n    id\n    title\n    logo\n    url\n  }\n": types.AutomateFunctionCreateDialogTemplateStep_AutomateFunctionTemplateFragmentDoc,
    "\n  fragment AutomateFunctionPageHeader_Function on AutomateFunction {\n    id\n    name\n    logo\n    repo {\n      id\n      url\n      owner\n      name\n    }\n    releases(limit: 1) {\n      totalCount\n    }\n  }\n": types.AutomateFunctionPageHeader_FunctionFragmentDoc,
    "\n  fragment AutomateFunctionPageInfo_AutomateFunction on AutomateFunction {\n    id\n    repo {\n      id\n      url\n      owner\n      name\n    }\n    automationCount\n    description\n    releases(limit: 1) {\n      items {\n        id\n        inputSchema\n        createdAt\n        commitId\n        ...AutomateFunctionPageParametersDialog_AutomateFunctionRelease\n      }\n    }\n  }\n": types.AutomateFunctionPageInfo_AutomateFunctionFragmentDoc,
    "\n  fragment AutomateFunctionPageParametersDialog_AutomateFunctionRelease on AutomateFunctionRelease {\n    id\n    inputSchema\n  }\n": types.AutomateFunctionPageParametersDialog_AutomateFunctionReleaseFragmentDoc,
    "\n  fragment AutomateFunctionsPageHeader_Query on Query {\n    activeUser {\n      id\n      automateInfo {\n        hasAutomateGithubApp\n        availableGithubOrgs\n      }\n    }\n    serverInfo {\n      automate {\n        availableFunctionTemplates {\n          ...AutomateFunctionCreateDialogTemplateStep_AutomateFunctionTemplate\n        }\n      }\n    }\n  }\n": types.AutomateFunctionsPageHeader_QueryFragmentDoc,
    "\n  fragment AutomateFunctionsPageItems_Query on Query {\n    automateFunctions(limit: 20, filter: { search: $search }, cursor: $cursor) {\n      totalCount\n      items {\n        id\n        ...AutomationsFunctionsCard_AutomateFunction\n        ...AutomateAutomationCreateDialog_AutomateFunction\n      }\n      cursor\n    }\n  }\n": types.AutomateFunctionsPageItems_QueryFragmentDoc,
    "\n  fragment AutomateRunsTriggerStatus_TriggeredAutomationsStatus on TriggeredAutomationsStatus {\n    id\n    ...TriggeredAutomationsStatusSummary\n    ...AutomateRunsTriggerStatusDialog_TriggeredAutomationsStatus\n  }\n": types.AutomateRunsTriggerStatus_TriggeredAutomationsStatusFragmentDoc,
    "\n  fragment AutomateRunsTriggerStatusDialog_TriggeredAutomationsStatus on TriggeredAutomationsStatus {\n    id\n    automationRuns {\n      id\n      ...AutomateRunsTriggerStatusDialogRunsRows_AutomateRun\n    }\n  }\n": types.AutomateRunsTriggerStatusDialog_TriggeredAutomationsStatusFragmentDoc,
    "\n  fragment AutomateRunsTriggerStatusDialogFunctionRun_AutomateFunctionRun on AutomateFunctionRun {\n    id\n    results\n    status\n    statusMessage\n    contextView\n    function {\n      id\n      logo\n      name\n    }\n    createdAt\n    updatedAt\n  }\n": types.AutomateRunsTriggerStatusDialogFunctionRun_AutomateFunctionRunFragmentDoc,
    "\n  fragment AutomateRunsTriggerStatusDialogRunsRows_AutomateRun on AutomateRun {\n    id\n    functionRuns {\n      id\n      ...AutomateRunsTriggerStatusDialogFunctionRun_AutomateFunctionRun\n    }\n    ...AutomationsStatusOrderedRuns_AutomationRun\n  }\n": types.AutomateRunsTriggerStatusDialogRunsRows_AutomateRunFragmentDoc,
    "\n  fragment AutomateViewerPanel_AutomateRun on AutomateRun {\n    id\n    functionRuns {\n      id\n      ...AutomateViewerPanelFunctionRunRow_AutomateFunctionRun\n    }\n    ...AutomationsStatusOrderedRuns_AutomationRun\n  }\n": types.AutomateViewerPanel_AutomateRunFragmentDoc,
    "\n  fragment AutomateViewerPanelFunctionRunRow_AutomateFunctionRun on AutomateFunctionRun {\n    id\n    results\n    status\n    statusMessage\n    contextView\n    function {\n      id\n      logo\n      name\n    }\n    createdAt\n    updatedAt\n  }\n": types.AutomateViewerPanelFunctionRunRow_AutomateFunctionRunFragmentDoc,
    "\n  fragment CommonModelSelectorModel on Model {\n    id\n    name\n  }\n": types.CommonModelSelectorModelFragmentDoc,
    "\n  fragment DashboardProjectCard_Project on Project {\n    id\n    name\n    role\n    updatedAt\n    models {\n      totalCount\n    }\n    team {\n      user {\n        ...LimitedUserAvatar\n      }\n    }\n  }\n": types.DashboardProjectCard_ProjectFragmentDoc,
    "\n  fragment FormSelectModels_Model on Model {\n    id\n    name\n  }\n": types.FormSelectModels_ModelFragmentDoc,
    "\n  fragment FormSelectProjects_Project on Project {\n    id\n    name\n  }\n": types.FormSelectProjects_ProjectFragmentDoc,
    "\n  fragment FormUsersSelectItem on LimitedUser {\n    id\n    name\n    avatar\n  }\n": types.FormUsersSelectItemFragmentDoc,
    "\n  fragment HeaderNavShare_Project on Project {\n    id\n    visibility\n    ...ProjectsModelPageEmbed_Project\n  }\n": types.HeaderNavShare_ProjectFragmentDoc,
    "\n  fragment ProjectModelPageHeaderProject on Project {\n    id\n    name\n    model(id: $modelId) {\n      id\n      name\n      description\n    }\n  }\n": types.ProjectModelPageHeaderProjectFragmentDoc,
    "\n  fragment ProjectModelPageVersionsPagination on Project {\n    id\n    visibility\n    model(id: $modelId) {\n      id\n      versions(limit: 16, cursor: $versionsCursor) {\n        cursor\n        totalCount\n        items {\n          ...ProjectModelPageVersionsCardVersion\n        }\n      }\n    }\n    ...ProjectsModelPageEmbed_Project\n  }\n": types.ProjectModelPageVersionsPaginationFragmentDoc,
    "\n  fragment ProjectModelPageVersionsProject on Project {\n    ...ProjectPageProjectHeader\n    model(id: $modelId) {\n      id\n      name\n      pendingImportedVersions {\n        ...PendingFileUpload\n      }\n    }\n    ...ProjectModelPageVersionsPagination\n    ...ProjectsModelPageEmbed_Project\n  }\n": types.ProjectModelPageVersionsProjectFragmentDoc,
    "\n  fragment ProjectModelPageDialogDeleteVersion on Version {\n    id\n    message\n  }\n": types.ProjectModelPageDialogDeleteVersionFragmentDoc,
    "\n  fragment ProjectModelPageDialogEditMessageVersion on Version {\n    id\n    message\n  }\n": types.ProjectModelPageDialogEditMessageVersionFragmentDoc,
    "\n  fragment ProjectModelPageDialogMoveToVersion on Version {\n    id\n    message\n  }\n": types.ProjectModelPageDialogMoveToVersionFragmentDoc,
    "\n  fragment ProjectsModelPageEmbed_Project on Project {\n    id\n    ...ProjectsPageTeamDialogManagePermissions_Project\n  }\n": types.ProjectsModelPageEmbed_ProjectFragmentDoc,
    "\n  fragment ProjectModelPageVersionsCardVersion on Version {\n    id\n    message\n    authorUser {\n      ...LimitedUserAvatar\n    }\n    createdAt\n    previewUrl\n    sourceApplication\n    commentThreadCount: commentThreads(limit: 0) {\n      totalCount\n    }\n    ...ProjectModelPageDialogDeleteVersion\n    ...ProjectModelPageDialogMoveToVersion\n    automationsStatus {\n      ...AutomateRunsTriggerStatus_TriggeredAutomationsStatus\n    }\n  }\n": types.ProjectModelPageVersionsCardVersionFragmentDoc,
    "\n  fragment ProjectPageProjectHeader on Project {\n    id\n    role\n    name\n    description\n    visibility\n    allowPublicComments\n  }\n": types.ProjectPageProjectHeaderFragmentDoc,
    "\n  fragment ProjectPageInviteDialog_Project on Project {\n    id\n    ...ProjectPageTeamInternals_Project\n  }\n": types.ProjectPageInviteDialog_ProjectFragmentDoc,
    "\n  fragment ProjectPageAutomationFunctionSettingsDialog_AutomationRevisionFunction on AutomationRevisionFunction {\n    parameters\n    release {\n      id\n      inputSchema\n      function {\n        id\n      }\n    }\n  }\n": types.ProjectPageAutomationFunctionSettingsDialog_AutomationRevisionFunctionFragmentDoc,
    "\n  fragment ProjectPageAutomationFunctionSettingsDialog_AutomationRevision on AutomationRevision {\n    id\n    triggerDefinitions {\n      ... on VersionCreatedTriggerDefinition {\n        type\n        model {\n          id\n          ...CommonModelSelectorModel\n        }\n      }\n    }\n  }\n": types.ProjectPageAutomationFunctionSettingsDialog_AutomationRevisionFragmentDoc,
    "\n  fragment ProjectPageAutomationFunctions_Automation on Automation {\n    id\n    currentRevision {\n      id\n      ...ProjectPageAutomationFunctionSettingsDialog_AutomationRevision\n      functions {\n        release {\n          id\n          function {\n            id\n            ...AutomationsFunctionsCard_AutomateFunction\n            releases(limit: 1) {\n              items {\n                id\n              }\n            }\n          }\n        }\n        ...ProjectPageAutomationFunctionSettingsDialog_AutomationRevisionFunction\n      }\n    }\n  }\n": types.ProjectPageAutomationFunctions_AutomationFragmentDoc,
    "\n  fragment ProjectPageAutomationHeader_Automation on Automation {\n    id\n    name\n    enabled\n    isTestAutomation\n    currentRevision {\n      id\n      triggerDefinitions {\n        ... on VersionCreatedTriggerDefinition {\n          model {\n            ...ProjectPageLatestItemsModelItem\n          }\n        }\n      }\n    }\n  }\n": types.ProjectPageAutomationHeader_AutomationFragmentDoc,
    "\n  fragment ProjectPageAutomationHeader_Project on Project {\n    id\n    ...ProjectPageModelsCardProject\n  }\n": types.ProjectPageAutomationHeader_ProjectFragmentDoc,
    "\n  fragment ProjectPageAutomationRuns_Automation on Automation {\n    id\n    name\n    enabled\n    isTestAutomation\n    runs(limit: 10) {\n      items {\n        ...AutomationRunDetails\n      }\n      totalCount\n      cursor\n    }\n  }\n": types.ProjectPageAutomationRuns_AutomationFragmentDoc,
    "\n  fragment ProjectPageAutomationsEmptyState_Query on Query {\n    automateFunctions(limit: 9, filter: { featuredFunctionsOnly: true }) {\n      items {\n        ...AutomationsFunctionsCard_AutomateFunction\n        ...AutomateAutomationCreateDialog_AutomateFunction\n      }\n    }\n  }\n": types.ProjectPageAutomationsEmptyState_QueryFragmentDoc,
    "\n  fragment ProjectPageAutomationsRow_Automation on Automation {\n    id\n    name\n    enabled\n    isTestAutomation\n    currentRevision {\n      id\n      triggerDefinitions {\n        ... on VersionCreatedTriggerDefinition {\n          model {\n            id\n            name\n          }\n        }\n      }\n    }\n    runs(limit: 10) {\n      totalCount\n      items {\n        ...AutomationRunDetails\n      }\n      cursor\n    }\n  }\n": types.ProjectPageAutomationsRow_AutomationFragmentDoc,
    "\n  fragment ProjectDiscussionsPageHeader_Project on Project {\n    id\n    name\n  }\n": types.ProjectDiscussionsPageHeader_ProjectFragmentDoc,
    "\n  fragment ProjectDiscussionsPageResults_Project on Project {\n    id\n  }\n": types.ProjectDiscussionsPageResults_ProjectFragmentDoc,
    "\n  fragment ProjectPageModelsActions on Model {\n    id\n    name\n  }\n": types.ProjectPageModelsActionsFragmentDoc,
    "\n  fragment ProjectPageModelsActions_Project on Project {\n    id\n    ...ProjectsModelPageEmbed_Project\n  }\n": types.ProjectPageModelsActions_ProjectFragmentDoc,
    "\n  fragment ProjectPageModelsCardProject on Project {\n    id\n    role\n    visibility\n    ...ProjectPageModelsActions_Project\n  }\n": types.ProjectPageModelsCardProjectFragmentDoc,
    "\n  fragment ProjectModelsPageHeader_Project on Project {\n    id\n    name\n    sourceApps\n    role\n    team {\n      id\n      user {\n        ...FormUsersSelectItem\n      }\n    }\n  }\n": types.ProjectModelsPageHeader_ProjectFragmentDoc,
    "\n  fragment ProjectModelsPageResults_Project on Project {\n    ...ProjectPageLatestItemsModels\n  }\n": types.ProjectModelsPageResults_ProjectFragmentDoc,
    "\n  fragment ProjectPageModelsStructureItem_Project on Project {\n    id\n    ...ProjectPageModelsActions_Project\n  }\n": types.ProjectPageModelsStructureItem_ProjectFragmentDoc,
    "\n  fragment SingleLevelModelTreeItem on ModelsTreeItem {\n    id\n    name\n    fullName\n    model {\n      ...ProjectPageLatestItemsModelItem\n    }\n    hasChildren\n    updatedAt\n  }\n": types.SingleLevelModelTreeItemFragmentDoc,
    "\n  fragment ProjectPageModelsCardDeleteDialog on Model {\n    id\n    name\n  }\n": types.ProjectPageModelsCardDeleteDialogFragmentDoc,
    "\n  fragment ProjectPageModelsCardRenameDialog on Model {\n    id\n    name\n    description\n  }\n": types.ProjectPageModelsCardRenameDialogFragmentDoc,
    "\n  query ProjectPageSettingsCollaborators($projectId: String!) {\n    project(id: $projectId) {\n      id\n      ...ProjectPageTeamInternals_Project\n      ...ProjectPageInviteDialog_Project\n    }\n  }\n": types.ProjectPageSettingsCollaboratorsDocument,
    "\n  query ProjectPageSettingsGeneral($projectId: String!) {\n    project(id: $projectId) {\n      id\n      role\n      ...ProjectPageSettingsGeneralBlockProjectInfo_Project\n      ...ProjectPageSettingsGeneralBlockAccess_Project\n      ...ProjectPageSettingsGeneralBlockDiscussions_Project\n      ...ProjectPageSettingsGeneralBlockLeave_Project\n      ...ProjectPageSettingsGeneralBlockDelete_Project\n      ...ProjectPageTeamInternals_Project\n    }\n  }\n": types.ProjectPageSettingsGeneralDocument,
    "\n  fragment ProjectPageSettingsGeneralBlockAccess_Project on Project {\n    id\n    visibility\n  }\n": types.ProjectPageSettingsGeneralBlockAccess_ProjectFragmentDoc,
    "\n  fragment ProjectPageSettingsGeneralBlockDelete_Project on Project {\n    id\n    name\n    role\n    models(limit: 0) {\n      totalCount\n    }\n    commentThreads(limit: 0) {\n      totalCount\n    }\n  }\n": types.ProjectPageSettingsGeneralBlockDelete_ProjectFragmentDoc,
    "\n  fragment ProjectPageSettingsGeneralBlockDiscussions_Project on Project {\n    id\n    visibility\n    allowPublicComments\n  }\n": types.ProjectPageSettingsGeneralBlockDiscussions_ProjectFragmentDoc,
    "\n  fragment ProjectPageSettingsGeneralBlockLeave_Project on Project {\n    id\n    name\n    role\n    team {\n      role\n      user {\n        ...LimitedUserAvatar\n        role\n      }\n    }\n  }\n": types.ProjectPageSettingsGeneralBlockLeave_ProjectFragmentDoc,
    "\n  fragment ProjectPageSettingsGeneralBlockProjectInfo_Project on Project {\n    id\n    role\n    name\n    description\n  }\n": types.ProjectPageSettingsGeneralBlockProjectInfo_ProjectFragmentDoc,
    "\n  fragment ProjectPageTeamDialog on Project {\n    id\n    name\n    role\n    allowPublicComments\n    visibility\n    team {\n      id\n      role\n      user {\n        ...LimitedUserAvatar\n        role\n      }\n    }\n    invitedTeam {\n      id\n      title\n      inviteId\n      role\n      user {\n        ...LimitedUserAvatar\n        role\n      }\n    }\n    ...ProjectsPageTeamDialogManagePermissions_Project\n  }\n": types.ProjectPageTeamDialogFragmentDoc,
    "\n  fragment ProjectsPageTeamDialogManagePermissions_Project on Project {\n    id\n    visibility\n    role\n  }\n": types.ProjectsPageTeamDialogManagePermissions_ProjectFragmentDoc,
    "\n    subscription OnUserProjectsUpdate {\n      userProjectsUpdated {\n        type\n        id\n        project {\n          ...ProjectDashboardItem\n        }\n      }\n    }\n  ": types.OnUserProjectsUpdateDocument,
    "\n  fragment ProjectsDashboardFilled on ProjectCollection {\n    items {\n      ...ProjectDashboardItem\n    }\n  }\n": types.ProjectsDashboardFilledFragmentDoc,
    "\n  fragment ProjectsInviteBanner on PendingStreamCollaborator {\n    id\n    invitedBy {\n      ...LimitedUserAvatar\n    }\n    projectId\n    projectName\n    token\n    user {\n      id\n    }\n  }\n": types.ProjectsInviteBannerFragmentDoc,
    "\n  fragment ProjectsInviteBanners on User {\n    projectInvites {\n      ...ProjectsInviteBanner\n    }\n  }\n": types.ProjectsInviteBannersFragmentDoc,
    "\n  fragment SettingsDialog_User on User {\n    workspaces {\n      items {\n        id\n        name\n      }\n    }\n  }\n": types.SettingsDialog_UserFragmentDoc,
    "\n  fragment SettingsUserEmails_User on User {\n    id\n    emails {\n      ...SettingsUserEmailCards_UserEmail\n    }\n  }\n": types.SettingsUserEmails_UserFragmentDoc,
    "\n  fragment UserProfileEditDialogNotificationPreferences_User on User {\n    id\n    notificationPreferences\n  }\n": types.UserProfileEditDialogNotificationPreferences_UserFragmentDoc,
    "\n  fragment SettingsUserProfile_User on User {\n    ...UserProfileEditDialogChangePassword_User\n    ...UserProfileEditDialogDeleteAccount_User\n    ...UserProfileEditDialogBio_User\n  }\n": types.SettingsUserProfile_UserFragmentDoc,
    "\n  fragment SettingsUserEmailCards_UserEmail on UserEmail {\n    email\n    id\n    primary\n    verified\n  }\n": types.SettingsUserEmailCards_UserEmailFragmentDoc,
    "\n  fragment UserProfileEditDialogChangePassword_User on User {\n    id\n    email\n  }\n": types.UserProfileEditDialogChangePassword_UserFragmentDoc,
    "\n  fragment UserProfileEditDialogDeleteAccount_User on User {\n    id\n    email\n  }\n": types.UserProfileEditDialogDeleteAccount_UserFragmentDoc,
    "\n  fragment UserProfileEditDialogBio_User on User {\n    id\n    name\n    company\n    bio\n    ...UserProfileEditDialogAvatar_User\n  }\n": types.UserProfileEditDialogBio_UserFragmentDoc,
    "\n  fragment UserProfileEditDialogAvatar_User on User {\n    id\n    avatar\n    ...ActiveUserAvatar\n  }\n": types.UserProfileEditDialogAvatar_UserFragmentDoc,
    "\n  fragment SettingsWorkspacesGeneral_Workspace on Workspace {\n    ...SettingsWorkspaceGeneralDeleteDialog_Workspace\n    id\n    name\n    logo\n    description\n  }\n": types.SettingsWorkspacesGeneral_WorkspaceFragmentDoc,
    "\n  fragment SettingsWorkspaceGeneralDeleteDialog_Workspace on Workspace {\n    id\n    name\n  }\n": types.SettingsWorkspaceGeneralDeleteDialog_WorkspaceFragmentDoc,
    "\n  fragment SettingsWorkspacesMembers_Workspace on Workspace {\n    id\n    role\n  }\n": types.SettingsWorkspacesMembers_WorkspaceFragmentDoc,
    "\n  fragment SettingsWorkspacesMembersInvitesTable_PendingWorkspaceCollaborator on PendingWorkspaceCollaborator {\n    id\n    role\n    title\n    updatedAt\n    user {\n      id\n      ...LimitedUserAvatar\n    }\n    invitedBy {\n      id\n      ...LimitedUserAvatar\n    }\n  }\n": types.SettingsWorkspacesMembersInvitesTable_PendingWorkspaceCollaboratorFragmentDoc,
    "\n  fragment SettingsWorkspacesMembersInvitesTable_Workspace on Workspace {\n    id\n    ...SettingsWorkspacesMembersTableHeader_Workspace\n    invitedTeam(filter: $invitesFilter) {\n      ...SettingsWorkspacesMembersInvitesTable_PendingWorkspaceCollaborator\n    }\n  }\n": types.SettingsWorkspacesMembersInvitesTable_WorkspaceFragmentDoc,
    "\n  fragment SettingsWorkspacesMembersMembersTable_WorkspaceCollaborator on WorkspaceCollaborator {\n    id\n    role\n    user {\n      id\n      avatar\n      name\n      company\n      verified\n    }\n  }\n": types.SettingsWorkspacesMembersMembersTable_WorkspaceCollaboratorFragmentDoc,
    "\n  fragment SettingsWorkspacesMembersMembersTable_Workspace on Workspace {\n    id\n    ...SettingsWorkspacesMembersTableHeader_Workspace\n    team {\n      id\n      ...SettingsWorkspacesMembersMembersTable_WorkspaceCollaborator\n    }\n  }\n": types.SettingsWorkspacesMembersMembersTable_WorkspaceFragmentDoc,
    "\n  fragment SettingsWorkspacesMembersTableHeader_Workspace on Workspace {\n    id\n    ...WorkspaceInviteDialog_Workspace\n  }\n": types.SettingsWorkspacesMembersTableHeader_WorkspaceFragmentDoc,
    "\n  fragment ModelPageProject on Project {\n    id\n    createdAt\n    name\n    visibility\n  }\n": types.ModelPageProjectFragmentDoc,
    "\n  fragment ThreadCommentAttachment on Comment {\n    text {\n      attachments {\n        id\n        fileName\n        fileType\n        fileSize\n      }\n    }\n  }\n": types.ThreadCommentAttachmentFragmentDoc,
    "\n  fragment ViewerCommentsListItem on Comment {\n    id\n    rawText\n    archived\n    author {\n      ...LimitedUserAvatar\n    }\n    createdAt\n    viewedAt\n    replies {\n      totalCount\n      cursor\n      items {\n        ...ViewerCommentsReplyItem\n      }\n    }\n    replyAuthors(limit: 4) {\n      totalCount\n      items {\n        ...FormUsersSelectItem\n      }\n    }\n    resources {\n      resourceId\n      resourceType\n    }\n  }\n": types.ViewerCommentsListItemFragmentDoc,
    "\n  fragment ViewerModelVersionCardItem on Version {\n    id\n    message\n    referencedObject\n    sourceApplication\n    createdAt\n    previewUrl\n    authorUser {\n      ...LimitedUserAvatar\n    }\n  }\n": types.ViewerModelVersionCardItemFragmentDoc,
    "\n  fragment WorkspaceInviteDialog_Workspace on Workspace {\n    id\n    team {\n      id\n      user {\n        id\n      }\n    }\n    invitedTeam(filter: $invitesFilter) {\n      title\n      user {\n        id\n      }\n    }\n  }\n": types.WorkspaceInviteDialog_WorkspaceFragmentDoc,
    "\n  fragment WorkspaceProjectList_ProjectCollection on ProjectCollection {\n    totalCount\n    items {\n      ...ProjectDashboardItem\n    }\n    cursor\n  }\n": types.WorkspaceProjectList_ProjectCollectionFragmentDoc,
    "\n  fragment WorkspaceHeader_Workspace on Workspace {\n    id\n    name\n    logo\n    description\n    totalProjects: projects {\n      totalCount\n    }\n    team {\n      id\n      user {\n        id\n        name\n        ...LimitedUserAvatar\n      }\n    }\n  }\n": types.WorkspaceHeader_WorkspaceFragmentDoc,
    "\n  query ActiveUserMainMetadata {\n    activeUser {\n      id\n      email\n      company\n      bio\n      name\n      role\n      avatar\n      isOnboardingFinished\n      createdAt\n      verified\n      notificationPreferences\n      versions(limit: 0) {\n        totalCount\n      }\n    }\n  }\n": types.ActiveUserMainMetadataDocument,
    "\n      mutation CreateOnboardingProject {\n        projectMutations {\n          createForOnboarding {\n            ...ProjectPageProject\n            ...ProjectDashboardItem\n          }\n        }\n      }\n    ": types.CreateOnboardingProjectDocument,
    "\n  mutation FinishOnboarding {\n    activeUserMutations {\n      finishOnboarding\n    }\n  }\n": types.FinishOnboardingDocument,
    "\n  mutation RequestVerificationByEmail($email: String!) {\n    requestVerificationByEmail(email: $email)\n  }\n": types.RequestVerificationByEmailDocument,
    "\n  query AuthServerInfo {\n    serverInfo {\n      ...AuthStategiesServerInfoFragment\n      ...ServerTermsOfServicePrivacyPolicyFragment\n      ...AuthRegisterPanelServerInfo\n    }\n  }\n": types.AuthServerInfoDocument,
    "\n  query AuthorizableAppMetadata($id: String!) {\n    app(id: $id) {\n      id\n      name\n      description\n      trustByDefault\n      redirectUrl\n      scopes {\n        name\n        description\n      }\n      author {\n        name\n        id\n        avatar\n      }\n    }\n  }\n": types.AuthorizableAppMetadataDocument,
    "\n  fragment FunctionRunStatusForSummary on AutomateFunctionRun {\n    id\n    status\n  }\n": types.FunctionRunStatusForSummaryFragmentDoc,
    "\n  fragment TriggeredAutomationsStatusSummary on TriggeredAutomationsStatus {\n    id\n    automationRuns {\n      id\n      functionRuns {\n        id\n        ...FunctionRunStatusForSummary\n      }\n    }\n  }\n": types.TriggeredAutomationsStatusSummaryFragmentDoc,
    "\n  fragment AutomationRunDetails on AutomateRun {\n    id\n    status\n    functionRuns {\n      ...FunctionRunStatusForSummary\n      statusMessage\n    }\n    trigger {\n      ... on VersionCreatedTrigger {\n        version {\n          id\n        }\n        model {\n          id\n        }\n      }\n    }\n    createdAt\n    updatedAt\n  }\n": types.AutomationRunDetailsFragmentDoc,
    "\n  fragment AutomationsStatusOrderedRuns_AutomationRun on AutomateRun {\n    id\n    automation {\n      id\n      name\n    }\n    functionRuns {\n      id\n      updatedAt\n    }\n  }\n": types.AutomationsStatusOrderedRuns_AutomationRunFragmentDoc,
    "\n  fragment SearchAutomateFunctionReleaseItem on AutomateFunctionRelease {\n    id\n    versionTag\n    createdAt\n    inputSchema\n  }\n": types.SearchAutomateFunctionReleaseItemFragmentDoc,
    "\n  mutation CreateAutomateFunction($input: CreateAutomateFunctionInput!) {\n    automateMutations {\n      createFunction(input: $input) {\n        id\n        ...AutomationsFunctionsCard_AutomateFunction\n        ...AutomateFunctionCreateDialogDoneStep_AutomateFunction\n      }\n    }\n  }\n": types.CreateAutomateFunctionDocument,
    "\n  mutation UpdateAutomateFunction($input: UpdateAutomateFunctionInput!) {\n    automateMutations {\n      updateFunction(input: $input) {\n        id\n        ...AutomateFunctionPage_AutomateFunction\n      }\n    }\n  }\n": types.UpdateAutomateFunctionDocument,
    "\n  query SearchAutomateFunctionReleases(\n    $functionId: ID!\n    $cursor: String\n    $limit: Int\n    $filter: AutomateFunctionReleasesFilter\n  ) {\n    automateFunction(id: $functionId) {\n      id\n      releases(cursor: $cursor, limit: $limit, filter: $filter) {\n        cursor\n        totalCount\n        items {\n          ...SearchAutomateFunctionReleaseItem\n        }\n      }\n    }\n  }\n": types.SearchAutomateFunctionReleasesDocument,
    "\n  query FunctionAccessCheck($id: ID!) {\n    automateFunction(id: $id) {\n      id\n    }\n  }\n": types.FunctionAccessCheckDocument,
    "\n  query ProjectAutomationCreationPublicKeys(\n    $projectId: String!\n    $automationId: String!\n  ) {\n    project(id: $projectId) {\n      id\n      automation(id: $automationId) {\n        id\n        creationPublicKeys\n      }\n    }\n  }\n": types.ProjectAutomationCreationPublicKeysDocument,
    "\n  query AutomateFunctionsPagePagination($search: String, $cursor: String) {\n    ...AutomateFunctionsPageItems_Query\n  }\n": types.AutomateFunctionsPagePaginationDocument,
    "\n  query MentionsUserSearch($query: String!, $emailOnly: Boolean = false) {\n    userSearch(\n      query: $query\n      limit: 5\n      cursor: null\n      archived: false\n      emailOnly: $emailOnly\n    ) {\n      items {\n        id\n        name\n        company\n      }\n    }\n  }\n": types.MentionsUserSearchDocument,
    "\n  query UserSearch($query: String!, $limit: Int, $cursor: String, $archived: Boolean) {\n    userSearch(query: $query, limit: $limit, cursor: $cursor, archived: $archived) {\n      cursor\n      items {\n        id\n        name\n        bio\n        company\n        avatar\n        verified\n        role\n      }\n    }\n  }\n": types.UserSearchDocument,
    "\n  query ServerInfoBlobSizeLimit {\n    serverInfo {\n      blobSizeLimitBytes\n    }\n  }\n": types.ServerInfoBlobSizeLimitDocument,
    "\n  query ServerInfoAllScopes {\n    serverInfo {\n      scopes {\n        name\n        description\n      }\n    }\n  }\n": types.ServerInfoAllScopesDocument,
    "\n  query ProjectModelsSelectorValues($projectId: String!, $cursor: String) {\n    project(id: $projectId) {\n      id\n      models(limit: 100, cursor: $cursor) {\n        cursor\n        totalCount\n        items {\n          ...CommonModelSelectorModel\n        }\n      }\n    }\n  }\n": types.ProjectModelsSelectorValuesDocument,
    "\n  query MainServerInfoData {\n    serverInfo {\n      adminContact\n      blobSizeLimitBytes\n      canonicalUrl\n      company\n      description\n      guestModeEnabled\n      inviteOnly\n      name\n      termsOfService\n      version\n      automateUrl\n    }\n  }\n": types.MainServerInfoDataDocument,
    "\n  query DashboardProjectsPageQuery {\n    activeUser {\n      id\n      projects(limit: 3) {\n        items {\n          ...DashboardProjectCard_Project\n        }\n      }\n    }\n  }\n": types.DashboardProjectsPageQueryDocument,
    "\n  mutation DeleteAccessToken($token: String!) {\n    apiTokenRevoke(token: $token)\n  }\n": types.DeleteAccessTokenDocument,
    "\n  mutation CreateAccessToken($token: ApiTokenCreateInput!) {\n    apiTokenCreate(token: $token)\n  }\n": types.CreateAccessTokenDocument,
    "\n  mutation DeleteApplication($appId: String!) {\n    appDelete(appId: $appId)\n  }\n": types.DeleteApplicationDocument,
    "\n  mutation CreateApplication($app: AppCreateInput!) {\n    appCreate(app: $app)\n  }\n": types.CreateApplicationDocument,
    "\n  mutation EditApplication($app: AppUpdateInput!) {\n    appUpdate(app: $app)\n  }\n": types.EditApplicationDocument,
    "\n  mutation RevokeAppAccess($appId: String!) {\n    appRevokeAccess(appId: $appId)\n  }\n": types.RevokeAppAccessDocument,
    "\n  query DeveloperSettingsAccessTokens {\n    activeUser {\n      id\n      apiTokens {\n        id\n        name\n        lastUsed\n        lastChars\n        createdAt\n        scopes\n      }\n    }\n  }\n": types.DeveloperSettingsAccessTokensDocument,
    "\n  query DeveloperSettingsApplications {\n    activeUser {\n      createdApps {\n        id\n        secret\n        name\n        description\n        redirectUrl\n        scopes {\n          name\n          description\n        }\n      }\n      id\n    }\n  }\n": types.DeveloperSettingsApplicationsDocument,
    "\n  query DeveloperSettingsAuthorizedApps {\n    activeUser {\n      id\n      authorizedApps {\n        id\n        description\n        name\n        author {\n          id\n          name\n          avatar\n        }\n      }\n    }\n  }\n": types.DeveloperSettingsAuthorizedAppsDocument,
    "\n  query SearchProjects($search: String, $onlyWithRoles: [String!] = null) {\n    activeUser {\n      projects(limit: 10, filter: { search: $search, onlyWithRoles: $onlyWithRoles }) {\n        totalCount\n        items {\n          ...FormSelectProjects_Project\n        }\n      }\n    }\n  }\n": types.SearchProjectsDocument,
    "\n  query SearchProjectModels($search: String, $projectId: String!) {\n    project(id: $projectId) {\n      id\n      models(limit: 10, filter: { search: $search }) {\n        totalCount\n        items {\n          ...FormSelectModels_Model\n        }\n      }\n    }\n  }\n": types.SearchProjectModelsDocument,
    "\n  mutation requestGendoAIRender($input: GendoAIRenderInput!) {\n    versionMutations {\n      requestGendoAIRender(input: $input)\n    }\n  }\n": types.RequestGendoAiRenderDocument,
    "\n  query GendoAIRender(\n    $gendoAiRenderId: String!\n    $versionId: String!\n    $projectId: String!\n  ) {\n    project(id: $projectId) {\n      id\n      version(id: $versionId) {\n        id\n        gendoAIRender(id: $gendoAiRenderId) {\n          id\n          projectId\n          modelId\n          versionId\n          createdAt\n          updatedAt\n          gendoGenerationId\n          status\n          prompt\n          camera\n          responseImage\n          user {\n            name\n            avatar\n            id\n          }\n        }\n      }\n    }\n  }\n": types.GendoAiRenderDocument,
    "\n  query GendoAIRenders($versionId: String!, $projectId: String!) {\n    project(id: $projectId) {\n      id\n      version(id: $versionId) {\n        id\n        gendoAIRenders {\n          totalCount\n          items {\n            id\n            createdAt\n            updatedAt\n            status\n            gendoGenerationId\n            prompt\n            camera\n          }\n        }\n      }\n    }\n  }\n": types.GendoAiRendersDocument,
    "\n  subscription ProjectVersionGendoAIRenderCreated($id: String!, $versionId: String!) {\n    projectVersionGendoAIRenderCreated(id: $id, versionId: $versionId) {\n      id\n      createdAt\n      updatedAt\n      status\n      gendoGenerationId\n      prompt\n      camera\n    }\n  }\n": types.ProjectVersionGendoAiRenderCreatedDocument,
    "\n  subscription ProjectVersionGendoAIRenderUpdated($id: String!, $versionId: String!) {\n    projectVersionGendoAIRenderUpdated(id: $id, versionId: $versionId) {\n      id\n      projectId\n      modelId\n      versionId\n      createdAt\n      updatedAt\n      gendoGenerationId\n      status\n      prompt\n      camera\n      responseImage\n    }\n  }\n": types.ProjectVersionGendoAiRenderUpdatedDocument,
    "\n  fragment ProjectPageTeamInternals_Project on Project {\n    id\n    role\n    invitedTeam {\n      id\n      title\n      role\n      inviteId\n      user {\n        role\n        ...LimitedUserAvatar\n      }\n    }\n    team {\n      role\n      user {\n        id\n        role\n        ...LimitedUserAvatar\n      }\n    }\n  }\n": types.ProjectPageTeamInternals_ProjectFragmentDoc,
    "\n  fragment ProjectDashboardItemNoModels on Project {\n    id\n    name\n    createdAt\n    updatedAt\n    role\n    team {\n      id\n      user {\n        id\n        name\n        avatar\n      }\n    }\n    ...ProjectPageModelsCardProject\n  }\n": types.ProjectDashboardItemNoModelsFragmentDoc,
    "\n  fragment ProjectDashboardItem on Project {\n    id\n    ...ProjectDashboardItemNoModels\n    models(limit: 4, filter: { onlyWithVersions: true }) {\n      totalCount\n      items {\n        ...ProjectPageLatestItemsModelItem\n      }\n    }\n    pendingImportedModels(limit: 4) {\n      ...PendingFileUpload\n    }\n  }\n": types.ProjectDashboardItemFragmentDoc,
    "\n  fragment PendingFileUpload on FileUpload {\n    id\n    projectId\n    modelName\n    convertedStatus\n    convertedMessage\n    uploadDate\n    convertedLastUpdate\n    fileType\n    fileName\n  }\n": types.PendingFileUploadFragmentDoc,
    "\n  fragment ProjectPageLatestItemsModelItem on Model {\n    id\n    name\n    displayName\n    versionCount: versions(limit: 0) {\n      totalCount\n    }\n    commentThreadCount: commentThreads(limit: 0) {\n      totalCount\n    }\n    pendingImportedVersions(limit: 1) {\n      ...PendingFileUpload\n    }\n    previewUrl\n    createdAt\n    updatedAt\n    ...ProjectPageModelsCardRenameDialog\n    ...ProjectPageModelsCardDeleteDialog\n    ...ProjectPageModelsActions\n    automationsStatus {\n      ...AutomateRunsTriggerStatus_TriggeredAutomationsStatus\n    }\n  }\n": types.ProjectPageLatestItemsModelItemFragmentDoc,
    "\n  fragment ProjectUpdatableMetadata on Project {\n    id\n    name\n    description\n    visibility\n    allowPublicComments\n  }\n": types.ProjectUpdatableMetadataFragmentDoc,
    "\n  fragment ProjectPageLatestItemsModels on Project {\n    id\n    role\n    visibility\n    modelCount: models(limit: 0) {\n      totalCount\n    }\n    ...ProjectPageModelsStructureItem_Project\n  }\n": types.ProjectPageLatestItemsModelsFragmentDoc,
    "\n  fragment ProjectPageLatestItemsComments on Project {\n    id\n    commentThreadCount: commentThreads(limit: 0) {\n      totalCount\n    }\n  }\n": types.ProjectPageLatestItemsCommentsFragmentDoc,
    "\n  fragment ProjectPageLatestItemsCommentItem on Comment {\n    id\n    author {\n      ...FormUsersSelectItem\n    }\n    screenshot\n    rawText\n    createdAt\n    updatedAt\n    archived\n    repliesCount: replies(limit: 0) {\n      totalCount\n    }\n    replyAuthors(limit: 4) {\n      totalCount\n      items {\n        ...FormUsersSelectItem\n      }\n    }\n  }\n": types.ProjectPageLatestItemsCommentItemFragmentDoc,
    "\n  mutation CreateModel($input: CreateModelInput!) {\n    modelMutations {\n      create(input: $input) {\n        ...ProjectPageLatestItemsModelItem\n      }\n    }\n  }\n": types.CreateModelDocument,
    "\n  mutation CreateProject($input: ProjectCreateInput) {\n    projectMutations {\n      create(input: $input) {\n        ...ProjectPageProject\n        ...ProjectDashboardItem\n      }\n    }\n  }\n": types.CreateProjectDocument,
    "\n  mutation UpdateModel($input: UpdateModelInput!) {\n    modelMutations {\n      update(input: $input) {\n        ...ProjectPageLatestItemsModelItem\n      }\n    }\n  }\n": types.UpdateModelDocument,
    "\n  mutation DeleteModel($input: DeleteModelInput!) {\n    modelMutations {\n      delete(input: $input)\n    }\n  }\n": types.DeleteModelDocument,
    "\n  mutation UpdateProjectRole($input: ProjectUpdateRoleInput!) {\n    projectMutations {\n      updateRole(input: $input) {\n        id\n        team {\n          id\n          role\n          user {\n            ...LimitedUserAvatar\n          }\n        }\n      }\n    }\n  }\n": types.UpdateProjectRoleDocument,
    "\n  mutation InviteProjectUser($projectId: ID!, $input: [ProjectInviteCreateInput!]!) {\n    projectMutations {\n      invites {\n        batchCreate(projectId: $projectId, input: $input) {\n          ...ProjectPageTeamDialog\n        }\n      }\n    }\n  }\n": types.InviteProjectUserDocument,
    "\n  mutation CancelProjectInvite($projectId: ID!, $inviteId: String!) {\n    projectMutations {\n      invites {\n        cancel(projectId: $projectId, inviteId: $inviteId) {\n          ...ProjectPageTeamDialog\n        }\n      }\n    }\n  }\n": types.CancelProjectInviteDocument,
    "\n  mutation UpdateProjectMetadata($update: ProjectUpdateInput!) {\n    projectMutations {\n      update(update: $update) {\n        id\n        ...ProjectUpdatableMetadata\n      }\n    }\n  }\n": types.UpdateProjectMetadataDocument,
    "\n  mutation DeleteProject($id: String!) {\n    projectMutations {\n      delete(id: $id)\n    }\n  }\n": types.DeleteProjectDocument,
    "\n  mutation UseProjectInvite($input: ProjectInviteUseInput!) {\n    projectMutations {\n      invites {\n        use(input: $input)\n      }\n    }\n  }\n": types.UseProjectInviteDocument,
    "\n  mutation LeaveProject($projectId: String!) {\n    projectMutations {\n      leave(id: $projectId)\n    }\n  }\n": types.LeaveProjectDocument,
    "\n  mutation DeleteVersions($input: DeleteVersionsInput!) {\n    versionMutations {\n      delete(input: $input)\n    }\n  }\n": types.DeleteVersionsDocument,
    "\n  mutation MoveVersions($input: MoveVersionsInput!) {\n    versionMutations {\n      moveToModel(input: $input) {\n        id\n      }\n    }\n  }\n": types.MoveVersionsDocument,
    "\n  mutation UpdateVersion($input: UpdateVersionInput!) {\n    versionMutations {\n      update(input: $input) {\n        id\n        message\n      }\n    }\n  }\n": types.UpdateVersionDocument,
    "\n  mutation deleteWebhook($webhook: WebhookDeleteInput!) {\n    webhookDelete(webhook: $webhook)\n  }\n": types.DeleteWebhookDocument,
    "\n  mutation createWebhook($webhook: WebhookCreateInput!) {\n    webhookCreate(webhook: $webhook)\n  }\n": types.CreateWebhookDocument,
    "\n  mutation updateWebhook($webhook: WebhookUpdateInput!) {\n    webhookUpdate(webhook: $webhook)\n  }\n": types.UpdateWebhookDocument,
    "\n  mutation CreateAutomation($projectId: ID!, $input: ProjectAutomationCreateInput!) {\n    projectMutations {\n      automationMutations(projectId: $projectId) {\n        create(input: $input) {\n          id\n          ...ProjectPageAutomationsRow_Automation\n        }\n      }\n    }\n  }\n": types.CreateAutomationDocument,
    "\n  mutation UpdateAutomation($projectId: ID!, $input: ProjectAutomationUpdateInput!) {\n    projectMutations {\n      automationMutations(projectId: $projectId) {\n        update(input: $input) {\n          id\n          name\n          enabled\n        }\n      }\n    }\n  }\n": types.UpdateAutomationDocument,
    "\n  mutation CreateAutomationRevision(\n    $projectId: ID!\n    $input: ProjectAutomationRevisionCreateInput!\n  ) {\n    projectMutations {\n      automationMutations(projectId: $projectId) {\n        createRevision(input: $input) {\n          id\n        }\n      }\n    }\n  }\n": types.CreateAutomationRevisionDocument,
    "\n  mutation TriggerAutomation($projectId: ID!, $automationId: ID!) {\n    projectMutations {\n      automationMutations(projectId: $projectId) {\n        trigger(automationId: $automationId)\n      }\n    }\n  }\n": types.TriggerAutomationDocument,
    "\n  mutation CreateTestAutomation(\n    $projectId: ID!\n    $input: ProjectTestAutomationCreateInput!\n  ) {\n    projectMutations {\n      automationMutations(projectId: $projectId) {\n        createTestAutomation(input: $input) {\n          id\n          ...ProjectPageAutomationsRow_Automation\n        }\n      }\n    }\n  }\n": types.CreateTestAutomationDocument,
    "\n  query ProjectAccessCheck($id: String!) {\n    project(id: $id) {\n      id\n    }\n  }\n": types.ProjectAccessCheckDocument,
    "\n  query ProjectRoleCheck($id: String!) {\n    project(id: $id) {\n      id\n      role\n    }\n  }\n": types.ProjectRoleCheckDocument,
    "\n  query ProjectsDashboardQuery($filter: UserProjectsFilter, $cursor: String) {\n    activeUser {\n      id\n      projects(filter: $filter, limit: 6, cursor: $cursor) {\n        cursor\n        totalCount\n        items {\n          ...ProjectDashboardItem\n        }\n      }\n      ...ProjectsInviteBanners\n    }\n  }\n": types.ProjectsDashboardQueryDocument,
    "\n  query ProjectPageQuery($id: String!, $token: String) {\n    project(id: $id) {\n      ...ProjectPageProject\n    }\n    projectInvite(projectId: $id, token: $token) {\n      ...ProjectsInviteBanner\n    }\n  }\n": types.ProjectPageQueryDocument,
    "\n  query ProjectLatestModels($projectId: String!, $filter: ProjectModelsFilter) {\n    project(id: $projectId) {\n      id\n      models(cursor: null, limit: 16, filter: $filter) {\n        totalCount\n        cursor\n        items {\n          ...ProjectPageLatestItemsModelItem\n        }\n      }\n      pendingImportedModels {\n        ...PendingFileUpload\n      }\n    }\n  }\n": types.ProjectLatestModelsDocument,
    "\n  query ProjectLatestModelsPagination(\n    $projectId: String!\n    $filter: ProjectModelsFilter\n    $cursor: String = null\n  ) {\n    project(id: $projectId) {\n      id\n      models(cursor: $cursor, limit: 16, filter: $filter) {\n        totalCount\n        cursor\n        items {\n          ...ProjectPageLatestItemsModelItem\n        }\n      }\n    }\n  }\n": types.ProjectLatestModelsPaginationDocument,
    "\n  query ProjectModelsTreeTopLevel(\n    $projectId: String!\n    $filter: ProjectModelsTreeFilter\n  ) {\n    project(id: $projectId) {\n      id\n      modelsTree(cursor: null, limit: 8, filter: $filter) {\n        totalCount\n        cursor\n        items {\n          ...SingleLevelModelTreeItem\n        }\n      }\n      pendingImportedModels {\n        ...PendingFileUpload\n      }\n    }\n  }\n": types.ProjectModelsTreeTopLevelDocument,
    "\n  query ProjectModelsTreeTopLevelPagination(\n    $projectId: String!\n    $filter: ProjectModelsTreeFilter\n    $cursor: String = null\n  ) {\n    project(id: $projectId) {\n      id\n      modelsTree(cursor: $cursor, limit: 8, filter: $filter) {\n        totalCount\n        cursor\n        items {\n          ...SingleLevelModelTreeItem\n        }\n      }\n    }\n  }\n": types.ProjectModelsTreeTopLevelPaginationDocument,
    "\n  query ProjectModelChildrenTree($projectId: String!, $parentName: String!) {\n    project(id: $projectId) {\n      id\n      modelChildrenTree(fullName: $parentName) {\n        ...SingleLevelModelTreeItem\n      }\n    }\n  }\n": types.ProjectModelChildrenTreeDocument,
    "\n  query ProjectLatestCommentThreads(\n    $projectId: String!\n    $cursor: String = null\n    $filter: ProjectCommentsFilter = null\n  ) {\n    project(id: $projectId) {\n      id\n      commentThreads(cursor: $cursor, limit: 8, filter: $filter) {\n        totalCount\n        cursor\n        items {\n          ...ProjectPageLatestItemsCommentItem\n        }\n      }\n    }\n  }\n": types.ProjectLatestCommentThreadsDocument,
    "\n  query ProjectInvite($projectId: String!, $token: String) {\n    projectInvite(projectId: $projectId, token: $token) {\n      ...ProjectsInviteBanner\n    }\n  }\n": types.ProjectInviteDocument,
    "\n  query ProjectModelCheck($projectId: String!, $modelId: String!) {\n    project(id: $projectId) {\n      model(id: $modelId) {\n        id\n      }\n    }\n  }\n": types.ProjectModelCheckDocument,
    "\n  query ProjectModelPage(\n    $projectId: String!\n    $modelId: String!\n    $versionsCursor: String\n  ) {\n    project(id: $projectId) {\n      id\n      ...ProjectModelPageHeaderProject\n      ...ProjectModelPageVersionsProject\n    }\n  }\n": types.ProjectModelPageDocument,
    "\n  query ProjectModelVersions(\n    $projectId: String!\n    $modelId: String!\n    $versionsCursor: String\n  ) {\n    project(id: $projectId) {\n      id\n      ...ProjectModelPageVersionsPagination\n    }\n  }\n": types.ProjectModelVersionsDocument,
    "\n  query ProjectModelsPage($projectId: String!) {\n    project(id: $projectId) {\n      id\n      ...ProjectModelsPageHeader_Project\n      ...ProjectModelsPageResults_Project\n    }\n  }\n": types.ProjectModelsPageDocument,
    "\n  query ProjectDiscussionsPage($projectId: String!) {\n    project(id: $projectId) {\n      id\n      ...ProjectDiscussionsPageHeader_Project\n      ...ProjectDiscussionsPageResults_Project\n    }\n  }\n": types.ProjectDiscussionsPageDocument,
    "\n  query ProjectAutomationsTab($projectId: String!) {\n    project(id: $projectId) {\n      id\n      models(limit: 1) {\n        items {\n          id\n        }\n      }\n      automations(filter: null, cursor: null, limit: 5) {\n        totalCount\n        items {\n          id\n          ...ProjectPageAutomationsRow_Automation\n        }\n        cursor\n      }\n      ...FormSelectProjects_Project\n    }\n    ...ProjectPageAutomationsEmptyState_Query\n  }\n": types.ProjectAutomationsTabDocument,
    "\n  query ProjectAutomationsTabAutomationsPagination(\n    $projectId: String!\n    $search: String = null\n    $cursor: String = null\n  ) {\n    project(id: $projectId) {\n      id\n      automations(filter: $search, cursor: $cursor, limit: 5) {\n        totalCount\n        cursor\n        items {\n          id\n          ...ProjectPageAutomationsRow_Automation\n        }\n      }\n    }\n  }\n": types.ProjectAutomationsTabAutomationsPaginationDocument,
    "\n  query ProjectAutomationPage($projectId: String!, $automationId: String!) {\n    project(id: $projectId) {\n      id\n      ...ProjectPageAutomationPage_Project\n      automation(id: $automationId) {\n        id\n        ...ProjectPageAutomationPage_Automation\n      }\n    }\n  }\n": types.ProjectAutomationPageDocument,
    "\n  query ProjectAutomationPagePaginatedRuns(\n    $projectId: String!\n    $automationId: String!\n    $cursor: String = null\n  ) {\n    project(id: $projectId) {\n      id\n      automation(id: $automationId) {\n        id\n        runs(cursor: $cursor, limit: 10) {\n          totalCount\n          cursor\n          items {\n            id\n            ...AutomationRunDetails\n          }\n        }\n      }\n    }\n  }\n": types.ProjectAutomationPagePaginatedRunsDocument,
    "\n  query ProjectAutomationAccessCheck($projectId: String!) {\n    project(id: $projectId) {\n      id\n      automations(limit: 0) {\n        totalCount\n      }\n    }\n  }\n": types.ProjectAutomationAccessCheckDocument,
    "\n  query ProjectWebhooks($projectId: String!) {\n    project(id: $projectId) {\n      id\n      name\n      webhooks {\n        items {\n          streamId\n          triggers\n          enabled\n          url\n          id\n          description\n          history(limit: 5) {\n            items {\n              status\n              statusInfo\n            }\n          }\n        }\n        totalCount\n      }\n    }\n  }\n": types.ProjectWebhooksDocument,
    "\n  query ProjectBlobInfo($blobId: String!, $projectId: String!) {\n    project(id: $projectId) {\n      id\n      blob(id: $blobId) {\n        id\n        fileName\n        fileType\n        fileSize\n        createdAt\n      }\n    }\n  }\n": types.ProjectBlobInfoDocument,
    "\n  subscription OnProjectUpdated($id: String!) {\n    projectUpdated(id: $id) {\n      id\n      type\n      project {\n        ...ProjectPageProject\n        ...ProjectDashboardItemNoModels\n      }\n    }\n  }\n": types.OnProjectUpdatedDocument,
    "\n  subscription OnProjectModelsUpdate($id: String!) {\n    projectModelsUpdated(id: $id) {\n      id\n      type\n      model {\n        id\n        versions(limit: 1) {\n          items {\n            id\n            referencedObject\n          }\n        }\n        ...ProjectPageLatestItemsModelItem\n      }\n    }\n  }\n": types.OnProjectModelsUpdateDocument,
    "\n  subscription OnProjectVersionsUpdate($id: String!) {\n    projectVersionsUpdated(id: $id) {\n      id\n      modelId\n      type\n      version {\n        id\n        ...ViewerModelVersionCardItem\n        ...ProjectModelPageVersionsCardVersion\n        model {\n          id\n          ...ProjectPageLatestItemsModelItem\n        }\n      }\n    }\n  }\n": types.OnProjectVersionsUpdateDocument,
    "\n  subscription OnProjectVersionsPreviewGenerated($id: String!) {\n    projectVersionsPreviewGenerated(id: $id) {\n      projectId\n      objectId\n      versionId\n    }\n  }\n": types.OnProjectVersionsPreviewGeneratedDocument,
    "\n  subscription OnProjectPendingModelsUpdated($id: String!) {\n    projectPendingModelsUpdated(id: $id) {\n      id\n      type\n      model {\n        ...PendingFileUpload\n        model {\n          ...ProjectPageLatestItemsModelItem\n        }\n      }\n    }\n  }\n": types.OnProjectPendingModelsUpdatedDocument,
    "\n  subscription OnProjectPendingVersionsUpdated($id: String!) {\n    projectPendingVersionsUpdated(id: $id) {\n      id\n      type\n      version {\n        ...PendingFileUpload\n        model {\n          ...ProjectPageLatestItemsModelItem\n        }\n      }\n    }\n  }\n": types.OnProjectPendingVersionsUpdatedDocument,
    "\n  subscription OnProjectTriggeredAutomationsStatusUpdated($id: String!) {\n    projectTriggeredAutomationsStatusUpdated(projectId: $id) {\n      type\n      version {\n        id\n        automationsStatus {\n          automationRuns {\n            ...AutomateViewerPanel_AutomateRun\n          }\n          ...TriggeredAutomationsStatusSummary\n          ...AutomateRunsTriggerStatusDialog_TriggeredAutomationsStatus\n        }\n      }\n      model {\n        id\n      }\n      run {\n        id\n        automationId\n        ...AutomationRunDetails\n      }\n    }\n  }\n": types.OnProjectTriggeredAutomationsStatusUpdatedDocument,
    "\n  subscription OnProjectAutomationsUpdated($id: String!) {\n    projectAutomationsUpdated(projectId: $id) {\n      type\n      automationId\n      automation {\n        id\n        ...ProjectPageAutomationPage_Automation\n        ...ProjectPageAutomationsRow_Automation\n      }\n    }\n  }\n": types.OnProjectAutomationsUpdatedDocument,
    "\n  mutation ServerInfoUpdate($info: ServerInfoUpdateInput!) {\n    serverInfoUpdate(info: $info)\n  }\n": types.ServerInfoUpdateDocument,
    "\n  mutation AdminPanelDeleteUser($userConfirmation: UserDeleteInput!) {\n    adminDeleteUser(userConfirmation: $userConfirmation)\n  }\n": types.AdminPanelDeleteUserDocument,
    "\n  mutation AdminPanelDeleteProject($ids: [String!]!) {\n    projectMutations {\n      batchDelete(ids: $ids)\n    }\n  }\n": types.AdminPanelDeleteProjectDocument,
    "\n  mutation AdminPanelResendInvite($inviteId: String!) {\n    inviteResend(inviteId: $inviteId)\n  }\n": types.AdminPanelResendInviteDocument,
    "\n  mutation AdminPanelDeleteInvite($inviteId: String!) {\n    inviteDelete(inviteId: $inviteId)\n  }\n": types.AdminPanelDeleteInviteDocument,
    "\n  mutation AdminChangeUseRole($userRoleInput: UserRoleInput!) {\n    userRoleChange(userRoleInput: $userRoleInput)\n  }\n": types.AdminChangeUseRoleDocument,
    "\n  query ServerManagementDataPage {\n    admin {\n      userList {\n        totalCount\n      }\n      projectList {\n        totalCount\n      }\n      inviteList {\n        totalCount\n      }\n    }\n    serverInfo {\n      name\n      version\n    }\n  }\n": types.ServerManagementDataPageDocument,
    "\n  query ServerSettingsDialogData {\n    serverInfo {\n      name\n      description\n      adminContact\n      company\n      termsOfService\n      inviteOnly\n      guestModeEnabled\n    }\n  }\n": types.ServerSettingsDialogDataDocument,
    "\n  query AdminPanelUsersList($limit: Int!, $cursor: String, $query: String) {\n    admin {\n      userList(limit: $limit, cursor: $cursor, query: $query) {\n        totalCount\n        cursor\n        items {\n          id\n          email\n          avatar\n          name\n          role\n          verified\n          company\n        }\n      }\n    }\n  }\n": types.AdminPanelUsersListDocument,
    "\n  query AdminPanelProjectsList(\n    $query: String\n    $orderBy: String\n    $limit: Int!\n    $visibility: String\n    $cursor: String\n  ) {\n    admin {\n      projectList(\n        query: $query\n        orderBy: $orderBy\n        limit: $limit\n        visibility: $visibility\n        cursor: $cursor\n      ) {\n        cursor\n        items {\n          id\n          name\n          visibility\n          createdAt\n          updatedAt\n          models {\n            totalCount\n          }\n          versions {\n            totalCount\n          }\n          team {\n            id\n            user {\n              name\n              id\n              avatar\n            }\n          }\n        }\n        totalCount\n        cursor\n      }\n    }\n  }\n": types.AdminPanelProjectsListDocument,
    "\n  query AdminPanelInvitesList($limit: Int!, $cursor: String, $query: String) {\n    admin {\n      inviteList(limit: $limit, cursor: $cursor, query: $query) {\n        cursor\n        items {\n          email\n          id\n          invitedBy {\n            id\n            name\n          }\n        }\n        totalCount\n      }\n    }\n  }\n": types.AdminPanelInvitesListDocument,
    "\n  mutation InviteServerUser($input: [ServerInviteCreateInput!]!) {\n    serverInviteBatchCreate(input: $input)\n  }\n": types.InviteServerUserDocument,
    "\n  mutation SettingsUpdateWorkspace($input: WorkspaceUpdateInput!) {\n    workspaceMutations {\n      update(input: $input) {\n        ...SettingsWorkspacesGeneral_Workspace\n      }\n    }\n  }\n": types.SettingsUpdateWorkspaceDocument,
    "\n  mutation SettingsCreateUserEmail($input: CreateUserEmailInput!) {\n    activeUserMutations {\n      emailMutations {\n        create(input: $input) {\n          ...SettingsUserEmails_User\n        }\n      }\n    }\n  }\n": types.SettingsCreateUserEmailDocument,
    "\n  mutation SettingsDeleteUserEmail($input: DeleteUserEmailInput!) {\n    activeUserMutations {\n      emailMutations {\n        delete(input: $input) {\n          ...SettingsUserEmails_User\n        }\n      }\n    }\n  }\n": types.SettingsDeleteUserEmailDocument,
    "\n  mutation SettingsSetPrimaryUserEmail($input: SetPrimaryUserEmailInput!) {\n    activeUserMutations {\n      emailMutations {\n        setPrimary(input: $input) {\n          ...SettingsUserEmails_User\n        }\n      }\n    }\n  }\n": types.SettingsSetPrimaryUserEmailDocument,
    "\n  mutation SettingsNewEmailVerification($input: EmailVerificationRequestInput!) {\n    activeUserMutations {\n      emailMutations {\n        requestNewEmailVerification(input: $input)\n      }\n    }\n  }\n": types.SettingsNewEmailVerificationDocument,
    "\n  mutation SettingsDeleteWorkspace($workspaceId: String!) {\n    workspaceMutations {\n      delete(workspaceId: $workspaceId)\n    }\n  }\n": types.SettingsDeleteWorkspaceDocument,
    "\n  query SettingsSidebar {\n    activeUser {\n      ...SettingsDialog_User\n    }\n  }\n": types.SettingsSidebarDocument,
    "\n  query SettingsWorkspaceGeneral($id: String!) {\n    workspace(id: $id) {\n      ...SettingsWorkspacesGeneral_Workspace\n    }\n  }\n": types.SettingsWorkspaceGeneralDocument,
    "\n  query SettingsWorkspacesMembers(\n    $workspaceId: String!\n    $invitesFilter: PendingWorkspaceCollaboratorsFilter\n  ) {\n    workspace(id: $workspaceId) {\n      ...SettingsWorkspacesMembers_Workspace\n      ...SettingsWorkspacesMembersMembersTable_Workspace\n      ...SettingsWorkspacesMembersInvitesTable_Workspace\n    }\n  }\n": types.SettingsWorkspacesMembersDocument,
    "\n  query SettingsWorkspacesInvitesSearch(\n    $workspaceId: String!\n    $invitesFilter: PendingWorkspaceCollaboratorsFilter\n  ) {\n    workspace(id: $workspaceId) {\n      ...SettingsWorkspacesMembersInvitesTable_Workspace\n    }\n  }\n": types.SettingsWorkspacesInvitesSearchDocument,
    "\n  query SettingsUserEmailsQuery {\n    activeUser {\n      ...SettingsUserEmails_User\n    }\n  }\n": types.SettingsUserEmailsQueryDocument,
    "\n  fragment AppAuthorAvatar on AppAuthor {\n    id\n    name\n    avatar\n  }\n": types.AppAuthorAvatarFragmentDoc,
    "\n  fragment LimitedUserAvatar on LimitedUser {\n    id\n    name\n    avatar\n  }\n": types.LimitedUserAvatarFragmentDoc,
    "\n  fragment ActiveUserAvatar on User {\n    id\n    name\n    avatar\n  }\n": types.ActiveUserAvatarFragmentDoc,
    "\n  mutation UpdateUser($input: UserUpdateInput!) {\n    activeUserMutations {\n      update(user: $input) {\n        id\n        name\n        bio\n        company\n        avatar\n      }\n    }\n  }\n": types.UpdateUserDocument,
    "\n  mutation UpdateNotificationPreferences($input: JSONObject!) {\n    userNotificationPreferencesUpdate(preferences: $input)\n  }\n": types.UpdateNotificationPreferencesDocument,
    "\n  mutation DeleteAccount($input: UserDeleteInput!) {\n    userDelete(userConfirmation: $input)\n  }\n": types.DeleteAccountDocument,
    "\n  query ProfileEditDialog {\n    activeUser {\n      ...UserProfileEditDialogBio_User\n      ...UserProfileEditDialogNotificationPreferences_User\n      ...UserProfileEditDialogDeleteAccount_User\n    }\n  }\n": types.ProfileEditDialogDocument,
    "\n  fragment ViewerCommentBubblesData on Comment {\n    id\n    viewedAt\n    viewerState\n  }\n": types.ViewerCommentBubblesDataFragmentDoc,
    "\n  fragment ViewerCommentThread on Comment {\n    ...ViewerCommentsListItem\n    ...ViewerCommentBubblesData\n    ...ViewerCommentsReplyItem\n  }\n": types.ViewerCommentThreadFragmentDoc,
    "\n  fragment ViewerCommentsReplyItem on Comment {\n    id\n    archived\n    rawText\n    text {\n      doc\n    }\n    author {\n      ...LimitedUserAvatar\n    }\n    createdAt\n    ...ThreadCommentAttachment\n  }\n": types.ViewerCommentsReplyItemFragmentDoc,
    "\n  mutation BroadcastViewerUserActivity(\n    $projectId: String!\n    $resourceIdString: String!\n    $message: ViewerUserActivityMessageInput!\n  ) {\n    broadcastViewerUserActivity(\n      projectId: $projectId\n      resourceIdString: $resourceIdString\n      message: $message\n    )\n  }\n": types.BroadcastViewerUserActivityDocument,
    "\n  mutation MarkCommentViewed($threadId: String!) {\n    commentMutations {\n      markViewed(commentId: $threadId)\n    }\n  }\n": types.MarkCommentViewedDocument,
    "\n  mutation CreateCommentThread($input: CreateCommentInput!) {\n    commentMutations {\n      create(input: $input) {\n        ...ViewerCommentThread\n      }\n    }\n  }\n": types.CreateCommentThreadDocument,
    "\n  mutation CreateCommentReply($input: CreateCommentReplyInput!) {\n    commentMutations {\n      reply(input: $input) {\n        ...ViewerCommentsReplyItem\n      }\n    }\n  }\n": types.CreateCommentReplyDocument,
    "\n  mutation ArchiveComment($commentId: String!, $archived: Boolean) {\n    commentMutations {\n      archive(commentId: $commentId, archived: $archived)\n    }\n  }\n": types.ArchiveCommentDocument,
    "\n  query ProjectViewerResources($projectId: String!, $resourceUrlString: String!) {\n    project(id: $projectId) {\n      id\n      viewerResources(resourceIdString: $resourceUrlString) {\n        identifier\n        items {\n          modelId\n          versionId\n          objectId\n        }\n      }\n    }\n  }\n": types.ProjectViewerResourcesDocument,
    "\n  query ViewerLoadedResources(\n    $projectId: String!\n    $modelIds: [String!]!\n    $versionIds: [String!]\n  ) {\n    project(id: $projectId) {\n      id\n      role\n      allowPublicComments\n      models(filter: { ids: $modelIds }) {\n        totalCount\n        items {\n          id\n          name\n          updatedAt\n          loadedVersion: versions(\n            filter: { priorityIds: $versionIds, priorityIdsOnly: true }\n          ) {\n            items {\n              ...ViewerModelVersionCardItem\n              automationsStatus {\n                id\n                automationRuns {\n                  ...AutomateViewerPanel_AutomateRun\n                }\n              }\n            }\n          }\n          versions(limit: 5) {\n            totalCount\n            cursor\n            items {\n              ...ViewerModelVersionCardItem\n            }\n          }\n        }\n      }\n      ...ProjectPageLatestItemsModels\n      ...ModelPageProject\n      ...HeaderNavShare_Project\n    }\n  }\n": types.ViewerLoadedResourcesDocument,
    "\n  query ViewerModelVersions(\n    $projectId: String!\n    $modelId: String!\n    $versionsCursor: String\n  ) {\n    project(id: $projectId) {\n      id\n      role\n      model(id: $modelId) {\n        id\n        versions(cursor: $versionsCursor, limit: 5) {\n          totalCount\n          cursor\n          items {\n            ...ViewerModelVersionCardItem\n          }\n        }\n      }\n    }\n  }\n": types.ViewerModelVersionsDocument,
    "\n  query ViewerDiffVersions(\n    $projectId: String!\n    $modelId: String!\n    $versionAId: String!\n    $versionBId: String!\n  ) {\n    project(id: $projectId) {\n      id\n      model(id: $modelId) {\n        id\n        versionA: version(id: $versionAId) {\n          ...ViewerModelVersionCardItem\n        }\n        versionB: version(id: $versionBId) {\n          ...ViewerModelVersionCardItem\n        }\n      }\n    }\n  }\n": types.ViewerDiffVersionsDocument,
    "\n  query ViewerLoadedThreads(\n    $projectId: String!\n    $filter: ProjectCommentsFilter!\n    $cursor: String\n    $limit: Int = 25\n  ) {\n    project(id: $projectId) {\n      id\n      commentThreads(filter: $filter, cursor: $cursor, limit: $limit) {\n        totalCount\n        totalArchivedCount\n        items {\n          ...ViewerCommentThread\n          ...LinkableComment\n        }\n      }\n    }\n  }\n": types.ViewerLoadedThreadsDocument,
    "\n  query ViewerRawProjectObject($projectId: String!, $objectId: String!) {\n    project(id: $projectId) {\n      id\n      object(id: $objectId) {\n        id\n        data\n      }\n    }\n  }\n": types.ViewerRawProjectObjectDocument,
    "\n  subscription OnViewerUserActivityBroadcasted(\n    $target: ViewerUpdateTrackingTarget!\n    $sessionId: String!\n  ) {\n    viewerUserActivityBroadcasted(target: $target, sessionId: $sessionId) {\n      userName\n      userId\n      user {\n        ...LimitedUserAvatar\n      }\n      state\n      status\n      sessionId\n    }\n  }\n": types.OnViewerUserActivityBroadcastedDocument,
    "\n  subscription OnViewerCommentsUpdated($target: ViewerUpdateTrackingTarget!) {\n    projectCommentsUpdated(target: $target) {\n      id\n      type\n      comment {\n        id\n        parent {\n          id\n        }\n        ...ViewerCommentThread\n      }\n    }\n  }\n": types.OnViewerCommentsUpdatedDocument,
    "\n  fragment LinkableComment on Comment {\n    id\n    viewerResources {\n      modelId\n      versionId\n      objectId\n    }\n  }\n": types.LinkableCommentFragmentDoc,
    "\n  mutation UpdateRole($input: WorkspaceRoleUpdateInput!) {\n    workspaceMutations {\n      updateRole(input: $input) {\n        id\n        team {\n          id\n          role\n        }\n      }\n    }\n  }\n": types.UpdateRoleDocument,
    "\n  mutation InviteToWorkspace(\n    $workspaceId: String!\n    $input: [WorkspaceInviteCreateInput!]!\n  ) {\n    workspaceMutations {\n      invites {\n        batchCreate(workspaceId: $workspaceId, input: $input) {\n          id\n          invitedTeam {\n            ...SettingsWorkspacesMembersInvitesTable_PendingWorkspaceCollaborator\n          }\n        }\n      }\n    }\n  }\n": types.InviteToWorkspaceDocument,
<<<<<<< HEAD
    "\n  mutation CreateWorkspace($input: WorkspaceCreateInput!) {\n    workspaceMutations {\n      create(input: $input) {\n        id\n      }\n    }\n  }\n": types.CreateWorkspaceDocument,
=======
    "\n  query WorkspaceAccessCheck($id: String!) {\n    workspace(id: $id) {\n      id\n    }\n  }\n": types.WorkspaceAccessCheckDocument,
    "\n  query WorkspacePageQuery(\n    $workspaceId: String!\n    $filter: WorkspaceProjectsFilter\n    $cursor: String\n  ) {\n    workspace(id: $workspaceId) {\n      id\n      ...WorkspaceHeader_Workspace\n      projects(filter: $filter, cursor: $cursor, limit: 10) {\n        ...WorkspaceProjectList_ProjectCollection\n      }\n    }\n  }\n": types.WorkspacePageQueryDocument,
    "\n  query WorkspaceProjectsQuery(\n    $workspaceId: String!\n    $filter: WorkspaceProjectsFilter\n    $cursor: String\n  ) {\n    workspace(id: $workspaceId) {\n      id\n      projects(filter: $filter, cursor: $cursor, limit: 10) {\n        ...WorkspaceProjectList_ProjectCollection\n      }\n    }\n  }\n": types.WorkspaceProjectsQueryDocument,
>>>>>>> e3f90377
    "\n  query LegacyBranchRedirectMetadata($streamId: String!, $branchName: String!) {\n    project(id: $streamId) {\n      modelByName(name: $branchName) {\n        id\n      }\n    }\n  }\n": types.LegacyBranchRedirectMetadataDocument,
    "\n  query LegacyViewerCommitRedirectMetadata($streamId: String!, $commitId: String!) {\n    project(id: $streamId) {\n      version(id: $commitId) {\n        id\n        model {\n          id\n        }\n      }\n    }\n  }\n": types.LegacyViewerCommitRedirectMetadataDocument,
    "\n  query LegacyViewerStreamRedirectMetadata($streamId: String!) {\n    project(id: $streamId) {\n      id\n      versions(limit: 1) {\n        totalCount\n        items {\n          id\n          model {\n            id\n          }\n        }\n      }\n    }\n  }\n": types.LegacyViewerStreamRedirectMetadataDocument,
    "\n  query ResolveCommentLink($commentId: String!, $projectId: String!) {\n    project(id: $projectId) {\n      comment(id: $commentId) {\n        id\n        ...LinkableComment\n      }\n    }\n  }\n": types.ResolveCommentLinkDocument,
    "\n  fragment AutomateFunctionPage_AutomateFunction on AutomateFunction {\n    id\n    name\n    description\n    logo\n    supportedSourceApps\n    tags\n    ...AutomateFunctionPageHeader_Function\n    ...AutomateFunctionPageInfo_AutomateFunction\n    ...AutomateAutomationCreateDialog_AutomateFunction\n    creator {\n      id\n    }\n  }\n": types.AutomateFunctionPage_AutomateFunctionFragmentDoc,
    "\n  query AutomateFunctionPage($functionId: ID!) {\n    automateFunction(id: $functionId) {\n      ...AutomateFunctionPage_AutomateFunction\n    }\n  }\n": types.AutomateFunctionPageDocument,
    "\n  query AutomateFunctionsPage($search: String, $cursor: String = null) {\n    ...AutomateFunctionsPageItems_Query\n    ...AutomateFunctionsPageHeader_Query\n  }\n": types.AutomateFunctionsPageDocument,
    "\n  fragment ProjectPageProject on Project {\n    id\n    createdAt\n    modelCount: models(limit: 0) {\n      totalCount\n    }\n    commentThreadCount: commentThreads(limit: 0) {\n      totalCount\n    }\n    ...ProjectPageProjectHeader\n    ...ProjectPageTeamDialog\n  }\n": types.ProjectPageProjectFragmentDoc,
    "\n  fragment ProjectPageAutomationPage_Automation on Automation {\n    id\n    ...ProjectPageAutomationHeader_Automation\n    ...ProjectPageAutomationFunctions_Automation\n    ...ProjectPageAutomationRuns_Automation\n  }\n": types.ProjectPageAutomationPage_AutomationFragmentDoc,
    "\n  fragment ProjectPageAutomationPage_Project on Project {\n    id\n    ...ProjectPageAutomationHeader_Project\n  }\n": types.ProjectPageAutomationPage_ProjectFragmentDoc,
    "\n  fragment ProjectPageSettingsTab_Project on Project {\n    id\n    role\n  }\n": types.ProjectPageSettingsTab_ProjectFragmentDoc,
};

/**
 * The graphql function is used to parse GraphQL queries into a document that can be used by GraphQL clients.
 *
 *
 * @example
 * ```ts
 * const query = graphql(`query GetUser($id: ID!) { user(id: $id) { name } }`);
 * ```
 *
 * The query argument is unknown!
 * Please regenerate the types.
 */
export function graphql(source: string): unknown;

/**
 * The graphql function is used to parse GraphQL queries into a document that can be used by GraphQL clients.
 */
export function graphql(source: "\n  fragment AuthRegisterPanelServerInfo on ServerInfo {\n    inviteOnly\n  }\n"): (typeof documents)["\n  fragment AuthRegisterPanelServerInfo on ServerInfo {\n    inviteOnly\n  }\n"];
/**
 * The graphql function is used to parse GraphQL queries into a document that can be used by GraphQL clients.
 */
export function graphql(source: "\n  query RegisterPanelServerInvite($token: String!) {\n    serverInviteByToken(token: $token) {\n      id\n      email\n    }\n  }\n"): (typeof documents)["\n  query RegisterPanelServerInvite($token: String!) {\n    serverInviteByToken(token: $token) {\n      id\n      email\n    }\n  }\n"];
/**
 * The graphql function is used to parse GraphQL queries into a document that can be used by GraphQL clients.
 */
export function graphql(source: "\n  fragment ServerTermsOfServicePrivacyPolicyFragment on ServerInfo {\n    termsOfService\n  }\n"): (typeof documents)["\n  fragment ServerTermsOfServicePrivacyPolicyFragment on ServerInfo {\n    termsOfService\n  }\n"];
/**
 * The graphql function is used to parse GraphQL queries into a document that can be used by GraphQL clients.
 */
export function graphql(source: "\n  query EmailVerificationBannerState {\n    activeUser {\n      id\n      email\n      verified\n      hasPendingVerification\n    }\n  }\n"): (typeof documents)["\n  query EmailVerificationBannerState {\n    activeUser {\n      id\n      email\n      verified\n      hasPendingVerification\n    }\n  }\n"];
/**
 * The graphql function is used to parse GraphQL queries into a document that can be used by GraphQL clients.
 */
export function graphql(source: "\n  mutation RequestVerification {\n    requestVerification\n  }\n"): (typeof documents)["\n  mutation RequestVerification {\n    requestVerification\n  }\n"];
/**
 * The graphql function is used to parse GraphQL queries into a document that can be used by GraphQL clients.
 */
export function graphql(source: "\n  fragment AuthStategiesServerInfoFragment on ServerInfo {\n    authStrategies {\n      id\n      name\n      url\n    }\n  }\n"): (typeof documents)["\n  fragment AuthStategiesServerInfoFragment on ServerInfo {\n    authStrategies {\n      id\n      name\n      url\n    }\n  }\n"];
/**
 * The graphql function is used to parse GraphQL queries into a document that can be used by GraphQL clients.
 */
export function graphql(source: "\n  fragment AutomateAutomationCreateDialog_AutomateFunction on AutomateFunction {\n    id\n    ...AutomationsFunctionsCard_AutomateFunction\n    ...AutomateAutomationCreateDialogFunctionParametersStep_AutomateFunction\n  }\n"): (typeof documents)["\n  fragment AutomateAutomationCreateDialog_AutomateFunction on AutomateFunction {\n    id\n    ...AutomationsFunctionsCard_AutomateFunction\n    ...AutomateAutomationCreateDialogFunctionParametersStep_AutomateFunction\n  }\n"];
/**
 * The graphql function is used to parse GraphQL queries into a document that can be used by GraphQL clients.
 */
export function graphql(source: "\n  fragment AutomateAutomationCreateDialogFunctionParametersStep_AutomateFunction on AutomateFunction {\n    id\n    releases(limit: 1) {\n      items {\n        id\n        inputSchema\n      }\n    }\n  }\n"): (typeof documents)["\n  fragment AutomateAutomationCreateDialogFunctionParametersStep_AutomateFunction on AutomateFunction {\n    id\n    releases(limit: 1) {\n      items {\n        id\n        inputSchema\n      }\n    }\n  }\n"];
/**
 * The graphql function is used to parse GraphQL queries into a document that can be used by GraphQL clients.
 */
export function graphql(source: "\n  query AutomationCreateDialogFunctionsSearch($search: String, $cursor: String = null) {\n    automateFunctions(limit: 20, filter: { search: $search }, cursor: $cursor) {\n      cursor\n      totalCount\n      items {\n        id\n        ...AutomateAutomationCreateDialog_AutomateFunction\n      }\n    }\n  }\n"): (typeof documents)["\n  query AutomationCreateDialogFunctionsSearch($search: String, $cursor: String = null) {\n    automateFunctions(limit: 20, filter: { search: $search }, cursor: $cursor) {\n      cursor\n      totalCount\n      items {\n        id\n        ...AutomateAutomationCreateDialog_AutomateFunction\n      }\n    }\n  }\n"];
/**
 * The graphql function is used to parse GraphQL queries into a document that can be used by GraphQL clients.
 */
export function graphql(source: "\n  fragment AutomationsFunctionsCard_AutomateFunction on AutomateFunction {\n    id\n    name\n    isFeatured\n    description\n    logo\n    repo {\n      id\n      url\n      owner\n      name\n    }\n  }\n"): (typeof documents)["\n  fragment AutomationsFunctionsCard_AutomateFunction on AutomateFunction {\n    id\n    name\n    isFeatured\n    description\n    logo\n    repo {\n      id\n      url\n      owner\n      name\n    }\n  }\n"];
/**
 * The graphql function is used to parse GraphQL queries into a document that can be used by GraphQL clients.
 */
export function graphql(source: "\n  fragment AutomateFunctionCreateDialogDoneStep_AutomateFunction on AutomateFunction {\n    id\n    repo {\n      id\n      url\n      owner\n      name\n    }\n    ...AutomationsFunctionsCard_AutomateFunction\n  }\n"): (typeof documents)["\n  fragment AutomateFunctionCreateDialogDoneStep_AutomateFunction on AutomateFunction {\n    id\n    repo {\n      id\n      url\n      owner\n      name\n    }\n    ...AutomationsFunctionsCard_AutomateFunction\n  }\n"];
/**
 * The graphql function is used to parse GraphQL queries into a document that can be used by GraphQL clients.
 */
export function graphql(source: "\n  fragment AutomateFunctionCreateDialogTemplateStep_AutomateFunctionTemplate on AutomateFunctionTemplate {\n    id\n    title\n    logo\n    url\n  }\n"): (typeof documents)["\n  fragment AutomateFunctionCreateDialogTemplateStep_AutomateFunctionTemplate on AutomateFunctionTemplate {\n    id\n    title\n    logo\n    url\n  }\n"];
/**
 * The graphql function is used to parse GraphQL queries into a document that can be used by GraphQL clients.
 */
export function graphql(source: "\n  fragment AutomateFunctionPageHeader_Function on AutomateFunction {\n    id\n    name\n    logo\n    repo {\n      id\n      url\n      owner\n      name\n    }\n    releases(limit: 1) {\n      totalCount\n    }\n  }\n"): (typeof documents)["\n  fragment AutomateFunctionPageHeader_Function on AutomateFunction {\n    id\n    name\n    logo\n    repo {\n      id\n      url\n      owner\n      name\n    }\n    releases(limit: 1) {\n      totalCount\n    }\n  }\n"];
/**
 * The graphql function is used to parse GraphQL queries into a document that can be used by GraphQL clients.
 */
export function graphql(source: "\n  fragment AutomateFunctionPageInfo_AutomateFunction on AutomateFunction {\n    id\n    repo {\n      id\n      url\n      owner\n      name\n    }\n    automationCount\n    description\n    releases(limit: 1) {\n      items {\n        id\n        inputSchema\n        createdAt\n        commitId\n        ...AutomateFunctionPageParametersDialog_AutomateFunctionRelease\n      }\n    }\n  }\n"): (typeof documents)["\n  fragment AutomateFunctionPageInfo_AutomateFunction on AutomateFunction {\n    id\n    repo {\n      id\n      url\n      owner\n      name\n    }\n    automationCount\n    description\n    releases(limit: 1) {\n      items {\n        id\n        inputSchema\n        createdAt\n        commitId\n        ...AutomateFunctionPageParametersDialog_AutomateFunctionRelease\n      }\n    }\n  }\n"];
/**
 * The graphql function is used to parse GraphQL queries into a document that can be used by GraphQL clients.
 */
export function graphql(source: "\n  fragment AutomateFunctionPageParametersDialog_AutomateFunctionRelease on AutomateFunctionRelease {\n    id\n    inputSchema\n  }\n"): (typeof documents)["\n  fragment AutomateFunctionPageParametersDialog_AutomateFunctionRelease on AutomateFunctionRelease {\n    id\n    inputSchema\n  }\n"];
/**
 * The graphql function is used to parse GraphQL queries into a document that can be used by GraphQL clients.
 */
export function graphql(source: "\n  fragment AutomateFunctionsPageHeader_Query on Query {\n    activeUser {\n      id\n      automateInfo {\n        hasAutomateGithubApp\n        availableGithubOrgs\n      }\n    }\n    serverInfo {\n      automate {\n        availableFunctionTemplates {\n          ...AutomateFunctionCreateDialogTemplateStep_AutomateFunctionTemplate\n        }\n      }\n    }\n  }\n"): (typeof documents)["\n  fragment AutomateFunctionsPageHeader_Query on Query {\n    activeUser {\n      id\n      automateInfo {\n        hasAutomateGithubApp\n        availableGithubOrgs\n      }\n    }\n    serverInfo {\n      automate {\n        availableFunctionTemplates {\n          ...AutomateFunctionCreateDialogTemplateStep_AutomateFunctionTemplate\n        }\n      }\n    }\n  }\n"];
/**
 * The graphql function is used to parse GraphQL queries into a document that can be used by GraphQL clients.
 */
export function graphql(source: "\n  fragment AutomateFunctionsPageItems_Query on Query {\n    automateFunctions(limit: 20, filter: { search: $search }, cursor: $cursor) {\n      totalCount\n      items {\n        id\n        ...AutomationsFunctionsCard_AutomateFunction\n        ...AutomateAutomationCreateDialog_AutomateFunction\n      }\n      cursor\n    }\n  }\n"): (typeof documents)["\n  fragment AutomateFunctionsPageItems_Query on Query {\n    automateFunctions(limit: 20, filter: { search: $search }, cursor: $cursor) {\n      totalCount\n      items {\n        id\n        ...AutomationsFunctionsCard_AutomateFunction\n        ...AutomateAutomationCreateDialog_AutomateFunction\n      }\n      cursor\n    }\n  }\n"];
/**
 * The graphql function is used to parse GraphQL queries into a document that can be used by GraphQL clients.
 */
export function graphql(source: "\n  fragment AutomateRunsTriggerStatus_TriggeredAutomationsStatus on TriggeredAutomationsStatus {\n    id\n    ...TriggeredAutomationsStatusSummary\n    ...AutomateRunsTriggerStatusDialog_TriggeredAutomationsStatus\n  }\n"): (typeof documents)["\n  fragment AutomateRunsTriggerStatus_TriggeredAutomationsStatus on TriggeredAutomationsStatus {\n    id\n    ...TriggeredAutomationsStatusSummary\n    ...AutomateRunsTriggerStatusDialog_TriggeredAutomationsStatus\n  }\n"];
/**
 * The graphql function is used to parse GraphQL queries into a document that can be used by GraphQL clients.
 */
export function graphql(source: "\n  fragment AutomateRunsTriggerStatusDialog_TriggeredAutomationsStatus on TriggeredAutomationsStatus {\n    id\n    automationRuns {\n      id\n      ...AutomateRunsTriggerStatusDialogRunsRows_AutomateRun\n    }\n  }\n"): (typeof documents)["\n  fragment AutomateRunsTriggerStatusDialog_TriggeredAutomationsStatus on TriggeredAutomationsStatus {\n    id\n    automationRuns {\n      id\n      ...AutomateRunsTriggerStatusDialogRunsRows_AutomateRun\n    }\n  }\n"];
/**
 * The graphql function is used to parse GraphQL queries into a document that can be used by GraphQL clients.
 */
export function graphql(source: "\n  fragment AutomateRunsTriggerStatusDialogFunctionRun_AutomateFunctionRun on AutomateFunctionRun {\n    id\n    results\n    status\n    statusMessage\n    contextView\n    function {\n      id\n      logo\n      name\n    }\n    createdAt\n    updatedAt\n  }\n"): (typeof documents)["\n  fragment AutomateRunsTriggerStatusDialogFunctionRun_AutomateFunctionRun on AutomateFunctionRun {\n    id\n    results\n    status\n    statusMessage\n    contextView\n    function {\n      id\n      logo\n      name\n    }\n    createdAt\n    updatedAt\n  }\n"];
/**
 * The graphql function is used to parse GraphQL queries into a document that can be used by GraphQL clients.
 */
export function graphql(source: "\n  fragment AutomateRunsTriggerStatusDialogRunsRows_AutomateRun on AutomateRun {\n    id\n    functionRuns {\n      id\n      ...AutomateRunsTriggerStatusDialogFunctionRun_AutomateFunctionRun\n    }\n    ...AutomationsStatusOrderedRuns_AutomationRun\n  }\n"): (typeof documents)["\n  fragment AutomateRunsTriggerStatusDialogRunsRows_AutomateRun on AutomateRun {\n    id\n    functionRuns {\n      id\n      ...AutomateRunsTriggerStatusDialogFunctionRun_AutomateFunctionRun\n    }\n    ...AutomationsStatusOrderedRuns_AutomationRun\n  }\n"];
/**
 * The graphql function is used to parse GraphQL queries into a document that can be used by GraphQL clients.
 */
export function graphql(source: "\n  fragment AutomateViewerPanel_AutomateRun on AutomateRun {\n    id\n    functionRuns {\n      id\n      ...AutomateViewerPanelFunctionRunRow_AutomateFunctionRun\n    }\n    ...AutomationsStatusOrderedRuns_AutomationRun\n  }\n"): (typeof documents)["\n  fragment AutomateViewerPanel_AutomateRun on AutomateRun {\n    id\n    functionRuns {\n      id\n      ...AutomateViewerPanelFunctionRunRow_AutomateFunctionRun\n    }\n    ...AutomationsStatusOrderedRuns_AutomationRun\n  }\n"];
/**
 * The graphql function is used to parse GraphQL queries into a document that can be used by GraphQL clients.
 */
export function graphql(source: "\n  fragment AutomateViewerPanelFunctionRunRow_AutomateFunctionRun on AutomateFunctionRun {\n    id\n    results\n    status\n    statusMessage\n    contextView\n    function {\n      id\n      logo\n      name\n    }\n    createdAt\n    updatedAt\n  }\n"): (typeof documents)["\n  fragment AutomateViewerPanelFunctionRunRow_AutomateFunctionRun on AutomateFunctionRun {\n    id\n    results\n    status\n    statusMessage\n    contextView\n    function {\n      id\n      logo\n      name\n    }\n    createdAt\n    updatedAt\n  }\n"];
/**
 * The graphql function is used to parse GraphQL queries into a document that can be used by GraphQL clients.
 */
export function graphql(source: "\n  fragment CommonModelSelectorModel on Model {\n    id\n    name\n  }\n"): (typeof documents)["\n  fragment CommonModelSelectorModel on Model {\n    id\n    name\n  }\n"];
/**
 * The graphql function is used to parse GraphQL queries into a document that can be used by GraphQL clients.
 */
export function graphql(source: "\n  fragment DashboardProjectCard_Project on Project {\n    id\n    name\n    role\n    updatedAt\n    models {\n      totalCount\n    }\n    team {\n      user {\n        ...LimitedUserAvatar\n      }\n    }\n  }\n"): (typeof documents)["\n  fragment DashboardProjectCard_Project on Project {\n    id\n    name\n    role\n    updatedAt\n    models {\n      totalCount\n    }\n    team {\n      user {\n        ...LimitedUserAvatar\n      }\n    }\n  }\n"];
/**
 * The graphql function is used to parse GraphQL queries into a document that can be used by GraphQL clients.
 */
export function graphql(source: "\n  fragment FormSelectModels_Model on Model {\n    id\n    name\n  }\n"): (typeof documents)["\n  fragment FormSelectModels_Model on Model {\n    id\n    name\n  }\n"];
/**
 * The graphql function is used to parse GraphQL queries into a document that can be used by GraphQL clients.
 */
export function graphql(source: "\n  fragment FormSelectProjects_Project on Project {\n    id\n    name\n  }\n"): (typeof documents)["\n  fragment FormSelectProjects_Project on Project {\n    id\n    name\n  }\n"];
/**
 * The graphql function is used to parse GraphQL queries into a document that can be used by GraphQL clients.
 */
export function graphql(source: "\n  fragment FormUsersSelectItem on LimitedUser {\n    id\n    name\n    avatar\n  }\n"): (typeof documents)["\n  fragment FormUsersSelectItem on LimitedUser {\n    id\n    name\n    avatar\n  }\n"];
/**
 * The graphql function is used to parse GraphQL queries into a document that can be used by GraphQL clients.
 */
export function graphql(source: "\n  fragment HeaderNavShare_Project on Project {\n    id\n    visibility\n    ...ProjectsModelPageEmbed_Project\n  }\n"): (typeof documents)["\n  fragment HeaderNavShare_Project on Project {\n    id\n    visibility\n    ...ProjectsModelPageEmbed_Project\n  }\n"];
/**
 * The graphql function is used to parse GraphQL queries into a document that can be used by GraphQL clients.
 */
export function graphql(source: "\n  fragment ProjectModelPageHeaderProject on Project {\n    id\n    name\n    model(id: $modelId) {\n      id\n      name\n      description\n    }\n  }\n"): (typeof documents)["\n  fragment ProjectModelPageHeaderProject on Project {\n    id\n    name\n    model(id: $modelId) {\n      id\n      name\n      description\n    }\n  }\n"];
/**
 * The graphql function is used to parse GraphQL queries into a document that can be used by GraphQL clients.
 */
export function graphql(source: "\n  fragment ProjectModelPageVersionsPagination on Project {\n    id\n    visibility\n    model(id: $modelId) {\n      id\n      versions(limit: 16, cursor: $versionsCursor) {\n        cursor\n        totalCount\n        items {\n          ...ProjectModelPageVersionsCardVersion\n        }\n      }\n    }\n    ...ProjectsModelPageEmbed_Project\n  }\n"): (typeof documents)["\n  fragment ProjectModelPageVersionsPagination on Project {\n    id\n    visibility\n    model(id: $modelId) {\n      id\n      versions(limit: 16, cursor: $versionsCursor) {\n        cursor\n        totalCount\n        items {\n          ...ProjectModelPageVersionsCardVersion\n        }\n      }\n    }\n    ...ProjectsModelPageEmbed_Project\n  }\n"];
/**
 * The graphql function is used to parse GraphQL queries into a document that can be used by GraphQL clients.
 */
export function graphql(source: "\n  fragment ProjectModelPageVersionsProject on Project {\n    ...ProjectPageProjectHeader\n    model(id: $modelId) {\n      id\n      name\n      pendingImportedVersions {\n        ...PendingFileUpload\n      }\n    }\n    ...ProjectModelPageVersionsPagination\n    ...ProjectsModelPageEmbed_Project\n  }\n"): (typeof documents)["\n  fragment ProjectModelPageVersionsProject on Project {\n    ...ProjectPageProjectHeader\n    model(id: $modelId) {\n      id\n      name\n      pendingImportedVersions {\n        ...PendingFileUpload\n      }\n    }\n    ...ProjectModelPageVersionsPagination\n    ...ProjectsModelPageEmbed_Project\n  }\n"];
/**
 * The graphql function is used to parse GraphQL queries into a document that can be used by GraphQL clients.
 */
export function graphql(source: "\n  fragment ProjectModelPageDialogDeleteVersion on Version {\n    id\n    message\n  }\n"): (typeof documents)["\n  fragment ProjectModelPageDialogDeleteVersion on Version {\n    id\n    message\n  }\n"];
/**
 * The graphql function is used to parse GraphQL queries into a document that can be used by GraphQL clients.
 */
export function graphql(source: "\n  fragment ProjectModelPageDialogEditMessageVersion on Version {\n    id\n    message\n  }\n"): (typeof documents)["\n  fragment ProjectModelPageDialogEditMessageVersion on Version {\n    id\n    message\n  }\n"];
/**
 * The graphql function is used to parse GraphQL queries into a document that can be used by GraphQL clients.
 */
export function graphql(source: "\n  fragment ProjectModelPageDialogMoveToVersion on Version {\n    id\n    message\n  }\n"): (typeof documents)["\n  fragment ProjectModelPageDialogMoveToVersion on Version {\n    id\n    message\n  }\n"];
/**
 * The graphql function is used to parse GraphQL queries into a document that can be used by GraphQL clients.
 */
export function graphql(source: "\n  fragment ProjectsModelPageEmbed_Project on Project {\n    id\n    ...ProjectsPageTeamDialogManagePermissions_Project\n  }\n"): (typeof documents)["\n  fragment ProjectsModelPageEmbed_Project on Project {\n    id\n    ...ProjectsPageTeamDialogManagePermissions_Project\n  }\n"];
/**
 * The graphql function is used to parse GraphQL queries into a document that can be used by GraphQL clients.
 */
export function graphql(source: "\n  fragment ProjectModelPageVersionsCardVersion on Version {\n    id\n    message\n    authorUser {\n      ...LimitedUserAvatar\n    }\n    createdAt\n    previewUrl\n    sourceApplication\n    commentThreadCount: commentThreads(limit: 0) {\n      totalCount\n    }\n    ...ProjectModelPageDialogDeleteVersion\n    ...ProjectModelPageDialogMoveToVersion\n    automationsStatus {\n      ...AutomateRunsTriggerStatus_TriggeredAutomationsStatus\n    }\n  }\n"): (typeof documents)["\n  fragment ProjectModelPageVersionsCardVersion on Version {\n    id\n    message\n    authorUser {\n      ...LimitedUserAvatar\n    }\n    createdAt\n    previewUrl\n    sourceApplication\n    commentThreadCount: commentThreads(limit: 0) {\n      totalCount\n    }\n    ...ProjectModelPageDialogDeleteVersion\n    ...ProjectModelPageDialogMoveToVersion\n    automationsStatus {\n      ...AutomateRunsTriggerStatus_TriggeredAutomationsStatus\n    }\n  }\n"];
/**
 * The graphql function is used to parse GraphQL queries into a document that can be used by GraphQL clients.
 */
export function graphql(source: "\n  fragment ProjectPageProjectHeader on Project {\n    id\n    role\n    name\n    description\n    visibility\n    allowPublicComments\n  }\n"): (typeof documents)["\n  fragment ProjectPageProjectHeader on Project {\n    id\n    role\n    name\n    description\n    visibility\n    allowPublicComments\n  }\n"];
/**
 * The graphql function is used to parse GraphQL queries into a document that can be used by GraphQL clients.
 */
export function graphql(source: "\n  fragment ProjectPageInviteDialog_Project on Project {\n    id\n    ...ProjectPageTeamInternals_Project\n  }\n"): (typeof documents)["\n  fragment ProjectPageInviteDialog_Project on Project {\n    id\n    ...ProjectPageTeamInternals_Project\n  }\n"];
/**
 * The graphql function is used to parse GraphQL queries into a document that can be used by GraphQL clients.
 */
export function graphql(source: "\n  fragment ProjectPageAutomationFunctionSettingsDialog_AutomationRevisionFunction on AutomationRevisionFunction {\n    parameters\n    release {\n      id\n      inputSchema\n      function {\n        id\n      }\n    }\n  }\n"): (typeof documents)["\n  fragment ProjectPageAutomationFunctionSettingsDialog_AutomationRevisionFunction on AutomationRevisionFunction {\n    parameters\n    release {\n      id\n      inputSchema\n      function {\n        id\n      }\n    }\n  }\n"];
/**
 * The graphql function is used to parse GraphQL queries into a document that can be used by GraphQL clients.
 */
export function graphql(source: "\n  fragment ProjectPageAutomationFunctionSettingsDialog_AutomationRevision on AutomationRevision {\n    id\n    triggerDefinitions {\n      ... on VersionCreatedTriggerDefinition {\n        type\n        model {\n          id\n          ...CommonModelSelectorModel\n        }\n      }\n    }\n  }\n"): (typeof documents)["\n  fragment ProjectPageAutomationFunctionSettingsDialog_AutomationRevision on AutomationRevision {\n    id\n    triggerDefinitions {\n      ... on VersionCreatedTriggerDefinition {\n        type\n        model {\n          id\n          ...CommonModelSelectorModel\n        }\n      }\n    }\n  }\n"];
/**
 * The graphql function is used to parse GraphQL queries into a document that can be used by GraphQL clients.
 */
export function graphql(source: "\n  fragment ProjectPageAutomationFunctions_Automation on Automation {\n    id\n    currentRevision {\n      id\n      ...ProjectPageAutomationFunctionSettingsDialog_AutomationRevision\n      functions {\n        release {\n          id\n          function {\n            id\n            ...AutomationsFunctionsCard_AutomateFunction\n            releases(limit: 1) {\n              items {\n                id\n              }\n            }\n          }\n        }\n        ...ProjectPageAutomationFunctionSettingsDialog_AutomationRevisionFunction\n      }\n    }\n  }\n"): (typeof documents)["\n  fragment ProjectPageAutomationFunctions_Automation on Automation {\n    id\n    currentRevision {\n      id\n      ...ProjectPageAutomationFunctionSettingsDialog_AutomationRevision\n      functions {\n        release {\n          id\n          function {\n            id\n            ...AutomationsFunctionsCard_AutomateFunction\n            releases(limit: 1) {\n              items {\n                id\n              }\n            }\n          }\n        }\n        ...ProjectPageAutomationFunctionSettingsDialog_AutomationRevisionFunction\n      }\n    }\n  }\n"];
/**
 * The graphql function is used to parse GraphQL queries into a document that can be used by GraphQL clients.
 */
export function graphql(source: "\n  fragment ProjectPageAutomationHeader_Automation on Automation {\n    id\n    name\n    enabled\n    isTestAutomation\n    currentRevision {\n      id\n      triggerDefinitions {\n        ... on VersionCreatedTriggerDefinition {\n          model {\n            ...ProjectPageLatestItemsModelItem\n          }\n        }\n      }\n    }\n  }\n"): (typeof documents)["\n  fragment ProjectPageAutomationHeader_Automation on Automation {\n    id\n    name\n    enabled\n    isTestAutomation\n    currentRevision {\n      id\n      triggerDefinitions {\n        ... on VersionCreatedTriggerDefinition {\n          model {\n            ...ProjectPageLatestItemsModelItem\n          }\n        }\n      }\n    }\n  }\n"];
/**
 * The graphql function is used to parse GraphQL queries into a document that can be used by GraphQL clients.
 */
export function graphql(source: "\n  fragment ProjectPageAutomationHeader_Project on Project {\n    id\n    ...ProjectPageModelsCardProject\n  }\n"): (typeof documents)["\n  fragment ProjectPageAutomationHeader_Project on Project {\n    id\n    ...ProjectPageModelsCardProject\n  }\n"];
/**
 * The graphql function is used to parse GraphQL queries into a document that can be used by GraphQL clients.
 */
export function graphql(source: "\n  fragment ProjectPageAutomationRuns_Automation on Automation {\n    id\n    name\n    enabled\n    isTestAutomation\n    runs(limit: 10) {\n      items {\n        ...AutomationRunDetails\n      }\n      totalCount\n      cursor\n    }\n  }\n"): (typeof documents)["\n  fragment ProjectPageAutomationRuns_Automation on Automation {\n    id\n    name\n    enabled\n    isTestAutomation\n    runs(limit: 10) {\n      items {\n        ...AutomationRunDetails\n      }\n      totalCount\n      cursor\n    }\n  }\n"];
/**
 * The graphql function is used to parse GraphQL queries into a document that can be used by GraphQL clients.
 */
export function graphql(source: "\n  fragment ProjectPageAutomationsEmptyState_Query on Query {\n    automateFunctions(limit: 9, filter: { featuredFunctionsOnly: true }) {\n      items {\n        ...AutomationsFunctionsCard_AutomateFunction\n        ...AutomateAutomationCreateDialog_AutomateFunction\n      }\n    }\n  }\n"): (typeof documents)["\n  fragment ProjectPageAutomationsEmptyState_Query on Query {\n    automateFunctions(limit: 9, filter: { featuredFunctionsOnly: true }) {\n      items {\n        ...AutomationsFunctionsCard_AutomateFunction\n        ...AutomateAutomationCreateDialog_AutomateFunction\n      }\n    }\n  }\n"];
/**
 * The graphql function is used to parse GraphQL queries into a document that can be used by GraphQL clients.
 */
export function graphql(source: "\n  fragment ProjectPageAutomationsRow_Automation on Automation {\n    id\n    name\n    enabled\n    isTestAutomation\n    currentRevision {\n      id\n      triggerDefinitions {\n        ... on VersionCreatedTriggerDefinition {\n          model {\n            id\n            name\n          }\n        }\n      }\n    }\n    runs(limit: 10) {\n      totalCount\n      items {\n        ...AutomationRunDetails\n      }\n      cursor\n    }\n  }\n"): (typeof documents)["\n  fragment ProjectPageAutomationsRow_Automation on Automation {\n    id\n    name\n    enabled\n    isTestAutomation\n    currentRevision {\n      id\n      triggerDefinitions {\n        ... on VersionCreatedTriggerDefinition {\n          model {\n            id\n            name\n          }\n        }\n      }\n    }\n    runs(limit: 10) {\n      totalCount\n      items {\n        ...AutomationRunDetails\n      }\n      cursor\n    }\n  }\n"];
/**
 * The graphql function is used to parse GraphQL queries into a document that can be used by GraphQL clients.
 */
export function graphql(source: "\n  fragment ProjectDiscussionsPageHeader_Project on Project {\n    id\n    name\n  }\n"): (typeof documents)["\n  fragment ProjectDiscussionsPageHeader_Project on Project {\n    id\n    name\n  }\n"];
/**
 * The graphql function is used to parse GraphQL queries into a document that can be used by GraphQL clients.
 */
export function graphql(source: "\n  fragment ProjectDiscussionsPageResults_Project on Project {\n    id\n  }\n"): (typeof documents)["\n  fragment ProjectDiscussionsPageResults_Project on Project {\n    id\n  }\n"];
/**
 * The graphql function is used to parse GraphQL queries into a document that can be used by GraphQL clients.
 */
export function graphql(source: "\n  fragment ProjectPageModelsActions on Model {\n    id\n    name\n  }\n"): (typeof documents)["\n  fragment ProjectPageModelsActions on Model {\n    id\n    name\n  }\n"];
/**
 * The graphql function is used to parse GraphQL queries into a document that can be used by GraphQL clients.
 */
export function graphql(source: "\n  fragment ProjectPageModelsActions_Project on Project {\n    id\n    ...ProjectsModelPageEmbed_Project\n  }\n"): (typeof documents)["\n  fragment ProjectPageModelsActions_Project on Project {\n    id\n    ...ProjectsModelPageEmbed_Project\n  }\n"];
/**
 * The graphql function is used to parse GraphQL queries into a document that can be used by GraphQL clients.
 */
export function graphql(source: "\n  fragment ProjectPageModelsCardProject on Project {\n    id\n    role\n    visibility\n    ...ProjectPageModelsActions_Project\n  }\n"): (typeof documents)["\n  fragment ProjectPageModelsCardProject on Project {\n    id\n    role\n    visibility\n    ...ProjectPageModelsActions_Project\n  }\n"];
/**
 * The graphql function is used to parse GraphQL queries into a document that can be used by GraphQL clients.
 */
export function graphql(source: "\n  fragment ProjectModelsPageHeader_Project on Project {\n    id\n    name\n    sourceApps\n    role\n    team {\n      id\n      user {\n        ...FormUsersSelectItem\n      }\n    }\n  }\n"): (typeof documents)["\n  fragment ProjectModelsPageHeader_Project on Project {\n    id\n    name\n    sourceApps\n    role\n    team {\n      id\n      user {\n        ...FormUsersSelectItem\n      }\n    }\n  }\n"];
/**
 * The graphql function is used to parse GraphQL queries into a document that can be used by GraphQL clients.
 */
export function graphql(source: "\n  fragment ProjectModelsPageResults_Project on Project {\n    ...ProjectPageLatestItemsModels\n  }\n"): (typeof documents)["\n  fragment ProjectModelsPageResults_Project on Project {\n    ...ProjectPageLatestItemsModels\n  }\n"];
/**
 * The graphql function is used to parse GraphQL queries into a document that can be used by GraphQL clients.
 */
export function graphql(source: "\n  fragment ProjectPageModelsStructureItem_Project on Project {\n    id\n    ...ProjectPageModelsActions_Project\n  }\n"): (typeof documents)["\n  fragment ProjectPageModelsStructureItem_Project on Project {\n    id\n    ...ProjectPageModelsActions_Project\n  }\n"];
/**
 * The graphql function is used to parse GraphQL queries into a document that can be used by GraphQL clients.
 */
export function graphql(source: "\n  fragment SingleLevelModelTreeItem on ModelsTreeItem {\n    id\n    name\n    fullName\n    model {\n      ...ProjectPageLatestItemsModelItem\n    }\n    hasChildren\n    updatedAt\n  }\n"): (typeof documents)["\n  fragment SingleLevelModelTreeItem on ModelsTreeItem {\n    id\n    name\n    fullName\n    model {\n      ...ProjectPageLatestItemsModelItem\n    }\n    hasChildren\n    updatedAt\n  }\n"];
/**
 * The graphql function is used to parse GraphQL queries into a document that can be used by GraphQL clients.
 */
export function graphql(source: "\n  fragment ProjectPageModelsCardDeleteDialog on Model {\n    id\n    name\n  }\n"): (typeof documents)["\n  fragment ProjectPageModelsCardDeleteDialog on Model {\n    id\n    name\n  }\n"];
/**
 * The graphql function is used to parse GraphQL queries into a document that can be used by GraphQL clients.
 */
export function graphql(source: "\n  fragment ProjectPageModelsCardRenameDialog on Model {\n    id\n    name\n    description\n  }\n"): (typeof documents)["\n  fragment ProjectPageModelsCardRenameDialog on Model {\n    id\n    name\n    description\n  }\n"];
/**
 * The graphql function is used to parse GraphQL queries into a document that can be used by GraphQL clients.
 */
export function graphql(source: "\n  query ProjectPageSettingsCollaborators($projectId: String!) {\n    project(id: $projectId) {\n      id\n      ...ProjectPageTeamInternals_Project\n      ...ProjectPageInviteDialog_Project\n    }\n  }\n"): (typeof documents)["\n  query ProjectPageSettingsCollaborators($projectId: String!) {\n    project(id: $projectId) {\n      id\n      ...ProjectPageTeamInternals_Project\n      ...ProjectPageInviteDialog_Project\n    }\n  }\n"];
/**
 * The graphql function is used to parse GraphQL queries into a document that can be used by GraphQL clients.
 */
export function graphql(source: "\n  query ProjectPageSettingsGeneral($projectId: String!) {\n    project(id: $projectId) {\n      id\n      role\n      ...ProjectPageSettingsGeneralBlockProjectInfo_Project\n      ...ProjectPageSettingsGeneralBlockAccess_Project\n      ...ProjectPageSettingsGeneralBlockDiscussions_Project\n      ...ProjectPageSettingsGeneralBlockLeave_Project\n      ...ProjectPageSettingsGeneralBlockDelete_Project\n      ...ProjectPageTeamInternals_Project\n    }\n  }\n"): (typeof documents)["\n  query ProjectPageSettingsGeneral($projectId: String!) {\n    project(id: $projectId) {\n      id\n      role\n      ...ProjectPageSettingsGeneralBlockProjectInfo_Project\n      ...ProjectPageSettingsGeneralBlockAccess_Project\n      ...ProjectPageSettingsGeneralBlockDiscussions_Project\n      ...ProjectPageSettingsGeneralBlockLeave_Project\n      ...ProjectPageSettingsGeneralBlockDelete_Project\n      ...ProjectPageTeamInternals_Project\n    }\n  }\n"];
/**
 * The graphql function is used to parse GraphQL queries into a document that can be used by GraphQL clients.
 */
export function graphql(source: "\n  fragment ProjectPageSettingsGeneralBlockAccess_Project on Project {\n    id\n    visibility\n  }\n"): (typeof documents)["\n  fragment ProjectPageSettingsGeneralBlockAccess_Project on Project {\n    id\n    visibility\n  }\n"];
/**
 * The graphql function is used to parse GraphQL queries into a document that can be used by GraphQL clients.
 */
export function graphql(source: "\n  fragment ProjectPageSettingsGeneralBlockDelete_Project on Project {\n    id\n    name\n    role\n    models(limit: 0) {\n      totalCount\n    }\n    commentThreads(limit: 0) {\n      totalCount\n    }\n  }\n"): (typeof documents)["\n  fragment ProjectPageSettingsGeneralBlockDelete_Project on Project {\n    id\n    name\n    role\n    models(limit: 0) {\n      totalCount\n    }\n    commentThreads(limit: 0) {\n      totalCount\n    }\n  }\n"];
/**
 * The graphql function is used to parse GraphQL queries into a document that can be used by GraphQL clients.
 */
export function graphql(source: "\n  fragment ProjectPageSettingsGeneralBlockDiscussions_Project on Project {\n    id\n    visibility\n    allowPublicComments\n  }\n"): (typeof documents)["\n  fragment ProjectPageSettingsGeneralBlockDiscussions_Project on Project {\n    id\n    visibility\n    allowPublicComments\n  }\n"];
/**
 * The graphql function is used to parse GraphQL queries into a document that can be used by GraphQL clients.
 */
export function graphql(source: "\n  fragment ProjectPageSettingsGeneralBlockLeave_Project on Project {\n    id\n    name\n    role\n    team {\n      role\n      user {\n        ...LimitedUserAvatar\n        role\n      }\n    }\n  }\n"): (typeof documents)["\n  fragment ProjectPageSettingsGeneralBlockLeave_Project on Project {\n    id\n    name\n    role\n    team {\n      role\n      user {\n        ...LimitedUserAvatar\n        role\n      }\n    }\n  }\n"];
/**
 * The graphql function is used to parse GraphQL queries into a document that can be used by GraphQL clients.
 */
export function graphql(source: "\n  fragment ProjectPageSettingsGeneralBlockProjectInfo_Project on Project {\n    id\n    role\n    name\n    description\n  }\n"): (typeof documents)["\n  fragment ProjectPageSettingsGeneralBlockProjectInfo_Project on Project {\n    id\n    role\n    name\n    description\n  }\n"];
/**
 * The graphql function is used to parse GraphQL queries into a document that can be used by GraphQL clients.
 */
export function graphql(source: "\n  fragment ProjectPageTeamDialog on Project {\n    id\n    name\n    role\n    allowPublicComments\n    visibility\n    team {\n      id\n      role\n      user {\n        ...LimitedUserAvatar\n        role\n      }\n    }\n    invitedTeam {\n      id\n      title\n      inviteId\n      role\n      user {\n        ...LimitedUserAvatar\n        role\n      }\n    }\n    ...ProjectsPageTeamDialogManagePermissions_Project\n  }\n"): (typeof documents)["\n  fragment ProjectPageTeamDialog on Project {\n    id\n    name\n    role\n    allowPublicComments\n    visibility\n    team {\n      id\n      role\n      user {\n        ...LimitedUserAvatar\n        role\n      }\n    }\n    invitedTeam {\n      id\n      title\n      inviteId\n      role\n      user {\n        ...LimitedUserAvatar\n        role\n      }\n    }\n    ...ProjectsPageTeamDialogManagePermissions_Project\n  }\n"];
/**
 * The graphql function is used to parse GraphQL queries into a document that can be used by GraphQL clients.
 */
export function graphql(source: "\n  fragment ProjectsPageTeamDialogManagePermissions_Project on Project {\n    id\n    visibility\n    role\n  }\n"): (typeof documents)["\n  fragment ProjectsPageTeamDialogManagePermissions_Project on Project {\n    id\n    visibility\n    role\n  }\n"];
/**
 * The graphql function is used to parse GraphQL queries into a document that can be used by GraphQL clients.
 */
export function graphql(source: "\n    subscription OnUserProjectsUpdate {\n      userProjectsUpdated {\n        type\n        id\n        project {\n          ...ProjectDashboardItem\n        }\n      }\n    }\n  "): (typeof documents)["\n    subscription OnUserProjectsUpdate {\n      userProjectsUpdated {\n        type\n        id\n        project {\n          ...ProjectDashboardItem\n        }\n      }\n    }\n  "];
/**
 * The graphql function is used to parse GraphQL queries into a document that can be used by GraphQL clients.
 */
export function graphql(source: "\n  fragment ProjectsDashboardFilled on ProjectCollection {\n    items {\n      ...ProjectDashboardItem\n    }\n  }\n"): (typeof documents)["\n  fragment ProjectsDashboardFilled on ProjectCollection {\n    items {\n      ...ProjectDashboardItem\n    }\n  }\n"];
/**
 * The graphql function is used to parse GraphQL queries into a document that can be used by GraphQL clients.
 */
export function graphql(source: "\n  fragment ProjectsInviteBanner on PendingStreamCollaborator {\n    id\n    invitedBy {\n      ...LimitedUserAvatar\n    }\n    projectId\n    projectName\n    token\n    user {\n      id\n    }\n  }\n"): (typeof documents)["\n  fragment ProjectsInviteBanner on PendingStreamCollaborator {\n    id\n    invitedBy {\n      ...LimitedUserAvatar\n    }\n    projectId\n    projectName\n    token\n    user {\n      id\n    }\n  }\n"];
/**
 * The graphql function is used to parse GraphQL queries into a document that can be used by GraphQL clients.
 */
export function graphql(source: "\n  fragment ProjectsInviteBanners on User {\n    projectInvites {\n      ...ProjectsInviteBanner\n    }\n  }\n"): (typeof documents)["\n  fragment ProjectsInviteBanners on User {\n    projectInvites {\n      ...ProjectsInviteBanner\n    }\n  }\n"];
/**
 * The graphql function is used to parse GraphQL queries into a document that can be used by GraphQL clients.
 */
export function graphql(source: "\n  fragment SettingsDialog_User on User {\n    workspaces {\n      items {\n        id\n        name\n      }\n    }\n  }\n"): (typeof documents)["\n  fragment SettingsDialog_User on User {\n    workspaces {\n      items {\n        id\n        name\n      }\n    }\n  }\n"];
/**
 * The graphql function is used to parse GraphQL queries into a document that can be used by GraphQL clients.
 */
export function graphql(source: "\n  fragment SettingsUserEmails_User on User {\n    id\n    emails {\n      ...SettingsUserEmailCards_UserEmail\n    }\n  }\n"): (typeof documents)["\n  fragment SettingsUserEmails_User on User {\n    id\n    emails {\n      ...SettingsUserEmailCards_UserEmail\n    }\n  }\n"];
/**
 * The graphql function is used to parse GraphQL queries into a document that can be used by GraphQL clients.
 */
export function graphql(source: "\n  fragment UserProfileEditDialogNotificationPreferences_User on User {\n    id\n    notificationPreferences\n  }\n"): (typeof documents)["\n  fragment UserProfileEditDialogNotificationPreferences_User on User {\n    id\n    notificationPreferences\n  }\n"];
/**
 * The graphql function is used to parse GraphQL queries into a document that can be used by GraphQL clients.
 */
export function graphql(source: "\n  fragment SettingsUserProfile_User on User {\n    ...UserProfileEditDialogChangePassword_User\n    ...UserProfileEditDialogDeleteAccount_User\n    ...UserProfileEditDialogBio_User\n  }\n"): (typeof documents)["\n  fragment SettingsUserProfile_User on User {\n    ...UserProfileEditDialogChangePassword_User\n    ...UserProfileEditDialogDeleteAccount_User\n    ...UserProfileEditDialogBio_User\n  }\n"];
/**
 * The graphql function is used to parse GraphQL queries into a document that can be used by GraphQL clients.
 */
export function graphql(source: "\n  fragment SettingsUserEmailCards_UserEmail on UserEmail {\n    email\n    id\n    primary\n    verified\n  }\n"): (typeof documents)["\n  fragment SettingsUserEmailCards_UserEmail on UserEmail {\n    email\n    id\n    primary\n    verified\n  }\n"];
/**
 * The graphql function is used to parse GraphQL queries into a document that can be used by GraphQL clients.
 */
export function graphql(source: "\n  fragment UserProfileEditDialogChangePassword_User on User {\n    id\n    email\n  }\n"): (typeof documents)["\n  fragment UserProfileEditDialogChangePassword_User on User {\n    id\n    email\n  }\n"];
/**
 * The graphql function is used to parse GraphQL queries into a document that can be used by GraphQL clients.
 */
export function graphql(source: "\n  fragment UserProfileEditDialogDeleteAccount_User on User {\n    id\n    email\n  }\n"): (typeof documents)["\n  fragment UserProfileEditDialogDeleteAccount_User on User {\n    id\n    email\n  }\n"];
/**
 * The graphql function is used to parse GraphQL queries into a document that can be used by GraphQL clients.
 */
export function graphql(source: "\n  fragment UserProfileEditDialogBio_User on User {\n    id\n    name\n    company\n    bio\n    ...UserProfileEditDialogAvatar_User\n  }\n"): (typeof documents)["\n  fragment UserProfileEditDialogBio_User on User {\n    id\n    name\n    company\n    bio\n    ...UserProfileEditDialogAvatar_User\n  }\n"];
/**
 * The graphql function is used to parse GraphQL queries into a document that can be used by GraphQL clients.
 */
export function graphql(source: "\n  fragment UserProfileEditDialogAvatar_User on User {\n    id\n    avatar\n    ...ActiveUserAvatar\n  }\n"): (typeof documents)["\n  fragment UserProfileEditDialogAvatar_User on User {\n    id\n    avatar\n    ...ActiveUserAvatar\n  }\n"];
/**
 * The graphql function is used to parse GraphQL queries into a document that can be used by GraphQL clients.
 */
export function graphql(source: "\n  fragment SettingsWorkspacesGeneral_Workspace on Workspace {\n    ...SettingsWorkspaceGeneralDeleteDialog_Workspace\n    id\n    name\n    logo\n    description\n  }\n"): (typeof documents)["\n  fragment SettingsWorkspacesGeneral_Workspace on Workspace {\n    ...SettingsWorkspaceGeneralDeleteDialog_Workspace\n    id\n    name\n    logo\n    description\n  }\n"];
/**
 * The graphql function is used to parse GraphQL queries into a document that can be used by GraphQL clients.
 */
export function graphql(source: "\n  fragment SettingsWorkspaceGeneralDeleteDialog_Workspace on Workspace {\n    id\n    name\n  }\n"): (typeof documents)["\n  fragment SettingsWorkspaceGeneralDeleteDialog_Workspace on Workspace {\n    id\n    name\n  }\n"];
/**
 * The graphql function is used to parse GraphQL queries into a document that can be used by GraphQL clients.
 */
export function graphql(source: "\n  fragment SettingsWorkspacesMembers_Workspace on Workspace {\n    id\n    role\n  }\n"): (typeof documents)["\n  fragment SettingsWorkspacesMembers_Workspace on Workspace {\n    id\n    role\n  }\n"];
/**
 * The graphql function is used to parse GraphQL queries into a document that can be used by GraphQL clients.
 */
export function graphql(source: "\n  fragment SettingsWorkspacesMembersInvitesTable_PendingWorkspaceCollaborator on PendingWorkspaceCollaborator {\n    id\n    role\n    title\n    updatedAt\n    user {\n      id\n      ...LimitedUserAvatar\n    }\n    invitedBy {\n      id\n      ...LimitedUserAvatar\n    }\n  }\n"): (typeof documents)["\n  fragment SettingsWorkspacesMembersInvitesTable_PendingWorkspaceCollaborator on PendingWorkspaceCollaborator {\n    id\n    role\n    title\n    updatedAt\n    user {\n      id\n      ...LimitedUserAvatar\n    }\n    invitedBy {\n      id\n      ...LimitedUserAvatar\n    }\n  }\n"];
/**
 * The graphql function is used to parse GraphQL queries into a document that can be used by GraphQL clients.
 */
export function graphql(source: "\n  fragment SettingsWorkspacesMembersInvitesTable_Workspace on Workspace {\n    id\n    ...SettingsWorkspacesMembersTableHeader_Workspace\n    invitedTeam(filter: $invitesFilter) {\n      ...SettingsWorkspacesMembersInvitesTable_PendingWorkspaceCollaborator\n    }\n  }\n"): (typeof documents)["\n  fragment SettingsWorkspacesMembersInvitesTable_Workspace on Workspace {\n    id\n    ...SettingsWorkspacesMembersTableHeader_Workspace\n    invitedTeam(filter: $invitesFilter) {\n      ...SettingsWorkspacesMembersInvitesTable_PendingWorkspaceCollaborator\n    }\n  }\n"];
/**
 * The graphql function is used to parse GraphQL queries into a document that can be used by GraphQL clients.
 */
export function graphql(source: "\n  fragment SettingsWorkspacesMembersMembersTable_WorkspaceCollaborator on WorkspaceCollaborator {\n    id\n    role\n    user {\n      id\n      avatar\n      name\n      company\n      verified\n    }\n  }\n"): (typeof documents)["\n  fragment SettingsWorkspacesMembersMembersTable_WorkspaceCollaborator on WorkspaceCollaborator {\n    id\n    role\n    user {\n      id\n      avatar\n      name\n      company\n      verified\n    }\n  }\n"];
/**
 * The graphql function is used to parse GraphQL queries into a document that can be used by GraphQL clients.
 */
export function graphql(source: "\n  fragment SettingsWorkspacesMembersMembersTable_Workspace on Workspace {\n    id\n    ...SettingsWorkspacesMembersTableHeader_Workspace\n    team {\n      id\n      ...SettingsWorkspacesMembersMembersTable_WorkspaceCollaborator\n    }\n  }\n"): (typeof documents)["\n  fragment SettingsWorkspacesMembersMembersTable_Workspace on Workspace {\n    id\n    ...SettingsWorkspacesMembersTableHeader_Workspace\n    team {\n      id\n      ...SettingsWorkspacesMembersMembersTable_WorkspaceCollaborator\n    }\n  }\n"];
/**
 * The graphql function is used to parse GraphQL queries into a document that can be used by GraphQL clients.
 */
export function graphql(source: "\n  fragment SettingsWorkspacesMembersTableHeader_Workspace on Workspace {\n    id\n    ...WorkspaceInviteDialog_Workspace\n  }\n"): (typeof documents)["\n  fragment SettingsWorkspacesMembersTableHeader_Workspace on Workspace {\n    id\n    ...WorkspaceInviteDialog_Workspace\n  }\n"];
/**
 * The graphql function is used to parse GraphQL queries into a document that can be used by GraphQL clients.
 */
export function graphql(source: "\n  fragment ModelPageProject on Project {\n    id\n    createdAt\n    name\n    visibility\n  }\n"): (typeof documents)["\n  fragment ModelPageProject on Project {\n    id\n    createdAt\n    name\n    visibility\n  }\n"];
/**
 * The graphql function is used to parse GraphQL queries into a document that can be used by GraphQL clients.
 */
export function graphql(source: "\n  fragment ThreadCommentAttachment on Comment {\n    text {\n      attachments {\n        id\n        fileName\n        fileType\n        fileSize\n      }\n    }\n  }\n"): (typeof documents)["\n  fragment ThreadCommentAttachment on Comment {\n    text {\n      attachments {\n        id\n        fileName\n        fileType\n        fileSize\n      }\n    }\n  }\n"];
/**
 * The graphql function is used to parse GraphQL queries into a document that can be used by GraphQL clients.
 */
export function graphql(source: "\n  fragment ViewerCommentsListItem on Comment {\n    id\n    rawText\n    archived\n    author {\n      ...LimitedUserAvatar\n    }\n    createdAt\n    viewedAt\n    replies {\n      totalCount\n      cursor\n      items {\n        ...ViewerCommentsReplyItem\n      }\n    }\n    replyAuthors(limit: 4) {\n      totalCount\n      items {\n        ...FormUsersSelectItem\n      }\n    }\n    resources {\n      resourceId\n      resourceType\n    }\n  }\n"): (typeof documents)["\n  fragment ViewerCommentsListItem on Comment {\n    id\n    rawText\n    archived\n    author {\n      ...LimitedUserAvatar\n    }\n    createdAt\n    viewedAt\n    replies {\n      totalCount\n      cursor\n      items {\n        ...ViewerCommentsReplyItem\n      }\n    }\n    replyAuthors(limit: 4) {\n      totalCount\n      items {\n        ...FormUsersSelectItem\n      }\n    }\n    resources {\n      resourceId\n      resourceType\n    }\n  }\n"];
/**
 * The graphql function is used to parse GraphQL queries into a document that can be used by GraphQL clients.
 */
export function graphql(source: "\n  fragment ViewerModelVersionCardItem on Version {\n    id\n    message\n    referencedObject\n    sourceApplication\n    createdAt\n    previewUrl\n    authorUser {\n      ...LimitedUserAvatar\n    }\n  }\n"): (typeof documents)["\n  fragment ViewerModelVersionCardItem on Version {\n    id\n    message\n    referencedObject\n    sourceApplication\n    createdAt\n    previewUrl\n    authorUser {\n      ...LimitedUserAvatar\n    }\n  }\n"];
/**
 * The graphql function is used to parse GraphQL queries into a document that can be used by GraphQL clients.
 */
export function graphql(source: "\n  fragment WorkspaceInviteDialog_Workspace on Workspace {\n    id\n    team {\n      id\n      user {\n        id\n      }\n    }\n    invitedTeam(filter: $invitesFilter) {\n      title\n      user {\n        id\n      }\n    }\n  }\n"): (typeof documents)["\n  fragment WorkspaceInviteDialog_Workspace on Workspace {\n    id\n    team {\n      id\n      user {\n        id\n      }\n    }\n    invitedTeam(filter: $invitesFilter) {\n      title\n      user {\n        id\n      }\n    }\n  }\n"];
/**
 * The graphql function is used to parse GraphQL queries into a document that can be used by GraphQL clients.
 */
export function graphql(source: "\n  fragment WorkspaceProjectList_ProjectCollection on ProjectCollection {\n    totalCount\n    items {\n      ...ProjectDashboardItem\n    }\n    cursor\n  }\n"): (typeof documents)["\n  fragment WorkspaceProjectList_ProjectCollection on ProjectCollection {\n    totalCount\n    items {\n      ...ProjectDashboardItem\n    }\n    cursor\n  }\n"];
/**
 * The graphql function is used to parse GraphQL queries into a document that can be used by GraphQL clients.
 */
export function graphql(source: "\n  fragment WorkspaceHeader_Workspace on Workspace {\n    id\n    name\n    logo\n    description\n    totalProjects: projects {\n      totalCount\n    }\n    team {\n      id\n      user {\n        id\n        name\n        ...LimitedUserAvatar\n      }\n    }\n  }\n"): (typeof documents)["\n  fragment WorkspaceHeader_Workspace on Workspace {\n    id\n    name\n    logo\n    description\n    totalProjects: projects {\n      totalCount\n    }\n    team {\n      id\n      user {\n        id\n        name\n        ...LimitedUserAvatar\n      }\n    }\n  }\n"];
/**
 * The graphql function is used to parse GraphQL queries into a document that can be used by GraphQL clients.
 */
export function graphql(source: "\n  query ActiveUserMainMetadata {\n    activeUser {\n      id\n      email\n      company\n      bio\n      name\n      role\n      avatar\n      isOnboardingFinished\n      createdAt\n      verified\n      notificationPreferences\n      versions(limit: 0) {\n        totalCount\n      }\n    }\n  }\n"): (typeof documents)["\n  query ActiveUserMainMetadata {\n    activeUser {\n      id\n      email\n      company\n      bio\n      name\n      role\n      avatar\n      isOnboardingFinished\n      createdAt\n      verified\n      notificationPreferences\n      versions(limit: 0) {\n        totalCount\n      }\n    }\n  }\n"];
/**
 * The graphql function is used to parse GraphQL queries into a document that can be used by GraphQL clients.
 */
export function graphql(source: "\n      mutation CreateOnboardingProject {\n        projectMutations {\n          createForOnboarding {\n            ...ProjectPageProject\n            ...ProjectDashboardItem\n          }\n        }\n      }\n    "): (typeof documents)["\n      mutation CreateOnboardingProject {\n        projectMutations {\n          createForOnboarding {\n            ...ProjectPageProject\n            ...ProjectDashboardItem\n          }\n        }\n      }\n    "];
/**
 * The graphql function is used to parse GraphQL queries into a document that can be used by GraphQL clients.
 */
export function graphql(source: "\n  mutation FinishOnboarding {\n    activeUserMutations {\n      finishOnboarding\n    }\n  }\n"): (typeof documents)["\n  mutation FinishOnboarding {\n    activeUserMutations {\n      finishOnboarding\n    }\n  }\n"];
/**
 * The graphql function is used to parse GraphQL queries into a document that can be used by GraphQL clients.
 */
export function graphql(source: "\n  mutation RequestVerificationByEmail($email: String!) {\n    requestVerificationByEmail(email: $email)\n  }\n"): (typeof documents)["\n  mutation RequestVerificationByEmail($email: String!) {\n    requestVerificationByEmail(email: $email)\n  }\n"];
/**
 * The graphql function is used to parse GraphQL queries into a document that can be used by GraphQL clients.
 */
export function graphql(source: "\n  query AuthServerInfo {\n    serverInfo {\n      ...AuthStategiesServerInfoFragment\n      ...ServerTermsOfServicePrivacyPolicyFragment\n      ...AuthRegisterPanelServerInfo\n    }\n  }\n"): (typeof documents)["\n  query AuthServerInfo {\n    serverInfo {\n      ...AuthStategiesServerInfoFragment\n      ...ServerTermsOfServicePrivacyPolicyFragment\n      ...AuthRegisterPanelServerInfo\n    }\n  }\n"];
/**
 * The graphql function is used to parse GraphQL queries into a document that can be used by GraphQL clients.
 */
export function graphql(source: "\n  query AuthorizableAppMetadata($id: String!) {\n    app(id: $id) {\n      id\n      name\n      description\n      trustByDefault\n      redirectUrl\n      scopes {\n        name\n        description\n      }\n      author {\n        name\n        id\n        avatar\n      }\n    }\n  }\n"): (typeof documents)["\n  query AuthorizableAppMetadata($id: String!) {\n    app(id: $id) {\n      id\n      name\n      description\n      trustByDefault\n      redirectUrl\n      scopes {\n        name\n        description\n      }\n      author {\n        name\n        id\n        avatar\n      }\n    }\n  }\n"];
/**
 * The graphql function is used to parse GraphQL queries into a document that can be used by GraphQL clients.
 */
export function graphql(source: "\n  fragment FunctionRunStatusForSummary on AutomateFunctionRun {\n    id\n    status\n  }\n"): (typeof documents)["\n  fragment FunctionRunStatusForSummary on AutomateFunctionRun {\n    id\n    status\n  }\n"];
/**
 * The graphql function is used to parse GraphQL queries into a document that can be used by GraphQL clients.
 */
export function graphql(source: "\n  fragment TriggeredAutomationsStatusSummary on TriggeredAutomationsStatus {\n    id\n    automationRuns {\n      id\n      functionRuns {\n        id\n        ...FunctionRunStatusForSummary\n      }\n    }\n  }\n"): (typeof documents)["\n  fragment TriggeredAutomationsStatusSummary on TriggeredAutomationsStatus {\n    id\n    automationRuns {\n      id\n      functionRuns {\n        id\n        ...FunctionRunStatusForSummary\n      }\n    }\n  }\n"];
/**
 * The graphql function is used to parse GraphQL queries into a document that can be used by GraphQL clients.
 */
export function graphql(source: "\n  fragment AutomationRunDetails on AutomateRun {\n    id\n    status\n    functionRuns {\n      ...FunctionRunStatusForSummary\n      statusMessage\n    }\n    trigger {\n      ... on VersionCreatedTrigger {\n        version {\n          id\n        }\n        model {\n          id\n        }\n      }\n    }\n    createdAt\n    updatedAt\n  }\n"): (typeof documents)["\n  fragment AutomationRunDetails on AutomateRun {\n    id\n    status\n    functionRuns {\n      ...FunctionRunStatusForSummary\n      statusMessage\n    }\n    trigger {\n      ... on VersionCreatedTrigger {\n        version {\n          id\n        }\n        model {\n          id\n        }\n      }\n    }\n    createdAt\n    updatedAt\n  }\n"];
/**
 * The graphql function is used to parse GraphQL queries into a document that can be used by GraphQL clients.
 */
export function graphql(source: "\n  fragment AutomationsStatusOrderedRuns_AutomationRun on AutomateRun {\n    id\n    automation {\n      id\n      name\n    }\n    functionRuns {\n      id\n      updatedAt\n    }\n  }\n"): (typeof documents)["\n  fragment AutomationsStatusOrderedRuns_AutomationRun on AutomateRun {\n    id\n    automation {\n      id\n      name\n    }\n    functionRuns {\n      id\n      updatedAt\n    }\n  }\n"];
/**
 * The graphql function is used to parse GraphQL queries into a document that can be used by GraphQL clients.
 */
export function graphql(source: "\n  fragment SearchAutomateFunctionReleaseItem on AutomateFunctionRelease {\n    id\n    versionTag\n    createdAt\n    inputSchema\n  }\n"): (typeof documents)["\n  fragment SearchAutomateFunctionReleaseItem on AutomateFunctionRelease {\n    id\n    versionTag\n    createdAt\n    inputSchema\n  }\n"];
/**
 * The graphql function is used to parse GraphQL queries into a document that can be used by GraphQL clients.
 */
export function graphql(source: "\n  mutation CreateAutomateFunction($input: CreateAutomateFunctionInput!) {\n    automateMutations {\n      createFunction(input: $input) {\n        id\n        ...AutomationsFunctionsCard_AutomateFunction\n        ...AutomateFunctionCreateDialogDoneStep_AutomateFunction\n      }\n    }\n  }\n"): (typeof documents)["\n  mutation CreateAutomateFunction($input: CreateAutomateFunctionInput!) {\n    automateMutations {\n      createFunction(input: $input) {\n        id\n        ...AutomationsFunctionsCard_AutomateFunction\n        ...AutomateFunctionCreateDialogDoneStep_AutomateFunction\n      }\n    }\n  }\n"];
/**
 * The graphql function is used to parse GraphQL queries into a document that can be used by GraphQL clients.
 */
export function graphql(source: "\n  mutation UpdateAutomateFunction($input: UpdateAutomateFunctionInput!) {\n    automateMutations {\n      updateFunction(input: $input) {\n        id\n        ...AutomateFunctionPage_AutomateFunction\n      }\n    }\n  }\n"): (typeof documents)["\n  mutation UpdateAutomateFunction($input: UpdateAutomateFunctionInput!) {\n    automateMutations {\n      updateFunction(input: $input) {\n        id\n        ...AutomateFunctionPage_AutomateFunction\n      }\n    }\n  }\n"];
/**
 * The graphql function is used to parse GraphQL queries into a document that can be used by GraphQL clients.
 */
export function graphql(source: "\n  query SearchAutomateFunctionReleases(\n    $functionId: ID!\n    $cursor: String\n    $limit: Int\n    $filter: AutomateFunctionReleasesFilter\n  ) {\n    automateFunction(id: $functionId) {\n      id\n      releases(cursor: $cursor, limit: $limit, filter: $filter) {\n        cursor\n        totalCount\n        items {\n          ...SearchAutomateFunctionReleaseItem\n        }\n      }\n    }\n  }\n"): (typeof documents)["\n  query SearchAutomateFunctionReleases(\n    $functionId: ID!\n    $cursor: String\n    $limit: Int\n    $filter: AutomateFunctionReleasesFilter\n  ) {\n    automateFunction(id: $functionId) {\n      id\n      releases(cursor: $cursor, limit: $limit, filter: $filter) {\n        cursor\n        totalCount\n        items {\n          ...SearchAutomateFunctionReleaseItem\n        }\n      }\n    }\n  }\n"];
/**
 * The graphql function is used to parse GraphQL queries into a document that can be used by GraphQL clients.
 */
export function graphql(source: "\n  query FunctionAccessCheck($id: ID!) {\n    automateFunction(id: $id) {\n      id\n    }\n  }\n"): (typeof documents)["\n  query FunctionAccessCheck($id: ID!) {\n    automateFunction(id: $id) {\n      id\n    }\n  }\n"];
/**
 * The graphql function is used to parse GraphQL queries into a document that can be used by GraphQL clients.
 */
export function graphql(source: "\n  query ProjectAutomationCreationPublicKeys(\n    $projectId: String!\n    $automationId: String!\n  ) {\n    project(id: $projectId) {\n      id\n      automation(id: $automationId) {\n        id\n        creationPublicKeys\n      }\n    }\n  }\n"): (typeof documents)["\n  query ProjectAutomationCreationPublicKeys(\n    $projectId: String!\n    $automationId: String!\n  ) {\n    project(id: $projectId) {\n      id\n      automation(id: $automationId) {\n        id\n        creationPublicKeys\n      }\n    }\n  }\n"];
/**
 * The graphql function is used to parse GraphQL queries into a document that can be used by GraphQL clients.
 */
export function graphql(source: "\n  query AutomateFunctionsPagePagination($search: String, $cursor: String) {\n    ...AutomateFunctionsPageItems_Query\n  }\n"): (typeof documents)["\n  query AutomateFunctionsPagePagination($search: String, $cursor: String) {\n    ...AutomateFunctionsPageItems_Query\n  }\n"];
/**
 * The graphql function is used to parse GraphQL queries into a document that can be used by GraphQL clients.
 */
export function graphql(source: "\n  query MentionsUserSearch($query: String!, $emailOnly: Boolean = false) {\n    userSearch(\n      query: $query\n      limit: 5\n      cursor: null\n      archived: false\n      emailOnly: $emailOnly\n    ) {\n      items {\n        id\n        name\n        company\n      }\n    }\n  }\n"): (typeof documents)["\n  query MentionsUserSearch($query: String!, $emailOnly: Boolean = false) {\n    userSearch(\n      query: $query\n      limit: 5\n      cursor: null\n      archived: false\n      emailOnly: $emailOnly\n    ) {\n      items {\n        id\n        name\n        company\n      }\n    }\n  }\n"];
/**
 * The graphql function is used to parse GraphQL queries into a document that can be used by GraphQL clients.
 */
export function graphql(source: "\n  query UserSearch($query: String!, $limit: Int, $cursor: String, $archived: Boolean) {\n    userSearch(query: $query, limit: $limit, cursor: $cursor, archived: $archived) {\n      cursor\n      items {\n        id\n        name\n        bio\n        company\n        avatar\n        verified\n        role\n      }\n    }\n  }\n"): (typeof documents)["\n  query UserSearch($query: String!, $limit: Int, $cursor: String, $archived: Boolean) {\n    userSearch(query: $query, limit: $limit, cursor: $cursor, archived: $archived) {\n      cursor\n      items {\n        id\n        name\n        bio\n        company\n        avatar\n        verified\n        role\n      }\n    }\n  }\n"];
/**
 * The graphql function is used to parse GraphQL queries into a document that can be used by GraphQL clients.
 */
export function graphql(source: "\n  query ServerInfoBlobSizeLimit {\n    serverInfo {\n      blobSizeLimitBytes\n    }\n  }\n"): (typeof documents)["\n  query ServerInfoBlobSizeLimit {\n    serverInfo {\n      blobSizeLimitBytes\n    }\n  }\n"];
/**
 * The graphql function is used to parse GraphQL queries into a document that can be used by GraphQL clients.
 */
export function graphql(source: "\n  query ServerInfoAllScopes {\n    serverInfo {\n      scopes {\n        name\n        description\n      }\n    }\n  }\n"): (typeof documents)["\n  query ServerInfoAllScopes {\n    serverInfo {\n      scopes {\n        name\n        description\n      }\n    }\n  }\n"];
/**
 * The graphql function is used to parse GraphQL queries into a document that can be used by GraphQL clients.
 */
export function graphql(source: "\n  query ProjectModelsSelectorValues($projectId: String!, $cursor: String) {\n    project(id: $projectId) {\n      id\n      models(limit: 100, cursor: $cursor) {\n        cursor\n        totalCount\n        items {\n          ...CommonModelSelectorModel\n        }\n      }\n    }\n  }\n"): (typeof documents)["\n  query ProjectModelsSelectorValues($projectId: String!, $cursor: String) {\n    project(id: $projectId) {\n      id\n      models(limit: 100, cursor: $cursor) {\n        cursor\n        totalCount\n        items {\n          ...CommonModelSelectorModel\n        }\n      }\n    }\n  }\n"];
/**
 * The graphql function is used to parse GraphQL queries into a document that can be used by GraphQL clients.
 */
export function graphql(source: "\n  query MainServerInfoData {\n    serverInfo {\n      adminContact\n      blobSizeLimitBytes\n      canonicalUrl\n      company\n      description\n      guestModeEnabled\n      inviteOnly\n      name\n      termsOfService\n      version\n      automateUrl\n    }\n  }\n"): (typeof documents)["\n  query MainServerInfoData {\n    serverInfo {\n      adminContact\n      blobSizeLimitBytes\n      canonicalUrl\n      company\n      description\n      guestModeEnabled\n      inviteOnly\n      name\n      termsOfService\n      version\n      automateUrl\n    }\n  }\n"];
/**
 * The graphql function is used to parse GraphQL queries into a document that can be used by GraphQL clients.
 */
export function graphql(source: "\n  query DashboardProjectsPageQuery {\n    activeUser {\n      id\n      projects(limit: 3) {\n        items {\n          ...DashboardProjectCard_Project\n        }\n      }\n    }\n  }\n"): (typeof documents)["\n  query DashboardProjectsPageQuery {\n    activeUser {\n      id\n      projects(limit: 3) {\n        items {\n          ...DashboardProjectCard_Project\n        }\n      }\n    }\n  }\n"];
/**
 * The graphql function is used to parse GraphQL queries into a document that can be used by GraphQL clients.
 */
export function graphql(source: "\n  mutation DeleteAccessToken($token: String!) {\n    apiTokenRevoke(token: $token)\n  }\n"): (typeof documents)["\n  mutation DeleteAccessToken($token: String!) {\n    apiTokenRevoke(token: $token)\n  }\n"];
/**
 * The graphql function is used to parse GraphQL queries into a document that can be used by GraphQL clients.
 */
export function graphql(source: "\n  mutation CreateAccessToken($token: ApiTokenCreateInput!) {\n    apiTokenCreate(token: $token)\n  }\n"): (typeof documents)["\n  mutation CreateAccessToken($token: ApiTokenCreateInput!) {\n    apiTokenCreate(token: $token)\n  }\n"];
/**
 * The graphql function is used to parse GraphQL queries into a document that can be used by GraphQL clients.
 */
export function graphql(source: "\n  mutation DeleteApplication($appId: String!) {\n    appDelete(appId: $appId)\n  }\n"): (typeof documents)["\n  mutation DeleteApplication($appId: String!) {\n    appDelete(appId: $appId)\n  }\n"];
/**
 * The graphql function is used to parse GraphQL queries into a document that can be used by GraphQL clients.
 */
export function graphql(source: "\n  mutation CreateApplication($app: AppCreateInput!) {\n    appCreate(app: $app)\n  }\n"): (typeof documents)["\n  mutation CreateApplication($app: AppCreateInput!) {\n    appCreate(app: $app)\n  }\n"];
/**
 * The graphql function is used to parse GraphQL queries into a document that can be used by GraphQL clients.
 */
export function graphql(source: "\n  mutation EditApplication($app: AppUpdateInput!) {\n    appUpdate(app: $app)\n  }\n"): (typeof documents)["\n  mutation EditApplication($app: AppUpdateInput!) {\n    appUpdate(app: $app)\n  }\n"];
/**
 * The graphql function is used to parse GraphQL queries into a document that can be used by GraphQL clients.
 */
export function graphql(source: "\n  mutation RevokeAppAccess($appId: String!) {\n    appRevokeAccess(appId: $appId)\n  }\n"): (typeof documents)["\n  mutation RevokeAppAccess($appId: String!) {\n    appRevokeAccess(appId: $appId)\n  }\n"];
/**
 * The graphql function is used to parse GraphQL queries into a document that can be used by GraphQL clients.
 */
export function graphql(source: "\n  query DeveloperSettingsAccessTokens {\n    activeUser {\n      id\n      apiTokens {\n        id\n        name\n        lastUsed\n        lastChars\n        createdAt\n        scopes\n      }\n    }\n  }\n"): (typeof documents)["\n  query DeveloperSettingsAccessTokens {\n    activeUser {\n      id\n      apiTokens {\n        id\n        name\n        lastUsed\n        lastChars\n        createdAt\n        scopes\n      }\n    }\n  }\n"];
/**
 * The graphql function is used to parse GraphQL queries into a document that can be used by GraphQL clients.
 */
export function graphql(source: "\n  query DeveloperSettingsApplications {\n    activeUser {\n      createdApps {\n        id\n        secret\n        name\n        description\n        redirectUrl\n        scopes {\n          name\n          description\n        }\n      }\n      id\n    }\n  }\n"): (typeof documents)["\n  query DeveloperSettingsApplications {\n    activeUser {\n      createdApps {\n        id\n        secret\n        name\n        description\n        redirectUrl\n        scopes {\n          name\n          description\n        }\n      }\n      id\n    }\n  }\n"];
/**
 * The graphql function is used to parse GraphQL queries into a document that can be used by GraphQL clients.
 */
export function graphql(source: "\n  query DeveloperSettingsAuthorizedApps {\n    activeUser {\n      id\n      authorizedApps {\n        id\n        description\n        name\n        author {\n          id\n          name\n          avatar\n        }\n      }\n    }\n  }\n"): (typeof documents)["\n  query DeveloperSettingsAuthorizedApps {\n    activeUser {\n      id\n      authorizedApps {\n        id\n        description\n        name\n        author {\n          id\n          name\n          avatar\n        }\n      }\n    }\n  }\n"];
/**
 * The graphql function is used to parse GraphQL queries into a document that can be used by GraphQL clients.
 */
export function graphql(source: "\n  query SearchProjects($search: String, $onlyWithRoles: [String!] = null) {\n    activeUser {\n      projects(limit: 10, filter: { search: $search, onlyWithRoles: $onlyWithRoles }) {\n        totalCount\n        items {\n          ...FormSelectProjects_Project\n        }\n      }\n    }\n  }\n"): (typeof documents)["\n  query SearchProjects($search: String, $onlyWithRoles: [String!] = null) {\n    activeUser {\n      projects(limit: 10, filter: { search: $search, onlyWithRoles: $onlyWithRoles }) {\n        totalCount\n        items {\n          ...FormSelectProjects_Project\n        }\n      }\n    }\n  }\n"];
/**
 * The graphql function is used to parse GraphQL queries into a document that can be used by GraphQL clients.
 */
export function graphql(source: "\n  query SearchProjectModels($search: String, $projectId: String!) {\n    project(id: $projectId) {\n      id\n      models(limit: 10, filter: { search: $search }) {\n        totalCount\n        items {\n          ...FormSelectModels_Model\n        }\n      }\n    }\n  }\n"): (typeof documents)["\n  query SearchProjectModels($search: String, $projectId: String!) {\n    project(id: $projectId) {\n      id\n      models(limit: 10, filter: { search: $search }) {\n        totalCount\n        items {\n          ...FormSelectModels_Model\n        }\n      }\n    }\n  }\n"];
/**
 * The graphql function is used to parse GraphQL queries into a document that can be used by GraphQL clients.
 */
export function graphql(source: "\n  mutation requestGendoAIRender($input: GendoAIRenderInput!) {\n    versionMutations {\n      requestGendoAIRender(input: $input)\n    }\n  }\n"): (typeof documents)["\n  mutation requestGendoAIRender($input: GendoAIRenderInput!) {\n    versionMutations {\n      requestGendoAIRender(input: $input)\n    }\n  }\n"];
/**
 * The graphql function is used to parse GraphQL queries into a document that can be used by GraphQL clients.
 */
export function graphql(source: "\n  query GendoAIRender(\n    $gendoAiRenderId: String!\n    $versionId: String!\n    $projectId: String!\n  ) {\n    project(id: $projectId) {\n      id\n      version(id: $versionId) {\n        id\n        gendoAIRender(id: $gendoAiRenderId) {\n          id\n          projectId\n          modelId\n          versionId\n          createdAt\n          updatedAt\n          gendoGenerationId\n          status\n          prompt\n          camera\n          responseImage\n          user {\n            name\n            avatar\n            id\n          }\n        }\n      }\n    }\n  }\n"): (typeof documents)["\n  query GendoAIRender(\n    $gendoAiRenderId: String!\n    $versionId: String!\n    $projectId: String!\n  ) {\n    project(id: $projectId) {\n      id\n      version(id: $versionId) {\n        id\n        gendoAIRender(id: $gendoAiRenderId) {\n          id\n          projectId\n          modelId\n          versionId\n          createdAt\n          updatedAt\n          gendoGenerationId\n          status\n          prompt\n          camera\n          responseImage\n          user {\n            name\n            avatar\n            id\n          }\n        }\n      }\n    }\n  }\n"];
/**
 * The graphql function is used to parse GraphQL queries into a document that can be used by GraphQL clients.
 */
export function graphql(source: "\n  query GendoAIRenders($versionId: String!, $projectId: String!) {\n    project(id: $projectId) {\n      id\n      version(id: $versionId) {\n        id\n        gendoAIRenders {\n          totalCount\n          items {\n            id\n            createdAt\n            updatedAt\n            status\n            gendoGenerationId\n            prompt\n            camera\n          }\n        }\n      }\n    }\n  }\n"): (typeof documents)["\n  query GendoAIRenders($versionId: String!, $projectId: String!) {\n    project(id: $projectId) {\n      id\n      version(id: $versionId) {\n        id\n        gendoAIRenders {\n          totalCount\n          items {\n            id\n            createdAt\n            updatedAt\n            status\n            gendoGenerationId\n            prompt\n            camera\n          }\n        }\n      }\n    }\n  }\n"];
/**
 * The graphql function is used to parse GraphQL queries into a document that can be used by GraphQL clients.
 */
export function graphql(source: "\n  subscription ProjectVersionGendoAIRenderCreated($id: String!, $versionId: String!) {\n    projectVersionGendoAIRenderCreated(id: $id, versionId: $versionId) {\n      id\n      createdAt\n      updatedAt\n      status\n      gendoGenerationId\n      prompt\n      camera\n    }\n  }\n"): (typeof documents)["\n  subscription ProjectVersionGendoAIRenderCreated($id: String!, $versionId: String!) {\n    projectVersionGendoAIRenderCreated(id: $id, versionId: $versionId) {\n      id\n      createdAt\n      updatedAt\n      status\n      gendoGenerationId\n      prompt\n      camera\n    }\n  }\n"];
/**
 * The graphql function is used to parse GraphQL queries into a document that can be used by GraphQL clients.
 */
export function graphql(source: "\n  subscription ProjectVersionGendoAIRenderUpdated($id: String!, $versionId: String!) {\n    projectVersionGendoAIRenderUpdated(id: $id, versionId: $versionId) {\n      id\n      projectId\n      modelId\n      versionId\n      createdAt\n      updatedAt\n      gendoGenerationId\n      status\n      prompt\n      camera\n      responseImage\n    }\n  }\n"): (typeof documents)["\n  subscription ProjectVersionGendoAIRenderUpdated($id: String!, $versionId: String!) {\n    projectVersionGendoAIRenderUpdated(id: $id, versionId: $versionId) {\n      id\n      projectId\n      modelId\n      versionId\n      createdAt\n      updatedAt\n      gendoGenerationId\n      status\n      prompt\n      camera\n      responseImage\n    }\n  }\n"];
/**
 * The graphql function is used to parse GraphQL queries into a document that can be used by GraphQL clients.
 */
export function graphql(source: "\n  fragment ProjectPageTeamInternals_Project on Project {\n    id\n    role\n    invitedTeam {\n      id\n      title\n      role\n      inviteId\n      user {\n        role\n        ...LimitedUserAvatar\n      }\n    }\n    team {\n      role\n      user {\n        id\n        role\n        ...LimitedUserAvatar\n      }\n    }\n  }\n"): (typeof documents)["\n  fragment ProjectPageTeamInternals_Project on Project {\n    id\n    role\n    invitedTeam {\n      id\n      title\n      role\n      inviteId\n      user {\n        role\n        ...LimitedUserAvatar\n      }\n    }\n    team {\n      role\n      user {\n        id\n        role\n        ...LimitedUserAvatar\n      }\n    }\n  }\n"];
/**
 * The graphql function is used to parse GraphQL queries into a document that can be used by GraphQL clients.
 */
export function graphql(source: "\n  fragment ProjectDashboardItemNoModels on Project {\n    id\n    name\n    createdAt\n    updatedAt\n    role\n    team {\n      id\n      user {\n        id\n        name\n        avatar\n      }\n    }\n    ...ProjectPageModelsCardProject\n  }\n"): (typeof documents)["\n  fragment ProjectDashboardItemNoModels on Project {\n    id\n    name\n    createdAt\n    updatedAt\n    role\n    team {\n      id\n      user {\n        id\n        name\n        avatar\n      }\n    }\n    ...ProjectPageModelsCardProject\n  }\n"];
/**
 * The graphql function is used to parse GraphQL queries into a document that can be used by GraphQL clients.
 */
export function graphql(source: "\n  fragment ProjectDashboardItem on Project {\n    id\n    ...ProjectDashboardItemNoModels\n    models(limit: 4, filter: { onlyWithVersions: true }) {\n      totalCount\n      items {\n        ...ProjectPageLatestItemsModelItem\n      }\n    }\n    pendingImportedModels(limit: 4) {\n      ...PendingFileUpload\n    }\n  }\n"): (typeof documents)["\n  fragment ProjectDashboardItem on Project {\n    id\n    ...ProjectDashboardItemNoModels\n    models(limit: 4, filter: { onlyWithVersions: true }) {\n      totalCount\n      items {\n        ...ProjectPageLatestItemsModelItem\n      }\n    }\n    pendingImportedModels(limit: 4) {\n      ...PendingFileUpload\n    }\n  }\n"];
/**
 * The graphql function is used to parse GraphQL queries into a document that can be used by GraphQL clients.
 */
export function graphql(source: "\n  fragment PendingFileUpload on FileUpload {\n    id\n    projectId\n    modelName\n    convertedStatus\n    convertedMessage\n    uploadDate\n    convertedLastUpdate\n    fileType\n    fileName\n  }\n"): (typeof documents)["\n  fragment PendingFileUpload on FileUpload {\n    id\n    projectId\n    modelName\n    convertedStatus\n    convertedMessage\n    uploadDate\n    convertedLastUpdate\n    fileType\n    fileName\n  }\n"];
/**
 * The graphql function is used to parse GraphQL queries into a document that can be used by GraphQL clients.
 */
export function graphql(source: "\n  fragment ProjectPageLatestItemsModelItem on Model {\n    id\n    name\n    displayName\n    versionCount: versions(limit: 0) {\n      totalCount\n    }\n    commentThreadCount: commentThreads(limit: 0) {\n      totalCount\n    }\n    pendingImportedVersions(limit: 1) {\n      ...PendingFileUpload\n    }\n    previewUrl\n    createdAt\n    updatedAt\n    ...ProjectPageModelsCardRenameDialog\n    ...ProjectPageModelsCardDeleteDialog\n    ...ProjectPageModelsActions\n    automationsStatus {\n      ...AutomateRunsTriggerStatus_TriggeredAutomationsStatus\n    }\n  }\n"): (typeof documents)["\n  fragment ProjectPageLatestItemsModelItem on Model {\n    id\n    name\n    displayName\n    versionCount: versions(limit: 0) {\n      totalCount\n    }\n    commentThreadCount: commentThreads(limit: 0) {\n      totalCount\n    }\n    pendingImportedVersions(limit: 1) {\n      ...PendingFileUpload\n    }\n    previewUrl\n    createdAt\n    updatedAt\n    ...ProjectPageModelsCardRenameDialog\n    ...ProjectPageModelsCardDeleteDialog\n    ...ProjectPageModelsActions\n    automationsStatus {\n      ...AutomateRunsTriggerStatus_TriggeredAutomationsStatus\n    }\n  }\n"];
/**
 * The graphql function is used to parse GraphQL queries into a document that can be used by GraphQL clients.
 */
export function graphql(source: "\n  fragment ProjectUpdatableMetadata on Project {\n    id\n    name\n    description\n    visibility\n    allowPublicComments\n  }\n"): (typeof documents)["\n  fragment ProjectUpdatableMetadata on Project {\n    id\n    name\n    description\n    visibility\n    allowPublicComments\n  }\n"];
/**
 * The graphql function is used to parse GraphQL queries into a document that can be used by GraphQL clients.
 */
export function graphql(source: "\n  fragment ProjectPageLatestItemsModels on Project {\n    id\n    role\n    visibility\n    modelCount: models(limit: 0) {\n      totalCount\n    }\n    ...ProjectPageModelsStructureItem_Project\n  }\n"): (typeof documents)["\n  fragment ProjectPageLatestItemsModels on Project {\n    id\n    role\n    visibility\n    modelCount: models(limit: 0) {\n      totalCount\n    }\n    ...ProjectPageModelsStructureItem_Project\n  }\n"];
/**
 * The graphql function is used to parse GraphQL queries into a document that can be used by GraphQL clients.
 */
export function graphql(source: "\n  fragment ProjectPageLatestItemsComments on Project {\n    id\n    commentThreadCount: commentThreads(limit: 0) {\n      totalCount\n    }\n  }\n"): (typeof documents)["\n  fragment ProjectPageLatestItemsComments on Project {\n    id\n    commentThreadCount: commentThreads(limit: 0) {\n      totalCount\n    }\n  }\n"];
/**
 * The graphql function is used to parse GraphQL queries into a document that can be used by GraphQL clients.
 */
export function graphql(source: "\n  fragment ProjectPageLatestItemsCommentItem on Comment {\n    id\n    author {\n      ...FormUsersSelectItem\n    }\n    screenshot\n    rawText\n    createdAt\n    updatedAt\n    archived\n    repliesCount: replies(limit: 0) {\n      totalCount\n    }\n    replyAuthors(limit: 4) {\n      totalCount\n      items {\n        ...FormUsersSelectItem\n      }\n    }\n  }\n"): (typeof documents)["\n  fragment ProjectPageLatestItemsCommentItem on Comment {\n    id\n    author {\n      ...FormUsersSelectItem\n    }\n    screenshot\n    rawText\n    createdAt\n    updatedAt\n    archived\n    repliesCount: replies(limit: 0) {\n      totalCount\n    }\n    replyAuthors(limit: 4) {\n      totalCount\n      items {\n        ...FormUsersSelectItem\n      }\n    }\n  }\n"];
/**
 * The graphql function is used to parse GraphQL queries into a document that can be used by GraphQL clients.
 */
export function graphql(source: "\n  mutation CreateModel($input: CreateModelInput!) {\n    modelMutations {\n      create(input: $input) {\n        ...ProjectPageLatestItemsModelItem\n      }\n    }\n  }\n"): (typeof documents)["\n  mutation CreateModel($input: CreateModelInput!) {\n    modelMutations {\n      create(input: $input) {\n        ...ProjectPageLatestItemsModelItem\n      }\n    }\n  }\n"];
/**
 * The graphql function is used to parse GraphQL queries into a document that can be used by GraphQL clients.
 */
export function graphql(source: "\n  mutation CreateProject($input: ProjectCreateInput) {\n    projectMutations {\n      create(input: $input) {\n        ...ProjectPageProject\n        ...ProjectDashboardItem\n      }\n    }\n  }\n"): (typeof documents)["\n  mutation CreateProject($input: ProjectCreateInput) {\n    projectMutations {\n      create(input: $input) {\n        ...ProjectPageProject\n        ...ProjectDashboardItem\n      }\n    }\n  }\n"];
/**
 * The graphql function is used to parse GraphQL queries into a document that can be used by GraphQL clients.
 */
export function graphql(source: "\n  mutation UpdateModel($input: UpdateModelInput!) {\n    modelMutations {\n      update(input: $input) {\n        ...ProjectPageLatestItemsModelItem\n      }\n    }\n  }\n"): (typeof documents)["\n  mutation UpdateModel($input: UpdateModelInput!) {\n    modelMutations {\n      update(input: $input) {\n        ...ProjectPageLatestItemsModelItem\n      }\n    }\n  }\n"];
/**
 * The graphql function is used to parse GraphQL queries into a document that can be used by GraphQL clients.
 */
export function graphql(source: "\n  mutation DeleteModel($input: DeleteModelInput!) {\n    modelMutations {\n      delete(input: $input)\n    }\n  }\n"): (typeof documents)["\n  mutation DeleteModel($input: DeleteModelInput!) {\n    modelMutations {\n      delete(input: $input)\n    }\n  }\n"];
/**
 * The graphql function is used to parse GraphQL queries into a document that can be used by GraphQL clients.
 */
export function graphql(source: "\n  mutation UpdateProjectRole($input: ProjectUpdateRoleInput!) {\n    projectMutations {\n      updateRole(input: $input) {\n        id\n        team {\n          id\n          role\n          user {\n            ...LimitedUserAvatar\n          }\n        }\n      }\n    }\n  }\n"): (typeof documents)["\n  mutation UpdateProjectRole($input: ProjectUpdateRoleInput!) {\n    projectMutations {\n      updateRole(input: $input) {\n        id\n        team {\n          id\n          role\n          user {\n            ...LimitedUserAvatar\n          }\n        }\n      }\n    }\n  }\n"];
/**
 * The graphql function is used to parse GraphQL queries into a document that can be used by GraphQL clients.
 */
export function graphql(source: "\n  mutation InviteProjectUser($projectId: ID!, $input: [ProjectInviteCreateInput!]!) {\n    projectMutations {\n      invites {\n        batchCreate(projectId: $projectId, input: $input) {\n          ...ProjectPageTeamDialog\n        }\n      }\n    }\n  }\n"): (typeof documents)["\n  mutation InviteProjectUser($projectId: ID!, $input: [ProjectInviteCreateInput!]!) {\n    projectMutations {\n      invites {\n        batchCreate(projectId: $projectId, input: $input) {\n          ...ProjectPageTeamDialog\n        }\n      }\n    }\n  }\n"];
/**
 * The graphql function is used to parse GraphQL queries into a document that can be used by GraphQL clients.
 */
export function graphql(source: "\n  mutation CancelProjectInvite($projectId: ID!, $inviteId: String!) {\n    projectMutations {\n      invites {\n        cancel(projectId: $projectId, inviteId: $inviteId) {\n          ...ProjectPageTeamDialog\n        }\n      }\n    }\n  }\n"): (typeof documents)["\n  mutation CancelProjectInvite($projectId: ID!, $inviteId: String!) {\n    projectMutations {\n      invites {\n        cancel(projectId: $projectId, inviteId: $inviteId) {\n          ...ProjectPageTeamDialog\n        }\n      }\n    }\n  }\n"];
/**
 * The graphql function is used to parse GraphQL queries into a document that can be used by GraphQL clients.
 */
export function graphql(source: "\n  mutation UpdateProjectMetadata($update: ProjectUpdateInput!) {\n    projectMutations {\n      update(update: $update) {\n        id\n        ...ProjectUpdatableMetadata\n      }\n    }\n  }\n"): (typeof documents)["\n  mutation UpdateProjectMetadata($update: ProjectUpdateInput!) {\n    projectMutations {\n      update(update: $update) {\n        id\n        ...ProjectUpdatableMetadata\n      }\n    }\n  }\n"];
/**
 * The graphql function is used to parse GraphQL queries into a document that can be used by GraphQL clients.
 */
export function graphql(source: "\n  mutation DeleteProject($id: String!) {\n    projectMutations {\n      delete(id: $id)\n    }\n  }\n"): (typeof documents)["\n  mutation DeleteProject($id: String!) {\n    projectMutations {\n      delete(id: $id)\n    }\n  }\n"];
/**
 * The graphql function is used to parse GraphQL queries into a document that can be used by GraphQL clients.
 */
export function graphql(source: "\n  mutation UseProjectInvite($input: ProjectInviteUseInput!) {\n    projectMutations {\n      invites {\n        use(input: $input)\n      }\n    }\n  }\n"): (typeof documents)["\n  mutation UseProjectInvite($input: ProjectInviteUseInput!) {\n    projectMutations {\n      invites {\n        use(input: $input)\n      }\n    }\n  }\n"];
/**
 * The graphql function is used to parse GraphQL queries into a document that can be used by GraphQL clients.
 */
export function graphql(source: "\n  mutation LeaveProject($projectId: String!) {\n    projectMutations {\n      leave(id: $projectId)\n    }\n  }\n"): (typeof documents)["\n  mutation LeaveProject($projectId: String!) {\n    projectMutations {\n      leave(id: $projectId)\n    }\n  }\n"];
/**
 * The graphql function is used to parse GraphQL queries into a document that can be used by GraphQL clients.
 */
export function graphql(source: "\n  mutation DeleteVersions($input: DeleteVersionsInput!) {\n    versionMutations {\n      delete(input: $input)\n    }\n  }\n"): (typeof documents)["\n  mutation DeleteVersions($input: DeleteVersionsInput!) {\n    versionMutations {\n      delete(input: $input)\n    }\n  }\n"];
/**
 * The graphql function is used to parse GraphQL queries into a document that can be used by GraphQL clients.
 */
export function graphql(source: "\n  mutation MoveVersions($input: MoveVersionsInput!) {\n    versionMutations {\n      moveToModel(input: $input) {\n        id\n      }\n    }\n  }\n"): (typeof documents)["\n  mutation MoveVersions($input: MoveVersionsInput!) {\n    versionMutations {\n      moveToModel(input: $input) {\n        id\n      }\n    }\n  }\n"];
/**
 * The graphql function is used to parse GraphQL queries into a document that can be used by GraphQL clients.
 */
export function graphql(source: "\n  mutation UpdateVersion($input: UpdateVersionInput!) {\n    versionMutations {\n      update(input: $input) {\n        id\n        message\n      }\n    }\n  }\n"): (typeof documents)["\n  mutation UpdateVersion($input: UpdateVersionInput!) {\n    versionMutations {\n      update(input: $input) {\n        id\n        message\n      }\n    }\n  }\n"];
/**
 * The graphql function is used to parse GraphQL queries into a document that can be used by GraphQL clients.
 */
export function graphql(source: "\n  mutation deleteWebhook($webhook: WebhookDeleteInput!) {\n    webhookDelete(webhook: $webhook)\n  }\n"): (typeof documents)["\n  mutation deleteWebhook($webhook: WebhookDeleteInput!) {\n    webhookDelete(webhook: $webhook)\n  }\n"];
/**
 * The graphql function is used to parse GraphQL queries into a document that can be used by GraphQL clients.
 */
export function graphql(source: "\n  mutation createWebhook($webhook: WebhookCreateInput!) {\n    webhookCreate(webhook: $webhook)\n  }\n"): (typeof documents)["\n  mutation createWebhook($webhook: WebhookCreateInput!) {\n    webhookCreate(webhook: $webhook)\n  }\n"];
/**
 * The graphql function is used to parse GraphQL queries into a document that can be used by GraphQL clients.
 */
export function graphql(source: "\n  mutation updateWebhook($webhook: WebhookUpdateInput!) {\n    webhookUpdate(webhook: $webhook)\n  }\n"): (typeof documents)["\n  mutation updateWebhook($webhook: WebhookUpdateInput!) {\n    webhookUpdate(webhook: $webhook)\n  }\n"];
/**
 * The graphql function is used to parse GraphQL queries into a document that can be used by GraphQL clients.
 */
export function graphql(source: "\n  mutation CreateAutomation($projectId: ID!, $input: ProjectAutomationCreateInput!) {\n    projectMutations {\n      automationMutations(projectId: $projectId) {\n        create(input: $input) {\n          id\n          ...ProjectPageAutomationsRow_Automation\n        }\n      }\n    }\n  }\n"): (typeof documents)["\n  mutation CreateAutomation($projectId: ID!, $input: ProjectAutomationCreateInput!) {\n    projectMutations {\n      automationMutations(projectId: $projectId) {\n        create(input: $input) {\n          id\n          ...ProjectPageAutomationsRow_Automation\n        }\n      }\n    }\n  }\n"];
/**
 * The graphql function is used to parse GraphQL queries into a document that can be used by GraphQL clients.
 */
export function graphql(source: "\n  mutation UpdateAutomation($projectId: ID!, $input: ProjectAutomationUpdateInput!) {\n    projectMutations {\n      automationMutations(projectId: $projectId) {\n        update(input: $input) {\n          id\n          name\n          enabled\n        }\n      }\n    }\n  }\n"): (typeof documents)["\n  mutation UpdateAutomation($projectId: ID!, $input: ProjectAutomationUpdateInput!) {\n    projectMutations {\n      automationMutations(projectId: $projectId) {\n        update(input: $input) {\n          id\n          name\n          enabled\n        }\n      }\n    }\n  }\n"];
/**
 * The graphql function is used to parse GraphQL queries into a document that can be used by GraphQL clients.
 */
export function graphql(source: "\n  mutation CreateAutomationRevision(\n    $projectId: ID!\n    $input: ProjectAutomationRevisionCreateInput!\n  ) {\n    projectMutations {\n      automationMutations(projectId: $projectId) {\n        createRevision(input: $input) {\n          id\n        }\n      }\n    }\n  }\n"): (typeof documents)["\n  mutation CreateAutomationRevision(\n    $projectId: ID!\n    $input: ProjectAutomationRevisionCreateInput!\n  ) {\n    projectMutations {\n      automationMutations(projectId: $projectId) {\n        createRevision(input: $input) {\n          id\n        }\n      }\n    }\n  }\n"];
/**
 * The graphql function is used to parse GraphQL queries into a document that can be used by GraphQL clients.
 */
export function graphql(source: "\n  mutation TriggerAutomation($projectId: ID!, $automationId: ID!) {\n    projectMutations {\n      automationMutations(projectId: $projectId) {\n        trigger(automationId: $automationId)\n      }\n    }\n  }\n"): (typeof documents)["\n  mutation TriggerAutomation($projectId: ID!, $automationId: ID!) {\n    projectMutations {\n      automationMutations(projectId: $projectId) {\n        trigger(automationId: $automationId)\n      }\n    }\n  }\n"];
/**
 * The graphql function is used to parse GraphQL queries into a document that can be used by GraphQL clients.
 */
export function graphql(source: "\n  mutation CreateTestAutomation(\n    $projectId: ID!\n    $input: ProjectTestAutomationCreateInput!\n  ) {\n    projectMutations {\n      automationMutations(projectId: $projectId) {\n        createTestAutomation(input: $input) {\n          id\n          ...ProjectPageAutomationsRow_Automation\n        }\n      }\n    }\n  }\n"): (typeof documents)["\n  mutation CreateTestAutomation(\n    $projectId: ID!\n    $input: ProjectTestAutomationCreateInput!\n  ) {\n    projectMutations {\n      automationMutations(projectId: $projectId) {\n        createTestAutomation(input: $input) {\n          id\n          ...ProjectPageAutomationsRow_Automation\n        }\n      }\n    }\n  }\n"];
/**
 * The graphql function is used to parse GraphQL queries into a document that can be used by GraphQL clients.
 */
export function graphql(source: "\n  query ProjectAccessCheck($id: String!) {\n    project(id: $id) {\n      id\n    }\n  }\n"): (typeof documents)["\n  query ProjectAccessCheck($id: String!) {\n    project(id: $id) {\n      id\n    }\n  }\n"];
/**
 * The graphql function is used to parse GraphQL queries into a document that can be used by GraphQL clients.
 */
export function graphql(source: "\n  query ProjectRoleCheck($id: String!) {\n    project(id: $id) {\n      id\n      role\n    }\n  }\n"): (typeof documents)["\n  query ProjectRoleCheck($id: String!) {\n    project(id: $id) {\n      id\n      role\n    }\n  }\n"];
/**
 * The graphql function is used to parse GraphQL queries into a document that can be used by GraphQL clients.
 */
export function graphql(source: "\n  query ProjectsDashboardQuery($filter: UserProjectsFilter, $cursor: String) {\n    activeUser {\n      id\n      projects(filter: $filter, limit: 6, cursor: $cursor) {\n        cursor\n        totalCount\n        items {\n          ...ProjectDashboardItem\n        }\n      }\n      ...ProjectsInviteBanners\n    }\n  }\n"): (typeof documents)["\n  query ProjectsDashboardQuery($filter: UserProjectsFilter, $cursor: String) {\n    activeUser {\n      id\n      projects(filter: $filter, limit: 6, cursor: $cursor) {\n        cursor\n        totalCount\n        items {\n          ...ProjectDashboardItem\n        }\n      }\n      ...ProjectsInviteBanners\n    }\n  }\n"];
/**
 * The graphql function is used to parse GraphQL queries into a document that can be used by GraphQL clients.
 */
export function graphql(source: "\n  query ProjectPageQuery($id: String!, $token: String) {\n    project(id: $id) {\n      ...ProjectPageProject\n    }\n    projectInvite(projectId: $id, token: $token) {\n      ...ProjectsInviteBanner\n    }\n  }\n"): (typeof documents)["\n  query ProjectPageQuery($id: String!, $token: String) {\n    project(id: $id) {\n      ...ProjectPageProject\n    }\n    projectInvite(projectId: $id, token: $token) {\n      ...ProjectsInviteBanner\n    }\n  }\n"];
/**
 * The graphql function is used to parse GraphQL queries into a document that can be used by GraphQL clients.
 */
export function graphql(source: "\n  query ProjectLatestModels($projectId: String!, $filter: ProjectModelsFilter) {\n    project(id: $projectId) {\n      id\n      models(cursor: null, limit: 16, filter: $filter) {\n        totalCount\n        cursor\n        items {\n          ...ProjectPageLatestItemsModelItem\n        }\n      }\n      pendingImportedModels {\n        ...PendingFileUpload\n      }\n    }\n  }\n"): (typeof documents)["\n  query ProjectLatestModels($projectId: String!, $filter: ProjectModelsFilter) {\n    project(id: $projectId) {\n      id\n      models(cursor: null, limit: 16, filter: $filter) {\n        totalCount\n        cursor\n        items {\n          ...ProjectPageLatestItemsModelItem\n        }\n      }\n      pendingImportedModels {\n        ...PendingFileUpload\n      }\n    }\n  }\n"];
/**
 * The graphql function is used to parse GraphQL queries into a document that can be used by GraphQL clients.
 */
export function graphql(source: "\n  query ProjectLatestModelsPagination(\n    $projectId: String!\n    $filter: ProjectModelsFilter\n    $cursor: String = null\n  ) {\n    project(id: $projectId) {\n      id\n      models(cursor: $cursor, limit: 16, filter: $filter) {\n        totalCount\n        cursor\n        items {\n          ...ProjectPageLatestItemsModelItem\n        }\n      }\n    }\n  }\n"): (typeof documents)["\n  query ProjectLatestModelsPagination(\n    $projectId: String!\n    $filter: ProjectModelsFilter\n    $cursor: String = null\n  ) {\n    project(id: $projectId) {\n      id\n      models(cursor: $cursor, limit: 16, filter: $filter) {\n        totalCount\n        cursor\n        items {\n          ...ProjectPageLatestItemsModelItem\n        }\n      }\n    }\n  }\n"];
/**
 * The graphql function is used to parse GraphQL queries into a document that can be used by GraphQL clients.
 */
export function graphql(source: "\n  query ProjectModelsTreeTopLevel(\n    $projectId: String!\n    $filter: ProjectModelsTreeFilter\n  ) {\n    project(id: $projectId) {\n      id\n      modelsTree(cursor: null, limit: 8, filter: $filter) {\n        totalCount\n        cursor\n        items {\n          ...SingleLevelModelTreeItem\n        }\n      }\n      pendingImportedModels {\n        ...PendingFileUpload\n      }\n    }\n  }\n"): (typeof documents)["\n  query ProjectModelsTreeTopLevel(\n    $projectId: String!\n    $filter: ProjectModelsTreeFilter\n  ) {\n    project(id: $projectId) {\n      id\n      modelsTree(cursor: null, limit: 8, filter: $filter) {\n        totalCount\n        cursor\n        items {\n          ...SingleLevelModelTreeItem\n        }\n      }\n      pendingImportedModels {\n        ...PendingFileUpload\n      }\n    }\n  }\n"];
/**
 * The graphql function is used to parse GraphQL queries into a document that can be used by GraphQL clients.
 */
export function graphql(source: "\n  query ProjectModelsTreeTopLevelPagination(\n    $projectId: String!\n    $filter: ProjectModelsTreeFilter\n    $cursor: String = null\n  ) {\n    project(id: $projectId) {\n      id\n      modelsTree(cursor: $cursor, limit: 8, filter: $filter) {\n        totalCount\n        cursor\n        items {\n          ...SingleLevelModelTreeItem\n        }\n      }\n    }\n  }\n"): (typeof documents)["\n  query ProjectModelsTreeTopLevelPagination(\n    $projectId: String!\n    $filter: ProjectModelsTreeFilter\n    $cursor: String = null\n  ) {\n    project(id: $projectId) {\n      id\n      modelsTree(cursor: $cursor, limit: 8, filter: $filter) {\n        totalCount\n        cursor\n        items {\n          ...SingleLevelModelTreeItem\n        }\n      }\n    }\n  }\n"];
/**
 * The graphql function is used to parse GraphQL queries into a document that can be used by GraphQL clients.
 */
export function graphql(source: "\n  query ProjectModelChildrenTree($projectId: String!, $parentName: String!) {\n    project(id: $projectId) {\n      id\n      modelChildrenTree(fullName: $parentName) {\n        ...SingleLevelModelTreeItem\n      }\n    }\n  }\n"): (typeof documents)["\n  query ProjectModelChildrenTree($projectId: String!, $parentName: String!) {\n    project(id: $projectId) {\n      id\n      modelChildrenTree(fullName: $parentName) {\n        ...SingleLevelModelTreeItem\n      }\n    }\n  }\n"];
/**
 * The graphql function is used to parse GraphQL queries into a document that can be used by GraphQL clients.
 */
export function graphql(source: "\n  query ProjectLatestCommentThreads(\n    $projectId: String!\n    $cursor: String = null\n    $filter: ProjectCommentsFilter = null\n  ) {\n    project(id: $projectId) {\n      id\n      commentThreads(cursor: $cursor, limit: 8, filter: $filter) {\n        totalCount\n        cursor\n        items {\n          ...ProjectPageLatestItemsCommentItem\n        }\n      }\n    }\n  }\n"): (typeof documents)["\n  query ProjectLatestCommentThreads(\n    $projectId: String!\n    $cursor: String = null\n    $filter: ProjectCommentsFilter = null\n  ) {\n    project(id: $projectId) {\n      id\n      commentThreads(cursor: $cursor, limit: 8, filter: $filter) {\n        totalCount\n        cursor\n        items {\n          ...ProjectPageLatestItemsCommentItem\n        }\n      }\n    }\n  }\n"];
/**
 * The graphql function is used to parse GraphQL queries into a document that can be used by GraphQL clients.
 */
export function graphql(source: "\n  query ProjectInvite($projectId: String!, $token: String) {\n    projectInvite(projectId: $projectId, token: $token) {\n      ...ProjectsInviteBanner\n    }\n  }\n"): (typeof documents)["\n  query ProjectInvite($projectId: String!, $token: String) {\n    projectInvite(projectId: $projectId, token: $token) {\n      ...ProjectsInviteBanner\n    }\n  }\n"];
/**
 * The graphql function is used to parse GraphQL queries into a document that can be used by GraphQL clients.
 */
export function graphql(source: "\n  query ProjectModelCheck($projectId: String!, $modelId: String!) {\n    project(id: $projectId) {\n      model(id: $modelId) {\n        id\n      }\n    }\n  }\n"): (typeof documents)["\n  query ProjectModelCheck($projectId: String!, $modelId: String!) {\n    project(id: $projectId) {\n      model(id: $modelId) {\n        id\n      }\n    }\n  }\n"];
/**
 * The graphql function is used to parse GraphQL queries into a document that can be used by GraphQL clients.
 */
export function graphql(source: "\n  query ProjectModelPage(\n    $projectId: String!\n    $modelId: String!\n    $versionsCursor: String\n  ) {\n    project(id: $projectId) {\n      id\n      ...ProjectModelPageHeaderProject\n      ...ProjectModelPageVersionsProject\n    }\n  }\n"): (typeof documents)["\n  query ProjectModelPage(\n    $projectId: String!\n    $modelId: String!\n    $versionsCursor: String\n  ) {\n    project(id: $projectId) {\n      id\n      ...ProjectModelPageHeaderProject\n      ...ProjectModelPageVersionsProject\n    }\n  }\n"];
/**
 * The graphql function is used to parse GraphQL queries into a document that can be used by GraphQL clients.
 */
export function graphql(source: "\n  query ProjectModelVersions(\n    $projectId: String!\n    $modelId: String!\n    $versionsCursor: String\n  ) {\n    project(id: $projectId) {\n      id\n      ...ProjectModelPageVersionsPagination\n    }\n  }\n"): (typeof documents)["\n  query ProjectModelVersions(\n    $projectId: String!\n    $modelId: String!\n    $versionsCursor: String\n  ) {\n    project(id: $projectId) {\n      id\n      ...ProjectModelPageVersionsPagination\n    }\n  }\n"];
/**
 * The graphql function is used to parse GraphQL queries into a document that can be used by GraphQL clients.
 */
export function graphql(source: "\n  query ProjectModelsPage($projectId: String!) {\n    project(id: $projectId) {\n      id\n      ...ProjectModelsPageHeader_Project\n      ...ProjectModelsPageResults_Project\n    }\n  }\n"): (typeof documents)["\n  query ProjectModelsPage($projectId: String!) {\n    project(id: $projectId) {\n      id\n      ...ProjectModelsPageHeader_Project\n      ...ProjectModelsPageResults_Project\n    }\n  }\n"];
/**
 * The graphql function is used to parse GraphQL queries into a document that can be used by GraphQL clients.
 */
export function graphql(source: "\n  query ProjectDiscussionsPage($projectId: String!) {\n    project(id: $projectId) {\n      id\n      ...ProjectDiscussionsPageHeader_Project\n      ...ProjectDiscussionsPageResults_Project\n    }\n  }\n"): (typeof documents)["\n  query ProjectDiscussionsPage($projectId: String!) {\n    project(id: $projectId) {\n      id\n      ...ProjectDiscussionsPageHeader_Project\n      ...ProjectDiscussionsPageResults_Project\n    }\n  }\n"];
/**
 * The graphql function is used to parse GraphQL queries into a document that can be used by GraphQL clients.
 */
export function graphql(source: "\n  query ProjectAutomationsTab($projectId: String!) {\n    project(id: $projectId) {\n      id\n      models(limit: 1) {\n        items {\n          id\n        }\n      }\n      automations(filter: null, cursor: null, limit: 5) {\n        totalCount\n        items {\n          id\n          ...ProjectPageAutomationsRow_Automation\n        }\n        cursor\n      }\n      ...FormSelectProjects_Project\n    }\n    ...ProjectPageAutomationsEmptyState_Query\n  }\n"): (typeof documents)["\n  query ProjectAutomationsTab($projectId: String!) {\n    project(id: $projectId) {\n      id\n      models(limit: 1) {\n        items {\n          id\n        }\n      }\n      automations(filter: null, cursor: null, limit: 5) {\n        totalCount\n        items {\n          id\n          ...ProjectPageAutomationsRow_Automation\n        }\n        cursor\n      }\n      ...FormSelectProjects_Project\n    }\n    ...ProjectPageAutomationsEmptyState_Query\n  }\n"];
/**
 * The graphql function is used to parse GraphQL queries into a document that can be used by GraphQL clients.
 */
export function graphql(source: "\n  query ProjectAutomationsTabAutomationsPagination(\n    $projectId: String!\n    $search: String = null\n    $cursor: String = null\n  ) {\n    project(id: $projectId) {\n      id\n      automations(filter: $search, cursor: $cursor, limit: 5) {\n        totalCount\n        cursor\n        items {\n          id\n          ...ProjectPageAutomationsRow_Automation\n        }\n      }\n    }\n  }\n"): (typeof documents)["\n  query ProjectAutomationsTabAutomationsPagination(\n    $projectId: String!\n    $search: String = null\n    $cursor: String = null\n  ) {\n    project(id: $projectId) {\n      id\n      automations(filter: $search, cursor: $cursor, limit: 5) {\n        totalCount\n        cursor\n        items {\n          id\n          ...ProjectPageAutomationsRow_Automation\n        }\n      }\n    }\n  }\n"];
/**
 * The graphql function is used to parse GraphQL queries into a document that can be used by GraphQL clients.
 */
export function graphql(source: "\n  query ProjectAutomationPage($projectId: String!, $automationId: String!) {\n    project(id: $projectId) {\n      id\n      ...ProjectPageAutomationPage_Project\n      automation(id: $automationId) {\n        id\n        ...ProjectPageAutomationPage_Automation\n      }\n    }\n  }\n"): (typeof documents)["\n  query ProjectAutomationPage($projectId: String!, $automationId: String!) {\n    project(id: $projectId) {\n      id\n      ...ProjectPageAutomationPage_Project\n      automation(id: $automationId) {\n        id\n        ...ProjectPageAutomationPage_Automation\n      }\n    }\n  }\n"];
/**
 * The graphql function is used to parse GraphQL queries into a document that can be used by GraphQL clients.
 */
export function graphql(source: "\n  query ProjectAutomationPagePaginatedRuns(\n    $projectId: String!\n    $automationId: String!\n    $cursor: String = null\n  ) {\n    project(id: $projectId) {\n      id\n      automation(id: $automationId) {\n        id\n        runs(cursor: $cursor, limit: 10) {\n          totalCount\n          cursor\n          items {\n            id\n            ...AutomationRunDetails\n          }\n        }\n      }\n    }\n  }\n"): (typeof documents)["\n  query ProjectAutomationPagePaginatedRuns(\n    $projectId: String!\n    $automationId: String!\n    $cursor: String = null\n  ) {\n    project(id: $projectId) {\n      id\n      automation(id: $automationId) {\n        id\n        runs(cursor: $cursor, limit: 10) {\n          totalCount\n          cursor\n          items {\n            id\n            ...AutomationRunDetails\n          }\n        }\n      }\n    }\n  }\n"];
/**
 * The graphql function is used to parse GraphQL queries into a document that can be used by GraphQL clients.
 */
export function graphql(source: "\n  query ProjectAutomationAccessCheck($projectId: String!) {\n    project(id: $projectId) {\n      id\n      automations(limit: 0) {\n        totalCount\n      }\n    }\n  }\n"): (typeof documents)["\n  query ProjectAutomationAccessCheck($projectId: String!) {\n    project(id: $projectId) {\n      id\n      automations(limit: 0) {\n        totalCount\n      }\n    }\n  }\n"];
/**
 * The graphql function is used to parse GraphQL queries into a document that can be used by GraphQL clients.
 */
export function graphql(source: "\n  query ProjectWebhooks($projectId: String!) {\n    project(id: $projectId) {\n      id\n      name\n      webhooks {\n        items {\n          streamId\n          triggers\n          enabled\n          url\n          id\n          description\n          history(limit: 5) {\n            items {\n              status\n              statusInfo\n            }\n          }\n        }\n        totalCount\n      }\n    }\n  }\n"): (typeof documents)["\n  query ProjectWebhooks($projectId: String!) {\n    project(id: $projectId) {\n      id\n      name\n      webhooks {\n        items {\n          streamId\n          triggers\n          enabled\n          url\n          id\n          description\n          history(limit: 5) {\n            items {\n              status\n              statusInfo\n            }\n          }\n        }\n        totalCount\n      }\n    }\n  }\n"];
/**
 * The graphql function is used to parse GraphQL queries into a document that can be used by GraphQL clients.
 */
export function graphql(source: "\n  query ProjectBlobInfo($blobId: String!, $projectId: String!) {\n    project(id: $projectId) {\n      id\n      blob(id: $blobId) {\n        id\n        fileName\n        fileType\n        fileSize\n        createdAt\n      }\n    }\n  }\n"): (typeof documents)["\n  query ProjectBlobInfo($blobId: String!, $projectId: String!) {\n    project(id: $projectId) {\n      id\n      blob(id: $blobId) {\n        id\n        fileName\n        fileType\n        fileSize\n        createdAt\n      }\n    }\n  }\n"];
/**
 * The graphql function is used to parse GraphQL queries into a document that can be used by GraphQL clients.
 */
export function graphql(source: "\n  subscription OnProjectUpdated($id: String!) {\n    projectUpdated(id: $id) {\n      id\n      type\n      project {\n        ...ProjectPageProject\n        ...ProjectDashboardItemNoModels\n      }\n    }\n  }\n"): (typeof documents)["\n  subscription OnProjectUpdated($id: String!) {\n    projectUpdated(id: $id) {\n      id\n      type\n      project {\n        ...ProjectPageProject\n        ...ProjectDashboardItemNoModels\n      }\n    }\n  }\n"];
/**
 * The graphql function is used to parse GraphQL queries into a document that can be used by GraphQL clients.
 */
export function graphql(source: "\n  subscription OnProjectModelsUpdate($id: String!) {\n    projectModelsUpdated(id: $id) {\n      id\n      type\n      model {\n        id\n        versions(limit: 1) {\n          items {\n            id\n            referencedObject\n          }\n        }\n        ...ProjectPageLatestItemsModelItem\n      }\n    }\n  }\n"): (typeof documents)["\n  subscription OnProjectModelsUpdate($id: String!) {\n    projectModelsUpdated(id: $id) {\n      id\n      type\n      model {\n        id\n        versions(limit: 1) {\n          items {\n            id\n            referencedObject\n          }\n        }\n        ...ProjectPageLatestItemsModelItem\n      }\n    }\n  }\n"];
/**
 * The graphql function is used to parse GraphQL queries into a document that can be used by GraphQL clients.
 */
export function graphql(source: "\n  subscription OnProjectVersionsUpdate($id: String!) {\n    projectVersionsUpdated(id: $id) {\n      id\n      modelId\n      type\n      version {\n        id\n        ...ViewerModelVersionCardItem\n        ...ProjectModelPageVersionsCardVersion\n        model {\n          id\n          ...ProjectPageLatestItemsModelItem\n        }\n      }\n    }\n  }\n"): (typeof documents)["\n  subscription OnProjectVersionsUpdate($id: String!) {\n    projectVersionsUpdated(id: $id) {\n      id\n      modelId\n      type\n      version {\n        id\n        ...ViewerModelVersionCardItem\n        ...ProjectModelPageVersionsCardVersion\n        model {\n          id\n          ...ProjectPageLatestItemsModelItem\n        }\n      }\n    }\n  }\n"];
/**
 * The graphql function is used to parse GraphQL queries into a document that can be used by GraphQL clients.
 */
export function graphql(source: "\n  subscription OnProjectVersionsPreviewGenerated($id: String!) {\n    projectVersionsPreviewGenerated(id: $id) {\n      projectId\n      objectId\n      versionId\n    }\n  }\n"): (typeof documents)["\n  subscription OnProjectVersionsPreviewGenerated($id: String!) {\n    projectVersionsPreviewGenerated(id: $id) {\n      projectId\n      objectId\n      versionId\n    }\n  }\n"];
/**
 * The graphql function is used to parse GraphQL queries into a document that can be used by GraphQL clients.
 */
export function graphql(source: "\n  subscription OnProjectPendingModelsUpdated($id: String!) {\n    projectPendingModelsUpdated(id: $id) {\n      id\n      type\n      model {\n        ...PendingFileUpload\n        model {\n          ...ProjectPageLatestItemsModelItem\n        }\n      }\n    }\n  }\n"): (typeof documents)["\n  subscription OnProjectPendingModelsUpdated($id: String!) {\n    projectPendingModelsUpdated(id: $id) {\n      id\n      type\n      model {\n        ...PendingFileUpload\n        model {\n          ...ProjectPageLatestItemsModelItem\n        }\n      }\n    }\n  }\n"];
/**
 * The graphql function is used to parse GraphQL queries into a document that can be used by GraphQL clients.
 */
export function graphql(source: "\n  subscription OnProjectPendingVersionsUpdated($id: String!) {\n    projectPendingVersionsUpdated(id: $id) {\n      id\n      type\n      version {\n        ...PendingFileUpload\n        model {\n          ...ProjectPageLatestItemsModelItem\n        }\n      }\n    }\n  }\n"): (typeof documents)["\n  subscription OnProjectPendingVersionsUpdated($id: String!) {\n    projectPendingVersionsUpdated(id: $id) {\n      id\n      type\n      version {\n        ...PendingFileUpload\n        model {\n          ...ProjectPageLatestItemsModelItem\n        }\n      }\n    }\n  }\n"];
/**
 * The graphql function is used to parse GraphQL queries into a document that can be used by GraphQL clients.
 */
export function graphql(source: "\n  subscription OnProjectTriggeredAutomationsStatusUpdated($id: String!) {\n    projectTriggeredAutomationsStatusUpdated(projectId: $id) {\n      type\n      version {\n        id\n        automationsStatus {\n          automationRuns {\n            ...AutomateViewerPanel_AutomateRun\n          }\n          ...TriggeredAutomationsStatusSummary\n          ...AutomateRunsTriggerStatusDialog_TriggeredAutomationsStatus\n        }\n      }\n      model {\n        id\n      }\n      run {\n        id\n        automationId\n        ...AutomationRunDetails\n      }\n    }\n  }\n"): (typeof documents)["\n  subscription OnProjectTriggeredAutomationsStatusUpdated($id: String!) {\n    projectTriggeredAutomationsStatusUpdated(projectId: $id) {\n      type\n      version {\n        id\n        automationsStatus {\n          automationRuns {\n            ...AutomateViewerPanel_AutomateRun\n          }\n          ...TriggeredAutomationsStatusSummary\n          ...AutomateRunsTriggerStatusDialog_TriggeredAutomationsStatus\n        }\n      }\n      model {\n        id\n      }\n      run {\n        id\n        automationId\n        ...AutomationRunDetails\n      }\n    }\n  }\n"];
/**
 * The graphql function is used to parse GraphQL queries into a document that can be used by GraphQL clients.
 */
export function graphql(source: "\n  subscription OnProjectAutomationsUpdated($id: String!) {\n    projectAutomationsUpdated(projectId: $id) {\n      type\n      automationId\n      automation {\n        id\n        ...ProjectPageAutomationPage_Automation\n        ...ProjectPageAutomationsRow_Automation\n      }\n    }\n  }\n"): (typeof documents)["\n  subscription OnProjectAutomationsUpdated($id: String!) {\n    projectAutomationsUpdated(projectId: $id) {\n      type\n      automationId\n      automation {\n        id\n        ...ProjectPageAutomationPage_Automation\n        ...ProjectPageAutomationsRow_Automation\n      }\n    }\n  }\n"];
/**
 * The graphql function is used to parse GraphQL queries into a document that can be used by GraphQL clients.
 */
export function graphql(source: "\n  mutation ServerInfoUpdate($info: ServerInfoUpdateInput!) {\n    serverInfoUpdate(info: $info)\n  }\n"): (typeof documents)["\n  mutation ServerInfoUpdate($info: ServerInfoUpdateInput!) {\n    serverInfoUpdate(info: $info)\n  }\n"];
/**
 * The graphql function is used to parse GraphQL queries into a document that can be used by GraphQL clients.
 */
export function graphql(source: "\n  mutation AdminPanelDeleteUser($userConfirmation: UserDeleteInput!) {\n    adminDeleteUser(userConfirmation: $userConfirmation)\n  }\n"): (typeof documents)["\n  mutation AdminPanelDeleteUser($userConfirmation: UserDeleteInput!) {\n    adminDeleteUser(userConfirmation: $userConfirmation)\n  }\n"];
/**
 * The graphql function is used to parse GraphQL queries into a document that can be used by GraphQL clients.
 */
export function graphql(source: "\n  mutation AdminPanelDeleteProject($ids: [String!]!) {\n    projectMutations {\n      batchDelete(ids: $ids)\n    }\n  }\n"): (typeof documents)["\n  mutation AdminPanelDeleteProject($ids: [String!]!) {\n    projectMutations {\n      batchDelete(ids: $ids)\n    }\n  }\n"];
/**
 * The graphql function is used to parse GraphQL queries into a document that can be used by GraphQL clients.
 */
export function graphql(source: "\n  mutation AdminPanelResendInvite($inviteId: String!) {\n    inviteResend(inviteId: $inviteId)\n  }\n"): (typeof documents)["\n  mutation AdminPanelResendInvite($inviteId: String!) {\n    inviteResend(inviteId: $inviteId)\n  }\n"];
/**
 * The graphql function is used to parse GraphQL queries into a document that can be used by GraphQL clients.
 */
export function graphql(source: "\n  mutation AdminPanelDeleteInvite($inviteId: String!) {\n    inviteDelete(inviteId: $inviteId)\n  }\n"): (typeof documents)["\n  mutation AdminPanelDeleteInvite($inviteId: String!) {\n    inviteDelete(inviteId: $inviteId)\n  }\n"];
/**
 * The graphql function is used to parse GraphQL queries into a document that can be used by GraphQL clients.
 */
export function graphql(source: "\n  mutation AdminChangeUseRole($userRoleInput: UserRoleInput!) {\n    userRoleChange(userRoleInput: $userRoleInput)\n  }\n"): (typeof documents)["\n  mutation AdminChangeUseRole($userRoleInput: UserRoleInput!) {\n    userRoleChange(userRoleInput: $userRoleInput)\n  }\n"];
/**
 * The graphql function is used to parse GraphQL queries into a document that can be used by GraphQL clients.
 */
export function graphql(source: "\n  query ServerManagementDataPage {\n    admin {\n      userList {\n        totalCount\n      }\n      projectList {\n        totalCount\n      }\n      inviteList {\n        totalCount\n      }\n    }\n    serverInfo {\n      name\n      version\n    }\n  }\n"): (typeof documents)["\n  query ServerManagementDataPage {\n    admin {\n      userList {\n        totalCount\n      }\n      projectList {\n        totalCount\n      }\n      inviteList {\n        totalCount\n      }\n    }\n    serverInfo {\n      name\n      version\n    }\n  }\n"];
/**
 * The graphql function is used to parse GraphQL queries into a document that can be used by GraphQL clients.
 */
export function graphql(source: "\n  query ServerSettingsDialogData {\n    serverInfo {\n      name\n      description\n      adminContact\n      company\n      termsOfService\n      inviteOnly\n      guestModeEnabled\n    }\n  }\n"): (typeof documents)["\n  query ServerSettingsDialogData {\n    serverInfo {\n      name\n      description\n      adminContact\n      company\n      termsOfService\n      inviteOnly\n      guestModeEnabled\n    }\n  }\n"];
/**
 * The graphql function is used to parse GraphQL queries into a document that can be used by GraphQL clients.
 */
export function graphql(source: "\n  query AdminPanelUsersList($limit: Int!, $cursor: String, $query: String) {\n    admin {\n      userList(limit: $limit, cursor: $cursor, query: $query) {\n        totalCount\n        cursor\n        items {\n          id\n          email\n          avatar\n          name\n          role\n          verified\n          company\n        }\n      }\n    }\n  }\n"): (typeof documents)["\n  query AdminPanelUsersList($limit: Int!, $cursor: String, $query: String) {\n    admin {\n      userList(limit: $limit, cursor: $cursor, query: $query) {\n        totalCount\n        cursor\n        items {\n          id\n          email\n          avatar\n          name\n          role\n          verified\n          company\n        }\n      }\n    }\n  }\n"];
/**
 * The graphql function is used to parse GraphQL queries into a document that can be used by GraphQL clients.
 */
export function graphql(source: "\n  query AdminPanelProjectsList(\n    $query: String\n    $orderBy: String\n    $limit: Int!\n    $visibility: String\n    $cursor: String\n  ) {\n    admin {\n      projectList(\n        query: $query\n        orderBy: $orderBy\n        limit: $limit\n        visibility: $visibility\n        cursor: $cursor\n      ) {\n        cursor\n        items {\n          id\n          name\n          visibility\n          createdAt\n          updatedAt\n          models {\n            totalCount\n          }\n          versions {\n            totalCount\n          }\n          team {\n            id\n            user {\n              name\n              id\n              avatar\n            }\n          }\n        }\n        totalCount\n        cursor\n      }\n    }\n  }\n"): (typeof documents)["\n  query AdminPanelProjectsList(\n    $query: String\n    $orderBy: String\n    $limit: Int!\n    $visibility: String\n    $cursor: String\n  ) {\n    admin {\n      projectList(\n        query: $query\n        orderBy: $orderBy\n        limit: $limit\n        visibility: $visibility\n        cursor: $cursor\n      ) {\n        cursor\n        items {\n          id\n          name\n          visibility\n          createdAt\n          updatedAt\n          models {\n            totalCount\n          }\n          versions {\n            totalCount\n          }\n          team {\n            id\n            user {\n              name\n              id\n              avatar\n            }\n          }\n        }\n        totalCount\n        cursor\n      }\n    }\n  }\n"];
/**
 * The graphql function is used to parse GraphQL queries into a document that can be used by GraphQL clients.
 */
export function graphql(source: "\n  query AdminPanelInvitesList($limit: Int!, $cursor: String, $query: String) {\n    admin {\n      inviteList(limit: $limit, cursor: $cursor, query: $query) {\n        cursor\n        items {\n          email\n          id\n          invitedBy {\n            id\n            name\n          }\n        }\n        totalCount\n      }\n    }\n  }\n"): (typeof documents)["\n  query AdminPanelInvitesList($limit: Int!, $cursor: String, $query: String) {\n    admin {\n      inviteList(limit: $limit, cursor: $cursor, query: $query) {\n        cursor\n        items {\n          email\n          id\n          invitedBy {\n            id\n            name\n          }\n        }\n        totalCount\n      }\n    }\n  }\n"];
/**
 * The graphql function is used to parse GraphQL queries into a document that can be used by GraphQL clients.
 */
export function graphql(source: "\n  mutation InviteServerUser($input: [ServerInviteCreateInput!]!) {\n    serverInviteBatchCreate(input: $input)\n  }\n"): (typeof documents)["\n  mutation InviteServerUser($input: [ServerInviteCreateInput!]!) {\n    serverInviteBatchCreate(input: $input)\n  }\n"];
/**
 * The graphql function is used to parse GraphQL queries into a document that can be used by GraphQL clients.
 */
export function graphql(source: "\n  mutation SettingsUpdateWorkspace($input: WorkspaceUpdateInput!) {\n    workspaceMutations {\n      update(input: $input) {\n        ...SettingsWorkspacesGeneral_Workspace\n      }\n    }\n  }\n"): (typeof documents)["\n  mutation SettingsUpdateWorkspace($input: WorkspaceUpdateInput!) {\n    workspaceMutations {\n      update(input: $input) {\n        ...SettingsWorkspacesGeneral_Workspace\n      }\n    }\n  }\n"];
/**
 * The graphql function is used to parse GraphQL queries into a document that can be used by GraphQL clients.
 */
export function graphql(source: "\n  mutation SettingsCreateUserEmail($input: CreateUserEmailInput!) {\n    activeUserMutations {\n      emailMutations {\n        create(input: $input) {\n          ...SettingsUserEmails_User\n        }\n      }\n    }\n  }\n"): (typeof documents)["\n  mutation SettingsCreateUserEmail($input: CreateUserEmailInput!) {\n    activeUserMutations {\n      emailMutations {\n        create(input: $input) {\n          ...SettingsUserEmails_User\n        }\n      }\n    }\n  }\n"];
/**
 * The graphql function is used to parse GraphQL queries into a document that can be used by GraphQL clients.
 */
export function graphql(source: "\n  mutation SettingsDeleteUserEmail($input: DeleteUserEmailInput!) {\n    activeUserMutations {\n      emailMutations {\n        delete(input: $input) {\n          ...SettingsUserEmails_User\n        }\n      }\n    }\n  }\n"): (typeof documents)["\n  mutation SettingsDeleteUserEmail($input: DeleteUserEmailInput!) {\n    activeUserMutations {\n      emailMutations {\n        delete(input: $input) {\n          ...SettingsUserEmails_User\n        }\n      }\n    }\n  }\n"];
/**
 * The graphql function is used to parse GraphQL queries into a document that can be used by GraphQL clients.
 */
export function graphql(source: "\n  mutation SettingsSetPrimaryUserEmail($input: SetPrimaryUserEmailInput!) {\n    activeUserMutations {\n      emailMutations {\n        setPrimary(input: $input) {\n          ...SettingsUserEmails_User\n        }\n      }\n    }\n  }\n"): (typeof documents)["\n  mutation SettingsSetPrimaryUserEmail($input: SetPrimaryUserEmailInput!) {\n    activeUserMutations {\n      emailMutations {\n        setPrimary(input: $input) {\n          ...SettingsUserEmails_User\n        }\n      }\n    }\n  }\n"];
/**
 * The graphql function is used to parse GraphQL queries into a document that can be used by GraphQL clients.
 */
export function graphql(source: "\n  mutation SettingsNewEmailVerification($input: EmailVerificationRequestInput!) {\n    activeUserMutations {\n      emailMutations {\n        requestNewEmailVerification(input: $input)\n      }\n    }\n  }\n"): (typeof documents)["\n  mutation SettingsNewEmailVerification($input: EmailVerificationRequestInput!) {\n    activeUserMutations {\n      emailMutations {\n        requestNewEmailVerification(input: $input)\n      }\n    }\n  }\n"];
/**
 * The graphql function is used to parse GraphQL queries into a document that can be used by GraphQL clients.
 */
export function graphql(source: "\n  mutation SettingsDeleteWorkspace($workspaceId: String!) {\n    workspaceMutations {\n      delete(workspaceId: $workspaceId)\n    }\n  }\n"): (typeof documents)["\n  mutation SettingsDeleteWorkspace($workspaceId: String!) {\n    workspaceMutations {\n      delete(workspaceId: $workspaceId)\n    }\n  }\n"];
/**
 * The graphql function is used to parse GraphQL queries into a document that can be used by GraphQL clients.
 */
export function graphql(source: "\n  query SettingsSidebar {\n    activeUser {\n      ...SettingsDialog_User\n    }\n  }\n"): (typeof documents)["\n  query SettingsSidebar {\n    activeUser {\n      ...SettingsDialog_User\n    }\n  }\n"];
/**
 * The graphql function is used to parse GraphQL queries into a document that can be used by GraphQL clients.
 */
export function graphql(source: "\n  query SettingsWorkspaceGeneral($id: String!) {\n    workspace(id: $id) {\n      ...SettingsWorkspacesGeneral_Workspace\n    }\n  }\n"): (typeof documents)["\n  query SettingsWorkspaceGeneral($id: String!) {\n    workspace(id: $id) {\n      ...SettingsWorkspacesGeneral_Workspace\n    }\n  }\n"];
/**
 * The graphql function is used to parse GraphQL queries into a document that can be used by GraphQL clients.
 */
export function graphql(source: "\n  query SettingsWorkspacesMembers(\n    $workspaceId: String!\n    $invitesFilter: PendingWorkspaceCollaboratorsFilter\n  ) {\n    workspace(id: $workspaceId) {\n      ...SettingsWorkspacesMembers_Workspace\n      ...SettingsWorkspacesMembersMembersTable_Workspace\n      ...SettingsWorkspacesMembersInvitesTable_Workspace\n    }\n  }\n"): (typeof documents)["\n  query SettingsWorkspacesMembers(\n    $workspaceId: String!\n    $invitesFilter: PendingWorkspaceCollaboratorsFilter\n  ) {\n    workspace(id: $workspaceId) {\n      ...SettingsWorkspacesMembers_Workspace\n      ...SettingsWorkspacesMembersMembersTable_Workspace\n      ...SettingsWorkspacesMembersInvitesTable_Workspace\n    }\n  }\n"];
/**
 * The graphql function is used to parse GraphQL queries into a document that can be used by GraphQL clients.
 */
export function graphql(source: "\n  query SettingsWorkspacesInvitesSearch(\n    $workspaceId: String!\n    $invitesFilter: PendingWorkspaceCollaboratorsFilter\n  ) {\n    workspace(id: $workspaceId) {\n      ...SettingsWorkspacesMembersInvitesTable_Workspace\n    }\n  }\n"): (typeof documents)["\n  query SettingsWorkspacesInvitesSearch(\n    $workspaceId: String!\n    $invitesFilter: PendingWorkspaceCollaboratorsFilter\n  ) {\n    workspace(id: $workspaceId) {\n      ...SettingsWorkspacesMembersInvitesTable_Workspace\n    }\n  }\n"];
/**
 * The graphql function is used to parse GraphQL queries into a document that can be used by GraphQL clients.
 */
export function graphql(source: "\n  query SettingsUserEmailsQuery {\n    activeUser {\n      ...SettingsUserEmails_User\n    }\n  }\n"): (typeof documents)["\n  query SettingsUserEmailsQuery {\n    activeUser {\n      ...SettingsUserEmails_User\n    }\n  }\n"];
/**
 * The graphql function is used to parse GraphQL queries into a document that can be used by GraphQL clients.
 */
export function graphql(source: "\n  fragment AppAuthorAvatar on AppAuthor {\n    id\n    name\n    avatar\n  }\n"): (typeof documents)["\n  fragment AppAuthorAvatar on AppAuthor {\n    id\n    name\n    avatar\n  }\n"];
/**
 * The graphql function is used to parse GraphQL queries into a document that can be used by GraphQL clients.
 */
export function graphql(source: "\n  fragment LimitedUserAvatar on LimitedUser {\n    id\n    name\n    avatar\n  }\n"): (typeof documents)["\n  fragment LimitedUserAvatar on LimitedUser {\n    id\n    name\n    avatar\n  }\n"];
/**
 * The graphql function is used to parse GraphQL queries into a document that can be used by GraphQL clients.
 */
export function graphql(source: "\n  fragment ActiveUserAvatar on User {\n    id\n    name\n    avatar\n  }\n"): (typeof documents)["\n  fragment ActiveUserAvatar on User {\n    id\n    name\n    avatar\n  }\n"];
/**
 * The graphql function is used to parse GraphQL queries into a document that can be used by GraphQL clients.
 */
export function graphql(source: "\n  mutation UpdateUser($input: UserUpdateInput!) {\n    activeUserMutations {\n      update(user: $input) {\n        id\n        name\n        bio\n        company\n        avatar\n      }\n    }\n  }\n"): (typeof documents)["\n  mutation UpdateUser($input: UserUpdateInput!) {\n    activeUserMutations {\n      update(user: $input) {\n        id\n        name\n        bio\n        company\n        avatar\n      }\n    }\n  }\n"];
/**
 * The graphql function is used to parse GraphQL queries into a document that can be used by GraphQL clients.
 */
export function graphql(source: "\n  mutation UpdateNotificationPreferences($input: JSONObject!) {\n    userNotificationPreferencesUpdate(preferences: $input)\n  }\n"): (typeof documents)["\n  mutation UpdateNotificationPreferences($input: JSONObject!) {\n    userNotificationPreferencesUpdate(preferences: $input)\n  }\n"];
/**
 * The graphql function is used to parse GraphQL queries into a document that can be used by GraphQL clients.
 */
export function graphql(source: "\n  mutation DeleteAccount($input: UserDeleteInput!) {\n    userDelete(userConfirmation: $input)\n  }\n"): (typeof documents)["\n  mutation DeleteAccount($input: UserDeleteInput!) {\n    userDelete(userConfirmation: $input)\n  }\n"];
/**
 * The graphql function is used to parse GraphQL queries into a document that can be used by GraphQL clients.
 */
export function graphql(source: "\n  query ProfileEditDialog {\n    activeUser {\n      ...UserProfileEditDialogBio_User\n      ...UserProfileEditDialogNotificationPreferences_User\n      ...UserProfileEditDialogDeleteAccount_User\n    }\n  }\n"): (typeof documents)["\n  query ProfileEditDialog {\n    activeUser {\n      ...UserProfileEditDialogBio_User\n      ...UserProfileEditDialogNotificationPreferences_User\n      ...UserProfileEditDialogDeleteAccount_User\n    }\n  }\n"];
/**
 * The graphql function is used to parse GraphQL queries into a document that can be used by GraphQL clients.
 */
export function graphql(source: "\n  fragment ViewerCommentBubblesData on Comment {\n    id\n    viewedAt\n    viewerState\n  }\n"): (typeof documents)["\n  fragment ViewerCommentBubblesData on Comment {\n    id\n    viewedAt\n    viewerState\n  }\n"];
/**
 * The graphql function is used to parse GraphQL queries into a document that can be used by GraphQL clients.
 */
export function graphql(source: "\n  fragment ViewerCommentThread on Comment {\n    ...ViewerCommentsListItem\n    ...ViewerCommentBubblesData\n    ...ViewerCommentsReplyItem\n  }\n"): (typeof documents)["\n  fragment ViewerCommentThread on Comment {\n    ...ViewerCommentsListItem\n    ...ViewerCommentBubblesData\n    ...ViewerCommentsReplyItem\n  }\n"];
/**
 * The graphql function is used to parse GraphQL queries into a document that can be used by GraphQL clients.
 */
export function graphql(source: "\n  fragment ViewerCommentsReplyItem on Comment {\n    id\n    archived\n    rawText\n    text {\n      doc\n    }\n    author {\n      ...LimitedUserAvatar\n    }\n    createdAt\n    ...ThreadCommentAttachment\n  }\n"): (typeof documents)["\n  fragment ViewerCommentsReplyItem on Comment {\n    id\n    archived\n    rawText\n    text {\n      doc\n    }\n    author {\n      ...LimitedUserAvatar\n    }\n    createdAt\n    ...ThreadCommentAttachment\n  }\n"];
/**
 * The graphql function is used to parse GraphQL queries into a document that can be used by GraphQL clients.
 */
export function graphql(source: "\n  mutation BroadcastViewerUserActivity(\n    $projectId: String!\n    $resourceIdString: String!\n    $message: ViewerUserActivityMessageInput!\n  ) {\n    broadcastViewerUserActivity(\n      projectId: $projectId\n      resourceIdString: $resourceIdString\n      message: $message\n    )\n  }\n"): (typeof documents)["\n  mutation BroadcastViewerUserActivity(\n    $projectId: String!\n    $resourceIdString: String!\n    $message: ViewerUserActivityMessageInput!\n  ) {\n    broadcastViewerUserActivity(\n      projectId: $projectId\n      resourceIdString: $resourceIdString\n      message: $message\n    )\n  }\n"];
/**
 * The graphql function is used to parse GraphQL queries into a document that can be used by GraphQL clients.
 */
export function graphql(source: "\n  mutation MarkCommentViewed($threadId: String!) {\n    commentMutations {\n      markViewed(commentId: $threadId)\n    }\n  }\n"): (typeof documents)["\n  mutation MarkCommentViewed($threadId: String!) {\n    commentMutations {\n      markViewed(commentId: $threadId)\n    }\n  }\n"];
/**
 * The graphql function is used to parse GraphQL queries into a document that can be used by GraphQL clients.
 */
export function graphql(source: "\n  mutation CreateCommentThread($input: CreateCommentInput!) {\n    commentMutations {\n      create(input: $input) {\n        ...ViewerCommentThread\n      }\n    }\n  }\n"): (typeof documents)["\n  mutation CreateCommentThread($input: CreateCommentInput!) {\n    commentMutations {\n      create(input: $input) {\n        ...ViewerCommentThread\n      }\n    }\n  }\n"];
/**
 * The graphql function is used to parse GraphQL queries into a document that can be used by GraphQL clients.
 */
export function graphql(source: "\n  mutation CreateCommentReply($input: CreateCommentReplyInput!) {\n    commentMutations {\n      reply(input: $input) {\n        ...ViewerCommentsReplyItem\n      }\n    }\n  }\n"): (typeof documents)["\n  mutation CreateCommentReply($input: CreateCommentReplyInput!) {\n    commentMutations {\n      reply(input: $input) {\n        ...ViewerCommentsReplyItem\n      }\n    }\n  }\n"];
/**
 * The graphql function is used to parse GraphQL queries into a document that can be used by GraphQL clients.
 */
export function graphql(source: "\n  mutation ArchiveComment($commentId: String!, $archived: Boolean) {\n    commentMutations {\n      archive(commentId: $commentId, archived: $archived)\n    }\n  }\n"): (typeof documents)["\n  mutation ArchiveComment($commentId: String!, $archived: Boolean) {\n    commentMutations {\n      archive(commentId: $commentId, archived: $archived)\n    }\n  }\n"];
/**
 * The graphql function is used to parse GraphQL queries into a document that can be used by GraphQL clients.
 */
export function graphql(source: "\n  query ProjectViewerResources($projectId: String!, $resourceUrlString: String!) {\n    project(id: $projectId) {\n      id\n      viewerResources(resourceIdString: $resourceUrlString) {\n        identifier\n        items {\n          modelId\n          versionId\n          objectId\n        }\n      }\n    }\n  }\n"): (typeof documents)["\n  query ProjectViewerResources($projectId: String!, $resourceUrlString: String!) {\n    project(id: $projectId) {\n      id\n      viewerResources(resourceIdString: $resourceUrlString) {\n        identifier\n        items {\n          modelId\n          versionId\n          objectId\n        }\n      }\n    }\n  }\n"];
/**
 * The graphql function is used to parse GraphQL queries into a document that can be used by GraphQL clients.
 */
export function graphql(source: "\n  query ViewerLoadedResources(\n    $projectId: String!\n    $modelIds: [String!]!\n    $versionIds: [String!]\n  ) {\n    project(id: $projectId) {\n      id\n      role\n      allowPublicComments\n      models(filter: { ids: $modelIds }) {\n        totalCount\n        items {\n          id\n          name\n          updatedAt\n          loadedVersion: versions(\n            filter: { priorityIds: $versionIds, priorityIdsOnly: true }\n          ) {\n            items {\n              ...ViewerModelVersionCardItem\n              automationsStatus {\n                id\n                automationRuns {\n                  ...AutomateViewerPanel_AutomateRun\n                }\n              }\n            }\n          }\n          versions(limit: 5) {\n            totalCount\n            cursor\n            items {\n              ...ViewerModelVersionCardItem\n            }\n          }\n        }\n      }\n      ...ProjectPageLatestItemsModels\n      ...ModelPageProject\n      ...HeaderNavShare_Project\n    }\n  }\n"): (typeof documents)["\n  query ViewerLoadedResources(\n    $projectId: String!\n    $modelIds: [String!]!\n    $versionIds: [String!]\n  ) {\n    project(id: $projectId) {\n      id\n      role\n      allowPublicComments\n      models(filter: { ids: $modelIds }) {\n        totalCount\n        items {\n          id\n          name\n          updatedAt\n          loadedVersion: versions(\n            filter: { priorityIds: $versionIds, priorityIdsOnly: true }\n          ) {\n            items {\n              ...ViewerModelVersionCardItem\n              automationsStatus {\n                id\n                automationRuns {\n                  ...AutomateViewerPanel_AutomateRun\n                }\n              }\n            }\n          }\n          versions(limit: 5) {\n            totalCount\n            cursor\n            items {\n              ...ViewerModelVersionCardItem\n            }\n          }\n        }\n      }\n      ...ProjectPageLatestItemsModels\n      ...ModelPageProject\n      ...HeaderNavShare_Project\n    }\n  }\n"];
/**
 * The graphql function is used to parse GraphQL queries into a document that can be used by GraphQL clients.
 */
export function graphql(source: "\n  query ViewerModelVersions(\n    $projectId: String!\n    $modelId: String!\n    $versionsCursor: String\n  ) {\n    project(id: $projectId) {\n      id\n      role\n      model(id: $modelId) {\n        id\n        versions(cursor: $versionsCursor, limit: 5) {\n          totalCount\n          cursor\n          items {\n            ...ViewerModelVersionCardItem\n          }\n        }\n      }\n    }\n  }\n"): (typeof documents)["\n  query ViewerModelVersions(\n    $projectId: String!\n    $modelId: String!\n    $versionsCursor: String\n  ) {\n    project(id: $projectId) {\n      id\n      role\n      model(id: $modelId) {\n        id\n        versions(cursor: $versionsCursor, limit: 5) {\n          totalCount\n          cursor\n          items {\n            ...ViewerModelVersionCardItem\n          }\n        }\n      }\n    }\n  }\n"];
/**
 * The graphql function is used to parse GraphQL queries into a document that can be used by GraphQL clients.
 */
export function graphql(source: "\n  query ViewerDiffVersions(\n    $projectId: String!\n    $modelId: String!\n    $versionAId: String!\n    $versionBId: String!\n  ) {\n    project(id: $projectId) {\n      id\n      model(id: $modelId) {\n        id\n        versionA: version(id: $versionAId) {\n          ...ViewerModelVersionCardItem\n        }\n        versionB: version(id: $versionBId) {\n          ...ViewerModelVersionCardItem\n        }\n      }\n    }\n  }\n"): (typeof documents)["\n  query ViewerDiffVersions(\n    $projectId: String!\n    $modelId: String!\n    $versionAId: String!\n    $versionBId: String!\n  ) {\n    project(id: $projectId) {\n      id\n      model(id: $modelId) {\n        id\n        versionA: version(id: $versionAId) {\n          ...ViewerModelVersionCardItem\n        }\n        versionB: version(id: $versionBId) {\n          ...ViewerModelVersionCardItem\n        }\n      }\n    }\n  }\n"];
/**
 * The graphql function is used to parse GraphQL queries into a document that can be used by GraphQL clients.
 */
export function graphql(source: "\n  query ViewerLoadedThreads(\n    $projectId: String!\n    $filter: ProjectCommentsFilter!\n    $cursor: String\n    $limit: Int = 25\n  ) {\n    project(id: $projectId) {\n      id\n      commentThreads(filter: $filter, cursor: $cursor, limit: $limit) {\n        totalCount\n        totalArchivedCount\n        items {\n          ...ViewerCommentThread\n          ...LinkableComment\n        }\n      }\n    }\n  }\n"): (typeof documents)["\n  query ViewerLoadedThreads(\n    $projectId: String!\n    $filter: ProjectCommentsFilter!\n    $cursor: String\n    $limit: Int = 25\n  ) {\n    project(id: $projectId) {\n      id\n      commentThreads(filter: $filter, cursor: $cursor, limit: $limit) {\n        totalCount\n        totalArchivedCount\n        items {\n          ...ViewerCommentThread\n          ...LinkableComment\n        }\n      }\n    }\n  }\n"];
/**
 * The graphql function is used to parse GraphQL queries into a document that can be used by GraphQL clients.
 */
export function graphql(source: "\n  query ViewerRawProjectObject($projectId: String!, $objectId: String!) {\n    project(id: $projectId) {\n      id\n      object(id: $objectId) {\n        id\n        data\n      }\n    }\n  }\n"): (typeof documents)["\n  query ViewerRawProjectObject($projectId: String!, $objectId: String!) {\n    project(id: $projectId) {\n      id\n      object(id: $objectId) {\n        id\n        data\n      }\n    }\n  }\n"];
/**
 * The graphql function is used to parse GraphQL queries into a document that can be used by GraphQL clients.
 */
export function graphql(source: "\n  subscription OnViewerUserActivityBroadcasted(\n    $target: ViewerUpdateTrackingTarget!\n    $sessionId: String!\n  ) {\n    viewerUserActivityBroadcasted(target: $target, sessionId: $sessionId) {\n      userName\n      userId\n      user {\n        ...LimitedUserAvatar\n      }\n      state\n      status\n      sessionId\n    }\n  }\n"): (typeof documents)["\n  subscription OnViewerUserActivityBroadcasted(\n    $target: ViewerUpdateTrackingTarget!\n    $sessionId: String!\n  ) {\n    viewerUserActivityBroadcasted(target: $target, sessionId: $sessionId) {\n      userName\n      userId\n      user {\n        ...LimitedUserAvatar\n      }\n      state\n      status\n      sessionId\n    }\n  }\n"];
/**
 * The graphql function is used to parse GraphQL queries into a document that can be used by GraphQL clients.
 */
export function graphql(source: "\n  subscription OnViewerCommentsUpdated($target: ViewerUpdateTrackingTarget!) {\n    projectCommentsUpdated(target: $target) {\n      id\n      type\n      comment {\n        id\n        parent {\n          id\n        }\n        ...ViewerCommentThread\n      }\n    }\n  }\n"): (typeof documents)["\n  subscription OnViewerCommentsUpdated($target: ViewerUpdateTrackingTarget!) {\n    projectCommentsUpdated(target: $target) {\n      id\n      type\n      comment {\n        id\n        parent {\n          id\n        }\n        ...ViewerCommentThread\n      }\n    }\n  }\n"];
/**
 * The graphql function is used to parse GraphQL queries into a document that can be used by GraphQL clients.
 */
export function graphql(source: "\n  fragment LinkableComment on Comment {\n    id\n    viewerResources {\n      modelId\n      versionId\n      objectId\n    }\n  }\n"): (typeof documents)["\n  fragment LinkableComment on Comment {\n    id\n    viewerResources {\n      modelId\n      versionId\n      objectId\n    }\n  }\n"];
/**
 * The graphql function is used to parse GraphQL queries into a document that can be used by GraphQL clients.
 */
export function graphql(source: "\n  mutation UpdateRole($input: WorkspaceRoleUpdateInput!) {\n    workspaceMutations {\n      updateRole(input: $input) {\n        id\n        team {\n          id\n          role\n        }\n      }\n    }\n  }\n"): (typeof documents)["\n  mutation UpdateRole($input: WorkspaceRoleUpdateInput!) {\n    workspaceMutations {\n      updateRole(input: $input) {\n        id\n        team {\n          id\n          role\n        }\n      }\n    }\n  }\n"];
/**
 * The graphql function is used to parse GraphQL queries into a document that can be used by GraphQL clients.
 */
export function graphql(source: "\n  mutation InviteToWorkspace(\n    $workspaceId: String!\n    $input: [WorkspaceInviteCreateInput!]!\n  ) {\n    workspaceMutations {\n      invites {\n        batchCreate(workspaceId: $workspaceId, input: $input) {\n          id\n          invitedTeam {\n            ...SettingsWorkspacesMembersInvitesTable_PendingWorkspaceCollaborator\n          }\n        }\n      }\n    }\n  }\n"): (typeof documents)["\n  mutation InviteToWorkspace(\n    $workspaceId: String!\n    $input: [WorkspaceInviteCreateInput!]!\n  ) {\n    workspaceMutations {\n      invites {\n        batchCreate(workspaceId: $workspaceId, input: $input) {\n          id\n          invitedTeam {\n            ...SettingsWorkspacesMembersInvitesTable_PendingWorkspaceCollaborator\n          }\n        }\n      }\n    }\n  }\n"];
/**
 * The graphql function is used to parse GraphQL queries into a document that can be used by GraphQL clients.
 */
<<<<<<< HEAD
export function graphql(source: "\n  mutation CreateWorkspace($input: WorkspaceCreateInput!) {\n    workspaceMutations {\n      create(input: $input) {\n        id\n      }\n    }\n  }\n"): (typeof documents)["\n  mutation CreateWorkspace($input: WorkspaceCreateInput!) {\n    workspaceMutations {\n      create(input: $input) {\n        id\n      }\n    }\n  }\n"];
=======
export function graphql(source: "\n  query WorkspaceAccessCheck($id: String!) {\n    workspace(id: $id) {\n      id\n    }\n  }\n"): (typeof documents)["\n  query WorkspaceAccessCheck($id: String!) {\n    workspace(id: $id) {\n      id\n    }\n  }\n"];
/**
 * The graphql function is used to parse GraphQL queries into a document that can be used by GraphQL clients.
 */
export function graphql(source: "\n  query WorkspacePageQuery(\n    $workspaceId: String!\n    $filter: WorkspaceProjectsFilter\n    $cursor: String\n  ) {\n    workspace(id: $workspaceId) {\n      id\n      ...WorkspaceHeader_Workspace\n      projects(filter: $filter, cursor: $cursor, limit: 10) {\n        ...WorkspaceProjectList_ProjectCollection\n      }\n    }\n  }\n"): (typeof documents)["\n  query WorkspacePageQuery(\n    $workspaceId: String!\n    $filter: WorkspaceProjectsFilter\n    $cursor: String\n  ) {\n    workspace(id: $workspaceId) {\n      id\n      ...WorkspaceHeader_Workspace\n      projects(filter: $filter, cursor: $cursor, limit: 10) {\n        ...WorkspaceProjectList_ProjectCollection\n      }\n    }\n  }\n"];
/**
 * The graphql function is used to parse GraphQL queries into a document that can be used by GraphQL clients.
 */
export function graphql(source: "\n  query WorkspaceProjectsQuery(\n    $workspaceId: String!\n    $filter: WorkspaceProjectsFilter\n    $cursor: String\n  ) {\n    workspace(id: $workspaceId) {\n      id\n      projects(filter: $filter, cursor: $cursor, limit: 10) {\n        ...WorkspaceProjectList_ProjectCollection\n      }\n    }\n  }\n"): (typeof documents)["\n  query WorkspaceProjectsQuery(\n    $workspaceId: String!\n    $filter: WorkspaceProjectsFilter\n    $cursor: String\n  ) {\n    workspace(id: $workspaceId) {\n      id\n      projects(filter: $filter, cursor: $cursor, limit: 10) {\n        ...WorkspaceProjectList_ProjectCollection\n      }\n    }\n  }\n"];
>>>>>>> e3f90377
/**
 * The graphql function is used to parse GraphQL queries into a document that can be used by GraphQL clients.
 */
export function graphql(source: "\n  query LegacyBranchRedirectMetadata($streamId: String!, $branchName: String!) {\n    project(id: $streamId) {\n      modelByName(name: $branchName) {\n        id\n      }\n    }\n  }\n"): (typeof documents)["\n  query LegacyBranchRedirectMetadata($streamId: String!, $branchName: String!) {\n    project(id: $streamId) {\n      modelByName(name: $branchName) {\n        id\n      }\n    }\n  }\n"];
/**
 * The graphql function is used to parse GraphQL queries into a document that can be used by GraphQL clients.
 */
export function graphql(source: "\n  query LegacyViewerCommitRedirectMetadata($streamId: String!, $commitId: String!) {\n    project(id: $streamId) {\n      version(id: $commitId) {\n        id\n        model {\n          id\n        }\n      }\n    }\n  }\n"): (typeof documents)["\n  query LegacyViewerCommitRedirectMetadata($streamId: String!, $commitId: String!) {\n    project(id: $streamId) {\n      version(id: $commitId) {\n        id\n        model {\n          id\n        }\n      }\n    }\n  }\n"];
/**
 * The graphql function is used to parse GraphQL queries into a document that can be used by GraphQL clients.
 */
export function graphql(source: "\n  query LegacyViewerStreamRedirectMetadata($streamId: String!) {\n    project(id: $streamId) {\n      id\n      versions(limit: 1) {\n        totalCount\n        items {\n          id\n          model {\n            id\n          }\n        }\n      }\n    }\n  }\n"): (typeof documents)["\n  query LegacyViewerStreamRedirectMetadata($streamId: String!) {\n    project(id: $streamId) {\n      id\n      versions(limit: 1) {\n        totalCount\n        items {\n          id\n          model {\n            id\n          }\n        }\n      }\n    }\n  }\n"];
/**
 * The graphql function is used to parse GraphQL queries into a document that can be used by GraphQL clients.
 */
export function graphql(source: "\n  query ResolveCommentLink($commentId: String!, $projectId: String!) {\n    project(id: $projectId) {\n      comment(id: $commentId) {\n        id\n        ...LinkableComment\n      }\n    }\n  }\n"): (typeof documents)["\n  query ResolveCommentLink($commentId: String!, $projectId: String!) {\n    project(id: $projectId) {\n      comment(id: $commentId) {\n        id\n        ...LinkableComment\n      }\n    }\n  }\n"];
/**
 * The graphql function is used to parse GraphQL queries into a document that can be used by GraphQL clients.
 */
export function graphql(source: "\n  fragment AutomateFunctionPage_AutomateFunction on AutomateFunction {\n    id\n    name\n    description\n    logo\n    supportedSourceApps\n    tags\n    ...AutomateFunctionPageHeader_Function\n    ...AutomateFunctionPageInfo_AutomateFunction\n    ...AutomateAutomationCreateDialog_AutomateFunction\n    creator {\n      id\n    }\n  }\n"): (typeof documents)["\n  fragment AutomateFunctionPage_AutomateFunction on AutomateFunction {\n    id\n    name\n    description\n    logo\n    supportedSourceApps\n    tags\n    ...AutomateFunctionPageHeader_Function\n    ...AutomateFunctionPageInfo_AutomateFunction\n    ...AutomateAutomationCreateDialog_AutomateFunction\n    creator {\n      id\n    }\n  }\n"];
/**
 * The graphql function is used to parse GraphQL queries into a document that can be used by GraphQL clients.
 */
export function graphql(source: "\n  query AutomateFunctionPage($functionId: ID!) {\n    automateFunction(id: $functionId) {\n      ...AutomateFunctionPage_AutomateFunction\n    }\n  }\n"): (typeof documents)["\n  query AutomateFunctionPage($functionId: ID!) {\n    automateFunction(id: $functionId) {\n      ...AutomateFunctionPage_AutomateFunction\n    }\n  }\n"];
/**
 * The graphql function is used to parse GraphQL queries into a document that can be used by GraphQL clients.
 */
export function graphql(source: "\n  query AutomateFunctionsPage($search: String, $cursor: String = null) {\n    ...AutomateFunctionsPageItems_Query\n    ...AutomateFunctionsPageHeader_Query\n  }\n"): (typeof documents)["\n  query AutomateFunctionsPage($search: String, $cursor: String = null) {\n    ...AutomateFunctionsPageItems_Query\n    ...AutomateFunctionsPageHeader_Query\n  }\n"];
/**
 * The graphql function is used to parse GraphQL queries into a document that can be used by GraphQL clients.
 */
export function graphql(source: "\n  fragment ProjectPageProject on Project {\n    id\n    createdAt\n    modelCount: models(limit: 0) {\n      totalCount\n    }\n    commentThreadCount: commentThreads(limit: 0) {\n      totalCount\n    }\n    ...ProjectPageProjectHeader\n    ...ProjectPageTeamDialog\n  }\n"): (typeof documents)["\n  fragment ProjectPageProject on Project {\n    id\n    createdAt\n    modelCount: models(limit: 0) {\n      totalCount\n    }\n    commentThreadCount: commentThreads(limit: 0) {\n      totalCount\n    }\n    ...ProjectPageProjectHeader\n    ...ProjectPageTeamDialog\n  }\n"];
/**
 * The graphql function is used to parse GraphQL queries into a document that can be used by GraphQL clients.
 */
export function graphql(source: "\n  fragment ProjectPageAutomationPage_Automation on Automation {\n    id\n    ...ProjectPageAutomationHeader_Automation\n    ...ProjectPageAutomationFunctions_Automation\n    ...ProjectPageAutomationRuns_Automation\n  }\n"): (typeof documents)["\n  fragment ProjectPageAutomationPage_Automation on Automation {\n    id\n    ...ProjectPageAutomationHeader_Automation\n    ...ProjectPageAutomationFunctions_Automation\n    ...ProjectPageAutomationRuns_Automation\n  }\n"];
/**
 * The graphql function is used to parse GraphQL queries into a document that can be used by GraphQL clients.
 */
export function graphql(source: "\n  fragment ProjectPageAutomationPage_Project on Project {\n    id\n    ...ProjectPageAutomationHeader_Project\n  }\n"): (typeof documents)["\n  fragment ProjectPageAutomationPage_Project on Project {\n    id\n    ...ProjectPageAutomationHeader_Project\n  }\n"];
/**
 * The graphql function is used to parse GraphQL queries into a document that can be used by GraphQL clients.
 */
export function graphql(source: "\n  fragment ProjectPageSettingsTab_Project on Project {\n    id\n    role\n  }\n"): (typeof documents)["\n  fragment ProjectPageSettingsTab_Project on Project {\n    id\n    role\n  }\n"];

export function graphql(source: string) {
  return (documents as any)[source] ?? {};
}

export type DocumentType<TDocumentNode extends DocumentNode<any, any>> = TDocumentNode extends DocumentNode<  infer TType,  any>  ? TType  : never;<|MERGE_RESOLUTION|>--- conflicted
+++ resolved
@@ -259,13 +259,10 @@
     "\n  fragment LinkableComment on Comment {\n    id\n    viewerResources {\n      modelId\n      versionId\n      objectId\n    }\n  }\n": types.LinkableCommentFragmentDoc,
     "\n  mutation UpdateRole($input: WorkspaceRoleUpdateInput!) {\n    workspaceMutations {\n      updateRole(input: $input) {\n        id\n        team {\n          id\n          role\n        }\n      }\n    }\n  }\n": types.UpdateRoleDocument,
     "\n  mutation InviteToWorkspace(\n    $workspaceId: String!\n    $input: [WorkspaceInviteCreateInput!]!\n  ) {\n    workspaceMutations {\n      invites {\n        batchCreate(workspaceId: $workspaceId, input: $input) {\n          id\n          invitedTeam {\n            ...SettingsWorkspacesMembersInvitesTable_PendingWorkspaceCollaborator\n          }\n        }\n      }\n    }\n  }\n": types.InviteToWorkspaceDocument,
-<<<<<<< HEAD
     "\n  mutation CreateWorkspace($input: WorkspaceCreateInput!) {\n    workspaceMutations {\n      create(input: $input) {\n        id\n      }\n    }\n  }\n": types.CreateWorkspaceDocument,
-=======
     "\n  query WorkspaceAccessCheck($id: String!) {\n    workspace(id: $id) {\n      id\n    }\n  }\n": types.WorkspaceAccessCheckDocument,
     "\n  query WorkspacePageQuery(\n    $workspaceId: String!\n    $filter: WorkspaceProjectsFilter\n    $cursor: String\n  ) {\n    workspace(id: $workspaceId) {\n      id\n      ...WorkspaceHeader_Workspace\n      projects(filter: $filter, cursor: $cursor, limit: 10) {\n        ...WorkspaceProjectList_ProjectCollection\n      }\n    }\n  }\n": types.WorkspacePageQueryDocument,
     "\n  query WorkspaceProjectsQuery(\n    $workspaceId: String!\n    $filter: WorkspaceProjectsFilter\n    $cursor: String\n  ) {\n    workspace(id: $workspaceId) {\n      id\n      projects(filter: $filter, cursor: $cursor, limit: 10) {\n        ...WorkspaceProjectList_ProjectCollection\n      }\n    }\n  }\n": types.WorkspaceProjectsQueryDocument,
->>>>>>> e3f90377
     "\n  query LegacyBranchRedirectMetadata($streamId: String!, $branchName: String!) {\n    project(id: $streamId) {\n      modelByName(name: $branchName) {\n        id\n      }\n    }\n  }\n": types.LegacyBranchRedirectMetadataDocument,
     "\n  query LegacyViewerCommitRedirectMetadata($streamId: String!, $commitId: String!) {\n    project(id: $streamId) {\n      version(id: $commitId) {\n        id\n        model {\n          id\n        }\n      }\n    }\n  }\n": types.LegacyViewerCommitRedirectMetadataDocument,
     "\n  query LegacyViewerStreamRedirectMetadata($streamId: String!) {\n    project(id: $streamId) {\n      id\n      versions(limit: 1) {\n        totalCount\n        items {\n          id\n          model {\n            id\n          }\n        }\n      }\n    }\n  }\n": types.LegacyViewerStreamRedirectMetadataDocument,
@@ -1280,9 +1277,10 @@
 /**
  * The graphql function is used to parse GraphQL queries into a document that can be used by GraphQL clients.
  */
-<<<<<<< HEAD
 export function graphql(source: "\n  mutation CreateWorkspace($input: WorkspaceCreateInput!) {\n    workspaceMutations {\n      create(input: $input) {\n        id\n      }\n    }\n  }\n"): (typeof documents)["\n  mutation CreateWorkspace($input: WorkspaceCreateInput!) {\n    workspaceMutations {\n      create(input: $input) {\n        id\n      }\n    }\n  }\n"];
-=======
+/**
+ * The graphql function is used to parse GraphQL queries into a document that can be used by GraphQL clients.
+ */
 export function graphql(source: "\n  query WorkspaceAccessCheck($id: String!) {\n    workspace(id: $id) {\n      id\n    }\n  }\n"): (typeof documents)["\n  query WorkspaceAccessCheck($id: String!) {\n    workspace(id: $id) {\n      id\n    }\n  }\n"];
 /**
  * The graphql function is used to parse GraphQL queries into a document that can be used by GraphQL clients.
@@ -1292,7 +1290,6 @@
  * The graphql function is used to parse GraphQL queries into a document that can be used by GraphQL clients.
  */
 export function graphql(source: "\n  query WorkspaceProjectsQuery(\n    $workspaceId: String!\n    $filter: WorkspaceProjectsFilter\n    $cursor: String\n  ) {\n    workspace(id: $workspaceId) {\n      id\n      projects(filter: $filter, cursor: $cursor, limit: 10) {\n        ...WorkspaceProjectList_ProjectCollection\n      }\n    }\n  }\n"): (typeof documents)["\n  query WorkspaceProjectsQuery(\n    $workspaceId: String!\n    $filter: WorkspaceProjectsFilter\n    $cursor: String\n  ) {\n    workspace(id: $workspaceId) {\n      id\n      projects(filter: $filter, cursor: $cursor, limit: 10) {\n        ...WorkspaceProjectList_ProjectCollection\n      }\n    }\n  }\n"];
->>>>>>> e3f90377
 /**
  * The graphql function is used to parse GraphQL queries into a document that can be used by GraphQL clients.
  */
