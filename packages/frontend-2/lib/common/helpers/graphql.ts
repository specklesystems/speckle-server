--- conflicted
+++ resolved
@@ -29,7 +29,7 @@
 import { StackTrace } from '~~/lib/common/helpers/debugging'
 import dayjs from 'dayjs'
 import { base64Encode } from '~/lib/common/helpers/encodeDecode'
-<<<<<<< HEAD
+import type { ErrorResponse } from '@apollo/client/link/error'
 import type { AllObjectTypes } from '~/lib/common/generated/gql/graphql'
 import type { Tagged } from 'type-fest/source/opaque'
 
@@ -40,9 +40,6 @@
   string,
   Type
 >
-=======
-import type { ErrorResponse } from '@apollo/client/link/error'
->>>>>>> 2f9015df
 
 export const isServerError = (err: Error): err is ServerError =>
   has(err, 'response') && has(err, 'result') && has(err, 'statusCode')
