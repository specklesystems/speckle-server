--- conflicted
+++ resolved
@@ -5,20 +5,15 @@
   BillingInterval
 } from '~/lib/common/generated/gql/graphql'
 import { settingsBillingCancelCheckoutSessionMutation } from '~/lib/settings/graphql/mutations'
-<<<<<<< HEAD
 import { WorkspacePlanStatuses } from '~/lib/common/generated/gql/graphql'
 import { ToastNotificationType, useGlobalToast } from '~~/lib/common/composables/toast'
-
-export const useBillingActions = () => {
-  const route = useRoute()
-  const router = useRouter()
-  const { triggerNotification } = useGlobalToast()
-=======
 import { useMixpanel } from '~/lib/core/composables/mp'
 
 export const useBillingActions = () => {
   const mixpanel = useMixpanel()
->>>>>>> bc8b6bec
+  const route = useRoute()
+  const router = useRouter()
+  const { triggerNotification } = useGlobalToast()
   const { client: apollo } = useApolloClient()
   const { mutate: cancelCheckoutSessionMutation } = useMutation(
     settingsBillingCancelCheckoutSessionMutation
