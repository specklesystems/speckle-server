--- conflicted
+++ resolved
@@ -34,10 +34,7 @@
       savedViewMutations {
         createView(input: $input) {
           id
-<<<<<<< HEAD
           resourceIds
-=======
->>>>>>> 47f6521d
           groupId
           ...ViewerSavedViewsPanelView_SavedView
           group {
@@ -118,7 +115,10 @@
             projectId: projectId.value,
             ...(res.groupId
               ? {
-                  groupId: res.groupId
+                  group: {
+                    id: res.groupId,
+                    resourceIds: res.group.resourceIds
+                  }
                 }
               : {
                   view: {
