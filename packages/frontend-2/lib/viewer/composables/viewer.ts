--- conflicted
+++ resolved
@@ -3,12 +3,7 @@
   InitialStateWithRequestAndResponse,
   InjectableViewerState
 } from '~~/lib/viewer/composables/setup'
-<<<<<<< HEAD
 import { CameraEvent, ViewerEvent } from '@speckle/viewer'
-import type { SelectionEvent } from '@speckle/viewer'
-=======
-import { ViewerEvent } from '@speckle/viewer'
->>>>>>> c85761c6
 import { debounce, isArray, throttle } from 'lodash-es'
 import { until } from '@vueuse/core'
 import { TimeoutError, timeoutAt } from '@speckle/shared'
