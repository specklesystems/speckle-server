--- conflicted
+++ resolved
@@ -4,19 +4,20 @@
   useInjectedViewerState
 } from '~~/lib/viewer/composables/setup'
 import { SelectionEvent, ViewerEvent } from '@speckle/viewer'
-import { debounce, isArray, throttle } from 'lodash-es'
-<<<<<<< HEAD
-import { MaybeAsync, Nullable } from '@speckle/shared'
+import { debounce, isArray, result, throttle } from 'lodash-es'
 import { ViewerResourceItem } from '~~/lib/common/generated/gql/graphql'
 import { until } from '@vueuse/core'
 import { SpeckleViewer } from '@speckle/shared'
 import { VisualDiffMode } from '@speckle/viewer'
-=======
 import { MaybeAsync, Nullable, TimeoutError, timeoutAt } from '@speckle/shared'
-import { until } from '@vueuse/shared'
 import { Vector3 } from 'three'
 import { areVectorsLooselyEqual } from '~~/lib/viewer/helpers/three'
->>>>>>> 4aa25679
+import { ViewerModelVersionCardItemFragment } from '~~/lib/common/generated/gql/graphql'
+import { useAuthCookie } from '~~/lib/auth/composables/auth'
+import { viewerDiffVersionsQuery } from '~~/lib/viewer/graphql/queries'
+import { useQuery, useApolloClient } from '@vue/apollo-composable'
+import { ToastNotificationType, useGlobalToast } from '~~/lib/common/composables/toast'
+import { getFirstErrorMessage } from '~~/lib/common/helpers/graphql'
 
 function getFirstVisibleSelectionHit(
   { hits }: SelectionEvent,
@@ -276,73 +277,6 @@
     `${config.public.apiOrigin}/streams/${projectId}/objects/${objectId}`
 }
 
-<<<<<<< HEAD
-let preDiffResources = [] as SpeckleViewer.ViewerRoute.ViewerResource[]
-export function useDiffing() {
-  const state = useInjectedViewerState()
-  const getObjectUrl = useGetObjectUrl()
-
-  const diff = async (modelId: string, versionA: string, versionB: string) => {
-    preDiffResources = [...state.resources.request.items.value]
-
-    state.resources.request.addModelVersion(modelId, versionB)
-    state.resources.request.addModelVersion(modelId, versionA)
-
-    await until(state.ui.viewerBusy).toBe(true) // wait for autoloading to kick in
-    await until(state.ui.viewerBusy).toBe(false) // wait for it to finish
-
-    const A = state.resources.response.resourceItems.value.find(
-      (r) => r.versionId === versionA
-    )
-    const B = state.resources.response.resourceItems.value.find(
-      (r) => r.versionId === versionB
-    )
-
-    if (!A || !B) throw new Error('Version not loaded')
-    setTimeout(async () => {
-      state.ui.diff.diffResult.value = await state.viewer.instance.diff(
-        getObjectUrl(state.projectId.value, B?.objectId as string),
-        getObjectUrl(state.projectId.value, A?.objectId as string),
-        state.ui.diff.diffMode.value
-      )
-      state.ui.diff.diffTime.value = 0.5
-      state.ui.diff.diffMode.value = VisualDiffMode.COLORED
-      state.viewer.instance.setDiffTime(state.ui.diff.diffResult.value, 0.5)
-    }, 1000)
-
-    state.urlHashState.compare.value = true // could be one place
-    state.ui.diff.enabled.value = true
-  }
-
-  watch(state.ui.diff.diffMode, (val) => {
-    if (!state.ui.diff.diffResult.value) return
-    state.viewer.instance.setVisualDiffMode(state.ui.diff.diffResult.value, val)
-    state.viewer.instance.setDiffTime(
-      state.ui.diff.diffResult.value,
-      state.ui.diff.diffTime.value
-    ) // hmm, why do i need to call diff time again?
-  })
-
-  watch(state.ui.diff.diffTime, (val) => {
-    if (!state.ui.diff.diffResult.value) return
-    state.viewer.instance.setDiffTime(state.ui.diff.diffResult.value, val)
-  })
-
-  const endDiff = () => {
-    state.ui.diff.enabled.value = false
-    state.viewer.instance.undiff()
-    state.resources.request.setModelVersions(preDiffResources)
-    // Hack, for some reason they conflict :/
-    setTimeout(() => {
-      state.urlHashState.compare.value = null
-    }, 100)
-  }
-
-  return {
-    diff,
-    endDiff
-  }
-=======
 export function useOnViewerLoadComplete(
   listener: (params: { isInitial: boolean }) => MaybeAsync<void>,
   options?: Partial<{
@@ -389,5 +323,4 @@
 
     if (initialOnly) cancel()
   })
->>>>>>> 4aa25679
 }