--- conflicted
+++ resolved
@@ -6,11 +6,7 @@
 import { CameraEvent, ViewerEvent } from '@speckle/viewer'
 import { isArray, throttle } from 'lodash-es'
 import { until } from '@vueuse/core'
-<<<<<<< HEAD
 import { TimeoutError } from '@speckle/shared'
-=======
-import { TIME_MS, TimeoutError, timeoutAt } from '@speckle/shared'
->>>>>>> 19ffdace
 import type { MaybeAsync, Nullable } from '@speckle/shared'
 import { Vector3 } from 'three'
 import { areVectorsLooselyEqual } from '~~/lib/viewer/helpers/three'
@@ -328,19 +324,7 @@
     }
 
     try {
-<<<<<<< HEAD
       await (waitForLoadingOver ? until(isLoading).toBe(false) : Promise.resolve())
-=======
-      await (waitForBusyOver
-        ? Promise.race([
-            until(viewerBusy).toBe(false),
-            timeoutAt(
-              TIME_MS.second,
-              'Waiting for viewer business to be over post-LoadComplete timed out'
-            )
-          ])
-        : Promise.resolve())
->>>>>>> 19ffdace
     } catch (e) {
       if (!(e instanceof TimeoutError)) throw e
       logger.warn(e.message)
