--- conflicted
+++ resolved
@@ -179,7 +179,7 @@
     }
 
     if (
-      [StateApplyMode.Spotlight, StateApplyMode.TheadFullContextOpen].includes(mode)
+      [StateApplyMode.Spotlight, StateApplyMode.ThreadFullContextOpen].includes(mode)
     ) {
       await resourceIdString.update(state.resources?.request?.resourceIdString || '')
     }
@@ -269,7 +269,6 @@
       }
     }
 
-<<<<<<< HEAD
     // Handle resource string updates
     if (
       [StateApplyMode.Spotlight, StateApplyMode.ThreadFullContextOpen].includes(mode)
@@ -298,8 +297,6 @@
       }
     }
 
-=======
->>>>>>> 50fd05af
     if ([StateApplyMode.Spotlight].includes(mode)) {
       await urlHashState.focusedThreadId.update(
         state.ui?.threads?.openThread?.threadId || null
