--- conflicted
+++ resolved
@@ -13,13 +13,7 @@
 import { CameraController, VisualDiffMode } from '@speckle/viewer'
 import type { NumericPropertyInfo } from '@speckle/viewer'
 import type { Merge, PartialDeep } from 'type-fest'
-<<<<<<< HEAD
-import {
-  defaultMeasurementOptions,
-  type SectionBoxData
-} from '@speckle/shared/viewer/state'
-=======
->>>>>>> 5b4e2349
+import { defaultMeasurementOptions } from '@speckle/shared/viewer/state'
 import { useViewerRealtimeActivityTracker } from '~/lib/viewer/composables/activity'
 import {
   isModelResource,
@@ -174,11 +168,8 @@
       lightConfig,
       diff,
       viewMode,
-<<<<<<< HEAD
-      measurement
-=======
+      measurement,
       sectionBoxContext
->>>>>>> 5b4e2349
     },
     resources: {
       request: { resourceIdString }
