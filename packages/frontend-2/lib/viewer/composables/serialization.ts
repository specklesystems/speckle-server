--- conflicted
+++ resolved
@@ -262,15 +262,14 @@
     if (
       [StateApplyMode.Spotlight, StateApplyMode.ThreadFullContextOpen].includes(mode)
     ) {
-<<<<<<< HEAD
-      await resourceIdString.update(state.resources.request.resourceIdString)
+      await resourceIdString.update(state.resources?.request?.resourceIdString || '')
     } else if (mode === StateApplyMode.FederatedContext) {
       // For federated context, append only model IDs (without versions) to show latest
       const currentResources = SpeckleViewer.ViewerRoute.parseUrlParameters(
         resourceIdString.value
       )
       const newResources = SpeckleViewer.ViewerRoute.parseUrlParameters(
-        state.resources.request.resourceIdString
+        state.resources?.request?.resourceIdString ?? ''
       )
         .map((resource) => {
           if (resource instanceof SpeckleViewer.ViewerRoute.ViewerModelResource) {
@@ -290,9 +289,6 @@
           SpeckleViewer.ViewerRoute.createGetParamFromResources(allResources)
         await resourceIdString.update(newResourceString)
       }
-=======
-      await resourceIdString.update(state.resources?.request?.resourceIdString || '')
->>>>>>> c49a76f8
     }
 
     if ([StateApplyMode.Spotlight].includes(mode)) {
