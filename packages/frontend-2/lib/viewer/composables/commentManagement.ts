import { ApolloCache } from '@apollo/client/cache'
import { JSONContent } from '@tiptap/core'
import { useApolloClient, useSubscription } from '@vue/apollo-composable'
import { MaybeRef } from '@vueuse/core'
import dayjs from 'dayjs'
import { Get } from 'type-fest'
import { useActiveUser } from '~~/lib/auth/composables/activeUser'
import {
  CommentContentInput,
  CreateCommentReplyInput,
  OnViewerCommentsUpdatedSubscription
} from '~~/lib/common/generated/gql/graphql'
import {
  convertThrowIntoFetchResult,
  getCacheId,
  getFirstErrorMessage
} from '~~/lib/common/helpers/graphql'
import {
  archiveCommentMutation,
  createCommentReplyMutation,
  createCommentThreadMutation,
  markCommentViewedMutation
} from '~~/lib/viewer/graphql/mutations'
import { onViewerCommentsUpdatedSubscription } from '~~/lib/viewer/graphql/subscriptions'
import { useInjectedViewerState } from '~~/lib/viewer/composables/setup'
import { useCollectCommentData } from '~~/lib/viewer/composables/activity'
import type { Vector3 } from 'three'
import { Nullable, RichTextEditor } from '@speckle/shared'
import { ToastNotificationType, useGlobalToast } from '~~/lib/common/composables/toast'
<<<<<<< HEAD
=======
import { SuccessfullyUploadedFileItem } from '~~/lib/core/api/blobStorage'
>>>>>>> ae3bdae9

export function useViewerCommentUpdateTracking(
  projectId: MaybeRef<string>,
  resourceIdString: MaybeRef<string>,
  handler?: (
    data: NonNullable<
      Get<OnViewerCommentsUpdatedSubscription, 'projectCommentsUpdated'>
    >,
    cache: ApolloCache<unknown>
  ) => void
) {
  const apollo = useApolloClient().client
  const { onResult: onViewerCommentUpdated } = useSubscription(
    onViewerCommentsUpdatedSubscription,
    () => ({
      projectId: unref(projectId),
      resourceIdString: unref(resourceIdString)
    })
  )

  onViewerCommentUpdated((res) => {
    if (!res.data?.projectCommentsUpdated) return

    const event = res.data.projectCommentsUpdated
    const cache = apollo.cache

    handler?.(event, cache)
  })
}

export function useMarkThreadViewed() {
  const apollo = useApolloClient().client
  const { isLoggedIn } = useActiveUser()

  return async (projectId: string, threadId: string) => {
    if (!isLoggedIn.value) return false
    const { data, errors } = await apollo
      .mutate({
        mutation: markCommentViewedMutation,
        variables: {
          projectId,
          threadId
        },
        update: (cache, { data }) => {
          if (!data?.commentMutations.markViewed) return

          cache.modify({
            id: getCacheId('Comment', threadId),
            fields: {
              viewedAt: () => dayjs().toISOString()
            }
          })
        }
      })
      .catch(convertThrowIntoFetchResult)

    if (errors) {
      console.error('Marking thread as viewed failed', errors)
    }

    return !!data?.commentMutations.markViewed
  }
}

export type CommentEditorValue = {
  doc?: JSONContent | null
<<<<<<< HEAD
  attachments?: never[]
=======
  attachments?: SuccessfullyUploadedFileItem[] | null
>>>>>>> ae3bdae9
}

export function useSubmitComment() {
  const {
    projectId,
    resources: {
      request: { resourceIdString }
    },
    viewer: { instance: viewerInstance }
  } = useInjectedViewerState()
  const { isLoggedIn } = useActiveUser()
  const client = useApolloClient().client
  const collectViewerData = useCollectCommentData()
  const { triggerNotification } = useGlobalToast()

  return async (
    content: CommentContentInput,
    selectionLocation?: Nullable<Vector3>
  ) => {
    if (!isLoggedIn.value) return null

    const isEmpty = RichTextEditor.isDocEmpty(content.doc)
    if (isEmpty) return null

    const viewerData = collectViewerData()
    if (selectionLocation) {
      viewerData.location = selectionLocation
    }
    const screenshot = await viewerInstance.screenshot()

    const { data, errors } = await client
      .mutate({
        mutation: createCommentThreadMutation,
        variables: {
          input: {
            projectId: projectId.value,
            resourceIdString: resourceIdString.value,
            content,
            viewerData,
            screenshot
          }
        }
      })
      .catch(convertThrowIntoFetchResult)

    if (data?.commentMutations.create) {
      return data.commentMutations.create
    }

    const errMsg = getFirstErrorMessage(errors)
    triggerNotification({
      type: ToastNotificationType.Danger,
      title: 'Comment creation failed',
      description: errMsg
    })

    return null
  }
}

export function useSubmitReply() {
  const { isLoggedIn } = useActiveUser()
  const client = useApolloClient().client
  const { triggerNotification } = useGlobalToast()

  return async (input: CreateCommentReplyInput) => {
    if (!isLoggedIn.value) return null

    const isEmpty = RichTextEditor.isDocEmpty(input.content.doc)
    if (isEmpty) return null

    const { data, errors } = await client
      .mutate({
        mutation: createCommentReplyMutation,
        variables: {
          input
        }
      })
      .catch(convertThrowIntoFetchResult)

    if (data?.commentMutations.reply) {
      return data.commentMutations.reply
    }

    const errMsg = getFirstErrorMessage(errors)
    triggerNotification({
      type: ToastNotificationType.Danger,
      title: 'Reply creation failed',
      description: errMsg
    })

    return null
  }
}

export function useArchiveComment() {
  const { isLoggedIn } = useActiveUser()
  const client = useApolloClient().client
  const { triggerNotification } = useGlobalToast()

  return async (commentId: string) => {
    if (!isLoggedIn.value || !commentId) return false

    const { data, errors } = await client
      .mutate({
        mutation: archiveCommentMutation,
        variables: {
          commentId
        }
      })
      .catch(convertThrowIntoFetchResult)

    if (data?.commentMutations.archive) return true

    const errMsg = getFirstErrorMessage(errors)
    triggerNotification({
      type: ToastNotificationType.Danger,
      title: 'Comment archival failed',
      description: errMsg
    })

    return false
  }
}<|MERGE_RESOLUTION|>--- conflicted
+++ resolved
@@ -27,10 +27,7 @@
 import type { Vector3 } from 'three'
 import { Nullable, RichTextEditor } from '@speckle/shared'
 import { ToastNotificationType, useGlobalToast } from '~~/lib/common/composables/toast'
-<<<<<<< HEAD
-=======
 import { SuccessfullyUploadedFileItem } from '~~/lib/core/api/blobStorage'
->>>>>>> ae3bdae9
 
 export function useViewerCommentUpdateTracking(
   projectId: MaybeRef<string>,
@@ -97,11 +94,7 @@
 
 export type CommentEditorValue = {
   doc?: JSONContent | null
-<<<<<<< HEAD
-  attachments?: never[]
-=======
   attachments?: SuccessfullyUploadedFileItem[] | null
->>>>>>> ae3bdae9
 }
 
 export function useSubmitComment() {
