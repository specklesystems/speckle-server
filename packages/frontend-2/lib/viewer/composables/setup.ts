--- conflicted
+++ resolved
@@ -5,21 +5,15 @@
   WorldTree,
   ViewerEvent,
   DefaultLightConfiguration,
-<<<<<<< HEAD
-  SpeckleView,
-  DiffResult,
   VisualDiffMode,
-  MeasurementOptions,
   MeasurementType
-=======
-  VisualDiffMode
->>>>>>> d753a92a
 } from '@speckle/viewer'
 import type {
   FilteringState,
   PropertyInfo,
   SunLightConfiguration,
   SpeckleView,
+  MeasurementOptions,
   DiffResult
 } from '@speckle/viewer'
 import type { MaybeRef } from '@vueuse/shared'
