import {
  DefaultViewerParams,
  ViewerEvent,
  DefaultLightConfiguration,
  LegacyViewer,
  MeasurementType,
  FilteringExtension
} from '@speckle/viewer'
import {
  type FilteringState,
  type PropertyInfo,
  type SunLightConfiguration,
  type SpeckleView,
  type MeasurementOptions,
  type DiffResult,
  type Viewer,
  type WorldTree,
  type VisualDiffMode,
  ViewMode
} from '@speckle/viewer'
import { inject, ref, provide } from 'vue'
import type { ComputedRef, WritableComputedRef, Raw, Ref, ShallowRef } from 'vue'
import { useScopedState } from '~~/lib/common/composables/scopedState'
import type { MaybeNullOrUndefined, Nullable, Optional } from '@speckle/shared'
import { isNonNullable } from '@speckle/shared'
import { useApolloClient, useLazyQuery, useQuery } from '@vue/apollo-composable'
import {
  projectViewerResourcesQuery,
  viewerLoadedResourcesQuery,
  viewerLoadedThreadsQuery,
  viewerModelVersionsQuery
} from '~~/lib/viewer/graphql/queries'
import type {
  ProjectViewerResourcesQueryVariables,
  ViewerLoadedResourcesQuery,
  ViewerLoadedResourcesQueryVariables,
  ViewerLoadedThreadsQuery,
  ViewerResourceItem,
  ViewerLoadedThreadsQueryVariables,
  ProjectCommentsFilter,
  ViewerModelVersionCardItemFragment,
  UseViewerSavedViewSetup_SavedViewFragment,
  ProjectViewerResourcesQuery
} from '~~/lib/common/generated/gql/graphql'
import type { SetNonNullable, Get } from 'type-fest'
import {
  convertThrowIntoFetchResult,
  getFirstErrorMessage
} from '~~/lib/common/helpers/graphql'
import { nanoid } from 'nanoid'
import { ToastNotificationType, useGlobalToast } from '~~/lib/common/composables/toast'
import type { CommentBubbleModel } from '~~/lib/viewer/composables/commentBubbles'
import { setupUrlHashState } from '~~/lib/viewer/composables/setup/urlHashState'
import type { SpeckleObject } from '~/lib/viewer/helpers/sceneExplorer'
import { Vector3 } from 'three'
import { writableAsyncComputed } from '~~/lib/common/composables/async'
import type { AsyncWritableComputedRef } from '~~/lib/common/composables/async'
import { setupUiDiffState } from '~~/lib/viewer/composables/setup/diff'
import type { DiffStateCommand } from '~~/lib/viewer/composables/setup/diff'
import { useDiffUtilities, useFilterUtilities } from '~~/lib/viewer/composables/ui'
import { flatten, isUndefined, reduce } from 'lodash-es'
import { setupViewerCommentBubbles } from '~~/lib/viewer/composables/setup/comments'
import {
  InjectableViewerStateKey,
  useSetupViewerScope
} from '~/lib/viewer/composables/setup/core'
import { useSynchronizedCookie } from '~~/lib/common/composables/reactiveCookie'
import { buildManualPromise } from '@speckle/ui-components'
import { PassReader } from '../extensions/PassReader'
import type { SectionBoxData } from '@speckle/shared/viewer/state'
import {
  createGetParamFromResources,
  isAllModelsResource,
  isModelFolderResource,
  isModelResource,
  isObjectResource,
  parseUrlParameters,
  resourceBuilder,
  ViewerModelResource,
  type ViewerResource
} from '@speckle/shared/viewer/route'
import type { SavedViewUrlSettings } from '~/lib/viewer/helpers/savedViews'
<<<<<<< HEAD
import type { FilterCondition } from '~/lib/viewer/helpers/filters/types'
=======
import {
  useBuildSavedViewsUIState,
  type SavedViewsUIState
} from '~/lib/viewer/composables/savedViews/state'
>>>>>>> f4382c96

export type LoadedModel = NonNullable<
  Get<ViewerLoadedResourcesQuery, 'project.models.items[0]'>
>
export type LoadedThreadsMetadata = NonNullable<
  Get<ViewerLoadedThreadsQuery, 'project.commentThreads'>
>
export type LoadedCommentThread = NonNullable<Get<LoadedThreadsMetadata, 'items[0]'>>
type LoadedSavedView = UseViewerSavedViewSetup_SavedViewFragment
type LoadedExtendedResourceItems =
  | Get<ProjectViewerResourcesQuery, 'project.viewerResourcesExtended'>
  | null
  | undefined

export type InjectableViewerState = Readonly<{
  /**
   * The project which we're opening in the viewer (all loaded models should belong to it)
   */
  projectId: AsyncWritableComputedRef<string>
  /**
   * User viewer session ID. The same user will have different IDs in different tabs if multiple are open.
   * This is used to ignore user activity messages from the same tab.
   */
  sessionId: ComputedRef<string>
  /**
   * The actual Viewer instance and related objects.
   * Note: This is going to be undefined in SSR!
   */
  viewer: {
    /**
     * The actual viewer instance
     */
    instance: LegacyViewer
    /**
     * Container onto which the Viewer instance is attached
     */
    container: HTMLElement
    /**
     * For checking when viewer.init() is complete
     */
    init: {
      promise: Promise<void>
      ref: ComputedRef<boolean>
    }
    /**
     * Various values that represent the current Viewer instance state
     */
    metadata: {
      /**
       * Based on a shallow ref
       */
      worldTree: ComputedRef<Optional<WorldTree>>
      availableFilters: ComputedRef<Optional<PropertyInfo[]>>
      views: ComputedRef<SpeckleView[]>
      filteringState: ComputedRef<Optional<FilteringState>>
    }
    /**
     * Whether the Viewer has finished doing the initial object loading
     */
    hasDoneInitialLoad: Ref<boolean>
  }
  /**
   * Loaded/loadable resources
   */
  resources: {
    /**
     * State of resource identifiers that should be loaded (tied to the URL param)
     */
    request: {
      /**
       * Saved view parameters, that affect what resources we're loading and how
       */
      savedView: {
        /**
         * The specific view to load.
         * Null - load NO saved view, not even implicit/home views
         * Undefined - load no specific view, but allow for implicit views (init value)
         * Specific ID - load this specific view
         *
         * Note: The implication here is that response.savedView can be loaded/set, even when
         * this value is falsy (undefined), because an implicit/home view was resolved
         */
        id: Ref<string | null | undefined>
        /**
         * By default we use latest or already loaded versions, but this allows
         * us to load the versions originally specified when creating the view
         */
        loadOriginal: Ref<boolean>
      }
      /**
       * All currently requested identifiers. You
       * can write to this to change which resources should be loaded.
       */
      items: AsyncWritableComputedRef<ViewerResource[]>
      /**
       * All currently requested identifiers in a comma-delimited string, the way it's
       * represented in the URL. Is writable also.
       */
      resourceIdString: AsyncWritableComputedRef<string>

      /**
       * Writable computed for reading/writing current thread filters
       */
      threadFilters: Ref<Omit<ProjectCommentsFilter, 'resourceIdString'>>

      /**
       * Helper for switching model to a specific version (or just latest)
       */
      switchModelToVersion: (modelId: string, versionId?: string) => Promise<void>
    }
    /**
     * State of resolved, validated & de-duplicated resources that are loaded in the viewer. These
     * are resolved from multiple GQL requests and update whenever resources.request updates.
     */
    response: {
      /**
       * Metadata about loaded items
       */
      resourceItems: ComputedRef<ViewerResourceItem[]>
      /**
       * Variables used to load resource items identified by URL identifiers. Relevant when making cache updates
       */
      resourceItemsQueryVariables: ComputedRef<
        Optional<ProjectViewerResourcesQueryVariables>
      >
      resourceItemsExtended: ComputedRef<LoadedExtendedResourceItems>
      /**
       * Whether or not the initial resource items load has happened (useful in SSR)
       */
      resourceItemsLoaded: ComputedRef<boolean>
      /**
       * Whether or not the initial resources (models, objects etc.) have been loaded (useful in SSR)
       */
      resourcesLoaded: ComputedRef<boolean>
      /**
       * Model GQL objects paired with their loaded version IDs
       */
      modelsAndVersionIds: ComputedRef<Array<{ model: LoadedModel; versionId: string }>>
      /**
       * All available (retrieved from GQL) models and their versions
       */
      availableModelsAndVersions: ComputedRef<
        Array<{ model: LoadedModel; versions: LoadedModel['versions']['items'] }>
      >
      /**
       * Detached objects (not models/versions)
       */
      objects: ComputedRef<ViewerResourceItem[]>
      /**
       * Comment threads for all loaded resources
       */
      commentThreads: ComputedRef<Array<LoadedCommentThread>>
      /**
       * Metadata about requested comment threads (e.g. total counts)
       */
      commentThreadsMetadata: ComputedRef<Optional<LoadedThreadsMetadata>>
      /**
       * Project main metadata
       */
      project: ComputedRef<Optional<Get<ViewerLoadedResourcesQuery, 'project'>>>
      /**
       * Variables used to load the resource query. Relevant when making cache updates.
       */
      resourceQueryVariables: ComputedRef<Optional<ViewerLoadedResourcesQueryVariables>>
      /**
       * Variables used to load the threads query. Relevant when making cache updates.
       */
      threadsQueryVariables: ComputedRef<Optional<ViewerLoadedThreadsQueryVariables>>
      /**
       * Fetch the next page of versions for a loaded model
       */
      loadMoreVersions: (modelId: string) => Promise<void>
      resourcesLoading: ComputedRef<boolean>
      /**
       * Loaded saved view, if any
       */
      savedView: ComputedRef<Optional<LoadedSavedView>>
      /**
       * Whether we're in a federated view - loading multiple models/objects. We judge by the actual
       * resources being loaded not just the resourceIdString. The string could refer to multiple models,
       * but if none of them actually exist and are loaded then I wouldn't count that as a federated view.
       */
      isFederatedView: ComputedRef<boolean>
    }
  }
  /**
   * Interface state
   */
  ui: {
    /**
     * Thread and their bubble state
     */
    threads: {
      /**
       * Comment bubble models keyed by comment ID
       */
      items: Ref<Record<string, CommentBubbleModel>>
      openThread: {
        thread: ComputedRef<Optional<CommentBubbleModel>>
        isTyping: Ref<boolean>
        newThreadEditor: Ref<boolean>
      }
      hideBubbles: Ref<boolean>
    }
    spotlightUserSessionId: Ref<Nullable<string>>
    filters: {
      isolatedObjectIds: Ref<string[]>
      hiddenObjectIds: Ref<string[]>
      selectedObjects: Ref<Raw<SpeckleObject>[]>
      /**
       * For quick object ID lookups
       */
      selectedObjectIds: ComputedRef<Set<string>>

      // Multi-filter system
      propertyFilters: Ref<
        Array<{
          filter: PropertyInfo | null
          isApplied: boolean
          selectedValues: string[]
          id: string
          condition: FilterCondition
        }>
      >
      hasAnyFiltersApplied: ComputedRef<boolean>
    }
    camera: {
      position: Ref<Vector3>
      target: Ref<Vector3>
      isOrthoProjection: Ref<boolean>
    }
    viewMode: Ref<ViewMode>
    diff: {
      newVersion: ComputedRef<ViewerModelVersionCardItemFragment | undefined>
      oldVersion: ComputedRef<ViewerModelVersionCardItemFragment | undefined>
      time: Ref<number>
      mode: Ref<VisualDiffMode>
      result: ShallowRef<Optional<DiffResult>> //ComputedRef<Optional<DiffResult>>
      enabled: Ref<boolean>
    }
    sectionBox: Ref<Nullable<SectionBoxData>>
    sectionBoxContext: {
      visible: Ref<boolean>
      edited: Ref<boolean>
    }
    highlightedObjectIds: Ref<string[]>
    lightConfig: Ref<SunLightConfiguration>
    explodeFactor: Ref<number>
    loading: WritableComputedRef<boolean>
    loadProgress: Ref<number>
    selection: Ref<Nullable<Vector3>>
    measurement: {
      enabled: Ref<boolean>
      options: Ref<MeasurementOptions>
    }
    /**
     * Various saved views UI settings
     */
    savedViews: SavedViewsUIState
  }
  /**
   * State stored in the anchor string of the URL
   */
  urlHashState: {
    focusedThreadId: AsyncWritableComputedRef<Nullable<string>>
    diff: AsyncWritableComputedRef<Nullable<DiffStateCommand>>
    /**
     * Core source of truth is under `resources.request.savedView`, but this allows
     * the saved view settings to be URL controlled
     */
    savedView: AsyncWritableComputedRef<Nullable<SavedViewUrlSettings>>
  }
}>

type CachedViewerState = Pick<
  InjectableViewerState['viewer'],
  'container' | 'instance'
> & {
  initPromise: Promise<void>
}

type InitialSetupState = Pick<
  InjectableViewerState,
  'projectId' | 'viewer' | 'sessionId' | 'urlHashState'
>

type InitialStateWithRequest = InitialSetupState & {
  resources: { request: InjectableViewerState['resources']['request'] }
}

export type InitialStateWithRequestAndResponse = InitialSetupState &
  Pick<InjectableViewerState, 'resources'>

export type InitialStateWithUrlHashState = InitialStateWithRequestAndResponse

export type InitialStateWithInterface = InitialStateWithUrlHashState &
  Pick<InjectableViewerState, 'ui'>

/**
 * Scoped state key for 'viewer' metadata, as we reuse it between routes
 */
const GlobalViewerDataKey = Symbol('GlobalViewerData')

function createViewerDataBuilder(params: { viewerDebug: boolean }) {
  return () => {
    if (import.meta.server)
      // we don't want to use nullable checks everywhere, so the nicer route here ends
      // up being telling TS to ignore the undefineds - you shouldn't use any of this in SSR anyway
      return undefined as unknown as CachedViewerState

    const container = document.createElement('div')
    container.id = 'renderer'
    container.style.display = 'block'
    container.style.width = '100%'
    container.style.height = '100%'

    const viewer = new LegacyViewer(container, {
      ...DefaultViewerParams,
      verbose: !!(import.meta.client && params.viewerDebug)
    })
    viewer.createExtension(PassReader)
    const initPromise = viewer.init()

    return {
      instance: viewer,
      container,
      initPromise
    }
  }
}

function setupViewerMetadata(params: {
  viewer: Viewer
}): InitialSetupState['viewer']['metadata'] {
  const { viewer } = params

  const worldTree = shallowRef(undefined as Optional<WorldTree>)
  const availableFilters = shallowRef(undefined as Optional<PropertyInfo[]>)
  const filteringState = shallowRef(undefined as Optional<FilteringState>)
  const views = ref([] as SpeckleView[])

  const refreshWorldTreeAndFilters = async () => {
    worldTree.value = viewer.getWorldTree()
    availableFilters.value = await viewer.getObjectProperties()
    views.value = viewer.getViews()
  }
  const updateFilteringState = (newState: FilteringState) => {
    filteringState.value = newState
  }

  onMounted(() => {
    viewer.on(ViewerEvent.LoadComplete, refreshWorldTreeAndFilters)
    viewer
      .getExtension(FilteringExtension)
      .on(ViewerEvent.FilteringStateSet, updateFilteringState)
  })

  onBeforeUnmount(() => {
    viewer.removeListener(ViewerEvent.LoadComplete, refreshWorldTreeAndFilters)
    viewer
      .getExtension(FilteringExtension)
      .removeListener(ViewerEvent.FilteringStateSet, updateFilteringState)
  })

  return {
    worldTree: computed(() => worldTree.value),
    availableFilters: computed(() => availableFilters.value),
    filteringState: computed(() => filteringState.value),
    views: computed(() => views.value)
  }
}

/**
 * Setup actual viewer instance & related data
 */
function setupInitialState(params: UseSetupViewerParams): InitialSetupState {
  const {
    public: { viewerDebug }
  } = useRuntimeConfig()

  const sessionId = computed(() => nanoid())
  const isInitialized = ref(false)
  const { instance, initPromise, container } = useScopedState(
    GlobalViewerDataKey,
    createViewerDataBuilder({ viewerDebug })
  ) || { initPromise: Promise.resolve() }
  initPromise.then(() => (isInitialized.value = true))
  const hasDoneInitialLoad = ref(false)

  return {
    projectId: params.projectId,
    sessionId,
    viewer: import.meta.server
      ? ({
          instance: undefined,
          container: undefined,
          init: {
            promise: new Promise(() => {}),
            ref: computed(() => false)
          },
          metadata: {
            worldTree: computed(() => undefined),
            availableFilters: computed(() => undefined),
            views: computed(() => []),
            filteringState: computed(() => undefined)
          },
          hasDoneInitialLoad
        } as unknown as InitialSetupState['viewer'])
      : {
          instance,
          container,
          init: {
            promise: initPromise,
            ref: computed(() => isInitialized.value)
          },
          metadata: setupViewerMetadata({ viewer: instance }),
          hasDoneInitialLoad
        },
    urlHashState: setupUrlHashState()
  }
}

/**
 * Setup resource requests (tied to URL resource identifier param)
 */
function setupResourceRequest(state: InitialSetupState): InitialStateWithRequest {
  const route = useRoute()
  const router = useSafeRouter()
  const getParam = computed(() => route.params.modelId as string)

  const resources = writableAsyncComputed({
    get: () => parseUrlParameters(getParam.value),
    set: async (newResources) => {
      const modelId = createGetParamFromResources(newResources)
      await router.push(
        () => ({
          params: { modelId },
          query: route.query,
          hash: route.hash
        }),
        {
          skipIf: (to) => {
            if (to.params.modelId !== getParam.value) return false
            if (to.query !== route.query) return false
            if (to.hash !== route.hash) return false
            return true
          }
        }
      )
    },
    initialState: [],
    asyncRead: false
  })

  // we could use getParam, but `createGetParamFromResources` does sorting and de-duplication AFAIK
  // + we can skip duplicate updates
  const resourceIdString = writableAsyncComputed({
    get: () => createGetParamFromResources(resources.value),
    set: async (newVal) => {
      const newResources = resourceBuilder().addResources(parseUrlParameters(newVal))
      const currentResources = resourceBuilder().addResources(resources.value)
      if (newResources.toString() === currentResources.toString()) return

      await resources.update(newResources.toResources())
    },
    initialState: '',
    asyncRead: false
  })

  const discussionLoadedVersionOnly = useSynchronizedCookie<boolean>(
    'discussionLoadedVersionOnly',
    {
      default: () => true
    }
  )

  const threadFilters = ref({ loadedVersionsOnly: discussionLoadedVersionOnly.value })

  const switchModelToVersion = async (modelId: string, versionId?: string) => {
    const resourceArr = resources.value.slice()

    const resourceIdx = resourceArr.findIndex(
      (r) => isModelResource(r) && r.modelId === modelId
    )

    if (resourceIdx !== -1) {
      // Replace
      const newResources = resources.value.slice()
      newResources.splice(resourceIdx, 1, new ViewerModelResource(modelId, versionId))

      await resources.update(newResources)
    } else {
      // Add new one and allow de-duplication to do its thing
      await resources.update([
        new ViewerModelResource(modelId, versionId),
        ...resources.value
      ])
    }
  }

  watch(
    () => threadFilters.value.loadedVersionsOnly,
    (newVal, oldVal) => {
      if (newVal !== oldVal && newVal !== discussionLoadedVersionOnly.value) {
        discussionLoadedVersionOnly.value = newVal
      }
    }
  )

  const savedViewId = ref<string | null | undefined>(undefined)

  // // For debugging uncomment:
  // watch(
  //   savedViewId,
  //   (newVal, oldVal) => {
  //     devTrace('savedViewId', { newVal, oldVal })
  //   },
  //   { flush: 'sync' }
  // )

  return {
    ...state,
    resources: {
      request: {
        savedView: {
          id: savedViewId,
          loadOriginal: ref<boolean>(false)
        },
        items: resources,
        resourceIdString,
        threadFilters,
        switchModelToVersion
      }
    }
  }
}

/**
 * Parse URL resource request and figure out the actual resource items we need to load in the viewer
 * through the GQL API
 */
function setupResponseResourceItems(
  state: InitialStateWithRequest
): Pick<
  InjectableViewerState['resources']['response'],
  | 'resourceItems'
  | 'resourceItemsQueryVariables'
  | 'resourceItemsLoaded'
  | 'savedView'
  | 'isFederatedView'
  | 'resourceItemsExtended'
> {
  const globalError = useError()
  const {
    projectId,
    resources: {
      request: {
        resourceIdString,
        savedView: { id: savedViewId, loadOriginal }
      }
    }
  } = state

  const initLoadDone = ref(import.meta.server ? false : true)

  /**
   * Resolves actual resources to load:
   * - Viewer Resource Groups and items
   * - Saved View that was used, if any
   *
   * Both must be loaded together to avoid race conditions. They both change
   * what exactly ends up being loaded, so its important they're in sync.
   */
  const {
    result: resolvedResourcesResult,
    variables: resourceItemsQueryVariables,
    onError,
    onResult
  } = useQuery(
    projectViewerResourcesQuery,
    () => ({
      projectId: projectId.value,
      resourceUrlString: resourceIdString.value,
      ...(isUndefined(savedViewId.value)
        ? {
            // Omit entirely if undefined to allow for implicit/home views
          }
        : {
            // Load specific or load NONE
            savedViewId: savedViewId.value
          }),
      savedViewSettings: {
        loadOriginal: loadOriginal.value || false
      }
    }),
    { keepPreviousResult: true }
  )

  onError((err) => {
    globalError.value = createError({
      statusCode: 500,
      message: `Viewer resource resolution failed: ${err}`
    })
    initLoadDone.value = true
  })

  onResult(async (res) => {
    initLoadDone.value = true

    // If saved view resolved, update resourceIdString from response
    // cause it may have changed
    const data = res.data?.project?.viewerResourcesExtended
    if (data?.savedView?.id) {
      const incomingResourceIdString = resourceBuilder().addResources(
        data.resourceIdString
      )
      const existing = resourceBuilder().addResources(resourceIdString.value)
      if (!incomingResourceIdString.isEqualTo(existing)) {
        await resourceIdString.update(incomingResourceIdString.toString())
      }
    }
  })

  const resourceItemsExtended = computed(
    () => resolvedResourcesResult.value?.project?.viewerResourcesExtended
  )

  const resolvedResourceGroups = computed(
    () => resourceItemsExtended.value?.groups || []
  )

  /**
   * Validated & de-duplicated resources that should be loaded in the viewer
   */
  const resourceItems = computed(() => {
    /**
     * Flatten results into an array of items that are properly ordered according to resource identifier priority.
     * Loading priority: Model w/ version > Model > Folder name > Object ID
     */
    const versionItems: ViewerResourceItem[] = []
    const modelItems: ViewerResourceItem[] = []
    const folderItems: ViewerResourceItem[] = []
    const objectItems: ViewerResourceItem[] = []
    const allModelItems: ViewerResourceItem[] = []
    for (const group of resolvedResourceGroups.value) {
      const [resource] = parseUrlParameters(group.identifier)

      for (const item of group.items) {
        if (isModelResource(resource)) {
          if (resource.versionId) {
            versionItems.push(item)
          } else {
            modelItems.push(item)
          }
        } else if (isAllModelsResource(resource)) {
          allModelItems.push(item)
        } else if (isModelFolderResource(resource)) {
          folderItems.push(item)
        } else if (isObjectResource(resource)) {
          objectItems.push(item)
        }
      }
    }

    const orderedItems = [
      ...versionItems,
      ...modelItems,
      ...folderItems,
      ...allModelItems,
      ...objectItems
    ]

    // Get rid of duplicates - only 1 resource per objectId
    const encounteredModels = new Set<string>()
    const encounteredObjects = new Set<string>()
    const finalItems: ViewerResourceItem[] = []
    for (const item of orderedItems) {
      const modelId = item.modelId
      const objectId = item.objectId

      // Uncommenting the following line resolved model duplication issues in the Model Panel
      // without affecting diffing functionality. If future diffing problems arise, revisit this.
      if (modelId && encounteredModels.has(modelId)) continue
      if (encounteredObjects.has(objectId)) continue

      finalItems.push(item)
      if (modelId) encounteredModels.add(modelId)
      encounteredObjects.add(objectId)
    }

    return finalItems
  })

  const resourceItemsLoaded = computed(() => initLoadDone.value)

  const savedView = computed(() => {
    const idToLoad = savedViewId.value
    const idLoaded =
      resolvedResourcesResult.value?.project?.viewerResourcesExtended.savedView?.id
    const savedViewFromRes =
      resolvedResourcesResult.value?.project?.viewerResourcesExtended.savedView ||
      undefined

    if (idToLoad && idToLoad !== idLoaded) return undefined // stale query
    if (!idToLoad && !idLoaded) return savedViewFromRes // could be home view

    return savedViewFromRes
  })

  const isFederatedView = computed(() => resourceItems.value.length > 1)

  return {
    resourceItemsExtended,
    resourceItems,
    resourceItemsQueryVariables: computed(() => resourceItemsQueryVariables.value),
    resourceItemsLoaded,
    savedView,
    isFederatedView
  }
}

function setupResponseResourceData(
  state: InitialStateWithRequest,
  resourceItemsData: ReturnType<typeof setupResponseResourceItems>
): Pick<
  InjectableViewerState['resources']['response'],
  | 'objects'
  | 'commentThreads'
  | 'commentThreadsMetadata'
  | 'modelsAndVersionIds'
  | 'availableModelsAndVersions'
  | 'project'
  | 'resourceQueryVariables'
  | 'threadsQueryVariables'
  | 'loadMoreVersions'
  | 'resourcesLoaded'
  | 'resourcesLoading'
> {
  const apollo = useApolloClient().client
  const globalError = useError()
  const { triggerNotification } = useGlobalToast()
  const logger = useLogger()

  const {
    projectId,
    resources: {
      request: { resourceIdString, threadFilters }
    },
    urlHashState: { diff }
  } = state
  const { resourceItems, resourceItemsLoaded } = resourceItemsData

  const initLoadDone = ref(import.meta.server ? false : true)
  const objects = computed(() =>
    resourceItems.value.filter((i) => !i.modelId && !i.versionId)
  )

  const nonObjectResourceItems = computed(() =>
    resourceItems.value.filter(
      (r): r is ViewerResourceItem & { modelId: string; versionId: string } =>
        !!r.modelId
    )
  )

  const diffVersionIds = computed(() =>
    flatten(
      (diff.value?.diffs || []).map((d) => [d.versionA.versionId, d.versionB.versionId])
    )
  )

  // model.loadedVersion will be the actually currently loaded version +
  // any diff versions, if they're requested. the naming is confusing, but
  // model.loadedVersion = all currently loaded versions of that model, altho there's usually only 1
  const versionIds = computed(() =>
    [
      ...nonObjectResourceItems.value.map((r) => r.versionId),
      ...diffVersionIds.value
    ].sort()
  )
  const versionCursors = ref({} as Record<string, Nullable<string>>)

  const viewerLoadedResourcesVariablesFunc =
    (): ViewerLoadedResourcesQueryVariables => ({
      projectId: projectId.value,
      modelIds: nonObjectResourceItems.value.map((r) => r.modelId).sort(),
      versionIds: versionIds.value
    })

  // MODELS AND VERSIONS
  // sorting variables so that we don't refetech just because the order changed
  const {
    result: viewerLoadedResourcesResult,
    loading: viewerLoadedResourcesLoading,
    variables: viewerLoadedResourcesVariables,
    onError: onViewerLoadedResourcesError,
    onResult: onViewerLoadedResourcesResult,
    load: loadViewerLoadedResources
  } = useLazyQuery(viewerLoadedResourcesQuery, viewerLoadedResourcesVariablesFunc, {
    keepPreviousResult: true
  })

  const serverResourcesLoadedPromise = buildManualPromise<void>()
  if (import.meta.server) {
    watch(
      () => resourceItemsLoaded.value,
      async (newVal, oldVal) => {
        if (!newVal || oldVal) return

        // Load only now - once the previous query is done
        await loadViewerLoadedResources()
        serverResourcesLoadedPromise.resolve()
      },
      { flush: 'sync' }
    )
  } else {
    loadViewerLoadedResources()
    serverResourcesLoadedPromise.resolve()
  }

  const project = computed(() => viewerLoadedResourcesResult.value?.project)
  const models = computed(() => project.value?.models?.items || [])

  const modelsAndVersionIds = computed(() =>
    nonObjectResourceItems.value
      .map((r) => ({
        versionId: r.versionId,
        model: models.value.find((m) => m.id === r.modelId)
      }))
      .filter((o): o is SetNonNullable<typeof o, 'model'> => !!(o.versionId && o.model))
  )

  const availableModelsAndVersions = computed(() => {
    const modelItems = models.value
    return reduce(
      modelItems,
      (res, entry) => {
        res.push({
          model: entry,
          versions: [...entry.loadedVersion.items, ...entry.versions.items]
        })
        return res
      },
      [] as Array<{
        model: (typeof modelItems)[0]
        versions: (typeof modelItems)[0]['versions']['items']
      }>
    )
  })

  onViewerLoadedResourcesError((err) => {
    // Show full page error only if serious error (core data couldn't be loaded)
    const isWorkingLoad = !!viewerLoadedResourcesResult.value?.project.models.items
    if (isWorkingLoad) {
      return
    }

    globalError.value = createError({
      statusCode: 500,
      message: `Viewer loaded resource resolution failed: ${err}`
    })
    initLoadDone.value = true
  })

  // Load initial batch of cursors for each model
  onViewerLoadedResourcesResult((res) => {
    initLoadDone.value = true
    if (!res.data?.project?.models) return

    for (const model of res.data.project.models.items) {
      const modelId = model.id
      if (versionCursors.value[modelId]) continue

      const cursor = model.versions.cursor
      if (!cursor) continue

      versionCursors.value[modelId] = cursor
    }
  })

  const loadMoreVersions = async (modelId: string) => {
    const cursor = versionCursors.value[modelId]
    const baseVariables = viewerLoadedResourcesVariablesFunc()
    const { data, errors } = await apollo
      .query({
        query: viewerModelVersionsQuery,
        variables: {
          projectId: baseVariables.projectId,
          modelId,
          versionsCursor: cursor
        },
        fetchPolicy: 'network-only'
      })
      .catch(convertThrowIntoFetchResult)

    if (!data?.project?.model?.versions) {
      triggerNotification({
        type: ToastNotificationType.Danger,
        title: "Can't load more versions",
        description: getFirstErrorMessage(errors)
      })
      return
    }

    if (data.project.model.versions.cursor) {
      versionCursors.value[modelId] = data.project.model.versions.cursor
    }
  }

  // COMMENT THREADS
  const {
    result: viewerLoadedThreadsResult,
    onError: onViewerLoadedThreadsError,
    variables: threadsQueryVariables
  } = useQuery(
    viewerLoadedThreadsQuery,
    () => ({
      projectId: projectId.value,
      filter: {
        ...threadFilters.value,
        resourceIdString: resourceIdString.value
      }
    }),
    { keepPreviousResult: true }
  )

  const commentThreadsMetadata = computed(
    () => viewerLoadedThreadsResult.value?.project?.commentThreads
  )
  const commentThreads = computed(() => commentThreadsMetadata.value?.items || [])

  onViewerLoadedThreadsError((err) => {
    // Show full page error only if serious error (core data couldn't be loaded)
    const isWorkingLoad =
      !!viewerLoadedThreadsResult.value?.project.commentThreads.items
    if (isWorkingLoad) {
      return
    }

    triggerNotification({
      type: ToastNotificationType.Danger,
      title: 'Comment loading failed',
      description: `${err.message}`
    })
    logger.error(err)
  })

  onServerPrefetch(async () => {
    await Promise.all([serverResourcesLoadedPromise.promise])
  })

  return {
    objects,
    commentThreads,
    commentThreadsMetadata,
    modelsAndVersionIds,
    availableModelsAndVersions,
    project,
    resourceQueryVariables: computed(() => viewerLoadedResourcesVariables.value),
    threadsQueryVariables: computed(() => threadsQueryVariables.value),
    loadMoreVersions,
    resourcesLoaded: computed(() => initLoadDone.value),
    resourcesLoading: computed(() => viewerLoadedResourcesLoading.value)
  }
}

/**
 * Load resource responses (all of the relevant data from server)
 */
function setupResourceResponse(
  state: InitialStateWithRequest
): InitialStateWithRequestAndResponse {
  const resourceItemsData = setupResponseResourceItems(state)
  const loadedResourceData = setupResponseResourceData(state, resourceItemsData)

  return {
    ...state,
    resources: {
      request: {
        ...state.resources.request
      },
      response: {
        ...resourceItemsData,
        ...loadedResourceData
      }
    }
  }
}

function setupInterfaceState(
  state: InitialStateWithUrlHashState
): InitialStateWithInterface {
  // Is viewer busy - Using writable computed so that we can always intercept these calls
  const isLoading = ref(false)
  const loading = computed({
    get: () => isLoading.value,
    set: (newVal) => (isLoading.value = !!newVal)
  })

  const loadProgress = ref(0)

  const isolatedObjectIds = ref([] as string[])
  const hiddenObjectIds = ref([] as string[])
  const selectedObjects = shallowRef<Raw<SpeckleObject>[]>([])

  const propertyFilters = ref<
    Array<{
      filter: PropertyInfo | null
      isApplied: boolean
      selectedValues: string[]
      id: string
      condition: FilterCondition
    }>
  >([])
  const hasAnyFiltersApplied = computed(() => {
    if (isolatedObjectIds.value.length) return true
    if (hiddenObjectIds.value.length) return true
    if (propertyFilters.value.length > 0) return true
    return false
  })
  const viewMode = ref<ViewMode>(ViewMode.DEFAULT)

  const highlightedObjectIds = ref([] as string[])
  const spotlightUserSessionId = ref(null as Nullable<string>)

  const lightConfig = ref(DefaultLightConfiguration)
  const explodeFactor = ref(0)
  const selection = ref(null as Nullable<Vector3>)

  const selectedObjectIds = computed(
    () =>
      new Set(
        selectedObjects.value
          .map((o) => o.id as MaybeNullOrUndefined<string>)
          .filter(isNonNullable)
      )
  )

  /**
   * THREADS
   */
  const { commentThreads, openThread, newThreadEditor } = setupViewerCommentBubbles({
    state
  })
  const isTyping = ref(false)
  const hideBubbles = ref(false)

  /**
   * Diffing
   */
  const diffState = setupUiDiffState(state)

  const position = ref(new Vector3())
  const target = ref(new Vector3())
  const isOrthoProjection = ref(false as boolean)

  return {
    ...state,
    ui: {
      diff: {
        ...diffState
      },
      selection,
      lightConfig,
      explodeFactor,
      spotlightUserSessionId,
      loading,
      loadProgress,
      threads: {
        items: commentThreads,
        openThread: {
          thread: openThread,
          isTyping,
          newThreadEditor
        },
        hideBubbles
      },
      camera: {
        // position: wrapRefWithTracking(position, 'position'),
        // target: wrapRefWithTracking(target, 'target'),
        position,
        target,
        isOrthoProjection
      },
      viewMode,
      sectionBox: ref(null as Nullable<SectionBoxData>),
      sectionBoxContext: {
        visible: ref(false),
        edited: ref(false)
      },
      filters: {
        isolatedObjectIds,
        hiddenObjectIds,
        selectedObjects,
        selectedObjectIds,
        propertyFilters,
        hasAnyFiltersApplied
      },
      highlightedObjectIds,
      measurement: {
        enabled: ref(false),
        options: ref<MeasurementOptions>({
          visible: true,
          type: MeasurementType.POINTTOPOINT,
          units: 'm',
          vertexSnap: true,
          precision: 2
        })
      },
      savedViews: useBuildSavedViewsUIState()
    }
  }
}

type UseSetupViewerParams = { projectId: AsyncWritableComputedRef<string> }

export function useSetupViewer(params: UseSetupViewerParams): InjectableViewerState {
  // Initialize full state object - each subsequent state initialization depends on
  // the results of the previous ones until we have the final full object
  const initState = setupInitialState(params)
  const initialStateWithRequest = setupResourceRequest(initState)
  const stateWithResources = setupResourceResponse(initialStateWithRequest)
  const state: InjectableViewerState = setupInterfaceState(stateWithResources)

  // We don't want the state to ever be proxified (e.g. when passed through props),
  // cause that will break composables (refs will be automatically unwrapped as if
  // they're accessed in a template)
  const rawState = markRaw(state)

  // Inject it into descendant components
  provide(InjectableViewerStateKey, rawState)

  return rawState
}

// COMPOSABLES FOR RETRIEVING (PARTS OF) INJECTABLE STATE

export function useInjectedViewerState(): InjectableViewerState {
  // we're forcing TS to ignore the scenario where this data can't be found and returns undefined
  // to avoid unnecessary null checks everywhere
  const state = inject(InjectableViewerStateKey) as InjectableViewerState
  return state
}

export function useInjectedViewer(): InjectableViewerState['viewer'] {
  const { viewer } = useInjectedViewerState()
  return viewer
}

export function useInjectedViewerLoadedResources(): InjectableViewerState['resources']['response'] {
  const { resources } = useInjectedViewerState()
  return resources.response
}

export function useInjectedViewerRequestedResources(): InjectableViewerState['resources']['request'] {
  const { resources } = useInjectedViewerState()
  return resources.request
}

export function useInjectedViewerInterfaceState(): InjectableViewerState['ui'] {
  const { ui } = useInjectedViewerState()
  return ui
}

export function useResetUiState() {
  const {
    ui: { camera, sectionBox, highlightedObjectIds, lightConfig, viewMode }
  } = useInjectedViewerState()
  const { resetFilters } = useFilterUtilities()
  const { endDiff } = useDiffUtilities()

  return () => {
    camera.isOrthoProjection.value = false
    sectionBox.value = null
    highlightedObjectIds.value = []
    lightConfig.value = { ...DefaultLightConfiguration }
    viewMode.value = ViewMode.DEFAULT
    resetFilters()
    endDiff()
  }
}

export { InjectableViewerStateKey, useSetupViewerScope }<|MERGE_RESOLUTION|>--- conflicted
+++ resolved
@@ -80,14 +80,11 @@
   type ViewerResource
 } from '@speckle/shared/viewer/route'
 import type { SavedViewUrlSettings } from '~/lib/viewer/helpers/savedViews'
-<<<<<<< HEAD
 import type { FilterCondition } from '~/lib/viewer/helpers/filters/types'
-=======
 import {
   useBuildSavedViewsUIState,
   type SavedViewsUIState
 } from '~/lib/viewer/composables/savedViews/state'
->>>>>>> f4382c96
 
 export type LoadedModel = NonNullable<
   Get<ViewerLoadedResourcesQuery, 'project.models.items[0]'>
