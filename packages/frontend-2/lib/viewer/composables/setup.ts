/* eslint-disable @typescript-eslint/restrict-template-expressions */
import {
  Viewer,
  DefaultViewerParams,
  WorldTree,
  ViewerEvent,
  DefaultLightConfiguration,
<<<<<<< HEAD
  SpeckleView,
  DiffResult,
  VisualDiffMode,
  LegacyViewer
=======
  VisualDiffMode
>>>>>>> a6b7266b
} from '@speckle/viewer'
import type {
  FilteringState,
  PropertyInfo,
  SunLightConfiguration,
  SpeckleView,
  DiffResult
} from '@speckle/viewer'
import type { MaybeRef } from '@vueuse/shared'
import { inject, ref, provide } from 'vue'
import type {
  InjectionKey,
  ComputedRef,
  WritableComputedRef,
  Raw,
  Ref,
  ShallowRef
} from 'vue'
import { useScopedState } from '~~/lib/common/composables/scopedState'
import type { Nullable, Optional } from '@speckle/shared'
import { SpeckleViewer } from '@speckle/shared'
import { useApolloClient, useQuery } from '@vue/apollo-composable'
import {
  projectViewerResourcesQuery,
  viewerLoadedResourcesQuery,
  viewerLoadedThreadsQuery,
  viewerModelVersionsQuery
} from '~~/lib/viewer/graphql/queries'
import type {
  ProjectViewerResourcesQueryVariables,
  ViewerLoadedResourcesQuery,
  ViewerLoadedResourcesQueryVariables,
  ViewerLoadedThreadsQuery,
  ViewerResourceItem,
  ViewerLoadedThreadsQueryVariables,
  ProjectCommentsFilter,
  ViewerModelVersionCardItemFragment
} from '~~/lib/common/generated/gql/graphql'
import type { SetNonNullable, Get } from 'type-fest'
import {
  convertThrowIntoFetchResult,
  getFirstErrorMessage
} from '~~/lib/common/helpers/graphql'
import { nanoid } from 'nanoid'
import { ToastNotificationType, useGlobalToast } from '~~/lib/common/composables/toast'
import type { CommentBubbleModel } from '~~/lib/viewer/composables/commentBubbles'
import { setupUrlHashState } from '~~/lib/viewer/composables/setup/urlHashState'
import type { SpeckleObject } from '~~/lib/common/helpers/sceneExplorer'
import { Box3, Vector3 } from 'three'
// eslint-disable-next-line @typescript-eslint/no-unused-vars
import { wrapRefWithTracking } from '~~/lib/common/helpers/debugging'
import { writableAsyncComputed } from '~~/lib/common/composables/async'
import type { AsyncWritableComputedRef } from '~~/lib/common/composables/async'
import { setupUiDiffState } from '~~/lib/viewer/composables/setup/diff'
import type { DiffStateCommand } from '~~/lib/viewer/composables/setup/diff'
import { useDiffUtilities, useFilterUtilities } from '~~/lib/viewer/composables/ui'
import { flatten, reduce } from 'lodash-es'
import { setupViewerCommentBubbles } from '~~/lib/viewer/composables/setup/comments'
import { FilteringExtension } from '@speckle/viewer'

export type LoadedModel = NonNullable<
  Get<ViewerLoadedResourcesQuery, 'project.models.items[0]'>
>

export type LoadedThreadsMetadata = NonNullable<
  Get<ViewerLoadedThreadsQuery, 'project.commentThreads'>
>

export type LoadedCommentThread = NonNullable<Get<LoadedThreadsMetadata, 'items[0]'>>

export type InjectableViewerState = Readonly<{
  /**
   * The project which we're opening in the viewer (all loaded models should belong to it)
   */
  projectId: ComputedRef<string>
  /**
   * User viewer session ID. The same user will have different IDs in different tabs if multiple are open.
   * This is used to ignore user activity messages from the same tab.
   */
  sessionId: ComputedRef<string>
  /**
   * The actual Viewer instance and related objects.
   * Note: This is going to be undefined in SSR!
   */
  viewer: {
    /**
     * The actual viewer instance
     */
    instance: LegacyViewer
    /**
     * Container onto which the Viewer instance is attached
     */
    container: HTMLElement
    /**
     * For checking when viewer.init() is complete
     */
    init: {
      promise: Promise<void>
      ref: ComputedRef<boolean>
    }
    /**
     * Various values that represent the current Viewer instance state
     */
    metadata: {
      worldTree: ComputedRef<Optional<WorldTree>>
      availableFilters: ComputedRef<Optional<PropertyInfo[]>>
      views: ComputedRef<SpeckleView[]>
      filteringState: ComputedRef<Optional<FilteringState>>
    }
  }
  /**
   * Loaded/loadable resources
   */
  resources: {
    /**
     * State of resource identifiers that should be loaded (tied to the URL param)
     */
    request: {
      /**
       * All currently requested identifiers. You
       * can write to this to change which resources should be loaded.
       */
      items: AsyncWritableComputedRef<SpeckleViewer.ViewerRoute.ViewerResource[]>
      /**
       * All currently requested identifiers in a comma-delimited string, the way it's
       * represented in the URL. Is writable also.
       */
      resourceIdString: AsyncWritableComputedRef<string>

      /**
       * Writable computed for reading/writing current thread filters
       */
      threadFilters: Ref<Omit<ProjectCommentsFilter, 'resourceIdString'>>

      /**
       * Helper for switching model to a specific version (or just latest)
       */
      switchModelToVersion: (modelId: string, versionId?: string) => Promise<void>
      // addModelVersion: (modelId: string, versionId: string) => void
      // removeModelVersion: (modelId: string, versionId?: string) => void
      // setModelVersions: (newResources: ViewerResource[]) => void
    }
    /**
     * State of resolved, validated & de-duplicated resources that are loaded in the viewer. These
     * are resolved from multiple GQL requests and update whenever resources.request updates.
     */
    response: {
      /**
       * Metadata about loaded items
       */
      resourceItems: ComputedRef<ViewerResourceItem[]>
      /**
       * Variables used to load resource items identified by URL identifiers. Relevant when making cache updates
       */
      resourceItemsQueryVariables: ComputedRef<
        Optional<ProjectViewerResourcesQueryVariables>
      >
      /**
       * Model GQL objects paired with their loaded version IDs
       */
      modelsAndVersionIds: ComputedRef<Array<{ model: LoadedModel; versionId: string }>>
      /**
       * All available (retrieved from GQL) models and their versions
       */
      availableModelsAndVersions: ComputedRef<
        Array<{ model: LoadedModel; versions: LoadedModel['versions']['items'] }>
      >
      /**
       * Detached objects (not models/versions)
       */
      objects: ComputedRef<ViewerResourceItem[]>
      /**
       * Comment threads for all loaded resources
       */
      commentThreads: ComputedRef<Array<LoadedCommentThread>>
      /**
       * Metadata about requested comment threads (e.g. total counts)
       */
      commentThreadsMetadata: ComputedRef<Optional<LoadedThreadsMetadata>>
      /**
       * Project main metadata
       */
      project: ComputedRef<Optional<Get<ViewerLoadedResourcesQuery, 'project'>>>
      /**
       * Variables used to load the resource query. Relevant when making cache updates.
       */
      resourceQueryVariables: ComputedRef<Optional<ViewerLoadedResourcesQueryVariables>>
      /**
       * Variables used to load the threads query. Relevant when making cache updates.
       */
      threadsQueryVariables: ComputedRef<Optional<ViewerLoadedThreadsQueryVariables>>
      /**
       * Fetch the next page of versions for a loaded model
       */
      loadMoreVersions: (modelId: string) => Promise<void>
    }
  }
  /**
   * Interface state
   */
  ui: {
    /**
     * Thread and their bubble state
     */
    threads: {
      /**
       * Comment bubble models keyed by comment ID
       */
      items: Ref<Record<string, CommentBubbleModel>>
      openThread: {
        thread: ComputedRef<Optional<CommentBubbleModel>>
        isTyping: Ref<boolean>
        newThreadEditor: Ref<boolean>
      }
      hideBubbles: Ref<boolean>
    }
    spotlightUserSessionId: Ref<Nullable<string>>
    filters: {
      isolatedObjectIds: Ref<string[]>
      hiddenObjectIds: Ref<string[]>
      selectedObjects: Ref<Raw<SpeckleObject>[]>
      propertyFilter: {
        filter: Ref<Nullable<PropertyInfo>>
        isApplied: Ref<boolean>
      }
      hasAnyFiltersApplied: ComputedRef<boolean>
    }
    camera: {
      position: Ref<Vector3>
      target: Ref<Vector3>
      isOrthoProjection: Ref<boolean>
    }
    diff: {
      newVersion: ComputedRef<ViewerModelVersionCardItemFragment | undefined>
      oldVersion: ComputedRef<ViewerModelVersionCardItemFragment | undefined>
      time: Ref<number>
      mode: Ref<VisualDiffMode>
      result: ShallowRef<Optional<DiffResult>> //ComputedRef<Optional<DiffResult>>
      enabled: Ref<boolean>
    }
    sectionBox: Ref<Nullable<Box3>>
    highlightedObjectIds: Ref<string[]>
    lightConfig: Ref<SunLightConfiguration>
    explodeFactor: Ref<number>
    viewerBusy: WritableComputedRef<boolean>
    selection: Ref<Nullable<Vector3>>
  }
  /**
   * State stored in the anchor string of the URL
   */
  urlHashState: {
    focusedThreadId: AsyncWritableComputedRef<Nullable<string>>
    diff: AsyncWritableComputedRef<Nullable<DiffStateCommand>>
  }
}>

type CachedViewerState = Pick<
  InjectableViewerState['viewer'],
  'container' | 'instance'
> & {
  initPromise: Promise<void>
}

type InitialSetupState = Pick<
  InjectableViewerState,
  'projectId' | 'viewer' | 'sessionId' | 'urlHashState'
>

type InitialStateWithRequest = InitialSetupState & {
  resources: { request: InjectableViewerState['resources']['request'] }
}

export type InitialStateWithRequestAndResponse = InitialSetupState &
  Pick<InjectableViewerState, 'resources'>

export type InitialStateWithUrlHashState = InitialStateWithRequestAndResponse

export type InitialStateWithInterface = InitialStateWithUrlHashState &
  Pick<InjectableViewerState, 'ui'>

/**
 * Scoped state key for 'viewer' metadata, as we reuse it between routes
 */
const GlobalViewerDataKey = Symbol('GlobalViewerData')

/**
 * Vue injection key for the Injectable Viewer State
 */
const InjectableViewerStateKey: InjectionKey<InjectableViewerState> = Symbol(
  'INJECTABLE_VIEWER_STATE'
)

function createViewerData(): CachedViewerState {
  if (process.server)
    // we don't want to use nullable checks everywhere, so the nicer route here ends
    // up being telling TS to ignore the undefineds - you shouldn't use any of this in SSR anyway
    return undefined as unknown as CachedViewerState

  const container = document.createElement('div')
  container.id = 'renderer'
  container.style.display = 'block'
  container.style.width = '100%'
  container.style.height = '100%'

  const viewer = new LegacyViewer(container, DefaultViewerParams)
  const initPromise = viewer.init()

  return {
    instance: viewer,
    container,
    initPromise
  }
}

function setupViewerMetadata(params: {
  viewer: Viewer
}): InitialSetupState['viewer']['metadata'] {
  const { viewer } = params

  const worldTree = shallowRef(undefined as Optional<WorldTree>)
  const availableFilters = shallowRef(undefined as Optional<PropertyInfo[]>)
  const filteringState = shallowRef(undefined as Optional<FilteringState>)
  const views = ref([] as SpeckleView[])

  const refreshWorldTreeAndFilters = async (busy: boolean) => {
    if (busy) return
    worldTree.value = viewer.getWorldTree()
    availableFilters.value = await viewer.getObjectProperties()
    views.value = viewer.getViews()
  }
  const updateFilteringState = (newState: FilteringState) => {
    filteringState.value = newState
  }

  onMounted(() => {
    viewer.on(ViewerEvent.Busy, refreshWorldTreeAndFilters)
    viewer
      .getExtension(FilteringExtension)
      .on(ViewerEvent.FilteringStateSet, updateFilteringState)
  })

  onBeforeUnmount(() => {
    viewer.removeListener(ViewerEvent.Busy, refreshWorldTreeAndFilters)
    viewer
      .getExtension(FilteringExtension)
      .removeListener(ViewerEvent.FilteringStateSet, updateFilteringState)
  })

  return {
    worldTree: computed(() => worldTree.value),
    availableFilters: computed(() => availableFilters.value),
    filteringState: computed(() => filteringState.value),
    views: computed(() => views.value)
  }
}

/**
 * Setup actual viewer instance & related data
 */
function setupInitialState(params: UseSetupViewerParams): InitialSetupState {
  const projectId = computed(() => unref(params.projectId))

  const sessionId = computed(() => nanoid())
  const isInitialized = ref(false)
  const { instance, initPromise, container } = useScopedState(
    GlobalViewerDataKey,
    createViewerData
  ) || { initPromise: Promise.resolve() }
  initPromise.then(() => (isInitialized.value = true))

  return {
    projectId,
    sessionId,
    viewer: process.server
      ? (undefined as unknown as InitialSetupState['viewer'])
      : {
          instance,
          container,
          init: {
            promise: initPromise,
            ref: computed(() => isInitialized.value)
          },
          metadata: setupViewerMetadata({ viewer: instance })
        },
    urlHashState: setupUrlHashState()
  }
}

/**
 * Setup resource requests (tied to URL resource identifier param)
 */
function setupResourceRequest(state: InitialSetupState): InitialStateWithRequest {
  const route = useRoute()
  const router = useRouter()
  const getParam = computed(() => route.params.modelId as string)

  const resources = writableAsyncComputed({
    get: () => SpeckleViewer.ViewerRoute.parseUrlParameters(getParam.value),
    set: async (newResources) => {
      const modelId =
        SpeckleViewer.ViewerRoute.createGetParamFromResources(newResources)
      await router.push({
        params: { modelId },
        query: route.query,
        hash: route.hash
      })
    },
    initialState: [],
    asyncRead: false
  })

  // we could use getParam, but `createGetParamFromResources` does sorting and de-duplication AFAIK
  const resourceIdString = writableAsyncComputed({
    get: () => SpeckleViewer.ViewerRoute.createGetParamFromResources(resources.value),
    set: async (newVal) => {
      const newResources = SpeckleViewer.ViewerRoute.parseUrlParameters(newVal)
      await resources.update(newResources)
    },
    initialState: '',
    asyncRead: false
  })

  const threadFilters = ref({} as Omit<ProjectCommentsFilter, 'resourceIdString'>)

  const switchModelToVersion = async (modelId: string, versionId?: string) => {
    const resourceArr = resources.value.slice()

    const resourceIdx = resourceArr.findIndex(
      (r) => SpeckleViewer.ViewerRoute.isModelResource(r) && r.modelId === modelId
    )

    if (resourceIdx !== -1) {
      // Replace
      const newResources = resources.value.slice()
      newResources.splice(
        resourceIdx,
        1,
        new SpeckleViewer.ViewerRoute.ViewerModelResource(modelId, versionId)
      )

      await resources.update(newResources)
    } else {
      // Add new one and allow de-duplication to do its thing
      await resources.update([
        new SpeckleViewer.ViewerRoute.ViewerModelResource(modelId, versionId),
        ...resources.value
      ])
    }
  }

  return {
    ...state,
    resources: {
      request: {
        items: resources,
        resourceIdString,
        threadFilters,
        switchModelToVersion
      }
    }
  }
}

/**
 * Parse URL resource request and figure out the actual resource items we need to load in the viewer
 * through the GQL API
 */
function setupResponseResourceItems(
  state: InitialStateWithRequest
): Pick<
  InjectableViewerState['resources']['response'],
  'resourceItems' | 'resourceItemsQueryVariables'
> {
  const globalError = useError()
  const {
    projectId,
    resources: {
      request: { resourceIdString }
    }
  } = state

  const {
    result: resolvedResourcesResult,
    variables: resourceItemsQueryVariables,
    onError
  } = useQuery(
    projectViewerResourcesQuery,
    () => ({
      projectId: projectId.value,
      resourceUrlString: resourceIdString.value
    }),
    { keepPreviousResult: true }
  )

  onError((err) => {
    globalError.value = createError({
      statusCode: 500,
      message: `Viewer resource resolution failed: ${err}`
    })
  })

  const resolvedResourceGroups = computed(
    () => resolvedResourcesResult.value?.project?.viewerResources || []
  )

  /**
   * Validated & de-duplicated resources that should be loaded in the viewer
   */
  const resourceItems = computed(() => {
    /**
     * Flatten results into an array of items that are properly ordered according to resource identifier priority.
     * Loading priority: Model w/ version > Model > Folder name > Object ID
     */
    const versionItems: ViewerResourceItem[] = []
    const modelItems: ViewerResourceItem[] = []
    const folderItems: ViewerResourceItem[] = []
    const objectItems: ViewerResourceItem[] = []
    const allModelItems: ViewerResourceItem[] = []
    for (const group of resolvedResourceGroups.value) {
      const [resource] = SpeckleViewer.ViewerRoute.parseUrlParameters(group.identifier)

      for (const item of group.items) {
        if (SpeckleViewer.ViewerRoute.isModelResource(resource)) {
          if (resource.versionId) {
            versionItems.push(item)
          } else {
            modelItems.push(item)
          }
        } else if (SpeckleViewer.ViewerRoute.isAllModelsResource(resource)) {
          allModelItems.push(item)
        } else if (SpeckleViewer.ViewerRoute.isModelFolderResource(resource)) {
          folderItems.push(item)
        } else if (SpeckleViewer.ViewerRoute.isObjectResource(resource)) {
          objectItems.push(item)
        }
      }
    }

    const orderedItems = [
      ...versionItems,
      ...modelItems,
      ...folderItems,
      ...allModelItems,
      ...objectItems
    ]

    // Get rid of duplicates - only 1 resource per objectId
    const encounteredModels = new Set<string>()
    const encounteredObjects = new Set<string>()
    const finalItems: ViewerResourceItem[] = []
    for (const item of orderedItems) {
      const modelId = item.modelId
      const objectId = item.objectId

      // In case we want to go back to 1 resource per model:
      // if (modelId && encounteredModels.has(modelId)) continue
      if (encounteredObjects.has(objectId)) continue

      finalItems.push(item)
      if (modelId) encounteredModels.add(modelId)
      encounteredObjects.add(objectId)
    }

    return finalItems
  })

  return {
    resourceItems,
    resourceItemsQueryVariables: computed(() => resourceItemsQueryVariables.value)
  }
}

function setupResponseResourceData(
  state: InitialStateWithRequest,
  resourceItemsData: ReturnType<typeof setupResponseResourceItems>
): Omit<
  InjectableViewerState['resources']['response'],
  'resourceItems' | 'resourceItemsQueryVariables'
> {
  const apollo = useApolloClient().client
  const globalError = useError()
  const { triggerNotification } = useGlobalToast()
  const logger = useLogger()

  const {
    projectId,
    resources: {
      request: { resourceIdString, threadFilters }
    },
    urlHashState: { diff }
  } = state
  const { resourceItems } = resourceItemsData

  const objects = computed(() =>
    resourceItems.value.filter((i) => !i.modelId && !i.versionId)
  )

  const nonObjectResourceItems = computed(() =>
    resourceItems.value.filter(
      (r): r is ViewerResourceItem & { modelId: string; versionId: string } =>
        !!r.modelId
    )
  )

  const diffVersionIds = computed(() =>
    flatten(
      (diff.value?.diffs || []).map((d) => [d.versionA.versionId, d.versionB.versionId])
    )
  )

  // model.loadedVersion will be the actually currently loaded version +
  // any diff versions, if they're requested. the naming is confusing, but
  // model.loadedVersion = all currently loaded versions of that model, altho there's usually only 1
  const versionIds = computed(() =>
    [
      ...nonObjectResourceItems.value.map((r) => r.versionId),
      ...diffVersionIds.value
    ].sort()
  )
  const versionCursors = ref({} as Record<string, Nullable<string>>)

  const viewerLoadedResourcesVariablesFunc =
    (): ViewerLoadedResourcesQueryVariables => ({
      projectId: projectId.value,
      modelIds: nonObjectResourceItems.value.map((r) => r.modelId).sort(),
      versionIds: versionIds.value
    })

  // MODELS AND VERSIONS
  // sorting variables so that we don't refetech just because the order changed
  const {
    result: viewerLoadedResourcesResult,
    variables: viewerLoadedResourcesVariables,
    onError: onViewerLoadedResourcesError,
    onResult: onViewerLoadedResourcesResult
  } = useQuery(viewerLoadedResourcesQuery, viewerLoadedResourcesVariablesFunc, {
    keepPreviousResult: true
  })

  const project = computed(() => viewerLoadedResourcesResult.value?.project)
  const models = computed(() => project.value?.models?.items || [])

  const modelsAndVersionIds = computed(() =>
    nonObjectResourceItems.value
      .map((r) => ({
        versionId: r.versionId,
        model: models.value.find((m) => m.id === r.modelId)
      }))
      .filter((o): o is SetNonNullable<typeof o, 'model'> => !!(o.versionId && o.model))
  )

  const availableModelsAndVersions = computed(() => {
    const modelItems = models.value
    return reduce(
      modelItems,
      (res, entry) => {
        res.push({
          model: entry,
          versions: [...entry.loadedVersion.items, ...entry.versions.items]
        })
        return res
      },
      [] as Array<{
        model: (typeof modelItems)[0]
        versions: (typeof modelItems)[0]['versions']['items']
      }>
    )
  })

  onViewerLoadedResourcesError((err) => {
    globalError.value = createError({
      statusCode: 500,
      message: `Viewer loaded resource resolution failed: ${err}`
    })
  })

  // Load initial batch of cursors for each model
  onViewerLoadedResourcesResult((res) => {
    if (!res.data?.project?.models) return

    for (const model of res.data.project.models.items) {
      const modelId = model.id
      if (versionCursors.value[modelId]) continue

      const cursor = model.versions.cursor
      if (!cursor) continue

      versionCursors.value[modelId] = cursor
    }
  })

  const loadMoreVersions = async (modelId: string) => {
    const cursor = versionCursors.value[modelId]
    const baseVariables = viewerLoadedResourcesVariablesFunc()
    const { data, errors } = await apollo
      .query({
        query: viewerModelVersionsQuery,
        variables: {
          projectId: baseVariables.projectId,
          modelId,
          versionsCursor: cursor
        },
        fetchPolicy: 'network-only'
      })
      .catch(convertThrowIntoFetchResult)

    if (!data?.project?.model?.versions) {
      triggerNotification({
        type: ToastNotificationType.Danger,
        title: "Can't load more versions",
        description: getFirstErrorMessage(errors)
      })
      return
    }

    if (data.project.model.versions.cursor) {
      versionCursors.value[modelId] = data.project.model.versions.cursor
    }
  }

  // COMMENT THREADS
  const {
    result: viewerLoadedThreadsResult,
    onError: onViewerLoadedThreadsError,
    variables: threadsQueryVariables
  } = useQuery(
    viewerLoadedThreadsQuery,
    () => ({
      projectId: projectId.value,
      filter: {
        ...threadFilters.value,
        resourceIdString: resourceIdString.value
      }
    }),
    { keepPreviousResult: true }
  )

  const commentThreadsMetadata = computed(
    () => viewerLoadedThreadsResult.value?.project?.commentThreads
  )
  const commentThreads = computed(() => commentThreadsMetadata.value?.items || [])

  onViewerLoadedThreadsError((err) => {
    triggerNotification({
      type: ToastNotificationType.Danger,
      title: 'Comment loading failed',
      description: `${err.message}`
    })
    logger.error(err)
  })

  return {
    objects,
    commentThreads,
    commentThreadsMetadata,
    modelsAndVersionIds,
    availableModelsAndVersions,
    project,
    resourceQueryVariables: computed(() => viewerLoadedResourcesVariables.value),
    threadsQueryVariables: computed(() => threadsQueryVariables.value),
    loadMoreVersions
  }
}

/**
 * Load resource responses (all of the relevant data from server)
 */
function setupResourceResponse(
  state: InitialStateWithRequest
): InitialStateWithRequestAndResponse {
  const resourceItemsData = setupResponseResourceItems(state)
  const loadedResourceData = setupResponseResourceData(state, resourceItemsData)

  return {
    ...state,
    resources: {
      request: {
        ...state.resources.request
      },
      response: {
        ...resourceItemsData,
        ...loadedResourceData
      }
    }
  }
}

function setupInterfaceState(
  state: InitialStateWithUrlHashState
): InitialStateWithInterface {
  // Is viewer busy - Using writable computed so that we can always intercept these calls
  const isViewerBusy = ref(false)
  const viewerBusy = computed({
    get: () => isViewerBusy.value,
    set: (newVal) => (isViewerBusy.value = !!newVal)
  })

  const isolatedObjectIds = ref([] as string[])
  const hiddenObjectIds = ref([] as string[])
  const selectedObjects = shallowRef<Raw<SpeckleObject>[]>([])
  const propertyFilter = ref(null as Nullable<PropertyInfo>)
  const isPropertyFilterApplied = ref(false)
  const hasAnyFiltersApplied = computed(() => {
    if (isolatedObjectIds.value.length) return true
    if (hiddenObjectIds.value.length) return true
    if (propertyFilter.value || isPropertyFilterApplied.value) return true
    if (explodeFactor.value !== 0) return true
    return false
  })

  const highlightedObjectIds = ref([] as string[])
  const spotlightUserSessionId = ref(null as Nullable<string>)

  const lightConfig = ref(DefaultLightConfiguration)
  const explodeFactor = ref(0)
  const selection = ref(null as Nullable<Vector3>)

  /**
   * THREADS
   */
  const { commentThreads, openThread, newThreadEditor } = setupViewerCommentBubbles({
    state
  })
  const isTyping = ref(false)
  const hideBubbles = ref(false)

  /**
   * Diffing
   */
  const diffState = setupUiDiffState(state)

  const position = ref(new Vector3())
  const target = ref(new Vector3())
  const isOrthoProjection = ref(false as boolean)

  return {
    ...state,
    ui: {
      diff: {
        ...diffState
      },
      selection,
      lightConfig,
      explodeFactor,
      spotlightUserSessionId,
      viewerBusy,
      threads: {
        items: commentThreads,
        openThread: {
          thread: openThread,
          isTyping,
          newThreadEditor
        },
        hideBubbles
      },
      camera: {
        // position: wrapRefWithTracking(position, 'position'),
        // target: wrapRefWithTracking(target, 'target'),
        position,
        target,
        isOrthoProjection
      },
      sectionBox: ref(null as Nullable<Box3>),
      filters: {
        isolatedObjectIds,
        hiddenObjectIds,
        selectedObjects,
        propertyFilter: {
          filter: propertyFilter,
          isApplied: isPropertyFilterApplied
        },
        hasAnyFiltersApplied
      },
      highlightedObjectIds
    }
  }
}

type UseSetupViewerParams = { projectId: MaybeRef<string> }

export function useSetupViewer(params: UseSetupViewerParams): InjectableViewerState {
  // Initialize full state object - each subsequent state initialization depends on
  // the results of the previous ones until we have the final full object
  const initState = setupInitialState(params)
  const initialStateWithRequest = setupResourceRequest(initState)
  const stateWithResources = setupResourceResponse(initialStateWithRequest)
  const state: InjectableViewerState = setupInterfaceState(stateWithResources)

  // Inject it into descendant components
  provide(InjectableViewerStateKey, state)

  return state
}

/**
 * COMPOSABLES FOR RETRIEVING (PARTS OF) INJECTABLE STATE
 */

export function useInjectedViewerState(): InjectableViewerState {
  // we're forcing TS to ignore the scenario where this data can't be found and returns undefined
  // to avoid unnecessary null checks everywhere
  const state = inject(InjectableViewerStateKey) as InjectableViewerState
  return state
}

export function useInjectedViewer(): InjectableViewerState['viewer'] {
  const { viewer } = useInjectedViewerState()
  return viewer
}

export function useInjectedViewerLoadedResources(): InjectableViewerState['resources']['response'] {
  const { resources } = useInjectedViewerState()
  return resources.response
}

export function useInjectedViewerRequestedResources(): InjectableViewerState['resources']['request'] {
  const { resources } = useInjectedViewerState()
  return resources.request
}

export function useInjectedViewerInterfaceState(): InjectableViewerState['ui'] {
  const { ui } = useInjectedViewerState()
  return ui
}

/**
 * Use this when you want to use the viewer state outside the viewer, ie in a component that's inside a portal!
 * @param state
 */
export function useSetupViewerScope(
  state: InjectableViewerState
): InjectableViewerState {
  provide(InjectableViewerStateKey, state)
  return state
}

export function useResetUiState() {
  const {
    ui: { camera, sectionBox, highlightedObjectIds, lightConfig }
  } = useInjectedViewerState()
  const { resetFilters } = useFilterUtilities()
  const { endDiff } = useDiffUtilities()

  return () => {
    camera.isOrthoProjection.value = false
    sectionBox.value = null
    highlightedObjectIds.value = []
    lightConfig.value = { ...DefaultLightConfiguration }
    resetFilters()
    endDiff()
  }
}<|MERGE_RESOLUTION|>--- conflicted
+++ resolved
@@ -5,14 +5,8 @@
   WorldTree,
   ViewerEvent,
   DefaultLightConfiguration,
-<<<<<<< HEAD
-  SpeckleView,
-  DiffResult,
-  VisualDiffMode,
-  LegacyViewer
-=======
+  LegacyViewer,
   VisualDiffMode
->>>>>>> a6b7266b
 } from '@speckle/viewer'
 import type {
   FilteringState,
