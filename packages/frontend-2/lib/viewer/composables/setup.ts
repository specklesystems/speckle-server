--- conflicted
+++ resolved
@@ -57,9 +57,7 @@
 import { setupUrlHashState } from '~~/lib/viewer/composables/setup/urlHashState'
 import { SpeckleObject } from '~~/lib/common/helpers/sceneExplorer'
 import { Box3, Vector3 } from 'three'
-<<<<<<< HEAD
 import { ViewerResource } from '~~/../shared/dist-esm/viewer/helpers/route'
-=======
 // eslint-disable-next-line @typescript-eslint/no-unused-vars
 import { wrapRefWithTracking } from '~~/lib/common/helpers/debugging'
 import { useFilterUtilities } from '~~/lib/viewer/composables/ui'
@@ -67,7 +65,6 @@
   AsyncWritableComputedRef,
   writableAsyncComputed
 } from '~~/lib/common/composables/async'
->>>>>>> 4aa25679
 
 export type LoadedModel = NonNullable<
   Get<ViewerLoadedResourcesQuery, 'project.models.items[0]'>
@@ -152,14 +149,10 @@
       /**
        * Helper for switching model to a specific version (or just latest)
        */
-<<<<<<< HEAD
       switchModelToVersion: (modelId: string, versionId?: string) => void
       addModelVersion: (modelId: string, versionId: string) => void
       removeModelVersion: (modelId: string, versionId?: string) => void
       setModelVersions: (newResources: ViewerResource[]) => void
-=======
-      switchModelToVersion: (modelId: string, versionId?: string) => Promise<void>
->>>>>>> 4aa25679
     }
     /**
      * State of resolved, validated & de-duplicated resources that are loaded in the viewer. These
@@ -248,8 +241,9 @@
       isOrthoProjection: Ref<boolean>
     }
     diff: {
-      versionA: Ref<ViewerResourceItem | undefined>
-      versionB: Ref<ViewerResourceItem | undefined>
+      diffString: Ref<Nullable<string>>
+      newVersion: Ref<ViewerModelVersionCardItemFragment | undefined>
+      oldVersion: Ref<ViewerModelVersionCardItemFragment | undefined>
       diffTime: Ref<number>
       diffMode: Ref<VisualDiffMode>
       diffResult: ShallowRef<Optional<DiffResult>> //ComputedRef<Optional<DiffResult>>
@@ -266,12 +260,8 @@
    * State stored in the anchor string of the URL
    */
   urlHashState: {
-<<<<<<< HEAD
     focusedThreadId: WritableComputedRef<Nullable<string>>
-    compare: WritableComputedRef<Nullable<boolean>>
-=======
-    focusedThreadId: AsyncWritableComputedRef<Nullable<string>>
->>>>>>> 4aa25679
+    diff: WritableComputedRef<Nullable<string>>
   }
 }>
 
@@ -457,12 +447,7 @@
       await resources.update(newResources)
     } else {
       // Add new one and allow de-duplication to do its thing
-<<<<<<< HEAD
-      // NOTE: deduplication not enforced anymore
-      resources.value = [
-=======
       await resources.update([
->>>>>>> 4aa25679
         new SpeckleViewer.ViewerRoute.ViewerModelResource(modelId, versionId),
         ...resources.value
       ])
@@ -846,28 +831,28 @@
   const newThreadEditor = ref(false)
   const hideBubbles = ref(false)
 
-<<<<<<< HEAD
   /**
    * Diffing
    */
-  const versionA = ref<ViewerResourceItem>()
-  const versionB = ref<ViewerResourceItem>()
+  const diffString = ref<Nullable<string>>(null)
+  const newVersion = ref<ViewerModelVersionCardItemFragment>()
+  const oldVersion = ref<ViewerModelVersionCardItemFragment>()
   const diffResult = shallowRef(undefined as Optional<DiffResult>)
-  const diffEnabled = ref(false)
+  const diffEnabled = computed(() => !!diffString.value)
   const diffTime = ref(0.5)
   const diffMode = ref<VisualDiffMode>(VisualDiffMode.COLORED)
-=======
+
   const position = ref(new Vector3())
   const target = ref(new Vector3())
   const isOrthoProjection = ref(false as boolean)
->>>>>>> 4aa25679
 
   return {
     ...state,
     ui: {
       diff: {
-        versionA,
-        versionB,
+        diffString,
+        newVersion,
+        oldVersion,
         diffTime,
         diffMode,
         enabled: diffEnabled,
