/* eslint-disable @typescript-eslint/restrict-template-expressions */
import {
  Viewer,
  DefaultViewerParams,
  FilteringState,
  PropertyInfo,
  ViewerEvent
} from '@speckle/viewer'
import { MaybeRef } from '@vueuse/shared'
import {
  inject,
  InjectionKey,
  ref,
  provide,
  ComputedRef,
  WritableComputedRef,
  Raw,
  Ref
} from 'vue'
import { useScopedState } from '~~/lib/common/composables/scopedState'
import { Nullable, Optional, SpeckleViewer } from '@speckle/shared'
import { useApolloClient, useQuery } from '@vue/apollo-composable'
import {
  projectViewerResourcesQuery,
  viewerLoadedResourcesQuery,
  viewerLoadedThreadsQuery,
  viewerModelVersionsQuery
} from '~~/lib/viewer/graphql/queries'
import { difference, merge, uniq } from 'lodash-es'
import {
  ProjectCommentsUpdatedMessageType,
  ProjectModelsUpdatedMessageType,
  ProjectVersionsUpdatedMessageType,
  ProjectViewerResourcesQuery,
  ProjectViewerResourcesQueryVariables,
  ViewerLoadedResourcesQuery,
  ViewerLoadedResourcesQueryVariables,
  ViewerLoadedThreadsQuery,
  ViewerResourceItem,
  CommentCollection,
  ViewerLoadedThreadsQueryVariables,
  ProjectCommentsFilter
} from '~~/lib/common/generated/gql/graphql'
import { SetNonNullable, Get, PartialDeep, Merge } from 'type-fest'
import { useProjectModelUpdateTracking } from '~~/lib/projects/composables/modelManagement'
import { useProjectVersionUpdateTracking } from '~~/lib/projects/composables/versionManagement'
import {
  CacheObjectReference,
  convertThrowIntoFetchResult,
  getCacheId,
  getFirstErrorMessage,
  getObjectReference,
  modifyObjectFields,
  updateCacheByFilter
} from '~~/lib/common/helpers/graphql'
import { graphql } from '~~/lib/common/generated/gql'
import { nanoid } from 'nanoid'
import { useAuthCookie } from '~~/lib/auth/composables/auth'
import { useViewerSelectionEventHandler } from '~~/lib/viewer/composables/setup/selection'
import { getTargetObjectIds } from '~~/lib/object-sidebar/helpers'
import { useViewerCommentUpdateTracking } from '~~/lib/viewer/composables/commentManagement'
import { ToastNotificationType, useGlobalToast } from '~~/lib/common/composables/toast'
<<<<<<< HEAD
import { useGetObjectUrl } from '~~/lib/viewer/composables/viewer'
=======
import {
  CommentBubbleModel,
  useViewerCommentBubbles
} from '~~/lib/viewer/composables/commentBubbles'
>>>>>>> 1a0147db

export type LoadedModel = NonNullable<
  Get<ViewerLoadedResourcesQuery, 'project.models.items[0]'>
>

export type LoadedThreadsMetadata = NonNullable<
  Get<ViewerLoadedThreadsQuery, 'project.commentThreads'>
>

export type LoadedCommentThread = NonNullable<Get<LoadedThreadsMetadata, 'items[0]'>>

type FilterAction = (
  objectIds: string[],
  stateKey: string,
  includeDescendants?: boolean
) => Promise<void>

graphql(`
  fragment NewModelVersionMetadata on Model {
    id
    versions(limit: 1) {
      items {
        id
        referencedObject
      }
    }
  }
`)

export type InjectableViewerState = Readonly<{
  /**
   * The project which we're opening in the viewer (all loaded models should belong to it)
   */
  projectId: ComputedRef<string>
  /**
   * User viewer session ID. The same user will have different IDs in different tabs if multiple are open.
   * This is used to ignore user activity messages from the same tab.
   */
  sessionId: ComputedRef<string>
  /**
   * The actual Viewer instance and related objects.
   * Note: This is going to be undefined in SSR!
   */
  viewer: {
    /**
     * The actual viewer instance
     */
    instance: Viewer
    /**
     * Container onto which the Viewer instance is attached
     */
    container: HTMLElement
    /**
     * For checking when viewer.init() is complete
     */
    init: {
      promise: Promise<void>
      ref: ComputedRef<boolean>
    }
  }
  /**
   * Loaded/loadable resources
   */
  resources: {
    /**
     * State of resource identifiers that should be loaded (tied to the URL param)
     */
    request: {
      /**
       * All currently requested identifiers. You
       * can write to this to change which resources should be loaded.
       */
      items: WritableComputedRef<SpeckleViewer.ViewerRoute.ViewerResource[]>
      /**
       * All currently requested identifiers in a comma-delimited string, the way it's
       * represented in the URL
       */
      resourceIdString: ComputedRef<string>

      /**
       * Writable computed for reading/writing current thread filters
       */
      threadFilters: Ref<Omit<ProjectCommentsFilter, 'resourceIdString'>>

      /**
       * Helper for switching model to a specific version (or just latest)
       */
      switchModelToVersion: (modelId: string, versionId?: string) => void
    }
    /**
     * State of resolved, validated & de-duplicated resources that are loaded in the viewer. These
     * are resolved from multiple GQL requests and update whenever resources.request updates.
     */
    response: {
      /**
       * Metadata about loaded items
       */
      resourceItems: ComputedRef<ViewerResourceItem[]>
      /**
       * Variables used to load resource items identified by URL identifiers. Relevant when making cache updates
       */
      resourceItemsQueryVariables: ComputedRef<
        Optional<ProjectViewerResourcesQueryVariables>
      >
      /**
       * Model GQL objects paired with their loaded version IDs
       */
      modelsAndVersionIds: ComputedRef<Array<{ model: LoadedModel; versionId: string }>>
      /**
       * Detached objects (not models/versions)
       */
      objects: ComputedRef<ViewerResourceItem[]>
      /**
       * Comment threads for all loaded resources
       */
      commentThreads: ComputedRef<Array<LoadedCommentThread>>
      /**
       * Metadata about requested comment threads (e.g. total counts)
       */
      commentThreadsMetadata: ComputedRef<Optional<LoadedThreadsMetadata>>
      /**
       * Project main metadata
       */
      project: ComputedRef<Get<ViewerLoadedResourcesQuery, 'project'>>
      /**
       * Variables used to load the resource query. Relevant when making cache updates.
       */
      resourceQueryVariables: ComputedRef<Optional<ViewerLoadedResourcesQueryVariables>>
      /**
       * Variables used to load the threads query. Relevant when making cache updates.
       */
      threadsQueryVariables: ComputedRef<Optional<ViewerLoadedThreadsQueryVariables>>
      /**
       * Fetch the next page of versions for a loaded model
       */
      loadMoreVersions: (modelId: string) => Promise<void>
    }
  }
  /**
   * Interface state
   */
  ui: {
    /**
     * Read/write active viewer filters
     */
    threads: {
      items: Ref<Record<string, CommentBubbleModel>>
      openThread: ComputedRef<CommentBubbleModel | undefined>
      closeAllThreads: () => void
      open: (id: string) => void
      hideBubbles: Ref<boolean>
    }
    spotlightUserId: Ref<Nullable<string>>
    filters: {
      current: ComputedRef<Nullable<FilteringState>>
      localFilterPropKey: ComputedRef<Nullable<string>>
      isolateObjects: FilterAction
      unIsolateObjects: FilterAction
      hideObjects: FilterAction
      showObjects: FilterAction
      resetFilters: () => Promise<void>
      setColorFilter: (property: PropertyInfo) => void
    }
    camera: {
      isPerspectiveProjection: Ref<boolean>
      toggleProjection: () => void
      zoomExtentsOrSelection: () => void
    }
    sectionBox: {
      isSectionBoxEnabled: Ref<boolean>
      setSectionBox: (
        box?: {
          min: { x: number; y: number; z: number }
          max: { x: number; y: number; z: number }
        },
        offset?: number
      ) => void
      toggleSectionBox: () => void
      sectionBoxOff: () => void
      sectionBoxOn: () => void
    }
    viewerBusy: WritableComputedRef<boolean>
    selection: {
      objects: ComputedRef<Raw<Record<string, unknown>>[]>
      addToSelection: (object: Record<string, unknown>) => void
      // setSelectionFromObjectIds: (ids: string[]) => void
      removeFromSelection: (object: Record<string, unknown> | string) => void
      clearSelection: () => void
    }
  }
}>

type CachedViewerState = Pick<
  InjectableViewerState['viewer'],
  'container' | 'instance'
> & {
  initPromise: Promise<void>
}

type InitialSetupState = Pick<
  InjectableViewerState,
  'projectId' | 'viewer' | 'sessionId'
>

type InitialStateWithRequest = InitialSetupState & {
  resources: { request: InjectableViewerState['resources']['request'] }
}

export type InitialStateWithRequestAndResponse = InitialSetupState &
  Pick<InjectableViewerState, 'resources'>

/**
 * Scoped state key for 'viewer' metadata, as we reuse it between routes
 */
const GlobalViewerDataKey = Symbol('GlobalViewerData')

/**
 * Vue injection key for the Injectable Viewer State
 */
const InjectableViewerStateKey: InjectionKey<InjectableViewerState> = Symbol(
  'INJECTABLE_VIEWER_STATE'
)

function createViewerData(): CachedViewerState {
  if (process.server)
    // we don't want to use nullable checks everywhere, so the nicer route here ends
    // up being telling TS to ignore the undefineds - you shouldn't use any of this in SSR anyway
    return undefined as unknown as CachedViewerState

  const container = document.createElement('div')
  container.id = 'renderer'
  container.style.display = 'block'
  container.style.width = '100%'
  container.style.height = '100%'

  const viewer = new Viewer(container, DefaultViewerParams)
  const initPromise = viewer.init()

  return {
    instance: viewer,
    container,
    initPromise
  }
}

/**
 * Setup actual viewer instance & related data
 */
function setupInitialState(params: UseSetupViewerParams): InitialSetupState {
  const projectId = computed(() => unref(params.projectId))

  const sessionId = computed(() => nanoid())
  const isInitialized = ref(false)
  const { instance, initPromise, container } = useScopedState(
    GlobalViewerDataKey,
    createViewerData
  ) || { initPromise: Promise.resolve() }
  initPromise.then(() => (isInitialized.value = true))

  return {
    projectId,
    sessionId,
    viewer: process.server
      ? (undefined as unknown as InitialSetupState['viewer'])
      : {
          instance,
          container,
          init: {
            promise: initPromise,
            ref: computed(() => isInitialized.value)
          }
        }
  }
}

/**
 * Setup resource requests (tied to URL resource identifier param)
 */
function setupResourceRequest(state: InitialSetupState): InitialStateWithRequest {
  const route = useRoute()
  const router = useRouter()
  const getParam = computed(() => route.params.modelId as string)

  const resources = computed({
    get: () => SpeckleViewer.ViewerRoute.parseUrlParameters(getParam.value),
    set: (newResources) => {
      const modelId =
        SpeckleViewer.ViewerRoute.createGetParamFromResources(newResources)
      router.push({ params: { modelId } })
    }
  })

  // we could use getParam, but `createGetParamFromResources` does sorting and de-duplication AFAIK
  const resourceIdString = computed(() =>
    SpeckleViewer.ViewerRoute.createGetParamFromResources(resources.value)
  )

  const threadFilters = ref({} as Omit<ProjectCommentsFilter, 'resourceIdString'>)

  const switchModelToVersion = (modelId: string, versionId?: string) => {
    const resourceArr = resources.value.slice()

    const resourceIdx = resourceArr.findIndex(
      (r) => SpeckleViewer.ViewerRoute.isModelResource(r) && r.modelId === modelId
    )

    if (resourceIdx !== -1) {
      // Replace
      const newResources = resources.value.slice()
      newResources.splice(
        resourceIdx,
        1,
        new SpeckleViewer.ViewerRoute.ViewerModelResource(modelId, versionId)
      )

      resources.value = newResources
    } else {
      // Add new one and allow de-duplication to do its thing
      resources.value = [
        new SpeckleViewer.ViewerRoute.ViewerModelResource(modelId, versionId),
        ...resources.value
      ]
    }
  }

  return {
    ...state,
    resources: {
      request: {
        items: resources,
        resourceIdString,
        threadFilters,
        switchModelToVersion
      }
    }
  }
}

/**
 * Parse URL resource request and figure out the actual resource items we need to load in the viewer
 * through the GQL API
 */
function setupResponseResourceItems(
  state: InitialStateWithRequest
): Pick<
  InjectableViewerState['resources']['response'],
  'resourceItems' | 'resourceItemsQueryVariables'
> {
  const globalError = useError()
  const {
    projectId,
    resources: {
      request: { resourceIdString }
    }
  } = state

  const {
    result: resolvedResourcesResult,
    variables: resourceItemsQueryVariables,
    onError
  } = useQuery(projectViewerResourcesQuery, () => ({
    projectId: projectId.value,
    resourceUrlString: resourceIdString.value
  }))

  onError((err) => {
    globalError.value = createError({
      statusCode: 500,
      message: `Viewer resource resolution failed: ${err}`
    })
  })

  const resolvedResourceGroups = computed(
    () => resolvedResourcesResult.value?.project?.viewerResources || []
  )

  /**
   * Validated & de-duplicated resources that should be loaded in the viewer
   */
  const resourceItems = computed(() => {
    /**
     * Flatten results into an array of items that are properly ordered according to resource identifier priority.
     * Loading priority: Model w/ version > Model > Folder name > Object ID
     */
    const versionItems: ViewerResourceItem[] = []
    const modelItems: ViewerResourceItem[] = []
    const folderItems: ViewerResourceItem[] = []
    const objectItems: ViewerResourceItem[] = []
    for (const group of resolvedResourceGroups.value) {
      const [resource] = SpeckleViewer.ViewerRoute.parseUrlParameters(group.identifier)

      for (const item of group.items) {
        if (SpeckleViewer.ViewerRoute.isModelResource(resource)) {
          if (resource.versionId) {
            versionItems.push(item)
          } else {
            modelItems.push(item)
          }
        } else if (SpeckleViewer.ViewerRoute.isModelFolderResource(resource)) {
          folderItems.push(item)
        } else if (SpeckleViewer.ViewerRoute.isObjectResource(resource)) {
          objectItems.push(item)
        }
      }
    }

    const orderedItems = [
      ...versionItems,
      ...modelItems,
      ...folderItems,
      ...objectItems
    ]

    // Get rid of duplicates - only 1 resource per model & 1 resource per objectId
    const encounteredModels = new Set<string>()
    const encounteredObjects = new Set<string>()
    const finalItems: ViewerResourceItem[] = []
    for (const item of orderedItems) {
      const modelId = item.modelId
      const objectId = item.objectId

      if (modelId && encounteredModels.has(modelId)) continue
      if (encounteredObjects.has(objectId)) continue

      finalItems.push(item)
      if (modelId) encounteredModels.add(modelId)
      encounteredObjects.add(objectId)
    }

    return finalItems
  })

  return {
    resourceItems,
    resourceItemsQueryVariables: computed(() => resourceItemsQueryVariables.value)
  }
}

function setupResponseResourceData(
  state: InitialStateWithRequest,
  resourceItemsData: ReturnType<typeof setupResponseResourceItems>
): Omit<
  InjectableViewerState['resources']['response'],
  'resourceItems' | 'resourceItemsQueryVariables'
> {
  const apollo = useApolloClient().client
  const globalError = useError()
  const { triggerNotification } = useGlobalToast()

  const {
    projectId,
    resources: {
      request: { resourceIdString, threadFilters }
    }
  } = state
  const { resourceItems } = resourceItemsData

  const objects = computed(() =>
    resourceItems.value.filter((i) => !i.modelId && !i.versionId)
  )

  const nonObjectResourceItems = computed(() =>
    resourceItems.value.filter(
      (r): r is ViewerResourceItem & { modelId: string; versionId: string } =>
        !!r.modelId
    )
  )
  const versionIds = computed(() =>
    nonObjectResourceItems.value.map((r) => r.versionId).sort()
  )
  const versionCursors = ref({} as Record<string, Nullable<string>>)

  const viewerLoadedResourcesVariablesFunc =
    (): ViewerLoadedResourcesQueryVariables => ({
      projectId: projectId.value,
      modelIds: nonObjectResourceItems.value.map((r) => r.modelId).sort(),
      versionIds: versionIds.value
    })

  // MODELS AND VERSIONS
  // sorting variables so that we don't refetech just because the order changed
  const {
    result: viewerLoadedResourcesResult,
    variables: viewerLoadedResourcesVariables,
    onError: onViewerLoadedResourcesError,
    onResult: onViewerLoadedResourcesResult
  } = useQuery(viewerLoadedResourcesQuery, viewerLoadedResourcesVariablesFunc)

  const project = computed(() => viewerLoadedResourcesResult.value?.project)
  const models = computed(() => project.value?.models?.items || [])

  const modelsAndVersionIds = computed(() =>
    nonObjectResourceItems.value
      .map((r) => ({
        versionId: r.versionId,
        model: models.value.find((m) => m.id === r.modelId)
      }))
      .filter((o): o is SetNonNullable<typeof o, 'model'> => !!(o.versionId && o.model))
  )

  onViewerLoadedResourcesError((err) => {
    globalError.value = createError({
      statusCode: 500,
      message: `Viewer loaded resource resolution failed: ${err}`
    })
  })

  // Load initial batch of cursors for each model
  onViewerLoadedResourcesResult((res) => {
    if (!res.data?.project?.models) return

    for (const model of res.data.project.models.items) {
      const modelId = model.id
      if (versionCursors.value[modelId]) continue

      const cursor = model.versions.cursor
      if (!cursor) continue

      versionCursors.value[modelId] = cursor
    }
  })

  const loadMoreVersions = async (modelId: string) => {
    const cursor = versionCursors.value[modelId]
    const baseVariables = viewerLoadedResourcesVariablesFunc()
    const { data, errors } = await apollo
      .query({
        query: viewerModelVersionsQuery,
        variables: {
          projectId: baseVariables.projectId,
          modelId,
          versionsCursor: cursor
        },
        fetchPolicy: 'network-only'
      })
      .catch(convertThrowIntoFetchResult)

    if (!data?.project?.model?.versions) {
      triggerNotification({
        type: ToastNotificationType.Danger,
        title: "Can't load more versions",
        description: getFirstErrorMessage(errors)
      })
      return
    }

    if (data.project.model.versions.cursor) {
      versionCursors.value[modelId] = data.project.model.versions.cursor
    }
  }

  // COMMENT THREADS
  const {
    result: viewerLoadedThreadsResult,
    onError: onViewerLoadedThreadsError,
    variables: threadsQueryVariables
  } = useQuery(viewerLoadedThreadsQuery, () => ({
    projectId: projectId.value,
    filter: {
      ...threadFilters.value,
      resourceIdString: resourceIdString.value
    }
  }))

  const commentThreadsMetadata = computed(
    () => viewerLoadedThreadsResult.value?.project?.commentThreads
  )
  const commentThreads = computed(() => commentThreadsMetadata.value?.items || [])

  onViewerLoadedThreadsError((err) => {
    triggerNotification({
      type: ToastNotificationType.Danger,
      title: 'Comment loading failed',
      description: `${err.message}`
    })
    console.error(err)
  })

  return {
    objects,
    commentThreads,
    commentThreadsMetadata,
    modelsAndVersionIds,
    project,
    resourceQueryVariables: computed(() => viewerLoadedResourcesVariables.value),
    threadsQueryVariables: computed(() => threadsQueryVariables.value),
    loadMoreVersions
  }
}

/**
 * Load resource responses (all of the relevant data from server)
 */
function setupResourceResponse(
  state: InitialStateWithRequest
): InitialStateWithRequestAndResponse {
  const resourceItemsData = setupResponseResourceItems(state)
  const loadedResourceData = setupResponseResourceData(state, resourceItemsData)

  return {
    ...state,
    resources: {
      request: {
        ...state.resources.request
      },
      response: {
        ...resourceItemsData,
        ...loadedResourceData
      }
    }
  }
}

function setupInterfaceState(
  state: InitialStateWithRequestAndResponse
): InjectableViewerState {
  const { viewer } = state

  // Is viewer busy - Using writable computed so that we can always intercept these calls
  const isViewerBusy = ref(false)
  const viewerBusy = computed({
    get: () => isViewerBusy.value,
    set: (newVal) => (isViewerBusy.value = !!newVal)
  })

  // Filters
  const filteringState = ref(null as Nullable<FilteringState>)
  const localFilterPropKey = ref(null as Nullable<string>)

  // TODO: Do we maybe move isBusy toggles to the viewer side?
  const isolateObjects: FilterAction = async (...params) => {
    if (process.server) return
    viewerBusy.value = true

    const result = await viewer.instance.isolateObjects(...params)
    filteringState.value = markRaw(result)
    viewerBusy.value = false
  }

  const unIsolateObjects: FilterAction = async (...params) => {
    if (process.server) return
    viewerBusy.value = true

    const result = await viewer.instance.unIsolateObjects(...params)
    filteringState.value = markRaw(result)
    viewerBusy.value = false
  }

  const hideObjects: FilterAction = async (...params) => {
    if (process.server) return
    viewerBusy.value = true

    const result = await viewer.instance.hideObjects(...params)
    filteringState.value = markRaw(result)
    viewerBusy.value = false
  }

  const showObjects: FilterAction = async (...params) => {
    if (process.server) return
    viewerBusy.value = true

    const result = await viewer.instance.showObjects(...params)
    filteringState.value = markRaw(result)
    viewerBusy.value = false
  }

  const setColorFilter = async (property: PropertyInfo) => {
    if (process.server) return
    viewerBusy.value = true

    const result = await viewer.instance.setColorFilter(property)
    filteringState.value = markRaw(result)
    localFilterPropKey.value = property.key
    viewerBusy.value = false
  }

  const resetFilters = async () => {
    viewerBusy.value = true
    await viewer.instance.resetFilters()
    viewer.instance.applyFilter(null)
    viewer.instance.resize() // Note: should not be needed in theory, but for some reason stuff doesn't re-render
    filteringState.value = null
    viewerBusy.value = false
  }

  const selectedObjects = ref<Raw<Record<string, unknown>>[]>([])

  const setViewerSelectionFilter = () => {
    const v = state.viewer.instance
    if (selectedObjects.value.length === 0) return v.resetSelection()
    let ids = [] as string[]
    for (const obj of selectedObjects.value) {
      const objIds = getTargetObjectIds(obj)
      ids.push(...objIds)
    }
    ids = [...new Set(ids.filter((id) => !!id))]

    v.selectObjects(ids)
  }

  const addToSelection = (object: Record<string, unknown>) => {
    const index = selectedObjects.value.findIndex((o) => o.id === object.id)
    if (index >= 0) return
    selectedObjects.value.unshift(markRaw(object))
    setViewerSelectionFilter()
  }

  // NOTE: can be used for directly selecting objects coming from user tracking.
  // commented out as not sure it's right behaviour.
  // const setSelectionFromObjectIds = (ids: string[]) => {
  //   const tree = viewer.instance.getWorldTree()
  //   const res = tree.findAll((node: TreeNode) => {
  //     const id = node.model?.raw.id as string
  //     if (ids.includes(id)) return true
  //     return false
  //   })

  //   const objs = res.map((node) => node.model?.raw as Record<string, unknown>)
  //   selectedObjects.value = objs
  //   setViewerSelectionFilter()
  // }

  const removeFromSelection = (object: Record<string, unknown> | string) => {
    const objectId = typeof object === 'string' ? object : (object.id as string)
    const index = selectedObjects.value.findIndex((o) => o.id === objectId)
    if (index >= 0) selectedObjects.value.splice(index, 1)
    setViewerSelectionFilter()
  }

  const clearSelection = () => {
    // Clear any vis/iso state
    // NOTE: turned off, as not sure it's the behaviour we want.
    // Worth keeping the code for future reference.
    // if (selectedObjects.value.length > 0) {
    //   let ids = [] as string[]
    //   for (const obj of selectedObjects.value) {
    //     const objIds = getTargetObjectIds(obj)
    //     ids.push(...objIds)
    //   }
    //   ids = [...new Set(ids.filter((id) => !!id))]
    //   // check if we actually have any isolated objects first from the selected object state
    //   if (
    //     filteringState.value?.isolatedObjects &&
    //     containsAll(ids, filteringState.value?.isolatedObjects as string[])
    //   )
    //     unIsolateObjects(ids, 'object-selection', true)

    //   // check if we actually have any isolated objects first from the hidden object state
    //   if (
    //     filteringState.value?.hiddenObjects &&
    //     containsAll(ids, filteringState.value?.hiddenObjects as string[])
    //   )
    //     showObjects(ids, 'object-selection', true)
    // }

    selectedObjects.value = []
    setViewerSelectionFilter()
  }

  const isPerspectiveProjection = ref(false)
  const toggleProjection = () => {
    state.viewer.instance.toggleCameraProjection()
    isPerspectiveProjection.value = !isPerspectiveProjection.value
  }

  const zoomExtentsOrSelection = () => {
    if (selectedObjects.value.length > 0) {
      return state.viewer.instance.zoom(
        selectedObjects.value.map((o) => o.id as string)
      )
    }

    if (
      filteringState.value?.isolatedObjects &&
      filteringState.value.isolatedObjects?.length > 0
    ) {
      return state.viewer.instance.zoom(filteringState.value.isolatedObjects)
    }
    state.viewer.instance.zoom()
  }

  const isSectionBoxEnabled = ref(false)
  const toggleSectionBox = () => {
    if (isSectionBoxEnabled.value) {
      isSectionBoxEnabled.value = false
      state.viewer.instance.toggleSectionBox()
      state.viewer.instance.requestRender()
      return
    }

    isSectionBoxEnabled.value = true
    const ids = selectedObjects.value.map((o) => o.id as string)
    if (ids.length > 0) state.viewer.instance.setSectionBoxFromObjects(ids)
    else state.viewer.instance.setSectionBox()

    state.viewer.instance.toggleSectionBox()
    state.viewer.instance.requestRender()
  }
  const setSectionBox = (
    box?: {
      min: { x: number; y: number; z: number }
      max: { x: number; y: number; z: number }
    },
    offset?: number
  ) => {
    state.viewer.instance.setSectionBox(box, offset)
  }

  const spotlightUserId = ref(null as Nullable<string>)

  /**
   * THREADS
   */
  const { commentThreads, openThread, closeAllThreads, open } = useViewerCommentBubbles(
    { state }
  )

  const hideBubbles = ref(false)
  return {
    ...state,
    ui: {
      spotlightUserId,
      viewerBusy,
      threads: {
        items: commentThreads,
        openThread,
        closeAllThreads,
        open,
        hideBubbles
      },
      camera: {
        isPerspectiveProjection,
        toggleProjection,
        zoomExtentsOrSelection
      },
      sectionBox: {
        isSectionBoxEnabled,
        setSectionBox,
        toggleSectionBox,
        sectionBoxOff: () => {
          state.viewer.instance.sectionBoxOff()
          state.viewer.instance.requestRender() // TODO: seems render does not update on section box off
          isSectionBoxEnabled.value = false
        },
        sectionBoxOn: () => {
          state.viewer.instance.sectionBoxOn()
          isSectionBoxEnabled.value = true
        }
      },
      filters: {
        current: computed(() => filteringState.value),
        localFilterPropKey: computed(() => localFilterPropKey.value),
        isolateObjects,
        unIsolateObjects,
        hideObjects,
        showObjects,
        setColorFilter,
        resetFilters
      },
      selection: {
        objects: computed(() => selectedObjects.value.slice()),
        addToSelection,
        // setSelectionFromObjectIds,
        clearSelection,
        removeFromSelection
      }
    }
  }
}

/**
 * Automatically loads & unloads objects into the viewer depending on the global URL resource identifier state
 */
function useViewerObjectAutoLoading(state: InjectableViewerState) {
  if (process.server) return

  const authToken = useAuthCookie()
  const getObjectUrl = useGetObjectUrl()
  const {
    projectId,
    viewer: {
      instance: viewer,
      init: { ref: isInitialized }
    },
    resources: {
      response: { resourceItems }
    }
  } = state

  const loadObject = (objectId: string, unload?: boolean) => {
    const objectUrl = getObjectUrl(projectId.value, objectId)
    if (unload) {
      viewer.unloadObject(objectUrl)
    } else {
      viewer.loadObjectAsync(objectUrl, authToken.value || undefined)
    }
  }

  const getUniqueObjectIds = (resourceItems: ViewerResourceItem[]) =>
    uniq(resourceItems.map((i) => i.objectId))

  watch(
    () => <const>[resourceItems.value, isInitialized.value],
    async ([newResources, newIsInitialized], oldData) => {
      // Wait till viewer loaded in
      if (!newIsInitialized) return

      const [oldResources, oldIsInitialized] = oldData || [[], false]

      // Viewer initialized - load in all resources
      if (newIsInitialized && !oldIsInitialized) {
        const allObjectIds = getUniqueObjectIds(newResources)
        await Promise.all(allObjectIds.map((i) => loadObject(i)))
        return
      }

      // Resources changed?
      const newObjectIds = getUniqueObjectIds(newResources)
      const oldObjectIds = getUniqueObjectIds(oldResources)
      const removableObjectIds = difference(oldObjectIds, newObjectIds)
      const addableObjectIds = difference(newObjectIds, oldObjectIds)

      await Promise.all(removableObjectIds.map((i) => loadObject(i, true)))
      await Promise.all(addableObjectIds.map((i) => loadObject(i)))
    },
    { deep: true, immediate: true }
  )

  onBeforeUnmount(async () => {
    await viewer.unloadAll()
  })
}

function useViewerIsBusyEventHandler(state: InjectableViewerState) {
  const callback = (isBusy: boolean) => {
    state.ui.viewerBusy.value = isBusy
  }
  onMounted(() => {
    state.viewer.instance.on(ViewerEvent.Busy, callback)
  })

  onBeforeUnmount(() => {
    state.viewer.instance.removeListener(ViewerEvent.Busy, callback)
  })
}

/**
 * Listening to model/version updates through subscriptions and making various
 * cache updates so that we don't need to always refetch queries
 */
function useViewerSubscriptionEventTracker(state: InjectableViewerState) {
  if (process.server) return
  const apollo = useApolloClient().client
  const {
    projectId,
    resources: {
      request: { resourceIdString, threadFilters },
      response: { resourceQueryVariables, resourceItemsQueryVariables }
    }
  } = state

  useViewerCommentUpdateTracking(
    {
      projectId,
      resourceIdString,
      loadedVersionsOnly: computed(() => threadFilters.value.loadedVersionsOnly)
    },
    (event, cache) => {
      const isArchived = event.type === ProjectCommentsUpdatedMessageType.Archived
      const isNew = event.type === ProjectCommentsUpdatedMessageType.Created
      const model = event.comment

      if (isArchived) {
        // Mark as archived
        cache.modify({
          id: getCacheId('Comment', event.id),
          fields: {
            archived: () => true
          }
        })

        // Remove from project.commentThreads
        modifyObjectFields<
          {
            cursor: Nullable<string>
            limit: Nullable<number>
            filter: Nullable<ProjectCommentsFilter>
          },
          Merge<
            NonNullable<Get<ViewerLoadedThreadsQuery, 'project.commentThreads'>>,
            { items: CacheObjectReference[] }
          >
        >(
          cache,
          getCacheId('Project', projectId.value),
          (fieldName, variables, data) => {
            if (fieldName !== 'commentThreads') return
            if (variables.filter?.includeArchived) return
            console.log(data)
            const newItems = data.items.filter(
              (i) => i.__ref !== getObjectReference('Comment', event.id).__ref
            )
            return {
              ...data,
              totalCount: data.totalCount - 1,
              items: newItems
            }
          }
        )
      } else if (isNew && model) {
        const parentId = model.parent?.id

        // Add reply to parent
        if (parentId) {
          cache.modify({
            id: getCacheId('Comment', parentId),
            fields: {
              replies: (
                oldValue: Optional<
                  Merge<CommentCollection, { items: CacheObjectReference[] }>
                >
              ) => {
                const newValue: typeof oldValue = {
                  totalCount: (oldValue?.totalCount || 0) + 1,
                  items: [
                    getObjectReference('Comment', model.id),
                    ...(oldValue?.items || [])
                  ]
                }
                return newValue
              }
            }
          })
        } else {
          // Add comment thread
          modifyObjectFields<
            {
              cursor: Nullable<string>
              limit: Nullable<number>
              filter: Nullable<ProjectCommentsFilter>
            },
            Merge<
              NonNullable<Get<ViewerLoadedThreadsQuery, 'project.commentThreads'>>,
              { items: CacheObjectReference[] }
            >
          >(
            cache,
            getCacheId('Project', projectId.value),
            (fieldName, _variables, data) => {
              if (fieldName !== 'commentThreads') return

              const newItems = [getObjectReference('Comment', model.id), ...data.items]
              return {
                ...data,
                totalCount: data.totalCount + 1,
                items: newItems
              }
            }
          )
        }
      }
    }
  )

  useProjectModelUpdateTracking(projectId, (event) => {
    // If model deleted, delete resource item
    if (event.type === ProjectModelsUpdatedMessageType.Deleted) {
      updateCacheByFilter(
        apollo.cache,
        {
          query: {
            query: projectViewerResourcesQuery,
            variables: resourceItemsQueryVariables.value
          }
        },
        (data) => {
          if (!data.project?.viewerResources) return
          const groupIdx = data.project.viewerResources.findIndex((g) =>
            g.items.find((i) => i.modelId === event.id)
          )
          if (groupIdx === -1) return

          const newGroups = data.project.viewerResources
            .map((g) => {
              const newItems = g.items.filter((i) => i.modelId !== event.id)
              return {
                ...g,
                items: newItems
              }
            })
            .filter((g) => g.items.length > 0)

          return {
            ...data,
            project: {
              ...data.project,
              viewerResources: newGroups
            }
          }
        }
      )
      return
    }

    const model = event.model
    const version = model?.versions.items[0]
    if (!model || !version) return

    // Check if resourceItems need to be updated with this new model
    updateCacheByFilter(
      apollo.cache,
      {
        query: {
          query: projectViewerResourcesQuery,
          variables: resourceItemsQueryVariables.value
        }
      },
      (data) => {
        if (!data.project?.viewerResources) return

        // group is updatable only if it's a folder group, cause then this new
        // model possibly has to go under it. also make sure that the model
        // doesn't already exist there
        const groupIdx = data.project.viewerResources.findIndex((g) => {
          const [res] = SpeckleViewer.ViewerRoute.parseUrlParameters(g.identifier)
          if (
            SpeckleViewer.ViewerRoute.isModelFolderResource(res) &&
            model.name.startsWith(res.folderName) &&
            !g.items.some((i) => i.modelId === model.id)
          )
            return true
          return false
        })
        if (groupIdx === -1) return

        const group = data.project.viewerResources[groupIdx]
        const newItems = [
          ...group.items,
          {
            modelId: model.id,
            versionId: version.id,
            objectId: version.referencedObject
          }
        ]

        const newGroups = data.project.viewerResources.slice()
        newGroups.splice(groupIdx, 1, {
          ...group,
          items: newItems
        })

        return {
          ...data,
          project: {
            ...data.project,
            viewerResources: newGroups
          }
        }
      }
    )
  })

  // Track version updates
  useProjectVersionUpdateTracking(
    projectId,
    (event) => {
      if (event.type !== ProjectVersionsUpdatedMessageType.Created) return
      const version = event.version
      if (!version) return

      const modelId = version.model.id
      const modelName = version.model.name
      const objectId = version.referencedObject

      if (!resourceQueryVariables.value || !resourceItemsQueryVariables.value) return

      // Add new version to Model.versions
      updateCacheByFilter(
        apollo.cache,
        {
          query: {
            query: viewerLoadedResourcesQuery,
            variables: resourceQueryVariables.value
          }
        },
        (data) => {
          if (!data.project?.models.items) return

          const newModels = data.project.models.items.slice()
          const modelIdx = newModels.findIndex((m) => m.id === modelId)
          if (modelIdx === -1) return

          const model = newModels[modelIdx]
          const newVersions = model.versions.items.slice()
          newVersions.unshift(version)

          newModels.splice(modelIdx, 1, {
            ...model,
            versions: {
              ...model.versions,
              items: newVersions,
              totalCount: model.versions.totalCount + 1
            }
          })

          return merge<
            PartialDeep<ViewerLoadedResourcesQuery>,
            ViewerLoadedResourcesQuery,
            PartialDeep<ViewerLoadedResourcesQuery>
          >({}, data, {
            project: { models: { items: newModels } }
          })
        }
      )

      // Update resourceItems w/ new data, potentially changing de-duplication results
      updateCacheByFilter(
        apollo.cache,
        {
          query: {
            query: projectViewerResourcesQuery,
            variables: resourceItemsQueryVariables.value
          }
        },
        (data) => {
          if (!data.project?.viewerResources) return

          // group is updatable only if references a model w/o a specific version id
          // in which case we're gonna replace it with the latest one
          // or maybe its a folder group
          const groupIdx = data.project.viewerResources.findIndex((g) => {
            const [res] = SpeckleViewer.ViewerRoute.parseUrlParameters(g.identifier)
            if (
              SpeckleViewer.ViewerRoute.isModelResource(res) &&
              !res.versionId &&
              g.items.find((i) => i.modelId === modelId)
            )
              return true
            if (
              SpeckleViewer.ViewerRoute.isModelFolderResource(res) &&
              (g.items.find((i) => i.modelId === modelId) ||
                modelName.startsWith(res.folderName))
            )
              return true
            return false
          })
          if (groupIdx === -1) return

          const group = data.project.viewerResources[groupIdx]
          const groupItemIdx = group.items.findIndex((i) => i.modelId === modelId)

          const newGroupItem =
            groupItemIdx !== -1
              ? { ...group.items[groupItemIdx], objectId, versionId: version.id }
              : {
                  versionId: version.id,
                  objectId,
                  modelId
                }

          const newGroupItems = group.items.slice()
          if (groupItemIdx !== -1) {
            newGroupItems.splice(groupItemIdx, 1, newGroupItem)
          } else {
            newGroupItems.push(newGroupItem)
          }

          const newGroup = { ...group, items: newGroupItems }
          const newGroups = data.project.viewerResources.slice()
          newGroups.splice(groupIdx, 1, newGroup)

          return merge<
            PartialDeep<ProjectViewerResourcesQuery>,
            ProjectViewerResourcesQuery,
            PartialDeep<ProjectViewerResourcesQuery>
          >({}, data, { project: { viewerResources: newGroups } })
        }
      )
    },
    { silenceToast: true }
  )
}

type UseSetupViewerParams = { projectId: MaybeRef<string> }

export function useSetupViewer(params: UseSetupViewerParams): InjectableViewerState {
  // Initialize full state object - each subsequent state initialization depends on
  // the results of the previous ones until we have the final full object
  const initState = setupInitialState(params)
  const initialStateWithRequest = setupResourceRequest(initState)
  const stateWithResources = setupResourceResponse(initialStateWithRequest)
  const state = setupInterfaceState(stateWithResources)

  // Inject it into descendant components
  provide(InjectableViewerStateKey, state)

  // Extra post-state-creation setup
  useViewerObjectAutoLoading(state)
  useViewerSelectionEventHandler(state)
  useViewerIsBusyEventHandler(state)
  useViewerSubscriptionEventTracker(state)

  return state
}

/**
 * COMPOSABLES FOR RETRIEVING (PARTS OF) INJECTABLE STATE
 */

export function useInjectedViewerState(): InjectableViewerState {
  // we're forcing TS to ignore the scenario where this data can't be found and returns undefined
  // to avoid unnecessary null checks everywhere
  const state = inject(InjectableViewerStateKey) as InjectableViewerState
  return state
}

export function useInjectedViewer(): InjectableViewerState['viewer'] {
  const { viewer } = useInjectedViewerState()
  return viewer
}

export function useInjectedViewerLoadedResources(): InjectableViewerState['resources']['response'] {
  const { resources } = useInjectedViewerState()
  return resources.response
}

export function useInjectedViewerRequestedResources(): InjectableViewerState['resources']['request'] {
  const { resources } = useInjectedViewerState()
  return resources.request
}

export function useInjectedViewerInterfaceState(): InjectableViewerState['ui'] {
  const { ui } = useInjectedViewerState()
  return ui
}

/**
 * Use this when you want to use the viewer state outside the viewer, ie in a component that's inside a portal!
 * @param state
 */
export function useSetupViewerScope(
  state: InjectableViewerState
): InjectableViewerState {
  provide(InjectableViewerStateKey, state)
  return state
}

export const test = 1<|MERGE_RESOLUTION|>--- conflicted
+++ resolved
@@ -53,21 +53,17 @@
   modifyObjectFields,
   updateCacheByFilter
 } from '~~/lib/common/helpers/graphql'
-import { graphql } from '~~/lib/common/generated/gql'
 import { nanoid } from 'nanoid'
 import { useAuthCookie } from '~~/lib/auth/composables/auth'
 import { useViewerSelectionEventHandler } from '~~/lib/viewer/composables/setup/selection'
 import { getTargetObjectIds } from '~~/lib/object-sidebar/helpers'
 import { useViewerCommentUpdateTracking } from '~~/lib/viewer/composables/commentManagement'
 import { ToastNotificationType, useGlobalToast } from '~~/lib/common/composables/toast'
-<<<<<<< HEAD
 import { useGetObjectUrl } from '~~/lib/viewer/composables/viewer'
-=======
 import {
   CommentBubbleModel,
   useViewerCommentBubbles
 } from '~~/lib/viewer/composables/commentBubbles'
->>>>>>> 1a0147db
 
 export type LoadedModel = NonNullable<
   Get<ViewerLoadedResourcesQuery, 'project.models.items[0]'>
@@ -84,18 +80,6 @@
   stateKey: string,
   includeDescendants?: boolean
 ) => Promise<void>
-
-graphql(`
-  fragment NewModelVersionMetadata on Model {
-    id
-    versions(limit: 1) {
-      items {
-        id
-        referencedObject
-      }
-    }
-  }
-`)
 
 export type InjectableViewerState = Readonly<{
   /**
