import { SpeckleViewer } from '@speckle/shared'
<<<<<<< HEAD
import { MeasurementsExtension, type TreeNode, type ViewMode } from '@speckle/viewer'
=======
import {
  CameraController,
  type TreeNode,
  type ViewMode,
  type CanonicalView,
  type InlineView,
  type SpeckleView
} from '@speckle/viewer'
>>>>>>> 251d9a32
import { until } from '@vueuse/shared'
import { useActiveElement } from '@vueuse/core'
import { isString } from 'lodash-es'
import { useEmbedState, useEmbed } from '~/lib/viewer/composables/setup/embed'
import type { SpeckleObject } from '~/lib/viewer/helpers/sceneExplorer'
import { isNonNullable } from '~~/lib/common/helpers/utils'
import {
  useInjectedViewer,
  useInjectedViewerInterfaceState,
  useInjectedViewerState
} from '~~/lib/viewer/composables/setup'
import { ViewerRenderPageType } from '~/lib/viewer/helpers/state'
import { useDiffBuilderUtilities } from '~~/lib/viewer/composables/setup/diff'
import { getKeyboardShortcutTitle, onKeyboardShortcut } from '@speckle/ui-components'
import { ViewerShortcuts } from '~/lib/viewer/helpers/shortcuts/shortcuts'
import type {
  ViewerShortcut,
  ViewerShortcutAction
} from '~/lib/viewer/helpers/shortcuts/types'
import { useMixpanel } from '~/lib/core/composables/mp'
import type { defaultEdgeColorValue } from '~/lib/viewer/composables/setup/viewMode'
import {
  defaultMeasurementOptions,
  type MeasurementOptions
} from '@speckle/shared/viewer/state'

export function useSectionBoxUtilities() {
  const { instance } = useInjectedViewer()
  const {
    sectionBox,
    sectionBoxContext: { visible, edited },
    filters: { selectedObjects },
    threads: {
      openThread: { thread }
    }
  } = useInjectedViewerInterfaceState()

  const isSectionBoxEnabled = computed(() => !!sectionBox.value)
  const isSectionBoxVisible = computed(() => visible.value)
  const isSectionBoxEdited = computed(() => edited.value)

  const resolveSectionBoxFromSelection = () => {
    const objectIds = selectedObjects.value.map((o) => o.id).filter(isNonNullable)
    const box = instance.getRenderer().boxFromObjects(objectIds)
    /** When generating a section box from selection we don't apply any rotation */
    sectionBox.value = {
      min: box.min.toArray(),
      max: box.max.toArray()
    }
  }

  const closeSectionBox = () => {
    visible.value = false
  }

  const toggleSectionBox = () => {
    if (!isSectionBoxEnabled.value) {
      resolveSectionBoxFromSelection()
      return
    }

    if (isSectionBoxVisible.value) {
      visible.value = false
    } else {
      visible.value = true
    }
  }

  const resetSectionBox = () => {
    const serializedSectionBox = thread.value?.viewerState?.ui.sectionBox
    sectionBox.value = null

    if (serializedSectionBox) {
      // Same logic we have in deserialization
      sectionBox.value = {
        min: serializedSectionBox.min,
        max: serializedSectionBox.max,
        rotation: serializedSectionBox.rotation
      }
    }
  }

  const resetSectionBoxCompletely = () => {
    sectionBox.value = null
    visible.value = false
  }

  return {
    isSectionBoxEnabled,
    isSectionBoxVisible,
    isSectionBoxEdited,
    toggleSectionBox,
    resetSectionBox,
    resetSectionBoxCompletely,
    sectionBox,
    closeSectionBox
  }
}

export function useCameraUtilities() {
  const { instance } = useInjectedViewer()
  const {
    filters: { selectedObjects, isolatedObjectIds },
    camera
  } = useInjectedViewerInterfaceState()

  const cameraController = instance.getExtension(CameraController)

  const setView = (
    view: CanonicalView | InlineView | SpeckleView,
    transition = true
  ) => {
    cameraController.setCameraView(view, transition)
  }

  const zoomExtentsOrSelection = () => {
    const ids = selectedObjects.value.map((o) => o.id).filter(isNonNullable)

    if (ids.length > 0) {
      return cameraController.setCameraView(ids, true)
    }

    if (isolatedObjectIds.value.length) {
      return cameraController.setCameraView(isolatedObjectIds.value, true)
    }

    cameraController.setCameraView(undefined, true)
  }

  const toggleProjection = () => {
    camera.isOrthoProjection.value = !camera.isOrthoProjection.value
    cameraController.toggleCameras()
  }

  const forceViewToViewerSync = () => {
    setView(
      {
        position: camera.position.value,
        target: camera.target.value
      },
      true
    )
  }

  const zoom = (objectIds?: string[], fit?: number, transition?: boolean) => {
    cameraController.setCameraView(objectIds, transition, fit)
  }

  return {
    zoomExtentsOrSelection,
    toggleProjection,
    camera,
    setView,
    zoom,
    forceViewToViewerSync,
    cameraController
  }
}

export function useSelectionUtilities() {
  const {
    filters: { selectedObjects, selectedObjectIds }
  } = useInjectedViewerInterfaceState()
  const { metadata } = useInjectedViewer()

  const setSelectionFromObjectIds = (objectIds: string[]) => {
    const objs: Array<SpeckleObject> = []
    objectIds.forEach((value: string) => {
      objs.push(
        ...(
          (metadata?.worldTree.value?.findId(value) || []) as unknown as TreeNode[]
        ).map(
          (node: TreeNode) =>
            (node.model as Record<string, unknown>).raw as SpeckleObject
        )
      )
    })
    selectedObjects.value = objs
  }

  const addToSelectionFromObjectIds = (objectIds: string[]) => {
    const originalObjects = selectedObjects.value.slice()
    setSelectionFromObjectIds(objectIds)
    selectedObjects.value = [...originalObjects, ...selectedObjects.value]
  }

  const removeFromSelectionObjectIds = (objectIds: string[]) => {
    const finalObjects = selectedObjects.value.filter(
      (o) => !objectIds.includes(o.id || '')
    )
    selectedObjects.value = finalObjects
  }

  const addToSelection = (object: SpeckleObject) => {
    const idx = selectedObjects.value.findIndex((o) => o.id === object.id)
    if (idx !== -1) return

    selectedObjects.value = [...selectedObjects.value, object]
  }

  const removeFromSelection = (objectOrId: SpeckleObject | string) => {
    const oid = isString(objectOrId) ? objectOrId : objectOrId.id
    const idx = selectedObjects.value.findIndex((o) => o.id === oid)
    if (idx === -1) return

    const newObjects = selectedObjects.value.slice()
    newObjects.splice(idx, 1)
    selectedObjects.value = newObjects
  }

  const clearSelection = () => {
    selectedObjects.value = []
  }

  return {
    addToSelection,
    removeFromSelection,
    clearSelection,
    setSelectionFromObjectIds,
    addToSelectionFromObjectIds,
    removeFromSelectionObjectIds,
    objects: selectedObjects,
    objectIds: selectedObjectIds
  }
}

export function useDiffUtilities() {
  const state = useInjectedViewerState()
  const { serializeDiffCommand, deserializeDiffCommand, areDiffsEqual } =
    useDiffBuilderUtilities()

  const endDiff = async () => {
    await state.urlHashState.diff.update(null)
  }

  const diffModelVersions = async (
    modelId: string,
    versionA: string,
    versionB: string
  ) => {
    await state.urlHashState.diff.update({
      diffs: [
        {
          versionA: new SpeckleViewer.ViewerRoute.ViewerVersionResource(
            modelId,
            versionA
          ),
          versionB: new SpeckleViewer.ViewerRoute.ViewerVersionResource(
            modelId,
            versionB
          )
        }
      ]
    })
  }

  return {
    serializeDiffCommand,
    deserializeDiffCommand,
    endDiff,
    diffModelVersions,
    areDiffsEqual
  }
}

export function useThreadUtilities() {
  const {
    urlHashState: { focusedThreadId },
    ui: {
      threads: {
        openThread: { thread: openThread }
      }
    }
  } = useInjectedViewerState()

  const isOpenThread = (id: string) => focusedThreadId.value === id

  const closeAllThreads = async () => {
    await focusedThreadId.update(null)
  }

  const open = async (id: string) => {
    if (id === focusedThreadId.value) return
    await focusedThreadId.update(id)
    await Promise.all([
      until(focusedThreadId).toMatch((tid) => tid === id),
      until(openThread).toMatch((t) => t?.id === id)
    ])
  }

  return { closeAllThreads, open, isOpenThread }
}

export function useMeasurementUtilities() {
  const state = useInjectedViewerState()
  const measurementsExtension =
    state.viewer.instance.getExtension(MeasurementsExtension)

  const measurementOptions = computed(() => state.ui.measurement.options.value)
  const hasMeasurements = computed(
    () => state.ui.measurement.measurements.value.length > 0
  )

  const enableMeasurements = (enabled: boolean) => {
    state.ui.measurement.enabled.value = enabled
  }

  const setMeasurementOptions = (options: MeasurementOptions) => {
    state.ui.measurement.options.value = options
  }

  const removeActiveMeasurement = () => {
    measurementsExtension.removeMeasurement()
  }

  const clearMeasurements = () => {
    state.ui.measurement.measurements.value = []
  }

  const reset = () => {
    state.ui.measurement.enabled.value = false
    state.ui.measurement.measurements.value = []
    state.ui.measurement.options.value = { ...defaultMeasurementOptions }
  }

  return {
    measurementOptions,
    enableMeasurements,
    setMeasurementOptions,
    removeActiveMeasurement,
    clearMeasurements,
    hasMeasurements,
    reset,
    measurements: state.ui.measurement.measurements
  }
}

/**
 * Some conditional rendering values depend on multiple & overlapping states. This utility reconciles that.
 */
export function useConditionalViewerRendering() {
  const embedMode = useEmbedState()

  const showControls = computed(() => {
    if (
      embedMode.embedOptions.value?.isEnabled &&
      embedMode.embedOptions.value.hideControls
    ) {
      return false
    }

    return true
  })

  const showNavbar = computed(() => {
    if (!showControls.value) return false
    if (embedMode.embedOptions.value?.isEnabled) return false
    return true
  })

  return {
    showNavbar,
    showControls
  }
}

export function useHighlightedObjectsUtilities() {
  const {
    ui: { highlightedObjectIds },
    pageType
  } = useInjectedViewerState()

  const highlightObjects = (ids: string[]) => {
    if (pageType.value === ViewerRenderPageType.Presentation) return

    highlightedObjectIds.value = [...new Set([...highlightedObjectIds.value, ...ids])]
  }

  const unhighlightObjects = (ids: string[]) => {
    highlightedObjectIds.value = highlightedObjectIds.value.filter(
      (id) => !ids.includes(id)
    )
  }

  const clearHighlightedObjects = () => {
    highlightedObjectIds.value = []
  }

  return {
    highlightObjects,
    unhighlightObjects,
    clearHighlightedObjects
  }
}

export function useViewModeUtilities() {
  const { viewMode } = useInjectedViewerInterfaceState()
  const mp = useMixpanel()

  const setViewMode = (mode: ViewMode) => {
    viewMode.mode.value = mode
    mp.track('Viewer Action', {
      type: 'action',
      name: 'set-view-mode',
      mode
    })
  }

  const toggleEdgesEnabled = () => {
    viewMode.edgesEnabled.value = !viewMode.edgesEnabled.value
    mp.track('Viewer Action', {
      type: 'action',
      name: 'toggle-edges',
      enabled: viewMode.edgesEnabled.value
    })
  }

  const setEdgesWeight = (weight: number) => {
    viewMode.edgesWeight.value = Number(weight)
    mp.track('Viewer Action', {
      type: 'action',
      name: 'set-edges-weight',
      weight: viewMode.edgesWeight.value
    })
  }

  const setEdgesColor = (color: number | typeof defaultEdgeColorValue) => {
    viewMode.edgesColor.value = color
    mp.track('Viewer Action', {
      type: 'action',
      name: 'set-edges-color',
      color: color.toString(16).padStart(6, '0')
    })
  }

  return {
    viewMode,
    setViewMode,
    toggleEdgesEnabled,
    setEdgesWeight,
    setEdgesColor,
    resetViewMode: viewMode.resetViewMode
  }
}

export function useViewerShortcuts() {
  const { ui } = useInjectedViewerState()
  const { isSmallerOrEqualSm } = useIsSmallerOrEqualThanBreakpoint()
  const { isEnabled: isEmbedEnabled } = useEmbed()
  const activeElement = useActiveElement()

  const isTypingComment = computed(() => {
    if (
      activeElement.value &&
      (activeElement.value.tagName.toLowerCase() === 'input' ||
        activeElement.value.tagName.toLowerCase() === 'textarea' ||
        activeElement.value.getAttribute('contenteditable') === 'true')
    ) {
      return true
    }

    // Check thread editor states
    const isNewThreadEditorOpen = ui.threads.openThread.newThreadEditor.value
    const isExistingThreadEditorOpen = !!ui.threads.openThread.thread.value

    return isNewThreadEditorOpen || isExistingThreadEditorOpen
  })

  const formatKey = (key: string) => {
    if (key.startsWith('Digit')) {
      return key.slice(5)
    }
    return key
  }

  const getShortcutDisplayText = (
    shortcut: ViewerShortcut,
    options?: { hideName?: boolean; format?: 'default' | 'separate' }
  ) => {
    if (isSmallerOrEqualSm.value) return undefined
    if (isEmbedEnabled.value) return undefined

    const shortcutText = getKeyboardShortcutTitle([
      ...shortcut.modifiers,
      formatKey(shortcut.key)
    ])

    if (options?.format === 'separate') {
      const modifiersText =
        shortcut.modifiers.length > 0
          ? getKeyboardShortcutTitle([...shortcut.modifiers])
          : ''
      const keyText = getKeyboardShortcutTitle([formatKey(shortcut.key)])

      return {
        content: `
        <div class="flex flex-row gap-2 m-0 p-0">
          <div class="text-body-2xs text-foreground">${shortcut.name}</div>
          <div class="text-body-3xs text-foreground-3">
            ${
              modifiersText
                ? `<kbd class="p-0.5 min-w-4 text-foreground-2 rounded-md text-body-3xs font-normal font-sans">${modifiersText}</kbd>`
                : ''
            }<kbd class="min-w-3 text-foreground-2 rounded-sm text-body-3xs font-sans">${keyText}</kbd>
          </div>
        </div>
      `,
        allowHTML: true,
        theme: 'speckleTooltip'
      }
    }

    if (!options?.hideName) {
      return `${shortcut.name} (${shortcutText})`
    }

    return shortcutText
  }

  const disableShortcuts = computed(() => isTypingComment.value || isEmbedEnabled.value)

  const registerShortcuts = (
    handlers: Partial<Record<ViewerShortcutAction, () => void>>
  ) => {
    Object.values(ViewerShortcuts).forEach((shortcut) => {
      const handler = handlers[shortcut.action as ViewerShortcutAction]
      if (handler) {
        onKeyboardShortcut([...shortcut.modifiers], shortcut.key, () => {
          if (!disableShortcuts.value) handler()
        })
      }
    })
  }

  return {
    shortcuts: ViewerShortcuts,
    registerShortcuts,
    getShortcutDisplayText
  }
}<|MERGE_RESOLUTION|>--- conflicted
+++ resolved
@@ -1,16 +1,13 @@
 import { SpeckleViewer } from '@speckle/shared'
-<<<<<<< HEAD
-import { MeasurementsExtension, type TreeNode, type ViewMode } from '@speckle/viewer'
-=======
 import {
   CameraController,
   type TreeNode,
   type ViewMode,
   type CanonicalView,
   type InlineView,
-  type SpeckleView
+  type SpeckleView,
+  MeasurementsExtension
 } from '@speckle/viewer'
->>>>>>> 251d9a32
 import { until } from '@vueuse/shared'
 import { useActiveElement } from '@vueuse/core'
 import { isString } from 'lodash-es'
