<<<<<<< HEAD
import { SpeckleViewer } from '@speckle/shared'
import { type TreeNode, type MeasurementOptions, ViewMode } from '@speckle/viewer'
import { MeasurementsExtension, ViewModes, MeasurementEvent } from '@speckle/viewer'
=======
import { SpeckleViewer, TIME_MS, timeoutAt } from '@speckle/shared'
import type {
  TreeNode,
  MeasurementOptions,
  PropertyInfo,
  ViewMode
} from '@speckle/viewer'
import { MeasurementsExtension, MeasurementEvent } from '@speckle/viewer'
>>>>>>> 1ad04f61
import { until } from '@vueuse/shared'
import { useActiveElement } from '@vueuse/core'
import { isString } from 'lodash-es'
import { useEmbedState, useEmbed } from '~/lib/viewer/composables/setup/embed'
import type { SpeckleObject } from '~/lib/viewer/helpers/sceneExplorer'
import { isNonNullable } from '~~/lib/common/helpers/utils'
import {
  useInjectedViewer,
  useInjectedViewerInterfaceState,
  useInjectedViewerState
} from '~~/lib/viewer/composables/setup'
import { useDiffBuilderUtilities } from '~~/lib/viewer/composables/setup/diff'
import { getKeyboardShortcutTitle, onKeyboardShortcut } from '@speckle/ui-components'
import { ViewerShortcuts } from '~/lib/viewer/helpers/shortcuts/shortcuts'
import type {
  ViewerShortcut,
  ViewerShortcutAction
} from '~/lib/viewer/helpers/shortcuts/types'
import { useMixpanel } from '~/lib/core/composables/mp'
<<<<<<< HEAD

// Re-export filtering utilities
export { useFilterUtilities } from './filtering'
=======
import { isStringPropertyInfo } from '~/lib/viewer/helpers/sceneExplorer'
import type { defaultEdgeColorValue } from '~/lib/viewer/composables/setup/viewMode'
>>>>>>> 1ad04f61

export function useSectionBoxUtilities() {
  const { instance } = useInjectedViewer()
  const {
    sectionBox,
    sectionBoxContext: { visible, edited },
    filters: { selectedObjects },
    threads: {
      openThread: { thread }
    }
  } = useInjectedViewerInterfaceState()

  const isSectionBoxEnabled = computed(() => !!sectionBox.value)
  const isSectionBoxVisible = computed(() => visible.value)
  const isSectionBoxEdited = computed(() => edited.value)

  const resolveSectionBoxFromSelection = () => {
    const objectIds = selectedObjects.value.map((o) => o.id).filter(isNonNullable)
    const box = instance.getRenderer().boxFromObjects(objectIds)
    /** When generating a section box from selection we don't apply any rotation */
    sectionBox.value = {
      min: box.min.toArray(),
      max: box.max.toArray()
    }
  }

  const closeSectionBox = () => {
    visible.value = false
  }

  const toggleSectionBox = () => {
    if (!isSectionBoxEnabled.value) {
      resolveSectionBoxFromSelection()
      return
    }

    if (isSectionBoxVisible.value) {
      visible.value = false
    } else {
      visible.value = true
    }
  }

  const resetSectionBox = () => {
    const serializedSectionBox = thread.value?.viewerState?.ui.sectionBox
    sectionBox.value = null

    if (serializedSectionBox) {
      // Same logic we have in deserialization
      sectionBox.value = {
        min: serializedSectionBox.min,
        max: serializedSectionBox.max,
        rotation: serializedSectionBox.rotation
      }
    }
  }

  const resetSectionBoxCompletely = () => {
    sectionBox.value = null
    visible.value = false
  }

  return {
    isSectionBoxEnabled,
    isSectionBoxVisible,
    isSectionBoxEdited,
    toggleSectionBox,
    resetSectionBox,
    resetSectionBoxCompletely,
    sectionBox,
    closeSectionBox
  }
}

export function useCameraUtilities() {
  const { instance } = useInjectedViewer()
  const {
    filters: { selectedObjects, isolatedObjectIds },
    camera
  } = useInjectedViewerInterfaceState()

  const zoom = (...args: Parameters<typeof instance.zoom>) => instance.zoom(...args)

  const setView = (...args: Parameters<typeof instance.setView>) => {
    instance.setView(...args)
  }

  const zoomExtentsOrSelection = () => {
    const ids = selectedObjects.value.map((o) => o.id).filter(isNonNullable)

    if (ids.length > 0) {
      return instance.zoom(ids)
    }

    if (isolatedObjectIds.value.length) {
      return instance.zoom(isolatedObjectIds.value)
    }

    instance.zoom()
  }

  const toggleProjection = () => {
    camera.isOrthoProjection.value = !camera.isOrthoProjection.value
  }

  const forceViewToViewerSync = () => {
    setView({
      position: camera.position.value,
      target: camera.target.value
    })
  }

  return {
    zoomExtentsOrSelection,
    toggleProjection,
    camera,
    setView,
    zoom,
    forceViewToViewerSync
  }
}

export function useSelectionUtilities() {
  const {
    filters: { selectedObjects, selectedObjectIds }
  } = useInjectedViewerInterfaceState()
  const { metadata } = useInjectedViewer()

  const setSelectionFromObjectIds = (objectIds: string[]) => {
    const objs: Array<SpeckleObject> = []
    objectIds.forEach((value: string) => {
      objs.push(
        ...(
          (metadata?.worldTree.value?.findId(value) || []) as unknown as TreeNode[]
        ).map(
          (node: TreeNode) =>
            (node.model as Record<string, unknown>).raw as SpeckleObject
        )
      )
    })
    selectedObjects.value = objs
  }

  const addToSelectionFromObjectIds = (objectIds: string[]) => {
    const originalObjects = selectedObjects.value.slice()
    setSelectionFromObjectIds(objectIds)
    selectedObjects.value = [...originalObjects, ...selectedObjects.value]
  }

  const removeFromSelectionObjectIds = (objectIds: string[]) => {
    const finalObjects = selectedObjects.value.filter(
      (o) => !objectIds.includes(o.id || '')
    )
    selectedObjects.value = finalObjects
  }

  const addToSelection = (object: SpeckleObject) => {
    const idx = selectedObjects.value.findIndex((o) => o.id === object.id)
    if (idx !== -1) return

    selectedObjects.value = [...selectedObjects.value, object]
  }

  const removeFromSelection = (objectOrId: SpeckleObject | string) => {
    const oid = isString(objectOrId) ? objectOrId : objectOrId.id
    const idx = selectedObjects.value.findIndex((o) => o.id === oid)
    if (idx === -1) return

    const newObjects = selectedObjects.value.slice()
    newObjects.splice(idx, 1)
    selectedObjects.value = newObjects
  }

  const clearSelection = () => {
    selectedObjects.value = []
  }

  return {
    addToSelection,
    removeFromSelection,
    clearSelection,
    setSelectionFromObjectIds,
    addToSelectionFromObjectIds,
    removeFromSelectionObjectIds,
    objects: selectedObjects,
    objectIds: selectedObjectIds
  }
}

export function useDiffUtilities() {
  const state = useInjectedViewerState()
  const { serializeDiffCommand, deserializeDiffCommand, areDiffsEqual } =
    useDiffBuilderUtilities()

  const endDiff = async () => {
    await state.urlHashState.diff.update(null)
  }

  const diffModelVersions = async (
    modelId: string,
    versionA: string,
    versionB: string
  ) => {
    await state.urlHashState.diff.update({
      diffs: [
        {
          versionA: new SpeckleViewer.ViewerRoute.ViewerVersionResource(
            modelId,
            versionA
          ),
          versionB: new SpeckleViewer.ViewerRoute.ViewerVersionResource(
            modelId,
            versionB
          )
        }
      ]
    })
  }

  return {
    serializeDiffCommand,
    deserializeDiffCommand,
    endDiff,
    diffModelVersions,
    areDiffsEqual
  }
}

export function useThreadUtilities() {
  const {
    urlHashState: { focusedThreadId },
    ui: {
      threads: {
        openThread: { thread: openThread }
      }
    }
  } = useInjectedViewerState()

  const isOpenThread = (id: string) => focusedThreadId.value === id

  const closeAllThreads = async () => {
    await focusedThreadId.update(null)
  }

  const open = async (id: string) => {
    if (id === focusedThreadId.value) return
    await focusedThreadId.update(id)
    await Promise.all([
      until(focusedThreadId).toMatch((tid) => tid === id),
      until(openThread).toMatch((t) => t?.id === id)
    ])
  }

  return { closeAllThreads, open, isOpenThread }
}

export function useMeasurementUtilities() {
  const state = useInjectedViewerState()

  const measurementCount = ref(0)

  const measurementOptions = computed(() => state.ui.measurement.options.value)

  const enableMeasurements = (enabled: boolean) => {
    state.ui.measurement.enabled.value = enabled
  }

  const setMeasurementOptions = (options: MeasurementOptions) => {
    state.ui.measurement.options.value = options
  }

  const removeMeasurement = () => {
    state.viewer.instance.getExtension(MeasurementsExtension).removeMeasurement()
  }

  const clearMeasurements = () => {
    state.viewer.instance.getExtension(MeasurementsExtension).clearMeasurements()
  }

  const getActiveMeasurement = () => {
    const measurementsExtension =
      state.viewer.instance.getExtension(MeasurementsExtension)
    const activeMeasurement = measurementsExtension?.activeMeasurement
    return activeMeasurement && activeMeasurement.state === 2
  }

  const hasMeasurements = computed(() => measurementCount.value > 0)

  const setupMeasurementListener = () => {
    const extension = state.viewer.instance?.getExtension(MeasurementsExtension)
    if (!extension) return

    const updateCount = () => {
      measurementCount.value = (
        extension as unknown as { measurementCount: number }
      ).measurementCount
    }

    // Set initial count
    updateCount()

    // Listen for changes
    extension.on(MeasurementEvent.CountChanged, updateCount)
  }

  if (state.viewer.instance) {
    setupMeasurementListener()
  }

  return {
    measurementOptions,
    enableMeasurements,
    setMeasurementOptions,
    removeMeasurement,
    clearMeasurements,
    getActiveMeasurement,
    hasMeasurements
  }
}

/**
 * Some conditional rendering values depend on multiple & overlapping states. This utility reconciles that.
 */
export function useConditionalViewerRendering() {
  const embedMode = useEmbedState()

  const showControls = computed(() => {
    if (
      embedMode.embedOptions.value?.isEnabled &&
      embedMode.embedOptions.value.hideControls
    ) {
      return false
    }

    return true
  })

  const showNavbar = computed(() => {
    if (!showControls.value) return false
    if (embedMode.embedOptions.value?.isEnabled) return false
    return true
  })

  return {
    showNavbar,
    showControls
  }
}

export function useHighlightedObjectsUtilities() {
  const {
    ui: { highlightedObjectIds }
  } = useInjectedViewerState()

  const highlightObjects = (ids: string[]) => {
    highlightedObjectIds.value = [...new Set([...highlightedObjectIds.value, ...ids])]
  }

  const unhighlightObjects = (ids: string[]) => {
    highlightedObjectIds.value = highlightedObjectIds.value.filter(
      (id) => !ids.includes(id)
    )
  }

  const clearHighlightedObjects = () => {
    highlightedObjectIds.value = []
  }

  return {
    highlightObjects,
    unhighlightObjects,
    clearHighlightedObjects
  }
}

export function useViewModeUtilities() {
  const { viewMode } = useInjectedViewerInterfaceState()
  const mp = useMixpanel()

  const setViewMode = (mode: ViewMode) => {
    viewMode.mode.value = mode
    mp.track('Viewer Action', {
      type: 'action',
      name: 'set-view-mode',
      mode
    })
  }

  const toggleEdgesEnabled = () => {
    viewMode.edgesEnabled.value = !viewMode.edgesEnabled.value
    mp.track('Viewer Action', {
      type: 'action',
      name: 'toggle-edges',
      enabled: viewMode.edgesEnabled.value
    })
  }

  const setEdgesWeight = (weight: number) => {
    viewMode.edgesWeight.value = Number(weight)
    mp.track('Viewer Action', {
      type: 'action',
      name: 'set-edges-weight',
      weight: viewMode.edgesWeight.value
    })
  }

  const setEdgesColor = (color: number | typeof defaultEdgeColorValue) => {
    viewMode.edgesColor.value = color
    mp.track('Viewer Action', {
      type: 'action',
      name: 'set-edges-color',
      color: color.toString(16).padStart(6, '0')
    })
  }

  return {
    viewMode,
    setViewMode,
    toggleEdgesEnabled,
    setEdgesWeight,
    setEdgesColor,
    resetViewMode: viewMode.resetViewMode
  }
}

export function useViewerShortcuts() {
  const { ui } = useInjectedViewerState()
  const { isSmallerOrEqualSm } = useIsSmallerOrEqualThanBreakpoint()
  const { isEnabled: isEmbedEnabled } = useEmbed()
  const activeElement = useActiveElement()

  const isTypingComment = computed(() => {
    if (
      activeElement.value &&
      (activeElement.value.tagName.toLowerCase() === 'input' ||
        activeElement.value.tagName.toLowerCase() === 'textarea' ||
        activeElement.value.getAttribute('contenteditable') === 'true')
    ) {
      return true
    }

    // Check thread editor states
    const isNewThreadEditorOpen = ui.threads.openThread.newThreadEditor.value
    const isExistingThreadEditorOpen = !!ui.threads.openThread.thread.value

    return isNewThreadEditorOpen || isExistingThreadEditorOpen
  })

  const formatKey = (key: string) => {
    if (key.startsWith('Digit')) {
      return key.slice(5)
    }
    return key
  }

  const getShortcutDisplayText = (
    shortcut: ViewerShortcut,
    options?: { hideName?: boolean; format?: 'default' | 'separate' }
  ) => {
    if (isSmallerOrEqualSm.value) return undefined
    if (isEmbedEnabled.value) return undefined

    const shortcutText = getKeyboardShortcutTitle([
      ...shortcut.modifiers,
      formatKey(shortcut.key)
    ])

    if (options?.format === 'separate') {
      const modifiersText =
        shortcut.modifiers.length > 0
          ? getKeyboardShortcutTitle([...shortcut.modifiers])
          : ''
      const keyText = getKeyboardShortcutTitle([formatKey(shortcut.key)])

      return {
        content: `
        <div class="flex flex-row gap-2 m-0 p-0">
          <div class="text-body-2xs text-foreground">${shortcut.name}</div>
          <div class="text-body-3xs text-foreground-3">
            ${
              modifiersText
                ? `<kbd class="p-0.5 min-w-4 text-foreground-2 rounded-md text-body-3xs font-normal font-sans">${modifiersText}</kbd>`
                : ''
            }<kbd class="min-w-3 text-foreground-2 rounded-sm text-body-3xs font-sans">${keyText}</kbd>
          </div>
        </div>
      `,
        allowHTML: true,
        theme: 'speckleTooltip'
      }
    }

    if (!options?.hideName) {
      return `${shortcut.name} (${shortcutText})`
    }

    return shortcutText
  }

  const disableShortcuts = computed(() => isTypingComment.value || isEmbedEnabled.value)

  const registerShortcuts = (
    handlers: Partial<Record<ViewerShortcutAction, () => void>>
  ) => {
    Object.values(ViewerShortcuts).forEach((shortcut) => {
      const handler = handlers[shortcut.action as ViewerShortcutAction]
      if (handler) {
        onKeyboardShortcut([...shortcut.modifiers], shortcut.key, () => {
          if (!disableShortcuts.value) handler()
        })
      }
    })
  }

  return {
    shortcuts: ViewerShortcuts,
    registerShortcuts,
    getShortcutDisplayText
  }
}<|MERGE_RESOLUTION|>--- conflicted
+++ resolved
@@ -1,17 +1,6 @@
-<<<<<<< HEAD
 import { SpeckleViewer } from '@speckle/shared'
-import { type TreeNode, type MeasurementOptions, ViewMode } from '@speckle/viewer'
-import { MeasurementsExtension, ViewModes, MeasurementEvent } from '@speckle/viewer'
-=======
-import { SpeckleViewer, TIME_MS, timeoutAt } from '@speckle/shared'
-import type {
-  TreeNode,
-  MeasurementOptions,
-  PropertyInfo,
-  ViewMode
-} from '@speckle/viewer'
+import type { TreeNode, MeasurementOptions, ViewMode } from '@speckle/viewer'
 import { MeasurementsExtension, MeasurementEvent } from '@speckle/viewer'
->>>>>>> 1ad04f61
 import { until } from '@vueuse/shared'
 import { useActiveElement } from '@vueuse/core'
 import { isString } from 'lodash-es'
@@ -31,14 +20,9 @@
   ViewerShortcutAction
 } from '~/lib/viewer/helpers/shortcuts/types'
 import { useMixpanel } from '~/lib/core/composables/mp'
-<<<<<<< HEAD
-
+import type { defaultEdgeColorValue } from '~/lib/viewer/composables/setup/viewMode'
 // Re-export filtering utilities
 export { useFilterUtilities } from './filtering'
-=======
-import { isStringPropertyInfo } from '~/lib/viewer/helpers/sceneExplorer'
-import type { defaultEdgeColorValue } from '~/lib/viewer/composables/setup/viewMode'
->>>>>>> 1ad04f61
 
 export function useSectionBoxUtilities() {
   const { instance } = useInjectedViewer()
