--- conflicted
+++ resolved
@@ -1,11 +1,5 @@
-<<<<<<< HEAD
 import { SpeckleViewer } from '@speckle/shared'
-import type { TreeNode, MeasurementOptions, ViewMode } from '@speckle/viewer'
-import { MeasurementsExtension, MeasurementEvent } from '@speckle/viewer'
-=======
-import { SpeckleViewer, TIME_MS, timeoutAt } from '@speckle/shared'
-import type { TreeNode, PropertyInfo, ViewMode } from '@speckle/viewer'
->>>>>>> 73ae62eb
+import type { TreeNode, ViewMode } from '@speckle/viewer'
 import { until } from '@vueuse/shared'
 import { useActiveElement } from '@vueuse/core'
 import { isString } from 'lodash-es'
@@ -26,15 +20,13 @@
 } from '~/lib/viewer/helpers/shortcuts/types'
 import { useMixpanel } from '~/lib/core/composables/mp'
 import type { defaultEdgeColorValue } from '~/lib/viewer/composables/setup/viewMode'
-<<<<<<< HEAD
-// Re-export filtering utilities
-export { useFilterUtilities } from './filtering'
-=======
 import {
   defaultMeasurementOptions,
   type MeasurementOptions
 } from '@speckle/shared/viewer/state'
->>>>>>> 73ae62eb
+
+// Re-export filtering utilities
+export { useFilterUtilities } from './filtering'
 
 export function useSectionBoxUtilities() {
   const { instance } = useInjectedViewer()
@@ -307,15 +299,10 @@
     state.ui.measurement.options.value = options
   }
 
-<<<<<<< HEAD
-  const removeMeasurement = () => {
-    state.viewer.instance.getExtension(MeasurementsExtension).removeMeasurement()
-=======
   const removeActiveMeasurement = () => {
     if (state.viewer.instance?.removeMeasurement) {
       state.viewer.instance.removeMeasurement()
     }
->>>>>>> 73ae62eb
   }
 
   const clearMeasurements = () => {
