--- conflicted
+++ resolved
@@ -1,12 +1,6 @@
 import { SpeckleViewer, timeoutAt } from '@speckle/shared'
-<<<<<<< HEAD
-import type { TreeNode } from '@speckle/viewer'
+import type { TreeNode, MeasurementOptions, PropertyInfo } from '@speckle/viewer'
 import { MeasurementsExtension } from '@speckle/viewer'
-import type { MeasurementOptions, PropertyInfo } from '@speckle/viewer'
-=======
-import type { TreeNode, MeasurementOptions, PropertyInfo } from '@speckle/viewer'
-import { CameraController, MeasurementsExtension } from '@speckle/viewer'
->>>>>>> c85761c6
 import { until } from '@vueuse/shared'
 import { difference, isString, uniq } from 'lodash-es'
 import { useEmbedState } from '~/lib/viewer/composables/setup/embed'
