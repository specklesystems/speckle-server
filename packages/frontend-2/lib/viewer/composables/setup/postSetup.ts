--- conflicted
+++ resolved
@@ -313,11 +313,6 @@
       cameraManuallyChanged = true
     }
 
-<<<<<<< HEAD
-    // logger.debug('incomingCamera', viewerPos, viewerTarget)
-
-=======
->>>>>>> fe9f6b1e
     return cameraManuallyChanged
   }
 
