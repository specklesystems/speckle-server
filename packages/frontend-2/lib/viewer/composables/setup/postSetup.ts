--- conflicted
+++ resolved
@@ -763,33 +763,6 @@
   )
 }
 
-<<<<<<< HEAD
-function useCommentSlideshow() {
-  const route = useRoute()
-  const router = useRouter()
-  const {
-    ui: { threads }
-  } = useInjectedViewerState()
-  const embedOptions = useEmbed()
-
-  watch(
-    () => embedOptions.commentSlideshow.value,
-    (commentSlideshow) => {
-      const currentPath = route.fullPath
-      const commentsArray = Object.values(threads.items.value)
-      const latestComment = commentsArray[0]
-
-      if (commentSlideshow) {
-        const newPath = currentPath + '&threadId=' + latestComment.id
-        router.push(newPath)
-      }
-    },
-    { immediate: true }
-  )
-}
-
-=======
->>>>>>> 1ad027cf
 export function useViewerPostSetup() {
   if (process.server) return
   useViewerObjectAutoLoading()
