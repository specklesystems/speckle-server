--- conflicted
+++ resolved
@@ -1,13 +1,11 @@
 import { isStringPropertyInfo } from '~/lib/viewer/helpers/sceneExplorer'
-<<<<<<< HEAD
 import {
   ExistenceFilterCondition,
+  FilterType,
   type BooleanPropertyInfo,
+  type DataSource,
   type ExtendedPropertyInfo
 } from '~/lib/viewer/helpers/filters/types'
-=======
-import { ExistenceFilterCondition, FilterType, type DataSource } from './types'
->>>>>>> 770dc97d
 
 export const revitPropertyRegex = /^parameters\./
 export const revitPropertyRegexDui3000InstanceProps = /^properties\.Instance/
