--- conflicted
+++ resolved
@@ -115,7 +115,6 @@
     cache,
     getCacheId('Project', projectId),
     'savedViewGroups',
-<<<<<<< HEAD
     ({ helpers: { createUpdatedValue, keyToRef }, value, variables }) => {
       if (!value.items?.length) return // no groups query at all? skip
 
@@ -130,7 +129,7 @@
 
       const newGroupKeys = groupKeys
         .filter((k) => {
-          if (existingGroupKeys.includes(k.key)) return false // already exists
+          if (existingGroupKeys.includes(k.key) || isUngroupedGroup(k.id)) return false // already exists
           const hasMatch =
             intersection(groupsResourceIds, k.metadata.resourceIds).length > 0
           if (!hasMatch) return false // resourceIds don't match
@@ -139,37 +138,19 @@
         })
         .map((g) => g.key)
       if (!newGroupKeys.length) return
-=======
-    ({ helpers: { createUpdatedValue, ref, fromRef }, value }) => {
-      const isNewGroupUngrouped = isUngroupedGroup(groupId)
-      const alreadyExists = value?.items?.some((group) =>
-        isNewGroupUngrouped
-          ? isUngroupedGroup(fromRef(group).id)
-          : fromRef(group).id === groupId
-      )
-      const isNewGroup = !alreadyExists
-      if (!isNewGroup) return
 
       return createUpdatedValue(({ update }) => {
+        const newUngrouped = newGroupKeys.filter((k) =>
+          isUngroupedGroup(parseObjectKey(k).id)
+        )
+        const newGrouped = newGroupKeys.filter(
+          (k) => !isUngroupedGroup(parseObjectKey(k).id)
+        )
         update('totalCount', (count) => count + 1)
-        update('items', (items) => {
-          const newItems = items.slice()
-          newItems[isNewGroupUngrouped ? 'unshift' : 'push'](
-            ref('SavedViewGroup', groupId)
-          )
-          return newItems
-        })
-      })
-    },
-    { autoEvictFiltered: filterKeys }
-  )
->>>>>>> 47f6521d
-
-      return createUpdatedValue(({ update }) => {
-        update('totalCount', (count) => count + newGroupKeys.length)
         update('items', (items) => [
+          ...newGrouped.map((k) => keyToRef(k)),
           ...items,
-          ...newGroupKeys.map((key) => keyToRef(key))
+          ...newUngrouped.map((k) => keyToRef(k))
         ])
       })
     },
