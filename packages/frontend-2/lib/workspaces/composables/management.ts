--- conflicted
+++ resolved
@@ -471,7 +471,6 @@
               }
             )
           }
-<<<<<<< HEAD
           modifyObjectField(
             cache,
             getCacheId('Workspace', input.workspaceId),
@@ -480,7 +479,6 @@
               return evict()
             }
           )
-=======
           if (input.role === Roles.Workspace.Admin) {
             modifyObjectField(
               cache,
@@ -489,7 +487,6 @@
               () => SeatTypes.Editor
             )
           }
->>>>>>> 2bdd55c6
         }
       }
     ).catch(convertThrowIntoFetchResult)
