import type { RouteLocationNormalized } from 'vue-router'
import { waitForever, type MaybeAsync, type Optional } from '@speckle/shared'
import { useApolloClient, useMutation } from '@vue/apollo-composable'
import { graphql } from '~/lib/common/generated/gql'
import type {
  Query,
  QueryWorkspaceArgs,
  QueryWorkspaceInviteArgs,
  User,
  UserWorkspacesArgs,
  UseWorkspaceInviteManager_PendingWorkspaceCollaboratorFragment,
  Workspace,
  WorkspaceCreateInput,
  WorkspaceInviteCreateInput,
  WorkspaceInvitedTeamArgs,
  WorkspaceInviteUseInput,
  WorkspaceRoleUpdateInput
} from '~/lib/common/generated/gql/graphql'
import {
  evictObjectFields,
  getCacheId,
  getFirstErrorMessage,
  getObjectReference,
  modifyObjectField,
  modifyObjectFields,
  ROOT_QUERY
} from '~/lib/common/helpers/graphql'
import { useNavigateToHome, workspaceRoute } from '~/lib/common/helpers/route'
import { useMixpanel } from '~/lib/core/composables/mp'
import {
  createWorkspaceMutation,
  inviteToWorkspaceMutation,
  processWorkspaceInviteMutation,
  workspaceUpdateRoleMutation
} from '~/lib/workspaces/graphql/mutations'
import { isFunction } from 'lodash-es'
import type { GraphQLError } from 'graphql'
import { settingsSidebarQuery } from '~/lib/settings/graphql/queries'

export const useInviteUserToWorkspace = () => {
  const { activeUser } = useActiveUser()
  const { triggerNotification } = useGlobalToast()
  const { mutate } = useMutation(inviteToWorkspaceMutation)
  const isWorkspacesEnabled = useIsWorkspacesEnabled()

  return async (workspaceId: string, inputs: WorkspaceInviteCreateInput[]) => {
    const userId = activeUser.value?.id
    if (!userId) return
    if (!isWorkspacesEnabled.value) return

    const { data, errors } =
      (await mutate(
        { workspaceId, input: inputs },
        {
          update: (cache, { data }) => {
            if (!data?.workspaceMutations.invites.batchCreate.id) return

            const invitedTeam = data.workspaceMutations.invites.batchCreate.invitedTeam
            if (!invitedTeam) return

            modifyObjectFields<WorkspaceInvitedTeamArgs, Workspace['invitedTeam']>(
              cache,
              getCacheId('Workspace', workspaceId),
              (_fieldName, vars) => {
                if (vars.filter?.search?.length) return
                return invitedTeam.map((i) =>
                  getObjectReference('PendingWorkspaceCollaborator', i.id)
                )
              },
              {
                fieldNameWhitelist: ['invitedTeam']
              }
            )

            // Evict the cache for the invited team if the search filter is active
            evictObjectFields<WorkspaceInvitedTeamArgs, Workspace['invitedTeam']>(
              cache,
              getCacheId('Workspace', workspaceId),
              (fieldName, vars) => {
                if (fieldName !== 'invitedTeam') return false
                return vars.filter?.search?.length !== 0
              }
            )
          }
        }
      ).catch(convertThrowIntoFetchResult)) || {}

    if (!data?.workspaceMutations.invites.batchCreate.id) {
      const err = getFirstErrorMessage(errors)
      triggerNotification({
        type: ToastNotificationType.Danger,
        title: 'Invitation failed',
        description: err
      })
    } else {
      triggerNotification({
        type: ToastNotificationType.Success,
        title: 'Invite successfully sent'
      })
    }

    return data?.workspaceMutations.invites.batchCreate
  }
}

export const useProcessWorkspaceInvite = () => {
  const { mutate } = useMutation(processWorkspaceInviteMutation)
  const { activeUser } = useActiveUser()
  const { triggerNotification } = useGlobalToast()
  const mp = useMixpanel()
  const isWorkspacesEnabled = useIsWorkspacesEnabled()

  return async (
    params: {
      input: WorkspaceInviteUseInput
      workspaceId: string
      inviteId: string
    },
    options?: Partial<{
      /**
       * Do something once mutation has finished, before all cache updates
       */
      callback: () => MaybeAsync<void>
      preventErrorToasts?:
        | boolean
        | ((errors: GraphQLError[], errMsg: string) => boolean)
    }>
  ) => {
    if (!isWorkspacesEnabled.value) return
    const userId = activeUser.value?.id
    if (!userId) return

    const { input, workspaceId, inviteId } = params
    const { data, errors } =
      (await mutate(
        { input },
        {
          update: async (cache, { data, errors }) => {
            if (errors?.length) return

            if (options?.callback) await options.callback()
            const accepted = data?.workspaceMutations.invites.use

            if (accepted) {
              // Evict Query.workspace
              modifyObjectField<Query['workspace'], QueryWorkspaceArgs>(
                cache,
                ROOT_QUERY,
                'workspace',
                ({ variables, details: { DELETE } }) => {
                  if (variables.id === workspaceId) return DELETE
                }
              )

              // Evict all User.workspaces
              modifyObjectField<User['workspaces'], UserWorkspacesArgs>(
                cache,
                getCacheId('User', userId),
                'workspaces',
                ({ details: { DELETE } }) => DELETE
              )
            }

            // Set Query.workspaceInvite(id) = null (no invite)
            modifyObjectField<Query['workspaceInvite'], QueryWorkspaceInviteArgs>(
              cache,
              ROOT_QUERY,
              'workspaceInvite',
              ({ value, variables, details: { readField } }) => {
                if (value) {
                  const workspaceId = readField('workspaceId', value)
                  if (workspaceId === workspaceId) return null
                } else {
                  if (variables.workspaceId === workspaceId) return null
                }
              }
            )

            // Evict invite itself
            cache.evict({
              id: getCacheId('PendingWorkspaceCollaborator', inviteId)
            })
          }
        }
      ).catch(convertThrowIntoFetchResult)) || {}

    if (data?.workspaceMutations.invites.use) {
      triggerNotification({
        type: ToastNotificationType.Success,
        title: input.accept ? 'Invite accepted' : 'Invite dismissed'
      })
      mp.track('Invite Action', {
        type: 'workspace invite',
        accepted: input.accept
      })
    } else {
      const err = getFirstErrorMessage(errors)
      const preventErrorToasts = isFunction(options?.preventErrorToasts)
        ? options?.preventErrorToasts(errors?.slice() || [], err)
        : options?.preventErrorToasts

      if (!preventErrorToasts) {
        const err = getFirstErrorMessage(errors)
        triggerNotification({
          type: ToastNotificationType.Danger,
          title: 'Failed to process invite',
          description: err
        })
      }
    }

    return !!data?.workspaceMutations.invites.use
  }
}

graphql(`
  fragment UseWorkspaceInviteManager_PendingWorkspaceCollaborator on PendingWorkspaceCollaborator {
    id
    token
    workspaceId
    user {
      id
    }
  }
`)

export const useWorkspaceInviteManager = <
  Invite extends UseWorkspaceInviteManager_PendingWorkspaceCollaboratorFragment = UseWorkspaceInviteManager_PendingWorkspaceCollaboratorFragment
>(
  params: {
    invite: Ref<Optional<Invite>>
  },
  options?: Partial<{
    /**
     * Whether to prevent any reloads/redirects on successful processing of the invite
     */
    preventRedirect: boolean
    route: RouteLocationNormalized
    preventErrorToasts: boolean | ((errors: GraphQLError[], errMsg: string) => boolean)
  }>
) => {
  const isWorkspacesEnabled = useIsWorkspacesEnabled()
  const { invite } = params
  const { preventRedirect, preventErrorToasts } = options || {}

  const useInvite = useProcessWorkspaceInvite()
  const route = options?.route || useRoute()
  const goHome = useNavigateToHome()
  const { activeUser } = useActiveUser()

  const loading = ref(false)

  const token = computed(
    () => (route.query.token as Optional<string>) || invite.value?.token
  )
  const isCurrentUserTarget = computed(
    () =>
      activeUser.value &&
      invite.value?.user &&
      activeUser.value.id === invite.value.user.id
  )
  const targetUser = computed((): Invite['user'] => invite.value?.user)
  const needsToAddNewEmail = computed(
    () => !isCurrentUserTarget.value && !targetUser.value
  )
  const canAddNewEmail = computed(() => needsToAddNewEmail.value && token.value)

  const processInvite = async (
    accept: boolean,
    options?: Partial<{
      /**
       * If invite is attached to an unregistered email, the invite can only be used if this is set to true.
       * Upon accepting such an invite, the unregistered email will be added to the user's account as well.
       */
      addNewEmail: boolean
    }>
  ) => {
    const { addNewEmail } = options || {}
    if (!isWorkspacesEnabled.value) return false
    if (!token.value || !invite.value) return false

    const workspaceId = invite.value.workspaceId
    const shouldAddNewEmail = canAddNewEmail.value && addNewEmail

    loading.value = true
    const success = await useInvite(
      {
        workspaceId,
        input: {
          accept,
          token: token.value,
          ...(shouldAddNewEmail ? { addNewEmail: shouldAddNewEmail } : {})
        },
        inviteId: invite.value.id
      },
      {
        callback: async () => {
          if (preventRedirect) return

          // Redirect
          if (accept) {
            if (workspaceId) {
              window.location.href = workspaceRoute(workspaceId)
            } else {
              window.location.reload()
            }
            await waitForever() // to prevent UI changes while reload is happening
          } else {
            await goHome()
          }
        },
        preventErrorToasts
      }
    )
    loading.value = false

    return !!success
  }

  return {
    loading: computed(() => loading.value),
    token,
    isCurrentUserTarget,
    targetUser,
    accept: (options?: Parameters<typeof processInvite>[1]) =>
      processInvite(true, options),
    decline: (options?: Parameters<typeof processInvite>[1]) =>
      processInvite(false, options)
  }
}

<<<<<<< HEAD
export function useCreateWorkspace() {
  const apollo = useApolloClient().client
  const { triggerNotification } = useGlobalToast()
  const { activeUser } = useActiveUser()

  return async (input: WorkspaceCreateInput) => {
    const userId = activeUser.value?.id
    if (!userId) return

    const res = await apollo
      .mutate({
        mutation: createWorkspaceMutation,
        variables: { input },
        // TODO: Remove this and fix the cache update
        refetchQueries: [{ query: settingsSidebarQuery }]
      })
      .catch(convertThrowIntoFetchResult)

    if (!res.data?.workspaceMutations.create.id) {
      const err = getFirstErrorMessage(res.errors)
      triggerNotification({
        type: ToastNotificationType.Danger,
        title: 'Workspace creation failed',
        description: err
      })
    } else {
      triggerNotification({
        type: ToastNotificationType.Success,
        title: 'Workspace successfully created'
      })
    }

    return res
=======
export const useWorkspaceUpdateRole = () => {
  const { mutate } = useMutation(workspaceUpdateRoleMutation)
  const { triggerNotification } = useGlobalToast()

  return async (input: WorkspaceRoleUpdateInput) => {
    const result = await mutate({ input }).catch(convertThrowIntoFetchResult)

    if (result?.data) {
      triggerNotification({
        type: ToastNotificationType.Success,
        title: input.role ? 'User role updated' : 'User removed',
        description: input.role
          ? 'The user role has been updated'
          : 'The user has been removed from the workspace'
      })
    } else {
      const errorMessage = getFirstErrorMessage(result?.errors)
      triggerNotification({
        type: ToastNotificationType.Danger,
        title: input.role ? 'Failed to update role' : 'Failed to remove user',
        description: errorMessage
      })
    }
>>>>>>> 17b89e4c
  }
}<|MERGE_RESOLUTION|>--- conflicted
+++ resolved
@@ -35,7 +35,6 @@
 } from '~/lib/workspaces/graphql/mutations'
 import { isFunction } from 'lodash-es'
 import type { GraphQLError } from 'graphql'
-import { settingsSidebarQuery } from '~/lib/settings/graphql/queries'
 
 export const useInviteUserToWorkspace = () => {
   const { activeUser } = useActiveUser()
@@ -329,7 +328,6 @@
   }
 }
 
-<<<<<<< HEAD
 export function useCreateWorkspace() {
   const apollo = useApolloClient().client
   const { triggerNotification } = useGlobalToast()
@@ -342,28 +340,29 @@
     const res = await apollo
       .mutate({
         mutation: createWorkspaceMutation,
-        variables: { input },
-        // TODO: Remove this and fix the cache update
-        refetchQueries: [{ query: settingsSidebarQuery }]
+        variables: { input }
+        // TODO: Fix the cache update
       })
       .catch(convertThrowIntoFetchResult)
 
-    if (!res.data?.workspaceMutations.create.id) {
+    if (res.data?.workspaceMutations.create.id) {
+      triggerNotification({
+        type: ToastNotificationType.Success,
+        title: 'Workspace successfully created'
+      })
+    } else {
       const err = getFirstErrorMessage(res.errors)
       triggerNotification({
         type: ToastNotificationType.Danger,
         title: 'Workspace creation failed',
         description: err
       })
-    } else {
-      triggerNotification({
-        type: ToastNotificationType.Success,
-        title: 'Workspace successfully created'
-      })
     }
 
     return res
-=======
+  }
+}
+
 export const useWorkspaceUpdateRole = () => {
   const { mutate } = useMutation(workspaceUpdateRoleMutation)
   const { triggerNotification } = useGlobalToast()
@@ -387,6 +386,5 @@
         description: errorMessage
       })
     }
->>>>>>> 17b89e4c
   }
 }