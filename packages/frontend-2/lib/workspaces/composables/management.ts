<<<<<<< HEAD
import { useApolloClient, useMutation } from '@vue/apollo-composable'
import type {
  SettingsSidebarQuery,
=======
import type { RouteLocationNormalized } from 'vue-router'
import { waitForever, type MaybeAsync, type Optional } from '@speckle/shared'
import { useMutation } from '@vue/apollo-composable'
import { graphql } from '~/lib/common/generated/gql'
import type {
  Query,
  QueryWorkspaceArgs,
  QueryWorkspaceInviteArgs,
  User,
  UserWorkspacesArgs,
  UseWorkspaceInviteManager_PendingWorkspaceCollaboratorFragment,
>>>>>>> 24851107
  Workspace,
  WorkspaceCreateInput,
  WorkspaceInviteCreateInput,
  WorkspaceInvitedTeamArgs,
  WorkspaceInviteUseInput
} from '~/lib/common/generated/gql/graphql'
import {
  evictObjectFields,
  getCacheId,
  getFirstErrorMessage,
  getObjectReference,
<<<<<<< HEAD
  modifyObjectFields,
  ROOT_QUERY
} from '~/lib/common/helpers/graphql'
import {
  createWorkspaceMutation,
  inviteToWorkspaceMutation
=======
  modifyObjectField,
  modifyObjectFields,
  ROOT_QUERY
} from '~/lib/common/helpers/graphql'
import { useNavigateToHome, workspaceRoute } from '~/lib/common/helpers/route'
import { useMixpanel } from '~/lib/core/composables/mp'
import {
  inviteToWorkspaceMutation,
  processWorkspaceInviteMutation
>>>>>>> 24851107
} from '~/lib/workspaces/graphql/mutations'

export const useInviteUserToWorkspace = () => {
  const { activeUser } = useActiveUser()
  const { triggerNotification } = useGlobalToast()
  const { mutate } = useMutation(inviteToWorkspaceMutation)
  const isWorkspacesEnabled = useIsWorkspacesEnabled()

  return async (workspaceId: string, inputs: WorkspaceInviteCreateInput[]) => {
    const userId = activeUser.value?.id
    if (!userId) return
    if (!isWorkspacesEnabled.value) return

    const { data, errors } =
      (await mutate(
        { workspaceId, input: inputs },
        {
          update: (cache, { data }) => {
            if (!data?.workspaceMutations.invites.batchCreate.id) return

            const invitedTeam = data.workspaceMutations.invites.batchCreate.invitedTeam
            if (!invitedTeam) return

            modifyObjectFields<WorkspaceInvitedTeamArgs, Workspace['invitedTeam']>(
              cache,
              getCacheId('Workspace', workspaceId),
              (_fieldName, vars) => {
                if (vars.filter?.search?.length) return
                return invitedTeam.map((i) =>
                  getObjectReference('PendingWorkspaceCollaborator', i.id)
                )
              },
              {
                fieldNameWhitelist: ['invitedTeam']
              }
            )

            // Evict the cache for the invited team if the search filter is active
            evictObjectFields<WorkspaceInvitedTeamArgs, Workspace['invitedTeam']>(
              cache,
              getCacheId('Workspace', workspaceId),
              (fieldName, vars) => {
                if (fieldName !== 'invitedTeam') return false
                return vars.filter?.search?.length !== 0
              }
            )
          }
        }
      ).catch(convertThrowIntoFetchResult)) || {}

    if (!data?.workspaceMutations.invites.batchCreate.id) {
      const err = getFirstErrorMessage(errors)
      triggerNotification({
        type: ToastNotificationType.Danger,
        title: 'Invitation failed',
        description: err
      })
    } else {
      triggerNotification({
        type: ToastNotificationType.Success,
        title: 'Invite successfully sent'
      })
    }

    return data?.workspaceMutations.invites.batchCreate
  }
}

<<<<<<< HEAD
export function useCreateWorkspace() {
  const apollo = useApolloClient().client
  const { triggerNotification } = useGlobalToast()
  const { activeUser } = useActiveUser()

  return async (input: WorkspaceCreateInput) => {
    const userId = activeUser.value?.id
    if (!userId) return

    const res = await apollo
      .mutate({
        mutation: createWorkspaceMutation,
        variables: { input },
        update: (cache, { data }) => {
          const newWorkspace = data?.workspaceMutations.create

          if (newWorkspace?.id) {
            // Update existing cache for workspaces
            modifyObjectFields<undefined, { [key: string]: SettingsSidebarQuery }>(
              cache,
              ROOT_QUERY,
              (_fieldName, _variables, value, details) => {
                const workspaceListFields = Object.keys(value).filter(
                  (k) =>
                    details.revolveFieldNameAndVariables(k).fieldName ===
                    'workspaceList'
                )
                const newVal: typeof value = { ...value }
                for (const field of workspaceListFields) {
                  delete newVal[field]
                }
                return newVal
              },
              { fieldNameWhitelist: ['workspace'] }
            )
          }
        }
      })
      .catch(convertThrowIntoFetchResult)

    if (!res.data?.workspaceMutations.create.id) {
      const err = getFirstErrorMessage(res.errors)
      triggerNotification({
        type: ToastNotificationType.Danger,
        title: 'Workspace creation failed',
        description: err
      })
    } else {
      triggerNotification({
        type: ToastNotificationType.Success,
        title: 'Workspace successfully created'
      })
    }

    return res
=======
export const useProcessWorkspaceInvite = () => {
  const { mutate } = useMutation(processWorkspaceInviteMutation)
  const { activeUser } = useActiveUser()
  const { triggerNotification } = useGlobalToast()
  const mp = useMixpanel()
  const isWorkspacesEnabled = useIsWorkspacesEnabled()

  return async (
    params: {
      input: WorkspaceInviteUseInput
      workspaceId: string
      inviteId: string
    },
    options?: Partial<{
      /**
       * Do something once mutation has finished, before all cache updates
       */
      callback: () => MaybeAsync<void>
      preventErrorToasts?: boolean
    }>
  ) => {
    if (!isWorkspacesEnabled.value) return
    const userId = activeUser.value?.id
    if (!userId) return

    const { input, workspaceId, inviteId } = params
    const { data, errors } =
      (await mutate(
        { input },
        {
          update: async (cache, { data, errors }) => {
            if (errors?.length) return

            if (options?.callback) await options.callback()
            const accepted = data?.workspaceMutations.invites.use

            if (accepted) {
              // Evict Query.workspace
              modifyObjectField<Query['workspace'], QueryWorkspaceArgs>(
                cache,
                ROOT_QUERY,
                'workspace',
                ({ variables, details: { DELETE } }) => {
                  if (variables.id === workspaceId) return DELETE
                }
              )

              // Evict all User.workspaces
              modifyObjectField<User['workspaces'], UserWorkspacesArgs>(
                cache,
                getCacheId('User', userId),
                'workspaces',
                ({ details: { DELETE } }) => DELETE
              )
            }

            // Set Query.workspaceInvite(id) = null (no invite)
            modifyObjectField<Query['workspaceInvite'], QueryWorkspaceInviteArgs>(
              cache,
              ROOT_QUERY,
              'workspaceInvite',
              ({ value, variables, details: { readField } }) => {
                if (value) {
                  const workspaceId = readField('workspaceId', value)
                  if (workspaceId === workspaceId) return null
                } else {
                  if (variables.workspaceId === workspaceId) return null
                }
              }
            )

            // Evict invite itself
            cache.evict({
              id: getCacheId('PendingWorkspaceCollaborator', inviteId)
            })
          }
        }
      ).catch(convertThrowIntoFetchResult)) || {}

    if (data?.workspaceMutations.invites.use) {
      triggerNotification({
        type: ToastNotificationType.Success,
        title: input.accept ? 'Invite accepted' : 'Invite dismissed'
      })
      mp.track('Invite Action', {
        type: 'workspace invite',
        accepted: input.accept
      })
    } else {
      if (!options?.preventErrorToasts) {
        const err = getFirstErrorMessage(errors)
        triggerNotification({
          type: ToastNotificationType.Danger,
          title: 'Failed to process invite',
          description: err
        })
      }
    }

    return !!data?.workspaceMutations.invites.use
  }
}

graphql(`
  fragment UseWorkspaceInviteManager_PendingWorkspaceCollaborator on PendingWorkspaceCollaborator {
    id
    token
    workspaceId
    user {
      id
    }
  }
`)

export const useWorkspaceInviteManager = <
  Invite extends UseWorkspaceInviteManager_PendingWorkspaceCollaboratorFragment = UseWorkspaceInviteManager_PendingWorkspaceCollaboratorFragment
>(
  params: {
    invite: Ref<Optional<Invite>>
  },
  options?: Partial<{
    /**
     * Whether to prevent any reloads/redirects on successful processing of the invite
     */
    preventRedirect: boolean
    route: RouteLocationNormalized
    preventErrorToasts: boolean
  }>
) => {
  const isWorkspacesEnabled = useIsWorkspacesEnabled()
  const { invite } = params
  const { preventRedirect, preventErrorToasts } = options || {}

  const useInvite = useProcessWorkspaceInvite()
  const route = options?.route || useRoute()
  const goHome = useNavigateToHome()
  const { activeUser } = useActiveUser()

  const loading = ref(false)

  const token = computed(
    () => (route.query.token as Optional<string>) || invite.value?.token
  )
  const isCurrentUserTarget = computed(
    () =>
      activeUser.value &&
      invite.value?.user &&
      activeUser.value.id === invite.value.user.id
  )
  const targetUser = computed((): Invite['user'] => invite.value?.user)
  const needsToAddNewEmail = computed(
    () => !isCurrentUserTarget.value && !targetUser.value
  )
  const canAddNewEmail = computed(() => needsToAddNewEmail.value && token.value)

  const processInvite = async (
    accept: boolean,
    options?: Partial<{
      /**
       * If invite is attached to an unregistered email, the invite can only be used if this is set to true.
       * Upon accepting such an invite, the unregistered email will be added to the user's account as well.
       */
      addNewEmail: boolean
    }>
  ) => {
    const { addNewEmail } = options || {}
    if (!isWorkspacesEnabled.value) return false
    if (!token.value || !invite.value) return false
    if (needsToAddNewEmail.value && !addNewEmail) return false

    const workspaceId = invite.value.workspaceId
    const shouldAddNewEmail = canAddNewEmail.value && addNewEmail

    loading.value = true
    const success = await useInvite(
      {
        workspaceId,
        input: {
          accept,
          token: token.value,
          ...(shouldAddNewEmail ? { addNewEmail: shouldAddNewEmail } : {})
        },
        inviteId: invite.value.id
      },
      {
        callback: async () => {
          if (preventRedirect) return

          // Redirect
          if (accept) {
            if (workspaceId) {
              window.location.href = workspaceRoute(workspaceId)
            } else {
              window.location.reload()
            }
            await waitForever() // to prevent UI changes while reload is happening
          } else {
            await goHome()
          }
        },
        preventErrorToasts
      }
    )
    loading.value = false

    return !!success
  }

  return {
    loading: computed(() => loading.value),
    token,
    isCurrentUserTarget,
    targetUser,
    accept: (options?: Parameters<typeof processInvite>[1]) =>
      processInvite(true, options),
    decline: (options?: Parameters<typeof processInvite>[1]) =>
      processInvite(false, options)
>>>>>>> 24851107
  }
}<|MERGE_RESOLUTION|>--- conflicted
+++ resolved
@@ -1,20 +1,15 @@
-<<<<<<< HEAD
-import { useApolloClient, useMutation } from '@vue/apollo-composable'
-import type {
-  SettingsSidebarQuery,
-=======
 import type { RouteLocationNormalized } from 'vue-router'
 import { waitForever, type MaybeAsync, type Optional } from '@speckle/shared'
-import { useMutation } from '@vue/apollo-composable'
+import { useApolloClient, useMutation } from '@vue/apollo-composable'
 import { graphql } from '~/lib/common/generated/gql'
 import type {
   Query,
   QueryWorkspaceArgs,
   QueryWorkspaceInviteArgs,
+  SettingsSidebarQuery,
   User,
   UserWorkspacesArgs,
   UseWorkspaceInviteManager_PendingWorkspaceCollaboratorFragment,
->>>>>>> 24851107
   Workspace,
   WorkspaceCreateInput,
   WorkspaceInviteCreateInput,
@@ -26,14 +21,6 @@
   getCacheId,
   getFirstErrorMessage,
   getObjectReference,
-<<<<<<< HEAD
-  modifyObjectFields,
-  ROOT_QUERY
-} from '~/lib/common/helpers/graphql'
-import {
-  createWorkspaceMutation,
-  inviteToWorkspaceMutation
-=======
   modifyObjectField,
   modifyObjectFields,
   ROOT_QUERY
@@ -41,9 +28,9 @@
 import { useNavigateToHome, workspaceRoute } from '~/lib/common/helpers/route'
 import { useMixpanel } from '~/lib/core/composables/mp'
 import {
+  createWorkspaceMutation,
   inviteToWorkspaceMutation,
   processWorkspaceInviteMutation
->>>>>>> 24851107
 } from '~/lib/workspaces/graphql/mutations'
 
 export const useInviteUserToWorkspace = () => {
@@ -112,7 +99,226 @@
   }
 }
 
-<<<<<<< HEAD
+export const useProcessWorkspaceInvite = () => {
+  const { mutate } = useMutation(processWorkspaceInviteMutation)
+  const { activeUser } = useActiveUser()
+  const { triggerNotification } = useGlobalToast()
+  const mp = useMixpanel()
+  const isWorkspacesEnabled = useIsWorkspacesEnabled()
+
+  return async (
+    params: {
+      input: WorkspaceInviteUseInput
+      workspaceId: string
+      inviteId: string
+    },
+    options?: Partial<{
+      /**
+       * Do something once mutation has finished, before all cache updates
+       */
+      callback: () => MaybeAsync<void>
+      preventErrorToasts?: boolean
+    }>
+  ) => {
+    if (!isWorkspacesEnabled.value) return
+    const userId = activeUser.value?.id
+    if (!userId) return
+
+    const { input, workspaceId, inviteId } = params
+    const { data, errors } =
+      (await mutate(
+        { input },
+        {
+          update: async (cache, { data, errors }) => {
+            if (errors?.length) return
+
+            if (options?.callback) await options.callback()
+            const accepted = data?.workspaceMutations.invites.use
+
+            if (accepted) {
+              // Evict Query.workspace
+              modifyObjectField<Query['workspace'], QueryWorkspaceArgs>(
+                cache,
+                ROOT_QUERY,
+                'workspace',
+                ({ variables, details: { DELETE } }) => {
+                  if (variables.id === workspaceId) return DELETE
+                }
+              )
+
+              // Evict all User.workspaces
+              modifyObjectField<User['workspaces'], UserWorkspacesArgs>(
+                cache,
+                getCacheId('User', userId),
+                'workspaces',
+                ({ details: { DELETE } }) => DELETE
+              )
+            }
+
+            // Set Query.workspaceInvite(id) = null (no invite)
+            modifyObjectField<Query['workspaceInvite'], QueryWorkspaceInviteArgs>(
+              cache,
+              ROOT_QUERY,
+              'workspaceInvite',
+              ({ value, variables, details: { readField } }) => {
+                if (value) {
+                  const workspaceId = readField('workspaceId', value)
+                  if (workspaceId === workspaceId) return null
+                } else {
+                  if (variables.workspaceId === workspaceId) return null
+                }
+              }
+            )
+
+            // Evict invite itself
+            cache.evict({
+              id: getCacheId('PendingWorkspaceCollaborator', inviteId)
+            })
+          }
+        }
+      ).catch(convertThrowIntoFetchResult)) || {}
+
+    if (data?.workspaceMutations.invites.use) {
+      triggerNotification({
+        type: ToastNotificationType.Success,
+        title: input.accept ? 'Invite accepted' : 'Invite dismissed'
+      })
+      mp.track('Invite Action', {
+        type: 'workspace invite',
+        accepted: input.accept
+      })
+    } else {
+      if (!options?.preventErrorToasts) {
+        const err = getFirstErrorMessage(errors)
+        triggerNotification({
+          type: ToastNotificationType.Danger,
+          title: 'Failed to process invite',
+          description: err
+        })
+      }
+    }
+
+    return !!data?.workspaceMutations.invites.use
+  }
+}
+
+graphql(`
+  fragment UseWorkspaceInviteManager_PendingWorkspaceCollaborator on PendingWorkspaceCollaborator {
+    id
+    token
+    workspaceId
+    user {
+      id
+    }
+  }
+`)
+
+export const useWorkspaceInviteManager = <
+  Invite extends UseWorkspaceInviteManager_PendingWorkspaceCollaboratorFragment = UseWorkspaceInviteManager_PendingWorkspaceCollaboratorFragment
+>(
+  params: {
+    invite: Ref<Optional<Invite>>
+  },
+  options?: Partial<{
+    /**
+     * Whether to prevent any reloads/redirects on successful processing of the invite
+     */
+    preventRedirect: boolean
+    route: RouteLocationNormalized
+    preventErrorToasts: boolean
+  }>
+) => {
+  const isWorkspacesEnabled = useIsWorkspacesEnabled()
+  const { invite } = params
+  const { preventRedirect, preventErrorToasts } = options || {}
+
+  const useInvite = useProcessWorkspaceInvite()
+  const route = options?.route || useRoute()
+  const goHome = useNavigateToHome()
+  const { activeUser } = useActiveUser()
+
+  const loading = ref(false)
+
+  const token = computed(
+    () => (route.query.token as Optional<string>) || invite.value?.token
+  )
+  const isCurrentUserTarget = computed(
+    () =>
+      activeUser.value &&
+      invite.value?.user &&
+      activeUser.value.id === invite.value.user.id
+  )
+  const targetUser = computed((): Invite['user'] => invite.value?.user)
+  const needsToAddNewEmail = computed(
+    () => !isCurrentUserTarget.value && !targetUser.value
+  )
+  const canAddNewEmail = computed(() => needsToAddNewEmail.value && token.value)
+
+  const processInvite = async (
+    accept: boolean,
+    options?: Partial<{
+      /**
+       * If invite is attached to an unregistered email, the invite can only be used if this is set to true.
+       * Upon accepting such an invite, the unregistered email will be added to the user's account as well.
+       */
+      addNewEmail: boolean
+    }>
+  ) => {
+    const { addNewEmail } = options || {}
+    if (!isWorkspacesEnabled.value) return false
+    if (!token.value || !invite.value) return false
+    if (needsToAddNewEmail.value && !addNewEmail) return false
+
+    const workspaceId = invite.value.workspaceId
+    const shouldAddNewEmail = canAddNewEmail.value && addNewEmail
+
+    loading.value = true
+    const success = await useInvite(
+      {
+        workspaceId,
+        input: {
+          accept,
+          token: token.value,
+          ...(shouldAddNewEmail ? { addNewEmail: shouldAddNewEmail } : {})
+        },
+        inviteId: invite.value.id
+      },
+      {
+        callback: async () => {
+          if (preventRedirect) return
+
+          // Redirect
+          if (accept) {
+            if (workspaceId) {
+              window.location.href = workspaceRoute(workspaceId)
+            } else {
+              window.location.reload()
+            }
+            await waitForever() // to prevent UI changes while reload is happening
+          } else {
+            await goHome()
+          }
+        },
+        preventErrorToasts
+      }
+    )
+    loading.value = false
+
+    return !!success
+  }
+
+  return {
+    loading: computed(() => loading.value),
+    token,
+    isCurrentUserTarget,
+    targetUser,
+    accept: (options?: Parameters<typeof processInvite>[1]) =>
+      processInvite(true, options),
+    decline: (options?: Parameters<typeof processInvite>[1]) =>
+      processInvite(false, options)
+  }
+}
+
 export function useCreateWorkspace() {
   const apollo = useApolloClient().client
   const { triggerNotification } = useGlobalToast()
@@ -168,224 +374,5 @@
     }
 
     return res
-=======
-export const useProcessWorkspaceInvite = () => {
-  const { mutate } = useMutation(processWorkspaceInviteMutation)
-  const { activeUser } = useActiveUser()
-  const { triggerNotification } = useGlobalToast()
-  const mp = useMixpanel()
-  const isWorkspacesEnabled = useIsWorkspacesEnabled()
-
-  return async (
-    params: {
-      input: WorkspaceInviteUseInput
-      workspaceId: string
-      inviteId: string
-    },
-    options?: Partial<{
-      /**
-       * Do something once mutation has finished, before all cache updates
-       */
-      callback: () => MaybeAsync<void>
-      preventErrorToasts?: boolean
-    }>
-  ) => {
-    if (!isWorkspacesEnabled.value) return
-    const userId = activeUser.value?.id
-    if (!userId) return
-
-    const { input, workspaceId, inviteId } = params
-    const { data, errors } =
-      (await mutate(
-        { input },
-        {
-          update: async (cache, { data, errors }) => {
-            if (errors?.length) return
-
-            if (options?.callback) await options.callback()
-            const accepted = data?.workspaceMutations.invites.use
-
-            if (accepted) {
-              // Evict Query.workspace
-              modifyObjectField<Query['workspace'], QueryWorkspaceArgs>(
-                cache,
-                ROOT_QUERY,
-                'workspace',
-                ({ variables, details: { DELETE } }) => {
-                  if (variables.id === workspaceId) return DELETE
-                }
-              )
-
-              // Evict all User.workspaces
-              modifyObjectField<User['workspaces'], UserWorkspacesArgs>(
-                cache,
-                getCacheId('User', userId),
-                'workspaces',
-                ({ details: { DELETE } }) => DELETE
-              )
-            }
-
-            // Set Query.workspaceInvite(id) = null (no invite)
-            modifyObjectField<Query['workspaceInvite'], QueryWorkspaceInviteArgs>(
-              cache,
-              ROOT_QUERY,
-              'workspaceInvite',
-              ({ value, variables, details: { readField } }) => {
-                if (value) {
-                  const workspaceId = readField('workspaceId', value)
-                  if (workspaceId === workspaceId) return null
-                } else {
-                  if (variables.workspaceId === workspaceId) return null
-                }
-              }
-            )
-
-            // Evict invite itself
-            cache.evict({
-              id: getCacheId('PendingWorkspaceCollaborator', inviteId)
-            })
-          }
-        }
-      ).catch(convertThrowIntoFetchResult)) || {}
-
-    if (data?.workspaceMutations.invites.use) {
-      triggerNotification({
-        type: ToastNotificationType.Success,
-        title: input.accept ? 'Invite accepted' : 'Invite dismissed'
-      })
-      mp.track('Invite Action', {
-        type: 'workspace invite',
-        accepted: input.accept
-      })
-    } else {
-      if (!options?.preventErrorToasts) {
-        const err = getFirstErrorMessage(errors)
-        triggerNotification({
-          type: ToastNotificationType.Danger,
-          title: 'Failed to process invite',
-          description: err
-        })
-      }
-    }
-
-    return !!data?.workspaceMutations.invites.use
-  }
-}
-
-graphql(`
-  fragment UseWorkspaceInviteManager_PendingWorkspaceCollaborator on PendingWorkspaceCollaborator {
-    id
-    token
-    workspaceId
-    user {
-      id
-    }
-  }
-`)
-
-export const useWorkspaceInviteManager = <
-  Invite extends UseWorkspaceInviteManager_PendingWorkspaceCollaboratorFragment = UseWorkspaceInviteManager_PendingWorkspaceCollaboratorFragment
->(
-  params: {
-    invite: Ref<Optional<Invite>>
-  },
-  options?: Partial<{
-    /**
-     * Whether to prevent any reloads/redirects on successful processing of the invite
-     */
-    preventRedirect: boolean
-    route: RouteLocationNormalized
-    preventErrorToasts: boolean
-  }>
-) => {
-  const isWorkspacesEnabled = useIsWorkspacesEnabled()
-  const { invite } = params
-  const { preventRedirect, preventErrorToasts } = options || {}
-
-  const useInvite = useProcessWorkspaceInvite()
-  const route = options?.route || useRoute()
-  const goHome = useNavigateToHome()
-  const { activeUser } = useActiveUser()
-
-  const loading = ref(false)
-
-  const token = computed(
-    () => (route.query.token as Optional<string>) || invite.value?.token
-  )
-  const isCurrentUserTarget = computed(
-    () =>
-      activeUser.value &&
-      invite.value?.user &&
-      activeUser.value.id === invite.value.user.id
-  )
-  const targetUser = computed((): Invite['user'] => invite.value?.user)
-  const needsToAddNewEmail = computed(
-    () => !isCurrentUserTarget.value && !targetUser.value
-  )
-  const canAddNewEmail = computed(() => needsToAddNewEmail.value && token.value)
-
-  const processInvite = async (
-    accept: boolean,
-    options?: Partial<{
-      /**
-       * If invite is attached to an unregistered email, the invite can only be used if this is set to true.
-       * Upon accepting such an invite, the unregistered email will be added to the user's account as well.
-       */
-      addNewEmail: boolean
-    }>
-  ) => {
-    const { addNewEmail } = options || {}
-    if (!isWorkspacesEnabled.value) return false
-    if (!token.value || !invite.value) return false
-    if (needsToAddNewEmail.value && !addNewEmail) return false
-
-    const workspaceId = invite.value.workspaceId
-    const shouldAddNewEmail = canAddNewEmail.value && addNewEmail
-
-    loading.value = true
-    const success = await useInvite(
-      {
-        workspaceId,
-        input: {
-          accept,
-          token: token.value,
-          ...(shouldAddNewEmail ? { addNewEmail: shouldAddNewEmail } : {})
-        },
-        inviteId: invite.value.id
-      },
-      {
-        callback: async () => {
-          if (preventRedirect) return
-
-          // Redirect
-          if (accept) {
-            if (workspaceId) {
-              window.location.href = workspaceRoute(workspaceId)
-            } else {
-              window.location.reload()
-            }
-            await waitForever() // to prevent UI changes while reload is happening
-          } else {
-            await goHome()
-          }
-        },
-        preventErrorToasts
-      }
-    )
-    loading.value = false
-
-    return !!success
-  }
-
-  return {
-    loading: computed(() => loading.value),
-    token,
-    isCurrentUserTarget,
-    targetUser,
-    accept: (options?: Parameters<typeof processInvite>[1]) =>
-      processInvite(true, options),
-    decline: (options?: Parameters<typeof processInvite>[1]) =>
-      processInvite(false, options)
->>>>>>> 24851107
   }
 }