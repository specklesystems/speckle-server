--- conflicted
+++ resolved
@@ -203,11 +203,8 @@
     $cursor: String
     $filter: UserProjectsFilter
     $projectId: String
-<<<<<<< HEAD
     $sortBy: [String!]
-=======
     $workspaceId: String
->>>>>>> 89b53b3a
   ) {
     activeUser {
       ...WorkspaceMoveProjectSelectWorkspace_User
