--- conflicted
+++ resolved
@@ -91,13 +91,10 @@
 
 const ViewerWrapper = resolveComponent('PresentationViewerWrapper')
 
-<<<<<<< HEAD
 const title = computed(() => presentation.value?.title)
-=======
 const canEditPresentation = computed(() => {
   return presentation.value?.permissions.canUpdate.authorized
 })
->>>>>>> 3cd23ac8
 
 const onLoadingChange = (loading: boolean) => {
   isViewerLoading.value = loading
