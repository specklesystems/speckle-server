--- conflicted
+++ resolved
@@ -1,13 +1,10 @@
 <template>
   <li class="w-full" :class="{ 'pb-0': hideTitle }">
     <button
-<<<<<<< HEAD
-      class="bg-foundation-page rounded-md overflow-hidden border border-outline-3 transition-all duration-200 hover:!border-outline-4 w-full"
-      :class="[isCurrentSlide ? '!border-outline-1 hover:!border-outline-4' : '']"
-=======
       class="bg-foundation-page rounded-md overflow-hidden border transition-all duration-200 w-full"
-      :class="[isCurrentSlide ? 'border-outline-1' : 'border-outline-3 hover:border-outline-5']"
->>>>>>> 7f61491b
+      :class="[
+        isCurrentSlide ? 'border-outline-1' : 'border-outline-3 hover:border-outline-5'
+      ]"
       @click="onSelectSlide"
     >
       <img
