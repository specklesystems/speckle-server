--- conflicted
+++ resolved
@@ -25,11 +25,8 @@
 import { graphql } from '~~/lib/common/generated/gql'
 import type { PresentationSlideListSlide_SavedViewFragment } from '~~/lib/common/generated/gql/graphql'
 import { useInjectedPresentationState } from '~/lib/presentations/composables/setup'
-<<<<<<< HEAD
+import { useAuthManager } from '~~/lib/auth/composables/auth'
 import { useResetViewUtils } from '~/lib/presentations/composables/utils'
-=======
-import { useAuthManager } from '~~/lib/auth/composables/auth'
->>>>>>> 42d02379
 
 graphql(`
   fragment PresentationSlideListSlide_SavedView on SavedView {
@@ -48,11 +45,8 @@
 const {
   ui: { slideIdx: currentSlideIdx, slide: currentSlide }
 } = useInjectedPresentationState()
-<<<<<<< HEAD
+const { presentationToken } = useAuthManager()
 const { resetView } = useResetViewUtils()
-=======
-const { presentationToken } = useAuthManager()
->>>>>>> 42d02379
 
 const isCurrentSlide = computed(() => currentSlide.value?.id === props.slide.id)
 
