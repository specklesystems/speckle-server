<template>
  <div>
    <Portal to="primary-actions"></Portal>
<<<<<<< HEAD
    <ProjectsInviteBanners
      v-if="projectsPanelResult?.activeUser?.projectInvites?.length"
      :invites="projectsPanelResult?.activeUser"
=======
    <ProjectsDashboardHeader
      :projects-invites="projectsPanelResult?.activeUser || undefined"
      :workspaces-invites="workspacesInvitesResult?.activeUser || undefined"
      class="mb-10"
>>>>>>> 49d67056
    />

    <div v-if="!showEmptyState" class="flex flex-col gap-4">
      <div class="flex items-center gap-2 mb-2">
        <Squares2X2Icon class="h-5 w-5" />
        <h1 class="text-heading-lg">Projects</h1>
      </div>

      <div class="flex flex-col sm:flex-row gap-2 sm:items-center justify-between">
        <div class="flex flex-col sm:flex-row gap-2">
          <FormTextInput
            name="modelsearch"
            :show-label="false"
            placeholder="Search..."
            :custom-icon="MagnifyingGlassIcon"
            color="foundation"
            wrapper-classes="grow md:grow-0 md:w-60"
            :show-clear="!!search"
            v-bind="bind"
            v-on="on"
          ></FormTextInput>
          <FormSelectProjectRoles
            v-if="!showEmptyState"
            v-model="selectedRoles"
            class="md:w-56 grow md:grow-0"
            fixed-height
          />
        </div>
        <FormButton v-if="!isGuest" @click="openNewProject = true">
          New project
        </FormButton>
      </div>
    </div>
    <CommonLoadingBar :loading="showLoadingBar" class="my-2" />
    <ProjectsDashboardEmptyState
      v-if="showEmptyState"
      @create-project="openNewProject = true"
    />
    <template v-else-if="projects?.items?.length">
      <ProjectsDashboardFilled :projects="projects" />
      <InfiniteLoading
        :settings="{ identifier: infiniteLoaderId }"
        @infinite="infiniteLoad"
      />
    </template>
    <CommonEmptySearchState v-else-if="!showLoadingBar" @clear-search="clearSearch" />
    <ProjectsAddDialog v-model:open="openNewProject" />
  </div>
</template>

<script setup lang="ts">
import {
  useApolloClient,
  useQuery,
  useQueryLoading,
  useSubscription
} from '@vue/apollo-composable'
import {
  projectsDashboardQuery,
  projectsDashboardWorkspaceInvitesQuery
} from '~~/lib/projects/graphql/queries'
import { graphql } from '~~/lib/common/generated/gql'
import {
  getCacheId,
  evictObjectFields,
  modifyObjectFields
} from '~~/lib/common/helpers/graphql'
import type { User, UserProjectsArgs } from '~~/lib/common/generated/gql/graphql'
import { UserProjectsUpdatedMessageType } from '~~/lib/common/generated/gql/graphql'
import { ToastNotificationType, useGlobalToast } from '~~/lib/common/composables/toast'
import { projectRoute } from '~~/lib/common/helpers/route'
import { useActiveUser } from '~~/lib/auth/composables/activeUser'
import type { Nullable, Optional, StreamRoles } from '@speckle/shared'
import { useDebouncedTextInput, type InfiniteLoaderState } from '@speckle/ui-components'
import { MagnifyingGlassIcon, Squares2X2Icon } from '@heroicons/vue/24/outline'

const logger = useLogger()

const infiniteLoaderId = ref('')
const cursor = ref(null as Nullable<string>)
const selectedRoles = ref(undefined as Optional<StreamRoles[]>)
const openNewProject = ref(false)
const showLoadingBar = ref(false)
const { activeUser, isGuest } = useActiveUser()
const { triggerNotification } = useGlobalToast()
const areQueriesLoading = useQueryLoading()
const apollo = useApolloClient().client
<<<<<<< HEAD
=======
const isWorkspacesEnabled = useIsWorkspacesEnabled()
>>>>>>> 49d67056

const {
  on,
  bind,
  value: search
} = useDebouncedTextInput({
  debouncedBy: 800
})

const {
  result: projectsPanelResult,
  fetchMore: fetchMoreProjects,
  onResult: onProjectsResult,
  variables: projectsVariables
} = useQuery(projectsDashboardQuery, () => ({
  filter: {
    search: (search.value || '').trim() || null,
    onlyWithRoles: selectedRoles.value?.length ? selectedRoles.value : null
  }
}))

const { result: workspacesInvitesResult } = useQuery(
  projectsDashboardWorkspaceInvitesQuery,
  undefined,
  () => ({
    enabled: isWorkspacesEnabled.value
  })
)

onProjectsResult((res) => {
  cursor.value = res.data?.activeUser?.projects.cursor || null
  infiniteLoaderId.value = JSON.stringify(projectsVariables.value?.filter || {})
})

const { onResult: onUserProjectsUpdate } = useSubscription(
  graphql(`
    subscription OnUserProjectsUpdate {
      userProjectsUpdated {
        type
        id
        project {
          ...ProjectDashboardItem
        }
      }
    }
  `)
)

const projects = computed(() => projectsPanelResult.value?.activeUser?.projects)
const showEmptyState = computed(() => {
  const isFiltering =
    projectsVariables.value?.filter?.onlyWithRoles?.length ||
    projectsVariables.value?.filter?.search?.length
  if (isFiltering) return false

  return projects.value && !projects.value.items.length
})

const moreToLoad = computed(
  () =>
    (!projects.value || projects.value.items.length < projects.value.totalCount) &&
    cursor.value
)

onUserProjectsUpdate((res) => {
  const activeUserId = activeUser.value?.id
  const event = res.data?.userProjectsUpdated

  if (!event) return
  if (!activeUserId) return

  const isNewProject = event.type === UserProjectsUpdatedMessageType.Added
  const incomingProject = event.project
  const cache = apollo.cache

  if (isNewProject && incomingProject) {
    // Add to User.projects where possible
    modifyObjectFields<UserProjectsArgs, User['projects']>(
      cache,
      getCacheId('User', activeUserId),
      (fieldName, variables, value, { ref }) => {
        if (fieldName !== 'projects') return
        if (variables.filter?.search?.length) return
        if (variables.filter?.onlyWithRoles?.length) {
          const roles = variables.filter.onlyWithRoles
          if (!roles.includes(incomingProject.role || '')) return
        }

        return {
          ...value,
          items: [ref('Project', incomingProject.id), ...(value.items || [])],
          totalCount: (value.totalCount || 0) + 1
        }
      }
    )

    // Elsewhere - just evict fields directly
    evictObjectFields<UserProjectsArgs, User['projects']>(
      cache,
      getCacheId('User', activeUserId),
      (fieldName, variables) => {
        if (fieldName !== 'projects') return false
        if (variables.filter?.search?.length) return true

        return false
      }
    )
  }

  if (!isNewProject) {
    // Evict old project from cache entirely to remove it from all searches
    cache.evict({
      id: getCacheId('Project', event.id)
    })
  }

  // Emit toast notification
  triggerNotification({
    type: ToastNotificationType.Info,
    title: isNewProject ? 'New project added' : 'A project has been removed',
    cta:
      isNewProject && incomingProject
        ? {
            url: projectRoute(incomingProject.id),
            title: 'View project'
          }
        : undefined
  })
})

const infiniteLoad = async (state: InfiniteLoaderState) => {
  if (!moreToLoad.value) return state.complete()

  try {
    await fetchMoreProjects({
      variables: {
        cursor: cursor.value
      }
    })
  } catch (e) {
    logger.error(e)
    state.error()
    return
  }

  state.loaded()
  if (!moreToLoad.value) {
    state.complete()
  }
}

watch(search, (newVal) => {
  if (newVal) showLoadingBar.value = true
  else showLoadingBar.value = false
})

watch(areQueriesLoading, (newVal) => (showLoadingBar.value = newVal))

const clearSearch = () => {
  search.value = ''
  selectedRoles.value = []
}
</script><|MERGE_RESOLUTION|>--- conflicted
+++ resolved
@@ -1,16 +1,10 @@
 <template>
   <div>
     <Portal to="primary-actions"></Portal>
-<<<<<<< HEAD
-    <ProjectsInviteBanners
-      v-if="projectsPanelResult?.activeUser?.projectInvites?.length"
-      :invites="projectsPanelResult?.activeUser"
-=======
     <ProjectsDashboardHeader
       :projects-invites="projectsPanelResult?.activeUser || undefined"
       :workspaces-invites="workspacesInvitesResult?.activeUser || undefined"
       class="mb-10"
->>>>>>> 49d67056
     />
 
     <div v-if="!showEmptyState" class="flex flex-col gap-4">
@@ -98,10 +92,7 @@
 const { triggerNotification } = useGlobalToast()
 const areQueriesLoading = useQueryLoading()
 const apollo = useApolloClient().client
-<<<<<<< HEAD
-=======
 const isWorkspacesEnabled = useIsWorkspacesEnabled()
->>>>>>> 49d67056
 
 const {
   on,
