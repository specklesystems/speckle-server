<template>
  <div>
    <Portal to="primary-actions"></Portal>
    <div
      class="w-[calc(100vw-8px)] ml-[calc(50%-50vw+4px)] mr-[calc(50%-50vw+4px)] -mt-6 mb-10 rounded-b-xl bg-foundation transition shadow-md hover:shadow-xl divide-y divide-outline-3"
    >
      <div v-if="showChecklist">
        <OnboardingChecklistV1 show-intro />
      </div>
      <ProjectsInviteBanners
        v-if="projectsPanelResult?.activeUser?.projectInvites?.length"
        :invites="projectsPanelResult?.activeUser"
      />
      <ProjectsNewSpeckleBanner
        v-if="showNewSpeckleBanner"
        @dismissed="onDismissNewSpeckleBanner"
      />
    </div>

    <PromoBannersWrapper v-if="promoBanners.length" :banners="promoBanners" />

<<<<<<< HEAD
    <ProjectsDashboardDiscoverableWorkspaces
      v-if="isWorkspacesEnabled"
      :discoverable-workspaces="discoverableWorkspaces"
    />

    <div
      v-if="!showEmptyState"
      class="flex flex-col space-y-2 md:flex-row md:items-center mb-8 pt-4"
    >
      <h1 class="text-heading-xl">Projects</h1>

      <div
        class="flex flex-col space-y-2 sm:space-y-0 sm:flex-row sm:items-center sm:space-x-2 grow md:justify-end"
      >
        <FormTextInput
          v-model="search"
          name="modelsearch"
          :show-label="false"
          placeholder="Search projects..."
          color="foundation"
          wrapper-classes="grow md:grow-0 md:w-60"
          :show-clear="!!search"
          @change="updateSearchImmediately"
          @update:model-value="updateDebouncedSearch"
        ></FormTextInput>
        <div class="flex items-center space-x-2">
=======
    <div v-if="!showEmptyState" class="flex flex-col gap-4">
      <div class="flex items-center gap-2 mb-2">
        <Squares2X2Icon class="h-5 w-5" />
        <h1 class="text-heading-lg">Projects</h1>
      </div>

      <div class="flex flex-col sm:flex-row gap-2 sm:items-center justify-between">
        <div class="flex flex-col sm:flex-row gap-2">
          <FormTextInput
            name="modelsearch"
            :show-label="false"
            placeholder="Search..."
            :custom-icon="MagnifyingGlassIcon"
            color="foundation"
            wrapper-classes="grow md:grow-0 md:w-60"
            :show-clear="!!search"
            v-bind="bind"
            v-on="on"
          ></FormTextInput>
>>>>>>> e3f90377
          <FormSelectProjectRoles
            v-if="!showEmptyState"
            v-model="selectedRoles"
            class="md:w-56 grow md:grow-0"
            fixed-height
          />
        </div>
        <FormButton v-if="!isGuest" @click="openNewProject = true">
          New project
        </FormButton>
      </div>
    </div>
    <CommonLoadingBar :loading="showLoadingBar" class="my-2" />
    <ProjectsDashboardEmptyState
      v-if="showEmptyState"
      @create-project="openNewProject = true"
    />
    <template v-else-if="projects?.items?.length">
      <ProjectsDashboardFilled :projects="projects" />
      <InfiniteLoading
        :settings="{ identifier: infiniteLoaderId }"
        @infinite="infiniteLoad"
      />
    </template>
    <CommonEmptySearchState v-else-if="!showLoadingBar" @clear-search="clearSearch" />
    <ProjectsAddDialog v-model:open="openNewProject" />
  </div>
</template>

<script setup lang="ts">
import {
  useApolloClient,
  useQuery,
  useQueryLoading,
  useSubscription
} from '@vue/apollo-composable'
import { projectsDashboardQuery } from '~~/lib/projects/graphql/queries'
import { graphql } from '~~/lib/common/generated/gql'
import {
  getCacheId,
  evictObjectFields,
  modifyObjectFields
} from '~~/lib/common/helpers/graphql'
import type { User, UserProjectsArgs } from '~~/lib/common/generated/gql/graphql'
import { UserProjectsUpdatedMessageType } from '~~/lib/common/generated/gql/graphql'
import { ToastNotificationType, useGlobalToast } from '~~/lib/common/composables/toast'
import { projectRoute } from '~~/lib/common/helpers/route'
import { useActiveUser } from '~~/lib/auth/composables/activeUser'
import type { Nullable, Optional, StreamRoles } from '@speckle/shared'
import { useSynchronizedCookie } from '~~/lib/common/composables/reactiveCookie'
import type { PromoBanner } from '~/lib/promo-banners/types'
import { useDebouncedTextInput, type InfiniteLoaderState } from '@speckle/ui-components'
import { MagnifyingGlassIcon, Squares2X2Icon } from '@heroicons/vue/24/outline'

const logger = useLogger()

const infiniteLoaderId = ref('')
const cursor = ref(null as Nullable<string>)
const selectedRoles = ref(undefined as Optional<StreamRoles[]>)
const openNewProject = ref(false)
const showLoadingBar = ref(false)
<<<<<<< HEAD
=======
const { activeUser, isGuest } = useActiveUser()
const { triggerNotification } = useGlobalToast()
const areQueriesLoading = useQueryLoading()
const apollo = useApolloClient().client

>>>>>>> e3f90377
const promoBanners = ref<PromoBanner[]>([
  {
    id: 'speckleverse',
    primaryText: 'Join our online hackathon!',
    secondaryText: 'June 7 - 9, 2024',
    url: 'https://beyond-the-speckleverse.devpost.com/',
    priority: 1,
    expiryDate: '2024-06-10'
  }
])

<<<<<<< HEAD
const isWorkspacesEnabled = useIsWorkspacesEnabled()
const { activeUser, isGuest } = useActiveUser()
const { triggerNotification } = useGlobalToast()
const areQueriesLoading = useQueryLoading()
const apollo = useApolloClient().client
=======
const {
  on,
  bind,
  value: search
} = useDebouncedTextInput({
  debouncedBy: 800
})

>>>>>>> e3f90377
const {
  result: projectsPanelResult,
  fetchMore: fetchMoreProjects,
  onResult: onProjectsResult,
  variables: projectsVariables
} = useQuery(projectsDashboardQuery, () => ({
  filter: {
    search: (search.value || '').trim() || null,
    onlyWithRoles: selectedRoles.value?.length ? selectedRoles.value : null
  }
}))

onProjectsResult((res) => {
  cursor.value = res.data?.activeUser?.projects.cursor || null
  infiniteLoaderId.value = JSON.stringify(projectsVariables.value?.filter || {})
})

const { onResult: onUserProjectsUpdate } = useSubscription(
  graphql(`
    subscription OnUserProjectsUpdate {
      userProjectsUpdated {
        type
        id
        project {
          ...ProjectDashboardItem
        }
      }
    }
  `)
)

const projects = computed(() => projectsPanelResult.value?.activeUser?.projects)
const discoverableWorkspaces = computed(
  () => projectsPanelResult.value?.activeUser?.discoverableWorkspaces || []
)
const showEmptyState = computed(() => {
  const isFiltering =
    projectsVariables.value?.filter?.onlyWithRoles?.length ||
    projectsVariables.value?.filter?.search?.length
  if (isFiltering) return false

  return projects.value && !projects.value.items.length
})

const moreToLoad = computed(
  () =>
    (!projects.value || projects.value.items.length < projects.value.totalCount) &&
    cursor.value
)

onUserProjectsUpdate((res) => {
  const activeUserId = activeUser.value?.id
  const event = res.data?.userProjectsUpdated

  if (!event) return
  if (!activeUserId) return

  const isNewProject = event.type === UserProjectsUpdatedMessageType.Added
  const incomingProject = event.project
  const cache = apollo.cache

  if (isNewProject && incomingProject) {
    // Add to User.projects where possible
    modifyObjectFields<UserProjectsArgs, User['projects']>(
      cache,
      getCacheId('User', activeUserId),
      (fieldName, variables, value, { ref }) => {
        if (fieldName !== 'projects') return
        if (variables.filter?.search?.length) return
        if (variables.filter?.onlyWithRoles?.length) {
          const roles = variables.filter.onlyWithRoles
          if (!roles.includes(incomingProject.role || '')) return
        }

        return {
          ...value,
          items: [ref('Project', incomingProject.id), ...(value.items || [])],
          totalCount: (value.totalCount || 0) + 1
        }
      }
    )

    // Elsewhere - just evict fields directly
    evictObjectFields<UserProjectsArgs, User['projects']>(
      cache,
      getCacheId('User', activeUserId),
      (fieldName, variables) => {
        if (fieldName !== 'projects') return false
        if (variables.filter?.search?.length) return true

        return false
      }
    )
  }

  if (!isNewProject) {
    // Evict old project from cache entirely to remove it from all searches
    cache.evict({
      id: getCacheId('Project', event.id)
    })
  }

  // Emit toast notification
  triggerNotification({
    type: ToastNotificationType.Info,
    title: isNewProject ? 'New project added' : 'A project has been removed',
    cta:
      isNewProject && incomingProject
        ? {
            url: projectRoute(incomingProject.id),
            title: 'View project'
          }
        : undefined
  })
})

const infiniteLoad = async (state: InfiniteLoaderState) => {
  if (!moreToLoad.value) return state.complete()

  try {
    await fetchMoreProjects({
      variables: {
        cursor: cursor.value
      }
    })
  } catch (e) {
    logger.error(e)
    state.error()
    return
  }

  state.loaded()
  if (!moreToLoad.value) {
    state.complete()
  }
}

watch(search, (newVal) => {
  if (newVal) showLoadingBar.value = true
  else showLoadingBar.value = false
})

watch(areQueriesLoading, (newVal) => (showLoadingBar.value = newVal))

const clearSearch = () => {
  search.value = ''
  selectedRoles.value = []
}

const hasCompletedChecklistV1 = useSynchronizedCookie<boolean>(
  `hasCompletedChecklistV1`,
  {
    default: () => false
  }
)

const hasDismissedChecklistTime = useSynchronizedCookie<string | undefined>(
  `hasDismissedChecklistTime`,
  { default: () => undefined }
)

const hasDismissedChecklistForever = useSynchronizedCookie<boolean | undefined>(
  `hasDismissedChecklistForever`,
  {
    default: () => false
  }
)

const hasDismissedChecklistTimeAgo = computed(() => {
  return (
    new Date().getTime() -
    new Date(hasDismissedChecklistTime.value || Date.now()).getTime()
  )
})

const hasDismissedNewSpeckleBanner = useSynchronizedCookie<boolean | undefined>(
  `hasDismissedNewSpeckleBanner`,
  { default: () => false }
)

const showChecklist = computed(() => {
  if (hasDismissedChecklistForever.value) return false
  if (hasCompletedChecklistV1.value) return false
  if (hasDismissedChecklistTime.value === undefined) return true
  if (
    hasDismissedChecklistTime.value !== undefined &&
    hasDismissedChecklistTimeAgo.value > 86400000
  )
    return true
  return false
})

const showNewSpeckleBanner = computed(() => {
  if (hasDismissedNewSpeckleBanner.value) return false
  if (projectsPanelResult?.value?.activeUser?.projectInvites.length) return false

  return true
})

const onDismissNewSpeckleBanner = () => {
  hasDismissedNewSpeckleBanner.value = true
}
</script><|MERGE_RESOLUTION|>--- conflicted
+++ resolved
@@ -19,34 +19,11 @@
 
     <PromoBannersWrapper v-if="promoBanners.length" :banners="promoBanners" />
 
-<<<<<<< HEAD
     <ProjectsDashboardDiscoverableWorkspaces
       v-if="isWorkspacesEnabled"
       :discoverable-workspaces="discoverableWorkspaces"
     />
 
-    <div
-      v-if="!showEmptyState"
-      class="flex flex-col space-y-2 md:flex-row md:items-center mb-8 pt-4"
-    >
-      <h1 class="text-heading-xl">Projects</h1>
-
-      <div
-        class="flex flex-col space-y-2 sm:space-y-0 sm:flex-row sm:items-center sm:space-x-2 grow md:justify-end"
-      >
-        <FormTextInput
-          v-model="search"
-          name="modelsearch"
-          :show-label="false"
-          placeholder="Search projects..."
-          color="foundation"
-          wrapper-classes="grow md:grow-0 md:w-60"
-          :show-clear="!!search"
-          @change="updateSearchImmediately"
-          @update:model-value="updateDebouncedSearch"
-        ></FormTextInput>
-        <div class="flex items-center space-x-2">
-=======
     <div v-if="!showEmptyState" class="flex flex-col gap-4">
       <div class="flex items-center gap-2 mb-2">
         <Squares2X2Icon class="h-5 w-5" />
@@ -66,7 +43,6 @@
             v-bind="bind"
             v-on="on"
           ></FormTextInput>
->>>>>>> e3f90377
           <FormSelectProjectRoles
             v-if="!showEmptyState"
             v-model="selectedRoles"
@@ -128,14 +104,13 @@
 const selectedRoles = ref(undefined as Optional<StreamRoles[]>)
 const openNewProject = ref(false)
 const showLoadingBar = ref(false)
-<<<<<<< HEAD
-=======
 const { activeUser, isGuest } = useActiveUser()
 const { triggerNotification } = useGlobalToast()
 const areQueriesLoading = useQueryLoading()
 const apollo = useApolloClient().client
 
->>>>>>> e3f90377
+const isWorkspacesEnabled = useIsWorkspacesEnabled()
+
 const promoBanners = ref<PromoBanner[]>([
   {
     id: 'speckleverse',
@@ -147,13 +122,6 @@
   }
 ])
 
-<<<<<<< HEAD
-const isWorkspacesEnabled = useIsWorkspacesEnabled()
-const { activeUser, isGuest } = useActiveUser()
-const { triggerNotification } = useGlobalToast()
-const areQueriesLoading = useQueryLoading()
-const apollo = useApolloClient().client
-=======
 const {
   on,
   bind,
@@ -162,7 +130,6 @@
   debouncedBy: 800
 })
 
->>>>>>> e3f90377
 const {
   result: projectsPanelResult,
   fetchMore: fetchMoreProjects,
