<template>
  <div>
<<<<<<< HEAD
    <ClientOnly>
      <Portal to="primary-actions">
        <FormButton :icon-left="PlusIcon">New Project</FormButton>
      </Portal>
    </ClientOnly>
=======
    <Portal to="primary-actions">
      <FormButton :icon-left="PlusIcon">New Project</FormButton>
    </Portal>
>>>>>>> 09667f54
    <div class="flex items-center mb-8 top-16">
      <h1 class="h4 font-bold flex-grow">Projects</h1>
      <div class="w-96">
        <FormTextInput
          name="modelsearch"
          :show-label="false"
          placeholder="Search"
          class="bg-foundation shadow"
        ></FormTextInput>
      </div>
    </div>
    <ProjectsDashboardFilled
      v-if="projects?.items?.length && !forceEmptyState"
      :projects="projects"
    />
    <ProjectsDashboardEmptyState v-else />
  </div>
</template>
<script setup lang="ts">
import { useQuery } from '@vue/apollo-composable'
import { projectsDashboardQuery } from '~~/lib/projects/graphql/queries'
import { PlusIcon } from '@heroicons/vue/24/solid'
const route = useRoute()

const forceEmptyState = computed(() => !!route.query.forceEmpty)
const { result: projectsPanelResult } = useQuery(projectsDashboardQuery)
const projects = computed(() => projectsPanelResult.value?.activeUser?.projects)
</script><|MERGE_RESOLUTION|>--- conflicted
+++ resolved
@@ -1,16 +1,8 @@
 <template>
   <div>
-<<<<<<< HEAD
-    <ClientOnly>
-      <Portal to="primary-actions">
-        <FormButton :icon-left="PlusIcon">New Project</FormButton>
-      </Portal>
-    </ClientOnly>
-=======
     <Portal to="primary-actions">
       <FormButton :icon-left="PlusIcon">New Project</FormButton>
     </Portal>
->>>>>>> 09667f54
     <div class="flex items-center mb-8 top-16">
       <h1 class="h4 font-bold flex-grow">Projects</h1>
       <div class="w-96">
