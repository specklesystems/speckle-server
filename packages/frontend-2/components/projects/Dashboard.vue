<template>
  <div>
    <Portal to="primary-actions"></Portal>
    <ProjectsDashboardHeader
      :projects-invites="projectsPanelResult?.activeUser || undefined"
      :workspaces-invites="workspacesResult?.activeUser || undefined"
    />

    <div v-if="!showEmptyState" class="flex flex-col gap-4">
      <div class="flex items-center gap-2 mb-2">
        <Squares2X2Icon class="h-5 w-5" />
        <h1 class="text-heading-lg">Projects</h1>
      </div>

      <div class="flex flex-col sm:flex-row gap-2 sm:items-center justify-between">
        <div class="flex flex-col sm:flex-row gap-2">
          <FormTextInput
            name="modelsearch"
            :show-label="false"
            placeholder="Search..."
            :custom-icon="MagnifyingGlassIcon"
            color="foundation"
            wrapper-classes="grow md:grow-0 md:w-60"
            :show-clear="!!search"
            v-bind="bind"
            v-on="on"
          ></FormTextInput>
          <FormSelectProjectRoles
            v-if="!showEmptyState"
            v-model="selectedRoles"
            class="md:w-56 grow md:grow-0"
            fixed-height
            clearable
          />
        </div>
        <FormButton v-if="!isGuest" @click="openNewProject = true">
          New project
        </FormButton>
      </div>
    </div>
    <CommonLoadingBar :loading="showLoadingBar" class="my-2" />
    <ProjectsDashboardEmptyState
      v-if="showEmptyState"
      :is-guest="isGuest"
      @create-project="openNewProject = true"
    />
    <template v-else-if="projects?.items?.length">
      <ProjectsDashboardFilled :projects="projects" show-workspace-link />
      <InfiniteLoading
        :settings="{ identifier: infiniteLoaderId }"
        @infinite="infiniteLoad"
      />
    </template>
    <CommonEmptySearchState v-else-if="!showLoadingBar" @clear-search="clearSearch" />
    <ProjectsAddDialog v-model:open="openNewProject" />
  </div>
</template>

<script setup lang="ts">
import {
  useApolloClient,
  useQuery,
  useQueryLoading,
  useSubscription
} from '@vue/apollo-composable'
import {
  projectsDashboardQuery,
  projectsDashboardWorkspaceQuery
} from '~~/lib/projects/graphql/queries'
import { graphql } from '~~/lib/common/generated/gql'
import { getCacheId, modifyObjectField } from '~~/lib/common/helpers/graphql'
import { UserProjectsUpdatedMessageType } from '~~/lib/common/generated/gql/graphql'
import { ToastNotificationType, useGlobalToast } from '~~/lib/common/composables/toast'
import { projectRoute } from '~~/lib/common/helpers/route'
import { useActiveUser } from '~~/lib/auth/composables/activeUser'
import type { Nullable, Optional, StreamRoles } from '@speckle/shared'
import { useDebouncedTextInput, type InfiniteLoaderState } from '@speckle/ui-components'
import { MagnifyingGlassIcon, Squares2X2Icon } from '@heroicons/vue/24/outline'

const logger = useLogger()

const infiniteLoaderId = ref('')
const cursor = ref(null as Nullable<string>)
const selectedRoles = ref(undefined as Optional<StreamRoles[]>)
const openNewProject = ref(false)
const showLoadingBar = ref(false)
const { activeUser, isGuest } = useActiveUser()
const { triggerNotification } = useGlobalToast()
const areQueriesLoading = useQueryLoading()
const apollo = useApolloClient().client
const isWorkspacesEnabled = useIsWorkspacesEnabled()

const {
  on,
  bind,
  value: search
} = useDebouncedTextInput({
  debouncedBy: 800
})

const {
  result: projectsPanelResult,
  fetchMore: fetchMoreProjects,
  onResult: onProjectsResult,
  variables: projectsVariables
} = useQuery(projectsDashboardQuery, () => ({
  filter: {
    search: (search.value || '').trim() || null,
    onlyWithRoles: selectedRoles.value?.length ? selectedRoles.value : null
  }
}))

const { result: workspacesResult } = useQuery(
  projectsDashboardWorkspaceQuery,
  undefined,
  () => ({
    enabled: isWorkspacesEnabled.value
  })
)

onProjectsResult((res) => {
  cursor.value = res.data?.activeUser?.projects.cursor || null
  infiniteLoaderId.value = JSON.stringify(projectsVariables.value?.filter || {})
})

const { onResult: onUserProjectsUpdate } = useSubscription(
  graphql(`
    subscription OnUserProjectsUpdate {
      userProjectsUpdated {
        type
        id
        project {
          ...ProjectDashboardItem
        }
      }
    }
  `)
)

const projects = computed(() => projectsPanelResult.value?.activeUser?.projects)
const showEmptyState = computed(() => {
  const isFiltering =
    projectsVariables.value?.filter?.onlyWithRoles?.length ||
    projectsVariables.value?.filter?.search?.length
  if (isFiltering) return false

  return projects.value && !projects.value.items.length
})

const moreToLoad = computed(
  () =>
    (!projects.value || projects.value.items.length < projects.value.totalCount) &&
    cursor.value
)

onUserProjectsUpdate((res) => {
  const activeUserId = activeUser.value?.id
  const event = res.data?.userProjectsUpdated

  if (!event) return
  if (!activeUserId) return

  const isNewProject = event.type === UserProjectsUpdatedMessageType.Added
  const incomingProject = event.project
  const cache = apollo.cache

  if (isNewProject && incomingProject) {
    // Add to User.projects where possible
    modifyObjectField(
      cache,
      getCacheId('User', activeUserId),
      'projects',
<<<<<<< HEAD
      ({ variables, helpers: { ref, createUpdatedValue, evict } }) => {
        if (variables.filter?.search?.length) {
          // Evict if filtered query
          return evict()
        }
        if (variables.filter?.onlyWithRoles?.length) {
          const roles = variables.filter.onlyWithRoles
          if (!roles.includes(incomingProject.role || '')) return
        }

        return createUpdatedValue(({ update }) => {
=======
      ({ helpers: { ref, createUpdatedValue } }) =>
        createUpdatedValue(({ update }) => {
>>>>>>> c382aec1
          update('items', (items) => [
            ref('Project', incomingProject.id),
            ...(items || [])
          ])
          update('totalCount', (count) => count + 1)
<<<<<<< HEAD
        })
      }
=======
        }),
      { autoEvictFiltered: true }
>>>>>>> c382aec1
    )
  }

  if (!isNewProject) {
    // Evict old project from cache entirely to remove it from all searches
    cache.evict({
      id: getCacheId('Project', event.id)
    })
  }

  // Emit toast notification
  triggerNotification({
    type: ToastNotificationType.Info,
    title: isNewProject ? 'New project added' : 'A project has been removed',
    cta:
      isNewProject && incomingProject
        ? {
            url: projectRoute(incomingProject.id),
            title: 'View project'
          }
        : undefined
  })
})

const infiniteLoad = async (state: InfiniteLoaderState) => {
  if (!moreToLoad.value) return state.complete()

  try {
    await fetchMoreProjects({
      variables: {
        cursor: cursor.value
      }
    })
  } catch (e) {
    logger.error(e)
    state.error()
    return
  }

  state.loaded()
  if (!moreToLoad.value) {
    state.complete()
  }
}

watch(search, (newVal) => {
  if (newVal) showLoadingBar.value = true
  else showLoadingBar.value = false
})

watch(areQueriesLoading, (newVal) => (showLoadingBar.value = newVal))

const clearSearch = () => {
  search.value = ''
  selectedRoles.value = []
}
</script><|MERGE_RESOLUTION|>--- conflicted
+++ resolved
@@ -170,34 +170,15 @@
       cache,
       getCacheId('User', activeUserId),
       'projects',
-<<<<<<< HEAD
-      ({ variables, helpers: { ref, createUpdatedValue, evict } }) => {
-        if (variables.filter?.search?.length) {
-          // Evict if filtered query
-          return evict()
-        }
-        if (variables.filter?.onlyWithRoles?.length) {
-          const roles = variables.filter.onlyWithRoles
-          if (!roles.includes(incomingProject.role || '')) return
-        }
-
-        return createUpdatedValue(({ update }) => {
-=======
       ({ helpers: { ref, createUpdatedValue } }) =>
         createUpdatedValue(({ update }) => {
->>>>>>> c382aec1
           update('items', (items) => [
             ref('Project', incomingProject.id),
             ...(items || [])
           ])
           update('totalCount', (count) => count + 1)
-<<<<<<< HEAD
-        })
-      }
-=======
         }),
       { autoEvictFiltered: true }
->>>>>>> c382aec1
     )
   }
 
