--- conflicted
+++ resolved
@@ -41,17 +41,6 @@
         createdAt
         previewUrl
       }
-<<<<<<< HEAD
-    }
-  }
-`)
-
-graphql(`
-  fragment ProjectsDashboardFilled on ProjectCollection {
-    items {
-      ...ProjectDashboardItem
-=======
->>>>>>> 09667f54
     }
   }
 `)
