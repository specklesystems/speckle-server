--- conflicted
+++ resolved
@@ -80,14 +80,6 @@
   useWorkspaceCustomDataResidencyDisclaimer,
   RegionStaticDataDisclaimerVariant
 } from '~/lib/workspaces/composables/region'
-<<<<<<< HEAD
-import {
-  useWorkspaceModelLimits,
-  useWorkspaceProjectLimits
-} from '~/lib/workspaces/composables/limits'
-=======
-import { useWorkspaceLimits } from '~/lib/workspaces/composables/limits'
->>>>>>> 1edac5f0
 
 graphql(`
   fragment ProjectsMoveToWorkspaceDialog_Workspace on Workspace {
@@ -180,35 +172,11 @@
   return null
 })
 
-<<<<<<< HEAD
-const { canAddProject, projectLimit } = useWorkspaceProjectLimits(projectCount)
-const { canAddModel, modelLimit } = useWorkspaceModelLimits(modelCount)
-
-const limitType = computed(() => {
-  if (!canAddProject.value) {
-    return 'project'
-  }
-  if (!canAddModel.value) {
-    return 'model'
-  }
-  return null
-})
-
-const activeLimit = computed(() => {
-  if (!canAddProject.value) {
-    return projectLimit.value
-  }
-  if (!canAddModel.value) {
-    return modelLimit.value
-  }
-  return null
-=======
 // Get the value of the limit that's hit
 const activeLimit = computed(() => {
   if (limitType.value === 'project') return limits.value.projectCount ?? 0
   if (limitType.value === 'model') return limits.value.modelCount ?? 0
   return 0
->>>>>>> 1edac5f0
 })
 
 const dialogButtons = computed<LayoutDialogButton[]>(() => {
