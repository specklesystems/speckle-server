--- conflicted
+++ resolved
@@ -1,47 +1,4 @@
 <template>
-<<<<<<< HEAD
-  <div v-if="invite" :class="mainClasses">
-    <div :class="mainInfoBlockClasses">
-      <UserAvatar :user="invite.invitedBy" :size="avatarSize" />
-      <div class="text-foreground text-body-xs">
-        <span class="font-medium">{{ invite.invitedBy.name }}</span>
-        has invited you to be part of the team from
-        <template v-if="showProjectName">
-          the project
-          <span class="font-medium">{{ invite.projectName }}</span>
-          .
-        </template>
-        <template v-else>this project.</template>
-      </div>
-    </div>
-    <div class="flex space-x-2 w-full sm:w-auto shrink-0">
-      <div v-if="isLoggedIn" class="flex items-center justify-end w-full space-x-2">
-        <FormButton
-          size="sm"
-          color="subtle"
-          :full-width="block"
-          @click="processInvite(false)"
-        >
-          Decline
-        </FormButton>
-        <FormButton
-          :full-width="block"
-          size="sm"
-          class="px-4"
-          @click="processInvite(true)"
-        >
-          Accept
-        </FormButton>
-      </div>
-      <template v-else>
-        <FormButton
-          :size="buttonSize"
-          full-width
-          @click.stop.prevent="onLoginSignupClick"
-        >
-          {{ isForRegisteredUser ? 'Log in' : 'Sign up' }}
-        </FormButton>
-=======
   <InviteBanner
     :invite="invite"
     :block="block"
@@ -54,7 +11,6 @@
       <template v-if="showProjectName">
         the project
         <span class="font-medium">{{ invite.projectName }}</span>
->>>>>>> 49d67056
       </template>
       <template v-else>this project</template>
     </template>
@@ -99,38 +55,6 @@
 
 const { useInvite } = useProjectInviteManager()
 const loading = ref(false)
-<<<<<<< HEAD
-const token = computed(
-  () => props.invite?.token || (route.query.token as Optional<string>)
-)
-const isForRegisteredUser = computed(() => !!props.invite?.user?.id)
-const mainClasses = computed(() => {
-  const classParts = ['flex flex-col space-y-4 px-4 py-5 transition ']
-
-  if (props.block) {
-    classParts.push('')
-  } else {
-    classParts.push('sm:space-y-0 sm:space-x-2 sm:items-center sm:flex-row sm:py-2')
-  }
-
-  return classParts.join(' ')
-})
-
-const mainInfoBlockClasses = computed(() => {
-  const classParts = ['flex grow items-center']
-
-  if (props.block) {
-    classParts.push('flex-col space-y-2')
-  } else {
-    classParts.push('flex-row space-x-2 text-sm')
-  }
-
-  return classParts.join(' ')
-})
-const buttonSize = computed(() => (props.block ? 'lg' : 'base'))
-const avatarSize = computed(() => (props.block ? 'xxl' : 'base'))
-=======
->>>>>>> 49d67056
 
 const processInvite = async (accept: boolean, token: Optional<string>) => {
   if (!token) return
