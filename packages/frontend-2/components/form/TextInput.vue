<template>
  <div :class="[fullWidth ? 'w-full' : '']">
    <label
      :for="name"
      class="block label text-foreground"
      :class="{ 'sr-only': !showLabel }"
    >
      <span>{{ title }}</span>
    </label>
    <div class="relative">
      <div
        v-if="hasLeadingIcon"
        class="pointer-events-none absolute inset-y-0 left-0 flex items-center pl-4"
      >
        <Component
          :is="customIcon"
          v-if="customIcon"
          :class="leadingIconClasses"
          aria-hidden="true"
        />
        <EnvelopeIcon
          v-else-if="type === 'email'"
          :class="leadingIconClasses"
          aria-hidden="true"
        />
        <KeyIcon
          v-else-if="type === 'password'"
          :class="leadingIconClasses"
          aria-hidden="true"
        />
      </div>
      <input
        :id="name"
        ref="inputElement"
        v-model="value"
        :type="type"
        :name="name"
        :class="[coreClasses, iconClasses, sizeClasses]"
        :placeholder="placeholder"
        :disabled="disabled"
        :aria-invalid="errorMessage ? 'true' : 'false'"
        :aria-describedby="helpTipId"
        role="textbox"
        v-bind="$attrs"
        @focusin="setGlobalFocus(true)"
        @focusout="setGlobalFocus(false)"
        @change="$emit('change', { event: $event, value })"
        @input="$emit('input', { event: $event, value })"
      />
      <a
        v-if="showClear"
        title="Clear input"
        class="absolute inset-y-0 right-0 flex items-center pr-2 cursor-pointer"
        @click="clear"
        @keydown="clear"
      >
        <span class="text-xs sr-only">Clear input</span>
        <XMarkIcon class="h-5 w-5 text-foreground" aria-hidden="true" />
      </a>
      <div
        v-if="errorMessage"
        :class="[
          'pointer-events-none absolute inset-y-0 right-0 flex items-center',
          showClear ? 'pr-8' : 'pr-2'
        ]"
      >
        <ExclamationCircleIcon class="h-4 w-4 text-danger" aria-hidden="true" />
      </div>
      <div
        v-if="showRequired && !errorMessage"
        class="pointer-events-none absolute inset-y-0 mt-3 text-4xl right-0 flex items-center pr-2 text-danger opacity-50"
      >
        *
      </div>
    </div>
    <p
      v-if="helpTipId"
      :id="helpTipId"
      class="mt-2 ml-3 text-sm"
      :class="helpTipClasses"
    >
      {{ helpTip }}
    </p>
  </div>
</template>
<script lang="ts">
import { defineComponent } from 'vue'
<<<<<<< HEAD
import { useScopedState } from '~~/lib/common/composables/scopedState'
=======
import { useTextInputCore } from '~~/lib/form/composables/textInput'
>>>>>>> 864532ad
export default defineComponent({
  inheritAttrs: false
})
</script>
<script setup lang="ts">
import { RuleExpression } from 'vee-validate'
import {
  ExclamationCircleIcon,
  EnvelopeIcon,
  KeyIcon,
  XMarkIcon
} from '@heroicons/vue/20/solid'
import { ConcreteComponent, PropType } from 'vue'
import { Nullable, Optional } from '@speckle/shared'
import { useTextInputGlobalFocus } from '~~/composables/states'

type InputType = 'text' | 'email' | 'password' | 'url' | 'search'
type InputSize = 'sm' | 'base' | 'lg' | 'xl'

const props = defineProps({
  /**
   * Input "type" value (changes behaviour & look)
   */
  type: {
    type: String as PropType<InputType>,
    default: 'text'
  },
  /**
   * Unique ID for the input (must be unique page-wide)
   */
  name: {
    type: String,
    required: true
  },
  /**
   * Whether to show label (label will always be shown to screen readers)
   */
  showLabel: {
    type: Boolean,
    required: false
  },
  /**
   * Optional help text
   */
  help: {
    type: String as PropType<Optional<string>>,
    default: undefined
  },
  /**
   * Placeholder text
   */
  placeholder: {
    type: String as PropType<Optional<string>>,
    default: undefined
  },
  /**
   * Set label text explicitly
   */
  label: {
    type: String as PropType<Optional<string>>,
    default: undefined
  },
  /**
   * Whether to show the red "required" asterisk
   */
  showRequired: {
    type: Boolean,
    default: false
  },
  /**
   * Whether to disable the component, blocking it from user input
   */
  disabled: {
    type: Boolean,
    default: false
  },
  /**
   * vee-validate validation rules
   */
  rules: {
    type: [String, Object, Function, Array] as PropType<RuleExpression<string>>,
    default: undefined
  },
  /**
   * vee-validate validation() on component mount
   */
  validateOnMount: {
    type: Boolean,
    default: false
  },
  /**
   * Whether to trigger validation whenever the value changes
   */
  validateOnValueUpdate: {
    type: Boolean,
    default: false
  },
  /**
   * Will replace the generic "Value" text with the name of the input in error messages
   */
  useLabelInErrors: {
    type: Boolean,
    default: true
  },
  /**
   * Set a custom icon to use inside the input
   */
  customIcon: {
    type: [Object, Function] as PropType<Optional<ConcreteComponent>>,
    default: undefined
  },
  /**
   * Whether to focus on the input when component is mounted
   */
  autoFocus: {
    type: Boolean,
    default: false
  },
  modelValue: {
    type: String,
    default: ''
  },
  size: {
    type: String as PropType<InputSize>,
    default: 'base'
  },
  showClear: {
    type: Boolean,
    default: false
  },
  fullWidth: {
    type: Boolean,
    default: false
  }
})

const emit = defineEmits<{
  (e: 'update:modelValue', val: string): void
  (e: 'change', val: { event?: Event; value: string }): void
  (e: 'input', val: { event?: Event; value: string }): void
}>()

const inputElement = ref(null as Nullable<HTMLInputElement>)

const {
  coreClasses,
  title,
  value,
  helpTipId,
  helpTipClasses,
  helpTip,
  errorMessage,
  clear,
  focus
} = useTextInputCore({
  props: toRefs(props),
  emit,
  inputEl: inputElement
})

const leadingIconClasses = computed(() => {
  const classParts: string[] = ['h-5 w-5']

  if (errorMessage.value) {
    classParts.push('text-danger')
  } else {
    classParts.push('text-foreground-2')
  }

  return classParts.join(' ')
})

const hasLeadingIcon = computed(
  () => ['email', 'password'].includes(props.type) || props.customIcon
)

const iconClasses = computed((): string => {
  const classParts: string[] = []

  if (hasLeadingIcon.value) {
    classParts.push('pl-10')
  }

  if (errorMessage.value || props.showClear) {
    if (errorMessage.value && props.showClear) {
      classParts.push('pr-12')
    } else {
      classParts.push('pr-8')
    }
  }

  return classParts.join(' ')
})

const sizeClasses = computed((): string => {
  switch (props.size) {
    case 'sm':
      return 'h-6'
    case 'lg':
      return 'h-10'
    case 'xl':
      return 'h-14'
    case 'base':
    default:
      return 'h-8'
  }
})

<<<<<<< HEAD
const title = computed(() => props.label || props.name)
const errorMessage = computed(() => {
  const base = error.value
  if (!base || !props.useLabelInErrors) return base
  return base.replace('Value', title.value)
})

const helpTip = computed(() => errorMessage.value || props.help)
const hasHelpTip = computed(() => !!helpTip.value)
const helpTipId = computed(() => (hasHelpTip.value ? `${props.name}-help` : undefined))
const helpTipClasses = computed((): string =>
  error.value ? 'text-danger' : 'text-foreground-2'
)

const focus = () => {
  inputElement.value?.focus()
}

const clear = () => {
  value.value = ''
  emit('change', { value: '' })
}

onMounted(() => {
  if (props.autoFocus) {
    focus()
  }
})

// TODO: ask fabs if this is okay
const globalTextInputFocus = useTextInputGlobalFocus()

function setGlobalFocus(status: boolean) {
  globalTextInputFocus.value = status
}

=======
>>>>>>> 864532ad
defineExpose({ focus })
</script><|MERGE_RESOLUTION|>--- conflicted
+++ resolved
@@ -85,11 +85,7 @@
 </template>
 <script lang="ts">
 import { defineComponent } from 'vue'
-<<<<<<< HEAD
-import { useScopedState } from '~~/lib/common/composables/scopedState'
-=======
 import { useTextInputCore } from '~~/lib/form/composables/textInput'
->>>>>>> 864532ad
 export default defineComponent({
   inheritAttrs: false
 })
@@ -298,44 +294,5 @@
   }
 })
 
-<<<<<<< HEAD
-const title = computed(() => props.label || props.name)
-const errorMessage = computed(() => {
-  const base = error.value
-  if (!base || !props.useLabelInErrors) return base
-  return base.replace('Value', title.value)
-})
-
-const helpTip = computed(() => errorMessage.value || props.help)
-const hasHelpTip = computed(() => !!helpTip.value)
-const helpTipId = computed(() => (hasHelpTip.value ? `${props.name}-help` : undefined))
-const helpTipClasses = computed((): string =>
-  error.value ? 'text-danger' : 'text-foreground-2'
-)
-
-const focus = () => {
-  inputElement.value?.focus()
-}
-
-const clear = () => {
-  value.value = ''
-  emit('change', { value: '' })
-}
-
-onMounted(() => {
-  if (props.autoFocus) {
-    focus()
-  }
-})
-
-// TODO: ask fabs if this is okay
-const globalTextInputFocus = useTextInputGlobalFocus()
-
-function setGlobalFocus(status: boolean) {
-  globalTextInputFocus.value = status
-}
-
-=======
->>>>>>> 864532ad
 defineExpose({ focus })
 </script>