<template>
  <LayoutDialog
    v-model:open="open"
    max-width="lg"
    :title="title"
    :buttons-wrapper-classes="buttonsWrapperClasses"
    :buttons="buttons"
    :on-submit="onDialogSubmit"
    prevent-close-on-click-outside
  >
    <template v-if="isTestAutomation" #header>
      Create
      <span class="font-extrabold text-fancy-gradient">Test</span>
      Automation
    </template>
    <div class="flex flex-col gap-6">
      <CommonStepsNumber
        v-if="shouldShowStepsWidget"
        v-model="stepsWidgetModel"
        class="mb-2"
        :steps="stepsWidgetSteps"
        :go-vertical-below="TailwindBreakpoints.sm"
        non-interactive
      />
      <CommonAlert v-if="isTestAutomation" color="info">
        <template #title>What is a "test automation"?</template>
        <template #description>
          <ul class="list-disc ml-4">
            <li>
              A test automation is a sandbox environment that allows you to connect your
              local development environment for testing purposes. It enables you to run
              your code against project data and submit results directly to the
              connected test automation.
            </li>
            <li>
              Unlike regular automations, test automations are not triggered by changes
              to project data. They cannot be started by pushing a new version to a
              model.
            </li>
            <li>Consequently, test automations do not execute published functions.</li>
          </ul>
        </template>
      </CommonAlert>
      <AutomateAutomationCreateDialogSelectFunctionStep
        v-if="enumStep === AutomationCreateSteps.SelectFunction"
        v-model:selected-function="selectedFunction"
        :show-label="false"
        :show-required="false"
        :preselected-function="validatedPreselectedFunction"
      />
      <AutomateAutomationCreateDialogFunctionParametersStep
        v-else-if="
          enumStep === AutomationCreateSteps.FunctionParameters && selectedFunction
        "
        ref="parametersStep"
        v-model:parameters="functionParameters"
        v-model:has-errors="hasParameterErrors"
        :fn="selectedFunction"
      />
      <template v-else-if="enumStep === AutomationCreateSteps.AutomationDetails">
        <AutomateAutomationCreateDialogAutomationDetailsStep
          v-model:project="selectedProject"
          v-model:model="selectedModel"
          v-model:automation-name="automationName"
          :preselected-project="preselectedProject"
          :is-test-automation="isTestAutomation"
        />
        <AutomateAutomationCreateDialogSelectFunctionStep
          v-if="isTestAutomation"
          v-model:selected-function="selectedFunction"
          :preselected-function="validatedPreselectedFunction"
          :page-size="2"
        />
      </template>
      <AutomateAutomationCreateDialogDoneStep
        v-else-if="
          enumStep === AutomationCreateSteps.Done && automationId && selectedFunction
        "
        :automation-id="automationId"
        :function-name="selectedFunction.name"
      />
    </div>
  </LayoutDialog>
</template>
<script setup lang="ts">
import { useEnumSteps, useEnumStepsWidgetSetup } from '~/lib/form/composables/steps'
import {
  CommonStepsNumber,
  TailwindBreakpoints,
  type LayoutDialogButton
} from '@speckle/ui-components'
import {
  ArrowRightIcon,
  ChevronLeftIcon,
  ChevronRightIcon,
  CodeBracketIcon
} from '@heroicons/vue/24/outline'
import { graphql } from '~/lib/common/generated/gql'
import { Automate, type Optional } from '@speckle/shared'
import type { CreateAutomationSelectableFunction } from '~/lib/automate/helpers/automations'
import {
  AutomateRunTriggerType,
  type FormSelectModels_ModelFragment,
  type FormSelectProjects_ProjectFragment
} from '~/lib/common/generated/gql/graphql'
import { useForm } from 'vee-validate'
import {
  useCreateAutomation,
  useCreateAutomationRevision,
  useCreateTestAutomation,
  useUpdateAutomation
} from '~/lib/projects/composables/automationManagement'
import { formatJsonFormSchemaInputs } from '~/lib/automate/helpers/jsonSchema'
import { projectAutomationRoute } from '~/lib/common/helpers/route'
import {
  useAutomationInputEncryptor,
  type AutomationInputEncryptor
} from '~/lib/automate/composables/automations'
import { useMixpanel } from '~/lib/core/composables/mp'

enum AutomationCreateSteps {
  SelectFunction,
  FunctionParameters,
  AutomationDetails,
  Done
}

type DetailsFormValues = {
  project: FormSelectProjects_ProjectFragment
  model: FormSelectModels_ModelFragment
  automationName: string
}

graphql(`
  fragment AutomateAutomationCreateDialog_AutomateFunction on AutomateFunction {
    id
    ...AutomationsFunctionsCard_AutomateFunction
    ...AutomateAutomationCreateDialogFunctionParametersStep_AutomateFunction
  }
`)

const props = defineProps<{
  preselectedFunction?: Optional<CreateAutomationSelectableFunction>
  preselectedProject?: Optional<FormSelectProjects_ProjectFragment>
}>()
const open = defineModel<boolean>('open', { required: true })

<<<<<<< HEAD
const mixpanel = useMixpanel()
const enableCreateTestAutomation = useisTestAutomationsEnabled()

=======
>>>>>>> 2e71dd7b
const { handleSubmit: handleDetailsSubmit } = useForm<DetailsFormValues>()

const stepsOrder = computed(() => [
  AutomationCreateSteps.SelectFunction,
  AutomationCreateSteps.FunctionParameters,
  AutomationCreateSteps.AutomationDetails,
  AutomationCreateSteps.Done
])

const stepsWidgetData = computed(() => [
  {
    step: AutomationCreateSteps.SelectFunction,
    title: 'Select Function'
  },
  {
    step: AutomationCreateSteps.FunctionParameters,
    title: 'Set Parameters'
  },
  {
    step: AutomationCreateSteps.AutomationDetails,
    title: 'Add Details'
  }
])

const inputEncryption = useAutomationInputEncryptor({ ensureWhen: open })
const logger = useLogger()
const updateAutomation = useUpdateAutomation()
const createAutomation = useCreateAutomation()
const createRevision = useCreateAutomationRevision()
const createTestAutomation = useCreateTestAutomation()

const { enumStep, step } = useEnumSteps({ order: stepsOrder })
const {
  items: stepsWidgetSteps,
  model: stepsWidgetModel,
  shouldShowWidget
} = useEnumStepsWidgetSetup({ enumStep, widgetStepsMap: stepsWidgetData })

const parametersStep = ref<{ submit: () => Promise<void> }>()

const creationLoading = ref(false)
const automationId = ref<string>()
const automationName = ref<string>()
const selectedProject = ref<FormSelectProjects_ProjectFragment>()
const selectedModel = ref<FormSelectModels_ModelFragment>()
const selectedFunction = ref<Optional<CreateAutomationSelectableFunction>>()
const functionParameters = ref<Record<string, unknown>>()
const hasParameterErrors = ref(false)
const isTestAutomation = ref(false)

const shouldShowStepsWidget = computed(() => {
  return !!shouldShowWidget.value && !isTestAutomation.value
})

const enableSubmitTestAutomation = computed(() => {
  const isValidInput =
    !!automationName.value && !!selectedModel.value && !!selectedFunction.value
  const isLoading = creationLoading.value

  return isValidInput && !isLoading
})

const title = computed(() => {
  return isTestAutomation.value ? undefined : 'Create Automation'
})

const buttons = computed((): LayoutDialogButton[] => {
  switch (enumStep.value) {
    case AutomationCreateSteps.SelectFunction:
      return [
        {
          id: 'createTestAutomation',
          text: 'Create test automation',
          props: {
            color: 'secondary',
            iconLeft: CodeBracketIcon,
            textColor: 'primary'
          },
          onClick: () => {
            isTestAutomation.value = true
            enumStep.value = AutomationCreateSteps.AutomationDetails
          }
        },
        {
          id: 'selectFnNext',
          text: 'Next',
          props: {
            iconRight: ChevronRightIcon,
            disabled: !selectedFunction.value
          },
          onClick: () => {
            step.value++
          }
        }
      ]
    case AutomationCreateSteps.FunctionParameters:
      return [
        {
          id: 'fnParamsPrev',
          text: 'Previous',
          props: {
            color: 'secondary',
            iconLeft: ChevronLeftIcon,
            textColor: 'primary'
          },
          onClick: () => step.value--
        },
        {
          id: 'fnParamsNext',
          text: 'Next',
          props: {
            iconRight: ChevronRightIcon,
            disabled: hasParameterErrors.value
          },
          submit: true
        }
      ]
    case AutomationCreateSteps.AutomationDetails: {
      const automationButtons: LayoutDialogButton[] = [
        {
          id: 'detailsPrev',
          text: 'Previous',
          props: {
            color: 'secondary',
            iconLeft: ChevronLeftIcon,
            textColor: 'primary'
          },
          onClick: () => step.value--
        },
        {
          id: 'detailsCreate',
          text: 'Create',
          submit: true,
          disabled: creationLoading.value
        }
      ]

      const testAutomationButtons: LayoutDialogButton[] = [
        {
          id: 'detailsPrev',
          text: 'Back',
          props: {
            color: 'secondary',
            iconLeft: ChevronLeftIcon,
            textColor: 'primary'
          },
          onClick: reset
        },
        {
          id: 'submitTestAutomation',
          text: 'Create',
          disabled: !enableSubmitTestAutomation.value,
          submit: true
        }
      ]

      return isTestAutomation.value ? testAutomationButtons : automationButtons
    }
    case AutomationCreateSteps.Done:
      return [
        {
          id: 'doneClose',
          text: 'Close',
          props: {
            color: 'secondary',
            fullWidth: true
          },
          onClick: () => (open.value = false)
        },
        {
          id: 'doneGoToAutomation',
          text: 'Go to Automation',
          props: {
            iconRight: ArrowRightIcon,
            fullWidth: true,
            to:
              selectedProject.value && automationId.value
                ? projectAutomationRoute(selectedProject.value.id, automationId.value)
                : undefined
          }
        }
      ]
    default:
      return []
  }
})

const buttonsWrapperClasses = computed(() => {
  switch (enumStep.value) {
    case AutomationCreateSteps.SelectFunction:
      return 'justify-between'
    case AutomationCreateSteps.Done:
      return 'flex-col sm:flex-row sm:justify-between'
    default:
      return 'justify-between'
  }
})

const validatedPreselectedFunction = computed(() => {
  if (!(props.preselectedFunction?.releases.items || []).length) {
    return undefined
  }

  return props.preselectedFunction
})

const reset = () => {
  step.value = 0
  selectedFunction.value = undefined
  functionParameters.value = undefined
  hasParameterErrors.value = false
  selectedProject.value = undefined
  selectedModel.value = undefined
  automationName.value = undefined
  automationId.value = undefined
  isTestAutomation.value = false
}

const onDetailsSubmit = handleDetailsSubmit(async () => {
  const fn = selectedFunction.value
  const fnRelease = selectedFunction.value?.releases.items[0]
  const project = selectedProject.value
  const model = selectedModel.value
  const parameters = functionParameters.value
  const name = automationName.value

  if (!fn || !project || !model || !name?.length || !fnRelease) {
    logger.error('Missing required data', {
      fn,
      project,
      model,
      parameters,
      name,
      fnRelease
    })
    return
  }

  creationLoading.value = true

  let aId: Optional<string> = undefined
  let automationEncrypt: Optional<AutomationInputEncryptor> = undefined
  try {
    if (isTestAutomation.value) {
      // Use simplified pathway
      const testAutomationId = await createTestAutomation({
        projectId: project.id,
        input: {
          name,
          functionId: fn.id,
          modelId: model.id
        }
      })

      if (!testAutomationId) {
        logger.error('Failed to create test automation')
        return
      }

      automationId.value = testAutomationId
      step.value++
      return
    }

    const createRes = await createAutomation({
      projectId: project.id,
      input: {
        name,
        enabled: false
      }
    })
    aId = automationId.value = createRes?.id
    if (!aId) {
      logger.error('Failed to create automation', { createRes })
      return
    }

    automationEncrypt = await inputEncryption.forAutomation({
      automationId: aId,
      projectId: project.id
    })

    const cleanParams =
      formatJsonFormSchemaInputs(parameters, fnRelease.inputSchema) || null
    const encryptedParams = automationEncrypt.encryptInputs({
      inputs: cleanParams
    })

    const revisionRes = await createRevision(
      {
        projectId: project.id,
        input: {
          automationId: aId,
          functions: [
            {
              functionReleaseId: fnRelease.id,
              functionId: fn.id,
              parameters: encryptedParams
            }
          ],
          triggerDefinitions: <Automate.AutomateTypes.TriggerDefinitionsSchema>{
            version: Automate.AutomateTypes.TRIGGER_DEFINITIONS_SCHEMA_VERSION,
            definitions: [
              {
                type: AutomateRunTriggerType.VersionCreated,
                modelId: model.id
              }
            ]
          }
        }
      },
      { hideSuccessToast: true }
    )

    if (!revisionRes?.id) {
      logger.error('Failed to create revision', { revisionRes })
      return
    }

    mixpanel.track('Automation Created', {
      automationId: aId,
      name,
      projectId: project.id,
      functionName: fn.name,
      functionId: fn.id,
      functionReleaseId: fnRelease.id,
      modelId: model.id
    })

    // Enable
    await updateAutomation(
      {
        projectId: project.id,
        input: {
          id: aId,
          enabled: true
        }
      },
      { hideSuccessToast: true }
    )

    step.value++
  } finally {
    creationLoading.value = false
    automationEncrypt?.dispose()
  }
})

const onDialogSubmit = async (e: SubmitEvent) => {
  if (enumStep.value === AutomationCreateSteps.AutomationDetails) {
    await onDetailsSubmit(e)
  } else if (enumStep.value === AutomationCreateSteps.FunctionParameters) {
    await parametersStep.value?.submit()
    if (!hasParameterErrors.value) {
      step.value++
    }
  }
}

watch(
  open,
  (newVal, oldVal) => {
    if (newVal && !oldVal) {
      reset()

      if (validatedPreselectedFunction.value) {
        selectedFunction.value = validatedPreselectedFunction.value
        enumStep.value = AutomationCreateSteps.FunctionParameters
      }

      if (props.preselectedProject) {
        selectedProject.value = props.preselectedProject
      }
    }
  },
  { flush: 'sync' }
)

watch(selectedFunction, (newVal, oldVal) => {
  if (newVal?.id !== oldVal?.id) {
    // Reset params
    functionParameters.value = undefined
  }
})
</script><|MERGE_RESOLUTION|>--- conflicted
+++ resolved
@@ -145,12 +145,8 @@
 }>()
 const open = defineModel<boolean>('open', { required: true })
 
-<<<<<<< HEAD
 const mixpanel = useMixpanel()
-const enableCreateTestAutomation = useisTestAutomationsEnabled()
-
-=======
->>>>>>> 2e71dd7b
+
 const { handleSubmit: handleDetailsSubmit } = useForm<DetailsFormValues>()
 
 const stepsOrder = computed(() => [
