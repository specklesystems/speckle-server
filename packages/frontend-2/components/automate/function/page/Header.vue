--- conflicted
+++ resolved
@@ -12,13 +12,8 @@
     </Portal>
     <div class="flex items-center gap-4">
       <AutomateFunctionLogo :logo="fn.logo" />
-<<<<<<< HEAD
-      <h1 class="h3 font-bold">{{ fn.name }}</h1>
-      <FormButton v-if="isOwner" text class="mt-1" @click="$emit('edit')">
-=======
       <h1 class="text-heading-lg">{{ fn.name }}</h1>
       <FormButton v-if="isOwner" size="sm" text class="mt-1" @click="$emit('edit')">
->>>>>>> 6def41b8
         Edit
       </FormButton>
     </div>
