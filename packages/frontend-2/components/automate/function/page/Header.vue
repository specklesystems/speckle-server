--- conflicted
+++ resolved
@@ -13,47 +13,28 @@
       <h1 class="text-heading-lg">{{ fn.name }}</h1>
     </div>
     <div class="flex items-center align-center gap-2">
+      <FormButton v-if="isOwner" color="outline" @click="$emit('edit')">
+        Edit
+      </FormButton>
+    </div>
+    <div
+      v-tippy="
+        hasReleases ? undefined : 'Your function needs to have at least one release'
+      "
+      class="flex gap-2 shrink-0"
+    >
       <FormButton
-<<<<<<< HEAD
-        v-if="isOwner"
-        :icon-left="PencilIcon"
-        color="outline"
-        @click="$emit('edit')"
-      >
-        Edit
-=======
         class="shrink-0"
         full-width
         :disabled="!hasReleases"
         @click="$emit('createAutomation')"
       >
         Use in automation
->>>>>>> 4a0f69e1
       </FormButton>
-      <div
-        v-tippy="
-          hasReleases ? undefined : 'Your function needs to have at least one release'
-        "
-        class="flex gap-2 shrink-0"
-      >
-        <FormButton
-          :icon-left="BoltIcon"
-          class="shrink-0"
-          full-width
-          :disabled="!hasReleases"
-          @click="$emit('createAutomation')"
-        >
-          Use in an automation
-        </FormButton>
-      </div>
     </div>
   </div>
 </template>
 <script setup lang="ts">
-<<<<<<< HEAD
-import { PencilIcon, BoltIcon } from '@heroicons/vue/24/outline'
-=======
->>>>>>> 4a0f69e1
 import { graphql } from '~/lib/common/generated/gql'
 import type { AutomateFunctionPageHeader_FunctionFragment } from '~/lib/common/generated/gql/graphql'
 import {
