<template>
  <div class="flex flex-col gap-6">
    <div class="grid gap-4 grid-cols-1 sm:grid-cols-2">
      <AutomateFunctionPageInfoBlock title="Source">
        <div class="space-y-1">
          <CommonTextLink
            v-tippy="license"
            external
            :to="repoUrl"
            target="_blank"
            class="max-w-full"
          >
            <span class="truncate">{{ repo }}</span>
          </CommonTextLink>
          <div v-if="githubDetails" class="flex items-center space-x-1">
            <span>by</span>
            <CommonTextLink
              external
              :to="githubDetails.owner.html_url"
              target="_blank"
              class="max-w-full"
            >
              <span class="truncate">
                {{ githubDetails.owner.login }}
              </span>
              <img
                :src="githubDetails.owner.avatar_url"
                alt="Github account icon"
                class="ml-1 w-6 h-6 rounded-full"
              />
            </CommonTextLink>
          </div>
        </div>
      </AutomateFunctionPageInfoBlock>
      <AutomateFunctionPageInfoBlock title="Info">
        <div class="gap-y-2 text-body-xs">
          <div v-if="latestRelease">
            <span class="font-medium">Last published:&nbsp;</span>
            <CommonText :text="publishedAt" />
          </div>
<<<<<<< HEAD
          <CommonTextLink
            v-if="latestRelease?.inputSchema"
            :icon-right="ArrowTopRightOnSquareIcon"
            @click="onViewParameters"
          >
=======
          <div>
            <span class="font-medium">Used by:&nbsp;</span>
            <CommonText :text="`${fn.automationCount} automations`" />
          </div>
          <CommonTextLink v-if="latestRelease?.inputSchema" @click="onViewParameters">
>>>>>>> 3fe58d5b
            View parameters
          </CommonTextLink>
        </div>
      </AutomateFunctionPageInfoBlock>
    </div>
    <AutomateFunctionPageInfoBlock title="Description">
      <CommonProseMarkdownDescription :markdown="description" />
    </AutomateFunctionPageInfoBlock>
    <AutomateFunctionPageInfoBlock title="Readme">
      <CommonProseGithubReadme
        :readme-markdown="rawReadme || ''"
        :repo="repo || ''"
        :commit-id="selectedReleaseCommitId"
      />
    </AutomateFunctionPageInfoBlock>
    <div
      class="mt-6 flex flex-col gap-2 sm:flex-row sm:justify-between sm:items-center"
    >
      <div>
        <div class="text-heading-lg mb-2">Ready to go?</div>
        <div class="label-light text-foreground-2 text-body-xs">
          Use this function to create an automation on your project.
        </div>
      </div>
      <div
        v-tippy="
          hasReleases ? undefined : 'Your function needs to have at least one release'
        "
        class="shrink-0"
      >
        <FormButton
          class="shrink-0"
          :disabled="!hasReleases"
          @click="$emit('createAutomation')"
        >
          Use in automation
        </FormButton>
      </div>
    </div>
    <AutomateFunctionPageParametersDialog
      v-if="latestRelease"
      v-model:open="showParamsDialog"
      :release="latestRelease"
    />
  </div>
</template>
<script setup lang="ts">
import dayjs from 'dayjs'
import {
  useGetGithubRepo,
  useGetRawGithubReadme,
  useResolveGitHubRepoFromUrl
} from '~/lib/automate/composables/github'
import { graphql } from '~/lib/common/generated/gql'
import type { AutomateFunctionPageInfo_AutomateFunctionFragment } from '~/lib/common/generated/gql/graphql'

// TODO: Responsivity everywhere

graphql(`
  fragment AutomateFunctionPageInfo_AutomateFunction on AutomateFunction {
    id
    repo {
      id
      url
      owner
      name
    }
    description
    releases(limit: 1) {
      items {
        id
        inputSchema
        createdAt
        commitId
        ...AutomateFunctionPageParametersDialog_AutomateFunctionRelease
      }
    }
  }
`)

defineEmits<{
  createAutomation: []
}>()

const props = defineProps<{
  fn: AutomateFunctionPageInfo_AutomateFunctionFragment
}>()

const repoUrl = computed(() => props.fn.repo.url)
const latestRelease = computed(() =>
  props.fn.releases.items.length ? props.fn.releases.items[0] : undefined
)
const selectedReleaseCommitId = computed(() => latestRelease.value?.commitId)

const { repo } = useResolveGitHubRepoFromUrl(repoUrl)
const { data: githubDetails } = useGetGithubRepo(computed(() => repo.value || ''))
const { data: rawReadme } = useGetRawGithubReadme(
  computed(() => repo.value || ''),
  selectedReleaseCommitId
)

const showParamsDialog = ref(false)

const license = computed(() => githubDetails.value?.license?.name)

const publishedAt = computed(() => dayjs(latestRelease.value?.createdAt).from(dayjs()))
const description = computed(() =>
  props.fn.description?.length ? props.fn.description : 'No description provided.'
)
const hasReleases = computed(() => !!latestRelease.value)

const onViewParameters = () => {
  if (!latestRelease.value) return
  showParamsDialog.value = true
}
</script><|MERGE_RESOLUTION|>--- conflicted
+++ resolved
@@ -38,19 +38,7 @@
             <span class="font-medium">Last published:&nbsp;</span>
             <CommonText :text="publishedAt" />
           </div>
-<<<<<<< HEAD
-          <CommonTextLink
-            v-if="latestRelease?.inputSchema"
-            :icon-right="ArrowTopRightOnSquareIcon"
-            @click="onViewParameters"
-          >
-=======
-          <div>
-            <span class="font-medium">Used by:&nbsp;</span>
-            <CommonText :text="`${fn.automationCount} automations`" />
-          </div>
           <CommonTextLink v-if="latestRelease?.inputSchema" @click="onViewParameters">
->>>>>>> 3fe58d5b
             View parameters
           </CommonTextLink>
         </div>
