<template>
  <div class="flex flex-col gap-6">
    <div class="grid gap-4 grid-cols-1 sm:grid-cols-2">
      <AutomateFunctionPageInfoBlock title="Source">
        <div class="space-y-1">
          <CommonTextLink
            v-tippy="license"
            external
            :to="repoUrl"
            target="_blank"
            class="max-w-full"
          >
            <span class="truncate">{{ repo }}</span>
          </CommonTextLink>
          <div v-if="githubDetails" class="flex items-center space-x-1">
            <span>by</span>
            <CommonTextLink
              external
              :to="githubDetails.owner.html_url"
              target="_blank"
              class="max-w-full"
            >
              <span class="truncate">
                {{ githubDetails.owner.login }}
              </span>
              <img
                :src="githubDetails.owner.avatar_url"
                alt="Github account icon"
                class="ml-1 w-6 h-6 rounded-full"
              />
            </CommonTextLink>
          </div>
        </div>
      </AutomateFunctionPageInfoBlock>
      <AutomateFunctionPageInfoBlock title="Info">
        <div class="gap-y-2 text-body-xs">
          <div v-if="latestRelease">
            <span class="font-medium">Last published:&nbsp;</span>
            <CommonText :text="publishedAt" />
          </div>
<<<<<<< HEAD
          <CommonTextLink
            v-if="latestRelease?.inputSchema"
            :icon-right="ArrowTopRightOnSquareIcon"
            @click="onViewParameters"
          >
=======
          <CommonTextLink v-if="latestRelease?.inputSchema" @click="onViewParameters">
>>>>>>> 4a0f69e1
            View parameters
          </CommonTextLink>
        </div>
      </AutomateFunctionPageInfoBlock>
    </div>
    <AutomateFunctionPageInfoBlock title="Description">
      <CommonProseMarkdownDescription :markdown="description" />
    </AutomateFunctionPageInfoBlock>
    <AutomateFunctionPageInfoBlock title="Readme">
      <CommonProseGithubReadme
        :readme-markdown="rawReadme || ''"
        :repo="repo || ''"
        :commit-id="selectedReleaseCommitId"
      />
    </AutomateFunctionPageInfoBlock>
    <div
      class="mt-6 flex flex-col gap-2 sm:flex-row sm:justify-between sm:items-center"
    >
      <div>
        <div class="text-heading-lg mb-2">Ready to go?</div>
        <div class="label-light text-foreground-2 text-body-xs">
          Use this function to create an automation on your project.
        </div>
      </div>
      <div
        v-tippy="
          hasReleases ? undefined : 'Your function needs to have at least one release'
        "
        class="shrink-0"
      >
        <FormButton
          class="shrink-0"
          :disabled="!hasReleases"
          @click="$emit('createAutomation')"
        >
          Use in automation
        </FormButton>
      </div>
    </div>
    <AutomateFunctionPageParametersDialog
      v-if="latestRelease"
      v-model:open="showParamsDialog"
      :release="latestRelease"
    />
  </div>
</template>
<script setup lang="ts">
import dayjs from 'dayjs'
import {
  useGetGithubRepo,
  useGetRawGithubReadme,
  useResolveGitHubRepoFromUrl
} from '~/lib/automate/composables/github'
import { graphql } from '~/lib/common/generated/gql'
import type { AutomateFunctionPageInfo_AutomateFunctionFragment } from '~/lib/common/generated/gql/graphql'

// TODO: Responsivity everywhere

graphql(`
  fragment AutomateFunctionPageInfo_AutomateFunction on AutomateFunction {
    id
    repo {
      id
      url
      owner
      name
    }
    description
    releases(limit: 1) {
      items {
        id
        inputSchema
        createdAt
        commitId
        ...AutomateFunctionPageParametersDialog_AutomateFunctionRelease
      }
    }
  }
`)

defineEmits<{
  createAutomation: []
}>()

const props = defineProps<{
  fn: AutomateFunctionPageInfo_AutomateFunctionFragment
}>()

const repoUrl = computed(() => props.fn.repo.url)
const latestRelease = computed(() =>
  props.fn.releases.items.length ? props.fn.releases.items[0] : undefined
)
const selectedReleaseCommitId = computed(() => latestRelease.value?.commitId)

const { repo } = useResolveGitHubRepoFromUrl(repoUrl)
const { data: githubDetails } = useGetGithubRepo(computed(() => repo.value || ''))
const { data: rawReadme } = useGetRawGithubReadme(
  computed(() => repo.value || ''),
  selectedReleaseCommitId
)

const showParamsDialog = ref(false)

const license = computed(() => githubDetails.value?.license?.name)

const publishedAt = computed(() => dayjs(latestRelease.value?.createdAt).from(dayjs()))
const description = computed(() =>
  props.fn.description?.length ? props.fn.description : 'No description provided.'
)
const hasReleases = computed(() => !!latestRelease.value)

const onViewParameters = () => {
  if (!latestRelease.value) return
  showParamsDialog.value = true
}
</script><|MERGE_RESOLUTION|>--- conflicted
+++ resolved
@@ -38,15 +38,7 @@
             <span class="font-medium">Last published:&nbsp;</span>
             <CommonText :text="publishedAt" />
           </div>
-<<<<<<< HEAD
-          <CommonTextLink
-            v-if="latestRelease?.inputSchema"
-            :icon-right="ArrowTopRightOnSquareIcon"
-            @click="onViewParameters"
-          >
-=======
           <CommonTextLink v-if="latestRelease?.inputSchema" @click="onViewParameters">
->>>>>>> 4a0f69e1
             View parameters
           </CommonTextLink>
         </div>
