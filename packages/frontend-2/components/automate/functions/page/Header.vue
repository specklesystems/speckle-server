--- conflicted
+++ resolved
@@ -9,20 +9,6 @@
     </Portal>
     <div class="pt-4 flex flex-col md:flex-row gap-y-2 md:gap-x-4 md:justify-between">
       <h1 class="text-heading-xl">Automate functions</h1>
-<<<<<<< HEAD
-      <div class="flex flex-col sm:flex-row gap-2">
-        <FormTextInput
-          name="search"
-          placeholder="Search functions..."
-          :custom-icon="MagnifyingGlassIcon"
-          show-clear
-          color="foundation"
-          v-bind="bind"
-          v-on="on"
-        />
-        <FormButton v-if="canCreateFunction" @click="() => (createDialogOpen = true)">
-          New Function
-=======
       <div class="flex flex-row gap-2">
         <div class="flex-1">
           <FormTextInput
@@ -37,7 +23,6 @@
         </div>
         <FormButton :disabled="!canCreateFunction" @click="createDialogOpen = true">
           New function
->>>>>>> 213cc329
         </FormButton>
       </div>
     </div>
@@ -51,10 +36,6 @@
 </template>
 
 <script setup lang="ts">
-<<<<<<< HEAD
-import { MagnifyingGlassIcon } from '@heroicons/vue/24/outline'
-=======
->>>>>>> 213cc329
 import type { Nullable, Optional } from '@speckle/shared'
 import { useDebouncedTextInput } from '@speckle/ui-components'
 import { graphql } from '~/lib/common/generated/gql'
