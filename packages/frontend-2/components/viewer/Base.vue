<template>
  <!-- TODO: Check if wrapping the parent of this shit in client only works -->
  <div ref="rendererparent" class="absolute w-full h-full"></div>
</template>
<script setup lang="ts">
import { useInjectedViewer } from '~~/lib/viewer/composables/setup'

const rendererparent = ref<HTMLElement>()
<<<<<<< HEAD
const { viewer, container, isInitializedPromise } = useInjectedViewer()
=======
const {
  instance: viewer,
  container,
  init: { promise: isInitializedPromise }
} = useInjectedViewer()
>>>>>>> b2f0fc9b

onMounted(async () => {
  if (!process.client) return

  await isInitializedPromise
  container.style.display = 'block'
  rendererparent.value?.appendChild(container)

  viewer.resize()
  viewer.cameraHandler.onWindowResize()
})

onBeforeUnmount(() => {
  if (!process.client) return
  container.style.display = 'none'

  document.body.appendChild(container)
})
</script><|MERGE_RESOLUTION|>--- conflicted
+++ resolved
@@ -6,15 +6,11 @@
 import { useInjectedViewer } from '~~/lib/viewer/composables/setup'
 
 const rendererparent = ref<HTMLElement>()
-<<<<<<< HEAD
-const { viewer, container, isInitializedPromise } = useInjectedViewer()
-=======
 const {
   instance: viewer,
   container,
   init: { promise: isInitializedPromise }
 } = useInjectedViewer()
->>>>>>> b2f0fc9b
 
 onMounted(async () => {
   if (!process.client) return
