--- conflicted
+++ resolved
@@ -1,11 +1,7 @@
 <template>
   <div
-<<<<<<< HEAD
     v-show="showResetButton"
-    class="absolute bottom-4 left-0 w-screen p-2 bg-pink-300/0 flex justify-center"
-=======
     class="absolute bottom-4 left-0 w-screen p-2 bg-pink-300/0 flex justify-center pointer-events-none"
->>>>>>> a7bcdd08
   >
     <Transition
       enter-active-class="transform ease-out duration-300 transition"
@@ -15,18 +11,9 @@
       leave-from-class="opacity-100"
       leave-to-class="opacity-0"
     >
-<<<<<<< HEAD
-      <FormButton size="sm" @click="resetFilters">Reset Filters</FormButton>
-=======
-      <FormButton
-        v-show="showResetButton"
-        size="sm"
-        class="pointer-events-auto"
-        @click="resetFilters"
-      >
+      <FormButton size="sm" class="pointer-events-auto" @click="resetFilters">
         Reset Filters
       </FormButton>
->>>>>>> a7bcdd08
     </Transition>
   </div>
 </template>
