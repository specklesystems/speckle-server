<template>
<<<<<<< HEAD
  <ViewerCommentsPortalOrDiv v-if="objects.length !== 0" to="bottomPanel">
    <div
      :class="`sm:bg-foundation simple-scrollbar z-20 relative sm:fixed sm:right-4 sm:right-4 sm:mb-4 sm:max-w-64 min-h-[3rem] sm:min-h-[4.75rem] max-h-[50vh] sm:max-h-[calc(100vh-5.5rem)] w-full sm:w-64 overflow-y-auto sm:rounded-md sm:shadow transition ${
        objects.length !== 0
          ? 'translate-x-0 opacity-100'
          : 'translate-x-[120%] opacity-0'
      } ${isEmbedEnabled ? 'sm:top-2' : 'sm:top-[4rem]'} ${
        focusedThreadId && isSmallerOrEqualSm ? 'hidden' : ''
      }`"
    >
      <ViewerLayoutPanel @close="trackAndClearSelection()">
        <template #title>Selection Info</template>
        <template #actions>
          <FormButton
            size="xs"
            color="secondary"
            class="opacity-80 hover:opacity-100"
            @click.stop="hideOrShowSelection"
          >
            <div v-if="isHidden" class="flex items-center gap-1">
              <EyeIcon class="h-4 w-4" />
              Show
            </div>
            <div v-else class="flex items-center gap-1">
              <EyeSlashIcon class="h-4 w-4" />
              Hide
            </div>
          </FormButton>
          <FormButton
            size="xs"
            color="secondary"
            class="hover:opacity-100"
            :class="isIsolated ? 'text-primary opacity-100' : 'opacity-80'"
            @click.stop="isolateOrUnisolateSelection"
          >
            <div class="flex items-center gap-1">
              <FunnelIconOutline v-if="!isIsolated" class="h-4 w-4" />
              <FunnelIcon v-else class="h-4 w-4" />
              Isolate
            </div>
          </FormButton>
        </template>
        <div class="p-1 mb-2 sm:mb-0 sm:py-2 sm:bg-white/90 dark:sm:bg-neutral-700/90">
          <div class="space-y-2">
            <ViewerSelectionObject
              v-for="object in objectsLimited"
              :key="(object.id as string)"
              :object="object"
              :unfold="false"
              :root="true"
            />
          </div>
          <div v-if="itemCount <= objects.length" class="mb-2">
            <FormButton size="xs" text full-width @click="itemCount += 10">
              View More ({{ objects.length - itemCount }})
            </FormButton>
=======
  <ViewerCommentsPortalOrDiv v-if="shouldRenderSidebar" to="bottomPanel">
    <ViewerSidebar :open="sidebarOpen" @close="onClose">
      <template #title><div class="select-none">Selection Info</div></template>
      <template #actions>
        <FormButton
          size="xs"
          color="secondary"
          class="opacity-80 hover:opacity-100"
          @click.stop="hideOrShowSelection"
        >
          <div class="flex items-center gap-1">
            <EyeIcon v-if="!isHidden" class="h-4 w-4" />
            <EyeSlashIcon v-else class="h-4 w-4" />
            Hide
>>>>>>> 7320d09a
          </div>
        </FormButton>
        <FormButton
          size="xs"
          color="secondary"
          class="hover:opacity-100"
          :class="isIsolated ? 'text-primary opacity-100' : 'opacity-80'"
          @click.stop="isolateOrUnisolateSelection"
        >
          <div class="flex items-center gap-1">
            <FunnelIconOutline v-if="!isIsolated" class="h-4 w-4" />
            <FunnelIcon v-else class="h-4 w-4" />
            Isolate
          </div>
        </FormButton>
      </template>
      <div class="p-1 mb-2 sm:mb-0 sm:py-2">
        <div class="space-y-2">
          <ViewerSelectionObject
            v-for="object in objectsLimited"
            :key="(object.id as string)"
            :object="object"
            :root="true"
            :unfold="objectsLimited.length === 1"
          />
        </div>
        <div v-if="itemCount <= objects.length" class="mb-2">
          <FormButton size="xs" text full-width @click="itemCount += 10">
            View More ({{ objects.length - itemCount }})
          </FormButton>
        </div>
      </div>
      <template v-if="!isSmallerOrEqualSm" #footer>
        <div class="text-foreground-2 text-xs select-none">
          Hold "shift" to select multiple objects
        </div>
      </template>
    </ViewerSidebar>
  </ViewerCommentsPortalOrDiv>
</template>
<script setup lang="ts">
import { EyeIcon, EyeSlashIcon, FunnelIcon } from '@heroicons/vue/24/solid'
import { FunnelIcon as FunnelIconOutline } from '@heroicons/vue/24/outline'

import { onKeyStroke } from '@vueuse/core'
import { useInjectedViewerState } from '~~/lib/viewer/composables/setup'
import { getTargetObjectIds } from '~~/lib/object-sidebar/helpers'
import { containsAll } from '~~/lib/common/helpers/utils'
import { useFilterUtilities, useSelectionUtilities } from '~~/lib/viewer/composables/ui'
import { uniqWith } from 'lodash-es'
import { useMixpanel } from '~~/lib/core/composables/mp'
import { useIsSmallerOrEqualThanBreakpoint } from '~~/composables/browser'

const {
  viewer: {
    metadata: { filteringState }
  },
  ui: { diff, measurement }
} = useInjectedViewerState()
const { objects, clearSelection } = useSelectionUtilities()
const { hideObjects, showObjects, isolateObjects, unIsolateObjects } =
  useFilterUtilities()

const { isSmallerOrEqualSm } = useIsSmallerOrEqualThanBreakpoint()

const itemCount = ref(20)
const sidebarOpen = ref(false)

const objectsUniqueByAppId = computed(() => {
  if (!diff.enabled.value) return objects.value
  return uniqWith(objects.value, (a, b) => {
    return a.applicationId === b.applicationId
  })
})

const shouldRenderSidebar = computed(() => {
  return (!isSmallerOrEqualSm.value || sidebarOpen.value) && !measurement.enabled.value
})

const objectsLimited = computed(() => {
  return objectsUniqueByAppId.value.slice(0, itemCount.value)
})

const hiddenObjects = computed(() => filteringState.value?.hiddenObjects)
const isolatedObjects = computed(() => filteringState.value?.isolatedObjects)

const allTargetIds = computed(() => {
  const ids = []
  for (const obj of objects.value) {
    ids.push(...getTargetObjectIds(obj))
  }

  return ids
})

const isHidden = computed(() => {
  if (!hiddenObjects.value) return false
  return containsAll(allTargetIds.value, hiddenObjects.value)
})

const isIsolated = computed(() => {
  if (!isolatedObjects.value) return false
  return containsAll(allTargetIds.value, isolatedObjects.value)
})

const mp = useMixpanel()

const hideOrShowSelection = () => {
  if (!isHidden.value) {
    hideObjects(allTargetIds.value)
    mp.track('Viewer Action', {
      type: 'action',
      name: 'selection',
      action: 'hide'
    })
    return
  }

  showObjects(allTargetIds.value)
  mp.track('Viewer Action', {
    type: 'action',
    name: 'selection',
    action: 'show'
  })
}

const isolateOrUnisolateSelection = () => {
  if (isIsolated.value) {
    unIsolateObjects(allTargetIds.value)
    mp.track('Viewer Action', {
      type: 'action',
      name: 'selection',
      action: 'unisolate'
    })
  } else {
    isolateObjects(allTargetIds.value)
    mp.track('Viewer Action', {
      type: 'action',
      name: 'selection',
      action: 'isolate'
    })
  }
}

const trackAndClearSelection = () => {
  clearSelection()
  mp.track('Viewer Action', {
    type: 'action',
    name: 'selection',
    action: 'clear',
    source: 'sidebar-x-button'
  })
}

const onClose = () => {
  sidebarOpen.value = false
  trackAndClearSelection()
}

onKeyStroke('Escape', () => {
  // Cleareance of any vis/iso state coming from here should happen in clearSelection()
  // Note: we're not using the trackAndClearSelection method beacuse
  // we want to track whether people press buttons or keys
  clearSelection()
  mp.track('Viewer Action', {
    type: 'action',
    name: 'selection',
    action: 'clear',
    source: 'keypress-escape'
  })
})

watch(
  () => objects.value.length,
  (newLength) => {
    if (newLength !== 0) {
      sidebarOpen.value = true
    } else {
      sidebarOpen.value = false
    }
  }
)
</script><|MERGE_RESOLUTION|>--- conflicted
+++ resolved
@@ -1,62 +1,4 @@
 <template>
-<<<<<<< HEAD
-  <ViewerCommentsPortalOrDiv v-if="objects.length !== 0" to="bottomPanel">
-    <div
-      :class="`sm:bg-foundation simple-scrollbar z-20 relative sm:fixed sm:right-4 sm:right-4 sm:mb-4 sm:max-w-64 min-h-[3rem] sm:min-h-[4.75rem] max-h-[50vh] sm:max-h-[calc(100vh-5.5rem)] w-full sm:w-64 overflow-y-auto sm:rounded-md sm:shadow transition ${
-        objects.length !== 0
-          ? 'translate-x-0 opacity-100'
-          : 'translate-x-[120%] opacity-0'
-      } ${isEmbedEnabled ? 'sm:top-2' : 'sm:top-[4rem]'} ${
-        focusedThreadId && isSmallerOrEqualSm ? 'hidden' : ''
-      }`"
-    >
-      <ViewerLayoutPanel @close="trackAndClearSelection()">
-        <template #title>Selection Info</template>
-        <template #actions>
-          <FormButton
-            size="xs"
-            color="secondary"
-            class="opacity-80 hover:opacity-100"
-            @click.stop="hideOrShowSelection"
-          >
-            <div v-if="isHidden" class="flex items-center gap-1">
-              <EyeIcon class="h-4 w-4" />
-              Show
-            </div>
-            <div v-else class="flex items-center gap-1">
-              <EyeSlashIcon class="h-4 w-4" />
-              Hide
-            </div>
-          </FormButton>
-          <FormButton
-            size="xs"
-            color="secondary"
-            class="hover:opacity-100"
-            :class="isIsolated ? 'text-primary opacity-100' : 'opacity-80'"
-            @click.stop="isolateOrUnisolateSelection"
-          >
-            <div class="flex items-center gap-1">
-              <FunnelIconOutline v-if="!isIsolated" class="h-4 w-4" />
-              <FunnelIcon v-else class="h-4 w-4" />
-              Isolate
-            </div>
-          </FormButton>
-        </template>
-        <div class="p-1 mb-2 sm:mb-0 sm:py-2 sm:bg-white/90 dark:sm:bg-neutral-700/90">
-          <div class="space-y-2">
-            <ViewerSelectionObject
-              v-for="object in objectsLimited"
-              :key="(object.id as string)"
-              :object="object"
-              :unfold="false"
-              :root="true"
-            />
-          </div>
-          <div v-if="itemCount <= objects.length" class="mb-2">
-            <FormButton size="xs" text full-width @click="itemCount += 10">
-              View More ({{ objects.length - itemCount }})
-            </FormButton>
-=======
   <ViewerCommentsPortalOrDiv v-if="shouldRenderSidebar" to="bottomPanel">
     <ViewerSidebar :open="sidebarOpen" @close="onClose">
       <template #title><div class="select-none">Selection Info</div></template>
@@ -71,7 +13,6 @@
             <EyeIcon v-if="!isHidden" class="h-4 w-4" />
             <EyeSlashIcon v-else class="h-4 w-4" />
             Hide
->>>>>>> 7320d09a
           </div>
         </FormButton>
         <FormButton
