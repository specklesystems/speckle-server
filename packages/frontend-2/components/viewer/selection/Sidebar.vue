<template>
  <ViewerCommentsPortalOrDiv class="relative" to="bottomPanel">
    <ViewerControlsRight
      v-if="isGreaterThanSm"
      :sidebar-open="sidebarOpen && shouldRenderSidebar"
      :sidebar-width="sidebarWidth"
    />
    <ViewerSidebar
      v-if="shouldRenderSidebar"
      :open="sidebarOpen"
      @close="onClose"
      @width-change="sidebarWidth = $event"
    >
      <template #title>
        <div class="flex items-center gap-x-2">
          <p>Selected</p>
          <CommonBadge v-if="objects.length" rounded>
            {{ objects.length }}
          </CommonBadge>
        </div>
      </template>
      <template #actions>
        <div class="flex gap-x-0.5 items-center">
          <div
            v-tippy="getTooltipProps(isHidden ? 'Show' : 'Hide', { placement: 'top' })"
          >
            <FormButton
              color="subtle"
              :icon-left="isHidden ? iconEyeClosed : iconEye"
              hide-text
              @click.stop="hideOrShowSelection"
            />
          </div>
          <div
            v-tippy="
              getTooltipProps(isIsolated ? 'Unisolate' : 'Isolate', {
                placement: 'top'
              })
            "
          >
            <FormButton
              color="subtle"
              :icon-left="isIsolated ? iconViewerUnisolate : iconViewerIsolate"
              hide-text
              @click.stop="isolateOrUnisolateSelection"
            />
          </div>
          <LayoutMenu
            v-model:open="showSubMenu"
            :menu-id="menuId"
            :items="actionsItems"
            :custom-menu-items-classes="['!w-42']"
            @click.stop.prevent
            @chosen="onActionChosen"
          >
            <FormButton
              hide-text
              color="subtle"
              :icon-left="settingsIcon"
              @click="showSubMenu = !showSubMenu"
            />
          </LayoutMenu>
        </div>
      </template>

      <div class="space-y-1">
        <ViewerSelectionObject
          v-for="(object, index) in objectsLimited"
          :key="(object.id as string)"
          :object="object"
          :root="true"
          :unfold="index === 0 && !isSmallerOrEqualSm"
        />
      </div>
      <div v-if="itemCount <= objects.length" class="mb-2">
        <FormButton size="sm" text full-width @click="itemCount += 10">
          View more ({{ objects.length - itemCount }})
        </FormButton>
      </div>

      <template #footer>
        <p class="text-foreground-2 text-body-3xs">
          Hold "shift" to select multiple objects
        </p>
      </template>
    </ViewerSidebar>
  </ViewerCommentsPortalOrDiv>
</template>
<script setup lang="ts">
<<<<<<< HEAD
import { onKeyStroke, useBreakpoints } from '@vueuse/core'
=======
import {
  EyeSlashIcon,
  EyeIcon,
  FunnelIcon,
  ArrowTopRightOnSquareIcon
} from '@heroicons/vue/24/solid'
import { FunnelIcon as FunnelIconOutline } from '@heroicons/vue/24/outline'
import { onKeyStroke } from '@vueuse/core'
>>>>>>> 0633340d
import { useInjectedViewerState } from '~~/lib/viewer/composables/setup'
import { getTargetObjectIds } from '~~/lib/object-sidebar/helpers'
import { containsAll } from '~~/lib/common/helpers/utils'
import { useFilterUtilities, useSelectionUtilities } from '~~/lib/viewer/composables/ui'
import { uniqWith } from 'lodash-es'
import { useMixpanel } from '~~/lib/core/composables/mp'
import { useIsSmallerOrEqualThanBreakpoint } from '~~/composables/browser'
import { modelRoute } from '~/lib/common/helpers/route'
import { TailwindBreakpoints } from '~~/lib/common/helpers/tailwind'
import type { ConcreteComponent } from 'vue'
import type { LayoutMenuItem } from '~~/lib/layout/helpers/components'

const emit = defineEmits<{
  forceClosePanels: []
}>()

enum ActionTypes {
  OpenInNewTab = 'open-in-new-tab'
}

const {
  projectId,
  viewer: {
    metadata: { filteringState }
  },
  ui: { diff, measurement, threads },
  urlHashState: { focusedThreadId }
} = useInjectedViewerState()
const { objects, clearSelection } = useSelectionUtilities()
const { hideObjects, showObjects, isolateObjects, unIsolateObjects } =
  useFilterUtilities()

const { isSmallerOrEqualSm } = useIsSmallerOrEqualThanBreakpoint()
const breakpoints = useBreakpoints(TailwindBreakpoints)
const isGreaterThanSm = breakpoints.greater('sm')
const isMobile = breakpoints.smaller('sm')
const menuId = useId()
const mp = useMixpanel()
const { getTooltipProps } = useSmartTooltipDelay()

const itemCount = ref(20)
const sidebarOpen = ref(false)
const sidebarWidth = ref(280)
const showSubMenu = ref(false)
const iconViewerUnisolate = resolveComponent('IconViewerUnisolate') as ConcreteComponent
const iconViewerIsolate = resolveComponent('IconViewerIsolate') as ConcreteComponent
const iconEyeClosed = resolveComponent('IconEyeClosed') as ConcreteComponent
const iconEye = resolveComponent('IconEye') as ConcreteComponent
const settingsIcon = resolveComponent('IconThreeDots') as ConcreteComponent

const objectsUniqueByAppId = computed(() => {
  if (!diff.enabled.value) return objects.value
  return uniqWith(objects.value, (a, b) => {
    return a.applicationId === b.applicationId
  })
})

const shouldRenderSidebar = computed(() => {
  return (!isSmallerOrEqualSm.value || sidebarOpen.value) && !measurement.enabled.value
})

const objectsLimited = computed(() => {
  return objectsUniqueByAppId.value.slice(0, itemCount.value)
})

const hiddenObjects = computed(() => filteringState.value?.hiddenObjects)
const isolatedObjects = computed(() => filteringState.value?.isolatedObjects)

const allTargetIds = computed(() => {
  const ids = []
  for (const obj of objects.value) {
    ids.push(...getTargetObjectIds(obj))
  }

  return ids
})

const isHidden = computed(() => {
  if (!hiddenObjects.value) return false
  return containsAll(allTargetIds.value, hiddenObjects.value)
})

const isIsolated = computed(() => {
  if (!isolatedObjects.value) return false
  return containsAll(allTargetIds.value, isolatedObjects.value)
})

const actionsItems = computed<LayoutMenuItem[][]>(() => [
  [
    {
      title:
        allTargetIds.value.length > 1
          ? 'Open objects in new tab'
          : 'Open object in new tab',
      id: ActionTypes.OpenInNewTab
    }
  ]
])

const selectionLink = computed(() => {
  return modelRoute(projectId.value, allTargetIds.value.join(','))
})

const onActionChosen = (params: { item: LayoutMenuItem; event: MouseEvent }) => {
  const { item } = params

  switch (item.id) {
    case ActionTypes.OpenInNewTab:
      window.open(selectionLink.value, '_blank')
      break
  }
}

const hideOrShowSelection = () => {
  if (!isHidden.value) {
    hideObjects(allTargetIds.value)
    mp.track('Viewer Action', {
      type: 'action',
      name: 'selection',
      action: 'hide'
    })
    return
  }

  showObjects(allTargetIds.value)
  mp.track('Viewer Action', {
    type: 'action',
    name: 'selection',
    action: 'show'
  })
}

const isolateOrUnisolateSelection = () => {
  if (isIsolated.value) {
    unIsolateObjects(allTargetIds.value)
    mp.track('Viewer Action', {
      type: 'action',
      name: 'selection',
      action: 'unisolate'
    })
  } else {
    isolateObjects(allTargetIds.value)
    mp.track('Viewer Action', {
      type: 'action',
      name: 'selection',
      action: 'isolate'
    })
  }
}

const trackAndClearSelection = () => {
  clearSelection()
  mp.track('Viewer Action', {
    type: 'action',
    name: 'selection',
    action: 'clear',
    source: 'sidebar-x-button'
  })
}

const onClose = () => {
  sidebarOpen.value = false
  trackAndClearSelection()
}

const forceClose = () => {
  sidebarOpen.value = false
}

onKeyStroke('Escape', () => {
  // Cleareance of any vis/iso state coming from here should happen in clearSelection()
  // Note: we're not using the trackAndClearSelection method beacuse
  // we want to track whether people press buttons or keys
  clearSelection()
  mp.track('Viewer Action', {
    type: 'action',
    name: 'selection',
    action: 'clear',
    source: 'keypress-escape'
  })
})

watch(
<<<<<<< HEAD
  () => objects.value.length,
  (newLength) => {
    // Dont open sidebar if a comment is open
    if (newLength !== 0 && !focusedThreadId.value) {
      sidebarOpen.value = true
      // Emit event when sidebar opens on mobile
      if (isMobile.value) {
        emit('forceClosePanels')
      }
    } else if (newLength === 0) {
=======
  [
    () => objects.value.length,
    () => focusedThreadId.value,
    () => threads.openThread.newThreadEditor.value,
    () => isSmallerOrEqualSm.value
  ],
  ([objLen, threadId, isNewThreadEditorOpen, isSmSm]) => {
    // Close sidebar if a thread is focused
    if (threadId) {
>>>>>>> 0633340d
      sidebarOpen.value = false
      return
    }

    // Close sidebar if new thread editor is open and screen is small
    if (isNewThreadEditorOpen && isSmSm) {
      sidebarOpen.value = false
      return
    }

    // Open sidebar if objects are selected and no thread is focused
    if (objLen !== 0 && !threadId) {
      sidebarOpen.value = true
    } else if (objLen === 0) {
      sidebarOpen.value = false
    }
  }
)

defineExpose({
  forceClose
})
</script><|MERGE_RESOLUTION|>--- conflicted
+++ resolved
@@ -87,18 +87,7 @@
   </ViewerCommentsPortalOrDiv>
 </template>
 <script setup lang="ts">
-<<<<<<< HEAD
 import { onKeyStroke, useBreakpoints } from '@vueuse/core'
-=======
-import {
-  EyeSlashIcon,
-  EyeIcon,
-  FunnelIcon,
-  ArrowTopRightOnSquareIcon
-} from '@heroicons/vue/24/solid'
-import { FunnelIcon as FunnelIconOutline } from '@heroicons/vue/24/outline'
-import { onKeyStroke } from '@vueuse/core'
->>>>>>> 0633340d
 import { useInjectedViewerState } from '~~/lib/viewer/composables/setup'
 import { getTargetObjectIds } from '~~/lib/object-sidebar/helpers'
 import { containsAll } from '~~/lib/common/helpers/utils'
@@ -111,9 +100,9 @@
 import type { ConcreteComponent } from 'vue'
 import type { LayoutMenuItem } from '~~/lib/layout/helpers/components'
 
-const emit = defineEmits<{
-  forceClosePanels: []
-}>()
+// const emit = defineEmits<{
+//   forceClosePanels: []
+// }>()
 
 enum ActionTypes {
   OpenInNewTab = 'open-in-new-tab'
@@ -134,7 +123,7 @@
 const { isSmallerOrEqualSm } = useIsSmallerOrEqualThanBreakpoint()
 const breakpoints = useBreakpoints(TailwindBreakpoints)
 const isGreaterThanSm = breakpoints.greater('sm')
-const isMobile = breakpoints.smaller('sm')
+// const isMobile = breakpoints.smaller('sm')
 const menuId = useId()
 const mp = useMixpanel()
 const { getTooltipProps } = useSmartTooltipDelay()
@@ -282,18 +271,6 @@
 })
 
 watch(
-<<<<<<< HEAD
-  () => objects.value.length,
-  (newLength) => {
-    // Dont open sidebar if a comment is open
-    if (newLength !== 0 && !focusedThreadId.value) {
-      sidebarOpen.value = true
-      // Emit event when sidebar opens on mobile
-      if (isMobile.value) {
-        emit('forceClosePanels')
-      }
-    } else if (newLength === 0) {
-=======
   [
     () => objects.value.length,
     () => focusedThreadId.value,
@@ -303,7 +280,6 @@
   ([objLen, threadId, isNewThreadEditorOpen, isSmSm]) => {
     // Close sidebar if a thread is focused
     if (threadId) {
->>>>>>> 0633340d
       sidebarOpen.value = false
       return
     }
