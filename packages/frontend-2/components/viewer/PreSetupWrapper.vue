--- conflicted
+++ resolved
@@ -204,12 +204,6 @@
       (v) => v.id === item.versionId
     )
 
-<<<<<<< HEAD
-    if (version && version.referencedObject === null) {
-      // Check if this model+version is in the URL (latest version always available)
-      const modelVersionString = `${item.model.id}@${item.versionId}`.toLowerCase()
-      const isInUrl = resourceIds.some((r) => r.toLowerCase() === modelVersionString)
-=======
     if (!version || version.referencedObject === null) {
       const modelVersionString = resourceBuilder()
         .addModel(item.model.id, item.versionId)
@@ -217,7 +211,6 @@
       const isInUrl = resources.some(
         (r) => r.toString().toLowerCase() === modelVersionString
       )
->>>>>>> 143f4016
 
       return isInUrl
     }
@@ -311,10 +304,7 @@
       showLimitsDialog.value = true
       return
     } else if (missingThread && isFederated.value && hasMissingReferencedObject.value) {
-<<<<<<< HEAD
       // Only show comment dialog if it's a federated view AND we have a missing referenced object
-=======
->>>>>>> 143f4016
       limitsDialogType.value = 'comment'
       showLimitsDialog.value = true
     } else {
