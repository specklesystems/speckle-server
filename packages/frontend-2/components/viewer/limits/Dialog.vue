--- conflicted
+++ resolved
@@ -30,14 +30,8 @@
 }>()
 
 const { isEnabled: isEmbedEnabled } = useEmbed()
-<<<<<<< HEAD
-const { versionLimitFormatted, commentLimitFormatted } = useWorkspaceLimits(
-  props.workspaceSlug
-)
+const { versionLimitFormatted } = useWorkspaceLimits(props.workspaceSlug)
 const mixpanel = useMixpanel()
-=======
-const { versionLimitFormatted } = useWorkspaceLimits(props.workspaceSlug)
->>>>>>> c5fcbb6a
 
 const dialogOpen = defineModel<boolean>('open', {
   required: true
