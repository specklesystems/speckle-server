--- conflicted
+++ resolved
@@ -166,13 +166,8 @@
     <!-- Panel Extension - Portal target for additional content -->
     <div
       id="panel-extension"
-<<<<<<< HEAD
       class="absolute z-50 left-[calc(100dvw-20rem)] md:left-72 max-h-[calc(100dvh-6rem)] md:max-h-[calc(100dvh-4rem)] top-1.5 bg-foundation rounded-lg overflow-hidden"
       :style="`left: ${panelExtensionLeft} !important; width: ${panelExtensionWidth}px;`"
-=======
-      class="absolute z-50 left-[calc(100dvw-20rem)] sm:left-72 max-h-[calc(100dvh-6rem)] md:max-h-[calc(100dvh-4rem)] empty:hidden w-64 top-1.5 bg-foundation border border-outline-2 rounded-lg overflow-hidden"
-      :style="`left: ${panelExtensionLeft} !important`"
->>>>>>> dd413652
     >
       <!-- Resize handle for panel extension -->
       <div
