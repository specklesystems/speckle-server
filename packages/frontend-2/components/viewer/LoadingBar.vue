<template>
  <div :class="`${loadProgress < 1 && viewerBusy ? 'mt-0' : '-mt-5'} transition-all`">
    <div
<<<<<<< HEAD
      v-show="loading"
      :class="`absolute w-full max-w-screen h-1 bg-blue-500/20 overflow-hidden ${
        showNavbar && !isEmbedEnabled ? 'mt-14' : 'mt-0'
      } text-xs text-foreground-on-primary z-50`"
=======
      :class="`absolute w-full max-w-screen flex justify-center ${
        !isEmbedEnabled ? 'mt-14' : 'mt-0'
      }  z-50`"
>>>>>>> 19ffdace
    >
      <div
        class="relative bg-blue-500/50 mt-0 h-4 rounded-b-lg select-none px-2 py-1 w-2/3 lg:w-1/3 overflow-hidden"
      >
        <div
          class="absolute h-full inset-0 bg-primary transition-[width]"
          :style="`width: ${Math.floor(loadProgress * 100)}%`"
        ></div>
        <div
          class="absolute h-full inset-0 text-center text-xs text-foreground-on-primary"
        >
          {{ Math.floor(loadProgress * 100) }}%
        </div>
      </div>
    </div>
  </div>
</template>
<script setup lang="ts">
import { useEmbed } from '~/lib/viewer/composables/setup/embed'
import { useInjectedViewerInterfaceState } from '~~/lib/viewer/composables/setup'
const { isEnabled: isEmbedEnabled } = useEmbed()
<<<<<<< HEAD

const { loading } = useInjectedViewerInterfaceState()
const { showNavbar } = useViewerTour()
</script>
<style scoped>
.swoosher {
  width: 100%;
  height: 100%;
  animation: swoosh 1s infinite linear;
  transform-origin: 0% 30%;
}

@keyframes swoosh {
  0% {
    transform: translateX(0) scaleX(0);
  }

  40% {
    transform: translateX(0) scaleX(0.4);
  }

  100% {
    transform: translateX(100%) scaleX(0.5);
  }
}
</style>
=======
const { viewerBusy, loadProgress } = useInjectedViewerInterfaceState()
</script>
>>>>>>> 19ffdace
<|MERGE_RESOLUTION|>--- conflicted
+++ resolved
@@ -1,16 +1,10 @@
 <template>
-  <div :class="`${loadProgress < 1 && viewerBusy ? 'mt-0' : '-mt-5'} transition-all`">
+  <div :class="`${loadProgress < 1 && loading ? 'mt-0' : '-mt-5'} transition-all`">
     <div
-<<<<<<< HEAD
       v-show="loading"
-      :class="`absolute w-full max-w-screen h-1 bg-blue-500/20 overflow-hidden ${
-        showNavbar && !isEmbedEnabled ? 'mt-14' : 'mt-0'
-      } text-xs text-foreground-on-primary z-50`"
-=======
       :class="`absolute w-full max-w-screen flex justify-center ${
         !isEmbedEnabled ? 'mt-14' : 'mt-0'
       }  z-50`"
->>>>>>> 19ffdace
     >
       <div
         class="relative bg-blue-500/50 mt-0 h-4 rounded-b-lg select-none px-2 py-1 w-2/3 lg:w-1/3 overflow-hidden"
@@ -32,34 +26,5 @@
 import { useEmbed } from '~/lib/viewer/composables/setup/embed'
 import { useInjectedViewerInterfaceState } from '~~/lib/viewer/composables/setup'
 const { isEnabled: isEmbedEnabled } = useEmbed()
-<<<<<<< HEAD
-
-const { loading } = useInjectedViewerInterfaceState()
-const { showNavbar } = useViewerTour()
-</script>
-<style scoped>
-.swoosher {
-  width: 100%;
-  height: 100%;
-  animation: swoosh 1s infinite linear;
-  transform-origin: 0% 30%;
-}
-
-@keyframes swoosh {
-  0% {
-    transform: translateX(0) scaleX(0);
-  }
-
-  40% {
-    transform: translateX(0) scaleX(0.4);
-  }
-
-  100% {
-    transform: translateX(100%) scaleX(0.5);
-  }
-}
-</style>
-=======
-const { viewerBusy, loadProgress } = useInjectedViewerInterfaceState()
-</script>
->>>>>>> 19ffdace
+const { loading, loadProgress } = useInjectedViewerInterfaceState()
+</script>