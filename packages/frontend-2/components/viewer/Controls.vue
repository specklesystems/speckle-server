--- conflicted
+++ resolved
@@ -202,7 +202,8 @@
 
 const { toggleSectionBox, isSectionBoxEnabled } = useSectionBoxUtilities()
 
-<<<<<<< HEAD
+const breakpoints = useBreakpoints(TailwindBreakpoints)
+
 const allAutomationRuns = computed(() => {
   const allAutomationStatuses = modelsAndVersionIds.value
     .map((model) => model.model.loadedVersion.items[0].automationStatus)
@@ -271,11 +272,6 @@
   | 'discussions'
   | 'automate'
 
-=======
-const breakpoints = useBreakpoints(TailwindBreakpoints)
-
-type ActiveControl = 'none' | 'models' | 'explorer' | 'filters' | 'discussions'
->>>>>>> ba9dee3e
 const openAddModel = ref(false)
 
 const activeControl = ref<ActiveControl>('models')
