--- conflicted
+++ resolved
@@ -1,13 +1,6 @@
 <template>
-<<<<<<< HEAD
   <div class="bg-foundation rounded-lg overflow-hidden shadow">
     <div class="sticky top-0 z-50 flex flex-col bg-foundation shadow-md">
-=======
-  <div class="bg-foundation sm:rounded-lg shadow overflow-hidden">
-    <div
-      class="sticky top-0 z-50 flex flex-col bg-foundation sm:rounded-t-lg sm:shadow-md"
-    >
->>>>>>> 53214cc7
       <div v-if="!hideClose" class="absolute top-2 right-2 sm:right-0 z-10">
         <FormButton size="sm" color="secondary" text @click="$emit('close')">
           <XMarkIcon class="h-4 w-4 sm:h-3 sm:w-3 text-primary sm:text-foreground" />
