<template>
  <ViewerLayoutPanel move-actions-to-bottom @close="$emit('close')">
    <template #title>Measure Mode</template>
    <div
      class="flex items-center gap-2 text-xs sm:text-sm px-3 py-1.5 sm:py-2 border-b border-outline-3 text-foreground-2"
    >
      <InformationCircleIcon class="h-5 w-5 sm:h-6 sm:h-6 shrink-0" />
      <span class="max-w-[210px]">
        Reloading the model will delete all measurements.
      </span>
    </div>
    <template #actions>
      <FormButton
        size="sm"
        text
        color="danger"
        :icon-left="TrashIcon"
        class="font-normal py-1"
        @click="() => clearMeasurements()"
      >
        Delete All Measurements
      </FormButton>
    </template>
    <div class="px-3 py-2 sm:p-3 flex flex-col gap-3 border-b border-outline-3">
      <div>
        <h6 class="font-semibold text-xs sm:text-sm mb-2">Measurement Type</h6>
        <FormRadio
          v-for="option in measurementTypeOptions"
          :key="option.value"
          :label="option.title"
          :description="option.description"
          :value="option.value.toString()"
          name="measurementType"
          :icon="option.icon"
          :checked="measurementParams.type === option.value"
          @change="updateMeasurementsType(option)"
        />
      </div>
    </div>
    <div class="py-2 px-3 sm:p-3 flex items-center border-b border-outline-3">
      <FormCheckbox
        name="Snap to Objects"
        hide-label
        :model-value="measurementParams.vertexSnap"
        @update:model-value="() => toggleMeasurementsSnap()"
      />
      <span class="font-normal text-xs sm:text-sm">Snap to Vertices</span>
    </div>
    <div class="p-3 flex flex-col gap-3">
      <div class="flex flex-col gap-2">
        <h6 class="font-semibold text-xs sm:text-sm">Units</h6>
        <ViewerMeasurementsUnitSelect
          v-model="selectedUnit"
          mount-menu-on-body
          @update:model-value="onChangeMeasurementUnits"
        />
      </div>
      <div class="flex flex-col gap-2 sm:gap-3">
        <label class="font-semibold text-xs sm:text-sm" for="precision">
          Precision
        </label>
        <div class="flex gap-2 items-center">
          <input
            id="precision"
            v-model="measurementPrecision"
            class="h-2 mr-2 flex-1"
            type="range"
            min="1"
            max="5"
            step="1"
            :onchange="onChangeMeasurementPrecision"
          />
          <span class="text-xs w-4">{{ measurementPrecision }}</span>
        </div>
      </div>
    </div>
    <Portal to="pocket-tip">
      <ViewerTip class="hidden sm:flex">
        <strong>Tip:</strong>
        Right click to cancel measurement
      </ViewerTip>
    </Portal>
<<<<<<< HEAD
    <Portal to="pocket-actions">
      <FormButton size="xs" @click="() => clearMeasurements()">
        Reset Measurements
      </FormButton>
    </Portal>
=======
>>>>>>> 7320d09a
  </ViewerLayoutPanel>
</template>
<script setup lang="ts">
import { InformationCircleIcon, TrashIcon } from '@heroicons/vue/24/outline'
import { FormRadio } from '@speckle/ui-components'
import { MeasurementType } from '@speckle/viewer'
import { useMeasurementUtilities } from '~~/lib/viewer/composables/ui'
import { resolveComponent } from 'vue'
import type { ConcreteComponent } from 'vue'

interface MeasurementTypeOption {
  title: string
  value: MeasurementType
}

defineEmits(['close'])

const measurementPrecision = ref(2)
const selectedUnit = ref('m')

const measurementParams = ref({
  visible: true,
  type: MeasurementType.POINTTOPOINT,
  vertexSnap: true,
  units: selectedUnit.value,
  precision: measurementPrecision.value
})

const { setMeasurementOptions, clearMeasurements } = useMeasurementUtilities()

const updateMeasurementsType = (selectedOption: MeasurementTypeOption) => {
  measurementParams.value.type = selectedOption.value
  setMeasurementOptions(measurementParams.value)
}

const onChangeMeasurementUnits = (newUnit: string) => {
  selectedUnit.value = newUnit
  measurementParams.value.units = newUnit
  setMeasurementOptions(measurementParams.value)
}

const toggleMeasurementsSnap = () => {
  measurementParams.value.vertexSnap = !measurementParams.value.vertexSnap
  setMeasurementOptions(measurementParams.value)
}

const onChangeMeasurementPrecision = () => {
  measurementParams.value.precision = measurementPrecision.value
  setMeasurementOptions(measurementParams.value)
}

const IconPointToPoint = resolveComponent(
  'IconMeasurePointToPoint'
) as ConcreteComponent
const IconPerpendicular = resolveComponent(
  'IconMeasurePerpendicular'
) as ConcreteComponent

const measurementTypeOptions = [
  {
    title: 'Point to Point',
    icon: IconPointToPoint,
    value: MeasurementType.POINTTOPOINT,
    description: 'Choose two points for precise measurements'
  },
  {
    title: 'Perpendicular',
    icon: IconPerpendicular,
    value: MeasurementType.PERPENDICULAR,
    description: 'Tip: Double-click to quick-measure'
  }
]
</script><|MERGE_RESOLUTION|>--- conflicted
+++ resolved
@@ -80,14 +80,11 @@
         Right click to cancel measurement
       </ViewerTip>
     </Portal>
-<<<<<<< HEAD
     <Portal to="pocket-actions">
       <FormButton size="xs" @click="() => clearMeasurements()">
         Reset Measurements
       </FormButton>
     </Portal>
-=======
->>>>>>> 7320d09a
   </ViewerLayoutPanel>
 </template>
 <script setup lang="ts">
