<template>
  <div class="relative">
    <div
      class="absolute pointer-events-auto"
      :style="{
        ...modelValue.style,
        opacity: 1
      }"
    >
      <div ref="threadActivator" class="relative">
        <button
          :class="`
        ${
          modelValue.isOccluded && !isExpanded
            ? 'grayscale opacity-80 hover:grayscale-0 hover:opacity-100'
            : ''
        }
        ${isExpanded ? 'outline outline-2 outline-primary' : ''}  
        transition bg-foundation shadow hover:shadow-xl flex -space-x-2 items-center p-[2px] rounded-tr-full rounded-tl-full rounded-br-full`"
          @click="onThreadClick"
        >
          <!-- 
            Note: Unsure wether to display just a checkmark for "resolved" threads, or the author list and the checkmark. 
            Both optinos are viable, see below. Uncomment to test. 
          -->
          <!-- <UserAvatarGroup :users="threadAuthors" /> -->
          <UserAvatarGroup v-if="!modelValue.archived" :users="threadAuthors" />
          <CheckCircleIcon v-if="modelValue.archived" class="w-8 h-8 text-primary" />
        </button>
      </div>
    </div>
    <div
      v-if="isExpanded"
      ref="threadContainer"
      class="thread-container fixed mb-16 bottom-0 right-0 sm:bottom-auto sm:right-auto w-screen sm:w-80 z-50 pointer-events-auto"
      :style="threadStyle"
    >
      <ViewerCommentsPortalOrDiv to="mobileComments">
        <div
          ref="handle"
          class="sm:p-1.5 cursor-move sm:rounded-lg group hover:sm:bg-blue-500/50 transition h-full transition-all duration-200"
          :class="{ 'is-dragging bg-blue-500/50': isDragging }"
        >
          <div
            :class="[
              'relative bg-foundation sm:bg-white dark:sm:bg-neutral-800 flex flex-col overflow-hidden sm:shadow-md cursor-auto sm:rounded-lg h-full transition-all duration-200',
              'group-hover:bg-foundation dark:group-hover:bg-neutral-800 group-[.is-dragging]:bg-foundation dark:group-[.is-dragging]:bg-neutral-800'
            ]"
          >
            <div
              class="relative w-full sm:w-80 flex justify-between items-center py-2 pl-3 pr-2 sm:px-2 bg-foundation-2"
            >
              <div class="flex-grow flex items-center">
                <FormButton
                  v-tippy="'Previous'"
                  size="sm"
                  :icon-left="ChevronLeftIcon"
                  text
                  hide-text
                  @click="emit('prev', modelValue)"
                ></FormButton>
                <FormButton
                  v-tippy="'Next'"
                  size="sm"
                  :icon-left="ChevronRightIcon"
                  text
                  hide-text
                  @click="emit('next', modelValue)"
                ></FormButton>
                <div class="flex-grow"></div>
                <FormButton
                  v-show="isDragged"
                  v-tippy="'Pop In'"
                  size="sm"
                  :icon-left="ArrowTopRightOnSquareIcon"
                  text
                  hide-text
                  class="rotate-180"
                  @click="isDragged = false"
                ></FormButton>
              </div>
              <div>
                <FormButton
                  v-tippy="modelValue.archived ? 'Unresolve' : 'Resolve'"
                  size="sm"
                  :icon-left="
                    modelValue.archived ? CheckCircleIcon : CheckCircleIconOutlined
                  "
                  text
                  hide-text
                  :color="modelValue.archived ? 'default' : 'default'"
                  :disabled="!canArchiveOrUnarchive"
                  @click="toggleCommentResolvedStatus()"
                ></FormButton>
                <FormButton
                  v-tippy="'Copy link'"
                  size="sm"
                  :icon-left="LinkIcon"
                  text
                  hide-text
                  @click="onCopyLink"
                ></FormButton>
                <FormButton
                  size="sm"
                  :icon-left="XMarkIcon"
                  text
                  hide-text
                  @click="changeExpanded(false)"
                ></FormButton>
              </div>
            </div>
            <div class="relative w-full sm:w-80 flex flex-col flex-1 justify-between">
              <div
                ref="commentsContainer"
                class="max-h-[40vh] sm:max-h-[300px] 2xl:max-h-[500px] overflow-y-auto simple-scrollbar flex flex-col space-y-1 pr-1"
              >
                <div
                  v-if="!isThreadResourceLoaded"
                  class="pl-3 pr-1 py-1 flex items-center justify-between text-xs text-primary bg-primary-muted"
                >
                  <span>Conversation started in a different version.</span>
                  <FormButton
                    v-tippy="'Load thread context'"
                    size="xs"
                    text
                    @click="onLoadThreadContext"
                  >
                    <ArrowDownCircleIcon class="w-5 h-5" />
                  </FormButton>
                </div>
                <ViewerAnchoredPointThreadComment
                  v-for="comment in comments"
                  :key="comment.id"
                  :comment="comment"
                  :project-id="projectId"
                  @mounted="onCommentMounted"
                />
              </div>
              <div
                v-if="isTypingMessage"
                class="bg-foundation rounded-full w-full p-2 caption mt-2"
              >
                {{ isTypingMessage }}
              </div>
            </div>
            <ViewerAnchoredPointThreadNewReply
              v-if="showNewReplyComponent"
              :model-value="modelValue"
              @submit="onNewReply"
            />
            <div
<<<<<<< HEAD
              v-if="isEmbedEnabled"
              class="flex justify-between w-full gap-2 p-2 mt-2"
            >
              <FormButton
                :icon-right="ArrowTopRightOnSquareIcon"
                full-width
                :to="getLinkToThread(projectId, props.modelValue)"
                external
                target="_blank"
              >
                Reply in Speckle
              </FormButton>
=======
              v-if="!canReply"
              class="p-3 flex flex-col items-center justify-center bg-foundation-2"
            >
              <FormButton full-width @click="$emit('login')">Reply</FormButton>
>>>>>>> ec95ebdf
            </div>
          </div>
        </div>
      </ViewerCommentsPortalOrDiv>
    </div>
  </div>
</template>
<script setup lang="ts">
import {
  LinkIcon,
  ChevronLeftIcon,
  ChevronRightIcon,
  XMarkIcon,
  CheckCircleIcon,
  ArrowTopRightOnSquareIcon
} from '@heroicons/vue/24/solid'
import { CheckCircleIcon as CheckCircleIconOutlined } from '@heroicons/vue/24/outline'
import { ArrowDownCircleIcon } from '@heroicons/vue/20/solid'
import { ensureError, Roles } from '@speckle/shared'
import type { Nullable } from '@speckle/shared'
import { onKeyDown, useClipboard, useDraggable } from '@vueuse/core'
import { scrollToBottom } from '~~/lib/common/helpers/dom'
import { useViewerThreadTypingTracking } from '~~/lib/viewer/composables/activity'
import { useAnimatingEllipsis } from '~~/lib/viewer/composables/commentBubbles'
import type { CommentBubbleModel } from '~~/lib/viewer/composables/commentBubbles'
import {
  useArchiveComment,
  useCheckViewerCommentingAccess,
  useMarkThreadViewed
} from '~~/lib/viewer/composables/commentManagement'
import {
  useInjectedViewerLoadedResources,
  useInjectedViewerState
} from '~~/lib/viewer/composables/setup'
import { useActiveUser } from '~~/lib/auth/composables/activeUser'
import { ToastNotificationType, useGlobalToast } from '~~/lib/common/composables/toast'
import { ResourceType } from '~~/lib/common/generated/gql/graphql'
import { getLinkToThread } from '~~/lib/viewer/helpers/comments'
import {
  StateApplyMode,
  useApplySerializedState
} from '~~/lib/viewer/composables/serialization'
import { useDisableGlobalTextSelection } from '~~/lib/common/composables/window'
import { useMixpanel } from '~~/lib/core/composables/mp'
import { useThreadUtilities } from '~~/lib/viewer/composables/ui'
import { useEmbed } from '~/lib/viewer/composables/setup/embed'

const emit = defineEmits<{
  (e: 'update:modelValue', v: CommentBubbleModel): void
  (e: 'update:expanded', v: boolean): void
  (e: 'next', v: CommentBubbleModel): void
  (e: 'prev', v: CommentBubbleModel): void
  (e: 'login'): void
}>()

const props = defineProps<{
  modelValue: CommentBubbleModel
}>()

const { isEmbedEnabled } = useEmbed()

const threadId = computed(() => props.modelValue.id)
const { copy } = useClipboard()
const { activeUser } = useActiveUser()
const { isSmallerOrEqualSm } = useIsSmallerOrEqualThanBreakpoint()

const archiveComment = useArchiveComment()
const { triggerNotification } = useGlobalToast()
const {
  resources: {
    response: { project }
  }
} = useInjectedViewerState()

const { projectId } = useInjectedViewerState()
const canReply = useCheckViewerCommentingAccess()
const { disableTextSelection } = useDisableGlobalTextSelection()

const markThreadViewed = useMarkThreadViewed()
const { usersTyping } = useViewerThreadTypingTracking(threadId)
const { ellipsis, controls } = useAnimatingEllipsis()
const applyState = useApplySerializedState()
const { isOpenThread, open, closeAllThreads } = useThreadUtilities()

const commentsContainer = ref(null as Nullable<HTMLElement>)
const threadContainer = ref(null as Nullable<HTMLElement>)
const threadActivator = ref(null as Nullable<HTMLElement>)

const handle = ref(null as Nullable<HTMLElement>)
const justCreatedReply = ref(false)

const comments = computed(() => [
  props.modelValue,
  ...props.modelValue.replies.items.slice().reverse()
])

const showNewReplyComponent = computed(() => {
  return (
    !props.modelValue.archived &&
    canReply.value &&
    !isSmallerOrEqualSm.value &&
    !isEmbedEnabled.value
  )
})

// Note: conflicted with dragging styles, so took it out temporarily
// const { style } = useExpandedThreadResponsiveLocation({
//   threadContainer,
//   width: 320
// })

const isExpanded = computed(() => isOpenThread(props.modelValue.id))

const isTypingMessage = computed(() => {
  if (!usersTyping.value.length) return null
  return usersTyping.value.length > 1
    ? `${usersTyping.value.map((u) => u.userName).join(', ')} are typing${
        ellipsis.value
      }`
    : `${usersTyping.value[0].userName} is typing${ellipsis.value}`
})

const isViewed = computed(() => !!props.modelValue.viewedAt)

const initialDragPosition = computed(() => {
  return {
    x: props.modelValue.style.x as number,
    y: props.modelValue.style.y as number
  }
})

const mp = useMixpanel()

const isDragged = ref(false)
const { x, y, isDragging, position } = useDraggable(threadContainer, {
  stopPropagation: true,
  handle,
  initialValue: initialDragPosition,
  onStart(_pos, event) {
    // Only allow dragging by border
    const target = event.target as HTMLElement
    if (target !== handle.value) return false

    // Reset pos, if starting dragging from scratch
    if (!isDragged.value) position.value = { x: 0, y: 0 }

    isDragged.value = true
    mp.track('Comment Action', { type: 'action', name: 'drag' })
  }
})

const threadStyle = computed(() => {
  if (!threadActivator.value) return props.modelValue.style

  const activatorRect = threadActivator.value?.getBoundingClientRect()
  const areDraggableCoordsInitialized = x.value && y.value
  const xOffset =
    isDragged.value && areDraggableCoordsInitialized
      ? x.value
      : (props.modelValue.style.x as number) + activatorRect.width + 20
  const threadHeight = threadContainer.value?.getBoundingClientRect().height || 0
  const yOffset =
    isDragged.value && areDraggableCoordsInitialized
      ? y.value
      : (props.modelValue.style.y as number) - threadHeight / 2

  const transition = isDragged.value ? 'none' : props.modelValue.style.transition
  return {
    ...props.modelValue.style,
    opacity: 1,
    transition,
    transform: `translate(${xOffset}px,${yOffset}px)`
  }
})

// // TODO: will be used
// const threadEmoji = computed(() => {
//   const cleanVal = props.modelValue.rawText.trim()
//   return emojis.includes(cleanVal) ? cleanVal : undefined
// })

const threadAuthors = computed(() => {
  const authors = [props.modelValue.author]
  for (const author of props.modelValue.replyAuthors.items) {
    if (!authors.find((u) => u.id === author.id)) authors.push(author)
  }
  return authors
})

const changeExpanded = async (newVal: boolean) => {
  if (newVal) {
    await open(props.modelValue.id)
  } else {
    await closeAllThreads()
  }

  emit('update:expanded', newVal)
  mp.track('Comment Action', {
    type: 'action',
    name: 'toggle',
    status: newVal,
    source: 'bubble'
  })
}

const canArchiveOrUnarchive = computed(
  () =>
    activeUser.value &&
    (props.modelValue.author.id === activeUser.value.id ||
      project.value?.role === Roles.Stream.Owner)
)

const { resourceItems } = useInjectedViewerLoadedResources()

const isThreadResourceLoaded = computed(() => {
  const thread = props.modelValue
  const loadedResources = resourceItems.value
  const resourceLinks = thread.resources

  const objectLinks = resourceLinks
    .filter((l) => l.resourceType === ResourceType.Object)
    .map((l) => l.resourceId)
  const commitLinks = resourceLinks
    .filter((l) => l.resourceType === ResourceType.Commit)
    .map((l) => l.resourceId)

  if (loadedResources.some((lr) => objectLinks.includes(lr.objectId))) return true
  if (loadedResources.some((lr) => lr.versionId && commitLinks.includes(lr.versionId)))
    return true

  return false
})

const toggleCommentResolvedStatus = async () => {
  await archiveComment(props.modelValue.id, !props.modelValue.archived)
  mp.track('Comment Action', {
    type: 'action',
    name: 'archive',
    status: props.modelValue.archived
  })
  triggerNotification({
    description: `Thread ${props.modelValue.archived ? 'reopened.' : 'resolved.'}`,
    type: ToastNotificationType.Info
  })
}

const onNewReply = () => {
  justCreatedReply.value = true
  mp.track('Comment Action', { type: 'action', name: 'reply' })
}

const onCommentMounted = () => {
  if (!justCreatedReply.value) return

  const el = commentsContainer.value
  if (!el) return

  scrollToBottom(el)
  justCreatedReply.value = false
}

const onThreadClick = () => {
  changeExpanded(!isExpanded.value)
}

const onLoadThreadContext = async () => {
  const state = props.modelValue.viewerState
  if (!state) return

  await applyState(state, StateApplyMode.TheadFullContextOpen)
}

const onCopyLink = async () => {
  if (process.server) return
  const url = getLinkToThread(projectId.value, props.modelValue)
  if (!url) return

  try {
    await copy(new URL(url, window.location.origin).toString())
  } catch (e) {
    triggerNotification({
      type: ToastNotificationType.Danger,
      title: 'Thread link copy failed',
      description: ensureError(e).message
    })
    throw e
  }

  mp.track('Comment Action', { type: 'action', name: 'share' })

  triggerNotification({
    type: ToastNotificationType.Info,
    title: 'Thread link copied'
  })
}

onKeyDown('Escape', () => {
  if (isExpanded.value) {
    changeExpanded(false)
  }
})

watch(
  () => <const>[isExpanded.value, isViewed.value],
  (newVals, oldVals) => {
    const [newIsExpanded, newIsViewed] = newVals
    const [oldIsExpanded] = oldVals || [false]

    if (newIsExpanded && newIsExpanded !== oldIsExpanded && !newIsViewed) {
      markThreadViewed(projectId.value, props.modelValue.id)
    }

    if (!newIsExpanded) {
      isDragged.value = false
    }
  },
  { immediate: true } // for triggering also when a comment is opened because of a thread link
)

watch(
  () => usersTyping.value.length > 1,
  (areUsersTyping) => {
    if (areUsersTyping) {
      controls.resume()
    } else {
      controls.pause()
    }
  }
)

watch(isDragging, (newVal, oldVal) => {
  if (!!newVal === !!oldVal) return

  // Disable text selection while dragging around
  disableTextSelection.value = newVal
})

onMounted(() => {
  if (isExpanded.value) {
    // update won't emit if thread was mounted already expanded, so we emit this to close any open thread editors
    emit('update:expanded', true)
  }
})
</script>
<style scoped>
@media (max-width: 640px) {
  .thread-container {
    transform: none !important;
  }
}
</style><|MERGE_RESOLUTION|>--- conflicted
+++ resolved
@@ -149,7 +149,6 @@
               @submit="onNewReply"
             />
             <div
-<<<<<<< HEAD
               v-if="isEmbedEnabled"
               class="flex justify-between w-full gap-2 p-2 mt-2"
             >
@@ -162,12 +161,12 @@
               >
                 Reply in Speckle
               </FormButton>
-=======
-              v-if="!canReply"
+            </div>
+            <div
+              v-if="!canReply && !isEmbedEnabled"
               class="p-3 flex flex-col items-center justify-center bg-foundation-2"
             >
               <FormButton full-width @click="$emit('login')">Reply</FormButton>
->>>>>>> ec95ebdf
             </div>
           </div>
         </div>
