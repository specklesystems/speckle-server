--- conflicted
+++ resolved
@@ -50,18 +50,10 @@
             <div
               class="relative w-full sm:w-80 flex py-2 pl-3 pr-2 sm:px-2 bg-foundation-2"
             >
-<<<<<<< HEAD
-              <div
-                v-if="!isThreadResourceLoaded"
-                class="pl-3 pr-1 py-1 flex items-center justify-between text-xs text-primary bg-primary-muted"
-              >
-                <span>Conversation started in a different version.</span>
-=======
               <div class="flex-grow flex items-center">
                 <span class="sm:hidden text-primary text-sm font-medium">
                   Discussions
                 </span>
->>>>>>> ba9dee3e
                 <FormButton
                   v-tippy="'Previous'"
                   size="sm"
@@ -127,7 +119,7 @@
               >
                 <div
                   v-if="!isThreadResourceLoaded"
-                  class="pl-3 pr-1 py-1 mt-2 flex items-center justify-between text-xs text-primary bg-primary-muted"
+                  class="pl-3 pr-1 py-1 flex items-center justify-between text-xs text-primary bg-primary-muted"
                 >
                   <span>Conversation started in a different version.</span>
                   <FormButton
