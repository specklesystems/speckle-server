<!-- eslint-disable vuejs-accessibility/no-static-element-interactions -->
<!-- eslint-disable vuejs-accessibility/click-events-have-key-events -->
<!-- eslint-disable vuejs-accessibility/mouse-events-have-key-events -->
<template>
  <div class="px-1">
    <div
      class="group/checkbox flex items-center justify-between gap-2 text-body-3xs py-0.5 px-2 hover:bg-highlight-1 rounded-md cursor-pointer"
      @click="$emit('toggle')"
      @mouseenter="handleMouseEnter"
      @mouseleave="handleMouseLeave"
    >
      <div class="flex items-center min-w-0">
        <!-- Checkbox is purely visual - so pointer-events-none -->
        <FormCheckbox
          class="pointer-events-none -mt-1"
          :class="{
            'border-transparent group-hover/checkbox:border-outline-5': !isSelected,
            'opacity-50 dark:!bg-transparent !border dark:!border-outline-5 !group-hover/checkbox:border-outline-5':
              isDefaultSelected
          }"
          :name="`filter-${filter.id}-${value}`"
          :model-value="isSelected"
          hide-label
        />
<<<<<<< HEAD
        <span class="flex-1 truncate text-foreground ml-0.5">
=======
        <span v-if="value" class="flex-1 truncate text-foreground ml-1">
>>>>>>> 60a9e9f9
          {{ value }}
        </span>
        <span v-else class="flex-1 text-foreground ml-1 italic">null</span>
      </div>
      <div class="flex items-center">
        <div v-if="count !== null" class="shrink-0 text-foreground-2 text-body-3xs">
          {{ count }}
        </div>
        <div
          v-if="color"
          class="w-3 h-3 rounded-full border border-outline-3 ml-2 shrink-0"
          :style="{ backgroundColor: color }"
        />
      </div>
    </div>
  </div>
</template>

<script setup lang="ts">
import { FormCheckbox } from '@speckle/ui-components'
import { useFilterUtilities } from '~~/lib/viewer/composables/filtering'
import { useHighlightedObjectsUtilities } from '~~/lib/viewer/composables/ui'
import { isStringFilter, type FilterData } from '~/lib/viewer/helpers/filters/types'

const props = defineProps<{
  filter: FilterData
  value: string
}>()

defineEmits<{
  toggle: []
}>()

const {
  isActiveFilterValueSelected,
  getFilterValueColor,
  getPropertyValueCounts,
  filters
} = useFilterUtilities()

const filterUtilities = useFilterUtilities()
const highlightUtilities = useHighlightedObjectsUtilities()

const isSelected = computed(() =>
  isActiveFilterValueSelected(props.filter.id, props.value)
)

const count = computed(() => {
  if (!props.filter.filter?.key) return null
  const counts = getPropertyValueCounts(props.filter.filter.key)
  return counts[props.value] || 0
})

const color = computed(() => {
  if (filters.activeColorFilterId.value !== props.filter.id) {
    return null
  }
  return getFilterValueColor(props.value)
})

const isDefaultSelected = computed(() => {
  return (
    isStringFilter(props.filter) &&
    props.filter.isDefaultAllSelected &&
    isSelected.value
  )
})

const handleMouseEnter = () => {
  if (!props.filter.filter?.key) return

  const objectIds = filterUtilities.getObjectIdsForPropertyValue(
    props.filter.filter.key,
    props.value
  )
  if (objectIds.length > 0) {
    highlightUtilities.highlightObjects(objectIds)
  }
}

const handleMouseLeave = () => {
  if (!props.filter.filter?.key) return

  const objectIds = filterUtilities.getObjectIdsForPropertyValue(
    props.filter.filter.key,
    props.value
  )
  if (objectIds.length > 0) {
    highlightUtilities.unhighlightObjects(objectIds)
  }
}
</script><|MERGE_RESOLUTION|>--- conflicted
+++ resolved
@@ -22,14 +22,10 @@
           :model-value="isSelected"
           hide-label
         />
-<<<<<<< HEAD
-        <span class="flex-1 truncate text-foreground ml-0.5">
-=======
-        <span v-if="value" class="flex-1 truncate text-foreground ml-1">
->>>>>>> 60a9e9f9
+        <span v-if="value" class="flex-1 truncate text-foreground ml-0.5">
           {{ value }}
         </span>
-        <span v-else class="flex-1 text-foreground ml-1 italic">null</span>
+        <span v-else class="flex-1 text-foreground ml-0.5 italic">null</span>
       </div>
       <div class="flex items-center">
         <div v-if="count !== null" class="shrink-0 text-foreground-2 text-body-3xs">
