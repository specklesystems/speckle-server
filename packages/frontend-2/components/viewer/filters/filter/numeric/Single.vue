<template>
<<<<<<< HEAD
  <div class="pl-9 pr-9 pt-1 pb-2">
    <FormRange
      v-if="showRangeSlider"
      v-model="singleValueReactive"
      :min="filterMin"
      :max="filterMax"
      :step="0.01"
      name="singleValueRange"
      :label="rangeLabel"
      hide-header
      input-below-slider
      :style="
        isColoringActive
          ? {
              '--gradient-from': '#3b82f6',
              '--gradient-to': '#ec4899'
            }
          : {}
      "
    />

=======
  <div class="px-9 pt-1 pb-2">
>>>>>>> 2ddd6093
    <FormTextInput
      :model-value="String(singleValue)"
      type="number"
      name="singleValue"
      size="sm"
      step="0.0001"
      auto-focus
      class="text-foreground !text-[12px] w-full bg-transparent !px-2 !border !border-outline-2 focus:outline-none hover:ring-1 hover:ring-outline-2 focus:ring-1 focus:ring-outline-4 rounded no-spinner [appearance:textfield] [&::-webkit-outer-spin-button]:appearance-none [&::-webkit-inner-spin-button]:appearance-none"
      @update:model-value="updateSingleValue"
    />
  </div>
</template>

<script setup lang="ts">
import { useFilterUtilities } from '~/lib/viewer/composables/filtering/filtering'
import type { FilterData } from '~/lib/viewer/helpers/filters/types'

const props = defineProps<{
  filter: FilterData
}>()

const { setNumericRange, filters } = useFilterUtilities()

const singleValue = computed(() => props.filter.numericRange.min)

const updateSingleValue = (value: string) => {
  const numericValue = parseFloat(value) || 0
  setNumericRange(props.filter.id, numericValue, numericValue)
}

// Check if coloring is active for this filter
const isColoringActive = computed(() => {
  return filters.activeColorFilterId.value === props.filter.id
})
</script><|MERGE_RESOLUTION|>--- conflicted
+++ resolved
@@ -1,29 +1,5 @@
 <template>
-<<<<<<< HEAD
-  <div class="pl-9 pr-9 pt-1 pb-2">
-    <FormRange
-      v-if="showRangeSlider"
-      v-model="singleValueReactive"
-      :min="filterMin"
-      :max="filterMax"
-      :step="0.01"
-      name="singleValueRange"
-      :label="rangeLabel"
-      hide-header
-      input-below-slider
-      :style="
-        isColoringActive
-          ? {
-              '--gradient-from': '#3b82f6',
-              '--gradient-to': '#ec4899'
-            }
-          : {}
-      "
-    />
-
-=======
   <div class="px-9 pt-1 pb-2">
->>>>>>> 2ddd6093
     <FormTextInput
       :model-value="String(singleValue)"
       type="number"
@@ -45,7 +21,7 @@
   filter: FilterData
 }>()
 
-const { setNumericRange, filters } = useFilterUtilities()
+const { setNumericRange } = useFilterUtilities()
 
 const singleValue = computed(() => props.filter.numericRange.min)
 
@@ -53,9 +29,4 @@
   const numericValue = parseFloat(value) || 0
   setNumericRange(props.filter.id, numericValue, numericValue)
 }
-
-// Check if coloring is active for this filter
-const isColoringActive = computed(() => {
-  return filters.activeColorFilterId.value === props.filter.id
-})
 </script>