--- conflicted
+++ resolved
@@ -30,19 +30,15 @@
 // - handle grasshopper models
 // - test sketchup, blender, etc. models
 // - ask alex re viewer data tree types exporting
-
+import { ViewerEvent } from '@speckle/viewer'
 import { ExplorerNode } from '~~/lib/common/helpers/sceneExplorer'
-<<<<<<< HEAD
-import { useInjectedViewer } from '~~/lib/viewer/composables/viewer'
-import { useInjectLoadedViewerResources } from '~~/lib/viewer/composables/viewer'
-import { DataTree, ViewerEvent } from '@speckle/viewer'
-
-const { viewer } = useInjectedViewer()
-const { resourceItems, modelsAndVersionIds } = useInjectLoadedViewerResources()
-=======
-import { useInjectedViewer } from '~~/lib/viewer/composables/setup'
+import {
+  useInjectedViewer,
+  useInjectedViewerState
+} from '~~/lib/viewer/composables/setup'
+const test = useInjectedViewerState()
+const resourceItems = test.resources.request.items
 const { instance: viewer } = useInjectedViewer()
->>>>>>> b2f0fc9b
 
 let realTree = viewer.getWorldTree()
 
