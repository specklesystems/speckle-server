<template>
  <div>
    <!-- eslint-disable-next-line vuejs-accessibility/click-events-have-key-events -->
    <div
      :class="`flex group pl-1 justify-between items-center w-full max-w-full overflow-hidden select-none space-x-2 rounded border-l-4 hover:bg-primary-muted hover:shadow-md transition-all ${
        availableTargetIds.length === 0
          ? 'text-foreground-2 cursor-auto'
          : 'text-foreground cursor-pointer'
      } ${isSelected ? 'border-primary bg-primary-muted' : 'border-transparent'}`"
      @click="setSelection()"
    >
      <div class="flex space-x-2 items-center flex-shrink truncate">
        <span
          v-if="color"
          class="w-3 h-3 rounded"
          :style="`background-color: #${color};`"
        ></span>
        <span class="truncate">
          {{ item.value.split('.').reverse()[0] || item.value || 'No Name' }}
        </span>
        <span class="text-xs text-foreground-2">({{ availableTargetIds.length }})</span>
      </div>
      <!-- 
        Note: not allowing for hiding/isolation CURRENTLY as there is a larger change needed. 
        Essentially, we need to have a two-state approach to visibility and isolation. 
        One is set by the explorer, and the other one by the filters - this would allow for us to 
        enable isolate this level, and from the remaining objects, isolate the doors only. 
        Requires a larger rework of the viewer state composable & filtering methods.

        There's v-if=false that's hiding the div below :)
      -->
      <div v-if="false" class="flex items-center flex-shrink-0">
        <button
          :class="`hover:text-primary px-1 py-2 opacity-0 transition group-hover:opacity-100 ${
            isHidden ? 'opacity-100' : ''
          }`"
          @click.stop="hideOrShowObject"
        >
          <EyeIcon v-if="!isHidden" class="h-3 w-3" />
          <EyeSlashIcon v-else class="h-3 w-3" />
        </button>
        <button
          :class="`hover:text-primary px-1 py-2 opacity-0 transition group-hover:opacity-100 ${
            isIsolated ? 'opacity-100' : ''
          }`"
          @click.stop="isolateOrUnisolateObject"
        >
          <FunnelIconOutline v-if="!isIsolated" class="h-3 w-3" />
          <FunnelIcon v-else class="h-3 w-3" />
        </button>
      </div>
    </div>
    <!-- Debugging info -->
    <!-- <div v-if="true" class="text-xs text-foreground-2">
      selected: {{ isSelected }}; isHidden {{ isHidden }}; isIsolated: {{ isIsolated }}
    </div> -->
  </div>
</template>
<script setup lang="ts">
import { EyeIcon, EyeSlashIcon, FunnelIcon } from '@heroicons/vue/24/solid'
import { FunnelIcon as FunnelIconOutline } from '@heroicons/vue/24/outline'

import { containsAll } from '~~/lib/common/helpers/utils'
import { useInjectedViewerInterfaceState } from '~~/lib/viewer/composables/setup'
// import { ViewerSceneExplorerStateKey } from '~~/lib/common/helpers/constants'

const props = defineProps<{
  item: {
    value: string
    ids: string[]
  }
}>()

const {
  selection: {
    // addToSelection,
    clearSelection,
    // removeFromSelection,
    setSelectionFromObjectIds,
    objects
  },
  filters
} = useInjectedViewerInterfaceState()

const isSelected = computed(() => {
  const selObjsIds = objects.value.map((o) => o.id as string)

  return selObjsIds.some((id: string) => props.item.ids.includes(id)) //containsAll(props.item.ids, selObjsIds)
})

const availableTargetIds = computed(() => {
  let targets = props.item.ids

  if (isolatedObjects.value && isolatedObjects.value?.length > 0)
<<<<<<< HEAD
    targets = props.item.ids.filter((id) => (isolatedObjects.value || []).includes(id))

  if (hiddenObjects.value && hiddenObjects.value?.length > 0)
    targets = props.item.ids.filter((id) => !(hiddenObjects.value || []).includes(id))
=======
    targets = props.item.ids.filter((id) => isolatedObjects.value?.includes(id))

  if (hiddenObjects.value && hiddenObjects.value?.length > 0)
    targets = props.item.ids.filter((id) => !hiddenObjects.value?.includes(id))
>>>>>>> c792fa9f
  return targets
})

const setSelection = () => {
  if (isSelected.value) return clearSelection()
  setSelectionFromObjectIds(availableTargetIds.value)
}

const hiddenObjects = computed(() => filters.current.value?.hiddenObjects)
const isolatedObjects = computed(() => filters.current.value?.isolatedObjects)

const isHidden = computed(() => {
  if (!hiddenObjects.value) return false
  if (hiddenObjects.value.length === 0) return false
  const ids = props.item.ids
  return containsAll(ids, hiddenObjects.value)
})

const isIsolated = computed(() => {
  if (!isolatedObjects.value) return false
  if (isolatedObjects.value.length === 0) return true
  const ids = props.item.ids
  return isolatedObjects.value.some((id: string) => ids.includes(id))
  // return containsAll(ids, isolatedObjects.value)
})

// const stateKey = ViewerSceneExplorerStateKey

const color = computed(() => {
  return filters.current.value?.colorGroups?.find((gr) => gr.value === props.item.value)
    ?.color
})

const hideOrShowObject = () => {
  // const ids = props.item.ids
  // if (!isHidden.value) {
  //   // removeFromSelection(rawSpeckleData)
  //   filters.hideObjects(ids, stateKey, true)
  //   return
  // }
  // return filters.showObjects(ids, stateKey, true)
}

const isolateOrUnisolateObject = () => {
  // const ids = props.item.ids
  // if (!isIsolated.value) {
  //   filters.isolateObjects(ids, stateKey, true)
  //   return
  // }
  // return filters.unIsolateObjects(ids, stateKey, true)
}
</script><|MERGE_RESOLUTION|>--- conflicted
+++ resolved
@@ -92,17 +92,10 @@
   let targets = props.item.ids
 
   if (isolatedObjects.value && isolatedObjects.value?.length > 0)
-<<<<<<< HEAD
     targets = props.item.ids.filter((id) => (isolatedObjects.value || []).includes(id))
 
   if (hiddenObjects.value && hiddenObjects.value?.length > 0)
     targets = props.item.ids.filter((id) => !(hiddenObjects.value || []).includes(id))
-=======
-    targets = props.item.ids.filter((id) => isolatedObjects.value?.includes(id))
-
-  if (hiddenObjects.value && hiddenObjects.value?.length > 0)
-    targets = props.item.ids.filter((id) => !hiddenObjects.value?.includes(id))
->>>>>>> c792fa9f
   return targets
 })
 
