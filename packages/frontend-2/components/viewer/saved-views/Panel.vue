<template>
  <ViewerLayoutSidePanel disable-scrollbar class="relative" @close="$emit('close')">
    <template #title>
      <div class="flex justify-between items-center">
        <div>Views</div>
      </div>
    </template>
    <template #actions>
      <div class="flex items-center gap-0.5">
        <FormButton
          v-tippy="getTooltipProps('Search views')"
          size="sm"
          color="subtle"
          :icon-left="Search"
          hide-text
          @click="setSearchMode(true)"
        />
        <div v-tippy="canCreateViewOrGroup?.errorMessage" class="flex items-center">
          <FormButton
            v-tippy="getTooltipProps('Create group')"
            size="sm"
            color="subtle"
            :icon-left="FolderPlus"
            hide-text
            name="addGroup"
            :disabled="!canCreateViewOrGroup?.authorized || isLoading"
            @click="() => (showCreateGroupDialog = true)"
          />
        </div>
        <div v-tippy="canCreateViewOrGroup?.errorMessage" class="flex items-center">
          <FormButton
            v-tippy="getTooltipProps('Create view')"
            size="sm"
            color="subtle"
            :icon-left="Plus"
            hide-text
            name="addView"
            :disabled="!canCreateViewOrGroup?.authorized || isLoading"
            @click="onAddView"
          />
        </div>
      </div>
    </template>
    <template v-if="searchMode" #fullTitle>
      <div class="self-center w-full pr-1 flex gap-2 items-center">
        <FormTextInput
          v-bind="bind"
          name="search"
          placeholder="Search views..."
          color="foundation"
          auto-focus
          size="sm"
          wrapper-classes="flex-1 -ml-1"
          v-on="on"
        />
        <FormButton
          size="sm"
          color="subtle"
          :icon-left="X"
          hide-text
          name="disableSearch"
          @click="setSearchMode(false)"
        />
      </div>
    </template>
<<<<<<< HEAD
    <template v-if="!isLowerPlan">
      <div class="px-3 pt-3">
        <ViewerButtonGroup>
          <ViewerButtonGroupButton
            v-for="viewsType in Object.values(ViewsType)"
            :key="viewsType"
            :is-active="selectedViewsType === viewsType"
            class="grow"
            @click="() => (selectedViewsType = viewsType)"
          >
            <span class="text-body-2xs text-foreground px-2 py-1">
              {{ viewsTypeLabels[viewsType] }}
            </span>
          </ViewerButtonGroupButton>
        </ViewerButtonGroup>
      </div>
      <div
        ref="groupsScrollArea"
        class="text-body-sm flex-1 min-h-0 overflow-y-auto simple-scrollbar"
      >
        <ViewerSavedViewsPanelGroups
          :views-type="selectedViewsType"
          :search="searchMode ? search || undefined : undefined"
        />
      </div>
      <div
        v-if="isViewerSeat && !hideViewerSeatDisclaimer"
        class="absolute bottom-0 left-0 right-0 p-2"
      >
        <CommonPromoAlert
          title="Save your views"
          text="With an Editor seat, unlock the option to save views. A workspace admin can update your seat type."
          show-closer
          @close="hideViewerSeatDisclaimer = true"
        />
      </div>
    </template>
=======
    <div class="px-3 pt-3">
      <ViewerButtonGroup>
        <ViewerButtonGroupButton
          v-for="viewsType in Object.values(ViewsType)"
          :key="viewsType"
          :is-active="selectedViewsType === viewsType"
          class="grow"
          @click="() => (selectedViewsType = viewsType)"
        >
          <span class="text-body-2xs text-foreground px-2 py-1">
            {{ viewsTypeLabels[viewsType] }}
          </span>
        </ViewerButtonGroupButton>
      </ViewerButtonGroup>
    </div>
    <div class="text-body-sm flex-1 min-h-0 overflow-y-auto simple-scrollbar">
      <ViewerSavedViewsPanelGroups
        :views-type="selectedViewsType"
        :search="searchMode ? search || undefined : undefined"
      />
    </div>
    <div
      v-if="isViewerSeat && !hideViewerSeatDisclaimer"
      class="absolute bottom-0 left-0 right-0 p-2"
    >
      <CommonPromoAlert
        title="Save your views"
        text="With an Editor seat, unlock the option to save views. A workspace admin can update your seat type."
        show-closer
        @close="hideViewerSeatDisclaimer = true"
      />
    </div>
>>>>>>> 19344875
    <ViewerSavedViewsPanelGroupsCreateDialog
      v-model:open="showCreateGroupDialog"
      @success="onAddGroup"
    />
  </ViewerLayoutSidePanel>
</template>
<script setup lang="ts">
import { useMutationLoading } from '@vue/apollo-composable'
import { Search, FolderPlus, Plus, X } from 'lucide-vue-next'
import { useSynchronizedCookie } from '~/lib/common/composables/reactiveCookie'
import { graphql } from '~/lib/common/generated/gql'
import { WorkspaceSeatType } from '~/lib/common/generated/gql/graphql'
import { useCreateSavedView } from '~/lib/viewer/composables/savedViews/management'
import { useInjectedViewerState } from '~/lib/viewer/composables/setup'
import { ViewsType, viewsTypeLabels } from '~/lib/viewer/helpers/savedViews'
import { useDebouncedTextInput } from '@speckle/ui-components'
import { useKeepAliveScrollState } from '~/lib/common/composables/dom'

graphql(`
  fragment ViewerSavedViewsPanel_Project on Project {
    id
    permissions {
      canCreateSavedView {
        ...FullPermissionCheckResult
      }
    }
    workspace {
      id
      seatType
      planSupportsSavedViews: hasAccessToFeature(featureName: savedViews)
    }
  }
`)

defineEmits<{
  close: []
}>()

const {
  resources: {
    response: { project }
  },
  ui: {
    savedViews: { openedGroupState }
  }
} = useInjectedViewerState()
const createSavedView = useCreateSavedView()
const isLoading = useMutationLoading()
const { on, bind, value: search } = useDebouncedTextInput()

const selectedViewsType = ref<ViewsType>(ViewsType.All)
const hideViewerSeatDisclaimer = useSynchronizedCookie<boolean>(
  'hideViewerSeatSavedViewsDisclaimer',
  {
    default: () => false
  }
)
const searchMode = ref(false)
const showCreateGroupDialog = ref(false)

const { getTooltipProps } = useSmartTooltipDelay()
useKeepAliveScrollState(useTemplateRef('groupsScrollArea'))

const canCreateViewOrGroup = computed(
  () => project.value?.permissions.canCreateSavedView
)
const isViewerSeat = computed(
  () => project.value?.workspace?.seatType === WorkspaceSeatType.Viewer
)
const onAddView = async () => {
  if (isLoading.value) return
  const view = await createSavedView({})
  if (view) {
    // Auto-open the group that the view created to
    openedGroupState.value.set(view.group.id, true)
  }
}

const onAddGroup = async (group: { id: string }) => {
  openedGroupState.value.set(group.id, true)
}

const setSearchMode = (val: boolean) => {
  if (val) {
    searchMode.value = true
  } else {
    searchMode.value = false
  }

  search.value = ''
}
</script><|MERGE_RESOLUTION|>--- conflicted
+++ resolved
@@ -63,45 +63,6 @@
         />
       </div>
     </template>
-<<<<<<< HEAD
-    <template v-if="!isLowerPlan">
-      <div class="px-3 pt-3">
-        <ViewerButtonGroup>
-          <ViewerButtonGroupButton
-            v-for="viewsType in Object.values(ViewsType)"
-            :key="viewsType"
-            :is-active="selectedViewsType === viewsType"
-            class="grow"
-            @click="() => (selectedViewsType = viewsType)"
-          >
-            <span class="text-body-2xs text-foreground px-2 py-1">
-              {{ viewsTypeLabels[viewsType] }}
-            </span>
-          </ViewerButtonGroupButton>
-        </ViewerButtonGroup>
-      </div>
-      <div
-        ref="groupsScrollArea"
-        class="text-body-sm flex-1 min-h-0 overflow-y-auto simple-scrollbar"
-      >
-        <ViewerSavedViewsPanelGroups
-          :views-type="selectedViewsType"
-          :search="searchMode ? search || undefined : undefined"
-        />
-      </div>
-      <div
-        v-if="isViewerSeat && !hideViewerSeatDisclaimer"
-        class="absolute bottom-0 left-0 right-0 p-2"
-      >
-        <CommonPromoAlert
-          title="Save your views"
-          text="With an Editor seat, unlock the option to save views. A workspace admin can update your seat type."
-          show-closer
-          @close="hideViewerSeatDisclaimer = true"
-        />
-      </div>
-    </template>
-=======
     <div class="px-3 pt-3">
       <ViewerButtonGroup>
         <ViewerButtonGroupButton
@@ -117,7 +78,10 @@
         </ViewerButtonGroupButton>
       </ViewerButtonGroup>
     </div>
-    <div class="text-body-sm flex-1 min-h-0 overflow-y-auto simple-scrollbar">
+    <div
+      ref="groupsScrollArea"
+      class="text-body-sm flex-1 min-h-0 overflow-y-auto simple-scrollbar"
+    >
       <ViewerSavedViewsPanelGroups
         :views-type="selectedViewsType"
         :search="searchMode ? search || undefined : undefined"
@@ -134,7 +98,6 @@
         @close="hideViewerSeatDisclaimer = true"
       />
     </div>
->>>>>>> 19344875
     <ViewerSavedViewsPanelGroupsCreateDialog
       v-model:open="showCreateGroupDialog"
       @success="onAddGroup"
