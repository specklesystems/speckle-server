<template>
  <ViewerLayoutSidePanel disable-scrollbar class="relative" @close="$emit('close')">
    <template #title>
      <div class="flex justify-between items-center">
        <div>Views</div>
      </div>
    </template>
    <template #actions>
<<<<<<< HEAD
      <div v-if="!isLowerPlan" class="flex items-center">
=======
      <div class="flex items-center gap-0.5">
>>>>>>> 878231e8
        <FormButton
          v-if="false"
          size="sm"
          color="subtle"
          :icon-left="Search"
          hide-text
        />
        <div v-tippy="canCreateViewOrGroup?.errorMessage" class="flex items-center">
          <FormButton
            size="sm"
            color="subtle"
            :icon-left="FolderPlus"
            hide-text
            name="addGroup"
            :disabled="!canCreateViewOrGroup?.authorized || isLoading"
            @click="onAddGroup"
          />
        </div>
        <div v-tippy="canCreateViewOrGroup?.errorMessage" class="flex items-center">
          <FormButton
            size="sm"
            color="subtle"
            :icon-left="Plus"
            hide-text
            name="addView"
            :disabled="!canCreateViewOrGroup?.authorized || isLoading"
            @click="onAddView"
          />
        </div>
      </div>
    </template>
    <template v-if="!isLowerPlan">
      <div class="px-4 pt-2">
        <ViewerButtonGroup>
          <ViewerButtonGroupButton
            v-for="viewsType in Object.values(ViewsType)"
            :key="viewsType"
            :is-active="selectedViewsType === viewsType"
            class="grow"
            @click="() => (selectedViewsType = viewsType)"
          >
            <span class="text-body-2xs text-foreground px-2 py-1">
              {{ viewsTypeLabels[viewsType] }}
            </span>
          </ViewerButtonGroupButton>
        </ViewerButtonGroup>
      </div>
      <div class="text-body-sm flex-1 min-h-0 overflow-y-auto simple-scrollbar">
        <ViewerSavedViewsPanelGroups
          v-model:selected-group-id="selectedGroupId"
          :views-type="selectedViewsType"
        />
      </div>
      <div
        v-if="isViewerSeat && !hideViewerSeatDisclaimer"
        class="absolute bottom-0 left-0 right-0 p-2"
      >
        <CommonPromoAlert
          title="Save your views"
          text="With an editor seat, unlock the option to save your own views."
          :button="{ title: 'Learn more' }"
          show-closer
          @close="hideViewerSeatDisclaimer = true"
        />
      </div>
    </template>
    <ViewerSavedViewsPlanUpsell v-else />
  </ViewerLayoutSidePanel>
</template>
<script setup lang="ts">
import { useMutationLoading } from '@vue/apollo-composable'
import { Search, FolderPlus, Plus } from 'lucide-vue-next'
import { useSynchronizedCookie } from '~/lib/common/composables/reactiveCookie'
import { graphql } from '~/lib/common/generated/gql'
import {
  SavedViewVisibility,
  WorkspaceSeatType
} from '~/lib/common/generated/gql/graphql'
import {
  useCreateSavedView,
  useCreateSavedViewGroup
} from '~/lib/viewer/composables/savedViews/management'
import { useInjectedViewerState } from '~/lib/viewer/composables/setup'
import { ViewsType, viewsTypeLabels } from '~/lib/viewer/helpers/savedViews'

graphql(`
  fragment ViewerSavedViewsPanel_Project on Project {
    id
    permissions {
      canCreateSavedView {
        ...FullPermissionCheckResult
      }
    }
    workspace {
      id
      seatType
      planSupportsSavedViews: hasAccessToFeature(featureName: savedViews)
    }
  }
`)

defineEmits<{
  close: []
}>()

const {
  projectId,
  resources: {
    request: { resourceIdString },
    response: { project }
  }
} = useInjectedViewerState()
const createGroup = useCreateSavedViewGroup()
const createSavedView = useCreateSavedView()
const isLoading = useMutationLoading()

const selectedViewsType = ref<ViewsType>(ViewsType.Personal)
const selectedGroupId = ref<string | null>(null)
const hideViewerSeatDisclaimer = useSynchronizedCookie<boolean>(
  'hideViewerSeatSavedViewsDisclaimer',
  {
    default: () => false
  }
)

const canCreateViewOrGroup = computed(
  () => project.value?.permissions.canCreateSavedView
)
const isViewerSeat = computed(
  () => project.value?.workspace?.seatType === WorkspaceSeatType.Viewer
)
const isLowerPlan = computed(() => !project.value?.workspace?.planSupportsSavedViews)

const onAddView = async () => {
  if (isLoading.value) return
  const view = await createSavedView({
    visibility:
      selectedViewsType.value === ViewsType.Shared
        ? SavedViewVisibility.Public
        : undefined
  })
  if (view) {
    // Auto-open the group that the view created to
    selectedGroupId.value = view.group.id
  }
}

const onAddGroup = async () => {
  if (isLoading.value) return
  const group = await createGroup({
    projectId: projectId.value,
    resourceIdString: resourceIdString.value
  })
  if (group) {
    // Auto-open the group
    selectedGroupId.value = group.id
  }
}
</script><|MERGE_RESOLUTION|>--- conflicted
+++ resolved
@@ -6,11 +6,7 @@
       </div>
     </template>
     <template #actions>
-<<<<<<< HEAD
-      <div v-if="!isLowerPlan" class="flex items-center">
-=======
-      <div class="flex items-center gap-0.5">
->>>>>>> 878231e8
+      <div v-if="!isLowerPlan" class="flex items-center gap-0.5">
         <FormButton
           v-if="false"
           size="sm"
