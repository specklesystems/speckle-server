<template>
  <ViewerLayoutPanel @close="$emit('close')">
    <template #actions>
      <FormButton
        size="xs"
        text
        :icon-left="PlusIcon"
        :disabled="showRemove"
        @click="open = true"
      >
        Add
      </FormButton>
      <FormButton
        size="xs"
        text
        :color="showRemove ? 'default' : 'secondary'"
        :icon-left="showRemove ? CheckIcon : MinusIcon"
        :disabled="modelsAndVersionIds.length <= 1"
        @click="showRemove = !showRemove"
      >
        {{ showRemove ? 'Done' : 'Remove' }}
      </FormButton>
    </template>
    <div class="flex flex-col space-y-2 px-1 py-2">
      <template v-if="resourceItems.length">
        <div
          v-for="({ model, versionId }, index) in modelsAndVersionIds"
          :key="model.id"
        >
          <ViewerResourcesModelCard
            :model="model"
            :version-id="versionId"
            :last="index === modelsAndVersionIds.length - 1"
            :show-remove="showRemove"
          />
        </div>
      </template>
    </div>
    <ViewerResourcesAddModelDialog v-model:open="open" />
  </ViewerLayoutPanel>
</template>
<script setup lang="ts">
import { useInjectedViewerLoadedResources } from '~~/lib/viewer/composables/setup'
import { PlusIcon, CheckIcon, MinusIcon } from '@heroicons/vue/24/solid'

defineEmits(['close'])

const showRemove = ref(false)
const { resourceItems, modelsAndVersionIds } = useInjectedViewerLoadedResources()

const open = ref(false)

<<<<<<< HEAD
=======
const removeModel = async (modelId: string) => {
  // Convert requested resource string to references to specific models
  // to ensure remove works even when we have "all" or "$folder" in the URL
  const builder = SpeckleViewer.ViewerRoute.resourceBuilder()
  for (const loadedResource of resourceItems.value) {
    if (loadedResource.modelId) {
      if (loadedResource.modelId !== modelId) {
        builder.addModel(loadedResource.modelId, loadedResource.versionId || undefined)
      }
    } else {
      builder.addObject(loadedResource.objectId)
    }
  }

  await items.update(builder.toResources())
}

>>>>>>> 4aa25679
watch(modelsAndVersionIds, (newVal) => {
  if (newVal.length <= 1) showRemove.value = false
})
</script><|MERGE_RESOLUTION|>--- conflicted
+++ resolved
@@ -50,8 +50,6 @@
 
 const open = ref(false)
 
-<<<<<<< HEAD
-=======
 const removeModel = async (modelId: string) => {
   // Convert requested resource string to references to specific models
   // to ensure remove works even when we have "all" or "$folder" in the URL
@@ -69,7 +67,6 @@
   await items.update(builder.toResources())
 }
 
->>>>>>> 4aa25679
 watch(modelsAndVersionIds, (newVal) => {
   if (newVal.length <= 1) showRemove.value = false
 })
