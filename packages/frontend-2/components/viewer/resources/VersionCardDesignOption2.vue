--- conflicted
+++ resolved
@@ -15,16 +15,11 @@
             v-if="showMetadata"
             class="inline-block rounded-full px-2 text-xs bg-foundation-focus xxxtext-foreground-on-primary font-bold"
           >
-            {{ isLatest ? 'Latest' : timeAgoCreatedAt }}
+            <!-- {{ isLatest ? 'Latest' : timeAgoCreatedAt }} -->
           </div>
           <div
-<<<<<<< HEAD
-            v-if="isLoaded && showMetadata"
-            class="inline-block rounded-full px-2 text-xs bg-primary text-foreground-on-primary font-bold"
-=======
             v-if="isLatestVersion && showMetadata"
             class="inline-block rounded-full px-2 text-xs bg-foundation-focus xxxtext-foreground-on-primary font-bold"
->>>>>>> b4f6538f
           >
             Loaded
           </div>
@@ -80,12 +75,6 @@
 const getPreviewUrl = useGetPreviewUrl()
 const { resourceItems } = useResolvedViewerResources()
 
-const isLoaded = computed(() =>
-  resourceItems.value.some(
-    (i) => i.modelId === props.modelId && i.versionId === props.version.id
-  )
-)
-
 const author = computed(() => props.version.authorUser)
 
 const createdAt = computed(() =>
