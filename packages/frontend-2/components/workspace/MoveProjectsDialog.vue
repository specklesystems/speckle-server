--- conflicted
+++ resolved
@@ -89,15 +89,7 @@
 import { usePaginatedQuery } from '~/lib/common/composables/graphql'
 import { moveProjectsDialogQuery } from '~~/lib/workspaces/graphql/queries'
 import { Roles } from '@speckle/shared'
-<<<<<<< HEAD
-import {
-  useWorkspaceModelLimits,
-  useWorkspaceProjectLimits
-} from '~/lib/workspaces/composables/limits'
-import { useGetWorkspacePlanUsage } from '~/lib/workspaces/composables/usage'
-=======
 import { useWorkspaceLimits } from '~/lib/workspaces/composables/limits'
->>>>>>> 1edac5f0
 
 graphql(`
   fragment MoveProjectsDialog_Workspace on Workspace {
@@ -161,17 +153,9 @@
 const selectedProject = ref<ProjectsMoveToWorkspaceDialog_ProjectFragment | null>(null)
 const showMoveToWorkspaceDialog = ref(false)
 
-<<<<<<< HEAD
-const { projectCount, modelCount } = useGetWorkspacePlanUsage(props.workspace.slug)
-
-const { remainingProjects, canAddProject, projectLimit } =
-  useWorkspaceProjectLimits(projectCount)
-const { remainingModels, canAddModel, modelLimit } = useWorkspaceModelLimits(modelCount)
-=======
 const { remainingModelCount, remainingProjectCount } = useWorkspaceLimits(
   props.workspace.slug
 )
->>>>>>> 1edac5f0
 
 const workspaceProjects = computed(() =>
   props.workspace.projects.items.map((project) => project.id)
@@ -193,38 +177,8 @@
   }
 ])
 
-const limitReached = computed(() => !canAddProject.value || !canAddModel.value)
-
-const limitType = computed(() => {
-  if (!canAddProject.value) {
-    return 'project'
-  }
-  if (!canAddModel.value) {
-    return 'model'
-  }
-  return null
-})
-
-const activeLimit = computed(() => {
-  if (!canAddProject.value) {
-    return projectLimit.value
-  }
-  if (!canAddModel.value) {
-    return modelLimit.value
-  }
-  return null
-})
-
 const onMoveClick = (project: ProjectsMoveToWorkspaceDialog_ProjectFragment) => {
   selectedProject.value = project
-<<<<<<< HEAD
-  if (limitReached.value) {
-    showLimitReachedDialog.value = true
-  } else {
-    showMoveToWorkspaceDialog.value = true
-  }
-=======
   showMoveToWorkspaceDialog.value = true
->>>>>>> 1edac5f0
 }
 </script>