<template>
  <div class="flex flex-col gap-3 lg:gap-4">
    <div v-if="!isWorkspaceGuest && showBillingAlert">
      <BillingAlert :workspace="workspaceInfo" :actions="billingAlertAction" />
    </div>
    <div class="flex items-center justify-between gap-4">
      <div class="flex items-center gap-x-2">
        <h1 class="text-heading-sm md:text-heading line-clamp-2">
          Hello, {{ activeUser?.name }}
        </h1>
        <CommonBadge
          v-if="!isWorkspaceMember"
          rounded
          color-classes="bg-highlight-3 text-foreground-2"
        >
          <span class="capitalize">
            {{ workspaceInfo.role?.split(':').reverse()[0] }}
          </span>
        </CommonBadge>
      </div>

      <div class="flex gap-1.5 md:gap-2">
        <WorkspaceHeaderAddProjectMenu
          hide-text-on-mobile
          :can-create-project="canCreateProject"
          :can-move-project-to-workspace="canMoveProjectToWorkspace"
          @new-project="$emit('show-new-project-dialog')"
          @move-project="$emit('show-move-projects-dialog')"
        />

        <FormButton
          color="outline"
          :icon-left="Cog8ToothIcon"
          hide-text
          @click="navigateTo(settingsWorkspaceRoutes.general.route(workspaceInfo.slug))"
        >
          Settings
        </FormButton>
        <ClientOnly>
          <PortalTarget name="workspace-sidebar-toggle"></PortalTarget>
        </ClientOnly>
      </div>
    </div>

    <div class="lg:hidden mb-2">
      <WorkspaceSidebarMembers
        v-if="!isWorkspaceGuest"
        :workspace-info="workspaceInfo"
        :is-workspace-admin="isWorkspaceAdmin"
        :is-workspace-guest="isWorkspaceGuest"
        @show-invite-dialog="$emit('show-invite-dialog')"
      />
    </div>
  </div>
</template>

<script setup lang="ts">
import { graphql } from '~~/lib/common/generated/gql'
import {
  WorkspacePlanStatuses,
  type WorkspaceHeader_WorkspaceFragment
} from '~~/lib/common/generated/gql/graphql'
import { Cog8ToothIcon } from '@heroicons/vue/24/outline'
import type { AlertAction } from '@speckle/ui-components'
import { Roles } from '@speckle/shared'
import { settingsWorkspaceRoutes } from '~/lib/common/helpers/route'

graphql(`
  fragment WorkspaceHeader_Workspace on Workspace {
    ...WorkspaceBase_Workspace
    ...WorkspaceTeam_Workspace
    ...BillingAlert_Workspace
    slug
    readOnly
    permissions {
      canCreateProject {
        ...FullPermissionCheckResult
      }
      canMoveProjectToWorkspace {
        ...FullPermissionCheckResult
      }
    }
  }
`)

defineEmits<{
  (e: 'show-move-projects-dialog'): void
  (e: 'show-new-project-dialog'): void
  (e: 'show-invite-dialog'): void
}>()

const props = defineProps<{
  workspaceInfo: WorkspaceHeader_WorkspaceFragment
}>()

const { activeUser } = useActiveUser()

const isWorkspaceAdmin = computed(
  () => props.workspaceInfo.role === Roles.Workspace.Admin
)
const isWorkspaceGuest = computed(
  () => props.workspaceInfo.role === Roles.Workspace.Guest
)
const isWorkspaceMember = computed(
  () => props.workspaceInfo.role === Roles.Workspace.Member
)

const canCreateProject = computed(
  () => props.workspaceInfo.permissions.canCreateProject
)
<<<<<<< HEAD
const canMoveProjectToWorkspace = computed(
  () => props.workspaceInfo.permissions.canMoveProjectToWorkspace
=======
const canMoveProject = computed((): FullPermissionCheckResultFragment => {
  // TODO: Until we have a real resolver
  return {
    authorized: isWorkspaceAdmin.value,
    message: isWorkspaceAdmin.value ? 'OK' : 'You must be a workspace admin',
    code: isWorkspaceAdmin.value ? 'OK' : 'FORBIDDEN'
  }
})
const showBillingAlert = computed(
  () =>
    props.workspaceInfo.plan?.status === WorkspacePlanStatuses.PaymentFailed ||
    props.workspaceInfo.plan?.status === WorkspacePlanStatuses.Canceled ||
    props.workspaceInfo.plan?.status === WorkspacePlanStatuses.CancelationScheduled
>>>>>>> b5ca404d
)

const billingAlertAction = computed<Array<AlertAction>>(() => {
  if (
    isWorkspaceAdmin.value ||
    props.workspaceInfo.plan?.status === WorkspacePlanStatuses.Expired
  ) {
    return [
      {
        title: 'Subscribe',
        onClick: () =>
          navigateTo(settingsWorkspaceRoutes.billing.route(props.workspaceInfo.slug))
      }
    ]
  }

  return []
})
</script><|MERGE_RESOLUTION|>--- conflicted
+++ resolved
@@ -108,24 +108,14 @@
 const canCreateProject = computed(
   () => props.workspaceInfo.permissions.canCreateProject
 )
-<<<<<<< HEAD
 const canMoveProjectToWorkspace = computed(
   () => props.workspaceInfo.permissions.canMoveProjectToWorkspace
-=======
-const canMoveProject = computed((): FullPermissionCheckResultFragment => {
-  // TODO: Until we have a real resolver
-  return {
-    authorized: isWorkspaceAdmin.value,
-    message: isWorkspaceAdmin.value ? 'OK' : 'You must be a workspace admin',
-    code: isWorkspaceAdmin.value ? 'OK' : 'FORBIDDEN'
-  }
-})
+)
 const showBillingAlert = computed(
   () =>
     props.workspaceInfo.plan?.status === WorkspacePlanStatuses.PaymentFailed ||
     props.workspaceInfo.plan?.status === WorkspacePlanStatuses.Canceled ||
     props.workspaceInfo.plan?.status === WorkspacePlanStatuses.CancelationScheduled
->>>>>>> b5ca404d
 )
 
 const billingAlertAction = computed<Array<AlertAction>>(() => {
