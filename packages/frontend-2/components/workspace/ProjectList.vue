<template>
  <div>
    <div v-if="workspaceInvite" class="flex justify-center">
      <WorkspaceInviteBlock :invite="workspaceInvite" />
    </div>
    <template v-else>
      <Portal to="navigation">
        <HeaderNavLink
          :to="workspaceRoute(workspaceId)"
          :name="workspace?.name"
          :separator="false"
        />
      </Portal>
      <WorkspaceHeader
        v-if="workspace"
        :icon="Squares2X2Icon"
        :workspace-info="workspace"
        @show-invite-dialog="showInviteDialog = true"
        @show-settings-dialog="onShowSettingsDialog"
      />
      <div class="flex flex-col gap-4 mt-4">
        <div class="flex flex-row gap-2 sm:items-center justify-between">
          <FormTextInput
            name="modelsearch"
            :show-label="false"
            placeholder="Search..."
            :custom-icon="MagnifyingGlassIcon"
            color="foundation"
            wrapper-classes="grow md:grow-0 md:w-60"
            show-clear
            v-bind="bind"
            v-on="on"
          />
          <FormButton v-if="!isWorkspaceGuest" @click="openNewProject = true">
            New project
          </FormButton>
        </div>
      </div>

      <CommonLoadingBar :loading="showLoadingBar" class="my-2" />

      <section
        v-if="showEmptyState"
        class="flex flex-col items-center justify-center py-8 md:py-16"
      >
        <h3 class="text-heading-lg text-foreground">
          Welcome to your new workspace. Let's set it up for a success...
        </h3>
        <div class="grid grid-cols-1 lg:grid-cols-3 gap-3 pt-5 mt-4 max-w-5xl">
          <CommonCard
            v-for="emptyStateItem in emptyStateItems"
            :key="emptyStateItem.title"
            :title="emptyStateItem.title"
            :description="emptyStateItem.description"
            :buttons="emptyStateItem.buttons"
          />
        </div>
      </section>

      <template v-else-if="projects?.items?.length">
        <ProjectsDashboardFilled :projects="projects" />
        <InfiniteLoading :settings="{ identifier }" @infinite="onInfiniteLoad" />
      </template>

      <CommonEmptySearchState v-else-if="!showLoadingBar" @clear-search="clearSearch" />

      <ProjectsAddDialog v-model:open="openNewProject" :workspace-id="workspaceId" />

      <template v-if="workspace">
        <WorkspaceInviteDialog
          v-model:open="showInviteDialog"
          :workspace-id="workspace.id"
          :workspace="workspace"
        />
        <SettingsDialog
          v-model:open="showSettingsDialog"
          :target-menu-item="settingsDialogTarget"
          :target-workspace-id="workspace.id"
        />
      </template>
    </template>
  </div>
</template>

<script setup lang="ts">
import { MagnifyingGlassIcon, Squares2X2Icon } from '@heroicons/vue/24/outline'
import { useQuery, useQueryLoading } from '@vue/apollo-composable'
import type { Optional, StreamRoles } from '@speckle/shared'
import {
  workspacePageQuery,
  workspaceProjectsQuery
} from '~~/lib/workspaces/graphql/queries'
import { useDebouncedTextInput } from '@speckle/ui-components'
import { usePaginatedQuery } from '~/lib/common/composables/graphql'
import { graphql } from '~~/lib/common/generated/gql'
import type {
  WorkspaceProjectList_ProjectCollectionFragment,
  WorkspaceProjectsQueryQueryVariables
} from '~~/lib/common/generated/gql/graphql'
import { workspaceRoute } from '~/lib/common/helpers/route'
import { Roles } from '@speckle/shared'
<<<<<<< HEAD
import { useWorkspacesMixpanel } from '~/lib/workspaces/composables/mixpanel'
=======
import {
  SettingMenuKeys,
  type AvailableSettingsMenuKeys
} from '~/lib/settings/helpers/types'
>>>>>>> e8cb13ad

graphql(`
  fragment WorkspaceProjectList_ProjectCollection on ProjectCollection {
    totalCount
    items {
      ...ProjectDashboardItem
    }
    cursor
  }
`)

const selectedRoles = ref(undefined as Optional<StreamRoles[]>)
const openNewProject = ref(false)

const { workspaceMixpanelUpdateGroup } = useWorkspacesMixpanel()
const areQueriesLoading = useQueryLoading()
const route = useRoute()
const {
  on,
  bind,
  value: search
} = useDebouncedTextInput({
  debouncedBy: 800
})

const props = defineProps<{
  workspaceId: string
}>()

const showInviteDialog = ref(false)
const showSettingsDialog = ref(false)
const settingsDialogTarget = ref<AvailableSettingsMenuKeys>(
  SettingMenuKeys.Workspace.General
)

const token = computed(() => route.query.token as Optional<string>)

const pageFetchPolicy = usePageQueryStandardFetchPolicy()

const { result: initialQueryResult, onResult } = useQuery(
  workspacePageQuery,
  () => ({
    workspaceId: props.workspaceId,
    filter: {
      search: (search.value || '').trim() || null
    },
    token: token.value || null
  }),
  () => ({
    fetchPolicy: pageFetchPolicy.value
  })
)

const { query, identifier, onInfiniteLoad } = usePaginatedQuery<
  { workspace: { projects: WorkspaceProjectList_ProjectCollectionFragment } },
  WorkspaceProjectsQueryQueryVariables
>({
  query: workspaceProjectsQuery,
  baseVariables: computed(() => ({
    workspaceId: props.workspaceId,
    filter: {
      search: (search.value || '').trim() || null
    }
  })),
  resolveKey: (vars: WorkspaceProjectsQueryQueryVariables) => ({
    workspaceId: vars.workspaceId,
    search: vars.filter?.search || ''
  }),
  resolveInitialResult: () => initialQueryResult.value?.workspace.projects,
  resolveCurrentResult: (result) => result?.workspace?.projects,
  resolveNextPageVariables: (baseVariables, newCursor) => ({
    ...baseVariables,
    cursor: newCursor
  }),
  resolveCursorFromVariables: (vars) => vars.cursor
})

const projects = computed(() => query.result.value?.workspace?.projects)
const workspaceInvite = computed(() => initialQueryResult.value?.workspaceInvite)
const workspace = computed(() => initialQueryResult.value?.workspace)
const isWorkspaceGuest = computed(() => workspace.value?.role === Roles.Workspace.Guest)
const showEmptyState = computed(() => {
  if (search.value) return false

  return projects.value && !projects.value?.items?.length
})
const showLoadingBar = computed(() => {
  return areQueriesLoading.value && (!!search.value || !projects.value?.items?.length)
})
const emptyStateItems = computed(() => [
  {
    title: 'Set up verified domains',
    description:
      'Manage your team and allow them to join your workspace automatically based on email domain policies.',
    buttons: [
      {
        text: 'Manage domains',
        onClick: () => onShowSettingsDialog(SettingMenuKeys.Workspace.Security),
        disabled: workspace.value?.role !== Roles.Workspace.Admin
      }
    ]
  },
  {
    title: 'Make it a space for your entire team',
    description:
      'Nothing great is made alone. Safely collaborate with your entire team and manage guests.',
    buttons: [
      {
        text: 'Invite members & guests',
        onClick: () => (showInviteDialog.value = true),
        disabled: isWorkspaceGuest.value
      }
    ]
  },
  {
    title: 'Add your first project',
    description:
      'Projects are the place where your models and their versions live. Add one and start creating.',
    buttons: [
      {
        text: 'New project',
        onClick: () => (openNewProject.value = true),
        disabled: isWorkspaceGuest.value
      }
    ]
  }
])

const clearSearch = () => {
  search.value = ''
  selectedRoles.value = []
}

<<<<<<< HEAD
onResult(() => {
  if (initialQueryResult.value) {
    workspaceMixpanelUpdateGroup(initialQueryResult.value.workspace)
  }
})
=======
const onShowSettingsDialog = (target: AvailableSettingsMenuKeys) => {
  showSettingsDialog.value = true
  settingsDialogTarget.value = target
}
>>>>>>> e8cb13ad
</script><|MERGE_RESOLUTION|>--- conflicted
+++ resolved
@@ -99,14 +99,11 @@
 } from '~~/lib/common/generated/gql/graphql'
 import { workspaceRoute } from '~/lib/common/helpers/route'
 import { Roles } from '@speckle/shared'
-<<<<<<< HEAD
 import { useWorkspacesMixpanel } from '~/lib/workspaces/composables/mixpanel'
-=======
 import {
   SettingMenuKeys,
   type AvailableSettingsMenuKeys
 } from '~/lib/settings/helpers/types'
->>>>>>> e8cb13ad
 
 graphql(`
   fragment WorkspaceProjectList_ProjectCollection on ProjectCollection {
@@ -240,16 +237,14 @@
   selectedRoles.value = []
 }
 
-<<<<<<< HEAD
+const onShowSettingsDialog = (target: AvailableSettingsMenuKeys) => {
+  showSettingsDialog.value = true
+  settingsDialogTarget.value = target
+}
+
 onResult(() => {
   if (initialQueryResult.value) {
     workspaceMixpanelUpdateGroup(initialQueryResult.value.workspace)
   }
 })
-=======
-const onShowSettingsDialog = (target: AvailableSettingsMenuKeys) => {
-  showSettingsDialog.value = true
-  settingsDialogTarget.value = target
-}
->>>>>>> e8cb13ad
 </script>