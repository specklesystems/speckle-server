--- conflicted
+++ resolved
@@ -218,16 +218,8 @@
   selectedRoles.value = []
 }
 
-<<<<<<< HEAD
-=======
-const onShowSettingsDialog = (target: AvailableSettingsMenuKeys) => {
-  showSettingsDialog.value = true
-  settingsDialogTarget.value = target
-}
-
 const hasFinalized = ref(false)
 
->>>>>>> 37ede3b1
 onResult((queryResult) => {
   if (
     queryResult.data?.workspaceBySlug.creationState?.completed === false &&
