--- conflicted
+++ resolved
@@ -191,7 +191,7 @@
 import { useActiveUserMeta } from '~/lib/user/composables/meta'
 
 const dashboardSidebarQuery = graphql(`
-  query DashboardSidebar($slug: String!) {
+  query DashboardSidebar {
     activeUser {
       id
       activeWorkspace {
@@ -199,6 +199,11 @@
         role
       }
     }
+  }
+`)
+
+const sidebarPermissionsQuery = graphql(`
+  query SidebarPermissions($slug: String!) {
     workspaceBySlug(slug: $slug) {
       permissions {
         canListDashboards {
@@ -211,26 +216,24 @@
 
 const { isLoggedIn } = useActiveUser()
 const isWorkspacesEnabled = useIsWorkspacesEnabled()
+const isDashboardsEnabled = useIsDashboardsModuleEnabled()
 const route = useRoute()
 const activeWorkspaceSlug = useActiveWorkspaceSlug()
 const { $intercom } = useNuxtApp()
 const mixpanel = useMixpanel()
-<<<<<<< HEAD
-const { result } = useQuery(
-  dashboardSidebarQuery,
+const { result: permissionsResult } = useQuery(
+  sidebarPermissionsQuery,
   () => ({
     slug: activeWorkspaceSlug.value || ''
   }),
   () => ({
-    enabled: isWorkspacesEnabled.value && !!activeWorkspaceSlug.value
+    enabled: isDashboardsEnabled.value && !!activeWorkspaceSlug.value
   })
 )
-=======
 const { result } = useQuery(dashboardSidebarQuery, () => ({}), {
   enabled: isWorkspacesEnabled.value
 })
 const { hasDismissedIntelligenceCommunityStandUpBanner } = useActiveUserMeta()
->>>>>>> 3a0829aa
 
 const isOpenMobile = ref(false)
 const showExplainerVideoDialog = ref(false)
@@ -241,7 +244,8 @@
 })
 const activeWorkspace = computed(() => result.value?.activeUser?.activeWorkspace)
 const canListDashboards = computed(() => {
-  return result.value?.workspaceBySlug?.permissions?.canListDashboards?.authorized
+  return permissionsResult.value?.workspaceBySlug?.permissions?.canListDashboards
+    ?.authorized
 })
 
 const showWorkspaceLinks = computed(() => {
