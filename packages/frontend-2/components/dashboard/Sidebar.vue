<!-- eslint-disable vuejs-accessibility/no-static-element-interactions -->
<!-- eslint-disable vuejs-accessibility/click-events-have-key-events -->
<template>
  <div class="group h-full">
    <template v-if="showSidebar">
      <Portal to="mobile-navigation">
        <div class="lg:hidden">
          <FormButton
            :color="isOpenMobile ? 'outline' : 'subtle'"
            size="sm"
            class="mt-px"
            @click="isOpenMobile = !isOpenMobile"
          >
            <IconSidebar v-if="!isOpenMobile" class="h-4 w-4 -ml-1 -mr-1" />
            <IconSidebarClose v-else class="h-4 w-4 -ml-1 -mr-1" />
          </FormButton>
        </div>
      </Portal>
      <div
        v-keyboard-clickable
        class="lg:hidden absolute inset-0 backdrop-blur-sm z-40 transition-all"
        :class="isOpenMobile ? 'opacity-100' : 'opacity-0 pointer-events-none'"
        @click="isOpenMobile = false"
      />
      <div
        class="absolute z-40 lg:static h-full flex w-[13rem] shrink-0 transition-all"
        :class="isOpenMobile ? '' : '-translate-x-[13rem] lg:translate-x-0'"
      >
        <LayoutSidebar
          class="border-r border-outline-3 px-2 pt-3 pb-2 bg-foundation-page"
        >
          <LayoutSidebarMenu>
            <LayoutSidebarMenuGroup v-if="isWorkspacesEnabled" class="lg:hidden mb-4">
              <HeaderWorkspaceSwitcher />
            </LayoutSidebarMenuGroup>

            <div class="flex flex-col gap-y-2 lg:gap-y-4">
              <LayoutSidebarMenuGroup>
                <NuxtLink :to="projectsLink" @click="isOpenMobile = false">
                  <LayoutSidebarMenuGroupItem
                    label="Projects"
                    :active="
                      route.name === 'workspaces-slug' || isActive(projectsRoute)
                    "
                  >
                    <template #icon>
                      <IconProjects class="size-4 text-foreground-2" />
                    </template>
                  </LayoutSidebarMenuGroupItem>
                </NuxtLink>

                <NuxtLink :to="connectorsRoute" @click="isOpenMobile = false">
                  <LayoutSidebarMenuGroupItem
                    label="Connectors"
                    :active="isActive(connectorsRoute)"
                  >
                    <template #icon>
                      <IconConnectors class="size-4 text-foreground-2" />
                    </template>
                  </LayoutSidebarMenuGroupItem>
                </NuxtLink>

                <div v-if="isWorkspacesEnabled">
                  <div @click="openExplainerVideoDialog">
                    <LayoutSidebarMenuGroupItem label="Getting started">
                      <template #icon>
                        <IconPlay class="size-4 text-foreground-2" />
                      </template>
                    </LayoutSidebarMenuGroupItem>
                  </div>
                  <WorkspaceExplainerVideoDialog
                    v-model:open="showExplainerVideoDialog"
                  />
                </div>
              </LayoutSidebarMenuGroup>

              <LayoutSidebarMenuGroup title="Resources" collapsible>
                <CalPopUp v-if="isWorkspacesEnabled">
                  <LayoutSidebarMenuGroupItem label="Book an intro call">
                    <template #icon>
                      <IconCalendar class="size-4 text-foreground-2" />
                    </template>
                  </LayoutSidebarMenuGroupItem>
                </CalPopUp>

<<<<<<< HEAD
                <div v-if="isWorkspacesEnabled" @click="openChat">
                  <LayoutSidebarMenuGroupItem label="Give us feedback">
                    <template #icon>
                      <IconFeedback class="size-4 text-foreground-2" />
                    </template>
                  </LayoutSidebarMenuGroupItem>
                </div>
=======
                <NuxtLink :to="tutorialsRoute" @click="isOpenMobile = false">
                  <LayoutSidebarMenuGroupItem
                    label="Tutorials"
                    :active="isActive(tutorialsRoute)"
                  >
                    <template #icon>
                      <IconTutorials class="size-4 text-foreground-2" />
                    </template>
                  </LayoutSidebarMenuGroupItem>
                </NuxtLink>
>>>>>>> 0a284dd7

                <NuxtLink
                  to="https://speckle.community/"
                  target="_blank"
                  @click="isOpenMobile = false"
                >
                  <LayoutSidebarMenuGroupItem label="Community forum" external>
                    <template #icon>
                      <IconCommunity class="size-4 text-foreground-2" />
                    </template>
                  </LayoutSidebarMenuGroupItem>
                </NuxtLink>

                <NuxtLink
                  to="https://speckle.guide/"
                  target="_blank"
                  @click="isOpenMobile = false"
                >
                  <LayoutSidebarMenuGroupItem label="Documentation" external>
                    <template #icon>
                      <IconDocumentation class="size-4 text-foreground-2" />
                    </template>
                  </LayoutSidebarMenuGroupItem>
                </NuxtLink>

                <NuxtLink
                  to="https://speckle.community/c/making-speckle/changelog"
                  target="_blank"
                  @click="isOpenMobile = false"
                >
                  <LayoutSidebarMenuGroupItem label="Changelog" external>
                    <template #icon>
                      <IconChangelog class="size-4 text-foreground-2" />
                    </template>
                  </LayoutSidebarMenuGroupItem>
                </NuxtLink>
              </LayoutSidebarMenuGroup>
            </div>
          </LayoutSidebarMenu>
        </LayoutSidebar>
      </div>
    </template>
  </div>
</template>
<script setup lang="ts">
import {
  FormButton,
  LayoutSidebar,
  LayoutSidebarMenu,
  LayoutSidebarMenuGroup,
  LayoutSidebarMenuGroupItem
} from '@speckle/ui-components'
import {
  projectsRoute,
  connectorsRoute,
  workspaceRoute,
  tutorialsRoute
} from '~/lib/common/helpers/route'
import { useRoute } from 'vue-router'
import { useActiveUser } from '~~/lib/auth/composables/activeUser'
import { useNavigation } from '~~/lib/navigation/composables/navigation'
import { useMixpanel } from '~~/lib/core/composables/mp'

const { isLoggedIn } = useActiveUser()
const isWorkspacesEnabled = useIsWorkspacesEnabled()
const route = useRoute()
const { activeWorkspaceSlug, isProjectsActive } = useNavigation()
<<<<<<< HEAD
const { $intercom } = useNuxtApp()

const isOpenMobile = ref(false)

const openChat = () => {
  $intercom.show()
  isOpenMobile.value = false
}
=======
const mixpanel = useMixpanel()

const isOpenMobile = ref(false)
const showFeedbackDialog = ref(false)
const showExplainerVideoDialog = ref(false)
>>>>>>> 0a284dd7

const projectsLink = computed(() => {
  return isWorkspacesEnabled.value
    ? activeWorkspaceSlug.value
      ? workspaceRoute(activeWorkspaceSlug.value)
      : projectsRoute
    : projectsRoute
})

const showSidebar = computed(() => {
  return isWorkspacesEnabled.value
    ? (!!activeWorkspaceSlug.value || isProjectsActive.value) && isLoggedIn.value
    : isLoggedIn.value
})

const openExplainerVideoDialog = () => {
  showExplainerVideoDialog.value = true
  isOpenMobile.value = false
  mixpanel.track('Getting Started Video Opened', {
    location: 'sidebar'
  })
}

const isActive = (...routes: string[]): boolean => {
  return routes.some((routeTo) => route.path === routeTo)
}
</script><|MERGE_RESOLUTION|>--- conflicted
+++ resolved
@@ -83,7 +83,6 @@
                   </LayoutSidebarMenuGroupItem>
                 </CalPopUp>
 
-<<<<<<< HEAD
                 <div v-if="isWorkspacesEnabled" @click="openChat">
                   <LayoutSidebarMenuGroupItem label="Give us feedback">
                     <template #icon>
@@ -91,7 +90,7 @@
                     </template>
                   </LayoutSidebarMenuGroupItem>
                 </div>
-=======
+
                 <NuxtLink :to="tutorialsRoute" @click="isOpenMobile = false">
                   <LayoutSidebarMenuGroupItem
                     label="Tutorials"
@@ -102,7 +101,6 @@
                     </template>
                   </LayoutSidebarMenuGroupItem>
                 </NuxtLink>
->>>>>>> 0a284dd7
 
                 <NuxtLink
                   to="https://speckle.community/"
@@ -170,22 +168,11 @@
 const isWorkspacesEnabled = useIsWorkspacesEnabled()
 const route = useRoute()
 const { activeWorkspaceSlug, isProjectsActive } = useNavigation()
-<<<<<<< HEAD
 const { $intercom } = useNuxtApp()
+const mixpanel = useMixpanel()
 
 const isOpenMobile = ref(false)
-
-const openChat = () => {
-  $intercom.show()
-  isOpenMobile.value = false
-}
-=======
-const mixpanel = useMixpanel()
-
-const isOpenMobile = ref(false)
-const showFeedbackDialog = ref(false)
 const showExplainerVideoDialog = ref(false)
->>>>>>> 0a284dd7
 
 const projectsLink = computed(() => {
   return isWorkspacesEnabled.value
@@ -201,6 +188,11 @@
     : isLoggedIn.value
 })
 
+const openChat = () => {
+  $intercom.show()
+  isOpenMobile.value = false
+}
+
 const openExplainerVideoDialog = () => {
   showExplainerVideoDialog.value = true
   isOpenMobile.value = false
