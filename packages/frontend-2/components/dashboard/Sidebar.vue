<!-- eslint-disable vuejs-accessibility/no-static-element-interactions -->
<!-- eslint-disable vuejs-accessibility/click-events-have-key-events -->
<template>
  <div>
    <template v-if="isLoggedIn">
      <Portal to="mobile-navigation">
        <div class="lg:hidden">
          <FormButton
            :color="isOpenMobile ? 'outline' : 'subtle'"
            size="sm"
            class="mt-px"
            @click="isOpenMobile = !isOpenMobile"
          >
            <IconSidebar v-if="!isOpenMobile" class="h-4 w-4 -ml-1 -mr-1" />
            <XMarkIcon v-else class="h-4 w-4 -ml-1 -mr-1" />
          </FormButton>
        </div>
      </Portal>
      <div
        v-keyboard-clickable
        class="lg:hidden absolute inset-0 backdrop-blur-sm z-40 transition-all"
        :class="isOpenMobile ? 'opacity-100' : 'opacity-0 pointer-events-none'"
        @click="isOpenMobile = false"
      />
      <div
        class="absolute z-40 lg:static h-full flex w-60 lg:w-64 shrink-0 transition-all"
        :class="isOpenMobile ? '' : '-translate-x-60 lg:translate-x-0'"
      >
        <LayoutSidebar class="border-r border-outline-3 px-2 py-3 bg-foundation-page">
          <LayoutSidebarMenu>
            <LayoutSidebarMenuGroup>
              <NuxtLink :to="homeRoute" @click="isOpenMobile = false">
                <LayoutSidebarMenuGroupItem
                  label="Dashboard"
                  :active="isActive(homeRoute)"
                >
                  <template #icon>
                    <HomeIcon class="h-5 w-5 text-foreground-2" />
                  </template>
                </LayoutSidebarMenuGroupItem>
              </NuxtLink>

              <NuxtLink :to="projectsRoute" @click="isOpenMobile = false">
                <LayoutSidebarMenuGroupItem
                  label="Projects"
                  :active="isActive(projectsRoute)"
                >
                  <template #icon>
                    <Squares2X2Icon class="h-5 w-5 text-foreground-2" />
                  </template>
                </LayoutSidebarMenuGroupItem>
              </NuxtLink>
            </LayoutSidebarMenuGroup>

            <!-- Remove workspacesItems.length conditional at launch of Workspaces  -->
            <LayoutSidebarMenuGroup
              v-if="isWorkspacesEnabled && workspacesItems.length"
              collapsible
              title="Workspaces"
            >
              <NuxtLink
                v-for="(item, key) in workspacesItems"
                :key="key"
                :to="item.to"
                @click="isOpenMobile = false"
              >
<<<<<<< HEAD
                <template #icon>
                  <WorkspaceAvatar
                    :logo="item.logo"
                    :default-logo-index="item.defaultLogoIndex"
                    size="sm"
                  />
                </template>
              </LayoutSidebarMenuGroupItem>
            </NuxtLink>
            <LayoutSidebarMenuGroupItem
              v-if="isUserAdmin"
              label="Add workspace"
              @click="showWorkspaceCreateDialog = true"
            >
              <template #icon>
                <PlusIcon class="h-4 w-4 text-foreground-2" />
              </template>
            </LayoutSidebarMenuGroupItem>
          </LayoutSidebarMenuGroup>
=======
                <LayoutSidebarMenuGroupItem
                  :label="item.label"
                  :active="isActive(item.to)"
                >
                  <template #icon>
                    <WorkspaceAvatar
                      :logo="item.logo"
                      :default-logo-index="item.defaultLogoIndex"
                      size="sm"
                    />
                  </template>
                </LayoutSidebarMenuGroupItem>
              </NuxtLink>
            </LayoutSidebarMenuGroup>
>>>>>>> 17b89e4c

            <LayoutSidebarMenuGroup title="Resources">
              <NuxtLink :to="connectorsPageUrl" target="_blank">
                <LayoutSidebarMenuGroupItem label="Connectors" external>
                  <template #icon>
                    <IconConnectors class="h-4 w-4 ml-px text-foreground-2" />
                  </template>
                </LayoutSidebarMenuGroupItem>
              </NuxtLink>

              <NuxtLink to="https://speckle.community/" target="_blank">
                <LayoutSidebarMenuGroupItem label="Community forum" external>
                  <template #icon>
                    <GlobeAltIcon class="h-5 w-5 text-foreground-2" />
                  </template>
                </LayoutSidebarMenuGroupItem>
              </NuxtLink>

              <NuxtLink
                to="https://docs.google.com/forms/d/e/1FAIpQLSeTOU8i0KwpgBG7ONimsh4YMqvLKZfSRhWEOz4W0MyjQ1lfAQ/viewform"
                target="_blank"
              >
                <LayoutSidebarMenuGroupItem label="Give us feedback" external>
                  <template #icon>
                    <ChatBubbleLeftIcon class="h-5 w-5 text-foreground-2" />
                  </template>
                </LayoutSidebarMenuGroupItem>
              </NuxtLink>

              <NuxtLink to="https://speckle.guide/" target="_blank">
                <LayoutSidebarMenuGroupItem label="Documentation" external>
                  <template #icon>
                    <BriefcaseIcon class="h-5 w-5 text-foreground-2" />
                  </template>
                </LayoutSidebarMenuGroupItem>
              </NuxtLink>

<<<<<<< HEAD
            <NuxtLink
              to="https://speckle.community/c/making-speckle/changelog"
              target="_blank"
            >
              <LayoutSidebarMenuGroupItem label="Changelog" external>
                <template #icon>
                  <ClockIcon class="h-5 w-5 text-foreground-2" />
                </template>
              </LayoutSidebarMenuGroupItem>
            </NuxtLink>
          </LayoutSidebarMenuGroup>
        </LayoutSidebarMenu>
      </LayoutSidebar>
    </div>

    <WorkspaceCreateDialog v-model:open="showWorkspaceCreateDialog" />
=======
              <NuxtLink
                to="https://speckle.community/c/making-speckle/changelog"
                target="_blank"
              >
                <LayoutSidebarMenuGroupItem label="Changelog" external>
                  <template #icon>
                    <ClockIcon class="h-5 w-5 text-foreground-2" />
                  </template>
                </LayoutSidebarMenuGroupItem>
              </NuxtLink>
            </LayoutSidebarMenuGroup>
          </LayoutSidebarMenu>
        </LayoutSidebar>
      </div>
    </template>
>>>>>>> 17b89e4c
  </div>
</template>
<script setup lang="ts">
import {
  BriefcaseIcon,
  XMarkIcon,
  ChatBubbleLeftIcon,
  GlobeAltIcon,
  ClockIcon,
  Squares2X2Icon,
  HomeIcon,
  PlusIcon
} from '@heroicons/vue/24/outline'
import {
  FormButton,
  LayoutSidebar,
  LayoutSidebarMenu,
  LayoutSidebarMenuGroup,
  LayoutSidebarMenuGroupItem
} from '@speckle/ui-components'
import { settingsSidebarQuery } from '~/lib/settings/graphql/queries'
import { useQuery } from '@vue/apollo-composable'
import {
  homeRoute,
  projectsRoute,
  workspaceRoute,
  connectorsPageUrl
} from '~/lib/common/helpers/route'
import { useRoute } from 'vue-router'
import { useActiveUser } from '~~/lib/auth/composables/activeUser'

const { isLoggedIn } = useActiveUser()
const isWorkspacesEnabled = useIsWorkspacesEnabled()
const route = useRoute()
const { activeUser: user } = useActiveUser()

const isOpenMobile = ref(false)
const showWorkspaceCreateDialog = ref(false)

const { result: workspaceResult } = useQuery(settingsSidebarQuery, null, {
  enabled: isWorkspacesEnabled.value
})

const isActive = (...routes: string[]): boolean => {
  return routes.some((routeTo) => route.path === routeTo)
}

const isUserAdmin = computed(() => user.value?.role === 'server:admin')
const workspacesItems = computed(() =>
  workspaceResult.value?.activeUser
    ? workspaceResult.value.activeUser.workspaces.items.map((workspace) => ({
        label: workspace.name,
        id: workspace.id,
        to: workspaceRoute(workspace.id),
        logo: workspace.logo,
        defaultLogoIndex: workspace.defaultLogoIndex
      }))
    : []
)
</script><|MERGE_RESOLUTION|>--- conflicted
+++ resolved
@@ -64,27 +64,6 @@
                 :to="item.to"
                 @click="isOpenMobile = false"
               >
-<<<<<<< HEAD
-                <template #icon>
-                  <WorkspaceAvatar
-                    :logo="item.logo"
-                    :default-logo-index="item.defaultLogoIndex"
-                    size="sm"
-                  />
-                </template>
-              </LayoutSidebarMenuGroupItem>
-            </NuxtLink>
-            <LayoutSidebarMenuGroupItem
-              v-if="isUserAdmin"
-              label="Add workspace"
-              @click="showWorkspaceCreateDialog = true"
-            >
-              <template #icon>
-                <PlusIcon class="h-4 w-4 text-foreground-2" />
-              </template>
-            </LayoutSidebarMenuGroupItem>
-          </LayoutSidebarMenuGroup>
-=======
                 <LayoutSidebarMenuGroupItem
                   :label="item.label"
                   :active="isActive(item.to)"
@@ -98,8 +77,16 @@
                   </template>
                 </LayoutSidebarMenuGroupItem>
               </NuxtLink>
+              <LayoutSidebarMenuGroupItem
+                v-if="isUserAdmin"
+                label="Add workspace"
+                @click="showWorkspaceCreateDialog = true"
+              >
+                <template #icon>
+                  <PlusIcon class="h-4 w-4 text-foreground-2" />
+                </template>
+              </LayoutSidebarMenuGroupItem>
             </LayoutSidebarMenuGroup>
->>>>>>> 17b89e4c
 
             <LayoutSidebarMenuGroup title="Resources">
               <NuxtLink :to="connectorsPageUrl" target="_blank">
@@ -137,24 +124,6 @@
                 </LayoutSidebarMenuGroupItem>
               </NuxtLink>
 
-<<<<<<< HEAD
-            <NuxtLink
-              to="https://speckle.community/c/making-speckle/changelog"
-              target="_blank"
-            >
-              <LayoutSidebarMenuGroupItem label="Changelog" external>
-                <template #icon>
-                  <ClockIcon class="h-5 w-5 text-foreground-2" />
-                </template>
-              </LayoutSidebarMenuGroupItem>
-            </NuxtLink>
-          </LayoutSidebarMenuGroup>
-        </LayoutSidebarMenu>
-      </LayoutSidebar>
-    </div>
-
-    <WorkspaceCreateDialog v-model:open="showWorkspaceCreateDialog" />
-=======
               <NuxtLink
                 to="https://speckle.community/c/making-speckle/changelog"
                 target="_blank"
@@ -170,7 +139,8 @@
         </LayoutSidebar>
       </div>
     </template>
->>>>>>> 17b89e4c
+
+    <WorkspaceCreateDialog v-model:open="showWorkspaceCreateDialog" />
   </div>
 </template>
 <script setup lang="ts">
