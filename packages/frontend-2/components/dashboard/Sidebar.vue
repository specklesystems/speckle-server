--- conflicted
+++ resolved
@@ -1,13 +1,8 @@
 <!-- eslint-disable vuejs-accessibility/click-events-have-key-events -->
 <!-- eslint-disable vuejs-accessibility/no-static-element-interactions -->
 <template>
-<<<<<<< HEAD
-  <div class="group h-full">
+  <div class="group h-full" data-no-external-confirm>
     <template v-if="isLoggedIn">
-=======
-  <div class="group h-full" data-no-external-confirm>
-    <template v-if="showSidebar">
->>>>>>> cad77b92
       <Portal to="mobile-navigation">
         <div class="lg:hidden">
           <FormButton
