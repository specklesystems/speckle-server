<template>
  <NuxtErrorBoundary @error="onError">
    <ProjectsInviteBanner
      v-if="invite"
      :invite="invite"
<<<<<<< HEAD
      :show-stream-name="false"
=======
      :show-project-name="false"
      :auto-accept="shouldAutoAcceptInvite"
>>>>>>> d12e8003
      @processed="onProcessed"
    />
  </NuxtErrorBoundary>
</template>
<script setup lang="ts">
import type { Optional } from '@speckle/shared'
import { useQuery } from '@vue/apollo-composable'
import { projectRoute } from '~~/lib/common/helpers/route'
import { projectInviteQuery } from '~~/lib/projects/graphql/queries'

const route = useRoute()
const logger = useLogger()

const token = computed(() => route.query.token as Optional<string>)
const projectId = computed(() => route.params.id as Optional<string>)

const { result } = useQuery(
  projectInviteQuery,
  () => ({
    projectId: projectId.value || '',
    token: token.value
  }),
  () => ({ enabled: !!projectId.value })
)

const invite = computed(() => result.value?.projectInvite)

const onError = (err: unknown) => logger.error(err)

const onProcessed = (val: { accepted: boolean }) => {
  const { accepted } = val

  if (accepted && projectId.value && import.meta.client) {
    window.location.href = projectRoute(projectId.value)
  }
}
</script><|MERGE_RESOLUTION|>--- conflicted
+++ resolved
@@ -3,12 +3,7 @@
     <ProjectsInviteBanner
       v-if="invite"
       :invite="invite"
-<<<<<<< HEAD
-      :show-stream-name="false"
-=======
       :show-project-name="false"
-      :auto-accept="shouldAutoAcceptInvite"
->>>>>>> d12e8003
       @processed="onProcessed"
     />
   </NuxtErrorBoundary>
