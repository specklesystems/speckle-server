<template>
  <div class="flex flex-col gap-y-4 md:gap-y-6">
    <ProjectPageAutomationsHeader
      v-model:search="search"
      :workspace-slug="workspaceSlug"
      :show-empty-state="shouldShowEmptyState"
<<<<<<< HEAD
      :disable-create-message="disableCreateMessage"
=======
      :creation-disabled-reason="
        allowNewCreation !== true ? allowNewCreation : undefined
      "
>>>>>>> 213cc329
      @new-automation="onNewAutomation"
    />
    <template v-if="loading">
      <CommonLoadingBar loading />
    </template>
    <template v-else>
      <ProjectPageAutomationsEmptyState
        v-if="shouldShowEmptyState"
        :functions="result"
        :is-automate-enabled="isAutomateEnabled"
<<<<<<< HEAD
        :disable-create-message="disableCreateMessage"
=======
        :creation-disabled-reason="
          allowNewCreation !== true ? allowNewCreation : undefined
        "
>>>>>>> 213cc329
        @new-automation="onNewAutomation"
      />
      <template v-else>
        <template v-if="automations.length">
          <ProjectPageAutomationsRow
            v-for="a in automations"
            :key="a.id"
            :automation="a"
            :project-id="projectId"
          />
          <InfiniteLoading :settings="{ identifier }" @infinite="onInfiniteLoad" />
        </template>
        <CommonGenericEmptyState
          v-else
          :search="!!search.length"
          @clear-search="search = ''"
        />
      </template>
    </template>
    <AutomateAutomationCreateDialog
      v-if="workspaceId"
      v-model:open="showNewAutomationDialog"
      :workspace-id="workspaceId"
      :preselected-project="project"
      :preselected-function="newAutomationTargetFn"
    />
  </div>
</template>
<script setup lang="ts">
import { useQuery } from '@vue/apollo-composable'
import {
  projectAutomationsTabAutomationsPaginationQuery,
  projectAutomationsTabQuery
} from '~/lib/projects/graphql/queries'
import type { CreateAutomationSelectableFunction } from '~/lib/automate/helpers/automations'
import { usePaginatedQuery } from '~/lib/common/composables/graphql'
import { Roles } from '@speckle/shared'

const route = useRoute()
const projectId = computed(() => route.params.id as string)
const search = ref('')
const isAutomateEnabled = useIsAutomateModuleEnabled()
const pageFetchPolicy = usePageQueryStandardFetchPolicy()

// Base tab query (no pagination)
const { result, loading } = useQuery(
  projectAutomationsTabQuery,
  () => ({
    projectId: projectId.value,
    search: search.value?.length ? search.value : null,
    cursor: null
  }),
  () => ({
    enabled: isAutomateEnabled.value,
    fetchPolicy: pageFetchPolicy.value
  })
)

const workspaceId = computed(() => result.value?.project?.workspace?.id)
const workspaceSlug = computed(() => result.value?.project?.workspace?.slug)

// Pagination query
const {
  identifier,
  onInfiniteLoad,
  query: { result: paginatedResult, variables: paginationVariables }
} = usePaginatedQuery({
  query: projectAutomationsTabAutomationsPaginationQuery,
  baseVariables: computed(() => ({
    projectId: projectId.value,
    search: search.value?.length ? search.value : null
  })),
  options: () => ({
    enabled: isAutomateEnabled.value
  }),
  resolveCurrentResult: (res) => res?.project?.automations,
  resolveInitialResult: () => result.value?.project?.automations,
  resolveNextPageVariables: (baseVars, cursor) => ({ ...baseVars, cursor }),
  resolveKey: (vars) => [vars.projectId, vars.search || ''],
  resolveCursorFromVariables: (vars) => vars.cursor
})

const showNewAutomationDialog = ref(false)
const newAutomationTargetFn = ref<CreateAutomationSelectableFunction>()

const project = computed(() => result.value?.project)
const automationsResult = computed(
  () =>
    paginatedResult.value?.project?.automations || result.value?.project?.automations
)

const hasAutomations = computed(() => (automationsResult.value?.totalCount ?? 1) > 0)
const automations = computed(() => automationsResult.value?.items || [])

const shouldShowEmptyState = computed(() => {
  if (!isAutomateEnabled.value) return true
  if (!hasAutomations.value && !paginationVariables.value?.search && !loading.value)
    return true
  return false
})

const disableCreateMessage = computed(() => {
  const allowedRoles: string[] = [Roles.Stream.Owner, Roles.Stream.Contributor]
  if (!allowedRoles.includes(result.value?.project?.role ?? '')) {
    return 'You must be at least a project contributor to create automations.'
  }

  if ((result.value?.project?.models?.items.length || 0) === 0) {
    return 'Your project should have at least 1 model before you can create an automation.'
  }

  return undefined
})

const onNewAutomation = (fn?: CreateAutomationSelectableFunction) => {
  newAutomationTargetFn.value = fn
  showNewAutomationDialog.value = true
}
</script><|MERGE_RESOLUTION|>--- conflicted
+++ resolved
@@ -4,13 +4,7 @@
       v-model:search="search"
       :workspace-slug="workspaceSlug"
       :show-empty-state="shouldShowEmptyState"
-<<<<<<< HEAD
-      :disable-create-message="disableCreateMessage"
-=======
-      :creation-disabled-reason="
-        allowNewCreation !== true ? allowNewCreation : undefined
-      "
->>>>>>> 213cc329
+      :creation-disabled-reason="disableCreateMessage"
       @new-automation="onNewAutomation"
     />
     <template v-if="loading">
@@ -21,13 +15,7 @@
         v-if="shouldShowEmptyState"
         :functions="result"
         :is-automate-enabled="isAutomateEnabled"
-<<<<<<< HEAD
-        :disable-create-message="disableCreateMessage"
-=======
-        :creation-disabled-reason="
-          allowNewCreation !== true ? allowNewCreation : undefined
-        "
->>>>>>> 213cc329
+        :creation-disabled-reason="disableCreateMessage"
         @new-automation="onNewAutomation"
       />
       <template v-else>
