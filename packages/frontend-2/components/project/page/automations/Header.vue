<template>
  <div
    class="flex flex-col gap-y-2 md:gap-y-0 md:flex-row md:justify-between md:items-center"
  >
    <h1 class="block text-heading-xl">Automations</h1>
    <div v-if="!showEmptyState" class="flex flex-col gap-2 md:flex-row md:items-center">
      <FormTextInput
        name="search"
        color="foundation"
        placeholder="Search automations..."
        wrapper-classes="shrink-0"
        show-clear
        v-bind="bind"
        v-on="on"
      />
<<<<<<< HEAD
      <FormButton
        :icon-left="ArrowTopRightOnSquareIcon"
        color="outline"
        class="shrink-0"
        :to="exploreFunctionsRoute"
      >
        {{ exploreFunctionsMessage }}
      </FormButton>
      <div v-tippy="disableCreateMessage" class="shrink-0">
=======
      <div v-tippy="creationDisabledReason" class="shrink-0">
>>>>>>> 213cc329
        <FormButton
          class="shrink-0"
<<<<<<< HEAD
          :disabled="!!disableCreateMessage"
=======
          :disabled="!!creationDisabledReason"
>>>>>>> 213cc329
          @click="$emit('new-automation')"
        >
          New automation
        </FormButton>
      </div>
      <FormButton color="outline" class="shrink-0" :to="automationFunctionsRoute">
        Explore functions
      </FormButton>
    </div>
  </div>
</template>
<script setup lang="ts">
import { useDebouncedTextInput } from '@speckle/ui-components'
import {
  automationFunctionsRoute,
  workspaceFunctionsRoute
} from '~/lib/common/helpers/route'

defineEmits<{
  'new-automation': []
}>()

const props = defineProps<{
  workspaceSlug?: string
  showEmptyState?: boolean
<<<<<<< HEAD
  disableCreateMessage?: string
=======
  creationDisabledReason?: string
>>>>>>> 213cc329
}>()

const exploreFunctionsMessage = computed(() =>
  props.workspaceSlug ? 'Explore workspace functions' : 'Explore functions'
)
const exploreFunctionsRoute = computed(() =>
  props.workspaceSlug
    ? workspaceFunctionsRoute(props.workspaceSlug)
    : automationFunctionsRoute
)

const search = defineModel<string>('search')
const { on, bind } = useDebouncedTextInput({ model: search })
</script><|MERGE_RESOLUTION|>--- conflicted
+++ resolved
@@ -13,34 +13,18 @@
         v-bind="bind"
         v-on="on"
       />
-<<<<<<< HEAD
-      <FormButton
-        :icon-left="ArrowTopRightOnSquareIcon"
-        color="outline"
-        class="shrink-0"
-        :to="exploreFunctionsRoute"
-      >
+      <FormButton color="outline" class="shrink-0" :to="exploreFunctionsRoute">
         {{ exploreFunctionsMessage }}
       </FormButton>
-      <div v-tippy="disableCreateMessage" class="shrink-0">
-=======
-      <div v-tippy="creationDisabledReason" class="shrink-0">
->>>>>>> 213cc329
+      <div v-tippy="creationDisabledMessage" class="shrink-0">
         <FormButton
           class="shrink-0"
-<<<<<<< HEAD
-          :disabled="!!disableCreateMessage"
-=======
-          :disabled="!!creationDisabledReason"
->>>>>>> 213cc329
+          :disabled="!!creationDisabledMessage"
           @click="$emit('new-automation')"
         >
           New automation
         </FormButton>
       </div>
-      <FormButton color="outline" class="shrink-0" :to="automationFunctionsRoute">
-        Explore functions
-      </FormButton>
     </div>
   </div>
 </template>
@@ -58,11 +42,7 @@
 const props = defineProps<{
   workspaceSlug?: string
   showEmptyState?: boolean
-<<<<<<< HEAD
-  disableCreateMessage?: string
-=======
-  creationDisabledReason?: string
->>>>>>> 213cc329
+  creationDisabledMessage?: string
 }>()
 
 const exploreFunctionsMessage = computed(() =>
