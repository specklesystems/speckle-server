<template>
  <div
    class="flex flex-col gap-y-2 md:gap-y-0 md:flex-row md:justify-between md:items-center mt-3"
  >
<<<<<<< HEAD
    <h1 class="block text-heading-lg">Automations</h1>
=======
    <h1 class="block text-heading-lg md:text-heading-xl flex items-center gap-3">
      Automations
      <CommonBadge
        v-tippy="
          'Speckle Automate is in public beta. Help us improve by giving us lots of feedback!'
        "
      >
        BETA
      </CommonBadge>
    </h1>
>>>>>>> 66819f7b
    <div v-if="showHeader" class="flex flex-col gap-2 md:flex-row md:items-center">
      <FormTextInput
        name="search"
        color="foundation"
        placeholder="Search automations..."
        wrapper-classes="shrink-0"
        show-clear
        v-bind="bind"
        v-on="on"
      />
      <FormButton color="outline" class="shrink-0" :to="exploreFunctionsRoute">
        {{ exploreFunctionsMessage }}
      </FormButton>
      <div v-tippy="creationDisabledMessage" class="shrink-0">
        <FormButton
          class="shrink-0"
          :disabled="!!creationDisabledMessage"
          @click="$emit('new-automation')"
        >
          New automation
        </FormButton>
      </div>
    </div>
  </div>
</template>
<script setup lang="ts">
import { useDebouncedTextInput } from '@speckle/ui-components'
import {
  publicAutomateFunctionsRoute,
  workspaceFunctionsRoute
} from '~/lib/common/helpers/route'

defineEmits<{
  'new-automation': []
}>()

const props = defineProps<{
  workspaceSlug?: string
  showHeader?: boolean
  creationDisabledMessage?: string
}>()

const exploreFunctionsMessage = computed(() =>
  props.workspaceSlug ? 'View functions' : 'Explore functions'
)
const exploreFunctionsRoute = computed(() =>
  props.workspaceSlug
    ? workspaceFunctionsRoute(props.workspaceSlug)
    : publicAutomateFunctionsRoute
)

const search = defineModel<string>('search')
const { on, bind } = useDebouncedTextInput({ model: search })
</script><|MERGE_RESOLUTION|>--- conflicted
+++ resolved
@@ -2,10 +2,7 @@
   <div
     class="flex flex-col gap-y-2 md:gap-y-0 md:flex-row md:justify-between md:items-center mt-3"
   >
-<<<<<<< HEAD
-    <h1 class="block text-heading-lg">Automations</h1>
-=======
-    <h1 class="block text-heading-lg md:text-heading-xl flex items-center gap-3">
+    <h1 class="block text-heading-lg flex items-center gap-3">
       Automations
       <CommonBadge
         v-tippy="
@@ -15,7 +12,6 @@
         BETA
       </CommonBadge>
     </h1>
->>>>>>> 66819f7b
     <div v-if="showHeader" class="flex flex-col gap-2 md:flex-row md:items-center">
       <FormTextInput
         name="search"
