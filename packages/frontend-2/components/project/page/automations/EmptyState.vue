<template>
  <div class="flex flex-col gap-y-6 md:gap-y-8">
    <div class="p-4 flex flex-col gap-y-4 rounded-lg max-w-2xl mx-auto items-center">
      <div class="gap-y-4 flex flex-col items-center">
        <div class="text-heading-lg text-foreground">Scale your digital impact</div>
        <div class="text-body-xs text-foreground-2">
          Speckle Automate empowers you to continuously monitor your published models,
          automatically ensuring project data standards, identifying potential design
          faults, and effortlessly creating delivery artifacts.
        </div>
        <div class="flex gap-x-4">
          <div v-if="isAutomateEnabled" v-tippy="creationDisabledReason">
            <FormButton
              :disabled="!!creationDisabledReason"
              @click="$emit('new-automation')"
            >
              New automation
            </FormButton>
          </div>
          <FormButton
            v-else
            external
            target="_blank"
            to="https://docs.google.com/forms/d/e/1FAIpQLSc5e4q0gyG8VkGqA3gRzN71c4TDu0P9W0PXeVarFu_8po3qRA/viewform"
          >
            Sign up for beta
          </FormButton>
          <FormButton
            target="_blank"
            external
            color="outline"
            to="https://speckle.systems/blog/automate-with-speckle/"
          >
            Learn more
          </FormButton>
        </div>
      </div>
<<<<<<< HEAD
      <div>
        <div v-if="isAutomateEnabled" v-tippy="disableCreateMessage">
          <FormButton
            :icon-left="PlusIcon"
            size="lg"
            :disabled="!!disableCreateMessage"
            @click="$emit('new-automation')"
          >
            New automation
          </FormButton>
        </div>
        <FormButton
          v-else
          :icon-left="PlusIcon"
          size="lg"
          external
          target="_blank"
          to="https://docs.google.com/forms/d/e/1FAIpQLSc5e4q0gyG8VkGqA3gRzN71c4TDu0P9W0PXeVarFu_8po3qRA/viewform"
        >
          Sign up for beta
        </FormButton>
      </div>
    </div>
    <div v-if="isAutomateEnabled" class="flex flex-col gap-9">
      <div class="flex gap-2 flex-col sm:flex-row sm:justify-between sm:items-center">
        <h2 class="text-heading-xl">Featured functions</h2>
        <div class="flex items-center gap-2">
          <FormButton color="outline" class="shrink-0" :to="automationFunctionsRoute">
            Explore all functions
          </FormButton>
        </div>
=======
    </div>
    <div v-if="isAutomateEnabled" class="flex flex-col gap-6">
      <div class="flex gap-2 flex-row justify-between items-center">
        <h2 class="text-heading-lg text-foreground">Featured functions</h2>
        <FormButton color="outline" class="shrink-0" :to="automationFunctionsRoute">
          Explore all
        </FormButton>
>>>>>>> 213cc329
      </div>
      <AutomateFunctionCardView v-if="functions.length">
        <AutomateFunctionCard
          v-for="fn in functions"
          :key="fn.id"
          :fn="fn"
          no-buttons
        />
      </AutomateFunctionCardView>
      <CommonGenericEmptyState v-else />
    </div>
  </div>
</template>
<script setup lang="ts">
import { graphql } from '~/lib/common/generated/gql'
import type { ProjectPageAutomationsEmptyState_QueryFragment } from '~/lib/common/generated/gql/graphql'
import { automationFunctionsRoute } from '~/lib/common/helpers/route'
import type { CreateAutomationSelectableFunction } from '~/lib/automate/helpers/automations'

graphql(`
  fragment ProjectPageAutomationsEmptyState_Query on Query {
    automateFunctions(limit: 9) {
      items {
        ...AutomationsFunctionsCard_AutomateFunction
        ...AutomateAutomationCreateDialog_AutomateFunction
      }
    }
  }
`)

defineEmits<{
  'new-automation': [fn?: CreateAutomationSelectableFunction]
}>()

const props = defineProps<{
  functions?: ProjectPageAutomationsEmptyState_QueryFragment
  isAutomateEnabled: boolean
<<<<<<< HEAD
  disableCreateMessage?: string
=======
  creationDisabledReason?: string
>>>>>>> 213cc329
}>()

const functions = computed(() => props.functions?.automateFunctions.items || [])
</script><|MERGE_RESOLUTION|>--- conflicted
+++ resolved
@@ -35,39 +35,6 @@
           </FormButton>
         </div>
       </div>
-<<<<<<< HEAD
-      <div>
-        <div v-if="isAutomateEnabled" v-tippy="disableCreateMessage">
-          <FormButton
-            :icon-left="PlusIcon"
-            size="lg"
-            :disabled="!!disableCreateMessage"
-            @click="$emit('new-automation')"
-          >
-            New automation
-          </FormButton>
-        </div>
-        <FormButton
-          v-else
-          :icon-left="PlusIcon"
-          size="lg"
-          external
-          target="_blank"
-          to="https://docs.google.com/forms/d/e/1FAIpQLSc5e4q0gyG8VkGqA3gRzN71c4TDu0P9W0PXeVarFu_8po3qRA/viewform"
-        >
-          Sign up for beta
-        </FormButton>
-      </div>
-    </div>
-    <div v-if="isAutomateEnabled" class="flex flex-col gap-9">
-      <div class="flex gap-2 flex-col sm:flex-row sm:justify-between sm:items-center">
-        <h2 class="text-heading-xl">Featured functions</h2>
-        <div class="flex items-center gap-2">
-          <FormButton color="outline" class="shrink-0" :to="automationFunctionsRoute">
-            Explore all functions
-          </FormButton>
-        </div>
-=======
     </div>
     <div v-if="isAutomateEnabled" class="flex flex-col gap-6">
       <div class="flex gap-2 flex-row justify-between items-center">
@@ -75,7 +42,6 @@
         <FormButton color="outline" class="shrink-0" :to="automationFunctionsRoute">
           Explore all
         </FormButton>
->>>>>>> 213cc329
       </div>
       <AutomateFunctionCardView v-if="functions.length">
         <AutomateFunctionCard
@@ -113,11 +79,7 @@
 const props = defineProps<{
   functions?: ProjectPageAutomationsEmptyState_QueryFragment
   isAutomateEnabled: boolean
-<<<<<<< HEAD
-  disableCreateMessage?: string
-=======
   creationDisabledReason?: string
->>>>>>> 213cc329
 }>()
 
 const functions = computed(() => props.functions?.automateFunctions.items || [])
