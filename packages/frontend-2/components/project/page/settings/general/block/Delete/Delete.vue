<template>
  <div>
    <ProjectPageSettingsBlock background title="Delete project" :icon="TrashIcon">
      <p>
        Permanently delete this project and all of its content from the Speckle
        platform. This action is not reversible.
      </p>
      <template #bottom-buttons>
<<<<<<< HEAD
        <FormButton variant="danger" @click="showDeleteDialog = true">
          Delete Project
=======
        <FormButton color="danger" @click="showDeleteDialog = true">
          Delete project
>>>>>>> b1759350
        </FormButton>
      </template>
    </ProjectPageSettingsBlock>
    <ProjectPageSettingsGeneralBlockDeleteDialog
      v-if="project"
      v-model:open="showDeleteDialog"
      :project="project"
    />
  </div>
</template>

<script setup lang="ts">
import { TrashIcon } from '@heroicons/vue/24/outline'
import { graphql } from '~~/lib/common/generated/gql'
import type { ProjectPageSettingsGeneralBlockDelete_ProjectFragment } from '~~/lib/common/generated/gql/graphql'

graphql(`
  fragment ProjectPageSettingsGeneralBlockDelete_Project on Project {
    id
    name
    role
    models(limit: 0) {
      totalCount
    }
    commentThreads(limit: 0) {
      totalCount
    }
  }
`)

defineProps<{
  project?: ProjectPageSettingsGeneralBlockDelete_ProjectFragment
}>()

const showDeleteDialog = ref(false)
</script><|MERGE_RESOLUTION|>--- conflicted
+++ resolved
@@ -6,13 +6,8 @@
         platform. This action is not reversible.
       </p>
       <template #bottom-buttons>
-<<<<<<< HEAD
         <FormButton variant="danger" @click="showDeleteDialog = true">
           Delete Project
-=======
-        <FormButton color="danger" @click="showDeleteDialog = true">
-          Delete project
->>>>>>> b1759350
         </FormButton>
       </template>
     </ProjectPageSettingsBlock>
