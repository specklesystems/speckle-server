--- conflicted
+++ resolved
@@ -28,22 +28,7 @@
 
 graphql(`
   fragment ProjectPageSettingsGeneralBlockDelete_Project on Project {
-<<<<<<< HEAD
-    id
-    name
-    role
-    models(limit: 0) {
-      totalCount
-    }
-    commentThreads(limit: 0) {
-      totalCount
-    }
-    workspace {
-      slug
-    }
-=======
     ...ProjectsDeleteDialog_Project
->>>>>>> 0d2af686
   }
 `)
 
