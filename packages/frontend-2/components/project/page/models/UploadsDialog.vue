<!-- eslint-disable vuejs-accessibility/no-static-element-interactions -->
<!-- eslint-disable vuejs-accessibility/click-events-have-key-events -->
<template>
  <LayoutDialog v-model:open="open" title="Model upload history" :buttons="buttons">
    <LayoutTable
      :columns="[
        { id: 'job', header: 'Job #', classes: 'col-span-1' },
        { id: 'file', header: 'File', classes: 'col-span-4' },
        { id: 'status', header: 'Status', classes: 'col-span-2' },
        { id: 'size', header: 'Size', classes: 'col-span-2' },
        { id: 'date', header: 'Date', classes: 'col-span-2' },
        {
          id: 'actions',
          header: '',
          classes: 'col-span-1 flex items-center justify-end gap-0.5'
        }
      ]"
      :items="items"
      :loading="isVeryFirstLoading"
      empty-message="This model has no uploads"
      style="max-height: 300px"
    >
      <template #job="{ item }">
        <span class="text-foreground-2">{{ item.id }}</span>
      </template>
      <template #file="{ item }">
        <div
          v-tippy="{
            content: item.fileName.length > 35 ? item.fileName : undefined,
            placement: 'top-start',
            delay: 300
          }"
          class="truncate text-foreground"
        >
          {{ item.fileName }}
        </div>
      </template>
      <template #size="{ item }">
        <span class="text-foreground-2">{{ prettyFileSize(item.fileSize) }}</span>
      </template>
      <template #status="{ item }">
        <div
          v-keyboard-clickable
          :class="[
            'flex items-center gap-2',
            getStatusOptions(item).isErrorStatus ? 'group hover:cursor-pointer' : ''
          ]"
          @click="onErrorBadgeClick(item)"
        >
          <CommonBadge
            v-tippy="getStatusOptions(item).tooltip"
            :color-classes="getStatusOptions(item).colorClasses"
          >
            {{ getStatusOptions(item).label }}
          </CommonBadge>
          <CommonCopyButton
            v-if="getStatusOptions(item).isErrorStatus"
            class="group-hover:text-foreground"
          />
        </div>
      </template>
      <template #date="{ item }">
        <span
          v-tippy="formattedFullDate(item.convertedLastUpdate || item.uploadDate)"
          class="text-foreground-2"
        >
          {{ formattedRelativeDate(item.convertedLastUpdate || item.uploadDate) }}
        </span>
      </template>
      <template #actions="{ item }">
        <FormButton
<<<<<<< HEAD
          :icon-left="Download"
=======
          v-if="item.convertedVersionId && item.modelId"
          :icon-left="ArrowRightIcon"
          hide-text
          size="sm"
          color="outline"
          class="shrink-0"
          :to="buildUploadedVersionUrl(item)"
        />
        <FormButton
          :icon-left="ArrowDownTrayIcon"
>>>>>>> e8d32924
          hide-text
          size="sm"
          color="outline"
          class="shrink-0"
          @click="onDownload(item)"
        />
      </template>
      <template #loader>
        <InfiniteLoading
          v-if="items?.length"
          :settings="{ identifier }"
          hide-when-complete
          @infinite="onInfiniteLoad"
        />
      </template>
    </LayoutTable>
  </LayoutDialog>
</template>
<script setup lang="ts">
<<<<<<< HEAD
import { Download } from 'lucide-vue-next'
=======
import { ArrowDownTrayIcon, ArrowRightIcon } from '@heroicons/vue/24/outline'
>>>>>>> e8d32924
import {
  FileUploadConvertedStatus,
  fileUploadConvertedStatusLabels
} from '@speckle/shared/blobs'
import { resourceBuilder } from '@speckle/shared/viewer/route'
import type { LayoutDialogButton } from '@speckle/ui-components'
import { usePaginatedQuery } from '~/lib/common/composables/graphql'
import { graphql } from '~/lib/common/generated/gql'
import type { ProjectPageModelsUploadsDialog_FileUploadFragment } from '~/lib/common/generated/gql/graphql'
import { viewerRoute } from '~/lib/common/helpers/route'
import { useFailedFileImportJobUtils } from '~/lib/core/composables/fileImport'
import { useFileDownload } from '~/lib/core/composables/fileUpload'
import { prettyFileSize } from '~~/lib/core/helpers/file'

graphql(`
  fragment ProjectPageModelsUploadsDialog_FileUpload on FileUpload {
    id
    convertedStatus
    convertedMessage
    fileName
    fileSize
    convertedLastUpdate
    convertedVersionId
    uploadDate
    uploadComplete
    branchName
    ...UseFailedFileImportJobUtils_FileUpload
  }
`)

const getModelUploadsQuery = graphql(`
  query GetModelUploads(
    $projectId: String!
    $modelId: String!
    $input: GetModelUploadsInput!
  ) {
    project(id: $projectId) {
      id
      model(id: $modelId) {
        id
        uploads(input: $input) {
          totalCount
          cursor
          items {
            id
            ...ProjectPageModelsUploadsDialog_FileUpload
          }
        }
      }
    }
  }
`)

const props = defineProps<{
  projectId: string
  modelId: string
}>()

const open = defineModel<boolean>('open', { required: true })
const { copy } = useClipboard()
const { formattedRelativeDate, formattedFullDate } = useDateFormatters()

const { getErrorMessage, convertUploadToFailedJob } = useFailedFileImportJobUtils()
const {
  identifier,
  onInfiniteLoad,
  query: { result },
  isVeryFirstLoading
} = usePaginatedQuery({
  query: getModelUploadsQuery,
  baseVariables: computed(() => ({
    projectId: props.projectId,
    modelId: props.modelId,
    input: {
      cursor: null as string | null
    }
  })),
  options: {
    enabled: open,
    // reload query when dialog opens
    fetchPolicy: 'cache-and-network'
  },
  resolveKey: (vars) => [vars.projectId, vars.modelId],
  resolveCurrentResult: (res) => res?.project.model.uploads,
  resolveNextPageVariables: (baseVars, cursor) => ({
    ...baseVars,
    input: {
      ...baseVars.input,
      cursor
    }
  }),
  resolveCursorFromVariables: (vars) => vars.input.cursor
})

const { download } = useFileDownload()

const items = computed(() => result.value?.project.model.uploads.items)

const buttons = computed((): LayoutDialogButton[] => [
  {
    text: 'Close',
    onClick: () => {
      open.value = false
    }
  }
])

const getStatusOptions = (item: ProjectPageModelsUploadsDialog_FileUploadFragment) => {
  let colorClasses: string | undefined = undefined
  switch (item.convertedStatus) {
    case FileUploadConvertedStatus.Error:
      colorClasses = 'bg-danger text-foundation'
      break
    case FileUploadConvertedStatus.Converting:
      colorClasses = 'bg-primary text-foundation'
      break
    case FileUploadConvertedStatus.Completed:
      colorClasses = 'bg-success text-foundation'
      break
    case FileUploadConvertedStatus.Queued:
      colorClasses = 'bg-info text-foundation'
      break
  }

  return {
    label:
      fileUploadConvertedStatusLabels[
        item.convertedStatus as FileUploadConvertedStatus
      ],
    tooltip:
      item.convertedStatus === FileUploadConvertedStatus.Error
        ? {
            content:
              getErrorMessage(convertUploadToFailedJob(item)) +
              ` Error: ${item.convertedMessage}`
          }
        : undefined,
    colorClasses,
    isErrorStatus: item.convertedStatus === FileUploadConvertedStatus.Error
  }
}

const onDownload = async (item: ProjectPageModelsUploadsDialog_FileUploadFragment) => {
  await download({
    blobId: item.id,
    fileName: item.fileName,
    projectId: props.projectId
  })
}

const buildUploadedVersionUrl = (
  item: ProjectPageModelsUploadsDialog_FileUploadFragment
) => {
  if (!item.convertedVersionId || !item.modelId) return undefined
  return viewerRoute(
    props.projectId,
    resourceBuilder().addModel(item.modelId, item.convertedVersionId).toString()
  )
}

const onErrorBadgeClick = async (
  item: ProjectPageModelsUploadsDialog_FileUploadFragment
) => {
  if (getStatusOptions(item).isErrorStatus) {
    await copy(getStatusOptions(item).tooltip?.content || '', {
      successMessage: 'Error message copied'
    })
  }
}
</script><|MERGE_RESOLUTION|>--- conflicted
+++ resolved
@@ -69,9 +69,6 @@
       </template>
       <template #actions="{ item }">
         <FormButton
-<<<<<<< HEAD
-          :icon-left="Download"
-=======
           v-if="item.convertedVersionId && item.modelId"
           :icon-left="ArrowRightIcon"
           hide-text
@@ -82,7 +79,6 @@
         />
         <FormButton
           :icon-left="ArrowDownTrayIcon"
->>>>>>> e8d32924
           hide-text
           size="sm"
           color="outline"
@@ -102,11 +98,7 @@
   </LayoutDialog>
 </template>
 <script setup lang="ts">
-<<<<<<< HEAD
-import { Download } from 'lucide-vue-next'
-=======
 import { ArrowDownTrayIcon, ArrowRightIcon } from '@heroicons/vue/24/outline'
->>>>>>> e8d32924
 import {
   FileUploadConvertedStatus,
   fileUploadConvertedStatusLabels
