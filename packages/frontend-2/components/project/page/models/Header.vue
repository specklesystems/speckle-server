<template>
  <div>
    <div
      class="flex flex-col space-y-2 xl:space-y-0 xl:flex-row xl:justify-between xl:items-center mb-4 mt-3"
    >
      <div class="flex justify-between items-center flex-wrap xl:flex-nowrap">
        <h1 class="block text-heading-lg">Models</h1>
        <div class="flex items-center space-x-2 w-full mt-2 sm:w-auto sm:mt-0">
          <FormButton
            color="outline"
            :disabled="project?.models.totalCount === 0"
            class="grow inline-flex sm:grow-0 lg:hidden"
            @click="onViewAllClick"
          >
            View all in 3D
          </FormButton>

          <div
            v-tippy="canCreateModel.cantClickCreateReason.value"
            class="grow inline-flex sm:grow-0 lg:hidden"
          >
            <FormButton
              :disabled="!canCreateModel.canClickCreate.value"
              @click="handleCreateModelClick"
            >
              New model
            </FormButton>
          </div>
          <!-- I believe for now sync limits corralate with model limit since new sync creates new model, once we have limits for syncs, this should change -->
          <div
            v-tippy="canCreateModel.cantClickCreateReason.value"
            class="grow inline-flex sm:grow-0 lg:hidden"
          >
            <FormButton
              :disabled="!canCreateModel.canClickCreate.value"
              @click="showNewAccSync = true"
            >
              New sync
            </FormButton>
          </div>
        </div>
      </div>
      <div
        class="flex flex-col space-y-2 xl:space-y-0 xl:flex-row xl:items-center xl:space-x-2"
      >
        <FormTextInput
          v-model="localSearch"
          name="modelsearch"
          :show-label="false"
          placeholder="Search models..."
          color="foundation"
          wrapper-classes="grow lg:grow-0 xl:ml-2 xl:w-40 min-w-40 shrink-0"
          :show-clear="localSearch !== ''"
          @change="($event) => updateSearchImmediately($event.value)"
          @update:model-value="updateDebouncedSearch"
        />
        <div
          class="flex flex-col space-y-2 sm:flex-row sm:items-center sm:space-x-2 sm:space-y-0"
        >
          <FormSelectUsers
            v-model="finalSelectedMembers"
            :users="team"
            multiple
            selector-placeholder="All members"
            label="Filter by members"
            class="grow shrink sm:w-[120px] md:w-44"
            clearable
            fixed-height
          />
          <div class="flex items-center space-x-2 grow">
            <FormSelectSourceApps
              v-model="finalSelectedApps"
              :items="availableSourceApps"
              multiple
              selector-placeholder="All sources"
              label="Filter by sources"
              class="grow shrink sm:w-[120px] md:w-44"
              clearable
              fixed-height
              :label-id="sourceAppsLabelId"
              :button-id="sourceAppsBtnId"
            />
            <LayoutGridListToggle v-model="finalGridOrList" class="shrink-0" />
          </div>
          <FormButton
            color="outline"
            class="hidden lg:inline-flex shrink-0"
            :disabled="project?.models.totalCount === 0"
            @click="onViewAllClick"
          >
            View all in 3D
          </FormButton>
          <LayoutMenu
            v-if="showAccIntegration"
            v-model:open="showMenu"
            :items="menuItems"
            :menu-position="HorizontalDirection.Left"
            :menu-id="menuId"
            @click.stop.prevent
            @chosen="onActionChosen"
          >
            <FormButton color="primary" @click="showMenu = !showMenu">
              <div class="flex items-center gap-1">
                Add model
                <ChevronDownIcon class="h-3 w-3" />
              </div>
            </FormButton>
          </LayoutMenu>
          <div v-else v-tippy="canCreateModel.cantClickCreateReason.value">
            <FormButton
              :disabled="!canCreateModel.canClickCreate.value"
              class="hidden lg:inline-flex shrink-0"
              @click="handleCreateModelClick"
            >
              New model
            </FormButton>
          </div>
          <!-- I believe for now sync limits corralate with model limit since new sync creates new model, once we have limits for syncs, this should change -->
          <div v-tippy="canCreateModel.cantClickCreateReason.value">
            <FormButton
              :disabled="!canCreateModel.canClickCreate.value"
              class="hidden lg:inline-flex shrink-0"
              @click="showNewAccSync = true"
            >
              New sync
            </FormButton>
          </div>
        </div>
      </div>
    </div>
    <ProjectModelsAdd v-model:open="showNewDialog" :project="project" />
    <IntegrationsAccDialogCreateSync :open="showNewAccSync" :project-id="project?.id" />
  </div>
</template>
<script setup lang="ts">
import { ChevronDownIcon } from '@heroicons/vue/24/outline'
import { SourceApps, SpeckleViewer } from '@speckle/shared'
import type { SourceAppDefinition } from '@speckle/shared'
import { debounce } from 'lodash-es'
import { graphql } from '~~/lib/common/generated/gql'
import type {
  FormUsersSelectItemFragment,
  ProjectModelsPageHeader_ProjectFragment
} from '~~/lib/common/generated/gql/graphql'
import { modelRoute } from '~~/lib/common/helpers/route'
import type {
  GridListToggleValue,
  LayoutMenuItem
} from '~~/lib/layout/helpers/components'
import { useMixpanel } from '~~/lib/core/composables/mp'
import { useCanCreateModel } from '~/lib/projects/composables/permissions'
import { HorizontalDirection } from '@speckle/ui-components'

const emit = defineEmits<{
  (e: 'update:selected-members', val: FormUsersSelectItemFragment[]): void
  (e: 'update:selected-apps', val: SourceAppDefinition[]): void
  (e: 'update:grid-or-list', val: GridListToggleValue): void
  (e: 'update:search', val: string): void
}>()

/**
 * TODO: Bug, tooltip shows old version sometimes
 */

graphql(`
  fragment ProjectModelsPageHeader_Project on Project {
    id
    name
    sourceApps
    role
    models {
      totalCount
    }
    team {
      id
      user {
        ...FormUsersSelectItem
      }
    }
    workspace {
      id
      role
      slug
      name
      readOnly
      plan {
        name
      }
    }
    permissions {
      canCreateModel {
        ...FullPermissionCheckResult
      }
      canReadAccIntegrationSettings {
        ...FullPermissionCheckResult
      }
    }
    ...ProjectModelsAdd_Project
  }
`)

const props = defineProps<{
  projectId: string
  project?: ProjectModelsPageHeader_ProjectFragment
  selectedMembers: FormUsersSelectItemFragment[]
  selectedApps: SourceAppDefinition[]
  search: string
  gridOrList: GridListToggleValue
  disabled?: boolean
}>()

const localSearch = ref('')
const sourceAppsLabelId = useId()
const sourceAppsBtnId = useId()
const router = useRouter()
const mp = useMixpanel()

const menuId = useId()

const onViewAllClick = () => {
  router.push(allModelsRoute.value)

  mp.track('Viewer Action', {
    type: 'action',
    name: 'federation',
    action: 'view-all',
    source: 'project page'
  })
}

const showNewDialog = ref(false)
const showNewAccSync = ref(false)
<<<<<<< HEAD
=======

const showAccIntegration = computed(
  () => props.project?.permissions.canReadAccIntegrationSettings.authorized
)
>>>>>>> ecf99226

const canCreateModel = useCanCreateModel({
  project: computed(() => props.project)
})

const debouncedSearch = computed({
  get: () => props.search,
  set: (newVal) => emit('update:search', newVal)
})
const finalSelectedMembers = computed({
  get: () => props.selectedMembers,
  set: (newVal) => emit('update:selected-members', newVal)
})
const finalSelectedApps = computed({
  get: () => props.selectedApps,
  set: (newVal) => emit('update:selected-apps', newVal)
})
const finalGridOrList = computed({
  get: () => props.gridOrList,
  set: (newVal) => emit('update:grid-or-list', newVal)
})

const availableSourceApps = computed((): SourceAppDefinition[] =>
  props.project
    ? SourceApps.filter((a) =>
        props.project!.sourceApps.find((pa) => pa.toLowerCase().includes(a.searchKey))
      )
    : []
)

const allModelsRoute = computed(() => {
  const resourceIdString = SpeckleViewer.ViewerRoute.resourceBuilder()
    .addAllModels()
    .toString()
  return modelRoute(props.projectId, resourceIdString)
})

const showMenu = ref(false)

enum AddNewModelActionTypes {
  NewModel = 'new-model',
  NewAccSyncItem = 'new-acc-sync-item'
}

const menuItems = computed<LayoutMenuItem[][]>(() => [
  [
    {
      title: 'Create new model...',
      id: AddNewModelActionTypes.NewModel,
      disabled: !canCreateModel.canClickCreate.value,
      disabledTooltip: canCreateModel.cantClickCreateReason.value
    },
    // TODO ACC: Upload a file
    {
      // TODO: Do we show this disabled in all non-enterprise cases?
      title: 'Sync from ACC...',
      id: AddNewModelActionTypes.NewAccSyncItem,
      // I believe for now sync limits corralate with model limit since new sync creates new model, once we have limits for syncs, this should change
      disabled: !canCreateModel.canClickCreate.value,
      disabledTooltip: canCreateModel.cantClickCreateReason.value
    }
  ]
])

const onActionChosen = (params: { item: LayoutMenuItem; event: MouseEvent }) => {
  const { item } = params

  switch (item.id) {
    case AddNewModelActionTypes.NewModel:
      handleCreateModelClick()
      break
    case AddNewModelActionTypes.NewAccSyncItem:
      showNewAccSync.value = true
      break
  }
}

const team = computed(() => props.project?.team.map((t) => t.user) || [])

const updateDebouncedSearch = debounce(() => {
  debouncedSearch.value = localSearch.value.trim()
}, 500)

const updateSearchImmediately = (val?: string) => {
  updateDebouncedSearch.cancel()
  debouncedSearch.value = (val ?? localSearch.value).trim()
}

const handleCreateModelClick = () => {
  showNewDialog.value = true
}

watch(debouncedSearch, (newVal) => {
  if (newVal !== localSearch.value) {
    localSearch.value = newVal
  }
})
</script><|MERGE_RESOLUTION|>--- conflicted
+++ resolved
@@ -115,16 +115,6 @@
               New model
             </FormButton>
           </div>
-          <!-- I believe for now sync limits corralate with model limit since new sync creates new model, once we have limits for syncs, this should change -->
-          <div v-tippy="canCreateModel.cantClickCreateReason.value">
-            <FormButton
-              :disabled="!canCreateModel.canClickCreate.value"
-              class="hidden lg:inline-flex shrink-0"
-              @click="showNewAccSync = true"
-            >
-              New sync
-            </FormButton>
-          </div>
         </div>
       </div>
     </div>
@@ -230,13 +220,10 @@
 
 const showNewDialog = ref(false)
 const showNewAccSync = ref(false)
-<<<<<<< HEAD
-=======
 
 const showAccIntegration = computed(
   () => props.project?.permissions.canReadAccIntegrationSettings.authorized
 )
->>>>>>> ecf99226
 
 const canCreateModel = useCanCreateModel({
   project: computed(() => props.project)
