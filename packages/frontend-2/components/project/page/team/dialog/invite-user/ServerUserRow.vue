<template>
  <div
    class="flex even:bg-primary-muted odd:bg-foundation-2 p-2 items-center space-x-2"
  >
    <UserAvatar :user="user" />
    <span class="grow truncate text-sm">{{ user.name }}</span>
    <span
      v-tippy="
        isTryingToSetGuestOwner ? `Server guests can't be project owners` : undefined
      "
    >
      <FormButton
        :disabled="isButtonDisabled"
<<<<<<< HEAD
        size="small"
=======
>>>>>>> f5efcf0e
        @click="() => $emit('invite-user', { user, streamRole })"
      >
        Invite
      </FormButton>
    </span>
  </div>
</template>
<script setup lang="ts">
import { Roles } from '@speckle/shared'
import type { StreamRoles } from '@speckle/shared'
import type { UserSearchItem } from '~~/lib/common/composables/users'

defineEmits<{
  (e: 'invite-user', v: { user: UserSearchItem; streamRole: StreamRoles }): void
}>()

const props = defineProps<{
  streamRole: StreamRoles
  user: UserSearchItem
  disabled?: boolean
}>()

const isOwnerSelected = computed(() => props.streamRole === Roles.Stream.Owner)
const isTryingToSetGuestOwner = computed(
  () => props.user.role === Roles.Server.Guest && isOwnerSelected.value
)
const isButtonDisabled = computed(() => {
  if (props.disabled) return true
  if (isTryingToSetGuestOwner.value) return true
  return false
})
</script><|MERGE_RESOLUTION|>--- conflicted
+++ resolved
@@ -11,10 +11,7 @@
     >
       <FormButton
         :disabled="isButtonDisabled"
-<<<<<<< HEAD
         size="small"
-=======
->>>>>>> f5efcf0e
         @click="() => $emit('invite-user', { user, streamRole })"
       >
         Invite
