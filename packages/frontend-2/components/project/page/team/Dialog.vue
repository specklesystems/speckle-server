<template>
  <LayoutDialog v-model:open="isOpen" max-width="sm">
    <template #header>Manage Project</template>
    <div class="flex flex-col text-foreground">
      <ProjectPageTeamDialogManageUsers
        :always-open="openSection === OpenSectionType.Team"
        :project="project"
      />
      <ProjectPageTeamDialogInviteUser
        v-if="isOwner && !isServerGuest"
        :project="project"
        :default-open="openSection === OpenSectionType.Invite"
      />
      <ProjectPageTeamDialogManagePermissions
        :project="project"
        :default-open="openSection === OpenSectionType.Access"
      />
<<<<<<< HEAD
      <ProjectPageTeamDialogWebhooks :project="project" />
=======
      <ProjectPageTeamDialogManagePermissions :project="project" />
      <ProjectPageTeamDialogWebhooks v-if="isOwner" :project="project" />
>>>>>>> ec95ebdf
      <ProjectPageTeamDialogDangerZones
        v-if="isOwner || canLeaveProject"
        :project="project"
      />
    </div>
  </LayoutDialog>
</template>
<script setup lang="ts">
import type { ProjectPageTeamDialogFragment } from '~~/lib/common/generated/gql/graphql'
import { graphql } from '~~/lib/common/generated/gql'
import { useTeamDialogInternals } from '~~/lib/projects/composables/team'
import { OpenSectionType } from '~~/lib/projects/helpers/components'

graphql(`
  fragment ProjectPageTeamDialog on Project {
    id
    name
    role
    allowPublicComments
    visibility
    team {
      role
      user {
        ...LimitedUserAvatar
        role
      }
    }
    invitedTeam {
      id
      title
      inviteId
      role
      user {
        ...LimitedUserAvatar
        role
      }
    }
  }
`)

const emit = defineEmits<{
  (e: 'update:open', v: boolean): void
}>()

const props = defineProps<{
  open: boolean
  project: ProjectPageTeamDialogFragment
  openSection?: OpenSectionType
}>()

const { isOwner, isServerGuest, canLeaveProject } = useTeamDialogInternals({
  props: toRefs(props)
})

const isOpen = computed({
  get: () => props.open,
  set: (newVal) => emit('update:open', newVal)
})
</script><|MERGE_RESOLUTION|>--- conflicted
+++ resolved
@@ -15,12 +15,11 @@
         :project="project"
         :default-open="openSection === OpenSectionType.Access"
       />
-<<<<<<< HEAD
-      <ProjectPageTeamDialogWebhooks :project="project" />
-=======
-      <ProjectPageTeamDialogManagePermissions :project="project" />
+      <ProjectPageTeamDialogManagePermissions
+        :default-open="openSection === OpenSectionType.Access"
+        :project="project"
+      />
       <ProjectPageTeamDialogWebhooks v-if="isOwner" :project="project" />
->>>>>>> ec95ebdf
       <ProjectPageTeamDialogDangerZones
         v-if="isOwner || canLeaveProject"
         :project="project"
