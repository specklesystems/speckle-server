--- conflicted
+++ resolved
@@ -33,12 +33,8 @@
   fragment ProjectPageAutomationRuns_Automation on Automation {
     id
     enabled
-<<<<<<< HEAD
+    isTestAutomation
     runs(limit: 10) {
-=======
-    isTestAutomation
-    runs {
->>>>>>> 2e71dd7b
       items {
         ...AutomationRunDetails
       }
