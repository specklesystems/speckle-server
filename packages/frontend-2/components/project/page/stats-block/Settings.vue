<template>
  <ProjectPageStatsBlock>
    <template #top>
      <div class="flex items-center">
        <div class="flex items-center justify-between w-full">
          <div
            v-if="activeUser"
            class="flex items-center gap-0.5 flex-grow select-none"
          >
            <Cog6ToothIcon class="h-5 w-5" />
            <span class="text-sm">Settings</span>
          </div>
          <div v-else class="flex items-center gap-0.5 flex-grow select-none">
            <UsersIcon class="h-5 w-5" />
            <span class="text-sm">Team</span>
          </div>
          <div class="flex items-center text-xs">
            {{ project.role?.split(':').reverse()[0] }}
          </div>
        </div>
      </div>
    </template>
    <template #bottom>
      <div class="flex items-center justify-between mt-3">
        <UserAvatarGroup :users="teamUsers" class="max-w-[104px]" />
<<<<<<< HEAD
        <div>
          <FormButton class="ml-2" @click="onButtonClick">
=======
        <div v-if="activeUser">
          <FormButton class="ml-2" @click="dialogOpen = true">
>>>>>>> ec95ebdf
            {{ project.role === 'stream:owner' ? 'Manage' : 'View' }}
          </FormButton>
        </div>
      </div>
    </template>
    <template #default>
      <ProjectPageTeamDialog
        v-model:open="dialogOpen"
        :project="project"
        :open-section="openSection || undefined"
      />
    </template>
  </ProjectPageStatsBlock>
</template>
<script setup lang="ts">
<<<<<<< HEAD
import { Cog6ToothIcon } from '@heroicons/vue/24/outline'
import type { Optional } from '@speckle/shared'
import { graphql } from '~~/lib/common/generated/gql'
import type { ProjectPageStatsBlockTeamFragment } from '~~/lib/common/generated/gql/graphql'
import { OpenSectionType } from '~~/lib/projects/helpers/components'
=======
import { Cog6ToothIcon, UsersIcon } from '@heroicons/vue/24/outline'
import { useActiveUser } from '~~/lib/auth/composables/activeUser'
import { graphql } from '~~/lib/common/generated/gql'
import type { ProjectPageStatsBlockTeamFragment } from '~~/lib/common/generated/gql/graphql'
const { activeUser } = useActiveUser()
>>>>>>> ec95ebdf

graphql(`
  fragment ProjectPageStatsBlockTeam on Project {
    id
    role
    team {
      role
      user {
        ...LimitedUserAvatar
      }
    }
    ...ProjectPageTeamDialog
  }
`)

const props = defineProps<{
  project: ProjectPageStatsBlockTeamFragment
}>()

const dialogOpen = ref(false)
const openSection = ref<OpenSectionType | null>(null)

const route = useRoute()
const router = useRouter()

const teamUsers = computed(() => props.project.team.map((t) => t.user))

const readDialogStateFromQuery = async () => {
  const newSettings = route.query.settings as Optional<string | true>
  let shouldShow = false

  if (!newSettings) {
    shouldShow = false
  } else if (newSettings === 'invite') {
    shouldShow = true
    openSection.value = OpenSectionType.Invite
  } else if (newSettings === 'access') {
    shouldShow = true
    openSection.value = OpenSectionType.Access
  } else {
    shouldShow = true
    openSection.value = OpenSectionType.Team
  }

  if (shouldShow) {
    dialogOpen.value = true
    await router.replace({ query: { ...route.query, settings: undefined } })
  }
}

const onButtonClick = () => {
  openSection.value = OpenSectionType.Team
  dialogOpen.value = true
}

onMounted(() => {
  readDialogStateFromQuery()
})
</script><|MERGE_RESOLUTION|>--- conflicted
+++ resolved
@@ -23,13 +23,8 @@
     <template #bottom>
       <div class="flex items-center justify-between mt-3">
         <UserAvatarGroup :users="teamUsers" class="max-w-[104px]" />
-<<<<<<< HEAD
-        <div>
+        <div v-if="activeUser">
           <FormButton class="ml-2" @click="onButtonClick">
-=======
-        <div v-if="activeUser">
-          <FormButton class="ml-2" @click="dialogOpen = true">
->>>>>>> ec95ebdf
             {{ project.role === 'stream:owner' ? 'Manage' : 'View' }}
           </FormButton>
         </div>
@@ -45,19 +40,13 @@
   </ProjectPageStatsBlock>
 </template>
 <script setup lang="ts">
-<<<<<<< HEAD
-import { Cog6ToothIcon } from '@heroicons/vue/24/outline'
+import { Cog6ToothIcon, UsersIcon } from '@heroicons/vue/24/outline'
 import type { Optional } from '@speckle/shared'
-import { graphql } from '~~/lib/common/generated/gql'
-import type { ProjectPageStatsBlockTeamFragment } from '~~/lib/common/generated/gql/graphql'
-import { OpenSectionType } from '~~/lib/projects/helpers/components'
-=======
-import { Cog6ToothIcon, UsersIcon } from '@heroicons/vue/24/outline'
+import { OpenSectionType } from '~/lib/projects/helpers/components'
 import { useActiveUser } from '~~/lib/auth/composables/activeUser'
 import { graphql } from '~~/lib/common/generated/gql'
 import type { ProjectPageStatsBlockTeamFragment } from '~~/lib/common/generated/gql/graphql'
 const { activeUser } = useActiveUser()
->>>>>>> ec95ebdf
 
 graphql(`
   fragment ProjectPageStatsBlockTeam on Project {
