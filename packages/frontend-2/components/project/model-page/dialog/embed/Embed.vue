--- conflicted
+++ resolved
@@ -204,13 +204,8 @@
     }
   },
   {
-<<<<<<< HEAD
     text: 'Copy Embed Code',
     props: { fullWidth: true },
-=======
-    text: 'Copy embed code',
-    props: { color: 'default', fullWidth: true },
->>>>>>> b1759350
     onClick: () => {
       handleEmbedCodeCopy(iframeCode.value)
     }
