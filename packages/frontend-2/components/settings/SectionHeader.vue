--- conflicted
+++ resolved
@@ -24,11 +24,7 @@
     >
       {{ text }}
     </p>
-<<<<<<< HEAD
-    <hr v-if="!subheading" class="my-6 md:my-8" />
-=======
     <hr v-if="!subheading && !hideDivider" class="my-6 md:my-10" />
->>>>>>> 47bd4cd4
     <slot />
   </div>
 </template>
