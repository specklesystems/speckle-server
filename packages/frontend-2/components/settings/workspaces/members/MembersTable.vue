--- conflicted
+++ resolved
@@ -15,18 +15,15 @@
         { id: 'role', header: 'Role', classes: 'col-span-2' }
       ]"
       :items="members"
-<<<<<<< HEAD
       :loading="searchResultLoading"
       :empty-message="
         search.length
           ? `No members found for '${search}'`
           : 'This workspace has no members'
       "
-=======
       :buttons="[
         { icon: TrashIcon, label: 'Delete', action: openDeleteUserRoleDialog }
       ]"
->>>>>>> 7bfe36ef
     >
       <template #name="{ item }">
         <div class="flex items-center gap-2">
@@ -73,17 +70,8 @@
 
 <script setup lang="ts">
 import type { WorkspaceRoles } from '@speckle/shared'
-<<<<<<< HEAD
-import { workspaceUpdateRoleMutation } from '~~/lib/workspaces/graphql/mutations'
 import { settingsWorkspacesMembersSearchQuery } from '~~/lib/settings/graphql/queries'
-import { useMutation, useQuery } from '@vue/apollo-composable'
-import { useGlobalToast, ToastNotificationType } from '~~/lib/common/composables/toast'
-import {
-  convertThrowIntoFetchResult,
-  getFirstErrorMessage
-} from '~~/lib/common/helpers/graphql'
-=======
->>>>>>> 7bfe36ef
+import { useQuery } from '@vue/apollo-composable'
 import type { SettingsWorkspacesMembersMembersTable_WorkspaceFragment } from '~~/lib/common/generated/gql/graphql'
 import { graphql } from '~/lib/common/generated/gql'
 import { TrashIcon } from '@heroicons/vue/24/outline'
@@ -123,11 +111,8 @@
   workspaceId: string
 }>()
 
-<<<<<<< HEAD
 const search = ref('')
 
-const { triggerNotification } = useGlobalToast()
-const { mutate: updateChangeRole } = useMutation(workspaceUpdateRoleMutation)
 const { result: searchResult, loading: searchResultLoading } = useQuery(
   settingsWorkspacesMembersSearchQuery,
   () => ({
@@ -140,10 +125,8 @@
     enabled: !!search.value.length
   })
 )
-=======
 // const { on, bind, value: search } = useDebouncedTextInput()
 const updateUserRole = useWorkspaceUpdateRole()
->>>>>>> 7bfe36ef
 
 const showChangeUserRoleDialog = ref(false)
 const showDeleteUserRoleDialog = ref(false)
