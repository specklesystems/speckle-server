<template>
  <div>
    <CommonAlert color="neutral" hide-icon class="mb-6 mt-2">
      <template #description>
        Workspace members can have a viewer or editor seat. Admins must be editors. Read
        more about
        <NuxtLink :to="LearnMoreRolesSeatsUrl" class="underline" target="_blank">
          Speckle roles and seats.
        </NuxtLink>
      </template>
    </CommonAlert>
    <SettingsWorkspacesMembersTableHeader
      v-model:search="search"
      v-model:role="roleFilter"
      v-model:seat-type="seatTypeFilter"
      search-placeholder="Search members..."
      :workspace="workspace"
      show-role-filter
      show-seat-filter
      show-invite-button
    />
    <LayoutTable
      class="mt-6 mb-12"
      :columns="[
        { id: 'name', header: 'Name', classes: 'col-span-4' },
        { id: 'seat', header: 'Seat', classes: 'col-span-2' },
        { id: 'joined', header: 'Joined', classes: 'col-span-3' },
        { id: 'projects', header: 'Projects', classes: 'col-span-2' },
        {
          id: 'actions',
          header: '',
          classes: 'col-span-1 flex items-center justify-end'
        }
      ]"
      :items="members"
      :loading="searchResultLoading"
      :empty-message="
        hasNoResults ? 'No members found' : 'This workspace has no members'
      "
    >
      <template #name="{ item }">
        <div class="flex items-center gap-2">
          <UserAvatar
            hide-tooltip
            :user="item.user"
            light-style
            class="bg-foundation"
            no-bg
          />
          <span class="truncate text-body-xs text-foreground">
<<<<<<< HEAD
            {{ item.user.name }}
=======
            {{ item.name }}
            <span
              v-if="item.id === activeUser?.id"
              class="text-foreground-3 text-body-3xs"
            >
              (You)
            </span>
>>>>>>> f9761f65
          </span>
          <CommonBadge
            v-if="item.role === Roles.Workspace.Admin"
            rounded
            color-classes="bg-highlight-3 text-foreground-2"
          >
            Admin
          </CommonBadge>
          <div
            v-if="
              item.user.workspaceDomainPolicyCompliant === false &&
              item.role !== Roles.Workspace.Guest
            "
            v-tippy="
              'This user does not comply with the domain policy set on this workspace'
            "
          >
            <ExclamationCircleIcon class="text-danger w-5" />
          </div>
        </div>
      </template>
      <template #seat="{ item }">
        <SettingsWorkspacesMembersTableSeatType
          :seat-type="item.seatType"
          :role="Roles.Workspace.Member"
        />
      </template>
      <template #joined="{ item }">
        <span class="text-foreground-2">{{ formattedFullDate(item.joinDate) }}</span>
      </template>
      <template #projects="{ item }">
        <FormButton
          v-if="
            item.projectRoles.length > 0 &&
            isWorkspaceAdmin &&
            item.role !== Roles.Workspace.Admin
          "
          color="subtle"
          size="sm"
          class="!font-normal !text-foreground-2 -ml-2"
          @click="
            () => {
              targetUser = item
              showProjectPermissionsDialog = true
            }
          "
        >
          {{ item.projectRoles.length }}
          {{ item.projectRoles.length === 1 ? 'project' : 'projects' }}
        </FormButton>
        <div v-else class="text-foreground-2 max-w-max text-body-2xs select-none">
          {{ item.projectRoles.length }}
          {{ item.projectRoles.length === 1 ? 'project' : 'projects' }}
        </div>
      </template>
      <template #actions="{ item }">
        <SettingsWorkspacesMembersActionsMenu
          :target-user="item"
          :workspace="workspace"
          :initial-action="selectedAction[item.id]"
        />
      </template>
    </LayoutTable>
    <SettingsWorkspacesMembersActionsProjectPermissionsDialog
      v-model:open="showProjectPermissionsDialog"
      :user="targetUser"
      :workspace-id="workspace?.id || ''"
    />
  </div>
</template>

<script setup lang="ts">
import { Roles, type WorkspaceRoles, type MaybeNullOrUndefined } from '@speckle/shared'
import { settingsWorkspacesMembersSearchQuery } from '~~/lib/settings/graphql/queries'
import { useQuery } from '@vue/apollo-composable'
import {
  WorkspaceSeatType,
  type SettingsWorkspacesMembersTable_WorkspaceFragment,
  type SettingsWorkspacesMembersActionsMenu_UserFragment
} from '~~/lib/common/generated/gql/graphql'
import { graphql } from '~/lib/common/generated/gql'
import { ExclamationCircleIcon } from '@heroicons/vue/24/outline'
import { LearnMoreRolesSeatsUrl } from '~~/lib/common/helpers/route'
import type { WorkspaceUserActionTypes } from '~/lib/settings/helpers/types'

graphql(`
  fragment SettingsWorkspacesMembersTable_WorkspaceCollaborator on WorkspaceCollaborator {
    id
    projectRoles {
      project {
        id
      }
    }
    ...SettingsWorkspacesMembersActionsMenu_User
  }
`)

graphql(`
  fragment SettingsWorkspacesMembersTable_Workspace on Workspace {
    id
    slug
    name
    ...SettingsWorkspacesMembersTableHeader_Workspace
    team(limit: 250) {
      items {
        id
        ...SettingsWorkspacesMembersTable_WorkspaceCollaborator
      }
    }
  }
`)

const props = defineProps<{
  workspace: MaybeNullOrUndefined<SettingsWorkspacesMembersTable_WorkspaceFragment>
  workspaceSlug: string
}>()

const search = ref('')
const roleFilter = ref<WorkspaceRoles>()
const seatTypeFilter = ref<WorkspaceSeatType>()
const showProjectPermissionsDialog = ref(false)
const targetUser = ref<SettingsWorkspacesMembersActionsMenu_UserFragment | undefined>(
  undefined
)

const { activeUser } = useActiveUser()

const { result: searchResult, loading: searchResultLoading } = useQuery(
  settingsWorkspacesMembersSearchQuery,
  () => ({
    filter: {
      search: search.value,
      roles: roleFilter.value
        ? [roleFilter.value]
        : [Roles.Workspace.Admin, Roles.Workspace.Member],
      seatType: seatTypeFilter.value
    },
    slug: props.workspaceSlug,
    workspaceId: props.workspace?.id || ''
  }),
  () => ({
    enabled: !!search.value.length || !!roleFilter.value || !!seatTypeFilter.value
  })
)

const members = computed(() => {
  const memberArray =
    search.value.length || roleFilter.value || seatTypeFilter.value
      ? searchResult.value?.workspaceBySlug?.team.items
      : props.workspace?.team.items
  return (memberArray || [])
    .map((member) => ({
      ...member,
      seatType: member.seatType || WorkspaceSeatType.Viewer
    }))
    .filter((user) => user.role !== Roles.Workspace.Guest)
})

const hasNoResults = computed(
  () =>
    (search.value.length || roleFilter.value || seatTypeFilter.value) &&
    searchResult.value?.workspaceBySlug?.team.items.length === 0
)

const isWorkspaceAdmin = computed(() => props.workspace?.role === Roles.Workspace.Admin)

const selectedAction = ref<Record<string, WorkspaceUserActionTypes>>({})
</script><|MERGE_RESOLUTION|>--- conflicted
+++ resolved
@@ -48,17 +48,13 @@
             no-bg
           />
           <span class="truncate text-body-xs text-foreground">
-<<<<<<< HEAD
             {{ item.user.name }}
-=======
-            {{ item.name }}
             <span
               v-if="item.id === activeUser?.id"
               class="text-foreground-3 text-body-3xs"
             >
               (You)
             </span>
->>>>>>> f9761f65
           </span>
           <CommonBadge
             v-if="item.role === Roles.Workspace.Admin"
