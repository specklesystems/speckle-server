<template>
  <div>
    <SettingsWorkspacesMembersTableHeader
      search-placeholder="Search members..."
      :workspace-id="workspaceId"
      :workspace="workspace"
    />
    <LayoutTable
      class="mt-6 md:mt-8 mb-12"
      :columns="[
        { id: 'name', header: 'Name', classes: 'col-span-3' },
        { id: 'company', header: 'Company', classes: 'col-span-3' },
        { id: 'verified', header: 'Status', classes: 'col-span-3' },
        { id: 'role', header: 'Role', classes: 'col-span-2' },
        {
          id: 'actions',
          header: '',
          classes: 'col-span-1 flex items-center justify-end'
        }
      ]"
      :items="members"
    >
      <template #name="{ item }">
        <div class="flex items-center gap-2">
          <UserAvatar :user="item" />
          <span class="truncate text-body-xs text-foreground">{{ item.name }}</span>
          <div
            v-if="item.workspaceDomainPolicyCompliant === false"
            v-tippy="
              'This user does not comply with the domain policy set on this workspace'
            "
          >
            <ExclamationCircleIcon class="text-danger w-5 w-4" />
          </div>
        </div>
      </template>
      <template #company="{ item }">
        <span class="text-body-xs text-foreground">
          {{ item.company ? item.company : '-' }}
        </span>
      </template>
      <template #verified="{ item }">
        <span class="text-body-xs text-foreground-2">
          {{ item.verified ? 'Verified' : 'Unverified' }}
        </span>
      </template>
      <template #role="{ item }">
<<<<<<< HEAD
        <span class="text-foreground-2">
          <span>
            {{ isWorkspaceRole(item.role) ? getRoleLabel(item.role).title : '' }}
          </span>
        </span>
=======
        <FormSelectWorkspaceRoles
          :disabled="!isWorkspaceAdmin"
          :model-value="item.role as WorkspaceRoles"
          fully-control-value
          :disabled-items="
            !item.workspaceDomainPolicyCompliant
              ? [Roles.Workspace.Member, Roles.Workspace.Admin]
              : []
          "
          @update:model-value="
            (newRoleValue) => openChangeUserRoleDialog(item, newRoleValue)
          "
        />
>>>>>>> 60bc01cf
      </template>
      <template #actions="{ item }">
        <LayoutMenu
          v-if="filteredActionsItems(item).length"
          v-model:open="showActionsMenu[item.id]"
          :items="filteredActionsItems(item)"
          mount-menu-on-body
          :menu-position="HorizontalDirection.Left"
          @chosen="({ item: actionItem }) => onActionChosen(actionItem, item)"
        >
          <FormButton
            :color="showActionsMenu[item.id] ? 'outline' : 'subtle'"
            hide-text
            :icon-right="showActionsMenu[item.id] ? XMarkIcon : EllipsisHorizontalIcon"
            @click="toggleMenu(item.id)"
          />
        </LayoutMenu>
        <div v-else />
      </template>
    </LayoutTable>

    <SettingsSharedChangeRoleDialog
      v-model:open="showChangeUserRoleDialog"
      :name="userToModify?.name ?? ''"
      :old-role="oldRole"
      @update-role="onUpdateRole"
    />

    <SettingsSharedDeleteUserDialog
      v-model:open="showDeleteUserRoleDialog"
      :name="userToModify?.name ?? ''"
      @remove-user="onRemoveUser"
    />
  </div>
</template>

<script setup lang="ts">
import type { WorkspaceRoles } from '@speckle/shared'
import type { SettingsWorkspacesMembersMembersTable_WorkspaceFragment } from '~~/lib/common/generated/gql/graphql'
import { graphql } from '~/lib/common/generated/gql'
import {
  EllipsisHorizontalIcon,
  XMarkIcon,
  ExclamationCircleIcon
} from '@heroicons/vue/24/outline'
import { useWorkspaceUpdateRole } from '~/lib/workspaces/composables/management'
import type { LayoutMenuItem } from '~~/lib/layout/helpers/components'
import { HorizontalDirection } from '~~/lib/common/composables/window'
import { Roles } from '@speckle/shared'
import { useMixpanel } from '~/lib/core/composables/mp'
import { getRoleLabel } from '~~/lib/settings/helpers/utils'

type UserItem = (typeof members)['value'][0]

graphql(`
  fragment SettingsWorkspacesMembersMembersTable_WorkspaceCollaborator on WorkspaceCollaborator {
    id
    role
    user {
      id
      avatar
      name
      company
      verified
      workspaceDomainPolicyCompliant(workspaceId: $workspaceId)
    }
  }
`)

graphql(`
  fragment SettingsWorkspacesMembersMembersTable_Workspace on Workspace {
    id
    ...SettingsWorkspacesMembersTableHeader_Workspace
    team {
      id
      ...SettingsWorkspacesMembersMembersTable_WorkspaceCollaborator
    }
  }
`)

enum ActionTypes {
  RemoveMember = 'remove-member',
  ChangeRole = 'change-role',
  LeaveWorkspace = 'leave-workspace'
}

const props = defineProps<{
  workspace?: SettingsWorkspacesMembersMembersTable_WorkspaceFragment
  workspaceId: string
}>()

const updateUserRole = useWorkspaceUpdateRole()
const mixpanel = useMixpanel()
const { activeUser } = useActiveUser()

const showChangeUserRoleDialog = ref(false)
const showDeleteUserRoleDialog = ref(false)
const newRole = ref<WorkspaceRoles>()
const userToModify = ref<UserItem>()

const showActionsMenu = ref<Record<string, boolean>>({})

const members = computed(() =>
  (props.workspace?.team || []).map(({ user, ...rest }) => ({
    ...user,
    ...rest
  }))
)

const oldRole = computed(() => userToModify.value?.role as WorkspaceRoles)

const filteredActionsItems = (user: UserItem) => {
  const baseItems: LayoutMenuItem[][] = []

  const isActiveUserAdmin = computed(
    () => props.workspace?.role === Roles.Workspace.Admin
  )
  const isActiveUserCurrentUser = computed(
    () => (user: UserItem) => activeUser.value?.id === user.id
  )
  const canRemoveMember = computed(
    () => (user: UserItem) =>
      activeUser.value?.id !== user.id && isActiveUserAdmin.value
  )

  // Allow role change if the active user is an admin
  if (isActiveUserAdmin.value) {
    baseItems.push([{ title: 'Change role...', id: ActionTypes.ChangeRole }])
  }

  // Allow the current user to leave the workspace
  if (isActiveUserCurrentUser.value(user)) {
    baseItems.push([{ title: 'Leave workspace...', id: ActionTypes.LeaveWorkspace }])
  }

  // Allow removing a member if the active user is an admin and not the current user
  if (canRemoveMember.value(user)) {
    baseItems.push([{ title: 'Remove member...', id: ActionTypes.RemoveMember }])
  }

  return baseItems
}

const isWorkspaceRole = (role: string): role is WorkspaceRoles => {
  return ['workspace:admin', 'workspace:member', 'workspace:guest'].includes(role)
}

const openChangeUserRoleDialog = (user: UserItem) => {
  userToModify.value = user
  newRole.value = user.role as WorkspaceRoles
  showChangeUserRoleDialog.value = true
}

const openDeleteUserRoleDialog = (user: UserItem) => {
  userToModify.value = user
  showDeleteUserRoleDialog.value = true
}

const onUpdateRole = async (newRoleValue: WorkspaceRoles) => {
  if (!userToModify.value || !newRoleValue) return

  await updateUserRole({
    userId: userToModify.value.id,
    role: newRoleValue,
    workspaceId: props.workspaceId
  })

  mixpanel.track('Workspace User Role Updated', {
    newRole: newRoleValue,
    // eslint-disable-next-line camelcase
    workspace_id: props.workspaceId
  })
}

const onRemoveUser = async () => {
  if (!userToModify.value?.id) return

  await updateUserRole({
    userId: userToModify.value.id,
    role: null,
    workspaceId: props.workspaceId
  })

  mixpanel.track('Workspace User Removed', {
    // eslint-disable-next-line camelcase
    workspace_id: props.workspaceId
  })
}

const onActionChosen = (actionItem: LayoutMenuItem, user: UserItem) => {
  userToModify.value = user

  switch (actionItem.id) {
    case ActionTypes.RemoveMember:
      openDeleteUserRoleDialog(user)
      break
    case ActionTypes.ChangeRole:
      openChangeUserRoleDialog(user)
      break
  }
}

const toggleMenu = (itemId: string) => {
  showActionsMenu.value[itemId] = !showActionsMenu.value[itemId]
}
</script><|MERGE_RESOLUTION|>--- conflicted
+++ resolved
@@ -45,27 +45,11 @@
         </span>
       </template>
       <template #role="{ item }">
-<<<<<<< HEAD
         <span class="text-foreground-2">
           <span>
             {{ isWorkspaceRole(item.role) ? getRoleLabel(item.role).title : '' }}
           </span>
         </span>
-=======
-        <FormSelectWorkspaceRoles
-          :disabled="!isWorkspaceAdmin"
-          :model-value="item.role as WorkspaceRoles"
-          fully-control-value
-          :disabled-items="
-            !item.workspaceDomainPolicyCompliant
-              ? [Roles.Workspace.Member, Roles.Workspace.Admin]
-              : []
-          "
-          @update:model-value="
-            (newRoleValue) => openChangeUserRoleDialog(item, newRoleValue)
-          "
-        />
->>>>>>> 60bc01cf
       </template>
       <template #actions="{ item }">
         <LayoutMenu
