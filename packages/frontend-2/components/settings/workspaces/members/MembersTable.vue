--- conflicted
+++ resolved
@@ -19,10 +19,6 @@
         }
       ]"
       :items="members"
-<<<<<<< HEAD
-=======
-      :buttons="tableButtons"
->>>>>>> 27bc4b27
     >
       <template #name="{ item }">
         <div class="flex items-center gap-2">
@@ -90,12 +86,9 @@
 import { graphql } from '~/lib/common/generated/gql'
 import { EllipsisHorizontalIcon, XMarkIcon } from '@heroicons/vue/24/outline'
 import { useWorkspaceUpdateRole } from '~/lib/workspaces/composables/management'
-<<<<<<< HEAD
 import type { LayoutMenuItem } from '~~/lib/layout/helpers/components'
 import { HorizontalDirection } from '~~/lib/common/composables/window'
-=======
 import { Roles } from '@speckle/shared'
->>>>>>> 27bc4b27
 
 type UserItem = (typeof members)['value'][0]
 
@@ -150,11 +143,6 @@
 
 const oldRole = computed(() => userToModify.value?.role as WorkspaceRoles)
 const isWorkspaceAdmin = computed(() => props.workspace?.role === Roles.Workspace.Admin)
-const tableButtons = computed(() =>
-  isWorkspaceAdmin.value
-    ? [{ icon: TrashIcon, label: 'Delete', action: openDeleteUserRoleDialog }]
-    : []
-)
 
 const actionsItems: LayoutMenuItem[][] = [
   [{ title: 'Remove member...', id: ActionTypes.RemoveMember }]
