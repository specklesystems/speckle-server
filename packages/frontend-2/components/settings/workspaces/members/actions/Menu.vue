<template>
  <div>
    <LayoutMenu
      v-if="actionItems.length"
      v-model:open="showMenu"
      :items="actionItems"
      mount-menu-on-body
      size="lg"
      :menu-position="HorizontalDirection.Left"
      @chosen="({ item: actionItem }) => onActionChosen(actionItem)"
    >
      <FormButton
        :color="showMenu ? 'outline' : 'subtle'"
        hide-text
        :icon-right="showMenu ? XMarkIcon : EllipsisHorizontalIcon"
        @click="toggleMenu"
      />
    </LayoutMenu>

    <SettingsWorkspacesMembersActionsUpdateRoleDialog
      v-if="dialogToShow.updateRole"
      v-model:open="showDialog"
      :user="targetUser"
      :workspace="workspace"
      :new-role="newRole"
      :is-active-user-target-user="isActiveUserTargetUser"
<<<<<<< HEAD
      :is-only-admin="hasSingleAdmin"
      :is-domain-compliant="targetUser.user.workspaceDomainPolicyCompliant"
=======
      :is-domain-compliant="targetUser.workspaceDomainPolicyCompliant"
>>>>>>> f9761f65
      @success="onDialogSuccess"
    />

    <SettingsWorkspacesMembersActionsUpdateAdminDialog
      v-if="dialogToShow.updateAdmin"
      v-model:open="showDialog"
      :user="targetUser"
      :workspace="workspace"
      :is-active-user-target-user="isActiveUserTargetUser"
      :action="adminAction"
      @success="onDialogSuccess"
    />

    <SettingsWorkspacesMembersActionsUpdateSeatTypeDialog
      v-if="dialogToShow.updateSeatType"
      v-model:open="showDialog"
      :user="targetUser"
      :workspace="workspace"
      @success="onDialogSuccess"
    />

    <SettingsWorkspacesMembersActionsRemoveFromWorkspaceDialog
      v-if="dialogToShow.removeFromWorkspace"
      v-model:open="showDialog"
      :user="targetUser"
      :workspace="workspace"
      @success="onDialogSuccess"
    />

    <SettingsWorkspacesMembersActionsLeaveWorkspaceDialog
      v-if="dialogToShow.leaveWorkspace"
      v-model:open="showDialog"
      :workspace="workspace"
      @success="onDialogSuccess"
    />

    <SettingsWorkspacesMembersActionsProjectPermissionsDialog
      v-if="dialogToShow.projectPermissions"
      v-model:open="showDialog"
      :user="targetUser"
      :workspace-id="workspace?.id || ''"
      @success="onDialogSuccess"
    />
  </div>
</template>

<script setup lang="ts">
import { Roles, type MaybeNullOrUndefined } from '@speckle/shared'
import { EllipsisHorizontalIcon, XMarkIcon } from '@heroicons/vue/24/outline'
import type { LayoutMenuItem } from '~~/lib/layout/helpers/components'
import { HorizontalDirection } from '~~/lib/common/composables/window'
import { WorkspaceUserActionTypes } from '~/lib/settings/helpers/types'
import { useSettingsMembersActions } from '~/lib/settings/composables/menu'
import type {
  SettingsWorkspacesMembersActionsMenu_UserFragment,
  SettingsWorkspacesMembersTable_WorkspaceFragment
} from '~/lib/common/generated/gql/graphql'
<<<<<<< HEAD
import { useWorkspaceLastAdminCheck } from '~/lib/workspaces/composables/management'
import { graphql } from '~/lib/common/generated/gql'

graphql(`
  fragment SettingsWorkspacesMembersActionsMenu_User on WorkspaceCollaborator {
    id
    role
    seatType
    joinDate
    user {
      id
      name
      avatar
      workspaceDomainPolicyCompliant(workspaceSlug: $slug)
    }
    ...SettingsWorkspacesMembersActionsProjectPermissionsDialog_User
  }
`)
=======
>>>>>>> f9761f65

const props = defineProps<{
  targetUser: SettingsWorkspacesMembersActionsMenu_UserFragment
  workspace?: MaybeNullOrUndefined<SettingsWorkspacesMembersTable_WorkspaceFragment>
}>()

const showMenu = ref(false)
const showDialog = ref(false)
const dialogType = ref<WorkspaceUserActionTypes>()

const { actionItems, isActiveUserTargetUser } = useSettingsMembersActions({
  workspaceRole: props.workspace?.role,
  workspaceSlug: props.workspace?.slug,
  targetUser: props.targetUser
})

const dialogToShow = computed(() => ({
  updateRole:
    dialogType.value === WorkspaceUserActionTypes.MakeGuest ||
    dialogType.value === WorkspaceUserActionTypes.MakeMember,
  updateAdmin:
    dialogType.value === WorkspaceUserActionTypes.MakeAdmin ||
    dialogType.value === WorkspaceUserActionTypes.RemoveAdmin,
  updateSeatType:
    dialogType.value === WorkspaceUserActionTypes.UpgradeEditor ||
    dialogType.value === WorkspaceUserActionTypes.DowngradeEditor,
  removeFromWorkspace:
    dialogType.value === WorkspaceUserActionTypes.RemoveFromWorkspace,
  leaveWorkspace: dialogType.value === WorkspaceUserActionTypes.LeaveWorkspace,
  projectPermissions:
    dialogType.value === WorkspaceUserActionTypes.UpdateProjectPermissions
}))

const newRole = computed(() => {
  const roleMap: Record<WorkspaceUserActionTypes, string | undefined> = {
    [WorkspaceUserActionTypes.MakeAdmin]: Roles.Workspace.Admin,
    [WorkspaceUserActionTypes.MakeMember]: Roles.Workspace.Member,
    [WorkspaceUserActionTypes.MakeGuest]: Roles.Workspace.Guest,
    [WorkspaceUserActionTypes.RemoveAdmin]: Roles.Workspace.Member,
    [WorkspaceUserActionTypes.UpgradeEditor]: undefined,
    [WorkspaceUserActionTypes.DowngradeEditor]: undefined,
    [WorkspaceUserActionTypes.RemoveFromWorkspace]: undefined,
    [WorkspaceUserActionTypes.LeaveWorkspace]: undefined,
    [WorkspaceUserActionTypes.UpdateProjectPermissions]: Roles.Workspace.Admin
  }
  return dialogType.value ? roleMap[dialogType.value] : undefined
})

const adminAction = computed(() => {
  switch (dialogType.value) {
    case WorkspaceUserActionTypes.MakeAdmin:
      return 'make' as const
    case WorkspaceUserActionTypes.RemoveAdmin:
      return 'remove' as const
    default:
      return undefined
  }
})

const onActionChosen = (actionItem: LayoutMenuItem) => {
  dialogType.value = actionItem.id as WorkspaceUserActionTypes
  showDialog.value = true
}

const toggleMenu = () => {
  showMenu.value = !showMenu.value
}

const onDialogSuccess = async () => {
  showDialog.value = false
  dialogType.value = undefined
}
</script><|MERGE_RESOLUTION|>--- conflicted
+++ resolved
@@ -24,12 +24,8 @@
       :workspace="workspace"
       :new-role="newRole"
       :is-active-user-target-user="isActiveUserTargetUser"
-<<<<<<< HEAD
       :is-only-admin="hasSingleAdmin"
       :is-domain-compliant="targetUser.user.workspaceDomainPolicyCompliant"
-=======
-      :is-domain-compliant="targetUser.workspaceDomainPolicyCompliant"
->>>>>>> f9761f65
       @success="onDialogSuccess"
     />
 
@@ -63,6 +59,7 @@
       v-if="dialogToShow.leaveWorkspace"
       v-model:open="showDialog"
       :workspace="workspace"
+      :is-only-admin="hasSingleAdmin"
       @success="onDialogSuccess"
     />
 
@@ -87,7 +84,6 @@
   SettingsWorkspacesMembersActionsMenu_UserFragment,
   SettingsWorkspacesMembersTable_WorkspaceFragment
 } from '~/lib/common/generated/gql/graphql'
-<<<<<<< HEAD
 import { useWorkspaceLastAdminCheck } from '~/lib/workspaces/composables/management'
 import { graphql } from '~/lib/common/generated/gql'
 
@@ -106,8 +102,6 @@
     ...SettingsWorkspacesMembersActionsProjectPermissionsDialog_User
   }
 `)
-=======
->>>>>>> f9761f65
 
 const props = defineProps<{
   targetUser: SettingsWorkspacesMembersActionsMenu_UserFragment
@@ -117,6 +111,10 @@
 const showMenu = ref(false)
 const showDialog = ref(false)
 const dialogType = ref<WorkspaceUserActionTypes>()
+
+const { hasSingleAdmin } = useWorkspaceLastAdminCheck({
+  workspaceSlug: props.workspace?.slug || ''
+})
 
 const { actionItems, isActiveUserTargetUser } = useSettingsMembersActions({
   workspaceRole: props.workspace?.role,
