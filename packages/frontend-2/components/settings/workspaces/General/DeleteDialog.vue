<template>
  <LayoutDialog
    v-model:open="isOpen"
    title="Delete workspace"
    max-width="sm"
    :buttons="dialogButtons"
  >
    <p class="text-body-xs text-foreground mb-2">
      Are you sure you want to permanently delete
      <span class="font-medium">{{ workspace?.name }}?</span>
      This action cannot be undone.
    </p>
    <FormTextInput
      v-model="workspaceNameInput"
      name="workspaceNameConfirm"
      label="To confirm deletion, type the workspace name below."
      placeholder="Type the workspace name here..."
      full-width
      show-label
      hide-error-message
      class="text-sm mb-2"
      color="foundation"
    />
    <FormTextArea
      v-model="feedback"
      name="reasonForDeletion"
      label="Why did you delete this workspace?"
      placeholder="We want to improve so we're curious about your honest feedback"
      show-label
      show-optional
      full-width
      class="text-sm mb-2"
      color="foundation"
    />
  </LayoutDialog>
</template>

<script setup lang="ts">
import { graphql } from '~~/lib/common/generated/gql'
import type {
  SettingsWorkspaceGeneralDeleteDialog_WorkspaceFragment,
  UserWorkspacesArgs,
  User
} from '~/lib/common/generated/gql/graphql'
import { FormTextInput, type LayoutDialogButton } from '@speckle/ui-components'
import { useMutation, useApolloClient } from '@vue/apollo-composable'
import { deleteWorkspaceMutation } from '~/lib/settings/graphql/mutations'
import {
  convertThrowIntoFetchResult,
  getFirstErrorMessage,
  getCacheId,
  modifyObjectFields
} from '~~/lib/common/helpers/graphql'
import { ToastNotificationType, useGlobalToast } from '~~/lib/common/composables/toast'
import { useActiveUser } from '~~/lib/auth/composables/activeUser'
import { isUndefined } from 'lodash-es'
import { useMixpanel } from '~/lib/core/composables/mp'
import { homeRoute, defaultZapierWebhookUrl } from '~/lib/common/helpers/route'
import { useZapier } from '~/lib/core/composables/zapier'
import { useForm } from 'vee-validate'
import type { MaybeNullOrUndefined } from '@speckle/shared'

graphql(`
  fragment SettingsWorkspaceGeneralDeleteDialog_Workspace on Workspace {
    id
    name
  }
`)

const props = defineProps<{
  workspace: MaybeNullOrUndefined<SettingsWorkspaceGeneralDeleteDialog_WorkspaceFragment>
}>()

const isOpen = defineModel<boolean>('open', { required: true })

const { mutate: deleteWorkspace } = useMutation(deleteWorkspaceMutation)
const { triggerNotification } = useGlobalToast()
const { activeUser } = useActiveUser()
const router = useRouter()
const apollo = useApolloClient().client
const mixpanel = useMixpanel()
const { sendWebhook } = useZapier()
const { resetForm } = useForm<{ feedback: string }>()

const workspaceNameInput = ref('')
const feedback = ref('')

const onDelete = async () => {
  if (!props.workspace) return
  if (workspaceNameInput.value !== props.workspace.name) return

  // Create a copy of the workspace name and ID before deletion to avoid errors after deletion/cache update
  const { name: workspaceName, id: workspaceId } = props.workspace
  const cache = apollo.cache
  const result = await deleteWorkspace({
    workspaceId: props.workspace.id
  }).catch(convertThrowIntoFetchResult)

  if (result?.data) {
    if (activeUser.value) {
      cache.evict({
        id: getCacheId('Workspace', props.workspace.id)
      })

      modifyObjectFields<UserWorkspacesArgs, User['workspaces']>(
        cache,
        activeUser.value.id,
        (_fieldName, variables, value, { DELETE }) => {
          if (variables?.filter?.search?.length) return DELETE

          const newTotalCount = isUndefined(value?.totalCount)
            ? undefined
            : Math.max(0, (value?.totalCount || 0) - 1)

          return {
            ...value,
            ...(isUndefined(newTotalCount) ? {} : { totalCount: newTotalCount })
          }
        },
        { fieldNameWhitelist: ['workspaces'] }
      )
    }

    mixpanel.track('Workspace Deleted', {
      // eslint-disable-next-line camelcase
      workspace_id: workspaceId,
      feedback: feedback.value
    })
    mixpanel.get_group('workspace_id', workspaceId).set_once({
      isDeleted: true
    })

    await sendWebhook(defaultZapierWebhookUrl, {
<<<<<<< HEAD
      feedback: [
        `**Action:** Workspace Deleted`,
        `**Workspace:** ${props.workspace.name}`,
        `**User ID:** ${activeUser.value?.id}`,
        `**Workspace ID:** ${props.workspace.id}`,
        feedback.value
          ? `**Feedback:** ${feedback.value}`
          : '**Feedback:** No feedback provided'
      ].join('\n')
=======
      userId: activeUser.value?.id ?? '',
      feedback: `Action: Workspace Deleted (${workspaceName}) - User ID: ${
        activeUser.value?.id
      } - Workspace ID: ${workspaceId} - ${
        feedback.value ? `Feedback: ${feedback.value}` : 'No feedback provided'
      }`
>>>>>>> 40daa7bf
    })

    triggerNotification({
      type: ToastNotificationType.Success,
      title: 'Workspace deleted',
      description: `The ${workspaceName} workspace has been deleted`
    })

    router.push(homeRoute)
    isOpen.value = false
  } else {
    const errorMessage = getFirstErrorMessage(result?.errors)
    triggerNotification({
      type: ToastNotificationType.Danger,
      title: 'Failed to delete workspace',
      description: errorMessage
    })
  }
}

const dialogButtons = computed((): LayoutDialogButton[] => [
  {
    text: 'Cancel',
    props: { color: 'outline' },
    onClick: () => {
      isOpen.value = false
    }
  },
  {
    text: 'Delete',
    props: {
      color: 'danger',
      disabled: workspaceNameInput.value !== props.workspace?.name
    },
    onClick: onDelete
  }
])

watch(isOpen, () => {
  resetForm()
})
</script><|MERGE_RESOLUTION|>--- conflicted
+++ resolved
@@ -131,24 +131,15 @@
     })
 
     await sendWebhook(defaultZapierWebhookUrl, {
-<<<<<<< HEAD
       feedback: [
         `**Action:** Workspace Deleted`,
-        `**Workspace:** ${props.workspace.name}`,
+        `**Workspace:** ${workspaceName}`,
         `**User ID:** ${activeUser.value?.id}`,
-        `**Workspace ID:** ${props.workspace.id}`,
+        `**Workspace ID:** ${workspaceId}`,
         feedback.value
           ? `**Feedback:** ${feedback.value}`
           : '**Feedback:** No feedback provided'
       ].join('\n')
-=======
-      userId: activeUser.value?.id ?? '',
-      feedback: `Action: Workspace Deleted (${workspaceName}) - User ID: ${
-        activeUser.value?.id
-      } - Workspace ID: ${workspaceId} - ${
-        feedback.value ? `Feedback: ${feedback.value}` : 'No feedback provided'
-      }`
->>>>>>> 40daa7bf
     })
 
     triggerNotification({
