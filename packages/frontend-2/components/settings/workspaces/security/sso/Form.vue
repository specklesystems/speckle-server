--- conflicted
+++ resolved
@@ -104,10 +104,6 @@
     url.searchParams.set('challenge', challenge.value)
   }
 
-<<<<<<< HEAD
-  // TODO: Where and how?
-=======
->>>>>>> 3b51fc6d
   postAuthRedirect.set(`/workspaces/${props.workspaceSlug}?ssoValidationSuccess=true`)
 
   mixpanel.track('Workspace SSO Configuration Started', {
