<template>
  <div class="grid grid-cols-1 md:grid-cols-2 lg:grid-cols-3 gap-2">
    <SettingsWorkspacesBillingAddOnsCard
      title="Unlimited projects and models"
<<<<<<< HEAD
      info="Power through with unlimited projects and models in your workspace."
      disclaimer="Only on Starter & Business"
      :buttons="[unlimitedAddOnButton]"
    >
      <template #subtitle>
        <p class="text-foreground-3 text-body-sm pt-1">
          {{ addonPrice }} per editor seat/month
        </p>
        <div class="flex items-center gap-x-2 mt-3 px-1">
          <FormSwitch
            v-model="isYearlyIntervalSelected"
            :show-label="false"
            name="billing-interval"
            :disabled="hasUnlimitedAddon"
          />
          <span class="text-body-2xs">Billed yearly</span>
          <CommonBadge rounded color-classes="text-foreground-2 bg-primary-muted">
            -10%
          </CommonBadge>
        </div>
      </template>
    </SettingsWorkspacesBillingAddOnsCard>

    <SettingsWorkspacesBillingAddOnsCard
      title="Extra data regions"
      info="Unlock per-project data residency by adding additional data regions to your workspace."
=======
      :subtitle="`${addonPrice} per editor/month`"
      info="Add unlimited projects and models to your workspace."
      disclaimer="Only on Starter & Business plans"
      :buttons="[unlimitedAddOnButton]"
    />

    <SettingsWorkspacesBillingAddOnsCard
      title="Extra data regions"
      :subtitle="`${currency === Currency.Gbp ? '£' : '$'}500 per region/year`"
      info="Access to almost all data residency regions."
>>>>>>> caf3cdef
      disclaimer="Only on Business plan"
      :buttons="[contactButton]"
    />

    <SettingsWorkspacesBillingAddOnsCard
      title="Priority support"
      subtitle="Talk to us"
      info="White-glove treatment with private support channel, onboarding calls and more."
      disclaimer="Only on Business plan"
      :buttons="[contactButton]"
    />

    <SettingsWorkspacesBillingUpgradeDialog
      v-model:open="isUpgradeDialogOpen"
      :slug="props.slug"
      :plan="planToUpgrade"
      :billing-interval="
        intervalIsYearly ? BillingInterval.Yearly : BillingInterval.Monthly
      "
      :workspace-id="workspaceId"
    />
  </div>
</template>

<script lang="ts" setup>
import { useWorkspacePlan } from '~~/lib/workspaces/composables/plan'
import { useWorkspaceAddonPrices } from '~/lib/billing/composables/prices'
import { formatPrice } from '~/lib/billing/helpers/plan'
import { PaidWorkspacePlansNew, type MaybeNullOrUndefined } from '@speckle/shared'
import { BillingInterval, Currency } from '~/lib/common/generated/gql/graphql'
import { useActiveWorkspace } from '~/lib/workspaces/composables/activeWorkspace'

const props = defineProps<{
  slug: string
  workspaceId: MaybeNullOrUndefined<string>
}>()

const { isPaidPlan, currency, plan, intervalIsYearly, hasUnlimitedAddon } =
  useWorkspacePlan(props.slug)
const { addonPrices } = useWorkspaceAddonPrices()
const { isAdmin } = useActiveWorkspace(props.slug)

const isUpgradeDialogOpen = ref(false)

const contactButton = computed(() => ({
  text: 'Contact us',
  id: 'contact-us',
  disabled: !isAdmin.value,
  onClick: () => {
    window.location.href = 'mailto:billing@speckle.systems'
  }
}))

const unlimitedAddOnButton = computed(() => ({
  text: 'Buy add-on',
  id: 'buy-add-on',
  disabled: !isPaidPlan.value || hasUnlimitedAddon.value || !isAdmin.value,
  onClick: () => {
    isUpgradeDialogOpen.value = true
  }
}))

const planToUpgrade = computed(() => {
  return plan.value?.name === PaidWorkspacePlansNew.Team
    ? PaidWorkspacePlansNew.TeamUnlimited
    : PaidWorkspacePlansNew.ProUnlimited
})

const addonPrice = computed(() => {
  if (!plan.value) return null
  const addonPrice =
    addonPrices.value?.[currency.value]?.[plan.value.name as PaidWorkspacePlansNew]
  if (!addonPrice) return null

  return formatPrice({
    amount: intervalIsYearly.value
      ? addonPrice.yearly.amount / 12
      : addonPrice.monthly.amount,
    currency: currency.value
  })
})
</script><|MERGE_RESOLUTION|>--- conflicted
+++ resolved
@@ -2,36 +2,8 @@
   <div class="grid grid-cols-1 md:grid-cols-2 lg:grid-cols-3 gap-2">
     <SettingsWorkspacesBillingAddOnsCard
       title="Unlimited projects and models"
-<<<<<<< HEAD
+      :subtitle="`${addonPrice} per editor/month`"
       info="Power through with unlimited projects and models in your workspace."
-      disclaimer="Only on Starter & Business"
-      :buttons="[unlimitedAddOnButton]"
-    >
-      <template #subtitle>
-        <p class="text-foreground-3 text-body-sm pt-1">
-          {{ addonPrice }} per editor seat/month
-        </p>
-        <div class="flex items-center gap-x-2 mt-3 px-1">
-          <FormSwitch
-            v-model="isYearlyIntervalSelected"
-            :show-label="false"
-            name="billing-interval"
-            :disabled="hasUnlimitedAddon"
-          />
-          <span class="text-body-2xs">Billed yearly</span>
-          <CommonBadge rounded color-classes="text-foreground-2 bg-primary-muted">
-            -10%
-          </CommonBadge>
-        </div>
-      </template>
-    </SettingsWorkspacesBillingAddOnsCard>
-
-    <SettingsWorkspacesBillingAddOnsCard
-      title="Extra data regions"
-      info="Unlock per-project data residency by adding additional data regions to your workspace."
-=======
-      :subtitle="`${addonPrice} per editor/month`"
-      info="Add unlimited projects and models to your workspace."
       disclaimer="Only on Starter & Business plans"
       :buttons="[unlimitedAddOnButton]"
     />
@@ -39,8 +11,7 @@
     <SettingsWorkspacesBillingAddOnsCard
       title="Extra data regions"
       :subtitle="`${currency === Currency.Gbp ? '£' : '$'}500 per region/year`"
-      info="Access to almost all data residency regions."
->>>>>>> caf3cdef
+      info="Unlock per-project data residency by adding additional data regions to your workspace."
       disclaimer="Only on Business plan"
       :buttons="[contactButton]"
     />
