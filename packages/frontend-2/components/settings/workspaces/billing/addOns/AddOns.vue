--- conflicted
+++ resolved
@@ -76,15 +76,10 @@
 const addOnButtonTooltip = computed(() => {
   if (!isAdmin.value)
     return 'You must be a workspace admin in order to purchase the add-on'
-<<<<<<< HEAD
-  if (hasUnlimitedAddon.value) return 'You already have an unlimited add-on'
-  if (!isPaidPlan.value) return 'Only available for starter & business plans'
+  if (hasUnlimitedAddon.value)
+    return 'The add-on is already included in your subscription'
+  if (!isPaidPlan.value) return 'Only available for Starter & Business plans'
   return undefined
-=======
-  if (hasUnlimitedAddon.value) return 'The add-on is already included in your subscription'
-  if (!isPaidPlan.value) return 'Only available for Starter & Business plans'
-  return null
->>>>>>> c1ae615e
 })
 
 const unlimitedAddOnButton = computed(() => ({
