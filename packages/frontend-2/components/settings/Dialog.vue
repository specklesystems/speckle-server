--- conflicted
+++ resolved
@@ -61,14 +61,7 @@
                 :key="`${key}-${itemKey}`"
               >
                 <LayoutSidebarMenuGroupItem
-<<<<<<< HEAD
-                  v-if="
-                    workspaceItem.role !== Roles.Workspace.Guest ||
-                    itemKey === 'general'
-                  "
-=======
                   v-if="workspaceMenuItem.permission?.includes(workspaceItem.role as WorkspaceRoles)"
->>>>>>> a8c08ac2
                   :label="workspaceMenuItem.title"
                   :active="
                     workspaceMenuItemClasses(
