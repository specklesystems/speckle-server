<!-- eslint-disable vuejs-accessibility/no-static-element-interactions -->
<template>
  <Menu as="div" class="flex items-center relative">
    <MenuButton :id="menuButtonId" v-slot="{ open }" as="div">
      <!-- Desktop Button -->
<<<<<<< HEAD
      <FormButton class="hidden sm:flex" :icon-right="ChevronDown">Share</FormButton>
=======
      <FormButton
        color="outline"
        class="hidden sm:flex"
        :icon-right="open ? ChevronUpIcon : ChevronDownIcon"
      >
        Share
      </FormButton>
>>>>>>> e8d32924
      <!-- Mobile Button -->
      <FormButton
        color="subtle"
        size="sm"
        class="sm:hidden"
        :icon-right="Share2"
        hide-text
      >
        Share
      </FormButton>
    </MenuButton>

    <MenuItems
      class="absolute z-50 flex flex-col gap-1 right-0 top-11 min-w-max w-full sm:w-32 py-1 origin-top-right bg-foundation outline outline-1 outline-primary-muted rounded-md shadow-lg overflow-hidden mt-1"
    >
      <MenuItem v-slot="{ active }">
        <div
          :class="[
            active ? 'bg-highlight-1' : '',
            'text-body-xs flex px-2 py-1 text-foreground cursor-pointer transition mx-1 rounded'
          ]"
          @click="handleCopyLink"
          @keypress="keyboardClick(handleCopyLink)"
        >
          Copy link
        </div>
      </MenuItem>
      <MenuItem v-if="!isFederated" v-slot="{ active }">
        <div
          :class="[
            active ? 'bg-highlight-1' : '',
            'text-body-xs flex px-2 py-1 text-foreground cursor-pointer transition mx-1 rounded'
          ]"
          @click="handleCopyId"
          @keypress="keyboardClick(handleCopyId)"
        >
          Copy ID
        </div>
      </MenuItem>
      <MenuItem v-slot="{ active }">
        <div
          :class="[
            active ? 'bg-highlight-1' : '',
            'text-body-xs flex px-2 py-1 text-foreground cursor-pointer transition mx-1 rounded'
          ]"
          @click="handleEmbed"
          @keypress="keyboardClick(handleEmbed)"
        >
          Embed model
        </div>
      </MenuItem>
    </MenuItems>

    <ProjectModelPageDialogEmbed v-model:open="embedDialogOpen" :project="project" />
  </Menu>
</template>
<script setup lang="ts">
import { Menu, MenuButton, MenuItems, MenuItem } from '@headlessui/vue'
<<<<<<< HEAD
import { Share2, ChevronDown } from 'lucide-vue-next'
=======
import { ShareIcon } from '@heroicons/vue/24/outline'
import { ChevronDownIcon, ChevronUpIcon } from '@heroicons/vue/20/solid'
>>>>>>> e8d32924
import { SpeckleViewer } from '@speckle/shared'
import { keyboardClick } from '@speckle/ui-components'
import { graphql } from '~/lib/common/generated/gql/gql'
import type { HeaderNavShare_ProjectFragment } from '~~/lib/common/generated/gql/graphql'
import { useCopyModelLink } from '~~/lib/projects/composables/modelManagement'

graphql(`
  fragment HeaderNavShare_Project on Project {
    id
    visibility
    ...ProjectsModelPageEmbed_Project
  }
`)

const props = defineProps<{
  project: HeaderNavShare_ProjectFragment
  resourceIdString: string
}>()

const { copy } = useClipboard()
const copyModelLink = useCopyModelLink()
const menuButtonId = useId()

const embedDialogOpen = ref(false)

const parsedResourceIds = computed(() =>
  SpeckleViewer.ViewerRoute.parseUrlParameters(props.resourceIdString)
)

const firstResource = computed(() => parsedResourceIds.value[0] || {})

const versionId = computed(() => {
  if (SpeckleViewer.ViewerRoute.isModelResource(firstResource.value)) {
    return firstResource.value.versionId
  }
  return ''
})

const modelId = computed(() => {
  if (SpeckleViewer.ViewerRoute.isModelResource(firstResource.value)) {
    return firstResource.value.modelId // Assuming your firstResource object has a modelId property
  }
  return ''
})

const isFederated = computed(() => parsedResourceIds.value.length > 1)

const handleCopyId = () => {
  copy(props.resourceIdString, { successMessage: 'ID copied to clipboard' })
}

const handleCopyLink = () => {
  const modelIdValue = modelId.value
  const versionIdValue = versionId.value ? versionId.value : undefined
  void copyModelLink({
    model: {
      projectId: props.project.id,
      id: modelIdValue
    },
    versionId: versionIdValue
  })
}

const handleEmbed = () => {
  embedDialogOpen.value = true
}
</script><|MERGE_RESOLUTION|>--- conflicted
+++ resolved
@@ -3,9 +3,6 @@
   <Menu as="div" class="flex items-center relative">
     <MenuButton :id="menuButtonId" v-slot="{ open }" as="div">
       <!-- Desktop Button -->
-<<<<<<< HEAD
-      <FormButton class="hidden sm:flex" :icon-right="ChevronDown">Share</FormButton>
-=======
       <FormButton
         color="outline"
         class="hidden sm:flex"
@@ -13,13 +10,12 @@
       >
         Share
       </FormButton>
->>>>>>> e8d32924
       <!-- Mobile Button -->
       <FormButton
         color="subtle"
         size="sm"
         class="sm:hidden"
-        :icon-right="Share2"
+        :icon-right="ShareIcon"
         hide-text
       >
         Share
@@ -72,12 +68,8 @@
 </template>
 <script setup lang="ts">
 import { Menu, MenuButton, MenuItems, MenuItem } from '@headlessui/vue'
-<<<<<<< HEAD
-import { Share2, ChevronDown } from 'lucide-vue-next'
-=======
 import { ShareIcon } from '@heroicons/vue/24/outline'
 import { ChevronDownIcon, ChevronUpIcon } from '@heroicons/vue/20/solid'
->>>>>>> e8d32924
 import { SpeckleViewer } from '@speckle/shared'
 import { keyboardClick } from '@speckle/ui-components'
 import { graphql } from '~/lib/common/generated/gql/gql'
