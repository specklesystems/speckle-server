--- conflicted
+++ resolved
@@ -5,11 +5,7 @@
       as="nav"
       class="bg-foundation shadow transition fixed w-full z-10"
     >
-<<<<<<< HEAD
       <div class="xxx-layout-container px-4">
-=======
-      <div class="px-4 sm:px-8">
->>>>>>> aba70809
         <div class="flex h-14 transition-all justify-between">
           <div class="flex">
             <HeaderLogoBlock :active="false" class="mr-1" />
