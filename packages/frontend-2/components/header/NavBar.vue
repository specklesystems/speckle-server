--- conflicted
+++ resolved
@@ -24,18 +24,7 @@
           </div>
         </div>
         <div class="hidden sm:ml-6 sm:flex sm:items-center">
-<<<<<<< HEAD
-          <button
-            type="button"
-            class="rounded-full bg-base p-1 text-foreground hover:text-foreground-2 focus:outline-none focus:ring-2 focus:ring-blue-100 dark:focus:ring-blue-900"
-            @click="swapTheme()"
-          >
-            <SunIcon v-if="darkMode" class="h-4 w-4" aria-hidden="true" />
-            <MoonIcon v-else class="h-4 w-4" aria-hidden="true" />
-          </button>
-=======
           <HeaderThemeToggle />
->>>>>>> c15e93b8
 
           <!-- Profile dropdown -->
           <Menu as="div" class="relative ml-4">
@@ -72,13 +61,8 @@
                   <a
                     :href="item.href"
                     :class="[
-<<<<<<< HEAD
                       active ? 'bg-base-2' : '',
                       'block px-4 py-2 text-sm text-foreground'
-=======
-                      active ? 'bg-background-2' : '',
-                      'cursor-pointer block px-4 py-2 text-sm text-foreground-2'
->>>>>>> c15e93b8
                     ]"
                     @click="item.onClick"
                   >
@@ -132,17 +116,7 @@
               {{ activeUser.email }}
             </div>
           </div>
-<<<<<<< HEAD
-          <button
-            type="button"
-            class="ml-auto flex-shrink-0 rounded-full bg-base p-1 text-foreground-3 hover:text-foreground-2 focus:outline-none focus:ring-2 focus:ring-primary focus:ring-offset-2"
-          >
-            <span class="sr-only">View notifications</span>
-            <BellIcon class="h-6 w-6" aria-hidden="true" />
-          </button>
-=======
           <HeaderThemeToggle class="ml-auto flex-shrink-0" />
->>>>>>> c15e93b8
         </div>
         <div class="mt-4 space-y-1">
           <DisclosureButton
@@ -150,11 +124,7 @@
             :key="item.name"
             as="a"
             :href="item.href"
-<<<<<<< HEAD
             class="block px-4 py-2 text-base font-medium text-foreground-3 hover:bg-base-2 hover:text-foreground-2"
-=======
-            class="cursor-pointer block px-4 py-2 text-base font-medium text-foreground-3 hover:bg-background-2 hover:text-foreground-2"
->>>>>>> c15e93b8
           >
             {{ item.name }}
           </DisclosureButton>
@@ -173,13 +143,9 @@
   MenuItem,
   MenuItems
 } from '@headlessui/vue'
-<<<<<<< HEAD
-import { Bars3Icon, XMarkIcon, SunIcon, MoonIcon } from '@heroicons/vue/24/solid'
-=======
 import { Bars3Icon, XMarkIcon, UserCircleIcon } from '@heroicons/vue/24/outline'
 import { useActiveUser } from '~~/lib/auth/composables/activeUser'
 import { useAuthManager } from '~~/lib/auth/composables/auth'
->>>>>>> c15e93b8
 
 type UserNavigationLink = {
   name: string
@@ -187,28 +153,8 @@
   onClick?: () => void
 }
 
-<<<<<<< HEAD
-const mobileMenuOpen = ref(false)
+const nav = useNav()
 
-const userNavigation = [
-  { name: 'Your Profile', href: '/login', current: true },
-  { name: 'Settings', href: '#' },
-  { name: 'Sign out', href: '#' }
-]
-
-const darkMode = useCookie('darkMode')
-const swapTheme = () => {
-  if (!darkMode.value) {
-    document.documentElement.classList.add('dark')
-    darkMode.value = true
-  } else {
-    document.documentElement.classList.remove('dark')
-    darkMode.value = false
-  }
-}
-
-const nav = useNav()
-=======
 const { logout } = useAuthManager()
 const { isLoggedIn, activeUser } = useActiveUser()
 
@@ -236,5 +182,4 @@
 const activeUserImageUrl = computed(() =>
   activeUser.value ? `https://robohash.org/test.png?size=120x120` : null
 )
->>>>>>> c15e93b8
 </script>