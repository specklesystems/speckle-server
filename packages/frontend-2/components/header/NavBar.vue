<template>
<<<<<<< HEAD
  <nav
    class="fixed top-0 left-0 w-full h-14 bg-foundation shadow-md shrink-0 border-b border-outline-3"
  >
    <div class="flex gap-4 items-center justify-between h-full w-screen px-4">
      <div class="flex items-center">
        <HeaderLogoMenu />
=======
  <div>
    <nav class="fixed z-20 top-0 h-14 bg-foundation shadow">
      <div
        class="flex gap-4 items-center justify-between h-full w-screen py-4 pl-3 pr-4"
      >
        <div class="flex items-center truncate">
          <HeaderLogoBlock :active="false" to="/" />
          <HeaderNavLink
            to="/"
            name="Dashboard"
            :separator="true"
            class="hidden md:inline-block"
          />
          <ClientOnly>
            <PortalTarget name="navigation"></PortalTarget>
          </ClientOnly>
        </div>
        <div class="flex items-center gap-2.5 sm:gap-2">
          <ClientOnly>
            <PortalTarget name="secondary-actions"></PortalTarget>
            <PortalTarget name="primary-actions"></PortalTarget>
          </ClientOnly>
          <!-- Notifications dropdown -->
          <HeaderNavNotifications />
          <FormButton
            v-if="!activeUser"
            :to="loginUrl.fullPath"
            color="invert"
            class="hidden md:flex"
            size="sm"
          >
            Sign In
          </FormButton>
          <!-- Profile dropdown -->
          <HeaderNavUserMenu :login-url="loginUrl" />
        </div>
>>>>>>> fc76fd9f
      </div>
      <div class="flex items-center gap-2.5 sm:gap-2">
        <HeaderNavLink
          to="/"
          name="Dashboard"
          :separator="false"
          class="hidden md:inline-block"
          :show-active-state="false"
        />
        <ClientOnly>
          <PortalTarget name="navigation"></PortalTarget>
        </ClientOnly>
      </div>
      <div class="flex items-center gap-2">
        <ClientOnly>
          <PortalTarget name="secondary-actions"></PortalTarget>
          <PortalTarget name="primary-actions"></PortalTarget>
        </ClientOnly>
        <!-- Notifications dropdown -->
        <HeaderNavNotifications />
        <FormButton
          v-if="!activeUser"
          :to="loginUrl.fullPath"
          color="invert"
          class="hidden md:flex"
          size="sm"
        >
          Sign In
        </FormButton>
        <!-- Profile dropdown -->
        <HeaderNavUserMenu :login-url="loginUrl" />
      </div>
    </div>
    <PopupsSignIn v-if="!activeUser" />
  </nav>
</template>
<script setup lang="ts">
import { useActiveUser } from '~~/lib/auth/composables/activeUser'
import { loginRoute } from '~~/lib/common/helpers/route'
import type { Optional } from '@speckle/shared'

const { activeUser } = useActiveUser()
const route = useRoute()
const router = useRouter()

const token = computed(() => route.query.token as Optional<string>)

const loginUrl = computed(() =>
  router.resolve({
    path: loginRoute,
    query: {
      token: token.value || undefined
    }
  })
)
</script><|MERGE_RESOLUTION|>--- conflicted
+++ resolved
@@ -1,63 +1,21 @@
 <template>
-<<<<<<< HEAD
   <nav
     class="fixed top-0 left-0 w-full h-14 bg-foundation shadow-md shrink-0 border-b border-outline-3"
   >
-    <div class="flex gap-4 items-center justify-between h-full w-screen px-4">
-      <div class="flex items-center">
-        <HeaderLogoMenu />
-=======
-  <div>
-    <nav class="fixed z-20 top-0 h-14 bg-foundation shadow">
-      <div
-        class="flex gap-4 items-center justify-between h-full w-screen py-4 pl-3 pr-4"
-      >
-        <div class="flex items-center truncate">
-          <HeaderLogoBlock :active="false" to="/" />
-          <HeaderNavLink
-            to="/"
-            name="Dashboard"
-            :separator="true"
-            class="hidden md:inline-block"
-          />
-          <ClientOnly>
-            <PortalTarget name="navigation"></PortalTarget>
-          </ClientOnly>
-        </div>
-        <div class="flex items-center gap-2.5 sm:gap-2">
-          <ClientOnly>
-            <PortalTarget name="secondary-actions"></PortalTarget>
-            <PortalTarget name="primary-actions"></PortalTarget>
-          </ClientOnly>
-          <!-- Notifications dropdown -->
-          <HeaderNavNotifications />
-          <FormButton
-            v-if="!activeUser"
-            :to="loginUrl.fullPath"
-            color="invert"
-            class="hidden md:flex"
-            size="sm"
-          >
-            Sign In
-          </FormButton>
-          <!-- Profile dropdown -->
-          <HeaderNavUserMenu :login-url="loginUrl" />
-        </div>
->>>>>>> fc76fd9f
-      </div>
-      <div class="flex items-center gap-2.5 sm:gap-2">
+    <div class="flex gap-4 items-center justify-between h-full w-screen py-4 px-4">
+      <div class="flex items-center truncate">
+        <HeaderLogoBlock :active="false" to="/" />
         <HeaderNavLink
           to="/"
           name="Dashboard"
-          :separator="false"
+          :separator="true"
           class="hidden md:inline-block"
-          :show-active-state="false"
         />
         <ClientOnly>
           <PortalTarget name="navigation"></PortalTarget>
         </ClientOnly>
       </div>
-      <div class="flex items-center gap-2">
+      <div class="flex items-center gap-2.5 sm:gap-2">
         <ClientOnly>
           <PortalTarget name="secondary-actions"></PortalTarget>
           <PortalTarget name="primary-actions"></PortalTarget>
@@ -76,6 +34,37 @@
         <!-- Profile dropdown -->
         <HeaderNavUserMenu :login-url="loginUrl" />
       </div>
+    </div>
+    <div class="flex items-center gap-2.5 sm:gap-2">
+      <HeaderNavLink
+        to="/"
+        name="Dashboard"
+        :separator="false"
+        class="hidden md:inline-block"
+        :show-active-state="false"
+      />
+      <ClientOnly>
+        <PortalTarget name="navigation"></PortalTarget>
+      </ClientOnly>
+    </div>
+    <div class="flex items-center gap-2">
+      <ClientOnly>
+        <PortalTarget name="secondary-actions"></PortalTarget>
+        <PortalTarget name="primary-actions"></PortalTarget>
+      </ClientOnly>
+      <!-- Notifications dropdown -->
+      <HeaderNavNotifications />
+      <FormButton
+        v-if="!activeUser"
+        :to="loginUrl.fullPath"
+        color="invert"
+        class="hidden md:flex"
+        size="sm"
+      >
+        Sign In
+      </FormButton>
+      <!-- Profile dropdown -->
+      <HeaderNavUserMenu :login-url="loginUrl" />
     </div>
     <PopupsSignIn v-if="!activeUser" />
   </nav>
