--- conflicted
+++ resolved
@@ -13,11 +13,7 @@
 
     <span
       v-if="!minimal"
-<<<<<<< HEAD
-      class="text-foreground text-sm font-semibold select-none"
-=======
       class="text-sm mt-0 font-semibold"
->>>>>>> fc76fd9f
       :class="showTextOnMobile ? '' : 'hidden md:flex'"
     >
       Speckle
