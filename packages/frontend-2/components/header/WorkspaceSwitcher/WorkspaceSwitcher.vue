<template>
  <div>
    <Menu as="div" class="flex items-center">
      <MenuButton :id="menuButtonId" v-slot="{ open: userOpen }" class="w-full">
        <span class="sr-only">Open workspace menu</span>
        <div class="flex items-center gap-2 p-0.5 pr-1.5 hover:bg-highlight-2 rounded">
          <div class="relative">
            <WorkspaceAvatar
              size="base"
              :name="activeWorkspace?.name"
              :logo="activeWorkspace?.logo"
            />
            <div
              v-if="hasDiscoverableWorkspaces"
              class="absolute -top-[4px] -right-[4px] size-3 border-[2px] border-foundation-page bg-danger rounded-full"
            />
          </div>
          <p class="text-body-xs text-foreground truncate max-w-40">
            {{ activeWorkspace?.name }}
          </p>
          <ChevronDownIcon
            :class="userOpen ? 'rotate-180' : ''"
            class="h-3 w-3 flex-shrink-0"
          />
        </div>
      </MenuButton>
      <Transition
        enter-active-class="transition ease-out duration-200"
        enter-from-class="transform opacity-0 scale-95"
        enter-to-class="transform opacity-100 scale-100"
        leave-active-class="transition ease-in duration-75"
        leave-from-class="transform opacity-100 scale-100"
        leave-to-class="transform opacity-0 scale-95"
      >
        <MenuItems
          class="absolute left-2 lg:left-3 top-[3.2rem] lg:top-14 w-[17rem] origin-top-right bg-foundation outline outline-1 outline-primary-muted rounded-md shadow-lg overflow-hidden"
        >
          <HeaderWorkspaceSwitcherHeaderProjects v-if="!activeWorkspace" />
          <HeaderWorkspaceSwitcherHeaderSsoExpired
            v-else-if="ssoExpiredWorkspace"
            :workspace="ssoExpiredWorkspace"
          />
          <HeaderWorkspaceSwitcherHeaderWorkspace
            v-else
            :workspace="activeWorkspace"
            @show-invite-dialog="showInviteDialog = true"
          />
          <HeaderWorkspaceSwitcherList class="border-t border-outline-2" />
          <MenuItem v-if="hasDiscoverableWorkspacesOrJoinRequests">
            <div class="p-2 border-t border-outline-2">
              <NuxtLink
                class="flex justify-between items-center cursor-pointer hover:bg-highlight-1 py-1 px-2 rounded"
                @click="showDiscoverableWorkspacesModal = true"
              >
                <p class="text-body-xs text-foreground">Join existing workspaces</p>
                <div class="relative">
                  <CommonBadge v-if="hasDiscoverableWorkspacesOrJoinRequests" rounded>
                    {{ discoverableWorkspacesAndJoinRequestsCount }}
                  </CommonBadge>
                  <div
                    v-if="hasDiscoverableWorkspaces"
                    class="absolute -top-[4px] -right-[4px] size-3 border-[2px] border-foundation-page bg-danger rounded-full"
                  />
                </div>
              </NuxtLink>
            </div>
          </MenuItem>
        </MenuItems>
      </Transition>
    </Menu>

    <WorkspaceDiscoverableWorkspacesModal
      v-model:open="showDiscoverableWorkspacesModal"
    />

    <InviteDialogWorkspace
      v-model:open="showInviteDialog"
      :workspace="activeWorkspace"
    />
  </div>
</template>

<script setup lang="ts">
import { Menu, MenuButton, MenuItems, MenuItem } from '@headlessui/vue'
import { useQuery } from '@vue/apollo-composable'
import { navigationWorkspaceSwitcherQuery } from '~/lib/navigation/graphql/queries'
import { ChevronDownIcon } from '@heroicons/vue/24/outline'
import { WorkspaceJoinRequestStatus } from '~/lib/common/generated/gql/graphql'

<<<<<<< HEAD
=======
const { $intercom } = useNuxtApp()
const menuButtonId = useId()
>>>>>>> b4cf23f8
const isWorkspacesEnabled = useIsWorkspacesEnabled()
const menuButtonId = useId()
const { result } = useQuery(
  navigationWorkspaceSwitcherQuery,
  () => ({
    filter: {
      status: WorkspaceJoinRequestStatus.Pending
    }
  }),
<<<<<<< HEAD
=======
  {
    enabled: isWorkspacesEnabled.value
  }
)
const { result: activeWorkspaceResult, onResult: onActiveWorkspaceResult } = useQuery(
  navigationActiveWorkspaceQuery,
  () => ({
    slug: activeWorkspaceSlug.value || ''
  }),
>>>>>>> b4cf23f8
  () => ({
    enabled: isWorkspacesEnabled.value
  })
)

const showDiscoverableWorkspacesModal = ref(false)
const showInviteDialog = ref(false)

const activeWorkspace = computed(() => result.value?.activeUser?.activeWorkspace)
const ssoExpiredWorkspace = computed(() =>
  result.value?.activeUser?.expiredSsoSessions?.find(
    (session) => session.slug === activeWorkspace.value?.slug
  )
)
const hasDiscoverableWorkspaces = computed(
  () => (result.value?.activeUser?.discoverableWorkspaces?.length || 0) > 0
)
const discoverableWorkspacesAndJoinRequestsCount = computed(
  () =>
    (result.value?.activeUser?.discoverableWorkspaces?.length || 0) +
    (result.value?.activeUser?.workspaceJoinRequests?.totalCount || 0)
)
const hasDiscoverableWorkspacesOrJoinRequests = computed(
  () => discoverableWorkspacesAndJoinRequestsCount.value > 0
)

onActiveWorkspaceResult(({ data }) => {
  if (data?.workspaceBySlug) {
    $intercom.updateCompany({
      id: data.workspaceBySlug.id,
      name: data.workspaceBySlug.name
    })
  }
})
</script><|MERGE_RESOLUTION|>--- conflicted
+++ resolved
@@ -87,11 +87,7 @@
 import { ChevronDownIcon } from '@heroicons/vue/24/outline'
 import { WorkspaceJoinRequestStatus } from '~/lib/common/generated/gql/graphql'
 
-<<<<<<< HEAD
-=======
 const { $intercom } = useNuxtApp()
-const menuButtonId = useId()
->>>>>>> b4cf23f8
 const isWorkspacesEnabled = useIsWorkspacesEnabled()
 const menuButtonId = useId()
 const { result } = useQuery(
@@ -101,18 +97,6 @@
       status: WorkspaceJoinRequestStatus.Pending
     }
   }),
-<<<<<<< HEAD
-=======
-  {
-    enabled: isWorkspacesEnabled.value
-  }
-)
-const { result: activeWorkspaceResult, onResult: onActiveWorkspaceResult } = useQuery(
-  navigationActiveWorkspaceQuery,
-  () => ({
-    slug: activeWorkspaceSlug.value || ''
-  }),
->>>>>>> b4cf23f8
   () => ({
     enabled: isWorkspacesEnabled.value
   })
