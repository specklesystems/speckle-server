<template>
  <div>
    <Menu as="div" class="flex items-center">
      <MenuButton :id="menuButtonId" v-slot="{ open: userOpen }">
        <span class="sr-only">Open user menu</span>
        <UserAvatar v-if="!userOpen" size="lg" :user="activeUser" hover-effect />
        <UserAvatar v-else size="lg" hover-effect>
          <XMarkIcon class="w-5 h-5" />
        </UserAvatar>
      </MenuButton>
      <Transition
        enter-active-class="transition ease-out duration-200"
        enter-from-class="transform opacity-0 scale-95"
        enter-to-class="transform opacity-100 scale-100"
        leave-active-class="transition ease-in duration-75"
        leave-from-class="transform opacity-100 scale-100"
        leave-to-class="transform opacity-0 scale-95"
      >
        <MenuItems
          class="absolute right-4 top-14 w-56 origin-top-right bg-foundation outline outline-2 outline-primary-muted rounded-md shadow-lg overflow-hidden"
        >
          <MenuItem v-slot="{ active }">
            <NuxtLink
              :class="[
                active ? 'bg-foundation-focus' : '',
                'flex gap-3 border-b border-primary items-center px-3 py-3 text-sm text-primary cursor-pointer transition mb-1'
              ]"
              target="_blank"
              external
              :href="connectorsPageUrl"
            >
              <CloudArrowDownIcon class="w-5 h-5" />
              Connector downloads
            </NuxtLink>
          </MenuItem>
          <MenuItem v-if="activeUser" v-slot="{ active }">
            <NuxtLink
              :class="[
                active ? 'bg-foundation-focus' : '',
<<<<<<< HEAD
                'text-body-sm flex gap-2.5 items-center px-3 py-2 text-foreground cursor-pointer transition mx-1 rounded'
=======
                'flex gap-3.5 items-center px-3 py-2.5 text-sm text-foreground cursor-pointer transition mx-1 rounded'
>>>>>>> 65c7dbd2
              ]"
              @click="toggleSettingsDialog(settingsQueries.user.profile)"
            >
              <UserCircleIcon class="w-5 h-5" />
              Settings
            </NuxtLink>
          </MenuItem>
          <MenuItem v-if="isAdmin" v-slot="{ active }">
            <NuxtLink
              :class="[
                active ? 'bg-foundation-focus' : '',
                'text-body-sm flex gap-3.5 items-center px-3 py-2 text-foreground cursor-pointer transition mx-1 rounded'
              ]"
              @click="toggleSettingsDialog(settingsQueries.server.general)"
            >
              <ServerStackIcon class="w-5 h-5" />
              Server settings
            </NuxtLink>
          </MenuItem>
          <MenuItem v-slot="{ active }">
            <NuxtLink
              :class="[
                active ? 'bg-foundation-focus' : '',
                'text-body-sm flex gap-3.5 items-center px-3 py-2 text-foreground cursor-pointer transition mx-1 rounded'
              ]"
              @click="toggleTheme"
            >
              <Icon class="w-5 h-5" />
              {{ isDarkTheme ? 'Light mode' : 'Dark mode' }}
            </NuxtLink>
          </MenuItem>
          <MenuItem v-if="activeUser && !isGuest" v-slot="{ active }">
            <NuxtLink
              :class="[
                active ? 'bg-foundation-focus' : '',
                'text-body-sm flex gap-3.5 items-center px-3 py-2 text-foreground cursor-pointer transition mx-1 rounded'
              ]"
              @click="toggleInviteDialog"
            >
              <EnvelopeIcon class="w-5 h-5" />
              Invite to Speckle
            </NuxtLink>
          </MenuItem>
          <MenuItem v-slot="{ active }">
            <NuxtLink
              :class="[
                active ? 'bg-foundation-focus' : '',
                'text-body-sm flex gap-3.5 items-center px-3 py-2 text-foreground cursor-pointer transition mx-1 rounded'
              ]"
              target="_blank"
              to="https://docs.google.com/forms/d/e/1FAIpQLSeTOU8i0KwpgBG7ONimsh4YMqvLKZfSRhWEOz4W0MyjQ1lfAQ/viewform"
              external
            >
              <ChatBubbleLeftRightIcon class="w-5 h-5" />
              Feedback
            </NuxtLink>
          </MenuItem>
          <MenuItem v-if="activeUser" v-slot="{ active }">
            <NuxtLink
              :class="[
                active ? 'bg-foundation-focus' : '',
                'text-body-sm flex gap-3.5 items-center px-3 py-2 text-danger cursor-pointer transition mx-1 rounded'
              ]"
              @click="logout"
            >
              <ArrowLeftOnRectangleIcon class="w-5 h-5" />
              Sign out
            </NuxtLink>
          </MenuItem>
          <MenuItem v-if="!activeUser && loginUrl" v-slot="{ active }">
            <NuxtLink
              :class="[
                active ? 'bg-foundation-focus' : '',
                'flex gap-3.5 items-center px-3 py-2 text-sm text-primary cursor-pointer transition mx-1 rounded'
              ]"
              :to="loginUrl"
            >
              <ArrowRightOnRectangleIcon class="w-5 h-5" />
              Sign in
            </NuxtLink>
          </MenuItem>
          <MenuItem v-if="version">
            <div class="px-2 pl-4 pb-1 text-tiny text-foreground-2">
              Version {{ version }}
            </div>
          </MenuItem>
        </MenuItems>
      </Transition>
    </Menu>
    <SettingsServerUserInviteDialog v-model:open="showInviteDialog" />
    <SettingsDialog
      v-model:open="showSettingsDialog"
      v-model:target-menu-item="settingsDialogTarget"
    />
  </div>
</template>
<script setup lang="ts">
import { isString } from 'lodash'
import { useBreakpoints } from '@vueuse/core'
import { Menu, MenuButton, MenuItem, MenuItems } from '@headlessui/vue'
import {
  XMarkIcon,
  ArrowLeftOnRectangleIcon,
  ArrowRightOnRectangleIcon,
  SunIcon,
  MoonIcon,
  EnvelopeIcon,
  CloudArrowDownIcon,
  ChatBubbleLeftRightIcon,
  UserCircleIcon,
  ServerStackIcon
} from '@heroicons/vue/24/outline'
import { Roles } from '@speckle/shared'
import { TailwindBreakpoints } from '~~/lib/common/helpers/tailwind'
import { useActiveUser } from '~~/lib/auth/composables/activeUser'
import { useAuthManager } from '~~/lib/auth/composables/auth'
import { useTheme } from '~~/lib/core/composables/theme'
import { useServerInfo } from '~/lib/core/composables/server'
import { connectorsPageUrl, settingsQueries } from '~/lib/common/helpers/route'
import type { RouteLocationRaw } from 'vue-router'
import { ToastNotificationType, useGlobalToast } from '~~/lib/common/composables/toast'

defineProps<{
  loginUrl?: RouteLocationRaw
}>()

const route = useRoute()
const { logout } = useAuthManager()
const { activeUser, isGuest } = useActiveUser()
const { isDarkTheme, toggleTheme } = useTheme()
const { serverInfo } = useServerInfo()
const router = useRouter()
const { triggerNotification } = useGlobalToast()

const showInviteDialog = ref(false)
const showSettingsDialog = ref(false)
const settingsDialogTarget = ref<string | null>(null)
const menuButtonId = useId()
const breakpoints = useBreakpoints(TailwindBreakpoints)
const isMobile = breakpoints.smaller('md')

const Icon = computed(() => (isDarkTheme.value ? SunIcon : MoonIcon))
const version = computed(() => serverInfo.value?.version)
const isAdmin = computed(() => activeUser.value?.role === Roles.Server.Admin)

const toggleInviteDialog = () => {
  showInviteDialog.value = true
}

const toggleSettingsDialog = (target: string) => {
  showSettingsDialog.value = true

  // On mobile open the modal but dont set the target
  settingsDialogTarget.value = !isMobile.value ? target : null
}

const deleteSettingsQuery = (): void => {
  const currentQueryParams = { ...route.query }
  delete currentQueryParams.settings
  router.push({ query: currentQueryParams })
}

onMounted(() => {
  const settingsQuery = route.query?.settings

  if (settingsQuery && isString(settingsQuery)) {
    if (settingsQuery.includes('server') && !isAdmin.value) {
      triggerNotification({
        type: ToastNotificationType.Danger,
        title: "You don't have access to server settings"
      })

      return
    }

    showSettingsDialog.value = true
    settingsDialogTarget.value = settingsQuery
    deleteSettingsQuery()
  }
})
</script><|MERGE_RESOLUTION|>--- conflicted
+++ resolved
@@ -37,11 +37,7 @@
             <NuxtLink
               :class="[
                 active ? 'bg-foundation-focus' : '',
-<<<<<<< HEAD
                 'text-body-sm flex gap-2.5 items-center px-3 py-2 text-foreground cursor-pointer transition mx-1 rounded'
-=======
-                'flex gap-3.5 items-center px-3 py-2.5 text-sm text-foreground cursor-pointer transition mx-1 rounded'
->>>>>>> 65c7dbd2
               ]"
               @click="toggleSettingsDialog(settingsQueries.user.profile)"
             >
