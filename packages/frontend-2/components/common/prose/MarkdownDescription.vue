<!-- eslint-disable vue/no-v-html -->
<template>
  <div class="prose-sm max-w-auto overflow-auto" v-html="cleanReadmeHtml"></div>
</template>
<script setup lang="ts">
import { useMarkdown } from '~/lib/common/composables/markdown'

const props = defineProps<{
  markdown: string | null | undefined
}>()

const { html: cleanReadmeHtml } = useMarkdown(computed(() => props.markdown || ''))
<<<<<<< HEAD
=======

const proseClasses = ref([
  'prose-sm max-w-none',
  'prose-img:inline',
  'prose-img:my-0',
  'prose-h1:h2 prose-h1:font-medium prose-h1:mb-8',
  'prose-h2:h3 prose-h2:font-medium prose-h2:mt-0 prose-h2:mb-6',
  'prose-h3:h4 prose-h3:mb-4',
  'prose-h4:h5 prose-h4:mb-4',
  'prose-h5:h6 prose-h5:mb-4 prose-h5:font-medium',
  'prose-h6:h6 prose-h6:mb-4 prose-h6:font-medium prose-h6:text-sm',
  'dark:prose-invert'
])
>>>>>>> ca5c1e92
</script><|MERGE_RESOLUTION|>--- conflicted
+++ resolved
@@ -1,6 +1,6 @@
 <!-- eslint-disable vue/no-v-html -->
 <template>
-  <div class="prose-sm max-w-auto overflow-auto" v-html="cleanReadmeHtml"></div>
+  <div :class="proseClasses" v-html="cleanReadmeHtml"></div>
 </template>
 <script setup lang="ts">
 import { useMarkdown } from '~/lib/common/composables/markdown'
@@ -10,8 +10,6 @@
 }>()
 
 const { html: cleanReadmeHtml } = useMarkdown(computed(() => props.markdown || ''))
-<<<<<<< HEAD
-=======
 
 const proseClasses = ref([
   'prose-sm max-w-none',
@@ -25,5 +23,4 @@
   'prose-h6:h6 prose-h6:mb-4 prose-h6:font-medium prose-h6:text-sm',
   'dark:prose-invert'
 ])
->>>>>>> ca5c1e92
 </script>