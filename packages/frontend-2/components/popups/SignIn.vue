--- conflicted
+++ resolved
@@ -7,17 +7,7 @@
   />
 </template>
 <script setup lang="ts">
-<<<<<<< HEAD
-import { useActiveUser } from '~~/lib/auth/composables/activeUser'
-import { debounce } from 'lodash-es'
-import { useEmbed } from '~~/lib/viewer/composables/setup/embed'
-
-const { activeUser } = useActiveUser()
-const logger = useLogger()
-=======
->>>>>>> ec95ebdf
 const route = useRoute()
-const { isEnabled: isEmbedEnabled } = useEmbed()
 
 const showDialogBase = ref(false)
 
@@ -31,51 +21,4 @@
     showDialogBase.value = newVal
   }
 })
-<<<<<<< HEAD
-
-watch(clickyCounts, (newVal) => {
-  if (activeUser.value) return
-  if (newVal < clicksToOpenDialog) return
-  clickyCounts.value = 0
-  showDialog.value = true
-  clicksToOpenDialog *= 2
-})
-
-const countClicks = () => {
-  if (!isEmbedEnabled.value) {
-    logger.debug({
-      clickyCounts: clickyCounts.value,
-      clicksToOpenDialog,
-      dialogOpenCount: dialogOpenCount.value
-    })
-    clickyCounts.value++
-  }
-}
-
-const debouncedCounter = debounce(countClicks, 100)
-
-// After three dialog opens, we disallow its closing
-const dialogOpenCount = ref(0)
-watch(showDialog, (newVal) => {
-  if (!newVal) return
-  dialogOpenCount.value++
-})
-
-onMounted(() => {
-  if (activeUser.value) return
-  // Note: not using the vue use equivalent as it does not detect viewer clicks
-  // Note: viewer eevnt handlers seem to prevent default on right clicks
-  document.addEventListener('click', countClicks)
-  document.addEventListener('touchstart', countClicks)
-  document.addEventListener('scroll', debouncedCounter)
-})
-
-onUnmounted(() => {
-  if (activeUser.value) return
-  document.removeEventListener('click', countClicks)
-  document.removeEventListener('touchstart', countClicks)
-  document.removeEventListener('scroll', debouncedCounter)
-})
-=======
->>>>>>> ec95ebdf
 </script>