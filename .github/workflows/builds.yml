--- conflicted
+++ resolved
@@ -150,18 +150,11 @@
   docker-frontend-2-sourcemaps:
     runs-on: blacksmith
     name: Frontend2 sourcemaps
-<<<<<<< HEAD
-=======
     if: ${{ inputs.PUSH_IMAGES }}
->>>>>>> 5346eea2
     env:
       IMAGE_VERSION_TAG: ${{ inputs.IMAGE_VERSION_TAG }}
       DATADOG_API_KEY: ${{ secrets.DATADOG_API_KEY }}
       SPECKLE_SERVER_PACKAGE: frontend-2
-<<<<<<< HEAD
-      PUSH_IMAGES: ${{ inputs.PUSH_IMAGES }}
-=======
->>>>>>> 5346eea2
     steps:
       - uses: actions/checkout@v4.2.2
         with:
