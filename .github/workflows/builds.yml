name: Run all builds

on:
  workflow_call:
    inputs:
      IMAGE_VERSION_TAG:
        required: true
        type: string
      DOCKERHUB_USERNAME:
        required: true
        type: string
    secrets:
      DATADOG_API_KEY:
        required: true
      DOCKERHUB_TOKEN:
        required: true

jobs:
  docker-build-server:
    runs-on: blacksmith
    if: false
    name: Server
    steps:
      - name: Login to Docker Hub
        uses: docker/login-action@v3
        with:
          username: ${{ inputs.DOCKERHUB_USERNAME }}
          password: ${{ secrets.DOCKERHUB_TOKEN }}
      - name: Build and push
        uses: useblacksmith/build-push-action@v1
        with:
          push: true
          tags: speckle/speckle-server:${{ inputs.IMAGE_VERSION_TAG }}
          file: ./packages/server/Dockerfile

  docker-build-frontend2:
    runs-on: blacksmith
    if: false
    name: Frontend2
    steps:
      - name: Login to Docker Hub
        uses: docker/login-action@v3
        with:
          username: ${{ inputs.DOCKERHUB_USERNAME }}
          password: ${{ secrets.DOCKERHUB_TOKEN }}
      - name: Build and push
        uses: useblacksmith/build-push-action@v1
        with:
          push: true
          tags: speckle/speckle-frontend-2:${{ inputs.IMAGE_VERSION_TAG }}
          file: ./packages/frontend-2/Dockerfile

  docker-build-preview-service:
    runs-on: blacksmith
    if: false
    name: Preview service
    steps:
      - name: Login to Docker Hub
        uses: docker/login-action@v3
        with:
          username: ${{ inputs.DOCKERHUB_USERNAME }}
          password: ${{ secrets.DOCKERHUB_TOKEN }}
      - name: Build and push
        uses: useblacksmith/build-push-action@v1
        with:
          push: true
          tags: speckle/speckle-preview-service:${{ inputs.IMAGE_VERSION_TAG }}
          file: ./packages/preview-service/Dockerfile

  docker-build-webhook-service:
    runs-on: blacksmith
    if: false
    name: Webhook service
    steps:
      - name: Login to Docker Hub
        uses: docker/login-action@v3
        with:
          username: ${{ inputs.DOCKERHUB_USERNAME }}
          password: ${{ secrets.DOCKERHUB_TOKEN }}
      - name: Build and push
        uses: useblacksmith/build-push-action@v1
        with:
          push: true
          tags: speckle/speckle-webhook-service:${{ inputs.IMAGE_VERSION_TAG }}
          file: ./packages/webhook-service/Dockerfile

  docker-build-fileimport-service:
    runs-on: blacksmith
    if: false
    name: File import service
    steps:
      - name: Login to Docker Hub
        uses: docker/login-action@v3
        with:
          username: ${{ inputs.DOCKERHUB_USERNAME }}
          password: ${{ secrets.DOCKERHUB_TOKEN }}
      - name: Build and push
        uses: useblacksmith/build-push-action@v1
        with:
          push: true
          tags: speckle/speckle-fileimport-service:${{ inputs.IMAGE_VERSION_TAG }}
          file: ./packages/fileimport-service/Dockerfile

  docker-build-test-deploy:
    runs-on: blacksmith
    if: false
    name: Test deploy util
    steps:
      - name: Build and push
        uses: useblacksmith/build-push-action@v1
        with:
          push: false
          tags: speckle/speckle-test-deployment:${{ inputs.IMAGE_VERSION_TAG }}
          file: ./utils/test-deployment/Dockerfile

  docker-build-monitor-deployment:
<<<<<<< HEAD
    runs-on: Blacksmith
    if: false
=======
    runs-on: blacksmith
>>>>>>> d20cde3a
    name: monitor container
    steps:
      - name: Login to Docker Hub
        uses: docker/login-action@v3
        with:
          username: ${{ inputs.DOCKERHUB_USERNAME }}
          password: ${{ secrets.DOCKERHUB_TOKEN }}
      - name: Build and push
        uses: useblacksmith/build-push-action@v1
        with:
          push: true
          tags: speckle/speckle-monitor-deployment:${{ inputs.IMAGE_VERSION_TAG }}
          file: ./packages/monitor-deployment/Dockerfile

  docker-build-docker-compose-ingress:
    runs-on: blacksmith
    if: false
    name: Docker compose ingress
    steps:
      - name: Login to Docker Hub
        uses: docker/login-action@v3
        with:
          username: ${{ inputs.DOCKERHUB_USERNAME }}
          password: ${{ secrets.DOCKERHUB_TOKEN }}
      - name: Build and push
        uses: useblacksmith/build-push-action@v1
        with:
          push: true
          tags: speckle/speckle-docker-compose-ingress:${{ inputs.IMAGE_VERSION_TAG }}
          file: ./utils/docker-compose-ingress/Dockerfile

  docker-frontend-2-sourcemaps:
    runs-on: blacksmith
    name: Frontend 2 sourcemaps
    env:
      IMAGE_VERSION_TAG: ${{ inputs.IMAGE_VERSION_TAG }}
      DATADOG_API_KEY: ${{ secrets.DATADOG_API_KEY }}
      SPECKLE_SERVER_PACKAGE: frontend-2
    steps:
      - uses: actions/checkout@v4.2.2
        with:
          fetch-depth: 0
      - name: Build and Publish sourcemaps
        run: ./.github/workflows/scripts/publish_fe2_sourcemaps.sh<|MERGE_RESOLUTION|>--- conflicted
+++ resolved
@@ -114,13 +114,9 @@
           file: ./utils/test-deployment/Dockerfile
 
   docker-build-monitor-deployment:
-<<<<<<< HEAD
-    runs-on: Blacksmith
+    runs-on: blacksmith
+    name: monitor container
     if: false
-=======
-    runs-on: blacksmith
->>>>>>> d20cde3a
-    name: monitor container
     steps:
       - name: Login to Docker Hub
         uses: docker/login-action@v3
