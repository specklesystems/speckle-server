--- conflicted
+++ resolved
@@ -2,27 +2,9 @@
 # shellcheck disable=SC1091
 set -e
 
-<<<<<<< HEAD
-if [ -n "$CI" ]
-then
-  echo "running eslint"
-  yarn eslint:projectwide
-  echo "...eslint done"
-  echo "running prettier"
-  yarn prettier:check
-  echo "...prettier done"
-else
-# shellcheck disable=SC1090
-  . "$(dirname "$0")/_/husky.sh"
-  yarn lint-staged
-fi
-
-echo "🔍 looking for additional linter dependencies"
-=======
 # shellcheck disable=SC1090
 . "$(dirname "$0")/_/husky.sh"
 yarn lint-staged
->>>>>>> 3e9f8717
 
 check_dependencies_available() {
   echo "🔍 looking for additional linter dependencies"
