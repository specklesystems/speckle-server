'use strict'
const { withFilter } = require( 'apollo-server-express' )
const appRoot = require( 'app-root-path' )

const {
  createStream,
  getStream,
  updateStream,
  deleteStream,
  getUserStreams,
  getUserStreamsCount,
  getStreamUsers,
  grantPermissionsStream,
  revokePermissionsStream
} = require( '../../services/streams' )

const { validateServerRole, validateScopes, authorizeResolver, pubsub } = require( `${appRoot}/modules/shared` )

// subscription events
const USER_STREAM_CREATED = 'USER_STREAM_CREATED'
const USER_STREAM_DELETED = 'USER_STREAM_DELETED'
const STREAM_UPDATED = 'STREAM_UPDATED'
const STREAM_DELETED = 'STREAM_DELETED'

module.exports = {
  Query: {
    async stream( parent, args, context, info ) {
      // await validateScopes( context.scopes, 'streams:read' )
      // await authorizeResolver( context.userId, args.id, 'stream:reviewer' )

      let stream = await getStream( { streamId: args.id } )
      return stream
    },
    async streams( parent, args, context, info ) {
      // await validateScopes( context.scopes, 'streams:read' )

      if ( args.limit && args.limit > 100 )
        throw new UserInputError( 'Cannot return more than 100 items, please use pagination.' )

      let totalCount = await getUserStreamsCount( { userId: context.userId, publicOnly: false, searchQuery: args.query } )

      let { cursor, streams } = await getUserStreams( { userId: context.userId, limit: args.limit, cursor: args.cursor, publicOnly: false, searchQuery: args.query } )
      return { totalCount, cursor: cursor, items: streams }
    }
  },
  Stream: {

    async collaborators( parent, args, context, info ) {
      let users = await getStreamUsers( { streamId: parent.id } )
      return users
    }

  },
  User: {

    async streams( parent, args, context, info ) {
      if ( args.limit && args.limit > 100 )
        throw new UserInputError( 'Cannot return more than 100 items, please use pagination.' )
      // Return only the user's public streams if parent.id !== context.userId
      let publicOnly = parent.id !== context.userId
      let totalCount = await getUserStreamsCount( { userId: parent.id, publicOnly } )

      let { cursor, streams } = await getUserStreams( { userId: parent.id, limit: args.limit, cursor: args.cursor, publicOnly: publicOnly } )
      return { totalCount, cursor: cursor, items: streams }
    }

  },
  Mutation: {
    async streamCreate( parent, args, context, info ) {
      // await validateServerRole( context, 'server:user' )
      // await validateScopes( context.scopes, 'streams:write' )

      let id = await createStream( { ...args.stream, ownerId: context.userId } )
<<<<<<< HEAD
      await pubsub.publish( STREAM_CREATED, { userStreamCreated: { id: id, ...args.stream }, ownerId: context.userId } )
=======
      await pubsub.publish( USER_STREAM_CREATED, { userStreamCreated: { id: id, ...args.stream }, ownerId: context.userId } )
>>>>>>> 7a03c884
      return id
    },

    async streamUpdate( parent, args, context, info ) {
      // await validateServerRole( context, 'server:user' )
      // await validateScopes( context.scopes, 'streams:write' )
      await authorizeResolver( context.userId, args.stream.id, 'stream:owner' )

      let update = { streamId: args.stream.id, name: args.stream.name, description: args.stream.description }

      await updateStream( update )

      await pubsub.publish( STREAM_UPDATED, { streamUpdated: update, streamId: args.stream.id } )

      return true
    },

    async streamDelete( parent, args, context, info ) {
      // await validateServerRole( context, 'server:user' )
      // await validateScopes( context.scopes, 'streams:write' )
      await authorizeResolver( context.userId, args.id, 'stream:owner' )

      // TODO: Notify all stream userss
      let users = await getStreamUsers( { streamId: args.id } )

      for ( let user of users ) {
        await pubsub.publish( USER_STREAM_DELETED, { userStreamDeleted: { streamId: args.id }, ownerId: user.id } )
      }

      // TODO: Notify any listeners on the streamId
      await pubsub.publish( STREAM_DELETED, { streamDeleted: args.id, streamId: args.id } )

      // Delete after event so we can do authz
      await deleteStream( { streamId: args.id } )
<<<<<<< HEAD
      await pubsub.publish( STREAM_DELETED, { userStreamDeleted: { streamId: args.id }, ownerId: context.userId } )
=======
>>>>>>> 7a03c884
      return true
    },

    async streamGrantPermission( parent, args, context, info ) {
      // await validateServerRole( context, 'server:user' )
      // await validateScopes( context.scopes, 'streams:write' )
      await authorizeResolver( context.userId, args.streamId, 'stream:owner' )

      if ( context.userId === args.userId ) throw new Error( 'You cannot set roles for yourself.' )

      let permissionParams = { streamId: args.streamId, userId: args.userId, role: args.role.toLowerCase( ) || 'read' }
      let granted = await grantPermissionsStream( permissionParams )

      if ( granted ) {
        let stream = await getStream( { streamId: args.streamId } )
        await pubsub.publish( USER_STREAM_CREATED, { userStreamCreated: { id: stream.id, name: stream.name, description: stream.description }, userId: args.userId } )
      }

      return granted
    },

    async streamRevokePermission( parent, args, context, info ) {
      // await validateServerRole( context, 'server:user' )
      // await validateScopes( context.scopes, 'streams:write' )
      await authorizeResolver( context.userId, args.streamId, 'stream:owner' )
      let revoked = await revokePermissionsStream( { ...args } )

      if ( revoked ) {
        await pubsub.publish( USER_STREAM_DELETED, { userStreamDeleted: args.streamId, userId: args.userId } )
      }

      return revoked
    }
  },
  Subscription: {
    userStreamCreated: {
<<<<<<< HEAD
      subscribe: withFilter( () => pubsub.asyncIterator( [ STREAM_CREATED ] ),
        ( payload, variables ) => {
=======
      subscribe: withFilter(
        ( ) => pubsub.asyncIterator( [ USER_STREAM_CREATED ] ),
        ( payload, variables, context, info ) => {
          console.log( 'woot ' )
          return payload.ownerId === variables.ownerId
        } )
    },
    userStreamDeleted: {
      subscribe: withFilter(
        ( ) => pubsub.asyncIterator( [ USER_STREAM_DELETED ] ),
        ( payload, variables, context, info ) => {
>>>>>>> 7a03c884
          return payload.ownerId === variables.ownerId
        } )
    },
    streamUpdated: {
      subscribe: withFilter(
        ( ) => pubsub.asyncIterator( [ STREAM_UPDATED ] ),
        ( payload, variables ) => {
          return payload.streamId === variables.streamId
        } )
    },
<<<<<<< HEAD
    userStreamDeleted: {
      subscribe: withFilter( () => pubsub.asyncIterator( [ STREAM_DELETED ] ),
=======
    streamDeleted: {
      subscribe: withFilter(
        ( ) => pubsub.asyncIterator( [ STREAM_DELETED ] ),
>>>>>>> 7a03c884
        ( payload, variables ) => {
          return payload.ownerId === variables.ownerId
        } )
    }
  }

}<|MERGE_RESOLUTION|>--- conflicted
+++ resolved
@@ -71,11 +71,7 @@
       // await validateScopes( context.scopes, 'streams:write' )
 
       let id = await createStream( { ...args.stream, ownerId: context.userId } )
-<<<<<<< HEAD
-      await pubsub.publish( STREAM_CREATED, { userStreamCreated: { id: id, ...args.stream }, ownerId: context.userId } )
-=======
       await pubsub.publish( USER_STREAM_CREATED, { userStreamCreated: { id: id, ...args.stream }, ownerId: context.userId } )
->>>>>>> 7a03c884
       return id
     },
 
@@ -110,10 +106,6 @@
 
       // Delete after event so we can do authz
       await deleteStream( { streamId: args.id } )
-<<<<<<< HEAD
-      await pubsub.publish( STREAM_DELETED, { userStreamDeleted: { streamId: args.id }, ownerId: context.userId } )
-=======
->>>>>>> 7a03c884
       return true
     },
 
@@ -150,22 +142,8 @@
   },
   Subscription: {
     userStreamCreated: {
-<<<<<<< HEAD
-      subscribe: withFilter( () => pubsub.asyncIterator( [ STREAM_CREATED ] ),
+      subscribe: withFilter( () => pubsub.asyncIterator( [ USER_STREAM_CREATED ] ),
         ( payload, variables ) => {
-=======
-      subscribe: withFilter(
-        ( ) => pubsub.asyncIterator( [ USER_STREAM_CREATED ] ),
-        ( payload, variables, context, info ) => {
-          console.log( 'woot ' )
-          return payload.ownerId === variables.ownerId
-        } )
-    },
-    userStreamDeleted: {
-      subscribe: withFilter(
-        ( ) => pubsub.asyncIterator( [ USER_STREAM_DELETED ] ),
-        ( payload, variables, context, info ) => {
->>>>>>> 7a03c884
           return payload.ownerId === variables.ownerId
         } )
     },
@@ -176,14 +154,8 @@
           return payload.streamId === variables.streamId
         } )
     },
-<<<<<<< HEAD
     userStreamDeleted: {
-      subscribe: withFilter( () => pubsub.asyncIterator( [ STREAM_DELETED ] ),
-=======
-    streamDeleted: {
-      subscribe: withFilter(
-        ( ) => pubsub.asyncIterator( [ STREAM_DELETED ] ),
->>>>>>> 7a03c884
+      subscribe: withFilter( () => pubsub.asyncIterator( [ USER_STREAM_DELETED ] ),
         ( payload, variables ) => {
           return payload.ownerId === variables.ownerId
         } )
