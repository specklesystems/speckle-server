<<<<<<< HEAD
extend type Query {
  stream( id: String! ): Stream
    @hasScope(scope: "streams:write")
=======
extend type Query @hasScope(scope: "streams:read") {
  """
  Gets a specific stream.
  """
  stream( id: String! ): Stream @isAuthorizedForStream(role: "stream:reviewer")

>>>>>>> 7a03c884
  """
  All the streams of the current user, pass in the `query` parameter to seach by name, description or ID.
  """
  streams( query: String!, limit: Int! = 25, cursor: String ): StreamCollection
}

type Stream {
  id: String!
  name: String!
  description: String
  isPublic: Boolean!
  createdAt: String!
  updatedAt: String!
  collaborators: [ StreamCollaborator ]!
}

extend type User {
  """
  All the streams that a user has access to.
  """
  streams( limit: Int! = 25, cursor: String ): StreamCollection
}

type StreamCollaborator {
  id: String!
  name: String!
  role: String!
}

type StreamCollection {
  totalCount: Int!
  cursor: String
  items: [ Stream ]
}


<<<<<<< HEAD
extend type Mutation {
=======
extend type Mutation @hasRole(role: "server:user") @hasScope(scope: "streams:write")
{
>>>>>>> 7a03c884
  """
  Creates a new stream.
  """
  streamCreate( stream: StreamCreateInput! ): String
    @hasRole(role: "server:user") 
    @hasScope(scope: "streams:write")
  """
  Updates an existing stream.
  """
<<<<<<< HEAD
  streamUpdate( stream: StreamUpdateInput! ): Boolean!
    @hasRole(role: "server:user") 
    @hasScope(scope: "streams:write")
  """
  Deletes an existing stream.
  """
  streamDelete( id: String! ): Boolean!
    @hasRole(role: "server:user") 
    @hasScope(scope: "streams:write")
  """
  Grants permissions to a user on a given stream.
  """
  streamGrantPermission( streamId: String!, userId: String!, role: String! ): Boolean
    @hasRole(role: "server:user") 
    @hasScope(scope: "streams:write")
  """
  Revokes the permissions of a user on a given stream.
  """
  streamRevokePermission( streamId: String!, userId: String! ): Boolean
    @hasRole(role: "server:user") 
    @hasScope(scope: "streams:write")
=======
  streamUpdate( stream: StreamUpdateInput! ): Boolean! @isAuthorizedForStream(role: "stream:owner")

  """
  Deletes an existing stream.
  """
  streamDelete( id: String! ): Boolean! @isAuthorizedForStream(role: "stream:owner")

  """
  Grants permissions to a user on a given stream.
  """
  streamGrantPermission( streamId: String!, userId: String!, role: String! ): Boolean @isAuthorizedForStream(role: "stream:owner")

  """
  Revokes the permissions of a user on a given stream.
  """
  streamRevokePermission( streamId: String!, userId: String! ): Boolean @isAuthorizedForStream(role: "stream:owner")
>>>>>>> 7a03c884
}

extend type Subscription {

  #
  # User bound subscriptions that operate on the stream collection of an user
  # Example relevant view/usecase: a given user's profile page.
  #

  # Source:
  # - stream created mutation (target: stream creator)
  # - stream grant permissions (target: grantee id)
  #
  # Payload: maybe just the streamId? as this event will trigger a new call to get the user's streams on the client side?
  # 
  # TODO: scope check: if context.userId === variables.userId -> profile:read; otherwise users:read
  # Q: make the arg optional; if not present -> default to context.user?
  """
  Subscribes to new stream created event for a given user.
  """
  userStreamCreated( ownerId: String! ): JSONObject @hasRole(role: "server:user") @hasScope(scope: "profile:read")

  # Source:
  # - stream delete mutation (target: all stream users in acl)
  # - stream revoke permissions (target: grantee id)
  #
  # Payload: maybe just the streamId? as this event will trigger a new call to get the user's streams on the client side?
  """
  Subscribes to stream deleted event for a given user.
  """
<<<<<<< HEAD
  userStreamCreated( ownerId: String! ): JSONObject
    # TODO: how should auth be enforced for this?
    @hasRole(role: "server:user")
  """
  Subscribes to stream updated event.
  """
  streamUpdated( streamId: String! ): JSONObject
    @hasRole(role: "server:user")
  """
  Subscribes to stream deleted event. (do we want this for streamId?)
  """
  userStreamDeleted( ownerId: String! ): JSONObject
    # TODO: how should auth be enforced for this?
    @hasRole(role: "server:user")
  """
  Subscribes to stream permission granted event.
  """
  streamPermissionGranted( userId: String! ): JSONObject
    @hasRole(role: "server:user")
=======
  userStreamDeleted( ownerId: String! ): String! @isAuthorizedForStream(role: "stream:reviewer") @hasScope(scope: "profile:read")

  #
  # Stream bound subscriptions that operate on a specific stream.
  # Relevant views/usecase: a specific stream connector client; updates the name, etc.
  # 

  # Source:
  # - stream update mutation (target: streamId )
  """
  Subscribes to stream updated event.
  """
  streamUpdated( streamId: String! ): JSONObject @isAuthorizedForStream(role: "stream:reviewer")

  # Source:
  # - stream delete mutation (target: streamId )
  # 
  # Payload: maybe just the streamId? as this event will trigger a new call to get the user's streams on the client side?
>>>>>>> 7a03c884
  """
  Subscribes to stream delete event.
  """
<<<<<<< HEAD
  streamPermissionRevoked( userId: String! ): JSONObject
    @hasRole(role: "server:user")
=======
  streamDeleted( streamId: String! ): String! @isAuthorizedForStream(role: "stream:reviewer")
>>>>>>> 7a03c884
}

input StreamCreateInput {
  name: String
  description: String
  isPublic: Boolean
}

input StreamUpdateInput {
  id: String!
  name: String
  description: String
  isPublic: Boolean
}<|MERGE_RESOLUTION|>--- conflicted
+++ resolved
@@ -1,15 +1,6 @@
-<<<<<<< HEAD
 extend type Query {
   stream( id: String! ): Stream
     @hasScope(scope: "streams:write")
-=======
-extend type Query @hasScope(scope: "streams:read") {
-  """
-  Gets a specific stream.
-  """
-  stream( id: String! ): Stream @isAuthorizedForStream(role: "stream:reviewer")
-
->>>>>>> 7a03c884
   """
   All the streams of the current user, pass in the `query` parameter to seach by name, description or ID.
   """
@@ -46,12 +37,7 @@
 }
 
 
-<<<<<<< HEAD
 extend type Mutation {
-=======
-extend type Mutation @hasRole(role: "server:user") @hasScope(scope: "streams:write")
-{
->>>>>>> 7a03c884
   """
   Creates a new stream.
   """
@@ -61,7 +47,6 @@
   """
   Updates an existing stream.
   """
-<<<<<<< HEAD
   streamUpdate( stream: StreamUpdateInput! ): Boolean!
     @hasRole(role: "server:user") 
     @hasScope(scope: "streams:write")
@@ -83,24 +68,6 @@
   streamRevokePermission( streamId: String!, userId: String! ): Boolean
     @hasRole(role: "server:user") 
     @hasScope(scope: "streams:write")
-=======
-  streamUpdate( stream: StreamUpdateInput! ): Boolean! @isAuthorizedForStream(role: "stream:owner")
-
-  """
-  Deletes an existing stream.
-  """
-  streamDelete( id: String! ): Boolean! @isAuthorizedForStream(role: "stream:owner")
-
-  """
-  Grants permissions to a user on a given stream.
-  """
-  streamGrantPermission( streamId: String!, userId: String!, role: String! ): Boolean @isAuthorizedForStream(role: "stream:owner")
-
-  """
-  Revokes the permissions of a user on a given stream.
-  """
-  streamRevokePermission( streamId: String!, userId: String! ): Boolean @isAuthorizedForStream(role: "stream:owner")
->>>>>>> 7a03c884
 }
 
 extend type Subscription {
@@ -131,7 +98,6 @@
   """
   Subscribes to stream deleted event for a given user.
   """
-<<<<<<< HEAD
   userStreamCreated( ownerId: String! ): JSONObject
     # TODO: how should auth be enforced for this?
     @hasRole(role: "server:user")
@@ -151,35 +117,11 @@
   """
   streamPermissionGranted( userId: String! ): JSONObject
     @hasRole(role: "server:user")
-=======
-  userStreamDeleted( ownerId: String! ): String! @isAuthorizedForStream(role: "stream:reviewer") @hasScope(scope: "profile:read")
-
-  #
-  # Stream bound subscriptions that operate on a specific stream.
-  # Relevant views/usecase: a specific stream connector client; updates the name, etc.
-  # 
-
-  # Source:
-  # - stream update mutation (target: streamId )
-  """
-  Subscribes to stream updated event.
-  """
-  streamUpdated( streamId: String! ): JSONObject @isAuthorizedForStream(role: "stream:reviewer")
-
-  # Source:
-  # - stream delete mutation (target: streamId )
-  # 
-  # Payload: maybe just the streamId? as this event will trigger a new call to get the user's streams on the client side?
->>>>>>> 7a03c884
   """
   Subscribes to stream delete event.
   """
-<<<<<<< HEAD
   streamPermissionRevoked( userId: String! ): JSONObject
     @hasRole(role: "server:user")
-=======
-  streamDeleted( streamId: String! ): String! @isAuthorizedForStream(role: "stream:reviewer")
->>>>>>> 7a03c884
 }
 
 input StreamCreateInput {
